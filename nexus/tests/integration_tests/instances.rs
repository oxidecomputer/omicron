// This Source Code Form is subject to the terms of the Mozilla Public
// License, v. 2.0. If a copy of the MPL was not distributed with this
// file, You can obtain one at https://mozilla.org/MPL/2.0/.

//! Tests basic instance support in the API

use super::external_ips::floating_ip_get;
use super::external_ips::get_floating_ip_by_id_url;
use super::metrics::{get_latest_silo_metric, get_latest_system_metric};

use camino::Utf8Path;
use http::method::Method;
use http::StatusCode;
use itertools::Itertools;
use nexus_db_queries::context::OpContext;
use nexus_db_queries::db::fixed_data::silo::DEFAULT_SILO;
use nexus_db_queries::db::fixed_data::silo::SILO_ID;
use nexus_db_queries::db::lookup::LookupPath;
use nexus_test_interface::NexusServer;
use nexus_test_utils::http_testing::AuthnMode;
use nexus_test_utils::http_testing::NexusRequest;
use nexus_test_utils::http_testing::RequestBuilder;
use nexus_test_utils::resource_helpers::create_default_ip_pool;
use nexus_test_utils::resource_helpers::create_disk;
use nexus_test_utils::resource_helpers::create_floating_ip;
use nexus_test_utils::resource_helpers::create_ip_pool;
use nexus_test_utils::resource_helpers::create_local_user;
use nexus_test_utils::resource_helpers::create_silo;
use nexus_test_utils::resource_helpers::grant_iam;
use nexus_test_utils::resource_helpers::link_ip_pool;
use nexus_test_utils::resource_helpers::object_create;
use nexus_test_utils::resource_helpers::object_create_error;
use nexus_test_utils::resource_helpers::object_delete;
use nexus_test_utils::resource_helpers::object_delete_error;
use nexus_test_utils::resource_helpers::object_put;
use nexus_test_utils::resource_helpers::objects_list_page_authz;
use nexus_test_utils::resource_helpers::DiskTest;
use nexus_test_utils::start_sled_agent;
use nexus_types::external_api::shared::IpKind;
use nexus_types::external_api::shared::IpRange;
use nexus_types::external_api::shared::Ipv4Range;
use nexus_types::external_api::shared::SiloIdentityMode;
use nexus_types::external_api::{params, views};
use nexus_types::identity::Resource;
use omicron_common::api::external::ByteCount;
use omicron_common::api::external::Disk;
use omicron_common::api::external::DiskState;
use omicron_common::api::external::IdentityMetadataCreateParams;
use omicron_common::api::external::IdentityMetadataUpdateParams;
use omicron_common::api::external::Instance;
use omicron_common::api::external::InstanceCpuCount;
use omicron_common::api::external::InstanceNetworkInterface;
use omicron_common::api::external::InstanceState;
use omicron_common::api::external::Ipv4Net;
use omicron_common::api::external::Name;
use omicron_common::api::external::NameOrId;
use omicron_common::api::external::Vni;
use omicron_nexus::app::MAX_MEMORY_BYTES_PER_INSTANCE;
use omicron_nexus::app::MAX_VCPU_PER_INSTANCE;
use omicron_nexus::app::MIN_MEMORY_BYTES_PER_INSTANCE;
use omicron_nexus::Nexus;
use omicron_nexus::TestInterfaces as _;
use omicron_sled_agent::sim::SledAgent;
use sled_agent_client::TestInterfaces as _;
use std::convert::TryFrom;
use std::net::Ipv4Addr;
use std::sync::Arc;
use uuid::Uuid;

use dropshot::test_util::ClientTestContext;
use dropshot::{HttpErrorResponseBody, ResultsPage};

use nexus_test_utils::identity_eq;
use nexus_test_utils::resource_helpers::{
    create_instance, create_instance_with, create_project,
};
use nexus_test_utils_macros::nexus_test;
use nexus_types::external_api::shared::SiloRole;
use omicron_sled_agent::sim;

type ControlPlaneTestContext =
    nexus_test_utils::ControlPlaneTestContext<omicron_nexus::Server>;

static PROJECT_NAME: &str = "springfield-squidport";

fn get_project_selector() -> String {
    format!("project={}", PROJECT_NAME)
}

fn get_instances_url() -> String {
    format!("/v1/instances?{}", get_project_selector())
}

fn get_instance_url(instance_name: &str) -> String {
    format!("/v1/instances/{}?{}", instance_name, get_project_selector())
}

fn get_instance_start_url(instance_name: &str) -> String {
    format!("/v1/instances/{}/start?{}", instance_name, get_project_selector())
}

fn get_disks_url() -> String {
    format!("/v1/disks?{}", get_project_selector())
}

fn default_vpc_subnets_url() -> String {
    format!("/v1/vpc-subnets?{}&vpc=default", get_project_selector())
}

async fn create_project_and_pool(client: &ClientTestContext) -> views::Project {
    create_default_ip_pool(client).await;
    create_project(client, PROJECT_NAME).await
}

#[nexus_test]
async fn test_instances_access_before_create_returns_not_found(
    cptestctx: &ControlPlaneTestContext,
) {
    let client = &cptestctx.external_client;

    // Create a project that we'll use for testing.
    let _ = create_project(&client, PROJECT_NAME).await;

    // List instances.  There aren't any yet.
    let instances = instances_list(&client, &get_instances_url()).await;
    assert_eq!(instances.len(), 0);

    // Make sure we get a 404 if we fetch one.
    let instance_url = get_instance_url("just-rainsticks");
    let error: HttpErrorResponseBody = NexusRequest::expect_failure(
        client,
        StatusCode::NOT_FOUND,
        Method::GET,
        &instance_url,
    )
    .authn_as(AuthnMode::PrivilegedUser)
    .execute()
    .await
    .unwrap()
    .parsed_body()
    .unwrap();
    assert_eq!(
        error.message,
        "not found: instance with name \"just-rainsticks\""
    );

    // Ditto if we try to delete one.
    let error: HttpErrorResponseBody = NexusRequest::expect_failure(
        client,
        StatusCode::NOT_FOUND,
        Method::DELETE,
        &instance_url,
    )
    .authn_as(AuthnMode::PrivilegedUser)
    .execute()
    .await
    .unwrap()
    .parsed_body()
    .unwrap();
    assert_eq!(
        error.message,
        "not found: instance with name \"just-rainsticks\""
    );
}

#[nexus_test]
async fn test_instance_access(cptestctx: &ControlPlaneTestContext) {
    let client = &cptestctx.external_client;

    let project = create_project_and_pool(client).await;

    // Create an instance.
    let instance_name = "test-instance";
    let instance = create_instance(client, PROJECT_NAME, instance_name).await;

    // Fetch instance by id
    let fetched_instance = instance_get(
        &client,
        format!("/v1/instances/{}", instance.identity.id).as_str(),
    )
    .await;
    assert_eq!(fetched_instance.identity.id, instance.identity.id);

    // Fetch instance by name and project_id
    let fetched_instance = instance_get(
        &client,
        format!(
            "/v1/instances/{}?project={}",
            instance.identity.name, project.identity.id
        )
        .as_str(),
    )
    .await;
    assert_eq!(fetched_instance.identity.id, instance.identity.id);

    // Fetch instance by name and project_name
    let fetched_instance = instance_get(
        &client,
        format!(
            "/v1/instances/{}?project={}",
            instance.identity.name, project.identity.name
        )
        .as_str(),
    )
    .await;
    assert_eq!(fetched_instance.identity.id, instance.identity.id);
}

#[nexus_test]
async fn test_instances_create_reboot_halt(
    cptestctx: &ControlPlaneTestContext,
) {
    let client = &cptestctx.external_client;
    let apictx = &cptestctx.server.apictx();
    let nexus = &apictx.nexus;
    let instance_name = "just-rainsticks";

    create_project_and_pool(&client).await;

    // Create an instance.
    let instance_url = get_instance_url(instance_name);
    let instance = create_instance(client, PROJECT_NAME, instance_name).await;
    assert_eq!(instance.identity.name, instance_name);
    assert_eq!(
        instance.identity.description,
        format!("instance \"{}\"", instance_name).as_str()
    );
    let InstanceCpuCount(nfoundcpus) = instance.ncpus;
    // These particulars are hardcoded in create_instance().
    assert_eq!(nfoundcpus, 4);
    assert_eq!(instance.memory.to_whole_gibibytes(), 1);
    assert_eq!(instance.hostname, "the_host");
    assert_eq!(instance.runtime.run_state, InstanceState::Starting);

    // Attempt to create a second instance with a conflicting name.
    let error: HttpErrorResponseBody = NexusRequest::new(
        RequestBuilder::new(client, Method::POST, &get_instances_url())
            .body(Some(&params::InstanceCreate {
                identity: IdentityMetadataCreateParams {
                    name: instance.identity.name.clone(),
                    description: format!(
                        "instance {:?}",
                        &instance.identity.name
                    ),
                },
                ncpus: instance.ncpus,
                memory: instance.memory,
                hostname: instance.hostname.clone(),
                user_data: vec![],
                network_interfaces:
                    params::InstanceNetworkInterfaceAttachment::Default,
                external_ips: vec![],
                disks: vec![],
                start: true,
            }))
            .expect_status(Some(StatusCode::BAD_REQUEST)),
    )
    .authn_as(AuthnMode::PrivilegedUser)
    .execute()
    .await
    .unwrap()
    .parsed_body()
    .unwrap();
    assert_eq!(
        error.message,
        format!("already exists: instance \"{}\"", instance_name).as_str()
    );

    // List instances again and expect to find the one we just created.
    let instances = instances_list(&client, &get_instances_url()).await;
    assert_eq!(instances.len(), 1);
    instances_eq(&instances[0], &instance);

    // Fetch the instance and expect it to match.
    let instance = instance_get(&client, &instance_url).await;
    instances_eq(&instances[0], &instance);
    assert_eq!(instance.runtime.run_state, InstanceState::Starting);

    // Check that the instance got a network interface
    let nics_url = format!(
        "/v1/vpc-subnets/default/network-interfaces?project={}&vpc=default",
        PROJECT_NAME
    );
    let network_interfaces =
        objects_list_page_authz::<InstanceNetworkInterface>(client, &nics_url)
            .await
            .items;
    assert_eq!(network_interfaces.len(), 1);
    assert_eq!(network_interfaces[0].instance_id, instance.identity.id);
    assert_eq!(
        network_interfaces[0].identity.name,
        nexus_defaults::DEFAULT_PRIMARY_NIC_NAME
    );

    // Now, simulate completion of instance boot and check the state reported.
    instance_simulate(nexus, &instance.identity.id).await;
    let instance_next = instance_get(&client, &instance_url).await;
    identity_eq(&instance.identity, &instance_next.identity);
    assert_eq!(instance_next.runtime.run_state, InstanceState::Running);
    assert!(
        instance_next.runtime.time_run_state_updated
            > instance.runtime.time_run_state_updated
    );

    // Request another boot.  This should succeed without changing the state,
    // not even the state timestamp.
    let instance = instance_next;
    let instance_next =
        instance_post(&client, instance_name, InstanceOp::Start).await;
    instances_eq(&instance, &instance_next);
    let instance_next = instance_get(&client, &instance_url).await;
    instances_eq(&instance, &instance_next);

    // Reboot the instance.
    let instance = instance_next;
    let instance_next =
        instance_post(&client, instance_name, InstanceOp::Reboot).await;
    assert_eq!(instance_next.runtime.run_state, InstanceState::Rebooting);
    assert!(
        instance_next.runtime.time_run_state_updated
            > instance.runtime.time_run_state_updated
    );

    let instance = instance_next;
    instance_simulate(nexus, &instance.identity.id).await;
    let instance_next = instance_get(&client, &instance_url).await;
    assert_eq!(instance_next.runtime.run_state, InstanceState::Running);
    assert!(
        instance_next.runtime.time_run_state_updated
            > instance.runtime.time_run_state_updated
    );

    // Request a halt and verify both the immediate state and the finished state.
    let instance = instance_next;
    let instance_next =
        instance_post(&client, instance_name, InstanceOp::Stop).await;
    assert_eq!(instance_next.runtime.run_state, InstanceState::Stopping);
    assert!(
        instance_next.runtime.time_run_state_updated
            > instance.runtime.time_run_state_updated
    );

    let instance = instance_next;
    instance_simulate(nexus, &instance.identity.id).await;
    let instance_next = instance_get(&client, &instance_url).await;
    assert_eq!(instance_next.runtime.run_state, InstanceState::Stopped);
    assert!(
        instance_next.runtime.time_run_state_updated
            > instance.runtime.time_run_state_updated
    );

    // Request another halt.  This should succeed without changing the state,
    // not even the state timestamp.
    let instance = instance_next;
    let instance_next =
        instance_post(&client, instance_name, InstanceOp::Stop).await;
    instances_eq(&instance, &instance_next);
    let instance_next = instance_get(&client, &instance_url).await;
    instances_eq(&instance, &instance_next);
    assert_eq!(instance_next.runtime.run_state, InstanceState::Stopped);

    // Attempt to reboot the halted instance. This should fail.
    let _error: HttpErrorResponseBody = NexusRequest::expect_failure(
        client,
        StatusCode::BAD_REQUEST,
        Method::POST,
        get_instance_url(format!("{}/reboot", instance_name).as_str()).as_str(),
    )
    .authn_as(AuthnMode::PrivilegedUser)
    .execute()
    .await
    .unwrap()
    .parsed_body()
    .unwrap();
    // TODO communicating this error message through requires exporting error
    // types from dropshot, translating that into a component of the generated
    // client, and expressing that as a rich error type.
    // assert_eq!(error.message, "cannot reboot instance in state \"stopped\"");

    // State should still be stopped.
    let instance = instance_get(&client, &instance_url).await;
    assert_eq!(instance.runtime.run_state, InstanceState::Stopped);

    // Start the instance.  While it's starting, issue a reboot.  This should
    // succeed, having stopped in between.
    let instance = instance_next;
    let instance_next =
        instance_post(&client, instance_name, InstanceOp::Start).await;
    assert_eq!(instance_next.runtime.run_state, InstanceState::Starting);
    assert!(
        instance_next.runtime.time_run_state_updated
            > instance.runtime.time_run_state_updated
    );

    let instance = instance_next;
    let instance_next =
        instance_post(&client, instance_name, InstanceOp::Reboot).await;
    assert_eq!(instance_next.runtime.run_state, InstanceState::Rebooting);
    assert!(
        instance_next.runtime.time_run_state_updated
            > instance.runtime.time_run_state_updated
    );

    let instance = instance_next;
    instance_simulate(nexus, &instance.identity.id).await;
    let instance_next = instance_get(&client, &instance_url).await;
    assert_eq!(instance_next.runtime.run_state, InstanceState::Running);
    assert!(
        instance_next.runtime.time_run_state_updated
            > instance.runtime.time_run_state_updated
    );

    // Stop the instance.  While it's stopping, issue a reboot.  This should
    // fail because you cannot stop an instance that's en route to a stopped
    // state.
    let instance = instance_next;
    let instance_next =
        instance_post(&client, instance_name, InstanceOp::Stop).await;
    assert_eq!(instance_next.runtime.run_state, InstanceState::Stopping);
    assert!(
        instance_next.runtime.time_run_state_updated
            > instance.runtime.time_run_state_updated
    );

    let _error: HttpErrorResponseBody = NexusRequest::expect_failure(
        client,
        StatusCode::BAD_REQUEST,
        Method::POST,
        get_instance_url(format!("{}/reboot", instance_name).as_str()).as_str(),
    )
    .authn_as(AuthnMode::PrivilegedUser)
    .execute()
    .await
    .unwrap()
    .parsed_body()
    .unwrap();
    // assert_eq!(error.message, "cannot reboot instance in state \"stopping\"");
    let instance = instance_next;
    instance_simulate(nexus, &instance.identity.id).await;
    let instance_next = instance_get(&client, &instance_url).await;
    assert_eq!(instance_next.runtime.run_state, InstanceState::Stopped);
    assert!(
        instance_next.runtime.time_run_state_updated
            > instance.runtime.time_run_state_updated
    );

    // TODO-coverage add a test to try to delete the project at this point.

    // Delete the instance.
    NexusRequest::object_delete(client, &instance_url)
        .authn_as(AuthnMode::PrivilegedUser)
        .execute()
        .await
        .unwrap();

    // Check that the network interfaces for that instance are gone, peeking
    // at the subnet-scoped URL so we don't 404 at the instance-scoped route.
    let url_interfaces = format!(
        "/v1/vpc-subnets/default/network-interfaces?project={}&vpc=default",
        PROJECT_NAME,
    );
    let interfaces = objects_list_page_authz::<InstanceNetworkInterface>(
        client,
        &url_interfaces,
    )
    .await
    .items;
    assert!(
        interfaces.is_empty(),
        "Expected all network interfaces for the instance to be deleted"
    );

    // TODO-coverage re-add tests that check the server-side state after
    // deleting.  We need to figure out how these actually get cleaned up from
    // the API namespace when this happens.

    // Once more, try to reboot it.  This should not work on a destroyed
    // instance.
    NexusRequest::expect_failure(
        client,
        StatusCode::NOT_FOUND,
        Method::POST,
        get_instance_url(format!("{}/reboot", instance_name).as_str()).as_str(),
    )
    .authn_as(AuthnMode::PrivilegedUser)
    .execute()
    .await
    .unwrap();

    // Similarly, we should not be able to start or stop the instance.
    NexusRequest::expect_failure(
        client,
        StatusCode::NOT_FOUND,
        Method::POST,
        get_instance_url(format!("{}/start", instance_name).as_str()).as_str(),
    )
    .authn_as(AuthnMode::PrivilegedUser)
    .execute()
    .await
    .unwrap();
    NexusRequest::expect_failure(
        client,
        StatusCode::NOT_FOUND,
        Method::POST,
        get_instance_url(format!("{}/stop", instance_name).as_str()).as_str(),
    )
    .authn_as(AuthnMode::PrivilegedUser)
    .execute()
    .await
    .unwrap();
}

#[nexus_test]
async fn test_instance_start_creates_networking_state(
    cptestctx: &ControlPlaneTestContext,
) {
    let client = &cptestctx.external_client;
    let apictx = &cptestctx.server.apictx();
    let nexus = &apictx.nexus;
    let instance_name = "series-of-tubes";

    // Add some additional sleds that can receive V2P mappings.
    let nsleds = 3;
    let mut additional_sleds = Vec::with_capacity(nsleds);
    for _ in 0..nsleds {
        let sa_id = Uuid::new_v4();
        let log =
            cptestctx.logctx.log.new(o!( "sled_id" => sa_id.to_string() ));
        let addr = cptestctx.server.get_http_server_internal_address().await;
        let update_directory = Utf8Path::new("/should/not/be/used");
        additional_sleds.push(
            start_sled_agent(
                log,
                addr,
                sa_id,
                &update_directory,
                sim::SimMode::Explicit,
            )
            .await
            .unwrap(),
        );
    }

    create_project_and_pool(&client).await;
    let instance_url = get_instance_url(instance_name);
    let instance = create_instance(client, PROJECT_NAME, instance_name).await;

    // Drive the instance to Running, then stop it.
    instance_simulate(nexus, &instance.identity.id).await;
    let instance =
        instance_post(&client, instance_name, InstanceOp::Stop).await;
    instance_simulate(nexus, &instance.identity.id).await;
    let instance = instance_get(&client, &instance_url).await;
    assert_eq!(instance.runtime.run_state, InstanceState::Stopped);

    // Forcibly clear the instance's V2P mappings to simulate what happens when
    // the control plane comes up when an instance is stopped.
    let mut sled_agents: Vec<&Arc<SledAgent>> =
        additional_sleds.iter().map(|x| &x.sled_agent).collect();

    sled_agents.push(&cptestctx.sled_agent.sled_agent);
    for agent in &sled_agents {
        agent.v2p_mappings.lock().await.clear();
    }

    // Start the instance and make sure that it gets to Running.
    let instance =
        instance_post(&client, instance_name, InstanceOp::Start).await;
    instance_simulate(nexus, &instance.identity.id).await;
    let instance = instance_get(&client, &instance_url).await;
    assert_eq!(instance.runtime.run_state, InstanceState::Running);

    // Now ensure the V2P mappings have been reestablished everywhere.
    let nics_url =
        format!("/v1/network-interfaces?instance={}", instance.identity.id,);

    let nics =
        objects_list_page_authz::<InstanceNetworkInterface>(client, &nics_url)
            .await
            .items;

    assert_eq!(nics.len(), 1);
    let datastore = nexus.datastore();
    let opctx =
        OpContext::for_tests(cptestctx.logctx.log.new(o!()), datastore.clone());

    let (.., authz_instance) = LookupPath::new(&opctx, &datastore)
        .instance_id(instance.identity.id)
        .lookup_for(nexus_db_queries::authz::Action::Read)
        .await
        .unwrap();

    let instance_state = datastore
        .instance_fetch_with_vmm(&opctx, &authz_instance)
        .await
        .unwrap();

    let sled_id =
        instance_state.sled_id().expect("running instance should have a sled");

    let guest_nics = datastore
        .derive_guest_network_interface_info(&opctx, &authz_instance)
        .await
        .unwrap();

    assert_eq!(guest_nics.len(), 1);
    for agent in &sled_agents {
        // TODO(#3107) Remove this bifurcation when Nexus programs all mappings
        // itself.
        if agent.id != sled_id {
            assert_sled_v2p_mappings(
                agent,
                &nics[0],
                guest_nics[0].vni.clone().into(),
            )
            .await;
        } else {
            assert!(agent.v2p_mappings.lock().await.is_empty());
        }
    }
}

#[nexus_test]
async fn test_instance_migrate(cptestctx: &ControlPlaneTestContext) {
    let client = &cptestctx.external_client;
    let apictx = &cptestctx.server.apictx();
    let nexus = &apictx.nexus;
    let instance_name = "bird-ecology";

    // Create a second sled to migrate to/from.
    let default_sled_id: Uuid =
        nexus_test_utils::SLED_AGENT_UUID.parse().unwrap();
    let update_dir = Utf8Path::new("/should/be/unused");
    let other_sled_id = Uuid::new_v4();
    let _other_sa = nexus_test_utils::start_sled_agent(
        cptestctx.logctx.log.new(o!("sled_id" => other_sled_id.to_string())),
        cptestctx.server.get_http_server_internal_address().await,
        other_sled_id,
        &update_dir,
        sim::SimMode::Explicit,
    )
    .await
    .unwrap();

    create_project_and_pool(&client).await;
    let instance_url = get_instance_url(instance_name);

    // Explicitly create an instance with no disks. Simulated sled agent assumes
    // that disks are co-located with their instances.
    let instance = nexus_test_utils::resource_helpers::create_instance_with(
        client,
        PROJECT_NAME,
        instance_name,
        &params::InstanceNetworkInterfaceAttachment::Default,
        Vec::<params::InstanceDiskAttachment>::new(),
        Vec::<params::ExternalIpCreate>::new(),
        true,
    )
    .await;
    let instance_id = instance.identity.id;

    // Poke the instance into an active state.
    instance_simulate(nexus, &instance_id).await;
    let instance_next = instance_get(&client, &instance_url).await;
    assert_eq!(instance_next.runtime.run_state, InstanceState::Running);

    let original_sled = nexus
        .instance_sled_id(&instance_id)
        .await
        .unwrap()
        .expect("running instance should have a sled");

    let dst_sled_id = if original_sled == default_sled_id {
        other_sled_id
    } else {
        default_sled_id
    };

    let migrate_url =
        format!("/v1/instances/{}/migrate", &instance_id.to_string());
    let _ = NexusRequest::new(
        RequestBuilder::new(client, Method::POST, &migrate_url)
            .body(Some(&params::InstanceMigrate { dst_sled_id }))
            .expect_status(Some(StatusCode::OK)),
    )
    .authn_as(AuthnMode::PrivilegedUser)
    .execute()
    .await
    .unwrap()
    .parsed_body::<Instance>()
    .unwrap();

    let current_sled = nexus
        .instance_sled_id(&instance_id)
        .await
        .unwrap()
        .expect("running instance should have a sled");

    assert_eq!(current_sled, original_sled);

    // Explicitly simulate the migration action on the target. Simulated
    // migrations always succeed. The state transition on the target is
    // sufficient to move the instance back into a Running state (strictly
    // speaking no further updates from the source are required if the target
    // successfully takes over).
    instance_simulate_on_sled(cptestctx, nexus, dst_sled_id, instance_id).await;
    let instance = instance_get(&client, &instance_url).await;
    assert_eq!(instance.runtime.run_state, InstanceState::Running);

    let current_sled = nexus
        .instance_sled_id(&instance_id)
        .await
        .unwrap()
        .expect("migrated instance should still have a sled");

    assert_eq!(current_sled, dst_sled_id);
}

#[nexus_test]
async fn test_instance_migrate_v2p(cptestctx: &ControlPlaneTestContext) {
    let client = &cptestctx.external_client;
    let apictx = &cptestctx.server.apictx();
    let nexus = &apictx.nexus;
    let datastore = nexus.datastore();
    let opctx =
        OpContext::for_tests(cptestctx.logctx.log.new(o!()), datastore.clone());
    let instance_name = "desert-locust";

    // Create some test sleds.
    let nsleds = 3;
    let mut other_sleds = Vec::with_capacity(nsleds);
    for _ in 0..nsleds {
        let sa_id = Uuid::new_v4();
        let log = cptestctx.logctx.log.new(o!("sled_id" => sa_id.to_string()));
        let update_dir = Utf8Path::new("/should/be/unused");
        let sa = nexus_test_utils::start_sled_agent(
            log,
            cptestctx.server.get_http_server_internal_address().await,
            sa_id,
            &update_dir,
            omicron_sled_agent::sim::SimMode::Explicit,
        )
        .await
        .unwrap();

        other_sleds.push((sa_id, sa));
    }

    // Set up the project and test instance.
    create_project_and_pool(client).await;

    let instance = nexus_test_utils::resource_helpers::create_instance_with(
        client,
        PROJECT_NAME,
        instance_name,
        &params::InstanceNetworkInterfaceAttachment::Default,
        // Omit disks: simulated sled agent assumes that disks are always co-
        // located with their instances.
        Vec::<params::InstanceDiskAttachment>::new(),
        Vec::<params::ExternalIpCreate>::new(),
        true,
    )
    .await;
    let instance_id = instance.identity.id;

    // The default configuration gives one NIC.
    let nics_url = format!("/v1/network-interfaces?instance={}", instance_id);
    let nics =
        objects_list_page_authz::<InstanceNetworkInterface>(client, &nics_url)
            .await
            .items;
    assert_eq!(nics.len(), 1);

    // Poke the instance into an active state.
    instance_simulate(nexus, &instance_id).await;
    let instance_url = get_instance_url(instance_name);
    let instance_next = instance_get(&client, &instance_url).await;
    assert_eq!(instance_next.runtime.run_state, InstanceState::Running);

    // Ensure that all of the V2P information is correct.
    let (.., authz_instance) = LookupPath::new(&opctx, &datastore)
        .instance_id(instance_id)
        .lookup_for(nexus_db_queries::authz::Action::Read)
        .await
        .unwrap();
    let guest_nics = datastore
        .derive_guest_network_interface_info(&opctx, &authz_instance)
        .await
        .unwrap();
    let original_sled_id = nexus
        .instance_sled_id(&instance_id)
        .await
        .unwrap()
        .expect("running instance should have a sled");

    let mut sled_agents = vec![cptestctx.sled_agent.sled_agent.clone()];
    sled_agents.extend(other_sleds.iter().map(|tup| tup.1.sled_agent.clone()));
    for sled_agent in &sled_agents {
        // Starting the instance should have programmed V2P mappings to all the
        // sleds except the one where the instance is running.
        //
        // TODO(#3107): In practice, the instance's sled also has V2P mappings, but
        // these are established during VMM setup (i.e. as part of creating the
        // instance's OPTE ports) instead of being established by explicit calls
        // from Nexus. Simulated sled agent handles the latter calls but does
        // not currently update any mappings during simulated instance creation,
        // so the check below verifies that no mappings exist on the instance's
        // own sled instead of checking for a real mapping. Once Nexus programs
        // all mappings explicitly (without skipping the instance's current
        // sled) this bifurcation should be removed.
        if sled_agent.id != original_sled_id {
            assert_sled_v2p_mappings(
                sled_agent,
                &nics[0],
                guest_nics[0].vni.clone().into(),
            )
            .await;
        } else {
            assert!(sled_agent.v2p_mappings.lock().await.is_empty());
        }
    }

    let dst_sled_id = if original_sled_id == cptestctx.sled_agent.sled_agent.id
    {
        other_sleds[0].0
    } else {
        cptestctx.sled_agent.sled_agent.id
    };

    // Kick off migration and simulate its completion on the target.
    let migrate_url =
        format!("/v1/instances/{}/migrate", &instance_id.to_string());
    let _ = NexusRequest::new(
        RequestBuilder::new(client, Method::POST, &migrate_url)
            .body(Some(&params::InstanceMigrate { dst_sled_id }))
            .expect_status(Some(StatusCode::OK)),
    )
    .authn_as(AuthnMode::PrivilegedUser)
    .execute()
    .await
    .unwrap()
    .parsed_body::<Instance>()
    .unwrap();

    instance_simulate_on_sled(cptestctx, nexus, dst_sled_id, instance_id).await;
    let instance = instance_get(&client, &instance_url).await;
    assert_eq!(instance.runtime.run_state, InstanceState::Running);
    let current_sled = nexus
        .instance_sled_id(&instance_id)
        .await
        .unwrap()
        .expect("migrated instance should have a sled");
    assert_eq!(current_sled, dst_sled_id);

    for sled_agent in &sled_agents {
        // Completing migration published a sled ID update that should have
        // programmed new V2P mappings to all sleds other than the destination
        // sled.
        //
        // TODO(#3107): As above, the destination sled's mappings are not
        // updated here because Nexus presumes that the instance's new sled
        // agent will have updated any mappings there. Remove this bifurcation
        // when Nexus programs all mappings explicitly.
        if sled_agent.id != dst_sled_id {
            assert_sled_v2p_mappings(
                sled_agent,
                &nics[0],
                guest_nics[0].vni.clone().into(),
            )
            .await;
        }
    }
}

// Verifies that if a request to reboot or stop an instance fails because of a
// 500-level error from sled agent, then the instance moves to the Failed state.
#[nexus_test]
async fn test_instance_failed_after_sled_agent_error(
    cptestctx: &ControlPlaneTestContext,
) {
    let client = &cptestctx.external_client;
    let apictx = &cptestctx.server.apictx();
    let nexus = &apictx.nexus;
    let instance_name = "losing-is-fun";

    // Create and start the test instance.
    create_project_and_pool(&client).await;
    let instance_url = get_instance_url(instance_name);
    let instance = create_instance(client, PROJECT_NAME, instance_name).await;
    instance_simulate(nexus, &instance.identity.id).await;
    let instance_next = instance_get(&client, &instance_url).await;
    assert_eq!(instance_next.runtime.run_state, InstanceState::Running);

    let sled_agent = &cptestctx.sled_agent.sled_agent;
    sled_agent
        .set_instance_ensure_state_error(Some(
            omicron_common::api::external::Error::internal_error(
                "injected by test_instance_failed_after_sled_agent_error",
            ),
        ))
        .await;

    let url = get_instance_url(format!("{}/reboot", instance_name).as_str());
    NexusRequest::new(
        RequestBuilder::new(client, Method::POST, &url)
            .body(None as Option<&serde_json::Value>),
    )
    .authn_as(AuthnMode::PrivilegedUser)
    .execute()
    .await
    .unwrap()
    .parsed_body::<Instance>()
    .expect_err("expected injected failure");

    let instance_next = instance_get(&client, &instance_url).await;
    assert_eq!(instance_next.runtime.run_state, InstanceState::Failed);

    NexusRequest::object_delete(client, &get_instance_url(instance_name))
        .authn_as(AuthnMode::PrivilegedUser)
        .execute()
        .await
        .unwrap();

    sled_agent.set_instance_ensure_state_error(None).await;

    let instance = create_instance(client, PROJECT_NAME, instance_name).await;
    instance_simulate(nexus, &instance.identity.id).await;
    let instance_next = instance_get(&client, &instance_url).await;
    assert_eq!(instance_next.runtime.run_state, InstanceState::Running);

    sled_agent
        .set_instance_ensure_state_error(Some(
            omicron_common::api::external::Error::internal_error(
                "injected by test_instance_failed_after_sled_agent_error",
            ),
        ))
        .await;

    let url = get_instance_url(format!("{}/stop", instance_name).as_str());
    NexusRequest::new(
        RequestBuilder::new(client, Method::POST, &url)
            .body(None as Option<&serde_json::Value>),
    )
    .authn_as(AuthnMode::PrivilegedUser)
    .execute()
    .await
    .unwrap()
    .parsed_body::<Instance>()
    .expect_err("expected injected failure");

    let instance_next = instance_get(&client, &instance_url).await;
    assert_eq!(instance_next.runtime.run_state, InstanceState::Failed);
}

/// Assert values for fleet, silo, and project using both system and silo
/// metrics endpoints
async fn assert_metrics(
    cptestctx: &ControlPlaneTestContext,
    project_id: Uuid,
    disk: i64,
    cpus: i64,
    ram: i64,
) {
    cptestctx.oximeter.force_collect().await;

    for id in &[None, Some(project_id)] {
        assert_eq!(
            get_latest_silo_metric(
                cptestctx,
                "virtual_disk_space_provisioned",
                *id,
            )
            .await,
            disk
        );
        assert_eq!(
            get_latest_silo_metric(cptestctx, "cpus_provisioned", *id).await,
            cpus
        );
        assert_eq!(
            get_latest_silo_metric(cptestctx, "ram_provisioned", *id).await,
            ram
        );
    }
    for id in &[None, Some(*SILO_ID)] {
        assert_eq!(
            get_latest_system_metric(
                cptestctx,
                "virtual_disk_space_provisioned",
                *id
            )
            .await,
            disk
        );
        assert_eq!(
            get_latest_system_metric(cptestctx, "cpus_provisioned", *id).await,
            cpus
        );
        assert_eq!(
            get_latest_system_metric(cptestctx, "ram_provisioned", *id).await,
            ram
        );
    }
}

#[nexus_test]
async fn test_instance_metrics(cptestctx: &ControlPlaneTestContext) {
    // Normally, Nexus is not registered as a producer for tests.
    // Turn this bit on so we can also test some metrics from Nexus itself.
    cptestctx.server.register_as_producer().await;

    let client = &cptestctx.external_client;
    let apictx = &cptestctx.server.apictx();
    let nexus = &apictx.nexus;
    let datastore = nexus.datastore();

    // Create an IP pool and project that we'll use for testing.
    let project = create_project_and_pool(&client).await;
    let project_id = project.identity.id;

    // Query the view of these metrics stored within CRDB
    let opctx =
        OpContext::for_tests(cptestctx.logctx.log.new(o!()), datastore.clone());
    let virtual_provisioning_collection = datastore
        .virtual_provisioning_collection_get(&opctx, project_id)
        .await
        .unwrap();
    assert_eq!(virtual_provisioning_collection.cpus_provisioned, 0);
    assert_eq!(virtual_provisioning_collection.ram_provisioned.to_bytes(), 0);

    assert_metrics(cptestctx, project_id, 0, 0, 0).await;

    // Create and start an instance.
    let instance_name = "just-rainsticks";
    create_instance(client, PROJECT_NAME, instance_name).await;
    let virtual_provisioning_collection = datastore
        .virtual_provisioning_collection_get(&opctx, project_id)
        .await
        .unwrap();
    assert_eq!(virtual_provisioning_collection.cpus_provisioned, 4);
    assert_eq!(
        virtual_provisioning_collection.ram_provisioned.0,
        ByteCount::from_gibibytes_u32(1),
    );

    // Stop the instance. This should cause the relevant resources to be
    // deprovisioned.
    let instance =
        instance_post(&client, instance_name, InstanceOp::Stop).await;
    instance_simulate(nexus, &instance.identity.id).await;
    let instance =
        instance_get(&client, &get_instance_url(&instance_name)).await;
    assert_eq!(instance.runtime.run_state, InstanceState::Stopped);

    let virtual_provisioning_collection = datastore
        .virtual_provisioning_collection_get(&opctx, project_id)
        .await
        .unwrap();
    let expected_cpus = 0;
    let expected_ram =
        i64::try_from(ByteCount::from_gibibytes_u32(0).to_bytes()).unwrap();
    assert_eq!(virtual_provisioning_collection.cpus_provisioned, expected_cpus);
    assert_eq!(
        i64::from(virtual_provisioning_collection.ram_provisioned.0),
        expected_ram
    );
    assert_metrics(cptestctx, project_id, 0, expected_cpus, expected_ram).await;

    // Delete the instance.
    NexusRequest::object_delete(client, &get_instance_url(&instance_name))
        .authn_as(AuthnMode::PrivilegedUser)
        .execute()
        .await
        .unwrap();

    let virtual_provisioning_collection = datastore
        .virtual_provisioning_collection_get(&opctx, project_id)
        .await
        .unwrap();
    assert_eq!(virtual_provisioning_collection.cpus_provisioned, 0);
    assert_eq!(virtual_provisioning_collection.ram_provisioned.to_bytes(), 0);
    assert_metrics(cptestctx, project_id, 0, 0, 0).await;
}

#[nexus_test]
async fn test_instance_metrics_with_migration(
    cptestctx: &ControlPlaneTestContext,
) {
    let client = &cptestctx.external_client;
    let apictx = &cptestctx.server.apictx();
    let nexus = &apictx.nexus;
    let instance_name = "bird-ecology";

    // Create a second sled to migrate to/from.
    let default_sled_id: Uuid =
        nexus_test_utils::SLED_AGENT_UUID.parse().unwrap();
    let update_dir = Utf8Path::new("/should/be/unused");
    let other_sled_id = Uuid::new_v4();
    let _other_sa = nexus_test_utils::start_sled_agent(
        cptestctx.logctx.log.new(o!("sled_id" => other_sled_id.to_string())),
        cptestctx.server.get_http_server_internal_address().await,
        other_sled_id,
        &update_dir,
        sim::SimMode::Explicit,
    )
    .await
    .unwrap();

    let project = create_project_and_pool(&client).await;
    let project_id = project.identity.id;
    let instance_url = get_instance_url(instance_name);

    // Explicitly create an instance with no disks. Simulated sled agent assumes
    // that disks are co-located with their instances.
    let instance = nexus_test_utils::resource_helpers::create_instance_with(
        client,
        PROJECT_NAME,
        instance_name,
        &params::InstanceNetworkInterfaceAttachment::Default,
        Vec::<params::InstanceDiskAttachment>::new(),
        Vec::<params::ExternalIpCreate>::new(),
        true,
    )
    .await;
    let instance_id = instance.identity.id;

    // Poke the instance into an active state.
    instance_simulate(nexus, &instance_id).await;
    let instance_next = instance_get(&client, &instance_url).await;
    assert_eq!(instance_next.runtime.run_state, InstanceState::Running);

    // The instance should be provisioned while it's in the running state.
    let nexus = &apictx.nexus;
    let datastore = nexus.datastore();
    let check_provisioning_state = |cpus: i64, mem_gib: u32| async move {
        let opctx = OpContext::for_tests(
            cptestctx.logctx.log.new(o!()),
            datastore.clone(),
        );
        let virtual_provisioning_collection = datastore
            .virtual_provisioning_collection_get(&opctx, project_id)
            .await
            .unwrap();
        assert_eq!(
            virtual_provisioning_collection.cpus_provisioned,
            cpus.clone()
        );
        assert_eq!(
            virtual_provisioning_collection.ram_provisioned.0,
            ByteCount::from_gibibytes_u32(mem_gib)
        );
    };

    check_provisioning_state(4, 1).await;

    // Request migration to the other sled. This reserves resources on the
    // target sled, but shouldn't change the virtual provisioning counters.
    let original_sled = nexus
        .instance_sled_id(&instance_id)
        .await
        .unwrap()
        .expect("running instance should have a sled");

    let dst_sled_id = if original_sled == default_sled_id {
        other_sled_id
    } else {
        default_sled_id
    };

    let migrate_url =
        format!("/v1/instances/{}/migrate", &instance_id.to_string());
    let _ = NexusRequest::new(
        RequestBuilder::new(client, Method::POST, &migrate_url)
            .body(Some(&params::InstanceMigrate { dst_sled_id }))
            .expect_status(Some(StatusCode::OK)),
    )
    .authn_as(AuthnMode::PrivilegedUser)
    .execute()
    .await
    .unwrap()
    .parsed_body::<Instance>()
    .unwrap();

    check_provisioning_state(4, 1).await;

    // Complete migration on the target. Simulated migrations always succeed.
    // After this the instance should be running and should continue to appear
    // to be provisioned.
    instance_simulate_on_sled(cptestctx, nexus, dst_sled_id, instance_id).await;
    let instance = instance_get(&client, &instance_url).await;
    assert_eq!(instance.runtime.run_state, InstanceState::Running);

    check_provisioning_state(4, 1).await;

    // Now stop the instance. This should retire the instance's active Propolis
    // and cause the virtual provisioning charges to be released. Note that
    // the source sled still has an active resource charge for the source
    // instance (whose demise wasn't simulated here), but this is intentionally
    // not reflected in the virtual provisioning counters (which reflect the
    // logical states of instances ignoring migration).
    let instance =
        instance_post(&client, instance_name, InstanceOp::Stop).await;
    instance_simulate(nexus, &instance.identity.id).await;
    let instance =
        instance_get(&client, &get_instance_url(&instance_name)).await;
    assert_eq!(instance.runtime.run_state, InstanceState::Stopped);

    check_provisioning_state(0, 0).await;
}

#[nexus_test]
async fn test_instances_create_stopped_start(
    cptestctx: &ControlPlaneTestContext,
) {
    let client = &cptestctx.external_client;
    let apictx = &cptestctx.server.apictx();
    let nexus = &apictx.nexus;
    let instance_name = "just-rainsticks";

    create_project_and_pool(&client).await;

    // Create an instance in a stopped state.
    let instance: Instance = object_create(
        client,
        &get_instances_url(),
        &params::InstanceCreate {
            identity: IdentityMetadataCreateParams {
                name: instance_name.parse().unwrap(),
                description: format!("instance {}", instance_name),
            },
            ncpus: InstanceCpuCount(4),
            memory: ByteCount::from_gibibytes_u32(1),
            hostname: String::from("the_host"),
            user_data: vec![],
            network_interfaces:
                params::InstanceNetworkInterfaceAttachment::Default,
            external_ips: vec![],
            disks: vec![],
            start: false,
        },
    )
    .await;
    assert_eq!(instance.runtime.run_state, InstanceState::Stopped);

    // Start the instance.
    let instance_url = get_instance_url(instance_name);
    let instance =
        instance_post(&client, instance_name, InstanceOp::Start).await;

    // Now, simulate completion of instance boot and check the state reported.
    instance_simulate(nexus, &instance.identity.id).await;
    let instance_next = instance_get(&client, &instance_url).await;
    identity_eq(&instance.identity, &instance_next.identity);
    assert_eq!(instance_next.runtime.run_state, InstanceState::Running);
    assert!(
        instance_next.runtime.time_run_state_updated
            > instance.runtime.time_run_state_updated
    );
}

#[nexus_test]
async fn test_instances_delete_fails_when_running_succeeds_when_stopped(
    cptestctx: &ControlPlaneTestContext,
) {
    let client = &cptestctx.external_client;
    let apictx = &cptestctx.server.apictx();
    let nexus = &apictx.nexus;
    let instance_name = "just-rainsticks";

    create_project_and_pool(&client).await;

    // Create an instance.
    let instance_url = get_instance_url(instance_name);
    let instance = create_instance(client, PROJECT_NAME, instance_name).await;

    // Simulate the instance booting.
    instance_simulate(nexus, &instance.identity.id).await;
    let instance_next = instance_get(&client, &instance_url).await;
    identity_eq(&instance.identity, &instance_next.identity);
    assert_eq!(instance_next.runtime.run_state, InstanceState::Running);

    // Attempt to delete a running instance. This should fail.
    let error: HttpErrorResponseBody = NexusRequest::expect_failure(
        client,
        StatusCode::BAD_REQUEST,
        Method::DELETE,
        &instance_url,
    )
    .authn_as(AuthnMode::PrivilegedUser)
    .execute()
    .await
    .unwrap()
    .parsed_body()
    .unwrap();
    assert_eq!(
        error.message,
        "cannot delete instance: instance is running or has not yet fully stopped"
    );

    // Stop the instance
    let instance =
        instance_post(&client, instance_name, InstanceOp::Stop).await;
    instance_simulate(nexus, &instance.identity.id).await;
    let instance = instance_get(&client, &instance_url).await;
    assert_eq!(instance.runtime.run_state, InstanceState::Stopped);

    // Now deletion should succeed.
    NexusRequest::object_delete(&client, &instance_url)
        .authn_as(AuthnMode::PrivilegedUser)
        .execute()
        .await
        .unwrap();
}

#[nexus_test]
async fn test_instances_invalid_creation_returns_bad_request(
    cptestctx: &ControlPlaneTestContext,
) {
    // The rest of these examples attempt to create invalid instances.  We don't
    // do exhaustive tests of the model here -- those are part of unit tests --
    // but we exercise a few different types of errors to make sure those get
    // passed through properly.

    let client = &cptestctx.external_client;
    let error = client
        .make_request_with_body(
            Method::POST,
            &get_instances_url(),
            "{".into(),
            StatusCode::BAD_REQUEST,
        )
        .await
        .unwrap_err();
    assert!(error
        .message
        .starts_with("unable to parse JSON body: EOF while parsing an object"));

    let request_body = r##"
        {
            "name": "an-instance",
            "description": "will never exist",
            "ncpus": -3,
            "memory": 256,
            "hostname": "localhost",
        }
    "##;
    let error = client
        .make_request_with_body(
            Method::POST,
            &get_instances_url(),
            request_body.into(),
            StatusCode::BAD_REQUEST,
        )
        .await
        .unwrap_err();
    assert!(error.message.starts_with(
        "unable to parse JSON body: ncpus: invalid value: integer `-3`"
    ));
}

#[nexus_test]
async fn test_instance_using_image_from_other_project_fails(
    cptestctx: &ControlPlaneTestContext,
) {
    let client = &cptestctx.external_client;
    create_project_and_pool(&client).await;

    // Create an image in springfield-squidport.
    let images_url = format!("/v1/images?project={}", PROJECT_NAME);
    let image_create_params = params::ImageCreate {
        identity: IdentityMetadataCreateParams {
            name: "alpine-edge".parse().unwrap(),
            description: String::from(
                "you can boot any image, as long as it's alpine",
            ),
        },
        os: "alpine".to_string(),
        version: "edge".to_string(),
        source: params::ImageSource::YouCanBootAnythingAsLongAsItsAlpine,
    };
    let image =
        NexusRequest::objects_post(client, &images_url, &image_create_params)
            .authn_as(AuthnMode::PrivilegedUser)
            .execute_and_parse_unwrap::<views::Image>()
            .await;

    // Try and fail to create an instance in another project.
    let project = create_project(client, "moes-tavern").await;
    let instances_url =
        format!("/v1/instances?project={}", project.identity.name);
    let error: HttpErrorResponseBody = NexusRequest::new(
        RequestBuilder::new(client, Method::POST, &instances_url)
            .body(Some(&params::InstanceCreate {
                identity: IdentityMetadataCreateParams {
                    name: "stolen".parse().unwrap(),
                    description: "i stole an image".into(),
                },
                ncpus: InstanceCpuCount(4),
                memory: ByteCount::from_gibibytes_u32(1),
                hostname: "stolen".into(),
                user_data: vec![],
                network_interfaces:
                    params::InstanceNetworkInterfaceAttachment::Default,
                external_ips: vec![],
                disks: vec![params::InstanceDiskAttachment::Create(
                    params::DiskCreate {
                        identity: IdentityMetadataCreateParams {
                            name: "stolen".parse().unwrap(),
                            description: "i stole an image".into(),
                        },
                        disk_source: params::DiskSource::Image {
                            image_id: image.identity.id,
                        },
                        size: ByteCount::from_gibibytes_u32(4),
                    },
                )],
                start: true,
            }))
            .expect_status(Some(StatusCode::BAD_REQUEST)),
    )
    .authn_as(AuthnMode::PrivilegedUser)
    .execute()
    .await
    .unwrap()
    .parsed_body()
    .unwrap();
    assert_eq!(error.message, "image does not belong to this project");
}

#[nexus_test]
async fn test_instance_create_saga_removes_instance_database_record(
    cptestctx: &ControlPlaneTestContext,
) {
    // This test verifies that we remove the database record for an instance
    // when the instance-create saga fails and unwinds.
    //
    // The test works as follows:
    //
    // - Create one instance, with a known IP. This should succeed.
    // - Create another instance, with the same IP. This should fail.
    // - Create that same instance again, with a different IP. This should
    // succeed, even though most of the data (such as the name) would have
    // conflicted, should the second provision have succeeded.
    let client = &cptestctx.external_client;

    // Create test IP pool, organization and project
    create_project_and_pool(&client).await;

    // The network interface parameters.
    let default_name = "default".parse::<Name>().unwrap();
    let requested_address = "172.30.0.10".parse::<std::net::IpAddr>().unwrap();
    let if0_params = params::InstanceNetworkInterfaceCreate {
        identity: IdentityMetadataCreateParams {
            name: Name::try_from(String::from("if0")).unwrap(),
            description: String::from("first custom interface"),
        },
        vpc_name: default_name.clone(),
        subnet_name: default_name.clone(),
        ip: Some(requested_address),
    };
    let interface_params =
        params::InstanceNetworkInterfaceAttachment::Create(vec![
            if0_params.clone()
        ]);

    // Create the parameters for the instance itself, and create it.
    let instance_params = params::InstanceCreate {
        identity: IdentityMetadataCreateParams {
            name: Name::try_from(String::from("unwind-test-inst")).unwrap(),
            description: String::from("instance to test saga unwind"),
        },
        ncpus: InstanceCpuCount::try_from(2).unwrap(),
        memory: ByteCount::from_gibibytes_u32(4),
        hostname: String::from("inst"),
        user_data: vec![],
        network_interfaces: interface_params.clone(),
        external_ips: vec![],
        disks: vec![],
        start: true,
    };
    let response = NexusRequest::objects_post(
        client,
        &get_instances_url(),
        &instance_params,
    )
    .authn_as(AuthnMode::PrivilegedUser)
    .execute()
    .await
    .expect("Failed to create first instance");
    let _ = response.parsed_body::<Instance>().unwrap();

    // Try to create a _new_ instance, with the same IP address. Note that the
    // other data does not conflict yet.
    let instance_params = params::InstanceCreate {
        identity: IdentityMetadataCreateParams {
            name: Name::try_from(String::from("unwind-test-inst2")).unwrap(),
            description: String::from("instance to test saga unwind 2"),
        },
        ncpus: InstanceCpuCount::try_from(2).unwrap(),
        memory: ByteCount::from_gibibytes_u32(4),
        hostname: String::from("inst2"),
        user_data: vec![],
        network_interfaces: interface_params,
        external_ips: vec![],
        disks: vec![],
        start: true,
    };
    let _ = NexusRequest::objects_post(
        client,
        &get_instances_url(),
        &instance_params,
    )
    .authn_as(AuthnMode::PrivilegedUser)
    .execute()
    .await
    .expect_err(
        "Should have failed to create second instance with \
                the same IP address as the first",
    );

    // Update the IP address to one that will succeed, but leave the other data
    // as-is. This would fail with a conflict on the instance name, if we don't
    // fully unwind the saga and delete the instance database record.
    let requested_address = "172.30.0.11".parse::<std::net::IpAddr>().unwrap();
    let if0_params = params::InstanceNetworkInterfaceCreate {
        identity: IdentityMetadataCreateParams {
            name: Name::try_from(String::from("if0")).unwrap(),
            description: String::from("first custom interface"),
        },
        vpc_name: default_name.clone(),
        subnet_name: default_name.clone(),
        ip: Some(requested_address),
    };
    let interface_params =
        params::InstanceNetworkInterfaceAttachment::Create(vec![
            if0_params.clone()
        ]);
    let instance_params = params::InstanceCreate {
        network_interfaces: interface_params,
        ..instance_params.clone()
    };
    let response = NexusRequest::objects_post(
        client,
        &get_instances_url(),
        &instance_params,
    )
    .authn_as(AuthnMode::PrivilegedUser)
    .execute()
    .await
    .expect("Creating a new instance should succeed");
    let instance = response.parsed_body::<Instance>().unwrap();
    assert_eq!(instance.identity.name, instance_params.identity.name);
}

// Basic test requesting an interface with a specific IP address.
#[nexus_test]
async fn test_instance_with_single_explicit_ip_address(
    cptestctx: &ControlPlaneTestContext,
) {
    let client = &cptestctx.external_client;

    create_project_and_pool(&client).await;

    // Create the parameters for the interface.
    let default_name = "default".parse::<Name>().unwrap();
    let requested_address = "172.30.0.10".parse::<std::net::IpAddr>().unwrap();
    let if0_params = params::InstanceNetworkInterfaceCreate {
        identity: IdentityMetadataCreateParams {
            name: Name::try_from(String::from("if0")).unwrap(),
            description: String::from("first custom interface"),
        },
        vpc_name: default_name.clone(),
        subnet_name: default_name.clone(),
        ip: Some(requested_address),
    };
    let interface_params =
        params::InstanceNetworkInterfaceAttachment::Create(vec![
            if0_params.clone()
        ]);

    // Create the parameters for the instance itself, and create it.
    let instance_params = params::InstanceCreate {
        identity: IdentityMetadataCreateParams {
            name: Name::try_from(String::from("nic-test-inst")).unwrap(),
            description: String::from("instance to test multiple nics"),
        },
        ncpus: InstanceCpuCount::try_from(2).unwrap(),
        memory: ByteCount::from_gibibytes_u32(4),
        hostname: String::from("nic-test"),
        user_data: vec![],
        network_interfaces: interface_params,
        external_ips: vec![],
        disks: vec![],
        start: true,
    };
    let response = NexusRequest::objects_post(
        client,
        &get_instances_url(),
        &instance_params,
    )
    .authn_as(AuthnMode::PrivilegedUser)
    .execute()
    .await
    .expect("Failed to create instance with two network interfaces");
    let instance = response.parsed_body::<Instance>().unwrap();

    // Get the interface, and verify it has the requested address
    let url_interface = format!(
        "/v1/network-interfaces/{}?{}&instance={}",
        if0_params.identity.name,
        get_project_selector(),
        instance_params.identity.name,
    );
    let interface = NexusRequest::object_get(client, &url_interface)
        .authn_as(AuthnMode::PrivilegedUser)
        .execute()
        .await
        .expect("Failed to get network interface for new instance")
        .parsed_body::<InstanceNetworkInterface>()
        .expect("Failed to parse a network interface");
    assert_eq!(interface.instance_id, instance.identity.id);
    assert_eq!(interface.identity.name, if0_params.identity.name);
    assert_eq!(
        interface.ip, requested_address,
        "Interface was not assigned the requested IP address"
    );
}

// Test creating two new interfaces for an instance, at creation time.
#[nexus_test]
async fn test_instance_with_new_custom_network_interfaces(
    cptestctx: &ControlPlaneTestContext,
) {
    let client = &cptestctx.external_client;

    create_project_and_pool(&client).await;
    // Create a VPC Subnet other than the default.
    //
    // We'll create one interface in the default VPC Subnet and one in this new
    // VPC Subnet.
    let default_name = Name::try_from(String::from("default")).unwrap();
    let non_default_subnet_name =
        Name::try_from(String::from("non-default-subnet")).unwrap();
    let vpc_subnet_params = params::VpcSubnetCreate {
        identity: IdentityMetadataCreateParams {
            name: non_default_subnet_name.clone(),
            description: String::from("A non-default subnet"),
        },
        ipv4_block: Ipv4Net("172.31.0.0/24".parse().unwrap()),
        ipv6_block: None,
    };
    let _response = NexusRequest::objects_post(
        client,
        &default_vpc_subnets_url(),
        &vpc_subnet_params,
    )
    .authn_as(AuthnMode::PrivilegedUser)
    .execute()
    .await
    .expect("Failed to create custom VPC Subnet");

    // TODO-coverage: We'd like to assert things about this VPC Subnet we just
    // created, but the `vpc_subnets_post` endpoint in Nexus currently returns
    // the "private" `omicron_nexus::db::model::VpcSubnet` type. That should be
    // converted to return the public `omicron_common::external` type, which is
    // work tracked in https://github.com/oxidecomputer/omicron/issues/388.

    // Create the parameters for the interfaces. These will be created during
    // the saga for instance creation.
    let if0_params = params::InstanceNetworkInterfaceCreate {
        identity: IdentityMetadataCreateParams {
            name: Name::try_from(String::from("if0")).unwrap(),
            description: String::from("first custom interface"),
        },
        vpc_name: default_name.clone(),
        subnet_name: default_name.clone(),
        ip: None,
    };
    let if1_params = params::InstanceNetworkInterfaceCreate {
        identity: IdentityMetadataCreateParams {
            name: Name::try_from(String::from("if1")).unwrap(),
            description: String::from("second custom interface"),
        },
        vpc_name: default_name.clone(),
        subnet_name: non_default_subnet_name.clone(),
        ip: None,
    };
    let interface_params =
        params::InstanceNetworkInterfaceAttachment::Create(vec![
            if0_params.clone(),
            if1_params.clone(),
        ]);

    // Create the parameters for the instance itself, and create it.
    let instance_params = params::InstanceCreate {
        identity: IdentityMetadataCreateParams {
            name: Name::try_from(String::from("nic-test-inst")).unwrap(),
            description: String::from("instance to test multiple nics"),
        },
        ncpus: InstanceCpuCount::try_from(2).unwrap(),
        memory: ByteCount::from_gibibytes_u32(4),
        hostname: String::from("nic-test"),
        user_data: vec![],
        network_interfaces: interface_params,
        external_ips: vec![],
        disks: vec![],
        start: true,
    };
    let response = NexusRequest::objects_post(
        client,
        &get_instances_url(),
        &instance_params,
    )
    .authn_as(AuthnMode::PrivilegedUser)
    .execute()
    .await
    .expect("Failed to create instance with two network interfaces");
    let instance = response.parsed_body::<Instance>().unwrap();

    // Check that both interfaces actually appear correct.
    let nics_url = |subnet_name: &Name| {
        format!(
            "/v1/vpc-subnets/{}/network-interfaces?project={}&vpc=default",
            subnet_name, PROJECT_NAME
        )
    };

    // The first interface is in the default VPC Subnet
    let interfaces = NexusRequest::iter_collection_authn::<
        InstanceNetworkInterface,
    >(
        client, nics_url(&default_name).as_str(), "", Some(100)
    )
    .await
    .expect("Failed to get interfaces in default VPC Subnet");
    assert_eq!(
        interfaces.all_items.len(),
        1,
        "Should be a single interface in the default subnet"
    );
    let if0 = &interfaces.all_items[0];
    assert_eq!(if0.identity.name, if0_params.identity.name);
    assert_eq!(if0.identity.description, if0_params.identity.description);
    assert_eq!(if0.instance_id, instance.identity.id);
    assert_eq!(if0.ip, std::net::IpAddr::V4("172.30.0.5".parse().unwrap()));

    let interfaces1 =
        NexusRequest::iter_collection_authn::<InstanceNetworkInterface>(
            client,
            nics_url(&non_default_subnet_name).as_str(),
            "",
            Some(100),
        )
        .await
        .expect("Failed to get interfaces in non-default VPC Subnet");
    assert_eq!(
        interfaces1.all_items.len(),
        1,
        "Should be a single interface in the non-default subnet"
    );
    let if1 = &interfaces1.all_items[0];

    // TODO-coverage: Add this test once the `VpcSubnet` type can be
    // deserialized.
    // assert_eq!(if1.subnet_id, non_default_vpc_subnet.id);

    assert_eq!(if1.identity.name, if1_params.identity.name);
    assert_eq!(if1.identity.description, if1_params.identity.description);
    assert_eq!(if1.ip, std::net::IpAddr::V4("172.31.0.5".parse().unwrap()));
    assert_eq!(if1.instance_id, instance.identity.id);
    assert_eq!(if0.vpc_id, if1.vpc_id);
    assert_ne!(
        if0.subnet_id, if1.subnet_id,
        "Two interfaces should be created in different subnets"
    );
}

#[nexus_test]
async fn test_instance_create_delete_network_interface(
    cptestctx: &ControlPlaneTestContext,
) {
    let client = &cptestctx.external_client;
    let nexus = &cptestctx.server.apictx().nexus;
    let instance_name = "nic-attach-test-inst";

    create_project_and_pool(&client).await;

    // Create the VPC Subnet for the secondary interface
    let secondary_subnet = params::VpcSubnetCreate {
        identity: IdentityMetadataCreateParams {
            name: Name::try_from(String::from("secondary")).unwrap(),
            description: String::from("A secondary VPC subnet"),
        },
        ipv4_block: Ipv4Net("172.31.0.0/24".parse().unwrap()),
        ipv6_block: None,
    };
    let _response = NexusRequest::objects_post(
        client,
        &default_vpc_subnets_url(),
        &secondary_subnet,
    )
    .authn_as(AuthnMode::PrivilegedUser)
    .execute()
    .await
    .expect("Failed to create secondary VPC Subnet");

    // Create an instance with no network interfaces
    let instance_params = params::InstanceCreate {
        identity: IdentityMetadataCreateParams {
            name: instance_name.parse().unwrap(),
            description: String::from("instance to test attaching new nic"),
        },
        ncpus: InstanceCpuCount::try_from(2).unwrap(),
        memory: ByteCount::from_gibibytes_u32(4),
        hostname: String::from("nic-test"),
        user_data: vec![],
        network_interfaces: params::InstanceNetworkInterfaceAttachment::None,
        external_ips: vec![],
        disks: vec![],
        start: true,
    };
    let response = NexusRequest::objects_post(
        client,
        &get_instances_url(),
        &instance_params,
    )
    .authn_as(AuthnMode::PrivilegedUser)
    .execute()
    .await
    .expect("Failed to create instance with two network interfaces");
    let instance = response.parsed_body::<Instance>().unwrap();

    // Verify there are no interfaces
    let url_interfaces = format!(
        "/v1/network-interfaces?project={}&instance={}",
        PROJECT_NAME, instance.identity.name,
    );
    let interfaces = NexusRequest::iter_collection_authn::<
        InstanceNetworkInterface,
    >(client, url_interfaces.as_str(), "", Some(100))
    .await
    .expect("Failed to get interfaces for instance");
    assert!(
        interfaces.all_items.is_empty(),
        "Expected no network interfaces for instance"
    );

    // Parameters for the interfaces to create/attach
    let if_params = vec![
        params::InstanceNetworkInterfaceCreate {
            identity: IdentityMetadataCreateParams {
                name: "if0".parse().unwrap(),
                description: String::from("a new nic"),
            },
            vpc_name: "default".parse().unwrap(),
            subnet_name: "default".parse().unwrap(),
            ip: Some("172.30.0.10".parse().unwrap()),
        },
        params::InstanceNetworkInterfaceCreate {
            identity: IdentityMetadataCreateParams {
                name: "if1".parse().unwrap(),
                description: String::from("a new nic"),
            },
            vpc_name: "default".parse().unwrap(),
            subnet_name: secondary_subnet.identity.name.clone(),
            ip: Some("172.31.0.11".parse().unwrap()),
        },
    ];

    // We should not be able to create an interface while the instance is running.
    //
    // NOTE: Need to use RequestBuilder manually because `expect_failure` does not allow setting
    // the body.
    let builder = RequestBuilder::new(
        client,
        http::Method::POST,
        url_interfaces.as_str(),
    )
    .body(Some(&if_params[0]))
    .expect_status(Some(http::StatusCode::BAD_REQUEST));
    let err = NexusRequest::new(builder)
        .authn_as(AuthnMode::PrivilegedUser)
        .execute()
        .await
        .expect("Should not be able to create network interface on running instance")
        .parsed_body::<HttpErrorResponseBody>()
        .expect("Failed to parse error response body");
    assert_eq!(
        err.message,
        "Instance must be stopped to attach a new network interface",
        "Expected an InvalidRequest response when creating an interface on a running instance"
    );

    // Stop the instance
    let instance = instance_post(client, instance_name, InstanceOp::Stop).await;
    instance_simulate(nexus, &instance.identity.id).await;

    // Verify we can now make the requests again
    let mut interfaces = Vec::with_capacity(2);
    for (i, params) in if_params.iter().enumerate() {
        let response = NexusRequest::objects_post(
            client,
            url_interfaces.as_str(),
            &params,
        )
        .authn_as(AuthnMode::PrivilegedUser)
        .execute()
        .await
        .expect("Failed to create network interface on stopped instance");
        let iface = response.parsed_body::<InstanceNetworkInterface>().unwrap();
        assert_eq!(iface.identity.name, params.identity.name);
        assert_eq!(iface.ip, params.ip.unwrap());
        assert_eq!(
            iface.primary,
            i == 0,
            "Only the first interface should be primary"
        );
        interfaces.push(iface);
    }

    // Restart the instance, verify the interfaces are still correct.
    let instance =
        instance_post(client, instance_name, InstanceOp::Start).await;
    instance_simulate(nexus, &instance.identity.id).await;

    // Get all interfaces in one request.
    let other_interfaces = objects_list_page_authz::<InstanceNetworkInterface>(
        client,
        &url_interfaces,
    )
    .await
    .items;
    for (iface0, iface1) in interfaces.iter().zip(other_interfaces) {
        assert_eq!(iface0.identity.id, iface1.identity.id);
        assert_eq!(iface0.vpc_id, iface1.vpc_id);
        assert_eq!(iface0.subnet_id, iface1.subnet_id);
        assert_eq!(iface0.ip, iface1.ip);
        assert_eq!(iface0.primary, iface1.primary);
    }

    // Verify we cannot delete either interface while the instance is running
    for iface in interfaces.iter() {
        let err = NexusRequest::expect_failure(
            client,
            http::StatusCode::BAD_REQUEST,
            http::Method::DELETE,
            &format!("/v1/network-interfaces/{}", iface.identity.id),
        )
        .authn_as(AuthnMode::PrivilegedUser)
        .execute()
        .await
        .expect(
            "Should not be able to delete network interface on running instance",
        )
        .parsed_body::<HttpErrorResponseBody>()
        .expect("Failed to parse error response body");
        assert_eq!(
            err.message,
            "Instance must be stopped or failed to detach a network interface",
            "Expected an InvalidRequest response when detaching an interface from a running instance"
        );
    }

    // Stop the instance and verify we can delete the interface
    let instance = instance_post(client, instance_name, InstanceOp::Stop).await;
    instance_simulate(nexus, &instance.identity.id).await;

    // We should not be able to delete the primary interface, while the
    // secondary still exists
    let url_interface =
        format!("/v1/network-interfaces/{}", interfaces[0].identity.id);
    let err = NexusRequest::expect_failure(
        client,
        http::StatusCode::BAD_REQUEST,
        http::Method::DELETE,
        url_interface.as_str(),
    )
    .authn_as(AuthnMode::PrivilegedUser)
    .execute()
    .await
    .expect(
        "Should not be able to delete the primary network interface \
        while secondary interfaces still exist",
    )
    .parsed_body::<HttpErrorResponseBody>()
    .expect("Failed to parse error response body");
    assert_eq!(
        err.message,
        "The primary interface \
        may not be deleted while secondary interfaces \
        are still attached",
        "Expected an InvalidRequest response when detaching \
        the primary interface from an instance with at least one \
        secondary interface",
    );

    // Verify that we can delete the secondary.
    let url_interface =
        format!("/v1/network-interfaces/{}", interfaces[1].identity.id);
    NexusRequest::object_delete(client, url_interface.as_str())
        .authn_as(AuthnMode::PrivilegedUser)
        .execute()
        .await
        .expect("Failed to delete secondary interface from stopped instance");

    // Now verify that we can delete the primary
    let url_interface =
        format!("/v1/network-interfaces/{}", interfaces[0].identity.id);
    NexusRequest::object_delete(client, url_interface.as_str())
        .authn_as(AuthnMode::PrivilegedUser)
        .execute()
        .await
        .expect(
            "Failed to delete sole primary interface from stopped instance",
        );
}

#[nexus_test]
async fn test_instance_update_network_interfaces(
    cptestctx: &ControlPlaneTestContext,
) {
    let client = &cptestctx.external_client;
    let nexus = &cptestctx.server.apictx().nexus;
    let instance_name = "nic-update-test-inst";

    create_project_and_pool(&client).await;

    // Create the VPC Subnet for the secondary interface
    let secondary_subnet = params::VpcSubnetCreate {
        identity: IdentityMetadataCreateParams {
            name: Name::try_from(String::from("secondary")).unwrap(),
            description: String::from("A secondary VPC subnet"),
        },
        ipv4_block: Ipv4Net("172.31.0.0/24".parse().unwrap()),
        ipv6_block: None,
    };
    let _response = NexusRequest::objects_post(
        client,
        &default_vpc_subnets_url(),
        &secondary_subnet,
    )
    .authn_as(AuthnMode::PrivilegedUser)
    .execute()
    .await
    .expect("Failed to create secondary VPC Subnet");

    // Create an instance with no network interfaces
    let instance_params = params::InstanceCreate {
        identity: IdentityMetadataCreateParams {
            name: instance_name.parse().unwrap(),
            description: String::from("instance to test updatin nics"),
        },
        ncpus: InstanceCpuCount::try_from(2).unwrap(),
        memory: ByteCount::from_gibibytes_u32(4),
        hostname: String::from("nic-test"),
        user_data: vec![],
        network_interfaces: params::InstanceNetworkInterfaceAttachment::None,
        external_ips: vec![],
        disks: vec![],
        start: true,
    };
    let response = NexusRequest::objects_post(
        client,
        &get_instances_url(),
        &instance_params,
    )
    .authn_as(AuthnMode::PrivilegedUser)
    .execute()
    .await
    .expect("Failed to create instance with two network interfaces");
    let instance = response.parsed_body::<Instance>().unwrap();
    let url_interfaces = format!(
        "/v1/network-interfaces?project={}&instance={}",
        PROJECT_NAME, instance.identity.name,
    );

    // Parameters for each interface to try to modify.
    let if_params = vec![
        params::InstanceNetworkInterfaceCreate {
            identity: IdentityMetadataCreateParams {
                name: "if0".parse().unwrap(),
                description: String::from("a new nic"),
            },
            vpc_name: "default".parse().unwrap(),
            subnet_name: "default".parse().unwrap(),
            ip: Some("172.30.0.10".parse().unwrap()),
        },
        params::InstanceNetworkInterfaceCreate {
            identity: IdentityMetadataCreateParams {
                name: "if1".parse().unwrap(),
                description: String::from("a new nic"),
            },
            vpc_name: "default".parse().unwrap(),
            subnet_name: secondary_subnet.identity.name.clone(),
            ip: Some("172.31.0.11".parse().unwrap()),
        },
    ];

    // Stop the instance
    let instance = instance_post(client, instance_name, InstanceOp::Stop).await;
    instance_simulate(nexus, &instance.identity.id).await;

    // Create the first interface on the instance.
    let primary_iface = NexusRequest::objects_post(
        client,
        url_interfaces.as_str(),
        &if_params[0],
    )
    .authn_as(AuthnMode::PrivilegedUser)
    .execute()
    .await
    .expect("Failed to create network interface on stopped instance")
    .parsed_body::<InstanceNetworkInterface>()
    .unwrap();
    assert_eq!(primary_iface.identity.name, if_params[0].identity.name);
    assert_eq!(primary_iface.ip, if_params[0].ip.unwrap());
    assert!(primary_iface.primary, "The first interface should be primary");

    // Restart the instance, to ensure we can only modify things when it's
    // stopped.
    let instance =
        instance_post(client, instance_name, InstanceOp::Start).await;
    instance_simulate(nexus, &instance.identity.id).await;

    // We'll change the interface's name and description
    let new_name = Name::try_from(String::from("new-if0")).unwrap();
    let new_description = String::from("new description");
    let updates = params::InstanceNetworkInterfaceUpdate {
        identity: IdentityMetadataUpdateParams {
            name: Some(new_name.clone()),
            description: Some(new_description.clone()),
        },
        primary: false,
    };

    // Verify we fail to update the NIC when the instance is running
    //
    // NOTE: Need to use RequestBuilder manually because `expect_failure` does
    // not allow setting the body.
    let url_interface =
        format!("/v1/network-interfaces/{}", primary_iface.identity.id);
    let builder =
        RequestBuilder::new(client, http::Method::PUT, url_interface.as_str())
            .body(Some(&updates))
            .expect_status(Some(http::StatusCode::BAD_REQUEST));
    let err = NexusRequest::new(builder)
        .authn_as(AuthnMode::PrivilegedUser)
        .execute()
        .await
        .expect("Should not be able to update network interface on running instance")
        .parsed_body::<HttpErrorResponseBody>()
        .expect("Failed to parse error response body");
    assert_eq!(
        err.message,
        "Instance must be stopped to update its network interfaces",
        "Expected an InvalidRequest response when modifying an interface on a running instance"
    );

    // Stop the instance again, and now verify that the update works.
    let instance = instance_post(client, instance_name, InstanceOp::Stop).await;
    instance_simulate(nexus, &instance.identity.id).await;
    let updated_primary_iface = NexusRequest::object_put(
        client,
        &format!("/v1/network-interfaces/{}", primary_iface.identity.id),
        Some(&updates),
    )
    .authn_as(AuthnMode::PrivilegedUser)
    .execute()
    .await
    .expect("Failed to update an interface")
    .parsed_body::<InstanceNetworkInterface>()
    .unwrap();

    // Verify the modifications have taken effect, updating the name,
    // description, and modification time.
    assert_eq!(updated_primary_iface.identity.name, new_name);
    assert_eq!(updated_primary_iface.identity.description, new_description);
    assert!(updated_primary_iface.primary);

    // Helper to check that most attributes are unchanged when updating an
    // interface, and that the modification time for the new is later than the
    // old.
    let verify_unchanged_attributes =
        |original_iface: &InstanceNetworkInterface,
         new_iface: &InstanceNetworkInterface| {
            assert_eq!(
                original_iface.identity.time_created,
                new_iface.identity.time_created
            );
            assert!(
                original_iface.identity.time_modified
                    < new_iface.identity.time_modified
            );
            assert_eq!(original_iface.ip, new_iface.ip);
            assert_eq!(original_iface.mac, new_iface.mac);
            assert_eq!(original_iface.subnet_id, new_iface.subnet_id);
            assert_eq!(original_iface.vpc_id, new_iface.vpc_id);
            assert_eq!(original_iface.instance_id, new_iface.instance_id);
        };
    verify_unchanged_attributes(&primary_iface, &updated_primary_iface);

    // Try with the same request again, but this time only changing
    // `primary`. This should have no effect.
    let updates = params::InstanceNetworkInterfaceUpdate {
        identity: IdentityMetadataUpdateParams {
            name: None,
            description: None,
        },
        primary: true,
    };
    let updated_primary_iface1 = NexusRequest::object_put(
        client,
        &format!(
            "/v1/network-interfaces/{}",
            updated_primary_iface.identity.id
        ),
        Some(&updates),
    )
    .authn_as(AuthnMode::PrivilegedUser)
    .execute()
    .await
    .expect("Failed to update an interface")
    .parsed_body::<InstanceNetworkInterface>()
    .unwrap();

    // Everything should still be the same, except the modification time.
    assert_eq!(
        updated_primary_iface.identity.name,
        updated_primary_iface1.identity.name
    );
    assert_eq!(
        updated_primary_iface.identity.description,
        updated_primary_iface1.identity.description
    );
    assert_eq!(updated_primary_iface.primary, updated_primary_iface1.primary);
    verify_unchanged_attributes(
        &updated_primary_iface,
        &updated_primary_iface1,
    );

    // Add a secondary interface to the instance. We'll use this to check
    // behavior related to making a new primary interface for the instance.
    // Create the first interface on the instance.
    let secondary_iface = NexusRequest::objects_post(
        client,
        url_interfaces.as_str(),
        &if_params[1],
    )
    .authn_as(AuthnMode::PrivilegedUser)
    .execute()
    .await
    .expect("Failed to create network interface on stopped instance")
    .parsed_body::<InstanceNetworkInterface>()
    .unwrap();
    assert_eq!(secondary_iface.identity.name, if_params[1].identity.name);
    assert_eq!(secondary_iface.ip, if_params[1].ip.unwrap());
    assert!(
        !secondary_iface.primary,
        "Only the first interface should be primary"
    );

    // Restart the instance, and verify that we can't update either interface.
    let instance =
        instance_post(client, instance_name, InstanceOp::Start).await;
    instance_simulate(nexus, &instance.identity.id).await;

    for if_id in
        [&updated_primary_iface.identity.id, &secondary_iface.identity.id]
    {
        let url_interface = format!("/v1/network-interfaces/{}", if_id);
        let builder = RequestBuilder::new(
            client,
            http::Method::PUT,
            url_interface.as_str(),
        )
        .body(Some(&updates))
        .expect_status(Some(http::StatusCode::BAD_REQUEST));
        let err = NexusRequest::new(builder)
            .authn_as(AuthnMode::PrivilegedUser)
            .execute()
            .await
            .expect("Should not be able to update network interface on running instance")
            .parsed_body::<HttpErrorResponseBody>()
            .expect("Failed to parse error response body");
        assert_eq!(
            err.message,
            "Instance must be stopped to update its network interfaces",
            "Expected an InvalidRequest response when modifying an interface on a running instance"
        );
    }

    // Stop the instance again.
    let instance = instance_post(client, instance_name, InstanceOp::Stop).await;
    instance_simulate(nexus, &instance.identity.id).await;

    // Verify that we can set the secondary as the new primary, and that nothing
    // else changes about the NICs.
    let updates = params::InstanceNetworkInterfaceUpdate {
        identity: IdentityMetadataUpdateParams {
            name: None,
            description: None,
        },
        primary: true,
    };
    let new_primary_iface = NexusRequest::object_put(
        client,
        &format!("/v1/network-interfaces/{}", secondary_iface.identity.id),
        Some(&updates),
    )
    .authn_as(AuthnMode::PrivilegedUser)
    .execute()
    .await
    .expect("Failed to update an interface")
    .parsed_body::<InstanceNetworkInterface>()
    .unwrap();

    // It should now be the primary and have an updated modification time
    assert!(new_primary_iface.primary, "Failed to set the new primary");

    // Nothing else about the new primary should have changed
    assert_eq!(new_primary_iface.identity.name, secondary_iface.identity.name);
    assert_eq!(
        new_primary_iface.identity.description,
        secondary_iface.identity.description
    );
    verify_unchanged_attributes(&secondary_iface, &new_primary_iface);

    // Get the newly-made secondary interface to test
    let new_secondary_iface = NexusRequest::object_get(
        client,
        &format!(
            "/v1/network-interfaces/{}",
            updated_primary_iface.identity.id
        ),
    )
    .authn_as(AuthnMode::PrivilegedUser)
    .execute()
    .await
    .expect("Failed to get the old primary / new secondary interface")
    .parsed_body::<InstanceNetworkInterface>()
    .unwrap();

    // The now-secondary interface should be, well, secondary
    assert!(
        !new_secondary_iface.primary,
        "The old primary interface should now be a seconary"
    );

    // Nothing else about the old primary should have changed
    assert_eq!(
        new_secondary_iface.identity.name,
        updated_primary_iface.identity.name
    );
    assert_eq!(
        new_secondary_iface.identity.description,
        updated_primary_iface.identity.description
    );
    verify_unchanged_attributes(&updated_primary_iface, &new_secondary_iface);

    // Let's delete the original primary, and verify that we've still got the
    // secondary.
    let url_interface =
        format!("/v1/network-interfaces/{}", new_secondary_iface.identity.id);
    NexusRequest::object_delete(&client, &url_interface)
        .authn_as(AuthnMode::PrivilegedUser)
        .execute()
        .await
        .expect("Failed to delete original secondary interface");
    let all_interfaces = objects_list_page_authz::<InstanceNetworkInterface>(
        client,
        &url_interfaces,
    )
    .await
    .items;
    assert_eq!(
        all_interfaces.len(),
        1,
        "Expected just one interface after deleting the original primary"
    );
    assert_eq!(all_interfaces[0].identity.id, new_primary_iface.identity.id);
    assert!(all_interfaces[0].primary);

    // Add a _new_ interface, and verify that it still isn't the primary
    let iface = NexusRequest::objects_post(
        client,
        url_interfaces.as_str(),
        &if_params[0],
    )
    .authn_as(AuthnMode::PrivilegedUser)
    .execute()
    .await
    .expect("Failed to create network interface on stopped instance")
    .parsed_body::<InstanceNetworkInterface>()
    .unwrap();
    assert!(!iface.primary);
    assert_eq!(iface.identity.name, if_params[0].identity.name);
}

/// This test specifically creates two NICs, the second of which will fail the
/// saga on purpose, since its IP address is the same. This is to verify that
/// the initial NIC is also deleted.
#[nexus_test]
async fn test_instance_with_multiple_nics_unwinds_completely(
    cptestctx: &ControlPlaneTestContext,
) {
    let client = &cptestctx.external_client;

    // Create a project that we'll use for testing.
    let _ = create_project(&client, PROJECT_NAME).await;

    // Create two interfaces, in the same VPC Subnet. This will trigger an
    // error on creation of the second NIC, and we'll make sure that both are
    // deleted.
    let default_name = "default".parse::<Name>().unwrap();
    let if0_params = params::InstanceNetworkInterfaceCreate {
        identity: IdentityMetadataCreateParams {
            name: Name::try_from(String::from("if0")).unwrap(),
            description: String::from("first custom interface"),
        },
        vpc_name: default_name.clone(),
        subnet_name: default_name.clone(),
        ip: Some("172.30.0.6".parse().unwrap()),
    };
    let if1_params = params::InstanceNetworkInterfaceCreate {
        identity: IdentityMetadataCreateParams {
            name: Name::try_from(String::from("if1")).unwrap(),
            description: String::from("second custom interface"),
        },
        vpc_name: default_name.clone(),
        subnet_name: default_name.clone(),
        ip: Some("172.30.0.7".parse().unwrap()),
    };
    let interface_params =
        params::InstanceNetworkInterfaceAttachment::Create(vec![
            if0_params.clone(),
            if1_params.clone(),
        ]);

    // Create the parameters for the instance itself, and create it.
    let instance_params = params::InstanceCreate {
        identity: IdentityMetadataCreateParams {
            name: Name::try_from(String::from("nic-fail-test-inst")).unwrap(),
            description: String::from("instance to test multiple bad nics"),
        },
        ncpus: InstanceCpuCount::try_from(2).unwrap(),
        memory: ByteCount::from_gibibytes_u32(4),
        hostname: String::from("nic-test"),
        user_data: vec![],
        network_interfaces: interface_params,
        external_ips: vec![],
        disks: vec![],
        start: true,
    };
    let builder =
        RequestBuilder::new(client, http::Method::POST, &get_instances_url())
            .body(Some(&instance_params))
            .expect_status(Some(http::StatusCode::BAD_REQUEST));
    let response = NexusRequest::new(builder)
        .authn_as(AuthnMode::PrivilegedUser)
        .execute()
        .await
        .expect("Expected instance saga to fail");
    assert_eq!(response.status, http::StatusCode::BAD_REQUEST);

    // Verify that there are no NICs at all in the subnet.
    let url_nics = format!(
        "/v1/vpc-subnets/default/network-interfaces?project={}&vpc=default",
        PROJECT_NAME,
    );
    let interfaces = NexusRequest::iter_collection_authn::<
        InstanceNetworkInterface,
    >(client, &url_nics, "", None)
    .await
    .expect("failed to list network interfaces")
    .all_items;
    assert!(
        interfaces.is_empty(),
        "There should be no network interfaces in the subnet"
    );
}

/// Create a disk and attach during instance creation
#[nexus_test]
async fn test_attach_one_disk_to_instance(cptestctx: &ControlPlaneTestContext) {
    let client = &cptestctx.external_client;
    let instance_name = "nifs";

    // Test pre-reqs
    DiskTest::new(&cptestctx).await;
    create_project_and_pool(&client).await;

    // Create the "probablydata" disk
    create_disk(&client, PROJECT_NAME, "probablydata").await;

    // Verify disk is there and currently detached
    let disks: Vec<Disk> =
        NexusRequest::iter_collection_authn(client, &get_disks_url(), "", None)
            .await
            .expect("failed to list disks")
            .all_items;
    assert_eq!(disks.len(), 1);
    assert_eq!(disks[0].state, DiskState::Detached);

    // Create the instance
    let instance_params = params::InstanceCreate {
        identity: IdentityMetadataCreateParams {
            name: instance_name.parse().unwrap(),
            description: String::from("probably serving data"),
        },
        ncpus: InstanceCpuCount::try_from(2).unwrap(),
        memory: ByteCount::from_gibibytes_u32(4),
        hostname: String::from("nfs"),
        user_data: vec![],
        network_interfaces: params::InstanceNetworkInterfaceAttachment::Default,
        external_ips: vec![],
        disks: vec![params::InstanceDiskAttachment::Attach(
            params::InstanceDiskAttach {
                name: Name::try_from(String::from("probablydata")).unwrap(),
            },
        )],
        start: true,
    };

    let builder =
        RequestBuilder::new(client, http::Method::POST, &get_instances_url())
            .body(Some(&instance_params))
            .expect_status(Some(http::StatusCode::CREATED));
    let response = NexusRequest::new(builder)
        .authn_as(AuthnMode::PrivilegedUser)
        .execute()
        .await
        .expect("Expected instance creation to work!");

    let instance = response.parsed_body::<Instance>().unwrap();

    // Verify disk is attached to the instance
    let url_instance_disks =
        format!("/v1/instances/{}/disks", instance.identity.id,);
    let disks: Vec<Disk> = NexusRequest::iter_collection_authn(
        client,
        &url_instance_disks,
        "",
        None,
    )
    .await
    .expect("failed to list disks")
    .all_items;
    assert_eq!(disks.len(), 1);
    assert_eq!(disks[0].state, DiskState::Attached(instance.identity.id));
}

#[nexus_test]
async fn test_instance_create_attach_disks(
    cptestctx: &ControlPlaneTestContext,
) {
    let client = &cptestctx.external_client;

    // Test pre-reqs
    DiskTest::new(&cptestctx).await;
    create_project_and_pool(&client).await;
    let attachable_disk =
        create_disk(&client, PROJECT_NAME, "attachable-disk").await;

    let instance_params = params::InstanceCreate {
        identity: IdentityMetadataCreateParams {
            name: Name::try_from(String::from("nfs")).unwrap(),
            description: String::from("probably serving data"),
        },
        ncpus: InstanceCpuCount::try_from(2).unwrap(),
        memory: ByteCount::from_gibibytes_u32(3),
        hostname: String::from("nfs"),
        user_data: vec![],
        network_interfaces: params::InstanceNetworkInterfaceAttachment::Default,
        external_ips: vec![],
        disks: vec![
            params::InstanceDiskAttachment::Create(params::DiskCreate {
                identity: IdentityMetadataCreateParams {
                    name: Name::try_from(String::from("created-disk")).unwrap(),
                    description: String::from(
                        "A disk that was created by instance create",
                    ),
                },
                size: ByteCount::from_gibibytes_u32(4),
                disk_source: params::DiskSource::Blank {
                    block_size: params::BlockSize::try_from(512).unwrap(),
                },
            }),
            params::InstanceDiskAttachment::Attach(
                params::InstanceDiskAttach {
                    name: attachable_disk.identity.name,
                },
            ),
        ],
        start: true,
    };

    let builder =
        RequestBuilder::new(client, http::Method::POST, &get_instances_url())
            .body(Some(&instance_params))
            .expect_status(Some(http::StatusCode::CREATED));

    let response = NexusRequest::new(builder)
        .authn_as(AuthnMode::PrivilegedUser)
        .execute()
        .await
        .expect("Expected instance creation!");

    let instance = response.parsed_body::<Instance>().unwrap();

    // Assert disks are created and attached
    let disks: Vec<Disk> =
        NexusRequest::iter_collection_authn(client, &get_disks_url(), "", None)
            .await
            .expect("failed to list disks")
            .all_items;
    assert_eq!(disks.len(), 2);

    for disk in disks {
        assert_eq!(disk.state, DiskState::Attached(instance.identity.id));
    }
}

/// Tests to ensure that when an error occurs in the instance create saga after
/// some disks are succesfully created and attached, those disks are detached
/// and deleted.
#[nexus_test]
async fn test_instance_create_attach_disks_undo(
    cptestctx: &ControlPlaneTestContext,
) {
    let client = &cptestctx.external_client;

    // Test pre-reqs
    DiskTest::new(&cptestctx).await;
    create_project_and_pool(&client).await;
    let regular_disk = create_disk(&client, PROJECT_NAME, "a-reg-disk").await;
    let faulted_disk = create_disk(&client, PROJECT_NAME, "faulted-disk").await;

    // set `faulted_disk` to the faulted state
    let apictx = &cptestctx.server.apictx();
    let nexus = &apictx.nexus;
    assert!(nexus
        .set_disk_as_faulted(&faulted_disk.identity.id)
        .await
        .unwrap());

    // Assert regular and faulted disks were created
    let disks: Vec<Disk> =
        NexusRequest::iter_collection_authn(client, &get_disks_url(), "", None)
            .await
            .expect("failed to list disks")
            .all_items;
    assert_eq!(disks.len(), 2);

    assert_eq!(disks[0].identity.id, regular_disk.identity.id);
    assert_eq!(disks[0].state, DiskState::Detached);

    assert_eq!(disks[1].identity.id, faulted_disk.identity.id);
    assert_eq!(disks[1].state, DiskState::Faulted);

    let instance_params = params::InstanceCreate {
        identity: IdentityMetadataCreateParams {
            name: Name::try_from(String::from("nfs")).unwrap(),
            description: String::from("probably serving data"),
        },
        ncpus: InstanceCpuCount::try_from(2).unwrap(),
        memory: ByteCount::from_gibibytes_u32(4),
        hostname: String::from("nfs"),
        user_data: vec![],
        network_interfaces: params::InstanceNetworkInterfaceAttachment::Default,
        external_ips: vec![],
        disks: vec![
            params::InstanceDiskAttachment::Create(params::DiskCreate {
                identity: IdentityMetadataCreateParams {
                    name: Name::try_from(String::from("probablydata")).unwrap(),
                    description: String::from("probably data"),
                },
                size: ByteCount::from_gibibytes_u32(4),
                disk_source: params::DiskSource::Blank {
                    block_size: params::BlockSize::try_from(512).unwrap(),
                },
            }),
            params::InstanceDiskAttachment::Attach(
                params::InstanceDiskAttach { name: regular_disk.identity.name },
            ),
            params::InstanceDiskAttachment::Attach(
                params::InstanceDiskAttach { name: faulted_disk.identity.name },
            ),
        ],
        start: true,
    };

    let builder =
        RequestBuilder::new(client, http::Method::POST, &get_instances_url())
            .body(Some(&instance_params))
            .expect_status(Some(http::StatusCode::BAD_REQUEST));

    let _response = NexusRequest::new(builder)
        .authn_as(AuthnMode::PrivilegedUser)
        .execute()
        .await
        .expect("Expected instance creation to fail!");

    // Assert disks are in the same state as before the instance creation began
    let disks: Vec<Disk> =
        NexusRequest::iter_collection_authn(client, &get_disks_url(), "", None)
            .await
            .expect("failed to list disks")
            .all_items;
    assert_eq!(disks.len(), 2);

    assert_eq!(disks[0].identity.id, regular_disk.identity.id);
    assert_eq!(disks[0].state, DiskState::Detached);

    assert_eq!(disks[1].identity.id, faulted_disk.identity.id);
    assert_eq!(disks[1].state, DiskState::Faulted);
}

// Test that 8 disks is supported
#[nexus_test]
async fn test_attach_eight_disks_to_instance(
    cptestctx: &ControlPlaneTestContext,
) {
    let client = &cptestctx.external_client;

    // Test pre-reqs
    DiskTest::new(&cptestctx).await;
    create_project_and_pool(&client).await;

    // Make 8 disks
    for i in 0..8 {
        create_disk(&client, PROJECT_NAME, &format!("probablydata{}", i,))
            .await;
    }

    // Assert we created 8 disks
    let disks: Vec<Disk> =
        NexusRequest::iter_collection_authn(client, &get_disks_url(), "", None)
            .await
            .expect("failed to list disks")
            .all_items;
    assert_eq!(disks.len(), 8);

    // Try to boot an instance that has 8 disks attached
    let instance_params = params::InstanceCreate {
        identity: IdentityMetadataCreateParams {
            name: Name::try_from(String::from("nfs")).unwrap(),
            description: String::from("probably serving data"),
        },
        ncpus: InstanceCpuCount::try_from(2).unwrap(),
        memory: ByteCount::from_gibibytes_u32(4),
        hostname: String::from("nfs"),
        user_data: vec![],
        network_interfaces: params::InstanceNetworkInterfaceAttachment::Default,
        external_ips: vec![],
        disks: (0..8)
            .map(|i| {
                params::InstanceDiskAttachment::Attach(
                    params::InstanceDiskAttach {
                        name: Name::try_from(format!("probablydata{}", i))
                            .unwrap(),
                    },
                )
            })
            .collect(),
        start: true,
    };

    let builder =
        RequestBuilder::new(client, http::Method::POST, &get_instances_url())
            .body(Some(&instance_params))
            .expect_status(Some(http::StatusCode::CREATED));

    let response = NexusRequest::new(builder)
        .authn_as(AuthnMode::PrivilegedUser)
        .execute()
        .await
        .expect("Expected instance creation!");

    let instance = response.parsed_body::<Instance>().unwrap();

    // Assert disks are attached
    let disks: Vec<Disk> =
        NexusRequest::iter_collection_authn(client, &get_disks_url(), "", None)
            .await
            .expect("failed to list disks")
            .all_items;
    assert_eq!(disks.len(), 8);

    for disk in disks {
        assert_eq!(disk.state, DiskState::Attached(instance.identity.id));
    }
}

// Test that disk attach limit is enforced
#[nexus_test]
async fn test_cannot_attach_nine_disks_to_instance(
    cptestctx: &ControlPlaneTestContext,
) {
    let client = &cptestctx.external_client;

    let project_name = "bit-barrel";

    // Test pre-reqs
    DiskTest::new(&cptestctx).await;
    create_project(client, project_name).await;

    // Make 9 disks
    for i in 0..9 {
        create_disk(&client, project_name, &format!("probablydata{}", i,))
            .await;
    }

    let disks_url = format!("/v1/disks?project={}", project_name,);

    // Assert we created 9 disks
    let disks: Vec<Disk> =
        NexusRequest::iter_collection_authn(client, &disks_url, "", None)
            .await
            .expect("failed to list disks")
            .all_items;
    assert_eq!(disks.len(), 9);

    // Try to boot an instance that has 9 disks attached
    let instance_params = params::InstanceCreate {
        identity: IdentityMetadataCreateParams {
            name: Name::try_from(String::from("nfs")).unwrap(),
            description: String::from("probably serving data"),
        },
        ncpus: InstanceCpuCount::try_from(2).unwrap(),
        memory: ByteCount::from_gibibytes_u32(4),
        hostname: String::from("nfs"),
        user_data: vec![],
        network_interfaces: params::InstanceNetworkInterfaceAttachment::Default,
        external_ips: vec![],
        disks: (0..9)
            .map(|i| {
                params::InstanceDiskAttachment::Attach(
                    params::InstanceDiskAttach {
                        name: Name::try_from(format!("probablydata{}", i))
                            .unwrap(),
                    },
                )
            })
            .collect(),
        start: true,
    };

    let url_instances = format!("/v1/instances?project={}", project_name);

    let builder =
        RequestBuilder::new(client, http::Method::POST, &url_instances)
            .body(Some(&instance_params))
            .expect_status(Some(http::StatusCode::BAD_REQUEST));

    let _response = NexusRequest::new(builder)
        .authn_as(AuthnMode::PrivilegedUser)
        .execute()
        .await
        .expect("Expected instance creation to fail with bad request!");

    // Check that disks are still detached
    let disks: Vec<Disk> =
        NexusRequest::iter_collection_authn(client, &disks_url, "", None)
            .await
            .expect("failed to list disks")
            .all_items;
    assert_eq!(disks.len(), 9);

    for disk in disks {
        assert_eq!(disk.state, DiskState::Detached);
    }
}

// Test that faulted disks cannot be attached
#[nexus_test]
async fn test_cannot_attach_faulted_disks(cptestctx: &ControlPlaneTestContext) {
    let client = &cptestctx.external_client;
    // Test pre-reqs
    DiskTest::new(&cptestctx).await;
    create_project_and_pool(&client).await;

    // Make 8 disks
    for i in 0..8 {
        create_disk(&client, PROJECT_NAME, &format!("probablydata{}", i,))
            .await;
    }

    // Assert we created 8 disks
    let disks: Vec<Disk> =
        NexusRequest::iter_collection_authn(client, &get_disks_url(), "", None)
            .await
            .expect("failed to list disks")
            .all_items;
    assert_eq!(disks.len(), 8);

    // Set the 7th to FAULTED
    let apictx = &cptestctx.server.apictx();
    let nexus = &apictx.nexus;
    assert!(nexus.set_disk_as_faulted(&disks[6].identity.id).await.unwrap());

    // Assert FAULTED
    let disks: Vec<Disk> =
        NexusRequest::iter_collection_authn(client, &get_disks_url(), "", None)
            .await
            .expect("failed to list disks")
            .all_items;
    assert_eq!(disks.len(), 8);

    for (i, disk) in disks.iter().enumerate() {
        if i == 6 {
            assert_eq!(disk.state, DiskState::Faulted);
        } else {
            assert_eq!(disk.state, DiskState::Detached);
        }
    }

    // Try to boot the instance
    let instance_params = params::InstanceCreate {
        identity: IdentityMetadataCreateParams {
            name: Name::try_from(String::from("nfs")).unwrap(),
            description: String::from("probably serving data"),
        },
        ncpus: InstanceCpuCount::try_from(2).unwrap(),
        memory: ByteCount::from_gibibytes_u32(4),
        hostname: String::from("nfs"),
        user_data: vec![],
        network_interfaces: params::InstanceNetworkInterfaceAttachment::Default,
        external_ips: vec![],
        disks: (0..8)
            .map(|i| {
                params::InstanceDiskAttachment::Attach(
                    params::InstanceDiskAttach {
                        name: Name::try_from(format!("probablydata{}", i))
                            .unwrap(),
                    },
                )
            })
            .collect(),
        start: true,
    };

    let builder =
        RequestBuilder::new(client, http::Method::POST, &get_instances_url())
            .body(Some(&instance_params))
            .expect_status(Some(http::StatusCode::BAD_REQUEST));

    let _response = NexusRequest::new(builder)
        .authn_as(AuthnMode::PrivilegedUser)
        .execute()
        .await
        .expect("Expected instance creation to fail!");

    // Assert disks are detached (except for the 7th)
    let disks: Vec<Disk> =
        NexusRequest::iter_collection_authn(client, &get_disks_url(), "", None)
            .await
            .expect("failed to list disks")
            .all_items;
    assert_eq!(disks.len(), 8);

    for (i, disk) in disks.iter().enumerate() {
        if i == 6 {
            assert_eq!(disk.state, DiskState::Faulted);
        } else {
            assert_eq!(disk.state, DiskState::Detached);
        }
    }
}

// Test that disks are detached when instance is destroyed
#[nexus_test]
async fn test_disks_detached_when_instance_destroyed(
    cptestctx: &ControlPlaneTestContext,
) {
    let client = &cptestctx.external_client;
    let instance_name = "nfs";

    // Test pre-reqs
    DiskTest::new(&cptestctx).await;
    create_project_and_pool(&client).await;

    // Make 8 disks
    for i in 0..8 {
        create_disk(&client, PROJECT_NAME, &format!("probablydata{}", i,))
            .await;
    }

    // Assert we created 8 disks
    let disks: Vec<Disk> =
        NexusRequest::iter_collection_authn(client, &get_disks_url(), "", None)
            .await
            .expect("failed to list disks")
            .all_items;

    assert_eq!(disks.len(), 8);
    for disk in &disks {
        assert_eq!(disk.state, DiskState::Detached);
    }

    // Boot the instance
    let instance_params = params::InstanceCreate {
        identity: IdentityMetadataCreateParams {
            name: instance_name.parse().unwrap(),
            description: String::from("probably serving data"),
        },
        ncpus: InstanceCpuCount::try_from(2).unwrap(),
        memory: ByteCount::from_gibibytes_u32(4),
        hostname: String::from("nfs"),
        user_data: vec![],
        network_interfaces: params::InstanceNetworkInterfaceAttachment::Default,
        external_ips: vec![],
        disks: (0..8)
            .map(|i| {
                params::InstanceDiskAttachment::Attach(
                    params::InstanceDiskAttach {
                        name: Name::try_from(format!("probablydata{}", i))
                            .unwrap(),
                    },
                )
            })
            .collect(),
        start: true,
    };

    let builder =
        RequestBuilder::new(client, http::Method::POST, &get_instances_url())
            .body(Some(&instance_params))
            .expect_status(Some(http::StatusCode::CREATED));

    let _response = NexusRequest::new(builder)
        .authn_as(AuthnMode::PrivilegedUser)
        .execute()
        .await
        .expect("expected instance creation!");

    // Assert disks are attached
    let disks: Vec<Disk> =
        NexusRequest::iter_collection_authn(client, &get_disks_url(), "", None)
            .await
            .expect("failed to list disks")
            .all_items;

    assert_eq!(disks.len(), 8);
    for disk in &disks {
        assert!(matches!(disk.state, DiskState::Attached(_)));
    }

    // Stash the instance's current sled agent for later disk simulation. This
    // needs to be done before the instance is stopped and dissociated from its
    // sled.
    let instance_url = format!("/v1/instances/nfs?project={}", PROJECT_NAME);
    let instance = instance_get(&client, &instance_url).await;
    let apictx = &cptestctx.server.apictx();
    let nexus = &apictx.nexus;
    let sa = nexus
        .instance_sled_by_id(&instance.identity.id)
        .await
        .unwrap()
        .expect("instance should be on a sled while it's running");

    // Stop and delete instance
    let instance =
        instance_post(&client, instance_name, InstanceOp::Stop).await;

    instance_simulate(nexus, &instance.identity.id).await;
    let instance = instance_get(&client, &instance_url).await;
    assert_eq!(instance.runtime.run_state, InstanceState::Stopped);

    NexusRequest::object_delete(&client, &instance_url)
        .authn_as(AuthnMode::PrivilegedUser)
        .execute()
        .await
        .unwrap();

    // Assert disks are detached
    let disks: Vec<Disk> =
        NexusRequest::iter_collection_authn(client, &get_disks_url(), "", None)
            .await
            .expect("failed to list disks")
            .all_items;

    assert_eq!(disks.len(), 8);
    for disk in &disks {
        assert_eq!(disk.state, DiskState::Detached);

        // Simulate each one of the disks to move from "Detaching" to "Detached"
        sa.disk_finish_transition(disk.identity.id).await;
    }

    // Ensure that the disks can be attached to another instance
    let instance_params = params::InstanceCreate {
        identity: IdentityMetadataCreateParams {
            name: "nfsv2".parse().unwrap(),
            description: String::from("probably serving data too!"),
        },
        ncpus: InstanceCpuCount::try_from(2).unwrap(),
        memory: ByteCount::from_gibibytes_u32(4),
        hostname: String::from("nfsv2"),
        user_data: vec![],
        network_interfaces: params::InstanceNetworkInterfaceAttachment::Default,
        external_ips: vec![],
        disks: (0..8)
            .map(|i| {
                params::InstanceDiskAttachment::Attach(
                    params::InstanceDiskAttach {
                        name: Name::try_from(format!("probablydata{}", i))
                            .unwrap(),
                    },
                )
            })
            .collect(),
        start: true,
    };

    let builder =
        RequestBuilder::new(client, http::Method::POST, &get_instances_url())
            .body(Some(&instance_params))
            .expect_status(Some(http::StatusCode::CREATED));

    let _response = NexusRequest::new(builder)
        .authn_as(AuthnMode::PrivilegedUser)
        .execute()
        .await
        .expect("expected instance creation!");

    // Assert disks are attached to this new instance
    let disks: Vec<Disk> =
        NexusRequest::iter_collection_authn(client, &get_disks_url(), "", None)
            .await
            .expect("failed to list disks")
            .all_items;

    assert_eq!(disks.len(), 8);
    for disk in &disks {
        assert!(matches!(disk.state, DiskState::Attached(_)));
    }
}

// Tests that an instance is rejected if the memory is less than
// MIN_MEMORY_BYTES_PER_INSTANCE
#[nexus_test]
async fn test_instances_memory_rejected_less_than_min_memory_size(
    cptestctx: &ControlPlaneTestContext,
) {
    let client = &cptestctx.external_client;
    create_project_and_pool(client).await;

    // Attempt to create the instance, observe a server error.
    let instance_name = "just-rainsticks";
    let instance = params::InstanceCreate {
        identity: IdentityMetadataCreateParams {
            name: instance_name.parse().unwrap(),
            description: format!("instance {:?}", &instance_name),
        },
        ncpus: InstanceCpuCount(1),
        memory: ByteCount::from(MIN_MEMORY_BYTES_PER_INSTANCE / 2),
        hostname: String::from("inst"),
        user_data:
            b"#cloud-config\nsystem_info:\n  default_user:\n    name: oxide"
                .to_vec(),
        network_interfaces: params::InstanceNetworkInterfaceAttachment::Default,
        external_ips: vec![],
        disks: vec![],
        start: true,
    };

    let error = NexusRequest::new(
        RequestBuilder::new(client, Method::POST, &get_instances_url())
            .body(Some(&instance))
            .expect_status(Some(StatusCode::BAD_REQUEST)),
    )
    .authn_as(AuthnMode::PrivilegedUser)
    .execute()
    .await
    .unwrap()
    .parsed_body::<dropshot::HttpErrorResponseBody>()
    .unwrap();

    assert_eq!(
        error.message,
        format!(
            "unsupported value for \"size\": memory must be at least {}",
            ByteCount::from(MIN_MEMORY_BYTES_PER_INSTANCE)
        ),
    );
}

// Test that an instance is rejected if memory is not divisible by
// MIN_MEMORY_SIZE
#[nexus_test]
async fn test_instances_memory_not_divisible_by_min_memory_size(
    cptestctx: &ControlPlaneTestContext,
) {
    let client = &cptestctx.external_client;
    create_project_and_pool(client).await;

    // Attempt to create the instance, observe a server error.
    let instance_name = "just-rainsticks";
    let instance = params::InstanceCreate {
        identity: IdentityMetadataCreateParams {
            name: instance_name.parse().unwrap(),
            description: format!("instance {:?}", &instance_name),
        },
        ncpus: InstanceCpuCount(1),
        memory: ByteCount::from(1024 * 1024 * 1024 + 300),
        hostname: String::from("inst"),
        user_data:
            b"#cloud-config\nsystem_info:\n  default_user:\n    name: oxide"
                .to_vec(),
        network_interfaces: params::InstanceNetworkInterfaceAttachment::Default,
        external_ips: vec![],
        disks: vec![],
        start: true,
    };

    let error = NexusRequest::new(
        RequestBuilder::new(client, Method::POST, &get_instances_url())
            .body(Some(&instance))
            .expect_status(Some(StatusCode::BAD_REQUEST)),
    )
    .authn_as(AuthnMode::PrivilegedUser)
    .execute()
    .await
    .unwrap()
    .parsed_body::<dropshot::HttpErrorResponseBody>()
    .unwrap();

    assert_eq!(
        error.message,
        format!(
            "unsupported value for \"size\": memory must be divisible by {}",
            ByteCount::from(MIN_MEMORY_BYTES_PER_INSTANCE)
        ),
    );
}

// Test that an instance is rejected if memory is above cap
#[nexus_test]
async fn test_instances_memory_greater_than_max_size(
    cptestctx: &ControlPlaneTestContext,
) {
    let client = &cptestctx.external_client;
    create_project_and_pool(client).await;

    // Attempt to create the instance, observe a server error.
    let instance_name = "just-rainsticks";
    let instance = params::InstanceCreate {
        identity: IdentityMetadataCreateParams {
            name: instance_name.parse().unwrap(),
            description: format!("instance {:?}", &instance_name),
        },
        ncpus: InstanceCpuCount(1),
        memory: ByteCount::try_from(MAX_MEMORY_BYTES_PER_INSTANCE + (1 << 30))
            .unwrap(),
        hostname: String::from("inst"),
        user_data:
            b"#cloud-config\nsystem_info:\n  default_user:\n    name: oxide"
                .to_vec(),
        network_interfaces: params::InstanceNetworkInterfaceAttachment::Default,
        external_ips: vec![],
        disks: vec![],
        start: true,
    };

    let error = NexusRequest::new(
        RequestBuilder::new(client, Method::POST, &get_instances_url())
            .body(Some(&instance))
            .expect_status(Some(StatusCode::BAD_REQUEST)),
    )
    .authn_as(AuthnMode::PrivilegedUser)
    .execute()
    .await
    .unwrap()
    .parsed_body::<dropshot::HttpErrorResponseBody>()
    .unwrap();

    assert!(error.message.contains("memory must be less than"));
}

async fn expect_instance_start_fail_507(
    client: &ClientTestContext,
    instance_name: &str,
) {
    let builder = RequestBuilder::new(
        client,
        http::Method::POST,
        &get_instance_start_url(instance_name),
    )
    .expect_status(Some(http::StatusCode::INSUFFICIENT_STORAGE));

    NexusRequest::new(builder)
        .authn_as(AuthnMode::PrivilegedUser)
        .execute()
        .await
        .expect(
            "Expected instance start to fail with 507 Insufficient Storage",
        );
}

async fn expect_instance_start_ok(
    client: &ClientTestContext,
    instance_name: &str,
) {
    let builder = RequestBuilder::new(
        client,
        http::Method::POST,
        &get_instance_start_url(instance_name),
    )
    .expect_status(Some(http::StatusCode::ACCEPTED));

    NexusRequest::new(builder)
        .authn_as(AuthnMode::PrivilegedUser)
        .execute()
        .await
        .expect("Expected instance start to succeed with 202 Accepted");
}

async fn expect_instance_creation_ok(
    client: &ClientTestContext,
    url_instances: &str,
    instance_params: &params::InstanceCreate,
) {
    let builder =
        RequestBuilder::new(client, http::Method::POST, &url_instances)
            .body(Some(&instance_params))
            .expect_status(Some(http::StatusCode::CREATED));
    let _ = NexusRequest::new(builder)
        .authn_as(AuthnMode::PrivilegedUser)
        .execute()
        .await
        .expect("Expected instance creation to work!");
}

#[nexus_test]
async fn test_cannot_provision_instance_beyond_cpu_capacity(
    cptestctx: &ControlPlaneTestContext,
) {
    let client = &cptestctx.external_client;
    create_project_and_pool(client).await;

    // The third item in each tuple specifies whether instance start should
    // succeed or fail if all these configs are visited in order and started in
    // sequence. Note that for this reason the order of these elements matters.
    let configs = vec![
        ("too-many-cpus", nexus_test_utils::TEST_HARDWARE_THREADS + 1, Err(())),
        ("just-right-cpus", nexus_test_utils::TEST_HARDWARE_THREADS, Ok(())),
        (
            "insufficient-space",
            nexus_test_utils::TEST_HARDWARE_THREADS,
            Err(()),
        ),
    ];

    // Creating all the instances should succeed, even though there will never
    // be enough space to run the too-large instance.
    let mut instances = Vec::new();
    for config in &configs {
        let name = Name::try_from(config.0.to_string()).unwrap();
        let ncpus = InstanceCpuCount::try_from(i64::from(config.1)).unwrap();
        let params = params::InstanceCreate {
            identity: IdentityMetadataCreateParams {
                name,
                description: String::from("probably serving data"),
            },
            ncpus,
            memory: ByteCount::from_gibibytes_u32(1),
            hostname: config.0.to_string(),
            user_data: vec![],
            network_interfaces:
                params::InstanceNetworkInterfaceAttachment::Default,
            external_ips: vec![],
            disks: vec![],
            start: false,
        };

        let url_instances = get_instances_url();
        expect_instance_creation_ok(client, &url_instances, &params).await;

        let instance = instance_get(&client, &get_instance_url(config.0)).await;
        instances.push(instance);
    }

    // Only the first properly-sized instance should be able to start.
    for config in &configs {
        match config.2 {
            Ok(_) => expect_instance_start_ok(client, config.0).await,
            Err(_) => expect_instance_start_fail_507(client, config.0).await,
        }
    }

    // Make the started instance transition to Running, shut it down, and verify
    // that the other reasonably-sized instance can now start.
    let nexus = &cptestctx.server.apictx().nexus;
    instance_simulate(nexus, &instances[1].identity.id).await;
    instances[1] = instance_post(client, configs[1].0, InstanceOp::Stop).await;
    instance_simulate(nexus, &instances[1].identity.id).await;
    expect_instance_start_ok(client, configs[2].0).await;
}

#[nexus_test]
async fn test_cannot_provision_instance_beyond_cpu_limit(
    cptestctx: &ControlPlaneTestContext,
) {
    let client = &cptestctx.external_client;
    create_project_and_pool(client).await;

    let too_many_cpus =
        InstanceCpuCount::try_from(i64::from(MAX_VCPU_PER_INSTANCE + 1))
            .unwrap();

    // Try to boot an instance that uses more CPUs than the limit
    let name1 = Name::try_from(String::from("test")).unwrap();
    let instance_params = params::InstanceCreate {
        identity: IdentityMetadataCreateParams {
            name: name1.clone(),
            description: String::from("probably serving data"),
        },
        ncpus: too_many_cpus,
        memory: ByteCount::from_gibibytes_u32(4),
        hostname: String::from("test"),
        user_data: vec![],
        network_interfaces: params::InstanceNetworkInterfaceAttachment::Default,
        external_ips: vec![],
        disks: vec![],
        start: false,
    };
    let url_instances = get_instances_url();

    let builder =
        RequestBuilder::new(client, http::Method::POST, &url_instances)
            .body(Some(&instance_params))
            .expect_status(Some(http::StatusCode::BAD_REQUEST));

    let _response = NexusRequest::new(builder)
        .authn_as(AuthnMode::PrivilegedUser)
        .execute()
        .await
        .expect("Expected instance creation to fail with bad request!");
}

#[nexus_test]
async fn test_cannot_provision_instance_beyond_ram_capacity(
    cptestctx: &ControlPlaneTestContext,
) {
    let client = &cptestctx.external_client;
    create_project_and_pool(client).await;

    let configs = vec![
        (
            "too-much-memory",
            nexus_test_utils::TEST_RESERVOIR_RAM
                + u64::from(MIN_MEMORY_BYTES_PER_INSTANCE),
            Err(()),
        ),
        ("just-right-memory", nexus_test_utils::TEST_RESERVOIR_RAM, Ok(())),
        ("insufficient-space", nexus_test_utils::TEST_RESERVOIR_RAM, Err(())),
    ];

    // Creating all the instances should succeed, even though there will never
    // be enough space to run the too-large instance.
    let mut instances = Vec::new();
    for config in &configs {
        let name = Name::try_from(config.0.to_string()).unwrap();
        let params = params::InstanceCreate {
            identity: IdentityMetadataCreateParams {
                name,
                description: String::from("probably serving data"),
            },
            ncpus: InstanceCpuCount::try_from(i64::from(1)).unwrap(),
            memory: ByteCount::try_from(config.1).unwrap(),
            hostname: config.0.to_string(),
            user_data: vec![],
            network_interfaces:
                params::InstanceNetworkInterfaceAttachment::Default,
            external_ips: vec![],
            disks: vec![],
            start: false,
        };

        let url_instances = get_instances_url();
        expect_instance_creation_ok(client, &url_instances, &params).await;

        let instance = instance_get(&client, &get_instance_url(config.0)).await;
        instances.push(instance);
    }

    // Only the first properly-sized instance should be able to start.
    for config in &configs {
        match config.2 {
            Ok(_) => expect_instance_start_ok(client, config.0).await,
            Err(_) => expect_instance_start_fail_507(client, config.0).await,
        }
    }

    // Make the started instance transition to Running, shut it down, and verify
    // that the other reasonably-sized instance can now start.
    let nexus = &cptestctx.server.apictx().nexus;
    instance_simulate(nexus, &instances[1].identity.id).await;
    instances[1] = instance_post(client, configs[1].0, InstanceOp::Stop).await;
    instance_simulate(nexus, &instances[1].identity.id).await;
    expect_instance_start_ok(client, configs[2].0).await;
}

#[nexus_test]
async fn test_instance_serial(cptestctx: &ControlPlaneTestContext) {
    let client = &cptestctx.external_client;
    let apictx = &cptestctx.server.apictx();
    let nexus = &apictx.nexus;
    let instance_name = "kris-picks";

    cptestctx
        .sled_agent
        .sled_agent
        .start_local_mock_propolis_server(&cptestctx.logctx.log)
        .await
        .unwrap();

    create_project_and_pool(&client).await;
    let instance_url = get_instance_url(instance_name);

    // Make sure we get a 404 if we try to access the serial console before creation.
    let instance_serial_url =
        get_instance_url(format!("{}/serial-console", instance_name).as_str());
    let error: HttpErrorResponseBody = NexusRequest::expect_failure(
        client,
        StatusCode::NOT_FOUND,
        Method::GET,
        &format!("{}&from_start=0", instance_serial_url),
    )
    .authn_as(AuthnMode::PrivilegedUser)
    .execute()
    .await
    .unwrap()
    .parsed_body()
    .unwrap();
    assert_eq!(
        error.message,
        format!("not found: instance with name \"{}\"", instance_name).as_str()
    );

    // Create an instance and poke it to ensure it's running.
    let instance = create_instance(client, PROJECT_NAME, instance_name).await;
    instance_simulate(nexus, &instance.identity.id).await;
    let instance_next = instance_get(&client, &instance_url).await;
    identity_eq(&instance.identity, &instance_next.identity);
    assert_eq!(instance_next.runtime.run_state, InstanceState::Running);
    assert!(
        instance_next.runtime.time_run_state_updated
            > instance.runtime.time_run_state_updated
    );

    // Starting a simulated instance with a mock Propolis server starts the
    // mock, but it serves on localhost instead of the address that was chosen
    // by the instance start process. Forcibly update the VMM record to point to
    // the correct IP.
    let datastore = nexus.datastore();
    let opctx =
        OpContext::for_tests(cptestctx.logctx.log.new(o!()), datastore.clone());
    let (.., db_instance) = LookupPath::new(&opctx, &datastore)
        .instance_id(instance.identity.id)
        .fetch()
        .await
        .unwrap();
    let propolis_id = db_instance
        .runtime()
        .propolis_id
        .expect("running instance should have vmm");
    let localhost = std::net::IpAddr::V6(std::net::Ipv6Addr::LOCALHOST);
    let updated_vmm = datastore
        .vmm_overwrite_ip_for_test(&opctx, &propolis_id, localhost.into())
        .await
        .unwrap();
    assert_eq!(updated_vmm.propolis_ip.ip(), localhost);

    // Query serial output history endpoint
    // This is the first line of output generated by the mock propolis-server.
    let expected = "This is simulated serial console output for ".as_bytes();
    let mut actual = Vec::new();
    while actual.len() < expected.len() {
        let serial_data: params::InstanceSerialConsoleData =
            NexusRequest::object_get(
                client,
                &format!("{}&from_start={}", instance_serial_url, actual.len()),
            )
            .authn_as(AuthnMode::PrivilegedUser)
            .execute()
            .await
            .expect("failed to make request")
            .parsed_body()
            .unwrap();
        actual.extend_from_slice(&serial_data.data);
        assert_eq!(actual.len(), serial_data.last_byte_offset as usize);
    }
    assert_eq!(&actual[..expected.len()], expected);

    // Request a halt and verify both the immediate state and the finished state.
    let instance = instance_next;
    let instance_next =
        instance_post(&client, instance_name, InstanceOp::Stop).await;
    assert_eq!(instance_next.runtime.run_state, InstanceState::Stopping);
    assert!(
        instance_next.runtime.time_run_state_updated
            > instance.runtime.time_run_state_updated
    );

    let instance = instance_next;
    instance_simulate(nexus, &instance.identity.id).await;
    let instance_next = instance_get(&client, &instance_url).await;
    assert_eq!(instance_next.runtime.run_state, InstanceState::Stopped);
    assert!(
        instance_next.runtime.time_run_state_updated
            > instance.runtime.time_run_state_updated
    );

    // Delete the instance.
    NexusRequest::object_delete(client, &instance_url)
        .authn_as(AuthnMode::PrivilegedUser)
        .execute()
        .await
        .unwrap();
}

#[nexus_test]
async fn test_instance_ephemeral_ip_from_correct_pool(
    cptestctx: &ControlPlaneTestContext,
) {
    let client = &cptestctx.external_client;

    let _ = create_project(&client, PROJECT_NAME).await;

    // Create two IP pools.
    //
    // The first is given to the "default" pool, the provided to a distinct
    // explicit pool.
    let range1 = IpRange::V4(
        Ipv4Range::new(
            std::net::Ipv4Addr::new(10, 0, 0, 1),
            std::net::Ipv4Addr::new(10, 0, 0, 5),
        )
        .unwrap(),
    );
    let range2 = IpRange::V4(
        Ipv4Range::new(
            std::net::Ipv4Addr::new(10, 1, 0, 1),
            std::net::Ipv4Addr::new(10, 1, 0, 5),
        )
        .unwrap(),
    );

    // make first pool the default for the priv user's silo
    create_ip_pool(&client, "pool1", Some(range1)).await;
    link_ip_pool(&client, "pool1", &DEFAULT_SILO.id(), /*default*/ true).await;

    // second pool is associated with the silo but not default
    create_ip_pool(&client, "pool2", Some(range2)).await;
    link_ip_pool(&client, "pool2", &DEFAULT_SILO.id(), /*default*/ false).await;

    // Create an instance with pool name blank, expect IP from default pool
    create_instance_with_pool(client, "pool1-inst", None).await;

    let ip = fetch_instance_ephemeral_ip(client, "pool1-inst").await;
    assert!(
<<<<<<< HEAD
        ip.ip() >= default_pool_range.first_address()
            && ip.ip() <= default_pool_range.last_address(),
        "Expected ephemeral IP to come from default pool"
=======
        ip.ip >= range1.first_address() && ip.ip <= range1.last_address(),
        "Expected ephemeral IP to come from pool1"
>>>>>>> bf498332
    );

    // Create an instance explicitly using the non-default "other-pool".
    create_instance_with_pool(client, "pool2-inst", Some("pool2")).await;
    let ip = fetch_instance_ephemeral_ip(client, "pool2-inst").await;
    assert!(
<<<<<<< HEAD
        ip.ip() >= other_pool_range.first_address()
            && ip.ip() <= other_pool_range.last_address(),
        "Expected ephemeral IP to come from other pool"
=======
        ip.ip >= range2.first_address() && ip.ip <= range2.last_address(),
        "Expected ephemeral IP to come from pool2"
>>>>>>> bf498332
    );

    // make pool2 default and create instance with default pool. check that it now it comes from pool2
    let _: views::IpPoolSilo = object_put(
        client,
        &format!("/v1/system/ip-pools/pool2/silos/{}", DEFAULT_SILO.id()),
        &params::IpPoolSiloUpdate { is_default: true },
    )
    .await;

    create_instance_with_pool(client, "pool2-inst2", None).await;
    let ip = fetch_instance_ephemeral_ip(client, "pool2-inst2").await;
    assert!(
        ip.ip >= range2.first_address() && ip.ip <= range2.last_address(),
        "Expected ephemeral IP to come from pool2"
    );

    // try to delete association with pool1, but it fails because there is an
    // instance with an IP from the pool in this silo
    let pool1_silo_url =
        format!("/v1/system/ip-pools/pool1/silos/{}", DEFAULT_SILO.id());
    let error =
        object_delete_error(client, &pool1_silo_url, StatusCode::BAD_REQUEST)
            .await;
    assert_eq!(
        error.message,
        "IP addresses from this pool are in use in the linked silo"
    );

    // stop and delete instances with IPs from pool1. perhaps surprisingly, that
    // includes pool2-inst also because the SNAT IP comes from the default pool
    // even when different pool is specified for the ephemeral IP
    stop_instance(&cptestctx, "pool1-inst").await;
    stop_instance(&cptestctx, "pool2-inst").await;

    object_delete(client, &pool1_silo_url).await;

    // create instance with pool1, expecting allocation to fail
    let instance_name = "pool1-inst-fail";
    let url = format!("/v1/instances?project={}", PROJECT_NAME);
    let instance_params = params::InstanceCreate {
        identity: IdentityMetadataCreateParams {
            name: instance_name.parse().unwrap(),
            description: format!("instance {:?}", instance_name),
        },
        ncpus: InstanceCpuCount(4),
        memory: ByteCount::from_gibibytes_u32(1),
        hostname: String::from("the_host"),
        user_data: vec![],
        network_interfaces: params::InstanceNetworkInterfaceAttachment::Default,
        external_ips: vec![params::ExternalIpCreate::Ephemeral {
            pool_name: Some("pool1".parse().unwrap()),
        }],
        disks: vec![],
        start: true,
    };
    let error = object_create_error(
        client,
        &url,
        &instance_params,
        StatusCode::NOT_FOUND,
    )
    .await;
    assert_eq!(error.message, "not found: ip-pool with name \"pool1\"");
}

async fn stop_instance(
    cptestctx: &ControlPlaneTestContext,
    instance_name: &str,
) {
    let client = &cptestctx.external_client;
    let instance =
        instance_post(&client, instance_name, InstanceOp::Stop).await;
    let nexus = &cptestctx.server.apictx().nexus;
    instance_simulate(nexus, &instance.identity.id).await;
    let url =
        format!("/v1/instances/{}?project={}", instance_name, PROJECT_NAME);
    object_delete(client, &url).await;
}

// IP pool that exists but is not associated with any silo (or with a silo other
// than the current user's) cannot be used to get IPs
#[nexus_test]
async fn test_instance_ephemeral_ip_from_orphan_pool(
    cptestctx: &ControlPlaneTestContext,
) {
    let client = &cptestctx.external_client;

    let _ = create_project(&client, PROJECT_NAME).await;

    // make first pool the default for the priv user's silo
    create_ip_pool(&client, "default", None).await;
    link_ip_pool(&client, "default", &DEFAULT_SILO.id(), true).await;

    let orphan_pool_range = IpRange::V4(
        Ipv4Range::new(
            std::net::Ipv4Addr::new(10, 1, 0, 1),
            std::net::Ipv4Addr::new(10, 1, 0, 5),
        )
        .unwrap(),
    );
    create_ip_pool(&client, "orphan-pool", Some(orphan_pool_range)).await;

<<<<<<< HEAD
    create_instance_with_pool(client, "silo-pool-inst", Some("silo-pool"))
        .await;
    let ip = fetch_instance_ephemeral_ip(client, "silo-pool-inst").await;
    assert!(
        ip.ip() >= silo_pool_range.first_address()
            && ip.ip() <= silo_pool_range.last_address(),
        "Expected ephemeral IP to come from the silo default pool"
=======
    let instance_name = "orphan-pool-inst";
    let body = params::InstanceCreate {
        identity: IdentityMetadataCreateParams {
            name: instance_name.parse().unwrap(),
            description: format!("instance {:?}", instance_name),
        },
        ncpus: InstanceCpuCount(4),
        memory: ByteCount::from_gibibytes_u32(1),
        hostname: String::from("the_host"),
        user_data: vec![],
        network_interfaces: params::InstanceNetworkInterfaceAttachment::Default,
        external_ips: vec![params::ExternalIpCreate::Ephemeral {
            pool_name: Some("orphan-pool".parse().unwrap()),
        }],
        disks: vec![],
        start: true,
    };

    // instance create 404s
    let url = format!("/v1/instances?project={}", PROJECT_NAME);
    let error =
        object_create_error(client, &url, &body, StatusCode::NOT_FOUND).await;

    assert_eq!(error.error_code.unwrap(), "ObjectNotFound".to_string());
    assert_eq!(
        error.message,
        "not found: ip-pool with name \"orphan-pool\"".to_string()
>>>>>>> bf498332
    );

    // associate the pool with a different silo and we should get the same
    // error on instance create
    let params = params::IpPoolSiloLink {
        silo: NameOrId::Name(cptestctx.silo_name.clone()),
        is_default: false,
    };
    let _: views::IpPoolSilo =
        object_create(client, "/v1/system/ip-pools/orphan-pool/silos", &params)
            .await;

<<<<<<< HEAD
    let ip = fetch_instance_ephemeral_ip(client, "other-pool-inst-2").await;
    assert!(
        ip.ip() >= other_pool_range.first_address()
            && ip.ip() <= other_pool_range.last_address(),
        "Expected ephemeral IP to come from the other pool"
=======
    let error =
        object_create_error(client, &url, &body, StatusCode::NOT_FOUND).await;

    assert_eq!(error.error_code.unwrap(), "ObjectNotFound".to_string());
    assert_eq!(
        error.message,
        "not found: ip-pool with name \"orphan-pool\"".to_string()
>>>>>>> bf498332
    );
}

// Test the error when creating an instance with an IP from the default pool,
// but there is no default pool
#[nexus_test]
async fn test_instance_ephemeral_ip_no_default_pool_error(
    cptestctx: &ControlPlaneTestContext,
) {
    let client = &cptestctx.external_client;

    let _ = create_project(&client, PROJECT_NAME).await;

    // important: no pool create, so there is no pool

    let body = params::InstanceCreate {
        identity: IdentityMetadataCreateParams {
            name: "no-default-pool".parse().unwrap(),
            description: "".to_string(),
        },
        ncpus: InstanceCpuCount(4),
        memory: ByteCount::from_gibibytes_u32(1),
        hostname: String::from("the_host"),
        user_data: vec![],
        network_interfaces: params::InstanceNetworkInterfaceAttachment::Default,
        external_ips: vec![params::ExternalIpCreate::Ephemeral {
            pool_name: None, // <--- the only important thing here
        }],
        disks: vec![],
        start: true,
    };

    let url = format!("/v1/instances?project={}", PROJECT_NAME);
    let error =
        object_create_error(client, &url, &body, StatusCode::NOT_FOUND).await;
    let msg = "not found: ip-pool with id \"Default pool for current silo\""
        .to_string();
    assert_eq!(error.message, msg);

    // same deal if you specify a pool that doesn't exist
    let body = params::InstanceCreate {
        external_ips: vec![params::ExternalIpCreate::Ephemeral {
            pool_name: Some("nonexistent-pool".parse().unwrap()),
        }],
        ..body
    };
    let error =
        object_create_error(client, &url, &body, StatusCode::NOT_FOUND).await;
    assert_eq!(error.message, msg);
}

#[nexus_test]
async fn test_instance_attach_several_external_ips(
    cptestctx: &ControlPlaneTestContext,
) {
    let client = &cptestctx.external_client;

    let _ = create_project(&client, PROJECT_NAME).await;

    // Create a single (large) IP pool
    let default_pool_range = IpRange::V4(
        Ipv4Range::new(
            std::net::Ipv4Addr::new(10, 0, 0, 1),
            std::net::Ipv4Addr::new(10, 0, 0, 10),
        )
        .unwrap(),
    );
    create_ip_pool(&client, "default", Some(default_pool_range)).await;
    link_ip_pool(&client, "default", &DEFAULT_SILO.id(), true).await;

    // this doesn't work as a replacement for the above. figure out why and
    // probably delete it
    // create_default_ip_pool(&client).await;

    // Create several floating IPs for the instance, totalling 8 IPs.
    let mut external_ip_create =
        vec![params::ExternalIpCreate::Ephemeral { pool: None }];
    let mut fips = vec![];
    for i in 1..8 {
        let name = format!("fip-{i}");
        fips.push(
            create_floating_ip(&client, &name, PROJECT_NAME, None, None).await,
        );
        external_ip_create.push(params::ExternalIpCreate::Floating {
            floating_ip: name.parse::<Name>().unwrap().into(),
        });
    }

    // Create an instance with pool name blank, expect IP from default pool
    let instance_name = "many-fips";
    let instance = create_instance_with(
        &client,
        PROJECT_NAME,
        instance_name,
        &params::InstanceNetworkInterfaceAttachment::Default,
        vec![],
        external_ip_create,
        true,
    )
    .await;

    // Verify that all external IPs are visible on the instance and have
    // been allocated in order.
    let external_ips =
        fetch_instance_external_ips(&client, instance_name, PROJECT_NAME).await;
    assert_eq!(external_ips.len(), 8);
    eprintln!("{external_ips:?}");
    for (i, eip) in external_ips
        .iter()
        .sorted_unstable_by(|a, b| a.ip().cmp(&b.ip()))
        .enumerate()
    {
        let last_octet = i + if i != external_ips.len() - 1 {
            assert_eq!(eip.kind(), IpKind::Floating);
            1
        } else {
            // SNAT will occupy 1.0.0.8 here, since it it alloc'd before
            // the ephemeral.
            assert_eq!(eip.kind(), IpKind::Ephemeral);
            2
        };
        assert_eq!(eip.ip(), Ipv4Addr::new(10, 0, 0, last_octet as u8));
    }

    // Verify that all floating IPs are bound to their parent instance.
    for fip in fips {
        let fetched_fip = floating_ip_get(
            &client,
            &get_floating_ip_by_id_url(&fip.identity.id),
        )
        .await;
        assert_eq!(fetched_fip.instance_id, Some(instance.identity.id));
    }
}

#[nexus_test]
async fn test_instance_allow_only_one_ephemeral_ip(
    cptestctx: &ControlPlaneTestContext,
) {
    let client = &cptestctx.external_client;

    let _ = create_project(&client, PROJECT_NAME).await;

    // don't need any IP pools because request fails at parse time

    let ephemeral_create = params::ExternalIpCreate::Ephemeral {
        pool: Some("default".parse::<Name>().unwrap().into()),
    };
    let create_params = params::InstanceCreate {
        identity: IdentityMetadataCreateParams {
            name: "default-pool-inst".parse().unwrap(),
            description: "instance default-pool-inst".into(),
        },
        ncpus: InstanceCpuCount(4),
        memory: ByteCount::from_gibibytes_u32(1),
        hostname: String::from("the_host"),
        user_data:
            b"#cloud-config\nsystem_info:\n  default_user:\n    name: oxide"
                .to_vec(),
        network_interfaces: params::InstanceNetworkInterfaceAttachment::Default,
        external_ips: vec![ephemeral_create.clone(), ephemeral_create],
        disks: vec![],
        start: true,
    };
    let error = object_create_error(
        client,
        &get_instances_url(),
        &create_params,
        StatusCode::BAD_REQUEST,
    )
    .await;

    assert_eq!(
        error.message,
        "An instance may not have more than 1 ephemeral IP address"
    );
}

async fn create_instance_with_pool(
    client: &ClientTestContext,
    instance_name: &str,
    pool_name: Option<&str>,
) -> Instance {
    create_instance_with(
        client,
        PROJECT_NAME,
        instance_name,
        &params::InstanceNetworkInterfaceAttachment::Default,
        vec![],
        vec![params::ExternalIpCreate::Ephemeral {
            pool: pool_name.map(|name| name.parse::<Name>().unwrap().into()),
        }],
        true,
    )
    .await
}

pub async fn fetch_instance_external_ips(
    client: &ClientTestContext,
    instance_name: &str,
    project_name: &str,
) -> Vec<views::ExternalIp> {
    let ips_url = format!(
        "/v1/instances/{instance_name}/external-ips?project={project_name}",
    );
    let ips = NexusRequest::object_get(client, &ips_url)
        .authn_as(AuthnMode::PrivilegedUser)
        .execute()
        .await
        .expect("Failed to fetch external IPs")
        .parsed_body::<ResultsPage<views::ExternalIp>>()
        .expect("Failed to parse external IPs");
    ips.items
}

async fn fetch_instance_ephemeral_ip(
    client: &ClientTestContext,
    instance_name: &str,
) -> views::ExternalIp {
    fetch_instance_external_ips(client, instance_name, PROJECT_NAME)
        .await
        .into_iter()
        .find(|v| v.kind() == IpKind::Ephemeral)
        .unwrap()
}

#[nexus_test]
async fn test_instance_create_in_silo(cptestctx: &ControlPlaneTestContext) {
    let client = &cptestctx.external_client;

    // Create a silo with a Collaborator User
    let silo =
        create_silo(&client, "authz", true, SiloIdentityMode::LocalOnly).await;
    let user_id = create_local_user(
        client,
        &silo,
        &"unpriv".parse().unwrap(),
        params::UserPassword::LoginDisallowed,
    )
    .await
    .id;
    grant_iam(
        client,
        "/v1/system/silos/authz",
        SiloRole::Collaborator,
        user_id,
        AuthnMode::PrivilegedUser,
    )
    .await;

    // can't use create_default_ip_pool because we need to link to the silo we just made
    create_ip_pool(&client, "default", None).await;
    link_ip_pool(&client, "default", &silo.identity.id, true).await;

    // Create test projects
    NexusRequest::objects_post(
        client,
        "/v1/projects",
        &params::ProjectCreate {
            identity: IdentityMetadataCreateParams {
                name: PROJECT_NAME.parse().unwrap(),
                description: String::new(),
            },
        },
    )
    .authn_as(AuthnMode::SiloUser(user_id))
    .execute()
    .await
    .expect("failed to create Project")
    .parsed_body::<views::Project>()
    .expect("failed to parse new Project");

    // Create an instance using the authorization granted to the collaborator
    // Silo User.
    let instance_name = "collaborate-with-me";
    let instance_params = params::InstanceCreate {
        identity: IdentityMetadataCreateParams {
            name: Name::try_from(String::from(instance_name)).unwrap(),
            description: String::from("instance to test creation in a silo"),
        },
        ncpus: InstanceCpuCount::try_from(2).unwrap(),
        memory: ByteCount::from_gibibytes_u32(4),
        hostname: String::from("inst"),
        user_data: vec![],
        network_interfaces: params::InstanceNetworkInterfaceAttachment::Default,
        external_ips: vec![params::ExternalIpCreate::Ephemeral {
            pool: Some("default".parse::<Name>().unwrap().into()),
        }],
        disks: vec![],
        start: true,
    };
    let url_instances = format!("/v1/instances?project={}", PROJECT_NAME);
    NexusRequest::objects_post(client, &url_instances, &instance_params)
        .authn_as(AuthnMode::SiloUser(user_id))
        .execute()
        .await
        .expect("Failed to create instance")
        .parsed_body::<Instance>()
        .expect("Failed to parse instance");

    // Make sure the instance can actually start even though a collaborator
    // created it.
    let apictx = &cptestctx.server.apictx();
    let nexus = &apictx.nexus;
    let authn = AuthnMode::SiloUser(user_id);
    let instance_url = get_instance_url(instance_name);
    let instance = instance_get_as(&client, &instance_url, authn.clone()).await;
    info!(&cptestctx.logctx.log, "test got instance"; "instance" => ?instance);
    assert_eq!(instance.runtime.run_state, InstanceState::Starting);

    // The default instance simulation function uses a test user that, while
    // privileged, only has access to the default silo. Synthesize an operation
    // context that grants access to the silo under test.
    let opctx = OpContext::for_background(
        cptestctx.logctx.log.new(o!()),
        Arc::new(nexus_db_queries::authz::Authz::new(&cptestctx.logctx.log)),
        nexus_db_queries::authn::Context::for_test_user(
            user_id,
            silo.identity.id,
            nexus_db_queries::authn::SiloAuthnPolicy::try_from(&*DEFAULT_SILO)
                .unwrap(),
        ),
        nexus.datastore().clone(),
    );
    instance_simulate_with_opctx(nexus, &instance.identity.id, &opctx).await;
    let instance = instance_get_as(&client, &instance_url, authn).await;
    assert_eq!(instance.runtime.run_state, InstanceState::Running);

    // Stop the instance
    NexusRequest::new(
        RequestBuilder::new(
            client,
            Method::POST,
            &format!("/v1/instances/{}/stop", instance.identity.id),
        )
        .body(None as Option<&serde_json::Value>)
        .expect_status(Some(StatusCode::ACCEPTED)),
    )
    .authn_as(AuthnMode::SiloUser(user_id))
    .execute()
    .await
    .expect("Failed to stop the instance");

    instance_simulate_with_opctx(nexus, &instance.identity.id, &opctx).await;

    // Delete the instance
    NexusRequest::object_delete(client, &instance_url)
        .authn_as(AuthnMode::SiloUser(user_id))
        .execute()
        .await
        .expect("Failed to delete the instance");
}

/// Test that appropriate OPTE V2P mappings are created and deleted.
#[nexus_test]
async fn test_instance_v2p_mappings(cptestctx: &ControlPlaneTestContext) {
    let client = &cptestctx.external_client;

    create_project_and_pool(client).await;

    // Add a few more sleds
    let nsleds = 3;
    let mut additional_sleds = Vec::with_capacity(nsleds);
    for _ in 0..nsleds {
        let sa_id = Uuid::new_v4();
        let log =
            cptestctx.logctx.log.new(o!( "sled_id" => sa_id.to_string() ));
        let addr = cptestctx.server.get_http_server_internal_address().await;
        let update_directory = Utf8Path::new("/should/not/be/used");
        additional_sleds.push(
            start_sled_agent(
                log,
                addr,
                sa_id,
                &update_directory,
                sim::SimMode::Explicit,
            )
            .await
            .unwrap(),
        );
    }

    // Create an instance.
    let instance_name = "test-instance";
    let instance = create_instance(client, PROJECT_NAME, instance_name).await;

    let nics_url =
        format!("/v1/network-interfaces?instance={}", instance.identity.id,);

    let nics =
        objects_list_page_authz::<InstanceNetworkInterface>(client, &nics_url)
            .await
            .items;

    // The default config is one NIC
    assert_eq!(nics.len(), 1);

    // Validate that every sled (except the instance's sled) now has a V2P
    // mapping for this instance
    let apictx = &cptestctx.server.apictx();
    let nexus = &apictx.nexus;
    let datastore = nexus.datastore();
    let opctx =
        OpContext::for_tests(cptestctx.logctx.log.new(o!()), datastore.clone());

    let (.., authz_instance) = LookupPath::new(&opctx, &datastore)
        .instance_id(instance.identity.id)
        .lookup_for(nexus_db_queries::authz::Action::Read)
        .await
        .unwrap();

    let instance_state = datastore
        .instance_fetch_with_vmm(&opctx, &authz_instance)
        .await
        .unwrap();

    let sled_id =
        instance_state.sled_id().expect("running instance should have a sled");

    let guest_nics = datastore
        .derive_guest_network_interface_info(&opctx, &authz_instance)
        .await
        .unwrap();

    assert_eq!(guest_nics.len(), 1);

    let mut sled_agents: Vec<&Arc<SledAgent>> =
        additional_sleds.iter().map(|x| &x.sled_agent).collect();
    sled_agents.push(&cptestctx.sled_agent.sled_agent);

    for sled_agent in &sled_agents {
        // TODO(#3107) Remove this bifurcation when Nexus programs all mappings
        // itself.
        if sled_agent.id != sled_id {
            assert_sled_v2p_mappings(
                sled_agent,
                &nics[0],
                guest_nics[0].vni.clone().into(),
            )
            .await;
        } else {
            assert!(sled_agent.v2p_mappings.lock().await.is_empty());
        }
    }

    // Delete the instance
    instance_simulate(nexus, &instance.identity.id).await;
    instance_post(&client, instance_name, InstanceOp::Stop).await;
    instance_simulate(nexus, &instance.identity.id).await;

    let instance_url = get_instance_url(instance_name);
    NexusRequest::object_delete(client, &instance_url)
        .authn_as(AuthnMode::PrivilegedUser)
        .execute()
        .await
        .unwrap();

    // Validate that every sled no longer has the V2P mapping for this instance
    for sled_agent in &sled_agents {
        let v2p_mappings = sled_agent.v2p_mappings.lock().await;
        assert!(v2p_mappings.is_empty());
    }
}

async fn instance_get(
    client: &ClientTestContext,
    instance_url: &str,
) -> Instance {
    instance_get_as(client, instance_url, AuthnMode::PrivilegedUser).await
}

async fn instance_get_as(
    client: &ClientTestContext,
    instance_url: &str,
    authn_as: AuthnMode,
) -> Instance {
    NexusRequest::object_get(client, instance_url)
        .authn_as(authn_as)
        .execute()
        .await
        .unwrap()
        .parsed_body()
        .unwrap()
}

async fn instances_list(
    client: &ClientTestContext,
    instances_url: &str,
) -> Vec<Instance> {
    NexusRequest::iter_collection_authn(client, instances_url, "", None)
        .await
        .expect("failed to list Instances")
        .all_items
}

/// Convenience function for starting, stopping, or rebooting an instance.
pub enum InstanceOp {
    Start,
    Stop,
    Reboot,
}

pub async fn instance_post(
    client: &ClientTestContext,
    instance_name: &str,
    which: InstanceOp,
) -> Instance {
    let url = get_instance_url(
        format!(
            "{}/{}",
            instance_name,
            match which {
                InstanceOp::Start => "start",
                InstanceOp::Stop => "stop",
                InstanceOp::Reboot => "reboot",
            }
        )
        .as_str(),
    );
    NexusRequest::new(
        RequestBuilder::new(client, Method::POST, &url)
            .body(None as Option<&serde_json::Value>)
            .expect_status(Some(StatusCode::ACCEPTED)),
    )
    .authn_as(AuthnMode::PrivilegedUser)
    .execute()
    .await
    .unwrap()
    .parsed_body()
    .unwrap()
}

fn instances_eq(instance1: &Instance, instance2: &Instance) {
    identity_eq(&instance1.identity, &instance2.identity);
    assert_eq!(instance1.project_id, instance2.project_id);

    let InstanceCpuCount(nfoundcpus1) = instance1.ncpus;
    let InstanceCpuCount(nfoundcpus2) = instance2.ncpus;
    assert_eq!(nfoundcpus1, nfoundcpus2);

    assert_eq!(instance1.memory.to_bytes(), instance2.memory.to_bytes());
    assert_eq!(instance1.hostname, instance2.hostname);
    assert_eq!(instance1.runtime.run_state, instance2.runtime.run_state);
    assert_eq!(
        instance1.runtime.time_run_state_updated,
        instance2.runtime.time_run_state_updated
    );
}

/// Asserts that supplied sled agent's most recent V2P mapping data for the
/// supplied guest network interface has properties that match the properties
/// stored in the interface itself.
async fn assert_sled_v2p_mappings(
    sled_agent: &Arc<SledAgent>,
    nic: &InstanceNetworkInterface,
    vni: Vni,
) {
    let v2p_mappings = sled_agent.v2p_mappings.lock().await;
    assert!(!v2p_mappings.is_empty());

    let mapping = v2p_mappings.get(&nic.identity.id).unwrap().last().unwrap();
    assert_eq!(mapping.virtual_ip, nic.ip);
    assert_eq!(mapping.virtual_mac, nic.mac);
    assert_eq!(mapping.physical_host_ip, sled_agent.ip);
    assert_eq!(mapping.vni, vni);
}

/// Simulate completion of an ongoing instance state transition.  To do this, we
/// have to look up the instance, then get the sled agent associated with that
/// instance, and then tell it to finish simulating whatever async transition is
/// going on.
pub async fn instance_simulate(nexus: &Arc<Nexus>, id: &Uuid) {
    let sa = nexus
        .instance_sled_by_id(id)
        .await
        .unwrap()
        .expect("instance must be on a sled to simulate a state change");
    sa.instance_finish_transition(*id).await;
}

pub async fn instance_simulate_with_opctx(
    nexus: &Arc<Nexus>,
    id: &Uuid,
    opctx: &OpContext,
) {
    let sa = nexus
        .instance_sled_by_id_with_opctx(id, opctx)
        .await
        .unwrap()
        .expect("instance must be on a sled to simulate a state change");
    sa.instance_finish_transition(*id).await;
}

/// Simulates state transitions for the incarnation of the instance on the
/// supplied sled (which may not be the sled ID currently stored in the
/// instance's CRDB record).
async fn instance_simulate_on_sled(
    cptestctx: &ControlPlaneTestContext,
    nexus: &Arc<Nexus>,
    sled_id: Uuid,
    instance_id: Uuid,
) {
    info!(&cptestctx.logctx.log, "Poking simulated instance on sled";
          "instance_id" => %instance_id, "sled_id" => %sled_id);
    let sa = nexus.sled_client(&sled_id).await.unwrap();
    sa.instance_finish_transition(instance_id).await;
}<|MERGE_RESOLUTION|>--- conflicted
+++ resolved
@@ -3660,28 +3660,16 @@
 
     let ip = fetch_instance_ephemeral_ip(client, "pool1-inst").await;
     assert!(
-<<<<<<< HEAD
-        ip.ip() >= default_pool_range.first_address()
-            && ip.ip() <= default_pool_range.last_address(),
-        "Expected ephemeral IP to come from default pool"
-=======
-        ip.ip >= range1.first_address() && ip.ip <= range1.last_address(),
+        ip.ip() >= range1.first_address() && ip.ip() <= range1.last_address(),
         "Expected ephemeral IP to come from pool1"
->>>>>>> bf498332
     );
 
     // Create an instance explicitly using the non-default "other-pool".
     create_instance_with_pool(client, "pool2-inst", Some("pool2")).await;
     let ip = fetch_instance_ephemeral_ip(client, "pool2-inst").await;
     assert!(
-<<<<<<< HEAD
-        ip.ip() >= other_pool_range.first_address()
-            && ip.ip() <= other_pool_range.last_address(),
-        "Expected ephemeral IP to come from other pool"
-=======
-        ip.ip >= range2.first_address() && ip.ip <= range2.last_address(),
+        ip.ip() >= range2.first_address() && ip.ip() <= range2.last_address(),
         "Expected ephemeral IP to come from pool2"
->>>>>>> bf498332
     );
 
     // make pool2 default and create instance with default pool. check that it now it comes from pool2
@@ -3695,7 +3683,7 @@
     create_instance_with_pool(client, "pool2-inst2", None).await;
     let ip = fetch_instance_ephemeral_ip(client, "pool2-inst2").await;
     assert!(
-        ip.ip >= range2.first_address() && ip.ip <= range2.last_address(),
+        ip.ip() >= range2.first_address() && ip.ip() <= range2.last_address(),
         "Expected ephemeral IP to come from pool2"
     );
 
@@ -3733,7 +3721,7 @@
         user_data: vec![],
         network_interfaces: params::InstanceNetworkInterfaceAttachment::Default,
         external_ips: vec![params::ExternalIpCreate::Ephemeral {
-            pool_name: Some("pool1".parse().unwrap()),
+            pool: Some("pool1".parse::<Name>().unwrap().into()),
         }],
         disks: vec![],
         start: true,
@@ -3785,15 +3773,6 @@
     );
     create_ip_pool(&client, "orphan-pool", Some(orphan_pool_range)).await;
 
-<<<<<<< HEAD
-    create_instance_with_pool(client, "silo-pool-inst", Some("silo-pool"))
-        .await;
-    let ip = fetch_instance_ephemeral_ip(client, "silo-pool-inst").await;
-    assert!(
-        ip.ip() >= silo_pool_range.first_address()
-            && ip.ip() <= silo_pool_range.last_address(),
-        "Expected ephemeral IP to come from the silo default pool"
-=======
     let instance_name = "orphan-pool-inst";
     let body = params::InstanceCreate {
         identity: IdentityMetadataCreateParams {
@@ -3806,7 +3785,7 @@
         user_data: vec![],
         network_interfaces: params::InstanceNetworkInterfaceAttachment::Default,
         external_ips: vec![params::ExternalIpCreate::Ephemeral {
-            pool_name: Some("orphan-pool".parse().unwrap()),
+            pool: Some("orphan-pool".parse::<Name>().unwrap().into()),
         }],
         disks: vec![],
         start: true,
@@ -3821,7 +3800,6 @@
     assert_eq!(
         error.message,
         "not found: ip-pool with name \"orphan-pool\"".to_string()
->>>>>>> bf498332
     );
 
     // associate the pool with a different silo and we should get the same
@@ -3834,13 +3812,6 @@
         object_create(client, "/v1/system/ip-pools/orphan-pool/silos", &params)
             .await;
 
-<<<<<<< HEAD
-    let ip = fetch_instance_ephemeral_ip(client, "other-pool-inst-2").await;
-    assert!(
-        ip.ip() >= other_pool_range.first_address()
-            && ip.ip() <= other_pool_range.last_address(),
-        "Expected ephemeral IP to come from the other pool"
-=======
     let error =
         object_create_error(client, &url, &body, StatusCode::NOT_FOUND).await;
 
@@ -3848,7 +3819,6 @@
     assert_eq!(
         error.message,
         "not found: ip-pool with name \"orphan-pool\"".to_string()
->>>>>>> bf498332
     );
 }
 
@@ -3875,7 +3845,7 @@
         user_data: vec![],
         network_interfaces: params::InstanceNetworkInterfaceAttachment::Default,
         external_ips: vec![params::ExternalIpCreate::Ephemeral {
-            pool_name: None, // <--- the only important thing here
+            pool: None, // <--- the only important thing here
         }],
         disks: vec![],
         start: true,
@@ -3891,7 +3861,7 @@
     // same deal if you specify a pool that doesn't exist
     let body = params::InstanceCreate {
         external_ips: vec![params::ExternalIpCreate::Ephemeral {
-            pool_name: Some("nonexistent-pool".parse().unwrap()),
+            pool: Some("nonexistent-pool".parse::<Name>().unwrap().into()),
         }],
         ..body
     };
