--- conflicted
+++ resolved
@@ -537,13 +537,10 @@
     populate_ip_pool(&client, "default", None).await;
     let organization_id =
         create_organization(&client, ORGANIZATION_NAME).await.identity.id;
-<<<<<<< HEAD
     let url_instances = format!(
         "/v1/instances?organization={}&project={}",
         ORGANIZATION_NAME, PROJECT_NAME
     );
-=======
->>>>>>> 369af0ee
     let project_id = create_project(&client, ORGANIZATION_NAME, PROJECT_NAME)
         .await
         .identity
@@ -715,13 +712,10 @@
     let instance_name = "just-rainsticks";
 
     create_org_and_project(&client).await;
-<<<<<<< HEAD
     let url_instances = format!(
         "/v1/instances?organization={}&project={}",
         ORGANIZATION_NAME, PROJECT_NAME
     );
-=======
->>>>>>> 369af0ee
 
     // Create an instance in a stopped state.
     let instance: Instance = object_create(
@@ -828,13 +822,10 @@
     // passed through properly.
 
     let client = &cptestctx.external_client;
-<<<<<<< HEAD
     let url_instances = format!(
         "/v1/instances?organization={}&project={}",
         ORGANIZATION_NAME, PROJECT_NAME
     );
-=======
->>>>>>> 369af0ee
 
     let error = client
         .make_request_with_body(
@@ -890,13 +881,10 @@
 
     // Create test IP pool, organization and project
     create_org_and_project(&client).await;
-<<<<<<< HEAD
     let url_instances = format!(
         "/v1/instances?organization={}&project={}",
         ORGANIZATION_NAME, PROJECT_NAME
     );
-=======
->>>>>>> 369af0ee
 
     // The network interface parameters.
     let default_name = "default".parse::<Name>().unwrap();
@@ -1012,13 +1000,10 @@
     let client = &cptestctx.external_client;
 
     create_org_and_project(&client).await;
-<<<<<<< HEAD
     let url_instances = format!(
         "/v1/instances?organization={}&project={}",
         ORGANIZATION_NAME, PROJECT_NAME
     );
-=======
->>>>>>> 369af0ee
 
     // Create the parameters for the interface.
     let default_name = "default".parse::<Name>().unwrap();
@@ -1093,13 +1078,10 @@
     let client = &cptestctx.external_client;
 
     create_org_and_project(&client).await;
-<<<<<<< HEAD
     let url_instances = format!(
         "/v1/instances?organization={}&project={}",
         ORGANIZATION_NAME, PROJECT_NAME
     );
-=======
->>>>>>> 369af0ee
 
     // Create a VPC Subnet other than the default.
     //
@@ -1251,13 +1233,10 @@
     let instance_name = "nic-attach-test-inst";
 
     create_org_and_project(&client).await;
-<<<<<<< HEAD
     let url_instances = format!(
         "/v1/instances?organization={}&project={}",
         ORGANIZATION_NAME, PROJECT_NAME
     );
-=======
->>>>>>> 369af0ee
 
     // Create the VPC Subnet for the secondary interface
     let secondary_subnet = params::VpcSubnetCreate {
@@ -1879,13 +1858,10 @@
 
     // Create a project that we'll use for testing.
     create_organization(&client, ORGANIZATION_NAME).await;
-<<<<<<< HEAD
     let url_instances = format!(
         "/v1/instances?organization={}&project={}",
         ORGANIZATION_NAME, PROJECT_NAME
     );
-=======
->>>>>>> 369af0ee
     let _ = create_project(&client, ORGANIZATION_NAME, PROJECT_NAME).await;
 
     // Create two interfaces, in the same VPC Subnet. This will trigger an
@@ -2078,14 +2054,11 @@
         start: true,
     };
 
-<<<<<<< HEAD
     let url_instances = format!(
         "/v1/instances?organization={}&project={}",
         ORGANIZATION_NAME, PROJECT_NAME
     );
 
-=======
->>>>>>> 369af0ee
     let builder =
         RequestBuilder::new(client, http::Method::POST, &get_instances_url())
             .body(Some(&instance_params))
@@ -2158,14 +2131,11 @@
         start: true,
     };
 
-<<<<<<< HEAD
     let url_instances = format!(
         "/v1/instances?organization={}&project={}",
         ORGANIZATION_NAME, PROJECT_NAME
     );
 
-=======
->>>>>>> 369af0ee
     let builder =
         RequestBuilder::new(client, http::Method::POST, &get_instances_url())
             .body(Some(&instance_params))
@@ -2265,14 +2235,11 @@
         start: true,
     };
 
-<<<<<<< HEAD
     let url_instances = format!(
         "/v1/instances?organization={}&project={}",
         ORGANIZATION_NAME, PROJECT_NAME
     );
 
-=======
->>>>>>> 369af0ee
     let builder =
         RequestBuilder::new(client, http::Method::POST, &get_instances_url())
             .body(Some(&instance_params))
@@ -2354,14 +2321,11 @@
         start: true,
     };
 
-<<<<<<< HEAD
     let url_instances = format!(
         "/v1/instances?organization={}&project={}",
         ORGANIZATION_NAME, PROJECT_NAME
     );
 
-=======
->>>>>>> 369af0ee
     let builder =
         RequestBuilder::new(client, http::Method::POST, &get_instances_url())
             .body(Some(&instance_params))
@@ -2452,15 +2416,9 @@
         start: true,
     };
 
-<<<<<<< HEAD
     let url_instances = format!(
         "/v1/instances?organization={}&project={}",
         ORGANIZATION_NAME, PROJECT_NAME
-=======
-    let instances_url = format!(
-        "/v1/instances?organization={}&project={}",
-        org_name, project_name,
->>>>>>> 369af0ee
     );
 
     let builder =
@@ -2560,14 +2518,11 @@
         start: true,
     };
 
-<<<<<<< HEAD
     let url_instances = format!(
         "/v1/instances?organization={}&project={}",
         ORGANIZATION_NAME, PROJECT_NAME
     );
 
-=======
->>>>>>> 369af0ee
     let builder =
         RequestBuilder::new(client, http::Method::POST, &get_instances_url())
             .body(Some(&instance_params))
@@ -2680,14 +2635,10 @@
     }
 
     // Stop and delete instance
-<<<<<<< HEAD
     let instance_url = format!(
         "/v1/instances/nfs?organization={}&project={}",
         ORGANIZATION_NAME, PROJECT_NAME
     );
-=======
-    let instance_url = format!("/v1/instances/nfs?{}", get_project_selector());
->>>>>>> 369af0ee
 
     let instance =
         instance_post(&client, instance_name, InstanceOp::Stop).await;
@@ -2912,13 +2863,10 @@
 
     // Create test organization and projects.
     create_organization(&client, ORGANIZATION_NAME).await;
-<<<<<<< HEAD
     let url_instances = format!(
         "/v1/instances?organization={}&project={}",
         ORGANIZATION_NAME, PROJECT_NAME
     );
-=======
->>>>>>> 369af0ee
     let _ = create_project(&client, ORGANIZATION_NAME, PROJECT_NAME).await;
 
     // Create two IP pools.
@@ -3074,15 +3022,11 @@
         disks: vec![],
         start: true,
     };
-<<<<<<< HEAD
     let url_instances = format!(
         "/v1/instances?organization={}&project={}",
         ORGANIZATION_NAME, PROJECT_NAME
     );
     NexusRequest::objects_post(client, &url_instances, &instance_params)
-=======
-    NexusRequest::objects_post(client, &get_instances_url(), &instance_params)
->>>>>>> 369af0ee
         .authn_as(AuthnMode::SiloUser(user_id))
         .execute()
         .await
