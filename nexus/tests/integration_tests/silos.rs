--- conflicted
+++ resolved
@@ -7,7 +7,7 @@
 use nexus_test_utils::http_testing::{AuthnMode, NexusRequest, RequestBuilder};
 use nexus_test_utils::resource_helpers::{
     create_local_user, create_project, create_silo, grant_iam, object_create,
-    objects_list_page_authz,
+    objects_list_page_authz, projects_list,
 };
 use nexus_test_utils_macros::nexus_test;
 use omicron_common::api::external::ObjectIdentity;
@@ -127,11 +127,8 @@
 
     // default silo project shows up in default silo
     let projects_in_default_silo =
-        NexusRequest::object_get(client, "/v1/projects")
-            .authn_as(AuthnMode::PrivilegedUser)
-            .execute_and_parse_unwrap::<dropshot::ResultsPage<Project>>()
-            .await;
-    assert_eq!(projects_in_default_silo.items.len(), 1);
+        projects_list(client, "/v1/projects", "", None).await;
+    assert_eq!(projects_in_default_silo.len(), 1);
 
     // default silo project does not show up in our silo
     let projects_in_our_silo = NexusRequest::object_get(client, "/v1/projects")
@@ -188,37 +185,10 @@
     .await
     .expect("failed to delete test Vpc");
 
-<<<<<<< HEAD
-    // Verify GET /organizations works with built-in user auth
-    let organizations =
-        objects_list_page_authz::<Organization>(client, "/organizations")
-            .await
-            .items
-            .into_iter()
-            .filter(|o| o.identity.id != *db::fixed_data::ORGANIZATION_ID)
-            .collect::<Vec<_>>();
-    assert_eq!(organizations.len(), 1);
-    assert_eq!(organizations[0].identity.name, "someorg");
-
-    // TODO: uncomment when silo users can have role assignments
-    /*
-    // Verify GET /organizations doesn't list anything if authing under
-    // different silo.
-    let organizations =
-        objects_list_page_authz_with_session::<Organization>(
-            client, "/organizations", &session,
-        )
-        .await
-        .items;
-    assert_eq!(organizations.len(), 0);
-    */
-=======
     // Verify GET /v1/projects works with built-in user auth
-    let projects =
-        objects_list_page_authz::<Project>(client, "/v1/projects").await.items;
+    let projects = projects_list(client, "/v1/projects", "", None).await;
     assert_eq!(projects.len(), 1);
     assert_eq!(projects[0].identity.name, "someproj");
->>>>>>> 196fb2b8
 
     // Deleting discoverable silo fails because there's still a project in it
     NexusRequest::expect_failure(
