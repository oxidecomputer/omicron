// This Source Code Form is subject to the terms of the Mozilla Public
// License, v. 2.0. If a copy of the MPL was not distributed with this
// file, You can obtain one at https://mozilla.org/MPL/2.0/.

use nexus_test_utils::http_testing::{AuthnMode, NexusRequest, RequestBuilder};
use omicron_common::api::external::{IdentityMetadataCreateParams, Name};
use omicron_nexus::authn::silos::{AuthenticatedSubject, IdentityProviderType};
use omicron_nexus::context::OpContext;
use omicron_nexus::db::lookup::LookupPath;
use omicron_nexus::external_api::views::{
    self, IdentityProvider, Organization, SamlIdentityProvider, Silo,
};
use omicron_nexus::external_api::{params, shared};
use omicron_nexus::TestInterfaces as _;
use std::collections::HashSet;

use http::method::Method;
use http::StatusCode;
use nexus_test_utils::resource_helpers::{
    create_organization, create_silo, grant_iam, object_create,
    objects_list_page_authz,
};

use crate::integration_tests::saml::SAML_IDP_DESCRIPTOR;
use nexus_test_utils::ControlPlaneTestContext;
use nexus_test_utils_macros::nexus_test;
<<<<<<< HEAD
use omicron_nexus::authz::{self, SiloRoles};
use uuid::Uuid;
=======
use omicron_nexus::authz::SiloRole;
>>>>>>> 0d241007

use httptest::{matchers::*, responders::*, Expectation, Server};
use omicron_nexus::authn::{USER_TEST_PRIVILEGED, USER_TEST_UNPRIVILEGED};
use omicron_nexus::db::fixed_data::silo::SILO_ID;
use omicron_nexus::db::identity::Asset;

#[nexus_test]
async fn test_silos(cptestctx: &ControlPlaneTestContext) {
    let client = &cptestctx.external_client;
    let nexus = &cptestctx.server.apictx.nexus;

    // Create two silos: one discoverable, one not
    create_silo(
        &client,
        "discoverable",
        true,
        shared::UserProvisionType::Fixed,
    )
    .await;
    create_silo(&client, "hidden", false, shared::UserProvisionType::Fixed)
        .await;

    // Verify GET /silos/{silo} works for both discoverable and not
    let discoverable_url = "/silos/discoverable";
    let hidden_url = "/silos/hidden";

    let silo: Silo = NexusRequest::object_get(&client, &discoverable_url)
        .authn_as(AuthnMode::PrivilegedUser)
        .execute()
        .await
        .expect("failed to make request")
        .parsed_body()
        .unwrap();
    assert_eq!(silo.identity.name, "discoverable");

    let silo: Silo = NexusRequest::object_get(&client, &hidden_url)
        .authn_as(AuthnMode::PrivilegedUser)
        .execute()
        .await
        .expect("failed to make request")
        .parsed_body()
        .unwrap();
    assert_eq!(silo.identity.name, "hidden");

    // Verify 404 if silo doesn't exist
    NexusRequest::expect_failure(
        &client,
        StatusCode::NOT_FOUND,
        Method::GET,
        &"/silos/testpost",
    )
    .authn_as(AuthnMode::PrivilegedUser)
    .execute()
    .await
    .expect("failed to make request");

    // Verify GET /silos only returns discoverable silos
    let silos = objects_list_page_authz::<Silo>(client, "/silos").await.items;
    assert_eq!(silos.len(), 1);
    assert_eq!(silos[0].identity.name, "discoverable");

    // Create a new user in the discoverable silo
    let new_silo_user_id =
        "6922f0b2-9a92-659b-da6b-93ad4955a3a3".parse().unwrap();
    nexus
        .silo_user_create(
            silos[0].identity.id, /* silo id */
            new_silo_user_id,
            "some_silo_user".into(),
        )
        .await
        .unwrap();

    // Grant the user "admin" privileges on that Silo.
    grant_iam(
        client,
        "/silos/discoverable",
        SiloRole::Admin,
        new_silo_user_id,
        AuthnMode::PrivilegedUser,
    )
    .await;

    // TODO-coverage, TODO-security: Add test for Silo-local session
    // when we can use users in another Silo.

    let authn_opctx = nexus.opctx_external_authn();

    // Create organization with built-in user auth
    // Note: this currently goes to the built-in silo!
    let org_name: Name = "someorg".parse().unwrap();
    let new_org_in_default_silo =
        create_organization(&client, org_name.as_str()).await;

    // Create an Organization of the same name in a different Silo to verify
    // that's possible.
    let new_org_in_our_silo = NexusRequest::objects_post(
        client,
        "/organizations",
        &params::OrganizationCreate {
            identity: IdentityMetadataCreateParams {
                name: org_name.clone(),
                description: String::new(),
            },
        },
    )
    .authn_as(AuthnMode::SiloUser(new_silo_user_id))
    .execute()
    .await
    .expect("failed to create same-named Organization in a different Silo")
    .parsed_body::<views::Organization>()
    .expect("failed to parse new Organization");
    assert_eq!(
        new_org_in_default_silo.identity.name,
        new_org_in_our_silo.identity.name
    );
    assert_ne!(
        new_org_in_default_silo.identity.id,
        new_org_in_our_silo.identity.id
    );
    // Delete it so that we can delete the Silo later.
    NexusRequest::object_delete(
        client,
        &format!("/organizations/{}", org_name),
    )
    .authn_as(AuthnMode::SiloUser(new_silo_user_id))
    .execute()
    .await
    .expect("failed to delete test Organization");

    // Verify GET /organizations works with built-in user auth
    let organizations =
        objects_list_page_authz::<Organization>(client, "/organizations")
            .await
            .items;
    assert_eq!(organizations.len(), 1);
    assert_eq!(organizations[0].identity.name, "someorg");

    // TODO: uncomment when silo users can have role assignments
    /*
    // Verify GET /organizations doesn't list anything if authing under
    // different silo.
    let organizations =
        objects_list_page_authz_with_session::<Organization>(
            client, "/organizations", &session,
        )
        .await
        .items;
    assert_eq!(organizations.len(), 0);
    */

    // Verify DELETE doesn't work if organizations exist
    // TODO: put someorg in discoverable silo, not built-in
    NexusRequest::expect_failure(
        &client,
        StatusCode::BAD_REQUEST,
        Method::DELETE,
        &"/silos/default-silo",
    )
    .authn_as(AuthnMode::PrivilegedUser)
    .execute()
    .await
    .expect("failed to make request");

    // Delete organization
    NexusRequest::object_delete(&client, &"/organizations/someorg")
        .authn_as(AuthnMode::PrivilegedUser)
        .execute()
        .await
        .expect("failed to make request");

    // Verify silo DELETE works
    NexusRequest::object_delete(&client, &"/silos/discoverable")
        .authn_as(AuthnMode::PrivilegedUser)
        .execute()
        .await
        .expect("failed to make request");

    // Verify silo user was also deleted
    nexus
        .silo_user_fetch(authn_opctx, new_silo_user_id)
        .await
        .expect_err("unexpected success");
}

// Test listing providers
#[nexus_test]
async fn test_listing_identity_providers(cptestctx: &ControlPlaneTestContext) {
    let client = &cptestctx.external_client;

    // List providers - should be none
    let providers = objects_list_page_authz::<IdentityProvider>(
        client,
        "/silos/default-silo/identity_providers",
    )
    .await
    .items;

    assert_eq!(providers.len(), 0);

    // Add some providers
    let saml_idp_descriptor = SAML_IDP_DESCRIPTOR;

    let server = Server::run();
    server.expect(
        Expectation::matching(request::method_path("GET", "/descriptor"))
            .times(1..)
            .respond_with(status_code(200).body(saml_idp_descriptor)),
    );

    let silo_saml_idp_1: SamlIdentityProvider = object_create(
        client,
        &"/silos/default-silo/saml_identity_providers",
        &params::SamlIdentityProviderCreate {
            identity: IdentityMetadataCreateParams {
                name: "some-totally-real-saml-provider"
                    .to_string()
                    .parse()
                    .unwrap(),
                description: "a demo provider".to_string(),
            },

            idp_metadata_source: params::IdpMetadataSource::Url {
                url: server.url("/descriptor").to_string(),
            },

            idp_entity_id: "entity_id".to_string(),
            sp_client_id: "client_id".to_string(),
            acs_url: "http://acs".to_string(),
            slo_url: "http://slo".to_string(),
            technical_contact_email: "technical@fake".to_string(),

            signing_keypair: None,
        },
    )
    .await;

    let silo_saml_idp_2: SamlIdentityProvider = object_create(
        client,
        &"/silos/default-silo/saml_identity_providers",
        &params::SamlIdentityProviderCreate {
            identity: IdentityMetadataCreateParams {
                name: "another-totally-real-saml-provider"
                    .to_string()
                    .parse()
                    .unwrap(),
                description: "a demo provider".to_string(),
            },

            idp_metadata_source: params::IdpMetadataSource::Url {
                url: server.url("/descriptor").to_string(),
            },

            idp_entity_id: "entity_id".to_string(),
            sp_client_id: "client_id".to_string(),
            acs_url: "http://acs".to_string(),
            slo_url: "http://slo".to_string(),
            technical_contact_email: "technical@fake".to_string(),

            signing_keypair: None,
        },
    )
    .await;

    // List providers again - expect 2
    let providers = objects_list_page_authz::<IdentityProvider>(
        client,
        "/silos/default-silo/identity_providers",
    )
    .await
    .items;

    assert_eq!(providers.len(), 2);

    let provider_name_set =
        providers.into_iter().map(|x| x.identity.name).collect::<HashSet<_>>();
    assert!(provider_name_set.contains(&silo_saml_idp_1.identity.name));
    assert!(provider_name_set.contains(&silo_saml_idp_2.identity.name));
}

// Test that deleting the silo deletes the idp
#[nexus_test]
async fn test_deleting_a_silo_deletes_the_idp(
    cptestctx: &ControlPlaneTestContext,
) {
    let client = &cptestctx.external_client;

    const SILO_NAME: &str = "default-silo";

    let saml_idp_descriptor = SAML_IDP_DESCRIPTOR;

    let server = Server::run();
    server.expect(
        Expectation::matching(request::method_path("GET", "/descriptor"))
            .respond_with(status_code(200).body(saml_idp_descriptor)),
    );

    let silo_saml_idp: SamlIdentityProvider = object_create(
        client,
        &format!("/silos/{}/saml_identity_providers", SILO_NAME),
        &params::SamlIdentityProviderCreate {
            identity: IdentityMetadataCreateParams {
                name: "some-totally-real-saml-provider"
                    .to_string()
                    .parse()
                    .unwrap(),
                description: "a demo provider".to_string(),
            },

            idp_metadata_source: params::IdpMetadataSource::Url {
                url: server.url("/descriptor").to_string(),
            },

            idp_entity_id: "entity_id".to_string(),
            sp_client_id: "client_id".to_string(),
            acs_url: "http://acs".to_string(),
            slo_url: "http://slo".to_string(),
            technical_contact_email: "technical@fake".to_string(),

            signing_keypair: None,
        },
    )
    .await;

    // Delete the silo
    NexusRequest::object_delete(&client, &format!("/silos/{}", SILO_NAME))
        .authn_as(AuthnMode::PrivilegedUser)
        .execute()
        .await
        .expect("failed to make request");

    // Expect that the silo is gone
    let nexus = &cptestctx.server.apictx.nexus;

    let response = IdentityProviderType::lookup(
        &nexus.datastore(),
        &nexus.opctx_external_authn(),
        &omicron_common::api::external::Name::try_from(SILO_NAME.to_string())
            .unwrap()
            .into(),
        &omicron_common::api::external::Name::try_from(
            "some-totally-real-saml-provider".to_string(),
        )
        .unwrap()
        .into(),
    )
    .await;

    assert!(response.is_err());
    match response.err().unwrap() {
        omicron_common::api::external::Error::ObjectNotFound {
            type_name,
            lookup_type: _,
        } => {
            assert_eq!(
                type_name,
                omicron_common::api::external::ResourceType::Silo
            );
        }

        _ => {
            assert!(false);
        }
    }

    // No SSO redirect expected
    NexusRequest::new(
        RequestBuilder::new(
            client,
            Method::GET,
            &format!("/login/{}/{}", SILO_NAME, silo_saml_idp.identity.name),
        )
        .expect_status(Some(StatusCode::NOT_FOUND)),
    )
    .execute()
    .await
    .expect("expected success");
}

// Create a Silo with a SAML IdP document string
#[nexus_test]
async fn test_saml_idp_metadata_data_valid(
    cptestctx: &ControlPlaneTestContext,
) {
    let client = &cptestctx.external_client;

    create_silo(&client, "blahblah", true, shared::UserProvisionType::Fixed)
        .await;

    let silo_saml_idp: SamlIdentityProvider = object_create(
        client,
        "/silos/blahblah/saml_identity_providers",
        &params::SamlIdentityProviderCreate {
            identity: IdentityMetadataCreateParams {
                name: "some-totally-real-saml-provider"
                    .to_string()
                    .parse()
                    .unwrap(),
                description: "a demo provider".to_string(),
            },

            idp_metadata_source: params::IdpMetadataSource::Base64EncodedXml {
                data: base64::encode(SAML_IDP_DESCRIPTOR.to_string()),
            },

            idp_entity_id: "entity_id".to_string(),
            sp_client_id: "client_id".to_string(),
            acs_url: "http://acs".to_string(),
            slo_url: "http://slo".to_string(),
            technical_contact_email: "technical@fake".to_string(),

            signing_keypair: None,
        },
    )
    .await;

    // Expect the SSO redirect when trying to log in
    let result = NexusRequest::new(
        RequestBuilder::new(
            client,
            Method::GET,
            &format!("/login/blahblah/{}", silo_saml_idp.identity.name),
        )
        .expect_status(Some(StatusCode::FOUND)),
    )
    .execute()
    .await
    .expect("expected success");

    assert!(result.headers["Location"]
        .to_str()
        .unwrap()
        .to_string()
        .starts_with(
            "https://idp.example.org/SAML2/SSO/Redirect?SAMLRequest=",
        ));
}

// Fail to create a Silo with a SAML IdP document string that isn't valid
#[nexus_test]
async fn test_saml_idp_metadata_data_truncated(
    cptestctx: &ControlPlaneTestContext,
) {
    let client = &cptestctx.external_client;

    create_silo(&client, "blahblah", true, shared::UserProvisionType::Fixed)
        .await;

    NexusRequest::new(
        RequestBuilder::new(
            client,
            Method::POST,
            &"/silos/blahblah/saml_identity_providers",
        )
        .body(Some(&params::SamlIdentityProviderCreate {
            identity: IdentityMetadataCreateParams {
                name: "some-totally-real-saml-provider"
                    .to_string()
                    .parse()
                    .unwrap(),
                description: "a demo provider".to_string(),
            },

            idp_metadata_source: params::IdpMetadataSource::Base64EncodedXml {
                data: base64::encode({
                    let mut saml_idp_descriptor =
                        SAML_IDP_DESCRIPTOR.to_string();
                    saml_idp_descriptor.truncate(100);
                    saml_idp_descriptor
                }),
            },

            idp_entity_id: "entity_id".to_string(),
            sp_client_id: "client_id".to_string(),
            acs_url: "http://acs".to_string(),
            slo_url: "http://slo".to_string(),
            technical_contact_email: "technical@fake".to_string(),

            signing_keypair: None,
        }))
        .expect_status(Some(StatusCode::BAD_REQUEST)),
    )
    .authn_as(AuthnMode::PrivilegedUser)
    .execute()
    .await
    .expect("unexpected success");
}

// Can't create a SAML IdP from bad base64 data
#[nexus_test]
async fn test_saml_idp_metadata_data_invalid(
    cptestctx: &ControlPlaneTestContext,
) {
    let client = &cptestctx.external_client;

    const SILO_NAME: &str = "saml-silo";
    create_silo(&client, SILO_NAME, true, shared::UserProvisionType::Fixed)
        .await;

    NexusRequest::new(
        RequestBuilder::new(
            client,
            Method::POST,
            &format!("/silos/{}/saml_identity_providers", SILO_NAME),
        )
        .body(Some(&params::SamlIdentityProviderCreate {
            identity: IdentityMetadataCreateParams {
                name: "some-totally-real-saml-provider"
                    .to_string()
                    .parse()
                    .unwrap(),
                description: "a demo provider".to_string(),
            },

            idp_metadata_source: params::IdpMetadataSource::Base64EncodedXml {
                data: "bad data".to_string(),
            },

            idp_entity_id: "entity_id".to_string(),
            sp_client_id: "client_id".to_string(),
            acs_url: "http://acs".to_string(),
            slo_url: "http://slo".to_string(),
            technical_contact_email: "technical@fake".to_string(),

            signing_keypair: None,
        }))
        .expect_status(Some(StatusCode::BAD_REQUEST)),
    )
    .authn_as(AuthnMode::PrivilegedUser)
    .execute()
    .await
    .expect("unexpected success");
}

struct TestSiloUserProvisionTypes {
    provision_type: shared::UserProvisionType,
    existing_silo_user: bool,
    expect_user: bool,
}

#[nexus_test]
async fn test_silo_user_provision_types(cptestctx: &ControlPlaneTestContext) {
    let client = &cptestctx.external_client;
    let nexus = &cptestctx.server.apictx.nexus;

    let test_cases: Vec<TestSiloUserProvisionTypes> = vec![
        // A silo configured with a "fixed" user provision type should fetch a
        // user if it exists already.
        TestSiloUserProvisionTypes {
            provision_type: shared::UserProvisionType::Fixed,
            existing_silo_user: true,
            expect_user: true,
        },
        // A silo configured with a "fixed" user provision type should not create a
        // user if one does not exist already.
        TestSiloUserProvisionTypes {
            provision_type: shared::UserProvisionType::Fixed,
            existing_silo_user: false,
            expect_user: false,
        },
        // A silo configured with a "JIT" user provision type should fetch a
        // user if it exists already.
        TestSiloUserProvisionTypes {
            provision_type: shared::UserProvisionType::Jit,
            existing_silo_user: true,
            expect_user: true,
        },
        // A silo configured with a "JIT" user provision type should create a user
        // if one does not exist already.
        TestSiloUserProvisionTypes {
            provision_type: shared::UserProvisionType::Jit,
            existing_silo_user: false,
            expect_user: true,
        },
    ];

    for test_case in test_cases {
        let silo =
            create_silo(&client, "test-silo", true, test_case.provision_type)
                .await;

        if test_case.existing_silo_user {
            nexus
                .silo_user_create(
                    silo.identity.id,
                    Uuid::new_v4(),
                    "external@id.com".into(),
                )
                .await
                .unwrap();
        }

        let authn_opctx = nexus.opctx_external_authn();

        let (authz_silo, db_silo) =
            LookupPath::new(&authn_opctx, &nexus.datastore())
                .silo_name(&silo.identity.name.into())
                .fetch()
                .await
                .unwrap();

        let existing_silo_user = nexus
            .silo_user_from_authenticated_subject(
                &authn_opctx,
                &authz_silo,
                &db_silo,
                &AuthenticatedSubject {
                    external_id: "external@id.com".into(),
                    groups: vec![],
                },
            )
            .await
            .unwrap();

        if test_case.expect_user {
            assert!(existing_silo_user.is_some());
        } else {
            assert!(existing_silo_user.is_none());
        }

        NexusRequest::object_delete(&client, &"/silos/test-silo")
            .authn_as(AuthnMode::PrivilegedUser)
            .execute()
            .await
            .expect("failed to make request");
    }
}

#[nexus_test]
async fn test_silo_user_fetch_by_external_id(
    cptestctx: &ControlPlaneTestContext,
) {
    let client = &cptestctx.external_client;
    let nexus = &cptestctx.server.apictx.nexus;

    let silo = create_silo(
        &client,
        "test-silo",
        true,
        shared::UserProvisionType::Fixed,
    )
    .await;

    let opctx = OpContext::for_tests(
        cptestctx.logctx.log.new(o!()),
        nexus.datastore().clone(),
    );

    let (authz_silo, _) = LookupPath::new(&opctx, &nexus.datastore())
        .silo_name(&Name::try_from("test-silo".to_string()).unwrap().into())
        .fetch_for(authz::Action::Read)
        .await
        .unwrap();

    // Create a user
    nexus
        .silo_user_create(
            silo.identity.id,
            uuid::Uuid::new_v4(),
            "5513e049dac9468de5bdff36ab17d04f".into(),
        )
        .await
        .unwrap();

<<<<<<< HEAD
    // Fetching by external id that's not in the db should be Ok(None)
    let result = nexus
        .datastore()
        .silo_user_fetch_by_external_id(&opctx, &authz_silo, "123".into())
        .await;
    assert!(result.is_ok());
    assert!(result.unwrap().is_none());

    // Fetching by external id that is should be Ok(Some)
    let result = nexus
        .datastore()
        .silo_user_fetch_by_external_id(
            &opctx,
            &authz_silo,
            "5513e049dac9468de5bdff36ab17d04f".into(),
        )
        .await;
    assert!(result.is_ok());
    assert!(result.unwrap().is_some());
=======
            signing_keypair: Some(params::DerEncodedKeyPair {
                public_cert: RSA_KEY_1_PUBLIC.to_string(),
                private_key: RSA_KEY_1_PRIVATE.to_string(),
            }),
        }))
        .expect_status(Some(StatusCode::CREATED)),
    )
    .authn_as(AuthnMode::PrivilegedUser)
    .execute()
    .await
    .expect("unexpected failure");
}

#[nexus_test]
async fn test_silo_users_list(cptestctx: &ControlPlaneTestContext) {
    let client = &cptestctx.external_client;
    let nexus = &cptestctx.server.apictx.nexus;

    let initial_silo_users: Vec<views::User> =
        NexusRequest::iter_collection_authn(client, "/users", "", None)
            .await
            .expect("failed to list silo users (1)")
            .all_items;

    // In the built-in Silo, we expect the test-privileged and test-unprivileged
    // users.
    assert_eq!(
        initial_silo_users,
        vec![
            views::User { id: USER_TEST_PRIVILEGED.id() },
            views::User { id: USER_TEST_UNPRIVILEGED.id() },
        ]
    );

    // Now create another user and make sure we can see them.  While we're at
    // it, use a small limit to check that pagination is really working.
    let new_silo_user_id =
        "bd75d207-37f3-4769-b808-677ae04eaf23".parse().unwrap();
    nexus.silo_user_create(*SILO_ID, new_silo_user_id).await.unwrap();

    let silo_users: Vec<views::User> =
        NexusRequest::iter_collection_authn(client, "/users", "", Some(1))
            .await
            .expect("failed to list silo users (2)")
            .all_items;
    assert_eq!(
        silo_users,
        vec![
            views::User { id: USER_TEST_PRIVILEGED.id() },
            views::User { id: USER_TEST_UNPRIVILEGED.id() },
            views::User { id: new_silo_user_id },
        ]
    );

    // TODO-coverage When we have a way to remove or invalidate Silo Users, we
    // should test that doing so causes them to stop appearing in the list.
>>>>>>> 0d241007
}<|MERGE_RESOLUTION|>--- conflicted
+++ resolved
@@ -24,12 +24,8 @@
 use crate::integration_tests::saml::SAML_IDP_DESCRIPTOR;
 use nexus_test_utils::ControlPlaneTestContext;
 use nexus_test_utils_macros::nexus_test;
-<<<<<<< HEAD
-use omicron_nexus::authz::{self, SiloRoles};
+use omicron_nexus::authz::{self, SiloRole};
 use uuid::Uuid;
-=======
-use omicron_nexus::authz::SiloRole;
->>>>>>> 0d241007
 
 use httptest::{matchers::*, responders::*, Expectation, Server};
 use omicron_nexus::authn::{USER_TEST_PRIVILEGED, USER_TEST_UNPRIVILEGED};
@@ -694,7 +690,6 @@
         .await
         .unwrap();
 
-<<<<<<< HEAD
     // Fetching by external id that's not in the db should be Ok(None)
     let result = nexus
         .datastore()
@@ -714,18 +709,6 @@
         .await;
     assert!(result.is_ok());
     assert!(result.unwrap().is_some());
-=======
-            signing_keypair: Some(params::DerEncodedKeyPair {
-                public_cert: RSA_KEY_1_PUBLIC.to_string(),
-                private_key: RSA_KEY_1_PRIVATE.to_string(),
-            }),
-        }))
-        .expect_status(Some(StatusCode::CREATED)),
-    )
-    .authn_as(AuthnMode::PrivilegedUser)
-    .execute()
-    .await
-    .expect("unexpected failure");
 }
 
 #[nexus_test]
@@ -753,7 +736,10 @@
     // it, use a small limit to check that pagination is really working.
     let new_silo_user_id =
         "bd75d207-37f3-4769-b808-677ae04eaf23".parse().unwrap();
-    nexus.silo_user_create(*SILO_ID, new_silo_user_id).await.unwrap();
+    nexus
+        .silo_user_create(*SILO_ID, new_silo_user_id, "can_we_see_them?".into())
+        .await
+        .unwrap();
 
     let silo_users: Vec<views::User> =
         NexusRequest::iter_collection_authn(client, "/users", "", Some(1))
@@ -771,5 +757,4 @@
 
     // TODO-coverage When we have a way to remove or invalidate Silo Users, we
     // should test that doing so causes them to stop appearing in the list.
->>>>>>> 0d241007
 }