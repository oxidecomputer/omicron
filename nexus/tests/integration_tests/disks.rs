--- conflicted
+++ resolved
@@ -606,10 +606,7 @@
 ) {
     let client = &cptestctx.external_client;
     let test = DiskTest::new(&cptestctx).await;
-<<<<<<< HEAD
     create_org_and_project(client).await;
-=======
->>>>>>> 1640fca9
 
     // Before we create a disk, set the response from the Crucible Agent:
     // no matter what regions get requested, they'll always *start* as
@@ -724,8 +721,7 @@
 }
 
 async fn disks_list(client: &ClientTestContext, list_url: &str) -> Vec<Disk> {
-<<<<<<< HEAD
-    NexusRequest::iter_collection_authn(client, list_url, "", 10)
+    NexusRequest::iter_collection_authn(client, list_url, "", None)
         .await
         .expect("failed to list disks")
         .all_items
@@ -747,12 +743,6 @@
     .unwrap()
     .parsed_body()
     .unwrap()
-=======
-    NexusRequest::iter_collection_authn(client, list_url, "", None)
-        .await
-        .expect("failed to list disks")
-        .all_items
->>>>>>> 1640fca9
 }
 
 fn disks_eq(disk1: &Disk, disk2: &Disk) {
