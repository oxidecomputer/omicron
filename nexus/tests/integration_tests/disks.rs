// This Source Code Form is subject to the terms of the Mozilla Public
// License, v. 2.0. If a copy of the MPL was not distributed with this
// file, You can obtain one at https://mozilla.org/MPL/2.0/.

//! Tests basic disk support in the API

use chrono::Utc;
use crucible_agent_client::types::State as RegionState;
use dropshot::test_util::ClientTestContext;
use dropshot::HttpErrorResponseBody;
use dropshot::ResultsPage;
use http::method::Method;
use http::StatusCode;
use nexus_test_utils::http_testing::AuthnMode;
use nexus_test_utils::http_testing::Collection;
use nexus_test_utils::http_testing::NexusRequest;
use nexus_test_utils::http_testing::RequestBuilder;
use nexus_test_utils::identity_eq;
use nexus_test_utils::resource_helpers::create_disk;
use nexus_test_utils::resource_helpers::create_instance;
use nexus_test_utils::resource_helpers::create_instance_with;
use nexus_test_utils::resource_helpers::create_ip_pool;
use nexus_test_utils::resource_helpers::create_organization;
use nexus_test_utils::resource_helpers::create_project;
use nexus_test_utils::resource_helpers::objects_list_page_authz;
use nexus_test_utils::resource_helpers::DiskTest;
use nexus_test_utils::ControlPlaneTestContext;
use nexus_test_utils_macros::nexus_test;
use omicron_common::api::external::ByteCount;
use omicron_common::api::external::Disk;
use omicron_common::api::external::DiskState;
use omicron_common::api::external::IdentityMetadataCreateParams;
use omicron_common::api::external::Instance;
use omicron_common::api::external::Name;
<<<<<<< HEAD
use omicron_common::api::external::Saga;
use omicron_common::api::external::SagaState;
=======
use omicron_common::backoff;
>>>>>>> 4255b025
use omicron_nexus::TestInterfaces as _;
use omicron_nexus::{external_api::params, Nexus};
use oximeter::types::Datum;
use oximeter::types::Measurement;
use sled_agent_client::TestInterfaces as _;
use std::sync::Arc;
use uuid::Uuid;

const ORG_NAME: &str = "test-org";
const PROJECT_NAME: &str = "springfield-squidport-disks";
const DISK_NAME: &str = "just-rainsticks";
const INSTANCE_NAME: &str = "just-rainsticks";

fn get_project_url() -> String {
    format!("/organizations/{}/projects/{}", ORG_NAME, PROJECT_NAME)
}

fn get_disks_url() -> String {
    format!("{}/disks", get_project_url())
}

fn get_instances_url() -> String {
    format!("{}/instances", get_project_url())
}

fn get_instance_disks_url(instance_name: &str) -> String {
    format!("{}/{}/disks", get_instances_url(), instance_name)
}

fn get_disk_attach_url(instance_name: &str) -> String {
    format!("{}/attach", get_instance_disks_url(instance_name))
}

fn get_disk_detach_url(instance_name: &str) -> String {
    format!("{}/detach", get_instance_disks_url(instance_name))
}

async fn create_org_and_project(client: &ClientTestContext) -> Uuid {
    create_ip_pool(&client, "p0", None, None).await;
    create_organization(&client, ORG_NAME).await;
    let project = create_project(client, ORG_NAME, PROJECT_NAME).await;
    project.identity.id
}

#[nexus_test]
async fn test_disk_not_found_before_creation(
    cptestctx: &ControlPlaneTestContext,
) {
    let client = &cptestctx.external_client;
    DiskTest::new(&cptestctx).await;
    create_org_and_project(client).await;
    let disks_url = get_disks_url();

    // List disks.  There aren't any yet.
    let disks = disks_list(&client, &disks_url).await;
    assert_eq!(disks.len(), 0);

    // Make sure we get a 404 if we fetch one.
    let disk_url = format!("{}/{}", disks_url, DISK_NAME);
    let error = NexusRequest::new(
        RequestBuilder::new(client, Method::GET, &disk_url)
            .expect_status(Some(StatusCode::NOT_FOUND)),
    )
    .authn_as(AuthnMode::PrivilegedUser)
    .execute()
    .await
    .expect("unexpected success")
    .parsed_body::<dropshot::HttpErrorResponseBody>()
    .unwrap();
    assert_eq!(
        error.message,
        format!("not found: disk with name \"{}\"", DISK_NAME)
    );

    // We should also get a 404 if we delete one.
    let error = NexusRequest::new(
        RequestBuilder::new(client, Method::DELETE, &disk_url)
            .expect_status(Some(StatusCode::NOT_FOUND)),
    )
    .authn_as(AuthnMode::PrivilegedUser)
    .execute()
    .await
    .expect("unexpected success")
    .parsed_body::<dropshot::HttpErrorResponseBody>()
    .unwrap();
    assert_eq!(
        error.message,
        format!("not found: disk with name \"{}\"", DISK_NAME)
    );
}

async fn set_instance_state(
    client: &ClientTestContext,
    instance_url: &str,
    state: &str,
) -> Instance {
    let url = format!("{}/{}", instance_url, state);
    NexusRequest::new(
        RequestBuilder::new(client, Method::POST, &url)
            .body(None as Option<&serde_json::Value>)
            .expect_status(Some(StatusCode::ACCEPTED)),
    )
    .authn_as(AuthnMode::PrivilegedUser)
    .execute()
    .await
    .unwrap()
    .parsed_body()
    .unwrap()
}

async fn instance_simulate(nexus: &Arc<Nexus>, id: &Uuid) {
    let sa = nexus.instance_sled_by_id(id).await.unwrap();
    sa.instance_finish_transition(id.clone()).await;
}

#[nexus_test]
async fn test_disk_create_attach_detach_delete(
    cptestctx: &ControlPlaneTestContext,
) {
    let client = &cptestctx.external_client;
    DiskTest::new(&cptestctx).await;
    let project_id = create_org_and_project(client).await;
    let nexus = &cptestctx.server.apictx.nexus;
    let disks_url = get_disks_url();

    // Create a disk.
    let disk_url = format!("{}/{}", disks_url, DISK_NAME);
    let disk = create_disk(&client, ORG_NAME, PROJECT_NAME, DISK_NAME).await;
    assert_eq!(disk.identity.name, DISK_NAME);
    assert_eq!(disk.identity.description, "sells rainsticks");
    assert_eq!(disk.project_id, project_id);
    assert_eq!(disk.snapshot_id, None);
    assert_eq!(disk.image_id, None);
    assert_eq!(disk.size.to_whole_mebibytes(), 1024);
    assert_eq!(disk.block_size.to_bytes(), 512);
    assert_eq!(disk.state, DiskState::Creating);

    // Fetch the disk and expect it to match what we just created except that
    // the state will now be "Detached", as the server has simulated the create
    // process.
    let disk = disk_get(&client, &disk_url).await;
    assert_eq!(disk.identity.name, DISK_NAME);
    assert_eq!(disk.identity.description, "sells rainsticks");
    assert_eq!(disk.project_id, project_id);
    assert_eq!(disk.snapshot_id, None);
    assert_eq!(disk.image_id, None);
    assert_eq!(disk.size.to_whole_mebibytes(), 1024);
    assert_eq!(disk.block_size.to_bytes(), 512);
    assert_eq!(disk.state, DiskState::Detached);

    // List disks again and expect to find the one we just created.
    let disks = disks_list(&client, &disks_url).await;
    assert_eq!(disks.len(), 1);
    disks_eq(&disks[0], &disk);

    // Create an instance to attach the disk.
    let instance =
        create_instance(&client, ORG_NAME, PROJECT_NAME, INSTANCE_NAME).await;

    // TODO(https://github.com/oxidecomputer/omicron/issues/811):
    //
    // Instances must be stopped before disks can be attached - this
    // is an artificial limitation without hotplug support.
    let instance1_url = format!(
        "/organizations/{}/projects/{}/instances/{}",
        ORG_NAME, PROJECT_NAME, INSTANCE_NAME
    );
    let instance_next =
        set_instance_state(&client, &instance1_url, "stop").await;
    instance_simulate(nexus, &instance_next.identity.id).await;

    // Verify that there are no disks attached to the instance, and specifically
    // that our disk is not attached to this instance.
    let url_instance_disks =
        get_instance_disks_url(instance.identity.name.as_str());
    let disks = disks_list(&client, &url_instance_disks).await;
    assert_eq!(disks.len(), 0);

    let url_instance_attach_disk =
        get_disk_attach_url(instance.identity.name.as_str());
    let url_instance_detach_disk =
        get_disk_detach_url(instance.identity.name.as_str());

    // Start attaching the disk to the instance.
    let attached_disk = disk_post(
        client,
        &url_instance_attach_disk,
        disk.identity.name.clone(),
    )
    .await;
    let instance_id = &instance.identity.id;
    assert_eq!(attached_disk.identity.name, disk.identity.name);
    assert_eq!(attached_disk.identity.id, disk.identity.id);
    assert_eq!(attached_disk.state, DiskState::Attached(instance_id.clone()));

    // Attach the disk to the same instance.  This should complete immediately
    // with no state change.
    let disk =
        disk_post(client, &url_instance_attach_disk, disk.identity.name).await;
    assert_eq!(disk.state, DiskState::Attached(instance_id.clone()));

    // Begin detaching the disk.
    let disk = disk_post(
        client,
        &url_instance_detach_disk,
        disk.identity.name.clone(),
    )
    .await;
    assert_eq!(disk.state, DiskState::Detached);

    // Since detach is idempotent, we can detach it again.
    let disk = disk_post(
        client,
        &url_instance_detach_disk,
        disk.identity.name.clone(),
    )
    .await;
    assert_eq!(disk.state, DiskState::Detached);

    // Delete the disk.
    NexusRequest::object_delete(client, &disk_url)
        .authn_as(AuthnMode::PrivilegedUser)
        .execute()
        .await
        .expect("failed to delete disk");

    // It should no longer be present in our list of disks.
    assert_eq!(disks_list(&client, &disks_url).await.len(), 0);

    // We shouldn't find it if we request it explicitly.
    let error = NexusRequest::expect_failure(
        client,
        StatusCode::NOT_FOUND,
        Method::GET,
        &disk_url,
    )
    .authn_as(AuthnMode::PrivilegedUser)
    .execute()
    .await
    .unwrap()
    .parsed_body::<dropshot::HttpErrorResponseBody>()
    .unwrap();

    assert_eq!(
        error.message,
        format!("not found: disk with name \"{}\"", DISK_NAME)
    );
}

#[nexus_test]
async fn test_disk_create_disk_that_already_exists_fails(
    cptestctx: &ControlPlaneTestContext,
) {
    let client = &cptestctx.external_client;
    DiskTest::new(&cptestctx).await;
    create_org_and_project(client).await;
    let disks_url = get_disks_url();

    // Create a disk.
    let new_disk = params::DiskCreate {
        identity: IdentityMetadataCreateParams {
            name: DISK_NAME.parse().unwrap(),
            description: String::from("sells rainsticks"),
        },
        disk_source: params::DiskSource::Blank {
            block_size: params::BlockSize::try_from(512).unwrap(),
        },
        size: ByteCount::from_gibibytes_u32(1),
    };
    let _ = create_disk(&client, ORG_NAME, PROJECT_NAME, DISK_NAME).await;
    let disk_url = format!("{}/{}", disks_url, DISK_NAME);
    let disk = disk_get(&client, &disk_url).await;

    // Attempt to create a second disk with a conflicting name.
    let error: HttpErrorResponseBody = NexusRequest::new(
        RequestBuilder::new(client, Method::POST, &disks_url)
            .body(Some(&new_disk))
            .expect_status(Some(StatusCode::BAD_REQUEST)),
    )
    .authn_as(AuthnMode::PrivilegedUser)
    .execute()
    .await
    .unwrap()
    .parsed_body()
    .unwrap();
    assert_eq!(
        error.message,
        format!("already exists: disk \"{}\"", DISK_NAME)
    );

    // List disks again and expect to find the one we just created.
    let disks = disks_list(&client, &disks_url).await;
    assert_eq!(disks.len(), 1);
    disks_eq(&disks[0], &disk);
}

#[nexus_test]
async fn test_disk_move_between_instances(cptestctx: &ControlPlaneTestContext) {
    let client = &cptestctx.external_client;
    let nexus = &cptestctx.server.apictx.nexus;
    DiskTest::new(&cptestctx).await;
    create_org_and_project(&client).await;
    let disks_url = get_disks_url();

    // Create a disk.
    let disk_url = format!("{}/{}", disks_url, DISK_NAME);
    let disk = create_disk(client, ORG_NAME, PROJECT_NAME, DISK_NAME).await;

    // Create an instance to attach the disk.
    let instance =
        create_instance(&client, ORG_NAME, PROJECT_NAME, INSTANCE_NAME).await;
    // TODO(https://github.com/oxidecomputer/omicron/issues/811):
    //
    // Instances must be stopped before disks can be attached - this
    // is an artificial limitation without hotplug support.
    let instance_url = format!(
        "/organizations/{}/projects/{}/instances/{}",
        ORG_NAME, PROJECT_NAME, INSTANCE_NAME
    );
    let instance_next =
        set_instance_state(&client, &instance_url, "stop").await;
    instance_simulate(nexus, &instance_next.identity.id).await;

    // Verify that there are no disks attached to the instance, and specifically
    // that our disk is not attached to this instance.
    let url_instance_disks =
        get_instance_disks_url(instance.identity.name.as_str());
    let disks = disks_list(&client, &url_instance_disks).await;
    assert_eq!(disks.len(), 0);

    let url_instance_attach_disk =
        get_disk_attach_url(instance.identity.name.as_str());
    let url_instance_detach_disk =
        get_disk_detach_url(instance.identity.name.as_str());

    // Start attaching the disk to the instance.
    let attached_disk = disk_post(
        client,
        &url_instance_attach_disk,
        disk.identity.name.clone(),
    )
    .await;
    let instance_id = &instance.identity.id;
    assert_eq!(attached_disk.identity.name, disk.identity.name);
    assert_eq!(attached_disk.identity.id, disk.identity.id);
    assert_eq!(attached_disk.state, DiskState::Attached(instance_id.clone()));

    // Attach the disk to the same instance.  This should complete immediately
    // with no state change.
    let disk =
        disk_post(client, &url_instance_attach_disk, disk.identity.name).await;
    assert_eq!(disk.state, DiskState::Attached(instance_id.clone()));

    // Create a second instance and try to attach the disk to that.  This should
    // fail and the disk should remain attached to the first instance.
    let instance2 =
        create_instance(&client, ORG_NAME, PROJECT_NAME, "instance2").await;
    let instance2_url = format!(
        "/organizations/{}/projects/{}/instances/{}",
        ORG_NAME, PROJECT_NAME, "instance2"
    );
    let instance_next =
        set_instance_state(&client, &instance2_url, "stop").await;
    instance_simulate(nexus, &instance_next.identity.id).await;

    let url_instance2_attach_disk =
        get_disk_attach_url(instance2.identity.name.as_str());
    let url_instance2_detach_disk =
        get_disk_detach_url(instance2.identity.name.as_str());

    let error: HttpErrorResponseBody = NexusRequest::new(
        RequestBuilder::new(client, Method::POST, &url_instance2_attach_disk)
            .body(Some(&params::DiskIdentifier {
                name: disk.identity.name.clone(),
            }))
            .expect_status(Some(StatusCode::BAD_REQUEST)),
    )
    .authn_as(AuthnMode::PrivilegedUser)
    .execute()
    .await
    .unwrap()
    .parsed_body()
    .unwrap();
    assert_eq!(
        error.message,
        format!(
            "cannot attach disk \"{}\": disk is attached to another instance",
            DISK_NAME
        )
    );

    let attached_disk = disk_get(&client, &disk_url).await;
    assert_eq!(attached_disk.state, DiskState::Attached(instance_id.clone()));

    // Begin detaching the disk.
    let disk =
        disk_post(client, &url_instance_detach_disk, disk.identity.name).await;
    assert_eq!(disk.state, DiskState::Detached);

    // There's no problem attempting to detach it again.
    let disk =
        disk_post(client, &url_instance_detach_disk, disk.identity.name).await;
    assert_eq!(disk.state, DiskState::Detached);

    // Since delete is idempotent, we can detach it again -- from either one.
    let disk =
        disk_post(client, &url_instance_detach_disk, disk.identity.name).await;
    assert_eq!(disk.state, DiskState::Detached);
    let disk =
        disk_post(client, &url_instance2_detach_disk, disk.identity.name).await;
    assert_eq!(disk.state, DiskState::Detached);

    // Now, start attaching it again to the second instance.
    let attached_disk = disk_post(
        client,
        &url_instance2_attach_disk,
        disk.identity.name.clone(),
    )
    .await;
    let instance2_id = &instance2.identity.id;
    assert_eq!(attached_disk.identity.name, disk.identity.name);
    assert_eq!(attached_disk.identity.id, disk.identity.id);
    assert_eq!(attached_disk.state, DiskState::Attached(instance2_id.clone()));

    // At this point, it's not legal to attempt to attach it to a different
    // instance (the first one).
    let error: HttpErrorResponseBody = NexusRequest::new(
        RequestBuilder::new(client, Method::POST, &url_instance_attach_disk)
            .body(Some(&params::DiskIdentifier {
                name: disk.identity.name.clone(),
            }))
            .expect_status(Some(StatusCode::BAD_REQUEST)),
    )
    .authn_as(AuthnMode::PrivilegedUser)
    .execute()
    .await
    .unwrap()
    .parsed_body()
    .unwrap();
    assert_eq!(
        error.message,
        format!(
            "cannot attach disk \"{}\": disk is attached to another instance",
            DISK_NAME
        )
    );

    // It's fine to attempt another attachment to the same instance.
    let disk = disk_post(
        client,
        &url_instance2_attach_disk,
        disk.identity.name.clone(),
    )
    .await;
    assert_eq!(disk.state, DiskState::Attached(instance2_id.clone()));

    // It's not allowed to delete a disk that's attached.
    let error = NexusRequest::expect_failure(
        client,
        StatusCode::BAD_REQUEST,
        Method::DELETE,
        &disk_url,
    )
    .authn_as(AuthnMode::PrivilegedUser)
    .execute()
    .await
    .expect("expected request to fail")
    .parsed_body::<dropshot::HttpErrorResponseBody>()
    .expect("cannot parse");
    assert_eq!(error.message, "disk cannot be deleted in state \"attached\"");

    // Now, begin a detach.
    let disk = disk_post(
        client,
        &url_instance2_detach_disk,
        disk.identity.name.clone(),
    )
    .await;
    assert_eq!(disk.state, DiskState::Detached);

    // Now we can delete the disk.
    NexusRequest::object_delete(client, &disk_url)
        .authn_as(AuthnMode::PrivilegedUser)
        .execute()
        .await
        .expect("failed to delete disk");

    // It should no longer be present in our list of disks.
    assert_eq!(disks_list(&client, &disks_url).await.len(), 0);

    // We shouldn't find it if we request it explicitly.
    let error: HttpErrorResponseBody = NexusRequest::expect_failure(
        client,
        StatusCode::NOT_FOUND,
        Method::GET,
        &disk_url,
    )
    .authn_as(AuthnMode::PrivilegedUser)
    .execute()
    .await
    .unwrap()
    .parsed_body()
    .unwrap();
    assert_eq!(
        error.message,
        format!("not found: disk with name \"{}\"", DISK_NAME)
    );
}

#[nexus_test]
async fn test_disk_creation_region_requested_then_started(
    cptestctx: &ControlPlaneTestContext,
) {
    let client = &cptestctx.external_client;
    let test = DiskTest::new(&cptestctx).await;
    create_org_and_project(client).await;

    // Before we create a disk, set the response from the Crucible Agent:
    // no matter what regions get requested, they'll always *start* as
    // "Requested", and transition to "Created" on the second call.
    for id in &test.dataset_ids {
        let crucible =
            test.sled_agent.get_crucible_dataset(test.zpool_id, *id).await;
        let called = std::sync::atomic::AtomicBool::new(false);
        crucible
            .set_create_callback(Box::new(move |_| {
                if !called.load(std::sync::atomic::Ordering::SeqCst) {
                    called.store(true, std::sync::atomic::Ordering::SeqCst);
                    RegionState::Requested
                } else {
                    RegionState::Created
                }
            }))
            .await;
    }

    // The disk is created successfully, even when this "requested" -> "started"
    // transition occurs.
    create_disk(client, ORG_NAME, PROJECT_NAME, DISK_NAME).await;
}

// Tests that region allocation failure causes disk allocation to fail.
#[nexus_test]
async fn test_disk_region_creation_failure(
    cptestctx: &ControlPlaneTestContext,
) {
    let client = &cptestctx.external_client;
    let test = DiskTest::new(&cptestctx).await;
    create_org_and_project(client).await;

    // Before we create a disk, set the response from the Crucible Agent:
    // no matter what regions get requested, they'll always fail.
    for id in &test.dataset_ids {
        let crucible =
            test.sled_agent.get_crucible_dataset(test.zpool_id, *id).await;
        crucible.set_create_callback(Box::new(|_| RegionState::Failed)).await;
    }

    let disk_size = ByteCount::from_gibibytes_u32(3);
    let dataset_count = test.dataset_ids.len() as u64;
    assert!(
        disk_size.to_bytes() * dataset_count < test.zpool_size.to_bytes(),
        "Disk size too big for Zpool size"
    );
    assert!(
        2 * disk_size.to_bytes() * dataset_count > test.zpool_size.to_bytes(),
        "(test constraint) Zpool needs to be smaller (to store only one disk)",
    );

    // Attempt to allocate the disk, observe a server error.
    let disks_url = get_disks_url();
    let new_disk = params::DiskCreate {
        identity: IdentityMetadataCreateParams {
            name: DISK_NAME.parse().unwrap(),
            description: String::from("sells rainsticks"),
        },
        disk_source: params::DiskSource::Blank {
            block_size: params::BlockSize::try_from(512).unwrap(),
        },
        size: disk_size,
    };

    // Unfortunately, the error message is only posted internally to the
    // logs, and it not returned to the client.
    //
    // TODO: Maybe consider making this a more informative error?
    // How should we propagate this to the client?
    NexusRequest::new(
        RequestBuilder::new(client, Method::POST, &disks_url)
            .body(Some(&new_disk))
            .expect_status(Some(StatusCode::INTERNAL_SERVER_ERROR)),
    )
    .authn_as(AuthnMode::PrivilegedUser)
    .execute()
    .await
    .unwrap();

    // After the failed allocation, the disk should not exist.
    let disks = disks_list(&client, &disks_url).await;
    assert_eq!(disks.len(), 0);

    // After the failed allocation, regions will exist, but be "Failed".
    for id in &test.dataset_ids {
        let crucible =
            test.sled_agent.get_crucible_dataset(test.zpool_id, *id).await;
        let regions = crucible.list().await;
        assert_eq!(regions.len(), 1);
        assert_eq!(regions[0].state, RegionState::Failed);
    }

    // Validate that the underlying regions were released as a part of
    // unwinding the failed disk allocation, by performing another disk
    // allocation that should succeed.
    for id in &test.dataset_ids {
        let crucible =
            test.sled_agent.get_crucible_dataset(test.zpool_id, *id).await;
        crucible.set_create_callback(Box::new(|_| RegionState::Created)).await;
    }
    let _ = create_disk(client, ORG_NAME, PROJECT_NAME, DISK_NAME).await;
}

// Tests that invalid block sizes are rejected
#[nexus_test]
async fn test_disk_invalid_block_size_rejected(
    cptestctx: &ControlPlaneTestContext,
) {
    let client = &cptestctx.external_client;
    let test = DiskTest::new(&cptestctx).await;
    create_org_and_project(client).await;

    let disk_size = ByteCount::from_gibibytes_u32(3);
    let dataset_count = test.dataset_ids.len() as u64;
    assert!(
        disk_size.to_bytes() * dataset_count < test.zpool_size.to_bytes(),
        "Disk size too big for Zpool size"
    );
    assert!(
        2 * disk_size.to_bytes() * dataset_count > test.zpool_size.to_bytes(),
        "(test constraint) Zpool needs to be smaller (to store only one disk)",
    );

    // Attempt to allocate the disk, observe a server error.
    let disks_url = get_disks_url();
    let new_disk = params::DiskCreate {
        identity: IdentityMetadataCreateParams {
            name: DISK_NAME.parse().unwrap(),
            description: String::from("sells rainsticks"),
        },
        disk_source: params::DiskSource::Blank {
            block_size: params::BlockSize(1024),
        },
        size: disk_size,
    };

    NexusRequest::new(
        RequestBuilder::new(client, Method::POST, &disks_url)
            .body(Some(&new_disk))
            .expect_status(Some(StatusCode::BAD_REQUEST)),
    )
    .authn_as(AuthnMode::PrivilegedUser)
    .execute()
    .await
    .unwrap();
}

// Tests that a disk is rejected if the total size isn't divided by the
// block size
#[nexus_test]
async fn test_disk_reject_total_size_not_divisible_by_block_size(
    cptestctx: &ControlPlaneTestContext,
) {
    let client = &cptestctx.external_client;
    let test = DiskTest::new(&cptestctx).await;
    create_org_and_project(client).await;

    let disk_size = ByteCount::from(3 * 1024 * 1024 * 1024 + 256);
    let dataset_count = test.dataset_ids.len() as u64;
    assert!(
        disk_size.to_bytes() * dataset_count < test.zpool_size.to_bytes(),
        "Disk size too big for Zpool size"
    );
    assert!(
        2 * disk_size.to_bytes() * dataset_count > test.zpool_size.to_bytes(),
        "(test constraint) Zpool needs to be smaller (to store only one disk)",
    );

    // Attempt to allocate the disk, observe a server error.
    let disks_url = get_disks_url();
    let new_disk = params::DiskCreate {
        identity: IdentityMetadataCreateParams {
            name: DISK_NAME.parse().unwrap(),
            description: String::from("sells rainsticks"),
        },
        disk_source: params::DiskSource::Blank {
            block_size: params::BlockSize::try_from(512).unwrap(),
        },
        size: disk_size,
    };

    NexusRequest::new(
        RequestBuilder::new(client, Method::POST, &disks_url)
            .body(Some(&new_disk))
            .expect_status(Some(StatusCode::BAD_REQUEST)),
    )
    .authn_as(AuthnMode::PrivilegedUser)
    .execute()
    .await
    .unwrap();
}

// Tests that a disk is rejected if the total size is less than MIN_DISK_SIZE
#[nexus_test]
async fn test_disk_reject_total_size_less_than_one_gibibyte(
    cptestctx: &ControlPlaneTestContext,
) {
    let client = &cptestctx.external_client;
    create_org_and_project(client).await;

    let disk_size = ByteCount::from(params::MIN_DISK_SIZE_BYTES / 2);

    // Attempt to allocate the disk, observe a server error.
    let disks_url = get_disks_url();
    let new_disk = params::DiskCreate {
        identity: IdentityMetadataCreateParams {
            name: DISK_NAME.parse().unwrap(),
            description: String::from("sells rainsticks"),
        },
        disk_source: params::DiskSource::Blank {
            block_size: params::BlockSize::try_from(512).unwrap(),
        },
        size: disk_size,
    };

    let error = NexusRequest::new(
        RequestBuilder::new(client, Method::POST, &disks_url)
            .body(Some(&new_disk))
            .expect_status(Some(StatusCode::BAD_REQUEST)),
    )
    .authn_as(AuthnMode::PrivilegedUser)
    .execute()
    .await
    .unwrap()
    .parsed_body::<dropshot::HttpErrorResponseBody>()
    .unwrap();
    assert_eq!(
        error.message,
        format!(
            "unsupported value for \"size\": total size must be at least {}",
            ByteCount::from(params::MIN_DISK_SIZE_BYTES)
        )
    );
}

// Tests that a disk is rejected if the total size isn't divisible by
// MIN_DISK_SIZE_BYTES
#[nexus_test]
async fn test_disk_reject_total_size_not_divisible_by_min_disk_size(
    cptestctx: &ControlPlaneTestContext,
) {
    let client = &cptestctx.external_client;
    create_org_and_project(client).await;

    let disk_size = ByteCount::from(1024 * 1024 * 1024 + 512);

    // Attempt to allocate the disk, observe a server error.
    let disks_url = get_disks_url();
    let new_disk = params::DiskCreate {
        identity: IdentityMetadataCreateParams {
            name: DISK_NAME.parse().unwrap(),
            description: String::from("sells rainsticks"),
        },
        disk_source: params::DiskSource::Blank {
            block_size: params::BlockSize::try_from(512).unwrap(),
        },
        size: disk_size,
    };

    let error = NexusRequest::new(
        RequestBuilder::new(client, Method::POST, &disks_url)
            .body(Some(&new_disk))
            .expect_status(Some(StatusCode::BAD_REQUEST)),
    )
    .authn_as(AuthnMode::PrivilegedUser)
    .execute()
    .await
    .unwrap()
    .parsed_body::<dropshot::HttpErrorResponseBody>()
    .unwrap();
    assert_eq!(
        error.message,
        format!(
            "unsupported value for \"size\": total size must be a multiple of {}",
            ByteCount::from(params::MIN_DISK_SIZE_BYTES)
        )
    );
}

<<<<<<< HEAD
// Test disks backed by multiple region sets (one region set being three regions)
#[nexus_test]
async fn test_disk_backed_by_multiple_region_sets(
    cptestctx: &ControlPlaneTestContext,
) {
    let client = &cptestctx.external_client;

    // Create two zpools, both 10 gibibytes
    let test = DiskTest::new(&cptestctx).await;
    test.extra_zpool(10).await;

    create_org_and_project(client).await;

    // Ask for a 20 gibibyte disk.
    let disk_size = ByteCount::try_from(20u64 * 1024 * 1024 * 1024).unwrap();
    let disks_url = get_disks_url();
    let new_disk = params::DiskCreate {
        identity: IdentityMetadataCreateParams {
            name: DISK_NAME.parse().unwrap(),
            description: String::from("sells rainsticks"),
        },
        disk_source: params::DiskSource::Blank {
            block_size: params::BlockSize::try_from(512).unwrap(),
        },
        size: disk_size,
    };

    NexusRequest::new(
        RequestBuilder::new(client, Method::POST, &disks_url)
            .body(Some(&new_disk))
            // TODO: this fails! the current allocation algorithm does not split
            // across datasets
            .expect_status(Some(StatusCode::SERVICE_UNAVAILABLE)),
    )
    .authn_as(AuthnMode::PrivilegedUser)
    .execute()
    .await
    .unwrap();
}

#[nexus_test]
async fn test_disk_too_big(cptestctx: &ControlPlaneTestContext) {
    let client = &cptestctx.external_client;
    DiskTest::new(&cptestctx).await;
    create_org_and_project(client).await;

    // Ask for a 300 gibibyte disk (but only 10 is available)
    let disk_size = ByteCount::try_from(300u64 * 1024 * 1024 * 1024).unwrap();
    let disks_url = get_disks_url();
    let new_disk = params::DiskCreate {
        identity: IdentityMetadataCreateParams {
            name: DISK_NAME.parse().unwrap(),
            description: String::from("sells rainsticks"),
        },
        disk_source: params::DiskSource::Blank {
            block_size: params::BlockSize::try_from(512).unwrap(),
        },
        size: disk_size,
    };

    NexusRequest::new(
        RequestBuilder::new(client, Method::POST, &disks_url)
            .body(Some(&new_disk))
            .expect_status(Some(StatusCode::SERVICE_UNAVAILABLE)),
    )
    .authn_as(AuthnMode::PrivilegedUser)
    .execute()
    .await
    .unwrap();
}

// Test disk size accounting
#[nexus_test]
async fn test_disk_size_accounting(cptestctx: &ControlPlaneTestContext) {
    let client = &cptestctx.external_client;

    // Create one 10 GB dataset with three regions
    let _test = DiskTest::new(&cptestctx).await;

    create_org_and_project(client).await;

    // Ask for a 7 gibibyte disk, this should succeed
    let disk_size = ByteCount::try_from(7u64 * 1024 * 1024 * 1024).unwrap();
    let disks_url = get_disks_url();

    let disk_one = params::DiskCreate {
        identity: IdentityMetadataCreateParams {
            name: "disk-one".parse().unwrap(),
            description: String::from("sells rainsticks"),
        },
        disk_source: params::DiskSource::Blank {
            block_size: params::BlockSize::try_from(512).unwrap(),
        },
        size: disk_size,
    };

    NexusRequest::new(
        RequestBuilder::new(client, Method::POST, &disks_url)
            .body(Some(&disk_one))
            .expect_status(Some(StatusCode::CREATED)),
    )
    .authn_as(AuthnMode::PrivilegedUser)
    .execute()
    .await
    .unwrap();

    // Ask for a 5 gibibyte disk, this should fail because there isn't space
    // available.
    let disk_size = ByteCount::try_from(5u64 * 1024 * 1024 * 1024).unwrap();
    let disk_two = params::DiskCreate {
        identity: IdentityMetadataCreateParams {
            name: "disk-two".parse().unwrap(),
            description: String::from("sells rainsticks"),
        },
        disk_source: params::DiskSource::Blank {
            block_size: params::BlockSize::try_from(512).unwrap(),
        },
        size: disk_size,
    };

    NexusRequest::new(
        RequestBuilder::new(client, Method::POST, &disks_url)
            .body(Some(&disk_two))
            .expect_status(Some(StatusCode::SERVICE_UNAVAILABLE)),
    )
    .authn_as(AuthnMode::PrivilegedUser)
    .execute()
    .await
    .unwrap();

    // Delete the first disk, freeing up 7 gibibytes.
    let disk_url = format!("{}/{}", disks_url, "disk-one");
    NexusRequest::new(
        RequestBuilder::new(client, Method::DELETE, &disk_url)
            .expect_status(Some(StatusCode::NO_CONTENT)),
    )
    .authn_as(AuthnMode::PrivilegedUser)
    .execute()
    .await
    .expect("unexpected success");

    // Wait for the disk delete saga to be done, otherwise size will not be
    // freed up!
    for i in 0..5 {
        let sagas =
            objects_list_page_authz::<Saga>(client, "/sagas").await.items;

        if sagas.is_empty() {
            panic!("no saga?!");
        }

        if !sagas.iter().any(|x| x.state == SagaState::Running) {
            // all sagas are done - either they succeeded or failed
            break;
        }

        tokio::time::sleep(std::time::Duration::from_secs(1)).await;

        if i == 4 {
            panic!("waited too long!");
        }
    }

    // Ask for a 10 gibibyte disk.
    let disk_size = ByteCount::try_from(10u64 * 1024 * 1024 * 1024).unwrap();
    let disk_three = params::DiskCreate {
        identity: IdentityMetadataCreateParams {
            name: "disk-three".parse().unwrap(),
            description: String::from("sells rainsticks"),
        },
        disk_source: params::DiskSource::Blank {
            block_size: params::BlockSize::try_from(512).unwrap(),
        },
        size: disk_size,
    };

    NexusRequest::new(
        RequestBuilder::new(client, Method::POST, &disks_url)
            .body(Some(&disk_three))
            .expect_status(Some(StatusCode::CREATED)),
    )
    .authn_as(AuthnMode::PrivilegedUser)
    .execute()
    .await
    .unwrap();
=======
async fn create_instance_with_disk(client: &ClientTestContext) {
    create_instance_with(
        &client,
        ORG_NAME,
        PROJECT_NAME,
        INSTANCE_NAME,
        &params::InstanceNetworkInterfaceAttachment::Default,
        vec![params::InstanceDiskAttachment::Attach(
            params::InstanceDiskAttach { name: DISK_NAME.parse().unwrap() },
        )],
    )
    .await;
}

const ALL_METRICS: [&'static str; 6] =
    ["activated", "read", "write", "read_bytes", "write_bytes", "flush"];

async fn query_for_metrics_until_they_exist(
    client: &ClientTestContext,
    path: &str,
) -> ResultsPage<Measurement> {
    backoff::retry_notify(
        backoff::internal_service_policy(),
        || async {
            let measurements: ResultsPage<Measurement> =
                objects_list_page_authz(client, path).await;

            if measurements.items.is_empty() {
                return Err(backoff::BackoffError::transient("No metrics yet"));
            }
            Ok(measurements)
        },
        |_, _| {},
    )
    .await
    .expect("Failed to query for measurements")
}

#[nexus_test]
async fn test_disk_metrics(cptestctx: &ControlPlaneTestContext) {
    let client = &cptestctx.external_client;
    DiskTest::new(&cptestctx).await;
    create_org_and_project(client).await;
    create_disk(&client, ORG_NAME, PROJECT_NAME, DISK_NAME).await;

    // Whenever we grab this URL, get the surrounding few seconds of metrics.
    let metric_url = |metric_type: &str| {
        let disk_url = format!("{}/{}", get_disks_url(), DISK_NAME);
        format!(
            "{disk_url}/metrics/{metric_type}?start_time={:?}&end_time={:?}",
            Utc::now() - chrono::Duration::seconds(2),
            Utc::now() + chrono::Duration::seconds(2),
        )
    };

    // Try accessing metrics before we attach the disk to an instance.
    //
    // Observe that no metrics exist yet; no "upstairs" should have been
    // instantiated on a sled.
    let measurements: ResultsPage<Measurement> =
        objects_list_page_authz(client, &metric_url("read")).await;
    assert!(measurements.items.is_empty());

    // Create an instance, attach the disk to it.
    create_instance_with_disk(client).await;

    for metric in &ALL_METRICS {
        let measurements =
            query_for_metrics_until_they_exist(client, &metric_url(metric))
                .await;

        assert!(!measurements.items.is_empty());
        for item in &measurements.items {
            let cumulative = match item.datum() {
                Datum::CumulativeI64(c) => c,
                _ => panic!("Unexpected datum type {:?}", item.datum()),
            };
            assert!(cumulative.start_time() <= item.timestamp());
        }
    }
}

#[nexus_test]
async fn test_disk_metrics_paginated(cptestctx: &ControlPlaneTestContext) {
    let client = &cptestctx.external_client;
    DiskTest::new(&cptestctx).await;
    create_org_and_project(client).await;
    create_disk(&client, ORG_NAME, PROJECT_NAME, DISK_NAME).await;
    create_instance_with_disk(client).await;

    for metric in &ALL_METRICS {
        let collection_url =
            format!("{}/{DISK_NAME}/metrics/{metric}", get_disks_url());
        let initial_params = format!(
            "start_time={:?}&end_time={:?}",
            Utc::now() - chrono::Duration::seconds(2),
            Utc::now() + chrono::Duration::seconds(2),
        );

        query_for_metrics_until_they_exist(
            client,
            &format!("{collection_url}?{initial_params}"),
        )
        .await;

        let measurements_paginated: Collection<Measurement> =
            NexusRequest::iter_collection_authn(
                client,
                &collection_url,
                &initial_params,
                Some(10),
            )
            .await
            .expect("failed to iterate over metrics");
        assert!(!measurements_paginated.all_items.is_empty());

        let mut last_timestamp = None;
        let mut last_value = None;
        for item in &measurements_paginated.all_items {
            let cumulative = match item.datum() {
                Datum::CumulativeI64(c) => c,
                _ => panic!("Unexpected datum type {:?}", item.datum()),
            };
            assert!(cumulative.start_time() <= item.timestamp());

            // Validate that the timestamps are non-decreasing.
            if let Some(last_ts) = last_timestamp {
                assert!(last_ts <= item.timestamp());
            }
            // Validate that the values increase.
            if let Some(last_value) = last_value {
                assert!(last_value < cumulative.value());
            }

            last_timestamp = Some(item.timestamp());
            last_value = Some(cumulative.value());
        }
    }
>>>>>>> 4255b025
}

async fn disk_get(client: &ClientTestContext, disk_url: &str) -> Disk {
    NexusRequest::object_get(client, disk_url)
        .authn_as(AuthnMode::PrivilegedUser)
        .execute()
        .await
        .unwrap()
        .parsed_body()
        .unwrap()
}

async fn disks_list(client: &ClientTestContext, list_url: &str) -> Vec<Disk> {
    NexusRequest::iter_collection_authn(client, list_url, "", None)
        .await
        .expect("failed to list disks")
        .all_items
}

async fn disk_post(
    client: &ClientTestContext,
    url: &str,
    disk_name: Name,
) -> Disk {
    NexusRequest::new(
        RequestBuilder::new(client, Method::POST, url)
            .body(Some(&params::DiskIdentifier { name: disk_name }))
            .expect_status(Some(StatusCode::ACCEPTED)),
    )
    .authn_as(AuthnMode::PrivilegedUser)
    .execute()
    .await
    .unwrap()
    .parsed_body()
    .unwrap()
}

fn disks_eq(disk1: &Disk, disk2: &Disk) {
    identity_eq(&disk1.identity, &disk2.identity);
    assert_eq!(disk1.project_id, disk2.project_id);
    assert_eq!(disk1.snapshot_id, disk2.snapshot_id);
    assert_eq!(disk1.image_id, disk2.image_id);
    assert_eq!(disk1.size.to_bytes(), disk2.size.to_bytes());
    assert_eq!(disk1.block_size.to_bytes(), disk2.block_size.to_bytes());
    assert_eq!(disk1.state, disk2.state);
    assert_eq!(disk1.device_path, disk2.device_path);
}<|MERGE_RESOLUTION|>--- conflicted
+++ resolved
@@ -32,12 +32,7 @@
 use omicron_common::api::external::IdentityMetadataCreateParams;
 use omicron_common::api::external::Instance;
 use omicron_common::api::external::Name;
-<<<<<<< HEAD
-use omicron_common::api::external::Saga;
-use omicron_common::api::external::SagaState;
-=======
 use omicron_common::backoff;
->>>>>>> 4255b025
 use omicron_nexus::TestInterfaces as _;
 use omicron_nexus::{external_api::params, Nexus};
 use oximeter::types::Datum;
@@ -835,7 +830,6 @@
     );
 }
 
-<<<<<<< HEAD
 // Test disks backed by multiple region sets (one region set being three regions)
 #[nexus_test]
 async fn test_disk_backed_by_multiple_region_sets(
@@ -977,28 +971,6 @@
     .await
     .expect("unexpected success");
 
-    // Wait for the disk delete saga to be done, otherwise size will not be
-    // freed up!
-    for i in 0..5 {
-        let sagas =
-            objects_list_page_authz::<Saga>(client, "/sagas").await.items;
-
-        if sagas.is_empty() {
-            panic!("no saga?!");
-        }
-
-        if !sagas.iter().any(|x| x.state == SagaState::Running) {
-            // all sagas are done - either they succeeded or failed
-            break;
-        }
-
-        tokio::time::sleep(std::time::Duration::from_secs(1)).await;
-
-        if i == 4 {
-            panic!("waited too long!");
-        }
-    }
-
     // Ask for a 10 gibibyte disk.
     let disk_size = ByteCount::try_from(10u64 * 1024 * 1024 * 1024).unwrap();
     let disk_three = params::DiskCreate {
@@ -1021,7 +993,8 @@
     .execute()
     .await
     .unwrap();
-=======
+}
+
 async fn create_instance_with_disk(client: &ClientTestContext) {
     create_instance_with(
         &client,
@@ -1160,7 +1133,6 @@
             last_value = Some(cumulative.value());
         }
     }
->>>>>>> 4255b025
 }
 
 async fn disk_get(client: &ClientTestContext, disk_url: &str) -> Disk {
