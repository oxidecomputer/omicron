// This Source Code Form is subject to the terms of the Mozilla Public
// License, v. 2.0. If a copy of the MPL was not distributed with this
// file, You can obtain one at https://mozilla.org/MPL/2.0/.

//! Smoke tests against the API server
//!
//! This file defines a very basic set of tests against the API.
//! TODO-coverage add test for racks, sleds

use dropshot::test_util::ClientTestContext;
use dropshot::HttpErrorResponseBody;
use http::method::Method;
use http::StatusCode;
use nexus_test_utils::resource_helpers::objects_list_page_authz;
use nexus_test_utils::resource_helpers::project_get;
use omicron_common::api::external::IdentityMetadataCreateParams;
use omicron_common::api::external::IdentityMetadataUpdateParams;
use omicron_common::api::external::Name;
use omicron_nexus::external_api::{
    params,
    views::{Project, Sled},
};
use serde::Serialize;
use uuid::Uuid;

use nexus_test_utils::http_testing::AuthnMode;
use nexus_test_utils::http_testing::NexusRequest;
use nexus_test_utils::http_testing::RequestBuilder;
use nexus_test_utils::resource_helpers::create_organization;
use nexus_test_utils::resource_helpers::create_project;
use nexus_test_utils::start_sled_agent;
use nexus_test_utils::ControlPlaneTestContext;
use nexus_test_utils_macros::nexus_test;

#[nexus_test]
async fn test_basic_failures(cptestctx: &ControlPlaneTestContext) {
    let client = &cptestctx.external_client;

    let org_name = "test-org";
    create_organization(&client, &org_name).await;

    // Error case: GET /nonexistent (a path with no route at all)
    let error = error_response(
        client,
        StatusCode::NOT_FOUND,
        Method::GET,
        "/nonexistent",
    )
    .await;
    assert_eq!("Not Found", error.message);

<<<<<<< HEAD
    // Error case: GET /organizations/test-org/projects/nonexistent (a possible
    // value that does not exist inside a collection that does exist)
    let error = error_response(
        client,
        StatusCode::NOT_FOUND,
        Method::GET,
        "/organizations/test-org/projects/nonexistent",
    )
    .await;
    assert_eq!("not found: project with name \"nonexistent\"", error.message);

    // Error case: GET /organizations/test-org/projects/-invalid-name
    // TODO-correctness is 400 the right error code here or is 404 more
    // appropriate?
    let error = error_response(
        client,
        StatusCode::BAD_REQUEST,
        Method::GET,
        "/organizations/test-org/projects/-invalid-name",
    )
    .await;
    assert_eq!(
        "bad parameter in URL path: name must begin with an ASCII lowercase \
         character",
        error.message
    );

    // Error case: PUT /organizations/test-org/projects
    let error = error_response(
        client,
        StatusCode::METHOD_NOT_ALLOWED,
        Method::PUT,
        "/organizations/test-org/projects",
    )
    .await;
    assert_eq!("Method Not Allowed", error.message);

    // Error case: DELETE /organizations/test-org/projects
    let error = error_response(
        client,
        StatusCode::METHOD_NOT_ALLOWED,
        Method::DELETE,
        "/organizations/test-org/projects",
    )
    .await;
    assert_eq!("Method Not Allowed", error.message);

    // Error case: list instances in a nonexistent project.
    let error = error_response(
        client,
        StatusCode::NOT_FOUND,
        Method::GET,
        "/organizations/test-org/projects/nonexistent/instances",
    )
    .await;
    assert_eq!("not found: project with name \"nonexistent\"", error.message);

    // Error case: fetch an instance in a nonexistent project.
    let error = error_response(
        client,
        StatusCode::NOT_FOUND,
        Method::GET,
        "/organizations/test-org/projects/nonexistent/instances/my-instance",
    )
    .await;
    assert_eq!("not found: project with name \"nonexistent\"", error.message);

    // Error case: fetch an instance with an invalid name.
    let error = error_response(
        client,
        StatusCode::BAD_REQUEST,
        Method::GET,
        "/organizations/test-org/projects/nonexistent/instances/my_instance",
    )
    .await;
    assert_eq!(
        "bad parameter in URL path: name contains invalid character: \"_\" \
         (allowed characters are lowercase ASCII, digits, and \"-\")",
        error.message
    );

    // Error case: delete an instance with an invalid name.
    let error = error_response(
        client,
        StatusCode::BAD_REQUEST,
        Method::DELETE,
        "/organizations/test-org/projects/nonexistent/instances/my_instance",
    )
    .await;
    assert_eq!(
        "bad parameter in URL path: name contains invalid character: \"_\" \
         (allowed characters are lowercase ASCII, digits, and \"-\")",
        error.message
    );
=======
    struct TestCase<'a> {
        method: http::Method,
        uri: &'a str,
        expected_code: http::StatusCode,
        expected_error: &'a str,
        body: Option<String>,
    }

    let test_cases = vec![
        // Error case: GET /organizations/test-org/projects/nonexistent (a
        // possible value that does not exist inside a collection that does
        // exist) from an authorized user results in a 404.
        TestCase {
            method: Method::GET,
            uri: "/organizations/test-org/projects/nonexistent",
            expected_code: StatusCode::NOT_FOUND,
            expected_error: "not found: project with name \"nonexistent\"",
            body: None,
        },
        // Error case: GET /organizations/test-org/projects/-invalid-name
        // TODO-correctness is 400 the right error code here or is 404 more
        // appropriate?
        TestCase {
            method: Method::GET,
            uri: "/organizations/test-org/projects/-invalid-name",
            expected_code: StatusCode::BAD_REQUEST,
            expected_error: "bad parameter in URL path: name must begin with \
            an ASCII lowercase character",
            body: None,
        },
        // Error case: PUT /organizations/test-org/projects
        TestCase {
            method: Method::PUT,
            uri: "/organizations/test-org/projects",
            expected_code: StatusCode::METHOD_NOT_ALLOWED,
            expected_error: "Method Not Allowed",
            body: None,
        },
        // Error case: DELETE /organizations/test-org/projects
        TestCase {
            method: Method::DELETE,
            uri: "/organizations/test-org/projects",
            expected_code: StatusCode::METHOD_NOT_ALLOWED,
            expected_error: "Method Not Allowed",
            body: None,
        },
        // Error case: list instances in a nonexistent project
        TestCase {
            method: Method::GET,
            uri: "/organizations/test-org/projects/nonexistent/instances",
            expected_code: StatusCode::NOT_FOUND,
            expected_error: "not found: project with name \"nonexistent\"",
            body: Some("".into()),
        },
        // Error case: fetch an instance in a nonexistent project
        TestCase {
            method: Method::GET,
            uri: "/organizations/test-org/projects/nonexistent/instances/my-instance",
            expected_code: StatusCode::NOT_FOUND,
            expected_error: "not found: project with name \"nonexistent\"",
            body: Some("".into()),
        },
        // Error case: fetch an instance with an invalid name
        TestCase {
            method: Method::GET,
            uri: "/organizations/test-org/projects/nonexistent/instances/my_instance",
            expected_code: StatusCode::BAD_REQUEST,
            expected_error: "bad parameter in URL path: name contains \
                invalid character: \"_\" (allowed characters are lowercase \
                ASCII, digits, and \"-\")",
            body: Some("".into()),
        },
        // Error case: delete an instance with an invalid name
        TestCase {
            method: Method::DELETE,
            uri: "/organizations/test-org/projects/nonexistent/instances/my_instance",
            expected_code: StatusCode::BAD_REQUEST,
            expected_error: "bad parameter in URL path: name contains \
                invalid character: \"_\" (allowed characters are lowercase \
                ASCII, digits, and \"-\")",
            body: Some("".into()),
        },
    ];

    for test_case in test_cases {
        let error = if let Some(body) = test_case.body {
            NexusRequest::expect_failure_with_body(
                client,
                test_case.expected_code,
                test_case.method,
                test_case.uri,
                &body,
            )
        } else {
            NexusRequest::expect_failure(
                client,
                test_case.expected_code,
                test_case.method,
                test_case.uri,
            )
        }
        .authn_as(AuthnMode::PrivilegedUser)
        .execute()
        .await
        .unwrap()
        .parsed_body::<dropshot::HttpErrorResponseBody>()
        .unwrap();

        assert_eq!(test_case.expected_error, error.message);
    }
>>>>>>> 52dfddb9
}

async fn error_response(
    client: &ClientTestContext,
    status_code: http::StatusCode,
    method: http::Method,
    url: &str,
) -> dropshot::HttpErrorResponseBody {
    NexusRequest::expect_failure(client, status_code, method, url)
        .authn_as(AuthnMode::PrivilegedUser)
        .execute_and_parse_unwrap()
        .await
}

#[nexus_test]
async fn test_projects_basic(cptestctx: &ControlPlaneTestContext) {
    let client = &cptestctx.external_client;

    let org_name = "test-org";
    create_organization(&client, &org_name).await;
    let projects_url = "/organizations/test-org/projects";

    // Verify that there are no projects to begin with.
    let projects = projects_list(&client, &projects_url).await;
    assert_eq!(0, projects.len());

    // Create three projects used by the rest of this test.
    let projects_to_create = vec!["simproject1", "simproject2", "simproject3"];
    let new_project_ids = {
        let mut project_ids: Vec<Uuid> = Vec::new();
        for project_name in projects_to_create {
            let new_project: Project = NexusRequest::objects_post(
                client,
                projects_url,
                &params::ProjectCreate {
                    identity: IdentityMetadataCreateParams {
                        name: project_name.parse().unwrap(),
                        description: String::from(
                            "<auto-generated by test suite>",
                        ),
                    },
                },
            )
            .authn_as(AuthnMode::PrivilegedUser)
            .execute()
            .await
            .expect("failed to make request")
            .parsed_body()
            .unwrap();
            assert_eq!(new_project.identity.name.as_str(), project_name);
            assert_eq!(
                new_project.identity.description,
                String::from("<auto-generated by test suite>")
            );
            project_ids.push(new_project.identity.id);
        }

        project_ids
    };

    // Error case: GET /organizations/test-org/projects/simproject1/nonexistent
    // (a path that does not exist beneath a resource that does exist)
    let error = client
        .make_request_error(
            Method::GET,
            "/organizations/test-org/projects/simproject1/nonexistent",
            StatusCode::NOT_FOUND,
        )
        .await;
    assert_eq!("Not Found", error.message);

    // Basic GET /organizations/test-org/projects now that we've created a few.
    // TODO-coverage: pagination
    // TODO-coverage: marker even without pagination
    let initial_projects = projects_list(&client, &projects_url).await;
    assert_eq!(initial_projects.len(), 3);
    assert_eq!(initial_projects[0].identity.id, new_project_ids[0]);
    assert_eq!(initial_projects[0].identity.name, "simproject1");
    assert!(initial_projects[0].identity.description.len() > 0);
    assert_eq!(initial_projects[1].identity.id, new_project_ids[1]);
    assert_eq!(initial_projects[1].identity.name, "simproject2");
    assert!(initial_projects[1].identity.description.len() > 0);
    assert_eq!(initial_projects[2].identity.id, new_project_ids[2]);
    assert_eq!(initial_projects[2].identity.name, "simproject3");
    assert!(initial_projects[2].identity.description.len() > 0);

    // Basic test of out-of-the-box GET
    // /organizations/test-org/projects/simproject2
    let project =
        project_get(&client, "/organizations/test-org/projects/simproject2")
            .await;
    let expected = &initial_projects[1];
    assert_eq!(project.identity.id, expected.identity.id);
    assert_eq!(project.identity.name, expected.identity.name);
    assert_eq!(project.identity.description, expected.identity.description);
    assert!(project.identity.description.len() > 0);

    // Delete "simproject2".  We'll make sure that's reflected in the other
    // requests.
    NexusRequest::object_delete(
        client,
        "/organizations/test-org/projects/simproject2",
    )
    .authn_as(AuthnMode::PrivilegedUser)
    .execute()
    .await
    .expect("expected request to fail");

    // Having deleted "simproject2", verify "GET", "PUT", and "DELETE" on
    // "/organizations/test-org/projects/simproject2".
    for method in [Method::GET, Method::DELETE] {
        NexusRequest::expect_failure(
            client,
            StatusCode::NOT_FOUND,
            method,
            "/organizations/test-org/projects/simproject2",
        )
        .authn_as(AuthnMode::PrivilegedUser)
        .execute()
        .await
        .expect("failed to make request");
    }
    NexusRequest::new(
        RequestBuilder::new(
            client,
            Method::PUT,
            "/organizations/test-org/projects/simproject2",
        )
        .body(Some(&params::ProjectUpdate {
            identity: IdentityMetadataUpdateParams {
                name: None,
                description: None,
            },
        }))
        .expect_status(Some(StatusCode::NOT_FOUND)),
    )
    .authn_as(AuthnMode::PrivilegedUser)
    .execute()
    .await
    .expect("failed to make request");

    // Similarly, verify "GET /organizations/test-org/projects"
    let expected_projects: Vec<&Project> = initial_projects
        .iter()
        .filter(|p| p.identity.name != "simproject2")
        .collect();
    let new_projects =
        projects_list(&client, "/organizations/test-org/projects").await;
    assert_eq!(new_projects.len(), expected_projects.len());
    assert_eq!(new_projects[0].identity.id, expected_projects[0].identity.id);
    assert_eq!(
        new_projects[0].identity.name,
        expected_projects[0].identity.name
    );
    assert_eq!(
        new_projects[0].identity.description,
        expected_projects[0].identity.description
    );
    assert_eq!(new_projects[1].identity.id, expected_projects[1].identity.id);
    assert_eq!(
        new_projects[1].identity.name,
        expected_projects[1].identity.name
    );
    assert_eq!(
        new_projects[1].identity.description,
        expected_projects[1].identity.description
    );

    // Update "simproject3".  We'll make sure that's reflected in the other
    // requests.
    let project_update = params::ProjectUpdate {
        identity: IdentityMetadataUpdateParams {
            name: None,
            description: Some("Li'l lightnin'".to_string()),
        },
    };
    let project = NexusRequest::object_put(
        client,
        "/organizations/test-org/projects/simproject3",
        Some(&project_update),
    )
    .authn_as(AuthnMode::PrivilegedUser)
    .execute()
    .await
    .expect("expected success")
    .parsed_body::<Project>()
    .expect("failed to parse Project from PUT response");
    assert_eq!(project.identity.id, new_project_ids[2]);
    assert_eq!(project.identity.name, "simproject3");
    assert_eq!(project.identity.description, "Li'l lightnin'");

    let expected = project;
    let project =
        project_get(&client, "/organizations/test-org/projects/simproject3")
            .await;
    assert_eq!(project.identity.name, expected.identity.name);
    assert_eq!(project.identity.description, expected.identity.description);
    assert_eq!(project.identity.description, "Li'l lightnin'");

    // Update "simproject3" in a way that changes its name.  This is a deeper
    // operation under the hood.  This case also exercises changes to multiple
    // fields in one request.
    let project_update = params::ProjectUpdate {
        identity: IdentityMetadataUpdateParams {
            name: Some("lil-lightnin".parse().unwrap()),
            description: Some("little lightning".to_string()),
        },
    };
    let project = NexusRequest::object_put(
        client,
        "/organizations/test-org/projects/simproject3",
        Some(&project_update),
    )
    .authn_as(AuthnMode::PrivilegedUser)
    .execute()
    .await
    .expect("expected success")
    .parsed_body::<Project>()
    .expect("failed to parse Project from PUT response");
    assert_eq!(project.identity.id, new_project_ids[2]);
    assert_eq!(project.identity.name, "lil-lightnin");
    assert_eq!(project.identity.description, "little lightning");

    NexusRequest::expect_failure(
        client,
        StatusCode::NOT_FOUND,
        Method::GET,
        "/organizations/test-org/projects/simproject3",
    )
    .authn_as(AuthnMode::PrivilegedUser)
    .execute()
    .await
    .expect("expected success");

    // Try to create a project with a name that conflicts with an existing one.
    let project_create = params::ProjectCreate {
        identity: IdentityMetadataCreateParams {
            name: "simproject1".parse().unwrap(),
            description: "a duplicate of simproject1".to_string(),
        },
    };
    let error = NexusRequest::new(
        RequestBuilder::new(client, Method::POST, &projects_url)
            .body(Some(&project_create))
            .expect_status(Some(StatusCode::BAD_REQUEST)),
    )
    .authn_as(AuthnMode::PrivilegedUser)
    .execute()
    .await
    .expect("expected request to fail")
    .parsed_body::<HttpErrorResponseBody>()
    .unwrap();
    assert_eq!("already exists: project \"simproject1\"", error.message);

    // TODO-coverage try to rename it to a name that conflicts

    // Try to create a project with an unsupported name.
    // TODO-polish why doesn't serde include the field name in this error?
    #[derive(Serialize)]
    struct BadProject {
        name: &'static str,
        description: &'static str,
    }
    let error = NexusRequest::new(
        RequestBuilder::new(client, Method::POST, &projects_url)
            .body(Some(&BadProject {
                name: "sim_project",
                description: "underscore",
            }))
            .expect_status(Some(StatusCode::BAD_REQUEST)),
    )
    .authn_as(AuthnMode::PrivilegedUser)
    .execute()
    .await
    .expect("expected request to fail")
    .parsed_body::<HttpErrorResponseBody>()
    .unwrap();
    assert!(error.message.starts_with(
        "unable to parse body: name contains invalid character: \"_\" \
         (allowed characters are lowercase ASCII, digits, and \"-\""
    ));

    // Now, really do create another project.
    let project_create = params::ProjectCreate {
        identity: IdentityMetadataCreateParams {
            name: "honor-roller".parse().unwrap(),
            description: "a soapbox racer".to_string(),
        },
    };
    let project: Project =
        NexusRequest::objects_post(client, projects_url, &project_create)
            .authn_as(AuthnMode::PrivilegedUser)
            .execute()
            .await
            .expect("failed to make request")
            .parsed_body()
            .unwrap();
    assert_eq!(project.identity.name, "honor-roller");
    assert_eq!(project.identity.description, "a soapbox racer");

    // List projects again and verify all of our changes.  We should have:
    //
    // - "honor-roller" with description "a soapbox racer"
    // - "lil-lightnin" with description "little lightning"
    // - "simproject1", same as when it was created.
    let projects = projects_list(&client, &projects_url).await;
    assert_eq!(projects.len(), 3);
    assert_eq!(projects[0].identity.name, "honor-roller");
    assert_eq!(projects[0].identity.description, "a soapbox racer");
    assert_eq!(projects[1].identity.name, "lil-lightnin");
    assert_eq!(projects[1].identity.description, "little lightning");
    assert_eq!(projects[2].identity.name, "simproject1");
    assert!(projects[2].identity.description.len() > 0);
}

#[nexus_test]
async fn test_projects_list(cptestctx: &ControlPlaneTestContext) {
    let client = &cptestctx.external_client;

    let org_name = "test-org";
    create_organization(&client, &org_name).await;

    // Verify that there are no projects to begin with.
    let projects_url = "/organizations/test-org/projects";
    assert_eq!(projects_list(&client, &projects_url).await.len(), 0);

    // Create a large number of projects that we can page through.
    let projects_total = 10;
    let projects_subset = 3;
    let mut projects_created = Vec::with_capacity(projects_total);
    for _ in 0..projects_total {
        // We'll use uuids for the names to make sure that works, and that we
        // can paginate through by _name_ even though the names happen to be
        // uuids.  Names have to start with a letter, though, so we've got to
        // make sure our uuid has one.
        let mut name = Uuid::new_v4().to_string();
        name.replace_range(0..1, "a");
        let project = create_project(&client, org_name, &name).await;
        projects_created.push(project.identity);
    }

    let project_names_by_name = {
        let mut clone = projects_created.clone();
        clone.sort_by_key(|v| v.name.clone());
        assert_ne!(clone, projects_created);
        clone.iter().map(|v| v.name.clone()).collect::<Vec<Name>>()
    };

    let project_names_by_id = {
        let mut clone = projects_created.clone();
        clone.sort_by_key(|v| v.id);
        assert_ne!(clone, projects_created);
        clone.iter().map(|v| v.id).collect::<Vec<Uuid>>()
    };

    // Page through all the projects in the default order, which should be in
    // increasing order of name.
    let found_projects_by_name =
        NexusRequest::iter_collection_authn::<Project>(
            &client,
            projects_url,
            "",
            Some(projects_subset),
        )
        .await
        .expect("failed to list projects")
        .all_items;
    assert_eq!(found_projects_by_name.len(), project_names_by_name.len());
    assert_eq!(
        project_names_by_name,
        found_projects_by_name
            .iter()
            .map(|v| v.identity.name.clone())
            .collect::<Vec<Name>>()
    );

    // Page through all the projects in ascending order by name, which should be
    // the same as above.
    let found_projects_by_name =
        NexusRequest::iter_collection_authn::<Project>(
            &client,
            projects_url,
            "sort_by=name-ascending",
            Some(projects_subset),
        )
        .await
        .expect("failed to list projects")
        .all_items;
    assert_eq!(found_projects_by_name.len(), project_names_by_name.len());
    assert_eq!(
        project_names_by_name,
        found_projects_by_name
            .iter()
            .map(|v| v.identity.name.clone())
            .collect::<Vec<Name>>()
    );

    // Page through all the projects in descending order by name, which should be
    // the reverse of the above.
    let mut found_projects_by_name =
        NexusRequest::iter_collection_authn::<Project>(
            &client,
            projects_url,
            "sort_by=name-descending",
            Some(projects_subset),
        )
        .await
        .expect("failed to list projects")
        .all_items;
    assert_eq!(found_projects_by_name.len(), project_names_by_name.len());
    found_projects_by_name.reverse();
    assert_eq!(
        project_names_by_name,
        found_projects_by_name
            .iter()
            .map(|v| v.identity.name.clone())
            .collect::<Vec<Name>>()
    );

    // Page through the projects in ascending order by id.
    let found_projects_by_id = NexusRequest::iter_collection_authn::<Project>(
        &client,
        projects_url,
        "sort_by=id-ascending",
        Some(projects_subset),
    )
    .await
    .expect("failed to list projects")
    .all_items;
    assert_eq!(found_projects_by_id.len(), project_names_by_id.len());
    assert_eq!(
        project_names_by_id,
        found_projects_by_id
            .iter()
            .map(|v| v.identity.id)
            .collect::<Vec<Uuid>>()
    );
}

#[nexus_test]
async fn test_sleds_list(cptestctx: &ControlPlaneTestContext) {
    let client = &cptestctx.external_client;

    // Verify that there is one sled to begin with.
    let sleds_url = "/hardware/sleds";
    assert_eq!(sleds_list(&client, &sleds_url).await.len(), 1);

    // Now start a few more sled agents.
    let nsleds = 3;
    let mut sas = Vec::with_capacity(nsleds);
    for _ in 0..nsleds {
        let sa_id = Uuid::new_v4();
        let log =
            cptestctx.logctx.log.new(o!( "sled_id" => sa_id.to_string() ));
        let addr = cptestctx.server.http_server_internal.local_addr();
        sas.push(start_sled_agent(log, addr, sa_id).await.unwrap());
    }

    // List sleds again.
    let sleds_found = sleds_list(&client, &sleds_url).await;
    assert_eq!(sleds_found.len(), nsleds + 1);

    let sledids_found =
        sleds_found.iter().map(|sv| sv.identity.id).collect::<Vec<Uuid>>();
    let mut sledids_found_sorted = sledids_found.clone();
    sledids_found_sorted.sort();
    assert_eq!(sledids_found, sledids_found_sorted);

    // Tear down the agents.
    for sa in sas {
        sa.http_server.close().await.unwrap();
    }
}

async fn projects_list(
    client: &ClientTestContext,
    projects_url: &str,
) -> Vec<Project> {
    NexusRequest::iter_collection_authn(client, projects_url, "", None)
        .await
        .expect("failed to list projects")
        .all_items
}

async fn sleds_list(client: &ClientTestContext, sleds_url: &str) -> Vec<Sled> {
    objects_list_page_authz::<Sled>(client, sleds_url).await.items
}<|MERGE_RESOLUTION|>--- conflicted
+++ resolved
@@ -39,112 +39,6 @@
     let org_name = "test-org";
     create_organization(&client, &org_name).await;
 
-    // Error case: GET /nonexistent (a path with no route at all)
-    let error = error_response(
-        client,
-        StatusCode::NOT_FOUND,
-        Method::GET,
-        "/nonexistent",
-    )
-    .await;
-    assert_eq!("Not Found", error.message);
-
-<<<<<<< HEAD
-    // Error case: GET /organizations/test-org/projects/nonexistent (a possible
-    // value that does not exist inside a collection that does exist)
-    let error = error_response(
-        client,
-        StatusCode::NOT_FOUND,
-        Method::GET,
-        "/organizations/test-org/projects/nonexistent",
-    )
-    .await;
-    assert_eq!("not found: project with name \"nonexistent\"", error.message);
-
-    // Error case: GET /organizations/test-org/projects/-invalid-name
-    // TODO-correctness is 400 the right error code here or is 404 more
-    // appropriate?
-    let error = error_response(
-        client,
-        StatusCode::BAD_REQUEST,
-        Method::GET,
-        "/organizations/test-org/projects/-invalid-name",
-    )
-    .await;
-    assert_eq!(
-        "bad parameter in URL path: name must begin with an ASCII lowercase \
-         character",
-        error.message
-    );
-
-    // Error case: PUT /organizations/test-org/projects
-    let error = error_response(
-        client,
-        StatusCode::METHOD_NOT_ALLOWED,
-        Method::PUT,
-        "/organizations/test-org/projects",
-    )
-    .await;
-    assert_eq!("Method Not Allowed", error.message);
-
-    // Error case: DELETE /organizations/test-org/projects
-    let error = error_response(
-        client,
-        StatusCode::METHOD_NOT_ALLOWED,
-        Method::DELETE,
-        "/organizations/test-org/projects",
-    )
-    .await;
-    assert_eq!("Method Not Allowed", error.message);
-
-    // Error case: list instances in a nonexistent project.
-    let error = error_response(
-        client,
-        StatusCode::NOT_FOUND,
-        Method::GET,
-        "/organizations/test-org/projects/nonexistent/instances",
-    )
-    .await;
-    assert_eq!("not found: project with name \"nonexistent\"", error.message);
-
-    // Error case: fetch an instance in a nonexistent project.
-    let error = error_response(
-        client,
-        StatusCode::NOT_FOUND,
-        Method::GET,
-        "/organizations/test-org/projects/nonexistent/instances/my-instance",
-    )
-    .await;
-    assert_eq!("not found: project with name \"nonexistent\"", error.message);
-
-    // Error case: fetch an instance with an invalid name.
-    let error = error_response(
-        client,
-        StatusCode::BAD_REQUEST,
-        Method::GET,
-        "/organizations/test-org/projects/nonexistent/instances/my_instance",
-    )
-    .await;
-    assert_eq!(
-        "bad parameter in URL path: name contains invalid character: \"_\" \
-         (allowed characters are lowercase ASCII, digits, and \"-\")",
-        error.message
-    );
-
-    // Error case: delete an instance with an invalid name.
-    let error = error_response(
-        client,
-        StatusCode::BAD_REQUEST,
-        Method::DELETE,
-        "/organizations/test-org/projects/nonexistent/instances/my_instance",
-    )
-    .await;
-    assert_eq!(
-        "bad parameter in URL path: name contains invalid character: \"_\" \
-         (allowed characters are lowercase ASCII, digits, and \"-\")",
-        error.message
-    );
-=======
     struct TestCase<'a> {
         method: http::Method,
         uri: &'a str,
@@ -154,6 +48,15 @@
     }
 
     let test_cases = vec![
+        // Error case: GET /nonexistent (a path with no route at all)(
+        TestCase {
+            method: Method::GET,
+            uri: "/nonexistent",
+            expected_code: StatusCode::NOT_FOUND,
+            expected_error: "Not Found",
+            body: None,
+        },
+
         // Error case: GET /organizations/test-org/projects/nonexistent (a
         // possible value that does not exist inside a collection that does
         // exist) from an authorized user results in a 404.
@@ -247,27 +150,11 @@
             )
         }
         .authn_as(AuthnMode::PrivilegedUser)
-        .execute()
-        .await
-        .unwrap()
-        .parsed_body::<dropshot::HttpErrorResponseBody>()
-        .unwrap();
+        .execute_and_parse_unwrap()
+        .await;
 
         assert_eq!(test_case.expected_error, error.message);
     }
->>>>>>> 52dfddb9
-}
-
-async fn error_response(
-    client: &ClientTestContext,
-    status_code: http::StatusCode,
-    method: http::Method,
-    url: &str,
-) -> dropshot::HttpErrorResponseBody {
-    NexusRequest::expect_failure(client, status_code, method, url)
-        .authn_as(AuthnMode::PrivilegedUser)
-        .execute_and_parse_unwrap()
-        .await
 }
 
 #[nexus_test]
