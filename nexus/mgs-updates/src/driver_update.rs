--- conflicted
+++ resolved
@@ -650,45 +650,22 @@
 // We have to pick some maximum time we're willing to wait for the `post_update`
 // hook to complete. In general this hook is responsible for resetting the
 // updated target to cause it to boot into its new version, but the details vary
-<<<<<<< HEAD
-// wildly by device type (e.g., resetting the RoT requires multiple resets) and
-// the expected amount of time also varies wildly (e.g., resetting a gimlet SP
-// takes a few seconds, resetting a sidecar SP can take 10s of seconds,
-// resetting a sled after a host OS update takes minutes).
-=======
 // wildly by device type (e.g., post-update RoT bootloader actions require
 // multiple RoT resets) and the expected amount of time also varies wildly
 // (e.g., resetting a gimlet SP takes a few seconds, resetting a sidecar SP can
 // take 10s of seconds, resetting a sled after a host OS update takes minutes).
->>>>>>> 65a968ed
 fn post_update_timeout(update: &PendingMgsUpdate) -> Duration {
     match &update.details {
         PendingMgsUpdateDetails::Sp { .. } => {
             // We're resetting an SP; use a generous timeout for sleds and power
             // shelf controllers (which should take a few seconds) and an even
-<<<<<<< HEAD
-            // more generaous timeout for switches (which we've seen take 10-20
-=======
             // more generous timeout for switches (which we've seen take 10-20
->>>>>>> 65a968ed
             // seconds in practice).
             match update.sp_type {
                 SpType::Sled | SpType::Power => Duration::from_secs(60),
                 SpType::Switch => Duration::from_secs(120),
             }
         }
-<<<<<<< HEAD
-        PendingMgsUpdateDetails::Rot { .. }
-        | PendingMgsUpdateDetails::RotBootloader { .. } => {
-            // Resetting the RoT and the bootloader should be quick (a few
-            // seconds each).
-            Duration::from_secs(60)
-        }
-        PendingMgsUpdateDetails::HostPhase1(..) => {
-            // Resetting a sled takes several minutes (mostly DRAM training);
-            // give something very generous here to wait for it to come back.
-            Duration::from_secs(30 * 60)
-=======
         PendingMgsUpdateDetails::Rot { .. } => {
             // Resetting the RoT should be quick (a few seconds).
             Duration::from_secs(60)
@@ -697,7 +674,11 @@
             // Resetting the bootloader requires multiple RoT resets; give this
             // a longer timeout.
             Duration::from_secs(120)
->>>>>>> 65a968ed
+        }
+        PendingMgsUpdateDetails::HostPhase1(..) => {
+            // Resetting a sled takes several minutes (mostly DRAM training);
+            // give something very generous here to wait for it to come back.
+            Duration::from_secs(30 * 60)
         }
     }
 }
@@ -750,13 +731,9 @@
             // with waiting.
             Err(PrecheckError::GatewayClientError(_))
             | Err(PrecheckError::WrongInactiveVersion { .. })
-<<<<<<< HEAD
             | Err(PrecheckError::WrongInactiveArtifact { .. })
             | Err(PrecheckError::WrongActiveRotSlot { .. })
             | Err(PrecheckError::WrongActiveHostPhase1Slot { .. })
-=======
-            | Err(PrecheckError::WrongActiveRotSlot { .. })
->>>>>>> 65a968ed
             | Err(PrecheckError::EphemeralRotBootPreferenceSet)
             | Err(PrecheckError::SledAgentInventory { .. })
             | Err(PrecheckError::SledAgentInventoryMissingLastReconciliation)
