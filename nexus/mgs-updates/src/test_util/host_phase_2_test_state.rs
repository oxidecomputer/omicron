// This Source Code Form is subject to the terms of the Mozilla Public
// License, v. 2.0. If a copy of the MPL was not distributed with this
// file, You can obtain one at https://mozilla.org/MPL/2.0/.

//! Helpers that implement sled-agent side of host OS updates, used to test host
//! phase 1 updates.

use anyhow::Context as _;
use dropshot::ConfigDropshot;
use dropshot::HttpServer;
use dropshot::ServerBuilder;
use omicron_common::disk::M2Slot;
use omicron_uuid_kinds::SledUuid;
use sled_agent_types::inventory::Baseboard;
use sled_agent_types::inventory::SledRole;
use slog::Logger;
use sp_sim::GimletPowerState;
use std::net::SocketAddr;
use std::net::SocketAddrV6;
use tokio::sync::watch;
use tufaceous_artifact::ArtifactHash;

/// Current state of a fake sled-agent.
#[derive(Debug)]
pub struct HostPhase2State {
    /// The address on which this fake sled-agent is running the sled-agent API
    /// dropshot server.
    pub sled_agent_address: SocketAddrV6,

    /// The current phase 2 artifact in slot A.
    pub slot_a_artifact: ArtifactHash,

    /// The current phase 2 artifact in slot B.
    pub slot_b_artifact: ArtifactHash,

    // Internal channel; we use this to decide whether to pretend our fake
    // sled-agent is "powered on". We can't really fake "powered off" very well,
    // but we'll at least return an HTTP 500 instead of a 200.
    sp_sim_power_state: watch::Receiver<GimletPowerState>,
}

impl HostPhase2State {
    pub fn active_slot_artifact(&self) -> ArtifactHash {
        let (active, _inactive) = self.active_inactive_artifacts();
        active
    }

    pub fn inactive_slot_artifact(&self) -> ArtifactHash {
        let (_active, inactive) = self.active_inactive_artifacts();
        inactive
    }

    // Returns (active, inactive); helper to avoid needing to unpack the
    // active/inactive slot in both of this method's callers.
    fn active_inactive_artifacts(&self) -> (ArtifactHash, ArtifactHash) {
        let a = self.slot_a_artifact;
        let b = self.slot_b_artifact;
        match self.boot_disk().expect("sp-sim should be powered on") {
            M2Slot::A => (a, b),
            M2Slot::B => (b, a),
        }
    }

    pub fn boot_disk(&self) -> Option<M2Slot> {
        match *self.sp_sim_power_state.borrow() {
            GimletPowerState::A2 => None,
            GimletPowerState::A0(slot) => Some(slot),
        }
    }
}

/// A single fake sled-agent.
pub struct HostPhase2TestContext {
    /// The inner state, including the phase 2 artifact hashes and a
    /// `watch::Receiver` connected to an sp-sim instance's power state.
    ///
    /// We don't currently expose a way to change its phase 2 artifact hashes
    /// (nor do we need one for our existing tests). We keep this in a watch
    /// channel anyway to simplify management of the `sled_agent_address` (see
    /// the guts of `new()` below), and to leave the door open for future
    /// changes where we do want to be able to mutate the phase 2 hashes in
    /// tests.
    state: watch::Sender<HostPhase2State>,

    /// Handle to the dropshot server for our fake sled-agent.
    sled_agent_server: HttpServer<HostPhase2SledAgentContext>,
}

impl HostPhase2TestContext {
    /// Construct a new fake sled-agent that responds to the `/inventory`
    /// endpoint with sufficient fidelity for testing host OS phase 1 updates.
    ///
    /// The responses this fake sled-agent make will depend on the value in
    /// `sp_sim_power_state` when the request is received. In particular, if the
    /// simulated SP is powered off, we will return an HTTP 500. (A real
    /// sled-agent wouldn't respond at all, but that's a little tricky for us to
    /// do; returning a 500 is good enough for our tests.)
    pub fn new(
        log: &Logger,
        sp_sim_power_state: watch::Receiver<GimletPowerState>,
    ) -> anyhow::Result<Self> {
        let (state, state_rx) = watch::channel(HostPhase2State {
            // We'll fill this in correctly once we start the dropshot server
            // below. We have to construct this first to give it the receiving
            // half of this watch channel in its server context.
            sled_agent_address: "[::]:0".parse().unwrap(),
            slot_a_artifact: ArtifactHash([0; 32]),
            slot_b_artifact: ArtifactHash([1; 32]),
            sp_sim_power_state,
        });

        let sled_agent_server = {
            let log = log.new(slog::o!("component" => "HostPhase2SledAgent"));
            let api = sled_agent_api::sled_agent_api_mod::api_description::<
                HostPhase2SledAgentImpl,
            >()
            .unwrap();
            ServerBuilder::new(
                api,
                HostPhase2SledAgentContext::new(state_rx),
                log,
            )
            .config(ConfigDropshot {
                bind_address: "[::1]:0".parse().unwrap(),
                ..Default::default()
            })
            .version_policy(dropshot::VersionPolicy::Dynamic(Box::new(
                dropshot::ClientSpecifiesVersionInHeader::new(
                    omicron_common::api::VERSION_HEADER,
                    sled_agent_api::latest_version(),
                ),
            )))
            .start()
            .context("failed to create dropshot server")?
        };
        let sled_agent_address = match sled_agent_server.local_addr() {
            SocketAddr::V6(addr) => addr,
            SocketAddr::V4(_) => unreachable!(),
        };
        state.send_modify(|st| {
            st.sled_agent_address = sled_agent_address;
        });

        Ok(Self { state, sled_agent_server })
    }

    pub fn state_rx(&self) -> watch::Receiver<HostPhase2State> {
        self.state.subscribe()
    }

    pub async fn teardown(self) {
        let _ = self.sled_agent_server.close().await;
    }
}

struct HostPhase2SledAgentContext {
    state: watch::Receiver<HostPhase2State>,
    id: SledUuid,
    role: SledRole,
    baseboard: Baseboard,
}

impl HostPhase2SledAgentContext {
    fn new(state: watch::Receiver<HostPhase2State>) -> Self {
        Self {
            state,
            // None of these fields matter to the update tests we perform, but
            // we fill in a few of them here to avoid (e.g.) generating a new
            // random sled ID every time our `/inventory` endpoint is collected.
            id: SledUuid::new_v4(),
            role: SledRole::Gimlet,
            baseboard: Baseboard::Unknown,
        }
    }
}

struct HostPhase2SledAgentImpl;

mod api_impl {
    use super::HostPhase2SledAgentContext;
    use super::HostPhase2SledAgentImpl;
    use camino::Utf8PathBuf;
    use chrono::Utc;
    use dropshot::Body;
    use dropshot::FreeformBody;
    use dropshot::Header;
    use dropshot::HttpError;
    use dropshot::HttpResponseAccepted;
    use dropshot::HttpResponseCreated;
    use dropshot::HttpResponseDeleted;
    use dropshot::HttpResponseHeaders;
    use dropshot::HttpResponseOk;
    use dropshot::HttpResponseUpdatedNoContent;
    use dropshot::Path;
    use dropshot::Query;
    use dropshot::RequestContext;
    use dropshot::StreamingBody;
    use dropshot::TypedBody;
    use iddqd::IdOrdMap;
<<<<<<< HEAD
    use nexus_sled_agent_shared::inventory::BootImageHeader;
    use nexus_sled_agent_shared::inventory::BootPartitionContents;
    use nexus_sled_agent_shared::inventory::BootPartitionDetails;
    use nexus_sled_agent_shared::inventory::ConfigReconcilerInventory;
    use nexus_sled_agent_shared::inventory::ConfigReconcilerInventoryStatus;
    use nexus_sled_agent_shared::inventory::HealthMonitorInventory;
    use nexus_sled_agent_shared::inventory::HostPhase2DesiredContents;
    use nexus_sled_agent_shared::inventory::HostPhase2DesiredSlots;
    use nexus_sled_agent_shared::inventory::Inventory;
    use nexus_sled_agent_shared::inventory::MupdateOverrideInventory;
    use nexus_sled_agent_shared::inventory::OmicronSledConfig;
    use nexus_sled_agent_shared::inventory::SledCpuFamily;
    use nexus_sled_agent_shared::inventory::SledRole;
    use nexus_sled_agent_shared::inventory::ZoneImageResolverInventory;
    use nexus_sled_agent_shared::inventory::ZoneManifestInventory;
=======
>>>>>>> 520b70c7
    use omicron_common::api::external::Generation;
    use omicron_common::api::internal::nexus::DiskRuntimeState;
    use omicron_common::api::internal::nexus::SledVmmState;
    use omicron_common::api::internal::shared::ExternalIpGatewayMap;
    use omicron_common::api::internal::shared::SledIdentifiers;
    use omicron_common::api::internal::shared::VirtualNetworkInterfaceHost;
    use omicron_common::api::internal::shared::{
        ResolvedVpcRouteSet, ResolvedVpcRouteState, SwitchPorts,
    };
    use sled_agent_types::artifact::ArtifactConfig;
    use sled_agent_types::artifact::ArtifactCopyFromDepotBody;
    use sled_agent_types::artifact::ArtifactCopyFromDepotResponse;
    use sled_agent_types::artifact::ArtifactListResponse;
    use sled_agent_types::artifact::ArtifactPathParam;
    use sled_agent_types::artifact::ArtifactPutResponse;
    use sled_agent_types::artifact::ArtifactQueryParam;
    use sled_agent_types::bootstore::BootstoreStatus;
    use sled_agent_types::dataset::LocalStorageDatasetEnsureRequest;
    use sled_agent_types::dataset::LocalStoragePathParam;
    use sled_agent_types::debug::ChickenSwitchDestroyOrphanedDatasets;
    use sled_agent_types::debug::OperatorSwitchZonePolicy;
    use sled_agent_types::diagnostics::SledDiagnosticsLogsDownloadPathParm;
    use sled_agent_types::diagnostics::SledDiagnosticsLogsDownloadQueryParam;
    use sled_agent_types::disk::DiskEnsureBody;
    use sled_agent_types::disk::DiskPathParam;
    use sled_agent_types::early_networking::EarlyNetworkConfig;
    use sled_agent_types::firewall_rules::VpcFirewallRulesEnsureBody;
    use sled_agent_types::instance::InstanceEnsureBody;
    use sled_agent_types::instance::InstanceExternalIpBody;
    use sled_agent_types::instance::InstanceMulticastBody;
    use sled_agent_types::instance::VmmIssueDiskSnapshotRequestBody;
    use sled_agent_types::instance::VmmIssueDiskSnapshotRequestPathParam;
    use sled_agent_types::instance::VmmIssueDiskSnapshotRequestResponse;
    use sled_agent_types::instance::VmmPathParam;
    use sled_agent_types::instance::VmmPutStateBody;
    use sled_agent_types::instance::VmmPutStateResponse;
    use sled_agent_types::instance::VmmUnregisterResponse;
    use sled_agent_types::instance::VpcPathParam;
    use sled_agent_types::inventory::BootImageHeader;
    use sled_agent_types::inventory::BootPartitionContents;
    use sled_agent_types::inventory::BootPartitionDetails;
    use sled_agent_types::inventory::ConfigReconcilerInventory;
    use sled_agent_types::inventory::ConfigReconcilerInventoryStatus;
    use sled_agent_types::inventory::HostPhase2DesiredContents;
    use sled_agent_types::inventory::HostPhase2DesiredSlots;
    use sled_agent_types::inventory::Inventory;
    use sled_agent_types::inventory::ManifestInventory;
    use sled_agent_types::inventory::MupdateOverrideInventory;
    use sled_agent_types::inventory::OmicronSledConfig;
    use sled_agent_types::inventory::SledCpuFamily;
    use sled_agent_types::inventory::SledRole;
    use sled_agent_types::inventory::ZoneImageResolverInventory;
    use sled_agent_types::probes::ProbeSet;
    use sled_agent_types::sled::AddSledRequest;
    use sled_agent_types::support_bundle::RangeRequestHeaders;
    use sled_agent_types::support_bundle::SupportBundleFilePathParam;
    use sled_agent_types::support_bundle::SupportBundleFinalizeQueryParams;
    use sled_agent_types::support_bundle::SupportBundleListPathParam;
    use sled_agent_types::support_bundle::SupportBundleMetadata;
    use sled_agent_types::support_bundle::SupportBundlePathParam;
    use sled_agent_types::support_bundle::SupportBundleTransferQueryParams;
    use sled_agent_types::zone_bundle::BundleUtilization;
    use sled_agent_types::zone_bundle::CleanupContext;
    use sled_agent_types::zone_bundle::CleanupContextUpdate;
    use sled_agent_types::zone_bundle::CleanupCount;
    use sled_agent_types::zone_bundle::ZoneBundleFilter;
    use sled_agent_types::zone_bundle::ZoneBundleId;
    use sled_agent_types::zone_bundle::ZoneBundleMetadata;
    use sled_agent_types::zone_bundle::ZonePathParam;
    use sled_diagnostics::SledDiagnosticsQueryOutput;
    use std::collections::BTreeMap;
    use std::time::Duration;

    // We only implement endpoints required for testing host OS updates. All
    // others are left as `unimplemented!()`.
    impl sled_agent_api::SledAgentApi for HostPhase2SledAgentImpl {
        type Context = HostPhase2SledAgentContext;

        async fn inventory(
            rqctx: RequestContext<Self::Context>,
        ) -> Result<HttpResponseOk<Inventory>, HttpError> {
            let ctx = rqctx.context();

            let (
                sled_agent_address,
                boot_disk,
                slot_a_artifact,
                slot_b_artifact,
            ) = {
                let state = ctx.state.borrow();
                (
                    state.sled_agent_address,
                    state.boot_disk(),
                    state.slot_a_artifact,
                    state.slot_b_artifact,
                )
            };

            // If we have no boot disk, we're supposed to be powered off. We
            // can't (easily) just fail to respond like a real powered-off sled,
            // but we can at least return an error.
            let Some(boot_disk) = boot_disk else {
                return Err(HttpError::for_unavail(
                    None,
                    "sled is supposed to be powered off".to_string(),
                ));
            };

            // Construct the `boot_partitions` inventory field (the one our
            // tests really care about) from our current state.
            let make_details = |artifact_hash| {
                Ok(BootPartitionDetails {
                    artifact_hash,
                    artifact_size: 1000,
                    header: BootImageHeader {
                        flags: 0,
                        data_size: 1000,
                        image_size: 1000,
                        target_size: 1000,
                        sha256: [0x1d; 32],
                        image_name: "fake header for tests".to_string(),
                    },
                })
            };
            let boot_partitions = BootPartitionContents {
                boot_disk: Ok(boot_disk),
                slot_a: make_details(slot_a_artifact),
                slot_b: make_details(slot_b_artifact),
            };

            // The rest of the inventory fields are irrelevant; fill them in
            // with something quasi-reasonable (or empty, if we can).
            let config = OmicronSledConfig {
                generation: Generation::new(),
                disks: IdOrdMap::new(),
                datasets: IdOrdMap::new(),
                zones: IdOrdMap::new(),
                remove_mupdate_override: None,
                host_phase_2: HostPhase2DesiredSlots {
                    slot_a: HostPhase2DesiredContents::CurrentContents,
                    slot_b: HostPhase2DesiredContents::CurrentContents,
                },
            };

            Ok(HttpResponseOk(Inventory {
                sled_id: ctx.id,
                sled_agent_address,
                sled_role: ctx.role,
                baseboard: ctx.baseboard.clone(),
                usable_hardware_threads: 64,
                usable_physical_ram: (1 << 30).into(),
                reservoir_size: (1 << 29).into(),
                cpu_family: SledCpuFamily::AmdMilan,
                disks: Vec::new(),
                zpools: Vec::new(),
                datasets: Vec::new(),
                ledgered_sled_config: Some(config.clone()),
                reconciler_status: ConfigReconcilerInventoryStatus::Idle {
                    completed_at: Utc::now(),
                    ran_for: Duration::from_secs(5),
                },
                last_reconciliation: Some(ConfigReconcilerInventory {
                    last_reconciled_config: config,
                    external_disks: BTreeMap::new(),
                    datasets: BTreeMap::new(),
                    orphaned_datasets: IdOrdMap::new(),
                    zones: BTreeMap::new(),
                    remove_mupdate_override: None,
                    boot_partitions,
                }),
                zone_image_resolver: ZoneImageResolverInventory {
                    zone_manifest: ManifestInventory {
                        boot_disk_path: Utf8PathBuf::new(),
                        boot_inventory: Err(
                            "not implemented by HostPhase2SledAgentImpl"
                                .to_string(),
                        ),
                        non_boot_status: IdOrdMap::new(),
                    },
                    mupdate_override: MupdateOverrideInventory {
                        boot_disk_path: Utf8PathBuf::new(),
                        boot_override: Err(
                            "not implemented by HostPhase2SledAgentImpl"
                                .to_string(),
                        ),
                        non_boot_status: IdOrdMap::new(),
                    },
                },
                health_monitor: HealthMonitorInventory::new(),
            }))
        }

        async fn zone_bundle_list_all(
            _rqctx: RequestContext<Self::Context>,
            _query: Query<ZoneBundleFilter>,
        ) -> Result<HttpResponseOk<Vec<ZoneBundleMetadata>>, HttpError>
        {
            unimplemented!()
        }

        async fn zone_bundle_list(
            _rqctx: RequestContext<Self::Context>,
            _params: Path<ZonePathParam>,
        ) -> Result<HttpResponseOk<Vec<ZoneBundleMetadata>>, HttpError>
        {
            unimplemented!()
        }

        async fn zone_bundle_get(
            _rqctx: RequestContext<Self::Context>,
            _params: Path<ZoneBundleId>,
        ) -> Result<HttpResponseHeaders<HttpResponseOk<FreeformBody>>, HttpError>
        {
            unimplemented!()
        }

        async fn zone_bundle_delete(
            _rqctx: RequestContext<Self::Context>,
            _params: Path<ZoneBundleId>,
        ) -> Result<HttpResponseDeleted, HttpError> {
            unimplemented!()
        }

        async fn zone_bundle_utilization(
            _rqctx: RequestContext<Self::Context>,
        ) -> Result<
            HttpResponseOk<BTreeMap<Utf8PathBuf, BundleUtilization>>,
            HttpError,
        > {
            unimplemented!()
        }

        async fn zone_bundle_cleanup_context(
            _rqctx: RequestContext<Self::Context>,
        ) -> Result<HttpResponseOk<CleanupContext>, HttpError> {
            unimplemented!()
        }

        async fn zone_bundle_cleanup_context_update(
            _rqctx: RequestContext<Self::Context>,
            _body: TypedBody<CleanupContextUpdate>,
        ) -> Result<HttpResponseUpdatedNoContent, HttpError> {
            unimplemented!()
        }

        async fn zone_bundle_cleanup(
            _rqctx: RequestContext<Self::Context>,
        ) -> Result<
            HttpResponseOk<BTreeMap<Utf8PathBuf, CleanupCount>>,
            HttpError,
        > {
            unimplemented!()
        }

        async fn zones_list(
            _rqctx: RequestContext<Self::Context>,
        ) -> Result<HttpResponseOk<Vec<String>>, HttpError> {
            unimplemented!()
        }

        async fn support_bundle_list(
            _rqctx: RequestContext<Self::Context>,
            _path_params: Path<SupportBundleListPathParam>,
        ) -> Result<HttpResponseOk<Vec<SupportBundleMetadata>>, HttpError>
        {
            unimplemented!()
        }

        async fn support_bundle_start_creation(
            _rqctx: RequestContext<Self::Context>,
            _path_params: Path<SupportBundlePathParam>,
        ) -> Result<HttpResponseCreated<SupportBundleMetadata>, HttpError>
        {
            unimplemented!()
        }

        async fn support_bundle_transfer(
            _rqctx: RequestContext<Self::Context>,
            _path_params: Path<SupportBundlePathParam>,
            _query_params: Query<SupportBundleTransferQueryParams>,
            _body: StreamingBody,
        ) -> Result<HttpResponseCreated<SupportBundleMetadata>, HttpError>
        {
            unimplemented!()
        }

        async fn support_bundle_finalize(
            _rqctx: RequestContext<Self::Context>,
            _path_params: Path<SupportBundlePathParam>,
            _query_params: Query<SupportBundleFinalizeQueryParams>,
        ) -> Result<HttpResponseCreated<SupportBundleMetadata>, HttpError>
        {
            unimplemented!()
        }

        async fn support_bundle_download(
            _rqctx: RequestContext<Self::Context>,
            _headers: Header<RangeRequestHeaders>,
            _path_params: Path<SupportBundlePathParam>,
        ) -> Result<http::Response<Body>, HttpError> {
            unimplemented!()
        }

        async fn support_bundle_download_file(
            _rqctx: RequestContext<Self::Context>,
            _headers: Header<RangeRequestHeaders>,
            _path_params: Path<SupportBundleFilePathParam>,
        ) -> Result<http::Response<Body>, HttpError> {
            unimplemented!()
        }

        async fn support_bundle_index(
            _rqctx: RequestContext<Self::Context>,
            _headers: Header<RangeRequestHeaders>,
            _path_params: Path<SupportBundlePathParam>,
        ) -> Result<http::Response<Body>, HttpError> {
            unimplemented!()
        }

        async fn support_bundle_head(
            _rqctx: RequestContext<Self::Context>,
            _headers: Header<RangeRequestHeaders>,
            _path_params: Path<SupportBundlePathParam>,
        ) -> Result<http::Response<Body>, HttpError> {
            unimplemented!()
        }

        async fn support_bundle_head_file(
            _rqctx: RequestContext<Self::Context>,
            _headers: Header<RangeRequestHeaders>,
            _path_params: Path<SupportBundleFilePathParam>,
        ) -> Result<http::Response<Body>, HttpError> {
            unimplemented!()
        }

        async fn support_bundle_head_index(
            _rqctx: RequestContext<Self::Context>,
            _headers: Header<RangeRequestHeaders>,
            _path_params: Path<SupportBundlePathParam>,
        ) -> Result<http::Response<Body>, HttpError> {
            unimplemented!()
        }

        async fn support_bundle_delete(
            _rqctx: RequestContext<Self::Context>,
            _path_params: Path<SupportBundlePathParam>,
        ) -> Result<HttpResponseDeleted, HttpError> {
            unimplemented!()
        }

        async fn omicron_config_put(
            _rqctx: RequestContext<Self::Context>,
            _body: TypedBody<OmicronSledConfig>,
        ) -> Result<HttpResponseUpdatedNoContent, HttpError> {
            unimplemented!()
        }

        async fn sled_role_get_v1(
            _rqctx: RequestContext<Self::Context>,
        ) -> Result<HttpResponseOk<SledRole>, HttpError> {
            unimplemented!()
        }

        async fn vmm_register(
            _rqctx: RequestContext<Self::Context>,
            _path_params: Path<VmmPathParam>,
            _body: TypedBody<InstanceEnsureBody>,
        ) -> Result<HttpResponseOk<SledVmmState>, HttpError> {
            unimplemented!()
        }

        async fn vmm_unregister(
            _rqctx: RequestContext<Self::Context>,
            _path_params: Path<VmmPathParam>,
        ) -> Result<HttpResponseOk<VmmUnregisterResponse>, HttpError> {
            unimplemented!()
        }

        async fn vmm_put_state(
            _rqctx: RequestContext<Self::Context>,
            _path_params: Path<VmmPathParam>,
            _body: TypedBody<VmmPutStateBody>,
        ) -> Result<HttpResponseOk<VmmPutStateResponse>, HttpError> {
            unimplemented!()
        }

        async fn vmm_get_state(
            _rqctx: RequestContext<Self::Context>,
            _path_params: Path<VmmPathParam>,
        ) -> Result<HttpResponseOk<SledVmmState>, HttpError> {
            unimplemented!()
        }

        async fn vmm_put_external_ip(
            _rqctx: RequestContext<Self::Context>,
            _path_params: Path<VmmPathParam>,
            _body: TypedBody<InstanceExternalIpBody>,
        ) -> Result<HttpResponseUpdatedNoContent, HttpError> {
            unimplemented!()
        }

        async fn vmm_delete_external_ip(
            _rqctx: RequestContext<Self::Context>,
            _path_params: Path<VmmPathParam>,
            _body: TypedBody<InstanceExternalIpBody>,
        ) -> Result<HttpResponseUpdatedNoContent, HttpError> {
            unimplemented!()
        }

        async fn vmm_join_multicast_group(
            _rqctx: RequestContext<Self::Context>,
            _path_params: Path<VmmPathParam>,
            body: TypedBody<InstanceMulticastBody>,
        ) -> Result<HttpResponseUpdatedNoContent, HttpError> {
            let body_args = body.into_inner();
            match body_args {
                InstanceMulticastBody::Join(_) => {
                    // MGS test utility - just return success for test compatibility
                    Ok(HttpResponseUpdatedNoContent())
                }
                InstanceMulticastBody::Leave(_) => {
                    // This endpoint is for joining - reject leave operations
                    Err(HttpError::for_bad_request(
                        None,
                        "Join endpoint cannot process Leave operations"
                            .to_string(),
                    ))
                }
            }
        }

        async fn vmm_leave_multicast_group(
            _rqctx: RequestContext<Self::Context>,
            _path_params: Path<VmmPathParam>,
            body: TypedBody<InstanceMulticastBody>,
        ) -> Result<HttpResponseUpdatedNoContent, HttpError> {
            let body_args = body.into_inner();
            match body_args {
                InstanceMulticastBody::Leave(_) => {
                    // MGS test utility - just return success for test compatibility
                    Ok(HttpResponseUpdatedNoContent())
                }
                InstanceMulticastBody::Join(_) => {
                    // This endpoint is for leaving - reject join operations
                    Err(HttpError::for_bad_request(
                        None,
                        "Leave endpoint cannot process Join operations"
                            .to_string(),
                    ))
                }
            }
        }

        async fn disk_put(
            _rqctx: RequestContext<Self::Context>,
            _path_params: Path<DiskPathParam>,
            _body: TypedBody<DiskEnsureBody>,
        ) -> Result<HttpResponseOk<DiskRuntimeState>, HttpError> {
            unimplemented!()
        }

        async fn artifact_config_get(
            _rqctx: RequestContext<Self::Context>,
        ) -> Result<HttpResponseOk<ArtifactConfig>, HttpError> {
            unimplemented!()
        }

        async fn artifact_config_put(
            _rqctx: RequestContext<Self::Context>,
            _body: TypedBody<ArtifactConfig>,
        ) -> Result<HttpResponseUpdatedNoContent, HttpError> {
            unimplemented!()
        }

        async fn artifact_list(
            _rqctx: RequestContext<Self::Context>,
        ) -> Result<HttpResponseOk<ArtifactListResponse>, HttpError> {
            unimplemented!()
        }

        async fn artifact_copy_from_depot(
            _rqctx: RequestContext<Self::Context>,
            _path_params: Path<ArtifactPathParam>,
            _query_params: Query<ArtifactQueryParam>,
            _body: TypedBody<ArtifactCopyFromDepotBody>,
        ) -> Result<
            HttpResponseAccepted<ArtifactCopyFromDepotResponse>,
            HttpError,
        > {
            unimplemented!()
        }

        async fn artifact_put(
            _rqctx: RequestContext<Self::Context>,
            _path_params: Path<ArtifactPathParam>,
            _query_params: Query<ArtifactQueryParam>,
            _body: StreamingBody,
        ) -> Result<HttpResponseOk<ArtifactPutResponse>, HttpError> {
            unimplemented!()
        }

        async fn vmm_issue_disk_snapshot_request(
            _rqctx: RequestContext<Self::Context>,
            _path_params: Path<VmmIssueDiskSnapshotRequestPathParam>,
            _body: TypedBody<VmmIssueDiskSnapshotRequestBody>,
        ) -> Result<
            HttpResponseOk<VmmIssueDiskSnapshotRequestResponse>,
            HttpError,
        > {
            unimplemented!()
        }

        async fn vpc_firewall_rules_put(
            _rqctx: RequestContext<Self::Context>,
            _path_params: Path<VpcPathParam>,
            _body: TypedBody<VpcFirewallRulesEnsureBody>,
        ) -> Result<HttpResponseUpdatedNoContent, HttpError> {
            unimplemented!()
        }

        async fn set_v2p(
            _rqctx: RequestContext<Self::Context>,
            _body: TypedBody<VirtualNetworkInterfaceHost>,
        ) -> Result<HttpResponseUpdatedNoContent, HttpError> {
            unimplemented!()
        }

        async fn del_v2p(
            _rqctx: RequestContext<Self::Context>,
            _body: TypedBody<VirtualNetworkInterfaceHost>,
        ) -> Result<HttpResponseUpdatedNoContent, HttpError> {
            unimplemented!()
        }

        async fn list_v2p(
            _rqctx: RequestContext<Self::Context>,
        ) -> Result<HttpResponseOk<Vec<VirtualNetworkInterfaceHost>>, HttpError>
        {
            unimplemented!()
        }

        async fn uplink_ensure(
            _rqctx: RequestContext<Self::Context>,
            _body: TypedBody<SwitchPorts>,
        ) -> Result<HttpResponseUpdatedNoContent, HttpError> {
            unimplemented!()
        }

        async fn read_network_bootstore_config_cache(
            _rqctx: RequestContext<Self::Context>,
        ) -> Result<HttpResponseOk<EarlyNetworkConfig>, HttpError> {
            unimplemented!()
        }

        async fn write_network_bootstore_config(
            _rqctx: RequestContext<Self::Context>,
            _body: TypedBody<EarlyNetworkConfig>,
        ) -> Result<HttpResponseUpdatedNoContent, HttpError> {
            unimplemented!()
        }

        async fn sled_add(
            _rqctx: RequestContext<Self::Context>,
            _body: TypedBody<AddSledRequest>,
        ) -> Result<HttpResponseUpdatedNoContent, HttpError> {
            unimplemented!()
        }

        async fn sled_identifiers(
            _rqctx: RequestContext<Self::Context>,
        ) -> Result<HttpResponseOk<SledIdentifiers>, HttpError> {
            unimplemented!()
        }

        async fn bootstore_status(
            _request_context: RequestContext<Self::Context>,
        ) -> Result<HttpResponseOk<BootstoreStatus>, HttpError> {
            unimplemented!()
        }

        async fn list_vpc_routes(
            _rqctx: RequestContext<Self::Context>,
        ) -> Result<HttpResponseOk<Vec<ResolvedVpcRouteState>>, HttpError>
        {
            unimplemented!()
        }

        async fn set_vpc_routes(
            _request_context: RequestContext<Self::Context>,
            _body: TypedBody<Vec<ResolvedVpcRouteSet>>,
        ) -> Result<HttpResponseUpdatedNoContent, HttpError> {
            unimplemented!()
        }

        async fn set_eip_gateways(
            _request_context: RequestContext<Self::Context>,
            _body: TypedBody<ExternalIpGatewayMap>,
        ) -> Result<HttpResponseUpdatedNoContent, HttpError> {
            unimplemented!()
        }

        async fn support_zoneadm_info(
            _request_context: RequestContext<Self::Context>,
        ) -> Result<HttpResponseOk<SledDiagnosticsQueryOutput>, HttpError>
        {
            unimplemented!()
        }

        async fn support_ipadm_info(
            _request_context: RequestContext<Self::Context>,
        ) -> Result<HttpResponseOk<Vec<SledDiagnosticsQueryOutput>>, HttpError>
        {
            unimplemented!()
        }

        async fn support_dladm_info(
            _request_context: RequestContext<Self::Context>,
        ) -> Result<HttpResponseOk<Vec<SledDiagnosticsQueryOutput>>, HttpError>
        {
            unimplemented!()
        }

        async fn support_nvmeadm_info(
            _request_context: RequestContext<Self::Context>,
        ) -> Result<HttpResponseOk<SledDiagnosticsQueryOutput>, HttpError>
        {
            unimplemented!()
        }

        async fn support_pargs_info(
            _request_context: RequestContext<Self::Context>,
        ) -> Result<HttpResponseOk<Vec<SledDiagnosticsQueryOutput>>, HttpError>
        {
            unimplemented!()
        }

        async fn support_pstack_info(
            _request_context: RequestContext<Self::Context>,
        ) -> Result<HttpResponseOk<Vec<SledDiagnosticsQueryOutput>>, HttpError>
        {
            unimplemented!()
        }

        async fn support_pfiles_info(
            _request_context: RequestContext<Self::Context>,
        ) -> Result<HttpResponseOk<Vec<SledDiagnosticsQueryOutput>>, HttpError>
        {
            unimplemented!()
        }

        async fn support_zfs_info(
            _request_context: RequestContext<Self::Context>,
        ) -> Result<HttpResponseOk<SledDiagnosticsQueryOutput>, HttpError>
        {
            unimplemented!()
        }

        async fn support_zpool_info(
            _request_context: RequestContext<Self::Context>,
        ) -> Result<HttpResponseOk<SledDiagnosticsQueryOutput>, HttpError>
        {
            unimplemented!()
        }

        async fn support_health_check(
            _request_context: RequestContext<Self::Context>,
        ) -> Result<HttpResponseOk<Vec<SledDiagnosticsQueryOutput>>, HttpError>
        {
            unimplemented!()
        }

        async fn support_logs(
            _request_context: RequestContext<Self::Context>,
        ) -> Result<HttpResponseOk<Vec<String>>, HttpError> {
            unimplemented!()
        }

        async fn support_logs_download(
            _request_context: RequestContext<Self::Context>,
            _path_params: Path<SledDiagnosticsLogsDownloadPathParm>,
            _query_params: dropshot::Query<
                SledDiagnosticsLogsDownloadQueryParam,
            >,
        ) -> Result<http::Response<Body>, HttpError> {
            unimplemented!()
        }

        async fn chicken_switch_destroy_orphaned_datasets_get_v1(
            _request_context: RequestContext<Self::Context>,
        ) -> Result<
            HttpResponseOk<ChickenSwitchDestroyOrphanedDatasets>,
            HttpError,
        > {
            unimplemented!()
        }

        async fn chicken_switch_destroy_orphaned_datasets_put_v1(
            _request_context: RequestContext<Self::Context>,
            _body: TypedBody<ChickenSwitchDestroyOrphanedDatasets>,
        ) -> Result<HttpResponseUpdatedNoContent, HttpError> {
            unimplemented!()
        }

        async fn debug_operator_switch_zone_policy_get(
            _request_context: RequestContext<Self::Context>,
        ) -> Result<HttpResponseOk<OperatorSwitchZonePolicy>, HttpError>
        {
            unimplemented!()
        }

        async fn debug_operator_switch_zone_policy_put(
            _request_context: RequestContext<Self::Context>,
            _body: TypedBody<OperatorSwitchZonePolicy>,
        ) -> Result<HttpResponseUpdatedNoContent, HttpError> {
            unimplemented!()
        }

        async fn probes_put(
            _request_context: RequestContext<Self::Context>,
            _body: TypedBody<ProbeSet>,
        ) -> Result<HttpResponseUpdatedNoContent, HttpError> {
            unimplemented!()
        }

        async fn local_storage_dataset_ensure(
            _request_context: RequestContext<Self::Context>,
            _path_params: Path<LocalStoragePathParam>,
            _body: TypedBody<LocalStorageDatasetEnsureRequest>,
        ) -> Result<HttpResponseUpdatedNoContent, HttpError> {
            unimplemented!()
        }

        async fn local_storage_dataset_delete(
            _request_context: RequestContext<Self::Context>,
            _path_params: Path<LocalStoragePathParam>,
        ) -> Result<HttpResponseUpdatedNoContent, HttpError> {
            unimplemented!()
        }
    }
}<|MERGE_RESOLUTION|>--- conflicted
+++ resolved
@@ -197,24 +197,6 @@
     use dropshot::StreamingBody;
     use dropshot::TypedBody;
     use iddqd::IdOrdMap;
-<<<<<<< HEAD
-    use nexus_sled_agent_shared::inventory::BootImageHeader;
-    use nexus_sled_agent_shared::inventory::BootPartitionContents;
-    use nexus_sled_agent_shared::inventory::BootPartitionDetails;
-    use nexus_sled_agent_shared::inventory::ConfigReconcilerInventory;
-    use nexus_sled_agent_shared::inventory::ConfigReconcilerInventoryStatus;
-    use nexus_sled_agent_shared::inventory::HealthMonitorInventory;
-    use nexus_sled_agent_shared::inventory::HostPhase2DesiredContents;
-    use nexus_sled_agent_shared::inventory::HostPhase2DesiredSlots;
-    use nexus_sled_agent_shared::inventory::Inventory;
-    use nexus_sled_agent_shared::inventory::MupdateOverrideInventory;
-    use nexus_sled_agent_shared::inventory::OmicronSledConfig;
-    use nexus_sled_agent_shared::inventory::SledCpuFamily;
-    use nexus_sled_agent_shared::inventory::SledRole;
-    use nexus_sled_agent_shared::inventory::ZoneImageResolverInventory;
-    use nexus_sled_agent_shared::inventory::ZoneManifestInventory;
-=======
->>>>>>> 520b70c7
     use omicron_common::api::external::Generation;
     use omicron_common::api::internal::nexus::DiskRuntimeState;
     use omicron_common::api::internal::nexus::SledVmmState;
