--- conflicted
+++ resolved
@@ -388,12 +388,8 @@
                             ..
                         } => expected_active_slot.slot().toggled().to_u16(),
                         PendingMgsUpdateDetails::Sp { .. }
-<<<<<<< HEAD
                         | PendingMgsUpdateDetails::RotBootloader { .. }
                         | PendingMgsUpdateDetails::HostPhase1(_) => {
-=======
-                        | PendingMgsUpdateDetails::RotBootloader { .. } => {
->>>>>>> 65a968ed
                             unreachable!(
                                 "pending MGS update details within \
                                  ReconfiguratorRotUpdater will always be \
