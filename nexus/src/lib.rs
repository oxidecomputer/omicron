// This Source Code Form is subject to the terms of the Mozilla Public
// License, v. 2.0. If a copy of the MPL was not distributed with this
// file, You can obtain one at https://mozilla.org/MPL/2.0/.
#![feature(async_closure)]

//! Library interface to the Nexus, the heart of the control plane

// We only use rustdoc for internal documentation, including private items, so
// it's expected that we'll have links to private items in the docs.
#![allow(rustdoc::private_intra_doc_links)]
// TODO(#40): Remove this exception once resolved.
#![allow(clippy::unnecessary_wraps)]
// Clippy's style lints are useful, but not worth running automatically.
#![allow(clippy::style)]

pub mod app; // Public for documentation examples
pub mod authn; // Public only for testing
pub mod authz; // Public for documentation examples
mod cidata;
pub mod config; // Public for testing
pub mod context; // Public for documentation examples
pub mod db; // Public for documentation examples
pub mod external_api; // Public for testing
pub mod internal_api; // Public for testing
mod populate;
mod saga_interface;
pub mod updates; // public for testing

pub use app::test_interfaces::TestInterfaces;
pub use app::Nexus;
pub use config::{Config, PackageConfig};
pub use context::ServerContext;
pub use crucible_agent_client;
use external_api::http_entrypoints::external_api;
use internal_api::http_entrypoints::internal_api;
use slog::Logger;
use std::sync::Arc;

#[macro_use]
extern crate slog;
#[macro_use]
extern crate newtype_derive;
#[cfg(test)]
#[macro_use]
extern crate diesel;

/// Run the OpenAPI generator for the external API, which emits the OpenAPI spec
/// to stdout.
pub fn run_openapi_external() -> Result<(), String> {
    external_api()
        .openapi("Oxide Region API", "0.0.1")
        .description("API for interacting with the Oxide control plane")
        .contact_url("https://oxide.computer")
        .contact_email("api@oxide.computer")
        .write(&mut std::io::stdout())
        .map_err(|e| e.to_string())
}

pub fn run_openapi_internal() -> Result<(), String> {
    internal_api()
        .openapi("Nexus internal API", "0.0.1")
        .description("Nexus internal API")
        .contact_url("https://oxide.computer")
        .contact_email("api@oxide.computer")
        .write(&mut std::io::stdout())
        .map_err(|e| e.to_string())
}

/// A partially-initialized Nexus server, which exposes an internal interface,
/// but is not ready to receive external requests.
pub struct InternalServer<'a> {
    /// shared state used by API request handlers
    pub apictx: Arc<ServerContext>,
<<<<<<< HEAD
=======
    /// dropshot servers for external API
    pub http_servers_external: Vec<dropshot::HttpServer<Arc<ServerContext>>>,
>>>>>>> 2737f24c
    /// dropshot server for internal API
    pub http_server_internal: dropshot::HttpServer<Arc<ServerContext>>,

    config: &'a Config,
    log: Logger,
}

impl<'a> InternalServer<'a> {
    /// Creates a Nexus instance with only the internal API exposed.
    ///
    /// This is often used as an argument when creating a [`Server`],
    /// which also exposes the external API.
    pub async fn start(
        config: &'a Config,
        log: &Logger,
    ) -> Result<InternalServer<'a>, String> {
        let log = log.new(o!("name" => config.deployment.id.to_string()));
        info!(log, "setting up nexus server");

        let ctxlog = log.new(o!("component" => "ServerContext"));

        let apictx =
            ServerContext::new(config.deployment.rack_id, ctxlog, &config)
                .await?;

<<<<<<< HEAD
        let http_server_starter_internal = dropshot::HttpServerStarter::new(
=======
        // Launch the internal server.
        let server_starter_internal = dropshot::HttpServerStarter::new(
>>>>>>> 2737f24c
            &config.deployment.dropshot_internal,
            internal_api(),
            Arc::clone(&apictx),
            &log.new(o!("component" => "dropshot_internal")),
        )
        .map_err(|error| format!("initializing internal server: {}", error))?;
<<<<<<< HEAD
        let http_server_internal = http_server_starter_internal.start();

        Ok(Self { apictx, http_server_internal, config, log })
    }
}

/// Packages up a [`Nexus`], running both external and internal HTTP API servers
/// wired up to Nexus
pub struct Server {
    /// shared state used by API request handlers
    pub apictx: Arc<ServerContext>,
    /// dropshot server for external API
    pub http_server_external: dropshot::HttpServer<Arc<ServerContext>>,
    /// dropshot server for internal API
    pub http_server_internal: dropshot::HttpServer<Arc<ServerContext>>,
}

impl Server {
    pub async fn start(internal: InternalServer<'_>) -> Result<Self, String> {
        let apictx = internal.apictx;
        let http_server_internal = internal.http_server_internal;
        let log = internal.log;
        let config = internal.config;

        // Wait until RSS handoff completes.
        let opctx = apictx.nexus.opctx_for_service_balancer();
        apictx.nexus.await_rack_initialization(&opctx).await;

        // With the exception of integration tests environments,
        // we expect background tasks to be enabled.
        if config.pkg.tunables.enable_background_tasks {
            apictx.nexus.start_background_tasks().map_err(|e| e.to_string())?;
        }

        let http_server_starter_external = dropshot::HttpServerStarter::new(
            &config.deployment.dropshot_external,
            external_api(),
            Arc::clone(&apictx),
            &log.new(o!("component" => "dropshot_external")),
        )
        .map_err(|error| format!("initializing external server: {}", error))?;
        let http_server_external = http_server_starter_external.start();

        Ok(Server { apictx, http_server_external, http_server_internal })
=======
        let http_server_internal = server_starter_internal.start();

        // Launch the external server(s).
        let http_servers_external = config
            .deployment
            .dropshot_external
            .iter()
            .map(|cfg| {
                let server_starter_external = dropshot::HttpServerStarter::new(
                    &cfg,
                    external_api(),
                    Arc::clone(&apictx),
                    &log.new(o!("component" => "dropshot_external")),
                )
                .map_err(|error| {
                    format!("initializing external server: {}", error)
                })?;
                Ok(server_starter_external.start())
            })
            .collect::<Result<Vec<dropshot::HttpServer<_>>, String>>()?;

        Ok(Server { apictx, http_servers_external, http_server_internal })
>>>>>>> 2737f24c
    }

    /// Wait for the given server to shut down
    ///
    /// Note that this doesn't initiate a graceful shutdown, so if you call this
    /// immediately after calling `start()`, the program will block indefinitely
    /// or until something else initiates a graceful shutdown.
    pub async fn wait_for_finish(self) -> Result<(), String> {
        let mut errors = vec![];
        for server in self.http_servers_external {
            errors.push(server.await.map_err(|e| format!("external: {}", e)));
        }
        errors.push(
            self.http_server_internal
                .await
                .map_err(|e| format!("internal: {}", e)),
        );
        let errors = errors
            .into_iter()
            .filter(Result::is_err)
            .map(|r| r.unwrap_err())
            .collect::<Vec<String>>();

        if errors.len() > 0 {
            let msg = format!("errors shutting down: ({})", errors.join(", "));
            Err(msg)
        } else {
            Ok(())
        }
    }

    /// Register the Nexus server as a metric producer with `oximeter.
    pub async fn register_as_producer(&self) {
        self.apictx
            .nexus
            .register_as_producer(self.http_server_internal.local_addr())
            .await;
    }
}

/// Run an instance of the [Server].
pub async fn run_server(config: &Config) -> Result<(), String> {
    use slog::Drain;
    let (drain, registration) =
        slog_dtrace::with_drain(
            config.pkg.log.to_logger("nexus").map_err(|message| {
                format!("initializing logger: {}", message)
            })?,
        );
    let log = slog::Logger::root(drain.fuse(), slog::o!());
    if let slog_dtrace::ProbeRegistration::Failed(e) = registration {
        let msg = format!("failed to register DTrace probes: {}", e);
        error!(log, "{}", msg);
        return Err(msg);
    } else {
        debug!(log, "registered DTrace probes");
    }
    let internal_server = InternalServer::start(config, &log).await?;
    let server = Server::start(internal_server).await?;
    server.register_as_producer().await;
    server.wait_for_finish().await
}<|MERGE_RESOLUTION|>--- conflicted
+++ resolved
@@ -71,11 +71,6 @@
 pub struct InternalServer<'a> {
     /// shared state used by API request handlers
     pub apictx: Arc<ServerContext>,
-<<<<<<< HEAD
-=======
-    /// dropshot servers for external API
-    pub http_servers_external: Vec<dropshot::HttpServer<Arc<ServerContext>>>,
->>>>>>> 2737f24c
     /// dropshot server for internal API
     pub http_server_internal: dropshot::HttpServer<Arc<ServerContext>>,
 
@@ -101,19 +96,13 @@
             ServerContext::new(config.deployment.rack_id, ctxlog, &config)
                 .await?;
 
-<<<<<<< HEAD
         let http_server_starter_internal = dropshot::HttpServerStarter::new(
-=======
-        // Launch the internal server.
-        let server_starter_internal = dropshot::HttpServerStarter::new(
->>>>>>> 2737f24c
             &config.deployment.dropshot_internal,
             internal_api(),
             Arc::clone(&apictx),
             &log.new(o!("component" => "dropshot_internal")),
         )
         .map_err(|error| format!("initializing internal server: {}", error))?;
-<<<<<<< HEAD
         let http_server_internal = http_server_starter_internal.start();
 
         Ok(Self { apictx, http_server_internal, config, log })
@@ -125,8 +114,8 @@
 pub struct Server {
     /// shared state used by API request handlers
     pub apictx: Arc<ServerContext>,
-    /// dropshot server for external API
-    pub http_server_external: dropshot::HttpServer<Arc<ServerContext>>,
+    /// dropshot servers for external API
+    pub http_servers_external: Vec<dropshot::HttpServer<Arc<ServerContext>>>,
     /// dropshot server for internal API
     pub http_server_internal: dropshot::HttpServer<Arc<ServerContext>>,
 }
@@ -147,19 +136,6 @@
         if config.pkg.tunables.enable_background_tasks {
             apictx.nexus.start_background_tasks().map_err(|e| e.to_string())?;
         }
-
-        let http_server_starter_external = dropshot::HttpServerStarter::new(
-            &config.deployment.dropshot_external,
-            external_api(),
-            Arc::clone(&apictx),
-            &log.new(o!("component" => "dropshot_external")),
-        )
-        .map_err(|error| format!("initializing external server: {}", error))?;
-        let http_server_external = http_server_starter_external.start();
-
-        Ok(Server { apictx, http_server_external, http_server_internal })
-=======
-        let http_server_internal = server_starter_internal.start();
 
         // Launch the external server(s).
         let http_servers_external = config
@@ -181,7 +157,6 @@
             .collect::<Result<Vec<dropshot::HttpServer<_>>, String>>()?;
 
         Ok(Server { apictx, http_servers_external, http_server_internal })
->>>>>>> 2737f24c
     }
 
     /// Wait for the given server to shut down
