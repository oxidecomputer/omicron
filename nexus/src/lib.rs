/*!
 * Library interface to the Nexus, the heart of the control plane
 */

/*
 * We only use rustdoc for internal documentation, including private items, so
 * it's expected that we'll have links to private items in the docs.
 */
#![allow(rustdoc::private_intra_doc_links)]
/* TODO(#40): Remove this exception once resolved. */
#![allow(clippy::unnecessary_wraps)]
/* Clippy's style lints are useful, but not worth running automatically. */
#![allow(clippy::style)]

pub mod authn; // Public only for testing
mod authz;
mod config;
mod context;
pub mod db; // Public only for some documentation examples
<<<<<<< HEAD
mod http_entrypoints_console;
mod http_entrypoints_external;
mod http_entrypoints_internal;
=======
pub mod external_api; // public for testing
pub mod internal_api; // public for testing
>>>>>>> d6463f46
mod nexus;
mod saga_interface;
mod sagas;

pub use config::Config;
pub use context::ServerContext;
<<<<<<< HEAD
use http_entrypoints_console::api as console_api;
use http_entrypoints_external::external_api;
use http_entrypoints_internal::internal_api;
=======
use external_api::http_entrypoints::external_api;
use internal_api::http_entrypoints::internal_api;
>>>>>>> d6463f46
pub use nexus::Nexus;
pub use nexus::TestInterfaces;
use slog::Logger;
use std::sync::Arc;
use uuid::Uuid;

#[macro_use]
extern crate slog;
#[macro_use]
extern crate newtype_derive;
#[macro_use]
extern crate diesel;

/**
 * Run the OpenAPI generator for the external API, which emits the OpenAPI spec
 * to stdout.
 */
pub fn run_openapi_external() -> Result<(), String> {
    external_api()
        .openapi("Oxide Region API", "0.0.1")
        .description("API for interacting with the Oxide control plane")
        .contact_url("https://oxide.computer")
        .contact_email("api@oxide.computer")
        .write(&mut std::io::stdout())
        .map_err(|e| e.to_string())
}

pub fn run_openapi_internal() -> Result<(), String> {
    internal_api()
        .openapi("Nexus internal API", "0.0.1")
        .description("Nexus internal API")
        .contact_url("https://oxide.computer")
        .contact_email("api@oxide.computer")
        .write(&mut std::io::stdout())
        .map_err(|e| e.to_string())
}

/**
 * Packages up a [`Nexus`], running both external and internal HTTP API servers
 * wired up to Nexus
 */
pub struct Server {
    /** shared state used by API request handlers */
    pub apictx: Arc<ServerContext>,
    /** dropshot server for external API */
    pub http_server_external: dropshot::HttpServer<Arc<ServerContext>>,
    /** dropshot server for internal API */
    pub http_server_internal: dropshot::HttpServer<Arc<ServerContext>>,
    /** dropshot server for console API */
    pub http_server_console: dropshot::HttpServer<Arc<ServerContext>>,
}

impl Server {
    /**
     * Start a nexus server.
     */
    pub async fn start(
        config: &Config,
        rack_id: &Uuid,
        log: &Logger,
    ) -> Result<Server, String> {
        let log = log.new(o!("name" => config.id.to_string()));
        info!(log, "setting up nexus server");

        let ctxlog = log.new(o!("component" => "ServerContext"));
        let pool = db::Pool::new(&config.database);
        let apictx = ServerContext::new(rack_id, ctxlog, pool, &config);

        let http_server_starter_external = dropshot::HttpServerStarter::new(
            &config.dropshot_external,
            external_api(),
            Arc::clone(&apictx),
            &log.new(o!("component" => "dropshot_external")),
        )
        .map_err(|error| format!("initializing external server: {}", error))?;

        let http_server_starter_internal = dropshot::HttpServerStarter::new(
            &config.dropshot_internal,
            internal_api(),
            Arc::clone(&apictx),
            &log.new(o!("component" => "dropshot_internal")),
        )
        .map_err(|error| format!("initializing internal server: {}", error))?;

        let http_server_starter_console = dropshot::HttpServerStarter::new(
            &config.dropshot_console,
            console_api(),
            Arc::clone(&apictx),
            &log.new(o!("component" => "dropshot_console")),
        )
        .map_err(|error| format!("initializing console server: {}", error))?;

        let http_server_external = http_server_starter_external.start();
        let http_server_internal = http_server_starter_internal.start();
        let http_server_console = http_server_starter_console.start();

        Ok(Server {
            apictx,
            http_server_external,
            http_server_internal,
            http_server_console,
        })
    }

    /**
     * Wait for the given server to shut down
     *
     * Note that this doesn't initiate a graceful shutdown, so if you call this
     * immediately after calling `start()`, the program will block indefinitely
     * or until something else initiates a graceful shutdown.
     */
    pub async fn wait_for_finish(self) -> Result<(), String> {
        let errors = vec![
            self.http_server_external
                .await
                .map_err(|e| format!("external: {}", e)),
            self.http_server_internal
                .await
                .map_err(|e| format!("internal: {}", e)),
            self.http_server_console
                .await
                .map_err(|e| format!("console: {}", e)),
        ]
        .into_iter()
        .filter(Result::is_err)
        .map(|r| r.unwrap_err())
        .collect::<Vec<String>>();

        if errors.len() > 0 {
            let msg = format!("errors shutting down: ({})", errors.join(", "));
            Err(msg)
        } else {
            Ok(())
        }
    }

    /**
     * Register the Nexus server as a metric producer with `oximeter.
     */
    pub async fn register_as_producer(&self) {
        self.apictx
            .nexus
            .register_as_producer(self.http_server_internal.local_addr())
            .await;
    }
}

/**
 * Run an instance of the [Server].
 */
pub async fn run_server(config: &Config) -> Result<(), String> {
    let log = config
        .log
        .to_logger("nexus")
        .map_err(|message| format!("initializing logger: {}", message))?;
    let rack_id = Uuid::new_v4();
    let server = Server::start(config, &rack_id, &log).await?;
    server.register_as_producer().await;
    server.wait_for_finish().await
}<|MERGE_RESOLUTION|>--- conflicted
+++ resolved
@@ -17,28 +17,18 @@
 mod config;
 mod context;
 pub mod db; // Public only for some documentation examples
-<<<<<<< HEAD
+pub mod external_api; // public for testing
 mod http_entrypoints_console;
-mod http_entrypoints_external;
-mod http_entrypoints_internal;
-=======
-pub mod external_api; // public for testing
 pub mod internal_api; // public for testing
->>>>>>> d6463f46
 mod nexus;
 mod saga_interface;
 mod sagas;
 
 pub use config::Config;
 pub use context::ServerContext;
-<<<<<<< HEAD
+use external_api::http_entrypoints::external_api;
 use http_entrypoints_console::api as console_api;
-use http_entrypoints_external::external_api;
-use http_entrypoints_internal::internal_api;
-=======
-use external_api::http_entrypoints::external_api;
 use internal_api::http_entrypoints::internal_api;
->>>>>>> d6463f46
 pub use nexus::Nexus;
 pub use nexus::TestInterfaces;
 use slog::Logger;
