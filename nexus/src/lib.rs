// This Source Code Form is subject to the terms of the Mozilla Public
// License, v. 2.0. If a copy of the MPL was not distributed with this
// file, You can obtain one at https://mozilla.org/MPL/2.0/.

//! Library interface to the Nexus, the heart of the control plane

// We only use rustdoc for internal documentation, including private items, so
// it's expected that we'll have links to private items in the docs.
#![allow(rustdoc::private_intra_doc_links)]
// TODO(#40): Remove this exception once resolved.
#![allow(clippy::unnecessary_wraps)]
// Clippy's style lints are useful, but not worth running automatically.
#![allow(clippy::style)]

pub mod app; // Public for documentation examples
mod cidata;
mod context; // Public for documentation examples
pub mod external_api; // Public for testing
mod internal_api;
mod populate;
mod saga_interface;

pub use app::test_interfaces::TestInterfaces;
pub use app::Nexus;
use context::ServerContext;
use dropshot::ConfigDropshot;
use external_api::http_entrypoints::external_api;
use internal_api::http_entrypoints::internal_api;
use nexus_config::NexusConfig;
use nexus_types::external_api::views::SledProvisionPolicy;
use nexus_types::internal_api::params::ServiceKind;
use omicron_common::address::IpRange;
use omicron_common::api::internal::shared::{
    ExternalPortDiscovery, RackNetworkConfig, SwitchLocation,
};
use omicron_common::FileKv;
use slog::Logger;
use std::collections::HashMap;
use std::net::{Ipv4Addr, SocketAddr, SocketAddrV6};
use std::sync::Arc;
use uuid::Uuid;

#[macro_use]
extern crate slog;

/// Run the OpenAPI generator for the external API, which emits the OpenAPI spec
/// to stdout.
pub fn run_openapi_external() -> Result<(), String> {
    external_api()
        .openapi("Oxide Region API", "0.0.6")
        .description("API for interacting with the Oxide control plane")
        .contact_url("https://oxide.computer")
        .contact_email("api@oxide.computer")
        .write(&mut std::io::stdout())
        .map_err(|e| e.to_string())
}

pub fn run_openapi_internal() -> Result<(), String> {
    internal_api()
        .openapi("Nexus internal API", "0.0.1")
        .description("Nexus internal API")
        .contact_url("https://oxide.computer")
        .contact_email("api@oxide.computer")
        .write(&mut std::io::stdout())
        .map_err(|e| e.to_string())
}

/// A partially-initialized Nexus server, which exposes an internal interface,
/// but is not ready to receive external requests.
pub struct InternalServer {
    /// shared state used by API request handlers
    apictx: Arc<ServerContext>,
    /// dropshot server for internal API
    http_server_internal: dropshot::HttpServer<Arc<ServerContext>>,

    config: NexusConfig,
    log: Logger,
}

impl InternalServer {
    /// Start a nexus server.
    pub async fn start(
        config: &NexusConfig,
        log: &Logger,
    ) -> Result<InternalServer, String> {
        let log = log.new(o!("name" => config.deployment.id.to_string()));
        info!(log, "setting up nexus server");

        let ctxlog = log.new(o!("component" => "ServerContext"));

        let apictx =
            ServerContext::new(config.deployment.rack_id, ctxlog, &config)
                .await?;

        // Launch the internal server.
        let server_starter_internal = dropshot::HttpServerStarter::new(
            &config.deployment.dropshot_internal,
            internal_api(),
            Arc::clone(&apictx),
            &log.new(o!("component" => "dropshot_internal")),
        )
        .map_err(|error| format!("initializing internal server: {}", error))?;
        let http_server_internal = server_starter_internal.start();

        Ok(Self { apictx, http_server_internal, config: config.clone(), log })
    }
}

type DropshotServer = dropshot::HttpServer<Arc<ServerContext>>;

/// Packages up a [`Nexus`], running both external and internal HTTP API servers
/// wired up to Nexus
pub struct Server {
    /// shared state used by API request handlers
    apictx: Arc<ServerContext>,
}

impl Server {
    async fn start(internal: InternalServer) -> Result<Self, String> {
        let apictx = internal.apictx;
        let http_server_internal = internal.http_server_internal;
        let log = internal.log;
        let config = internal.config;

        // Wait until RSS handoff completes.
        let opctx = apictx.nexus.opctx_for_service_balancer();
        apictx.nexus.await_rack_initialization(&opctx).await;

        // Launch the external server.
        let tls_config = apictx
            .nexus
            .external_tls_config(config.deployment.dropshot_external.tls)
            .await;

        // We launch two dropshot servers providing the external API: one as
        // configured (which is accessible from the customer network), and one
        // that matches the configuration except listens on the same address
        // (but a different port) as the `internal` server. The latter is
        // available for proxied connections via the tech port in the event the
        // rack has lost connectivity (see RFD 431).
        let techport_server_bind_addr = {
            let mut addr = http_server_internal.local_addr();
            addr.set_port(config.deployment.techport_external_server_port);
            addr
        };
        let techport_server_config = ConfigDropshot {
            bind_address: techport_server_bind_addr,
            ..config.deployment.dropshot_external.dropshot.clone()
        };

        let http_server_external = {
            let server_starter_external =
                dropshot::HttpServerStarter::new_with_tls(
                    &config.deployment.dropshot_external.dropshot,
                    external_api(),
                    Arc::clone(&apictx),
                    &log.new(o!("component" => "dropshot_external")),
                    tls_config.clone().map(dropshot::ConfigTls::Dynamic),
                )
                .map_err(|error| {
                    format!("initializing external server: {}", error)
                })?;
            server_starter_external.start()
        };
        let http_server_techport_external = {
            let server_starter_external_techport =
                dropshot::HttpServerStarter::new_with_tls(
                    &techport_server_config,
                    external_api(),
                    Arc::clone(&apictx),
                    &log.new(o!("component" => "dropshot_external_techport")),
                    tls_config.map(dropshot::ConfigTls::Dynamic),
                )
                .map_err(|error| {
                    format!("initializing external techport server: {}", error)
                })?;
            server_starter_external_techport.start()
        };

        apictx
            .nexus
            .set_servers(
                http_server_external,
                http_server_techport_external,
                http_server_internal,
            )
            .await;
        let server = Server { apictx: apictx.clone() };
        Ok(server)
    }

    pub fn apictx(&self) -> &Arc<ServerContext> {
        &self.apictx
    }

    /// Wait for the given server to shut down
    ///
    /// Note that this doesn't initiate a graceful shutdown, so if you call this
    /// immediately after calling `start()`, the program will block indefinitely
    /// or until something else initiates a graceful shutdown.
    pub(crate) async fn wait_for_finish(self) -> Result<(), String> {
        self.apictx.nexus.wait_for_shutdown().await
    }

    /// Register the Nexus server as a metric producer with oximeter.
    pub async fn register_as_producer(&self) {
        let nexus = &self.apictx.nexus;

        nexus
            .register_as_producer(
                nexus.get_internal_server_address().await.unwrap(),
            )
            .await;
    }
}

#[async_trait::async_trait]
impl nexus_test_interface::NexusServer for Server {
    type InternalServer = InternalServer;

    async fn start_internal(
        config: &NexusConfig,
        log: &Logger,
    ) -> (InternalServer, SocketAddr) {
        let internal_server =
            InternalServer::start(config, &log).await.unwrap();
        internal_server.apictx.nexus.wait_for_populate().await.unwrap();
        let addr = internal_server.http_server_internal.local_addr();
        (internal_server, addr)
    }

    async fn start(
        internal_server: InternalServer,
        config: &NexusConfig,
        services: Vec<nexus_types::internal_api::params::ServicePutRequest>,
        datasets: Vec<nexus_types::internal_api::params::DatasetCreateRequest>,
        internal_dns_zone_config: nexus_types::internal_api::params::DnsConfigParams,
        external_dns_zone_name: &str,
        recovery_silo: nexus_types::internal_api::params::RecoverySiloConfig,
        certs: Vec<nexus_types::internal_api::params::Certificate>,
        disable_sled_id: Uuid,
    ) -> Self {
        // Perform the "handoff from RSS".
        //
        // However, RSS isn't running, so we'll do the handoff ourselves.
        let opctx = internal_server.apictx.nexus.opctx_for_internal_api();

        // Allocation of the initial Nexus's external IP is a little funny.  In
        // a real system, it'd be allocated by RSS and provided with the rack
        // initialization request (which we're about to simulate).  RSS also
        // provides information about the external IP pool ranges available for
        // system services.  The Nexus external IP that it picks comes from this
        // range.  During rack initialization, Nexus "allocates" the IP (which
        // was really already allocated) -- recording that allocation like any
        // other one.
        //
        // In this context, the IP was "allocated" by the user.  Most likely,
        // it's 127.0.0.1, having come straight from the stock testing config
        // file.  Whatever it is, we fake up an IP pool range for use by system
        // services that includes solely this IP.
        let internal_services_ip_pool_ranges = services
            .iter()
            .filter_map(|s| match s.kind {
                ServiceKind::ExternalDns { external_address, .. }
                | ServiceKind::Nexus { external_address, .. } => {
                    Some(IpRange::from(external_address))
                }
                _ => None,
            })
            .collect();

        internal_server
            .apictx
            .nexus
            .rack_initialize(
                &opctx,
                config.deployment.rack_id,
                internal_api::params::RackInitializationRequest {
                    services,
                    datasets,
                    internal_services_ip_pool_ranges,
                    certs,
                    internal_dns_zone_config,
                    external_dns_zone_name: external_dns_zone_name.to_owned(),
                    recovery_silo,
                    external_port_count: ExternalPortDiscovery::Static(
                        HashMap::from([(
                            SwitchLocation::Switch0,
                            vec!["qsfp0".parse().unwrap()],
                        )]),
                    ),
                    rack_network_config: RackNetworkConfig {
                        rack_subnet: "fd00:1122:3344:0100::/56"
                            .parse()
                            .unwrap(),
                        infra_ip_first: Ipv4Addr::UNSPECIFIED,
                        infra_ip_last: Ipv4Addr::UNSPECIFIED,
                        ports: Vec::new(),
                        bgp: Vec::new(),
                    },
                },
            )
            .await
            .expect("Could not initialize rack");

        // Start the Nexus external API.
        let rv = Server::start(internal_server).await.unwrap();

<<<<<<< HEAD
        // It's convenient for tests to assume that there's only one
        // provisionable sled.
        // XXX-dap
        rv.apictx()
            .nexus
=======
        // Historically, tests have assumed that there's only one provisionable
        // sled, and that's convenient for a lot of purposes.  Mark our second
        // sled non-provisionable.
        let nexus = &rv.apictx().nexus;
        nexus
>>>>>>> a259938a
            .sled_set_provision_policy(
                &opctx,
                &nexus_db_queries::db::lookup::LookupPath::new(
                    &opctx,
<<<<<<< HEAD
                    rv.apictx().nexus.datastore(),
=======
                    nexus.datastore(),
>>>>>>> a259938a
                )
                .sled_id(disable_sled_id),
                SledProvisionPolicy::NonProvisionable,
            )
            .await
            .unwrap();
        rv
    }

    async fn get_http_server_external_address(&self) -> SocketAddr {
        self.apictx.nexus.get_external_server_address().await.unwrap()
    }

    async fn get_http_server_internal_address(&self) -> SocketAddr {
        self.apictx.nexus.get_internal_server_address().await.unwrap()
    }

    async fn upsert_crucible_dataset(
        &self,
        id: Uuid,
        zpool_id: Uuid,
        address: SocketAddrV6,
    ) {
        self.apictx
            .nexus
            .upsert_dataset(
                id,
                zpool_id,
                address,
                nexus_db_queries::db::model::DatasetKind::Crucible,
            )
            .await
            .unwrap();
    }

    async fn close(mut self) {
        self.apictx
            .nexus
            .close_servers()
            .await
            .expect("failed to close servers during test cleanup");
        self.wait_for_finish().await.unwrap()
    }
}

/// Run an instance of the Nexus server.
pub async fn run_server(config: &NexusConfig) -> Result<(), String> {
    use slog::Drain;
    let (drain, registration) =
        slog_dtrace::with_drain(
            config.pkg.log.to_logger("nexus").map_err(|message| {
                format!("initializing logger: {}", message)
            })?,
        );
    let log = slog::Logger::root(drain.fuse(), slog::o!(FileKv));
    if let slog_dtrace::ProbeRegistration::Failed(e) = registration {
        let msg = format!("failed to register DTrace probes: {}", e);
        error!(log, "{}", msg);
        return Err(msg);
    } else {
        debug!(log, "registered DTrace probes");
    }
    let internal_server = InternalServer::start(config, &log).await?;
    let server = Server::start(internal_server).await?;
    server.register_as_producer().await;
    server.wait_for_finish().await
}<|MERGE_RESOLUTION|>--- conflicted
+++ resolved
@@ -306,28 +306,16 @@
         // Start the Nexus external API.
         let rv = Server::start(internal_server).await.unwrap();
 
-<<<<<<< HEAD
-        // It's convenient for tests to assume that there's only one
-        // provisionable sled.
-        // XXX-dap
-        rv.apictx()
-            .nexus
-=======
         // Historically, tests have assumed that there's only one provisionable
         // sled, and that's convenient for a lot of purposes.  Mark our second
         // sled non-provisionable.
         let nexus = &rv.apictx().nexus;
         nexus
->>>>>>> a259938a
             .sled_set_provision_policy(
                 &opctx,
                 &nexus_db_queries::db::lookup::LookupPath::new(
                     &opctx,
-<<<<<<< HEAD
-                    rv.apictx().nexus.datastore(),
-=======
                     nexus.datastore(),
->>>>>>> a259938a
                 )
                 .sled_id(disable_sled_id),
                 SledProvisionPolicy::NonProvisionable,
