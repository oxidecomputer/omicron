--- conflicted
+++ resolved
@@ -12,11 +12,8 @@
 use authn::external::session_cookie::HttpAuthnSessionCookie;
 use authn::external::spoof::HttpAuthnSpoof;
 use authn::external::HttpAuthnScheme;
-<<<<<<< HEAD
 use omicron_common::api::external::Error;
-=======
 use chrono::{DateTime, Duration, Utc};
->>>>>>> 488db252
 use oximeter::types::ProducerRegistry;
 use oximeter_instruments::http::{HttpService, LatencyTracker};
 use slog::Logger;
@@ -128,7 +125,6 @@
     }
 }
 
-<<<<<<< HEAD
 /// Provides general facilities scoped to whatever operation Nexus is currently
 /// doing
 ///
@@ -245,7 +241,9 @@
             "result" => ?result,
         );
         result
-=======
+    }
+}
+
 #[async_trait]
 impl SessionStore for Arc<ServerContext> {
     type SessionModel = ConsoleSession;
@@ -283,6 +281,5 @@
     }
     fn time_created(&self) -> DateTime<Utc> {
         self.time_created
->>>>>>> 488db252
     }
 }