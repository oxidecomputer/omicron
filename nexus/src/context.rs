/*!
 * Shared state used by API request handlers
 */
use super::authn;
use super::config;
use super::db;
use super::Nexus;
<<<<<<< HEAD
use authn::external::spoof::HttpAuthnSpoof;
use authn::external::HttpAuthnScheme;
=======

use oximeter::types::ProducerRegistry;
use oximeter_instruments::http::{HttpService, LatencyTracker};
>>>>>>> cb89d96f
use slog::Logger;
use std::sync::Arc;
use uuid::Uuid;

/**
 * Shared state available to all API request handlers
 */
pub struct ServerContext {
    /** reference to the underlying nexus */
    pub nexus: Arc<Nexus>,
    /** debug log */
    pub log: Logger,
<<<<<<< HEAD
    /** authenticator for external HTTP requests */
    pub external_authn: authn::external::Authenticator<Arc<ServerContext>>,
=======
    /** internal API request latency tracker */
    pub internal_latencies: LatencyTracker,
    /** external API request latency tracker */
    pub external_latencies: LatencyTracker,
    /** registry of metric producers */
    pub producer_registry: ProducerRegistry,
>>>>>>> cb89d96f
}

impl ServerContext {
    /**
     * Create a new context with the given rack id and log.  This creates the
     * underlying nexus as well.
     */
    pub fn new(
        rack_id: &Uuid,
        log: Logger,
        pool: db::Pool,
        config: &config::Config,
    ) -> Arc<ServerContext> {
<<<<<<< HEAD
        let nexus_schemes = config
            .authn_schemes_external
            .iter()
            .map(|name| match name {
                config::SchemeName::Spoof => Box::new(HttpAuthnSpoof),
            }
                as Box<dyn HttpAuthnScheme<Arc<ServerContext>>>)
            .collect::<Vec<Box<dyn HttpAuthnScheme<Arc<ServerContext>>>>>();
        let external_authn = authn::external::Authenticator::new(nexus_schemes);
=======
        let create_tracker = |name: &str| {
            let target = HttpService { name: name.to_string(), id: *nexus_id };
            const START_LATENCY_DECADE: i8 = -6;
            const END_LATENCY_DECADE: i8 = 3;
            LatencyTracker::with_latency_decades(
                target,
                START_LATENCY_DECADE,
                END_LATENCY_DECADE,
            )
            .unwrap()
        };
        let internal_latencies = create_tracker("nexus-internal");
        let external_latencies = create_tracker("nexus-external");
        let producer_registry = ProducerRegistry::with_id(*nexus_id);
        producer_registry
            .register_producer(internal_latencies.clone())
            .unwrap();
        producer_registry
            .register_producer(external_latencies.clone())
            .unwrap();

>>>>>>> cb89d96f
        Arc::new(ServerContext {
            nexus: Nexus::new_with_id(
                rack_id,
                log.new(o!("component" => "nexus")),
                pool,
                config,
            ),
            log,
<<<<<<< HEAD
            external_authn,
=======
            internal_latencies,
            external_latencies,
            producer_registry,
>>>>>>> cb89d96f
        })
    }
}<|MERGE_RESOLUTION|>--- conflicted
+++ resolved
@@ -5,14 +5,10 @@
 use super::config;
 use super::db;
 use super::Nexus;
-<<<<<<< HEAD
 use authn::external::spoof::HttpAuthnSpoof;
 use authn::external::HttpAuthnScheme;
-=======
-
 use oximeter::types::ProducerRegistry;
 use oximeter_instruments::http::{HttpService, LatencyTracker};
->>>>>>> cb89d96f
 use slog::Logger;
 use std::sync::Arc;
 use uuid::Uuid;
@@ -25,17 +21,14 @@
     pub nexus: Arc<Nexus>,
     /** debug log */
     pub log: Logger,
-<<<<<<< HEAD
     /** authenticator for external HTTP requests */
     pub external_authn: authn::external::Authenticator<Arc<ServerContext>>,
-=======
     /** internal API request latency tracker */
     pub internal_latencies: LatencyTracker,
     /** external API request latency tracker */
     pub external_latencies: LatencyTracker,
     /** registry of metric producers */
     pub producer_registry: ProducerRegistry,
->>>>>>> cb89d96f
 }
 
 impl ServerContext {
@@ -49,7 +42,6 @@
         pool: db::Pool,
         config: &config::Config,
     ) -> Arc<ServerContext> {
-<<<<<<< HEAD
         let nexus_schemes = config
             .authn_schemes_external
             .iter()
@@ -59,9 +51,8 @@
                 as Box<dyn HttpAuthnScheme<Arc<ServerContext>>>)
             .collect::<Vec<Box<dyn HttpAuthnScheme<Arc<ServerContext>>>>>();
         let external_authn = authn::external::Authenticator::new(nexus_schemes);
-=======
         let create_tracker = |name: &str| {
-            let target = HttpService { name: name.to_string(), id: *nexus_id };
+            let target = HttpService { name: name.to_string(), id: config.id };
             const START_LATENCY_DECADE: i8 = -6;
             const END_LATENCY_DECADE: i8 = 3;
             LatencyTracker::with_latency_decades(
@@ -73,7 +64,7 @@
         };
         let internal_latencies = create_tracker("nexus-internal");
         let external_latencies = create_tracker("nexus-external");
-        let producer_registry = ProducerRegistry::with_id(*nexus_id);
+        let producer_registry = ProducerRegistry::with_id(config.id);
         producer_registry
             .register_producer(internal_latencies.clone())
             .unwrap();
@@ -81,7 +72,6 @@
             .register_producer(external_latencies.clone())
             .unwrap();
 
->>>>>>> cb89d96f
         Arc::new(ServerContext {
             nexus: Nexus::new_with_id(
                 rack_id,
@@ -90,13 +80,10 @@
                 config,
             ),
             log,
-<<<<<<< HEAD
             external_authn,
-=======
             internal_latencies,
             external_latencies,
             producer_registry,
->>>>>>> cb89d96f
         })
     }
 }