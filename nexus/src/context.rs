--- conflicted
+++ resolved
@@ -47,13 +47,9 @@
     /// external API request latency tracker
     pub(crate) external_latencies: LatencyTracker,
     /// registry of metric producers
-<<<<<<< HEAD
     pub(crate) producer_registry: ProducerRegistry,
-=======
-    pub producer_registry: ProducerRegistry,
     /// TLS enabled on the external Dropshot server
-    pub external_tls_enabled: bool,
->>>>>>> b7c6253e
+    pub(crate) external_tls_enabled: bool,
     /// tunable settings needed for the console at runtime
     pub(crate) console_config: ConsoleConfig,
 }
