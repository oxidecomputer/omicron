--- conflicted
+++ resolved
@@ -52,16 +52,6 @@
     pub address: Option<SocketAddr>,
 }
 
-<<<<<<< HEAD
-// A deserializable type that does no validation on the tunable parameters.
-#[derive(Clone, Debug, Deserialize, PartialEq)]
-struct UnvalidatedTunables {
-    max_vpc_ipv4_subnet_prefix: u8,
-    enable_background_tasks: bool,
-}
-
-=======
->>>>>>> 01c74653
 fn deserialize_ipv4_subnet<'de, D>(deserializer: D) -> Result<u8, D::Error>
 where
     D: serde::Deserializer<'de>,
@@ -82,30 +72,10 @@
     /// of the subnet.
     #[serde(default, deserialize_with = "deserialize_ipv4_subnet")]
     pub max_vpc_ipv4_subnet_prefix: u8,
-<<<<<<< HEAD
 
     /// Identifies whether or not background tasks will be enabled.
     #[serde(default)]
     pub enable_background_tasks: bool,
-}
-
-// Convert from the unvalidated tunables, verifying each parameter as needed.
-impl TryFrom<UnvalidatedTunables> for Tunables {
-    type Error = InvalidTunable;
-
-    fn try_from(unvalidated: UnvalidatedTunables) -> Result<Self, Self::Error> {
-        Tunables::validate_ipv4_prefix(unvalidated.max_vpc_ipv4_subnet_prefix)?;
-        Ok(Tunables {
-            max_vpc_ipv4_subnet_prefix: unvalidated.max_vpc_ipv4_subnet_prefix,
-            enable_background_tasks: unvalidated.enable_background_tasks,
-        })
-    }
-=======
-
-    /// Identifies whether or not background tasks will be enabled.
-    #[serde(default)]
-    pub enable_background_tasks: bool,
->>>>>>> 01c74653
 }
 
 impl Tunables {
