--- conflicted
+++ resolved
@@ -45,96 +45,15 @@
         project_lookup: &lookup::Project<'_>,
         params: &params::VpcCreate,
     ) -> CreateResult<db::model::Vpc> {
-<<<<<<< HEAD
-        let (.., authz_project) = LookupPath::new(opctx, &self.db_datastore)
-            .organization_name(organization_name)
-            .project_name(project_name)
-            .lookup_for(authz::Action::CreateChild)
-=======
         let (.., authz_project) =
             project_lookup.lookup_for(authz::Action::CreateChild).await?;
-        let vpc_id = Uuid::new_v4();
-        let system_router_id = Uuid::new_v4();
-        let default_route_id = Uuid::new_v4();
-        let default_subnet_id = Uuid::new_v4();
-
-        // TODO: This is both fake and utter nonsense. It should be eventually
-        // replaced with the proper behavior for creating the default route
-        // which may not even happen here. Creating the vpc, its system router,
-        // and that routers default route should all be a part of the same
-        // transaction.
-        let vpc = db::model::IncompleteVpc::new(
-            vpc_id,
-            authz_project.id(),
-            system_router_id,
-            params.clone(),
-        )?;
-        let (authz_vpc, db_vpc) = self
-            .db_datastore
-            .project_create_vpc(opctx, &authz_project, vpc)
-            .await?;
-
-        // TODO: Ultimately when the VPC is created a system router w/ an
-        // appropriate setup should also be created.  Given that the underlying
-        // systems aren't wired up yet this is a naive implementation to
-        // populate the database with a starting router. Eventually this code
-        // should be replaced with a saga that'll handle creating the VPC and
-        // its underlying system
-        let router = db::model::VpcRouter::new(
-            system_router_id,
-            vpc_id,
-            VpcRouterKind::System,
-            params::VpcRouterCreate {
-                identity: IdentityMetadataCreateParams {
-                    name: "system".parse().unwrap(),
-                    description: "Routes are automatically added to this \
-                        router as vpc subnets are created"
-                        .into(),
-                },
-            },
-        );
-        let (authz_router, _) = self
-            .db_datastore
-            .vpc_create_router(&opctx, &authz_vpc, router)
-            .await?;
-        let route = db::model::RouterRoute::new(
-            default_route_id,
-            system_router_id,
-            RouterRouteKind::Default,
-            RouterRouteCreateParams {
-                identity: IdentityMetadataCreateParams {
-                    name: "default".parse().unwrap(),
-                    description: "The default route of a vpc".to_string(),
-                },
-                target: RouteTarget::InternetGateway(
-                    "outbound".parse().unwrap(),
-                ),
-                destination: RouteDestination::Vpc(
-                    params.identity.name.clone(),
-                ),
-            },
-        );
-
-        self.db_datastore
-            .router_create_route(opctx, &authz_router, route)
->>>>>>> 05cbd9d4
-            .await?;
-
-        self.project_create_vpc_by_authz(opctx, &authz_project, params).await
-    }
-
-    pub async fn project_create_vpc_by_authz(
-        self: &Arc<Self>,
-        opctx: &OpContext,
-        authz_project: &authz::Project,
-        params: &params::VpcCreate,
-    ) -> CreateResult<db::model::Vpc> {
-        opctx.authorize(authz::Action::CreateChild, authz_project).await?;
+
+        opctx.authorize(authz::Action::CreateChild, &authz_project).await?;
 
         let saga_params = sagas::vpc_create::Params {
             serialized_authn: authn::saga::Serialized::for_opctx(opctx),
             vpc_create: params.clone(),
-            authz_project: authz_project.clone(),
+            authz_project,
         };
 
         let saga_outputs = self
