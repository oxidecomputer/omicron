--- conflicted
+++ resolved
@@ -266,11 +266,8 @@
             task_webhook_deliverator: Activator::new(),
             task_sp_ereport_ingester: Activator::new(),
             task_reconfigurator_config_loader: Activator::new(),
-<<<<<<< HEAD
+            task_fm_sitrep_loader: Activator::new(),
             task_multicast_reconciler: Activator::new(),
-=======
-            task_fm_sitrep_loader: Activator::new(),
->>>>>>> 29673516
 
             // Handles to activate background tasks that do not get used by Nexus
             // at-large.  These background tasks are implementation details as far as
@@ -356,11 +353,8 @@
             task_webhook_deliverator,
             task_sp_ereport_ingester,
             task_reconfigurator_config_loader,
-<<<<<<< HEAD
+            task_fm_sitrep_loader,
             task_multicast_reconciler,
-=======
-            task_fm_sitrep_loader,
->>>>>>> 29673516
             // Add new background tasks here.  Be sure to use this binding in a
             // call to `Driver::register()` below.  That's what actually wires
             // up the Activator to the corresponding background task.
