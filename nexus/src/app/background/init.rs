--- conflicted
+++ resolved
@@ -107,14 +107,12 @@
     /// with external network connectivity,
     pub task_service_firewall_propagation: common::TaskHandle,
 
-<<<<<<< HEAD
-    /// task handle for propagation of VPC router rules to all OPTE ports
-    pub task_vpc_route_manager: common::TaskHandle,
-=======
     /// task handle for deletion of database records for VMMs abandoned by their
     /// instances.
     pub task_abandoned_vmm_reaper: common::TaskHandle,
->>>>>>> 450f906e
+
+    /// task handle for propagation of VPC router rules to all OPTE ports
+    pub task_vpc_route_manager: common::TaskHandle,
 }
 
 impl BackgroundTasks {
@@ -415,9 +413,9 @@
             vec![],
         );
 
-<<<<<<< HEAD
+        // Background task: OPTE port route propagation
         let task_vpc_route_manager = {
-            let watcher = vpc_routes::VpcRouteManager::new(datastore);
+            let watcher = vpc_routes::VpcRouteManager::new(datastore.clone());
             driver.register(
                 "vpc_route_manager".to_string(),
                 "propagates updated VPC routes to all OPTE ports".into(),
@@ -427,21 +425,20 @@
                 vec![],
             )
         };
-=======
+
         // Background task: abandoned VMM reaping
         let task_abandoned_vmm_reaper = driver.register(
-        String::from("abandoned_vmm_reaper"),
-        String::from(
-            "deletes sled reservations for VMMs that have been abandoned by their instances",
-        ),
-        config.abandoned_vmm_reaper.period_secs,
-        Box::new(abandoned_vmm_reaper::AbandonedVmmReaper::new(
-            datastore,
-        )),
-        opctx.child(BTreeMap::new()),
-        vec![],
-    );
->>>>>>> 450f906e
+            String::from("abandoned_vmm_reaper"),
+            String::from(
+                "deletes sled reservations for VMMs that have been abandoned by their instances",
+            ),
+            config.abandoned_vmm_reaper.period_secs,
+            Box::new(abandoned_vmm_reaper::AbandonedVmmReaper::new(
+                datastore,
+            )),
+            opctx.child(BTreeMap::new()),
+            vec![],
+        );
 
         BackgroundTasks {
             driver,
@@ -465,11 +462,8 @@
             task_region_replacement,
             task_instance_watcher,
             task_service_firewall_propagation,
-<<<<<<< HEAD
+            task_abandoned_vmm_reaper,
             task_vpc_route_manager,
-=======
-            task_abandoned_vmm_reaper,
->>>>>>> 450f906e
         }
     }
 
