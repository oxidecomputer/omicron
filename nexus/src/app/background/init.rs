--- conflicted
+++ resolved
@@ -2,33 +2,6 @@
 // License, v. 2.0. If a copy of the MPL was not distributed with this
 // file, You can obtain one at https://mozilla.org/MPL/2.0/.
 
-<<<<<<< HEAD
-//! Background task initialization
-
-use super::abandoned_vmm_reaper;
-use super::bfd;
-use super::blueprint_execution;
-use super::blueprint_load;
-use super::common;
-use super::crdb_node_id_collector;
-use super::dns_config;
-use super::dns_propagation;
-use super::dns_servers;
-use super::external_endpoints;
-use super::instance_watcher;
-use super::inventory_collection;
-use super::lookup_region_port;
-use super::metrics_producer_gc;
-use super::nat_cleanup;
-use super::phantom_disks;
-use super::physical_disk_adoption;
-use super::region_replacement;
-use super::region_replacement_driver;
-use super::service_firewall_rules;
-use super::sync_service_zone_nat::ServiceZoneNatTracker;
-use super::sync_switch_configuration::SwitchPortSettingsManager;
-use super::v2p_mappings::V2PManager;
-=======
 //! Specific background task initialization
 
 use super::tasks::abandoned_vmm_reaper;
@@ -42,6 +15,7 @@
 use super::tasks::external_endpoints;
 use super::tasks::instance_watcher;
 use super::tasks::inventory_collection;
+use super::tasks::lookup_region_port;
 use super::tasks::metrics_producer_gc;
 use super::tasks::nat_cleanup;
 use super::tasks::phantom_disks;
@@ -55,7 +29,6 @@
 use super::tasks::vpc_routes;
 use super::Driver;
 use super::TaskHandle;
->>>>>>> c36ada99
 use crate::app::oximeter::PRODUCER_LEASE_DURATION;
 use crate::app::sagas::SagaRequest;
 use nexus_config::BackgroundTaskConfig;
@@ -146,17 +119,13 @@
 
     /// task handle for deletion of database records for VMMs abandoned by their
     /// instances.
-<<<<<<< HEAD
-    pub task_abandoned_vmm_reaper: common::TaskHandle,
-
-    /// task handle for looking up missing ports for region records
-    pub task_lookup_region_port: common::TaskHandle,
-=======
     pub task_abandoned_vmm_reaper: TaskHandle,
 
     /// task handle for propagation of VPC router rules to all OPTE ports
     pub task_vpc_route_manager: TaskHandle,
->>>>>>> c36ada99
+
+    /// task handle for looking up missing ports for region records
+    pub task_lookup_region_port: TaskHandle,
 }
 
 impl BackgroundTasks {
@@ -517,13 +486,9 @@
                  by their instances",
             ),
             config.abandoned_vmm_reaper.period_secs,
-<<<<<<< HEAD
             Box::new(abandoned_vmm_reaper::AbandonedVmmReaper::new(
                 datastore.clone(),
             )),
-=======
-            Box::new(abandoned_vmm_reaper::AbandonedVmmReaper::new(datastore)),
->>>>>>> c36ada99
             opctx.child(BTreeMap::new()),
             vec![],
         );
@@ -562,11 +527,8 @@
             task_instance_watcher,
             task_service_firewall_propagation,
             task_abandoned_vmm_reaper,
-<<<<<<< HEAD
+            task_vpc_route_manager,
             task_lookup_region_port,
-=======
-            task_vpc_route_manager,
->>>>>>> c36ada99
         }
     }
 
