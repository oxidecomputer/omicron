--- conflicted
+++ resolved
@@ -18,11 +18,7 @@
 //!    themselves have been started yet.
 //!
 //! 2. Phase 2 starts all of the individual background tasks and then wires up
-<<<<<<< HEAD
-//!    the Activators created in phase 1.
-=======
 //!    the `Activator`s created in phase 1.
->>>>>>> 45ea9dca
 //!
 //! This allows us to break what would otherwise be a circular dependency during
 //! initialization.  Concretely: Nexus startup does phase 1, stores the
@@ -47,11 +43,7 @@
 //!       specific background tasks.
 //!     - We should be able to tell at compile-time if code is attempting to
 //!       activate a background task that doesn't exist.
-<<<<<<< HEAD
-//!     - It should be hard to add an Activator for a background task that is
-=======
 //!     - It should be hard to add an `Activator` for a background task that is
->>>>>>> 45ea9dca
 //!       not wired up to that task or is wired up to a different task.
 //!
 //! Ultimately, tasks are activated via the `Driver` which keeps track of tasks
@@ -68,11 +60,7 @@
 //!
 //! Instead, we assemble the `BackgroundTasks` struct, whose fields correspond
 //! to specific tasks.  This makes it super explicit what code paths are using
-<<<<<<< HEAD
-//! which tasks.  And since the Activators in the struct can be created before
-=======
 //! which tasks.  And since the `Activator`s in the struct can be created before
->>>>>>> 45ea9dca
 //! the tasks are created, we can create this whole struct and pass it to all
 //! the background tasks (and anybody else that wants to activate background
 //! tasks), even though the actual tasks aren't wired up yet.  Then we can wire
@@ -82,21 +70,6 @@
 //! There remain several ways someone could get this wrong when adding or
 //! reworking background tasks:
 //!
-<<<<<<< HEAD
-//! - Forgetting to put an Activator for a background task into
-//!   `BackgroundTasks`.  If you make this mistake, you won't get far because
-//!   you won't have the argument you need for `Driver::register()`.
-//! - Forgetting to wire up an Activator by passing it to `Driver::register()`.
-//!   We attempt to avoid this with an exhaustive match inside
-//!   `BackgroundTasksInitializer::start()`.  If you forget to wire something
-//!   up, rustc should report an unused variable.
-//! - Wiring the Activator up to the wrong task (e.g., by copying and pasting a
-//!   `Driver::register()` call and forgetting to update the activator
-//!   argument).  If this happens, it's likely that either one Activator gets
-//!   used more than once (which is caught with a panic only at runtime, but
-//!   it _is_ during Nexus initialization, so it should definitely be caught in
-//!   testing) or else some Activator is unused (see the previous bullet).
-=======
 //! - Forgetting to put an `Activator` for a background task into
 //!   `BackgroundTasks`.  If you make this mistake, you won't get far because
 //!   you won't have the argument you need for `Driver::register()`.
@@ -110,15 +83,11 @@
 //!   used more than once (which is caught with a panic only at runtime, but
 //!   it _is_ during Nexus initialization, so it should definitely be caught in
 //!   testing) or else some `Activator` is unused (see the previous bullet).
->>>>>>> 45ea9dca
 //!
 //! It's not foolproof but hopefully these mechanisms will catch the easy
 //! mistakes.
 
-<<<<<<< HEAD
-=======
 use super::driver::TaskDefinition;
->>>>>>> 45ea9dca
 use super::tasks::abandoned_vmm_reaper;
 use super::tasks::bfd;
 use super::tasks::blueprint_execution;
@@ -153,10 +122,6 @@
 use oximeter::types::ProducerRegistry;
 use std::collections::BTreeMap;
 use std::sync::Arc;
-<<<<<<< HEAD
-=======
-use tokio::sync::mpsc::Sender;
->>>>>>> 45ea9dca
 use tokio::sync::watch;
 use uuid::Uuid;
 
@@ -288,14 +253,8 @@
         rack_id: Uuid,
         nexus_id: Uuid,
         resolver: internal_dns::resolver::Resolver,
-<<<<<<< HEAD
-        v2p_watcher: (watch::Sender<()>, watch::Receiver<()>),
+        sagas: Arc<SagaExecutor>,
         producer_registry: ProducerRegistry,
-        sagas: Arc<SagaExecutor>,
-=======
-        saga_request: Sender<SagaRequest>,
-        producer_registry: ProducerRegistry,
->>>>>>> 45ea9dca
     ) -> Driver {
         let mut driver = self.driver;
         let opctx = &opctx;
@@ -335,11 +294,7 @@
 
             // The following fields can be safely ignored here because they're
             // already wired up as needed.
-<<<<<<< HEAD
-            external_endpoints: _external_endpoints,
-=======
             external_endpoints: _,
->>>>>>> 45ea9dca
             // Do NOT add a `..` catch-all here!  See above.
         } = &background_tasks;
 
@@ -378,22 +333,12 @@
                 description:
                     "unregisters Oximeter metrics producers that have not \
                      renewed their lease",
-<<<<<<< HEAD
-                ),
-                config.metrics_producer_gc.period_secs,
-                Box::new(gc),
-                opctx.child(BTreeMap::new()),
-                vec![],
-                task_metrics_producer_gc,
-            )
-=======
                 period: config.metrics_producer_gc.period_secs,
                 task_impl: Box::new(gc),
                 opctx: opctx.child(BTreeMap::new()),
                 watchers: vec![],
                 activator: task_metrics_producer_gc,
             })
->>>>>>> 45ea9dca
         };
 
         // Background task: External endpoints list watcher
@@ -402,51 +347,6 @@
                 datastore.clone(),
                 self.external_endpoints_tx,
             );
-<<<<<<< HEAD
-            driver.register(
-                String::from("external_endpoints"),
-                String::from(
-                    "reads config for silos and TLS certificates to determine \
-                     the right set of HTTP endpoints, their HTTP server \
-                     names, and which TLS certificates to use on each one",
-                ),
-                config.external_endpoints.period_secs,
-                Box::new(watcher),
-                opctx.child(BTreeMap::new()),
-                vec![],
-                task_external_endpoints,
-            );
-        }
-
-        driver.register(
-            "nat_v4_garbage_collector".to_string(),
-            String::from(
-                "prunes soft-deleted IPV4 NAT entries from ipv4_nat_entry \
-                 table based on a predetermined retention policy",
-            ),
-            config.nat_cleanup.period_secs,
-            Box::new(nat_cleanup::Ipv4NatGarbageCollector::new(
-                datastore.clone(),
-                resolver.clone(),
-            )),
-            opctx.child(BTreeMap::new()),
-            vec![],
-            task_nat_cleanup,
-        );
-
-        driver.register(
-            "bfd_manager".to_string(),
-            String::from(
-                "Manages bidirectional fowarding detection (BFD) \
-                 configuration on rack switches",
-            ),
-            config.bfd_manager.period_secs,
-            Box::new(bfd::BfdManager::new(datastore.clone(), resolver.clone())),
-            opctx.child(BTreeMap::new()),
-            vec![],
-            task_bfd_manager,
-        );
-=======
             driver.register(TaskDefinition {
                 name: "external_endpoints",
                 description:
@@ -489,23 +389,11 @@
             watchers: vec![],
             activator: task_bfd_manager,
         });
->>>>>>> 45ea9dca
 
         // Background task: phantom disk detection
         {
             let detector =
                 phantom_disks::PhantomDiskDetector::new(datastore.clone());
-<<<<<<< HEAD
-            driver.register(
-                String::from("phantom_disks"),
-                String::from("detects and un-deletes phantom disks"),
-                config.phantom_disks.period_secs,
-                Box::new(detector),
-                opctx.child(BTreeMap::new()),
-                vec![],
-                task_phantom_disks,
-            );
-=======
             driver.register(TaskDefinition {
                 name: "phantom_disks",
                 description: "detects and un-deletes phantom disks",
@@ -515,24 +403,12 @@
                 watchers: vec![],
                 activator: task_phantom_disks,
             });
->>>>>>> 45ea9dca
         };
 
         // Background task: blueprint loader
         let blueprint_loader =
             blueprint_load::TargetBlueprintLoader::new(datastore.clone());
         let rx_blueprint = blueprint_loader.watcher();
-<<<<<<< HEAD
-        driver.register(
-            String::from("blueprint_loader"),
-            String::from("Loads the current target blueprint from the DB"),
-            config.blueprints.period_secs_load,
-            Box::new(blueprint_loader),
-            opctx.child(BTreeMap::new()),
-            vec![],
-            task_blueprint_loader,
-        );
-=======
         driver.register(TaskDefinition {
             name: "blueprint_loader",
             description: "Loads the current target blueprint from the DB",
@@ -542,7 +418,6 @@
             watchers: vec![],
             activator: task_blueprint_loader,
         });
->>>>>>> 45ea9dca
 
         // Background task: blueprint executor
         let blueprint_executor = blueprint_execution::BlueprintExecutor::new(
@@ -551,17 +426,6 @@
             nexus_id.to_string(),
         );
         let rx_blueprint_exec = blueprint_executor.watcher();
-<<<<<<< HEAD
-        driver.register(
-            String::from("blueprint_executor"),
-            String::from("Executes the target blueprint"),
-            config.blueprints.period_secs_execute,
-            Box::new(blueprint_executor),
-            opctx.child(BTreeMap::new()),
-            vec![Box::new(rx_blueprint.clone())],
-            task_blueprint_executor,
-        );
-=======
         driver.register(TaskDefinition {
             name: "blueprint_executor",
             description: "Executes the target blueprint",
@@ -571,7 +435,6 @@
             watchers: vec![Box::new(rx_blueprint.clone())],
             activator: task_blueprint_executor,
         });
->>>>>>> 45ea9dca
 
         // Background task: CockroachDB node ID collector
         let crdb_node_id_collector =
@@ -579,17 +442,6 @@
                 datastore.clone(),
                 rx_blueprint.clone(),
             );
-<<<<<<< HEAD
-        driver.register(
-            String::from("crdb_node_id_collector"),
-            String::from("Collects node IDs of running CockroachDB zones"),
-            config.blueprints.period_secs_collect_crdb_node_ids,
-            Box::new(crdb_node_id_collector),
-            opctx.child(BTreeMap::new()),
-            vec![Box::new(rx_blueprint)],
-            task_crdb_node_id_collector,
-        );
-=======
         driver.register(TaskDefinition {
             name: "crdb_node_id_collector",
             description: "Collects node IDs of running CockroachDB zones",
@@ -599,7 +451,6 @@
             watchers: vec![Box::new(rx_blueprint)],
             activator: task_crdb_node_id_collector,
         });
->>>>>>> 45ea9dca
 
         // Background task: inventory collector
         //
@@ -619,20 +470,6 @@
                 config.inventory.disable,
             );
             let inventory_watcher = collector.watcher();
-<<<<<<< HEAD
-            driver.register(
-                String::from("inventory_collection"),
-                String::from(
-                    "collects hardware and software inventory data from the \
-                     whole system",
-                ),
-                config.inventory.period_secs,
-                Box::new(collector),
-                opctx.child(BTreeMap::new()),
-                vec![Box::new(rx_blueprint_exec)],
-                task_inventory_collection,
-            );
-=======
             driver.register(TaskDefinition {
                 name: "inventory_collection",
                 description:
@@ -644,67 +481,10 @@
                 watchers: vec![Box::new(rx_blueprint_exec)],
                 activator: task_inventory_collection,
             });
->>>>>>> 45ea9dca
 
             inventory_watcher
         };
 
-<<<<<<< HEAD
-        driver.register(
-            "physical_disk_adoption".to_string(),
-            "ensure new physical disks are automatically marked in-service"
-                .to_string(),
-            config.physical_disk_adoption.period_secs,
-            Box::new(physical_disk_adoption::PhysicalDiskAdoption::new(
-                datastore.clone(),
-                inventory_watcher.clone(),
-                config.physical_disk_adoption.disable,
-                rack_id,
-            )),
-            opctx.child(BTreeMap::new()),
-            vec![Box::new(inventory_watcher)],
-            task_physical_disk_adoption,
-        );
-
-        driver.register(
-            "service_zone_nat_tracker".to_string(),
-            String::from(
-                "ensures service zone nat records are recorded in NAT RPW \
-                 table",
-            ),
-            config.sync_service_zone_nat.period_secs,
-            Box::new(ServiceZoneNatTracker::new(
-                datastore.clone(),
-                resolver.clone(),
-            )),
-            opctx.child(BTreeMap::new()),
-            vec![],
-            task_service_zone_nat_tracker,
-        );
-
-        driver.register(
-            "switch_port_config_manager".to_string(),
-            String::from("manages switch port settings for rack switches"),
-            config.switch_port_settings_manager.period_secs,
-            Box::new(SwitchPortSettingsManager::new(
-                datastore.clone(),
-                resolver.clone(),
-            )),
-            opctx.child(BTreeMap::new()),
-            vec![],
-            task_switch_port_settings_manager,
-        );
-
-        driver.register(
-            "v2p_manager".to_string(),
-            String::from("manages opte v2p mappings for vpc networking"),
-            config.v2p_mapping_propagation.period_secs,
-            Box::new(V2PManager::new(datastore.clone())),
-            opctx.child(BTreeMap::new()),
-            vec![Box::new(v2p_watcher.1)],
-            task_v2p_manager,
-        );
-=======
         driver.register(TaskDefinition {
             name: "physical_disk_adoption",
             description:
@@ -760,7 +540,6 @@
             watchers: vec![],
             activator: task_v2p_manager,
         });
->>>>>>> 45ea9dca
 
         // Background task: detect if a region needs replacement and begin the
         // process
@@ -770,20 +549,6 @@
                 sagas.clone(),
             );
 
-<<<<<<< HEAD
-            driver.register(
-                String::from("region_replacement"),
-                String::from(
-                    "detects if a region requires replacing and begins the \
-                     process",
-                ),
-                config.region_replacement.period_secs,
-                Box::new(detector),
-                opctx.child(BTreeMap::new()),
-                vec![],
-                task_region_replacement,
-            );
-=======
             driver.register(TaskDefinition {
                 name: "region_replacement",
                 description:
@@ -795,7 +560,6 @@
                 watchers: vec![],
                 activator: task_region_replacement,
             });
->>>>>>> 45ea9dca
         };
 
         // Background task: drive region replacements forward to completion
@@ -806,17 +570,6 @@
                     sagas.clone(),
                 );
 
-<<<<<<< HEAD
-            driver.register(
-                String::from("region_replacement_driver"),
-                String::from("drive region replacements forward to completion"),
-                config.region_replacement_driver.period_secs,
-                Box::new(detector),
-                opctx.child(BTreeMap::new()),
-                vec![],
-                task_region_replacement_driver,
-            );
-=======
             driver.register(TaskDefinition {
                 name: "region_replacement_driver",
                 description: "drive region replacements forward to completion",
@@ -826,7 +579,6 @@
                 watchers: vec![],
                 activator: task_region_replacement_driver,
             });
->>>>>>> 45ea9dca
         };
 
         {
@@ -837,23 +589,6 @@
                 instance_watcher::WatcherIdentity { nexus_id, rack_id },
                 task_v2p_manager.clone(),
             );
-<<<<<<< HEAD
-            driver.register(
-                "instance_watcher".to_string(),
-                "periodically checks instance states".to_string(),
-                config.instance_watcher.period_secs,
-                Box::new(watcher),
-                opctx.child(BTreeMap::new()),
-                vec![],
-                task_instance_watcher,
-            )
-        };
-
-        // Background task: service firewall rule propagation
-        driver.register(
-            String::from("service_firewall_rule_propagation"),
-            String::from(
-=======
             driver.register(TaskDefinition {
                 name: "instance_watcher",
                 description: "periodically checks instance states",
@@ -869,7 +604,6 @@
         driver.register(TaskDefinition {
             name: "service_firewall_rule_propagation",
             description:
->>>>>>> 45ea9dca
                 "propagates VPC firewall rules for Omicron services with \
                  external network connectivity",
             period: config.service_firewall_propagation.period_secs,
@@ -878,51 +612,14 @@
                     datastore.clone(),
                 ),
             ),
-<<<<<<< HEAD
-            config.service_firewall_propagation.period_secs,
-            Box::new(service_firewall_rules::ServiceRulePropagator::new(
-                datastore.clone(),
-            )),
-            opctx.child(BTreeMap::new()),
-            vec![],
-            task_service_firewall_propagation,
-        );
-=======
             opctx: opctx.child(BTreeMap::new()),
             watchers: vec![],
             activator: task_service_firewall_propagation,
         });
->>>>>>> 45ea9dca
 
         // Background task: OPTE port route propagation
         {
             let watcher = vpc_routes::VpcRouteManager::new(datastore.clone());
-<<<<<<< HEAD
-            driver.register(
-                "vpc_route_manager".to_string(),
-                "propagates updated VPC routes to all OPTE ports".into(),
-                config.switch_port_settings_manager.period_secs,
-                Box::new(watcher),
-                opctx.child(BTreeMap::new()),
-                vec![],
-                task_vpc_route_manager,
-            )
-        };
-
-        // Background task: abandoned VMM reaping
-        driver.register(
-            String::from("abandoned_vmm_reaper"),
-            String::from(
-                "deletes sled reservations for VMMs that have been abandoned \
-                 by their instances",
-            ),
-            config.abandoned_vmm_reaper.period_secs,
-            Box::new(abandoned_vmm_reaper::AbandonedVmmReaper::new(datastore)),
-            opctx.child(BTreeMap::new()),
-            vec![],
-            task_abandoned_vmm_reaper,
-        );
-=======
             driver.register(TaskDefinition {
                 name: "vpc_route_manager",
                 description: "propagates updated VPC routes to all OPTE ports",
@@ -948,7 +645,6 @@
             watchers: vec![],
             activator: task_abandoned_vmm_reaper,
         });
->>>>>>> 45ea9dca
 
         driver
     }
@@ -976,17 +672,6 @@
         dns_config::DnsConfigWatcher::new(Arc::clone(&datastore), dns_group);
     let dns_config_watcher = dns_config.watcher();
     let task_name_config = format!("dns_config_{}", dns_group);
-<<<<<<< HEAD
-    driver.register(
-        task_name_config.clone(),
-        format!("watches {} DNS data stored in CockroachDB", dns_group),
-        config.period_secs_config,
-        Box::new(dns_config),
-        opctx.child(metadata.clone()),
-        vec![],
-        task_config,
-    );
-=======
     driver.register(TaskDefinition {
         name: task_name_config.clone(),
         description: format!(
@@ -999,26 +684,11 @@
         watchers: vec![],
         activator: task_config,
     });
->>>>>>> 45ea9dca
 
     // Background task: DNS server list watcher
     let dns_servers = dns_servers::DnsServersWatcher::new(dns_group, resolver);
     let dns_servers_watcher = dns_servers.watcher();
     let task_name_servers = format!("dns_servers_{}", dns_group);
-<<<<<<< HEAD
-    driver.register(
-        task_name_servers.clone(),
-        format!(
-            "watches list of {} DNS servers stored in internal DNS",
-            dns_group,
-        ),
-        config.period_secs_servers,
-        Box::new(dns_servers),
-        opctx.child(metadata.clone()),
-        vec![],
-        task_servers,
-    );
-=======
     driver.register(TaskDefinition {
         name: task_name_servers.clone(),
         description: format!(
@@ -1031,7 +701,6 @@
         watchers: vec![],
         activator: task_servers,
     });
->>>>>>> 45ea9dca
 
     // Background task: DNS propagation
     let dns_propagate = dns_propagation::DnsPropagator::new(
@@ -1047,14 +716,6 @@
              task)",
             dns_group, task_name_config, task_name_servers,
         ),
-<<<<<<< HEAD
-        config.period_secs_propagation,
-        Box::new(dns_propagate),
-        opctx.child(metadata),
-        vec![Box::new(dns_config_watcher), Box::new(dns_servers_watcher)],
-        task_propagation,
-    );
-=======
         period: config.period_secs_propagation,
         task_impl: Box::new(dns_propagate),
         opctx: opctx.child(metadata),
@@ -1064,7 +725,6 @@
         ],
         activator: task_propagation,
     });
->>>>>>> 45ea9dca
 }
 
 #[cfg(test)]
