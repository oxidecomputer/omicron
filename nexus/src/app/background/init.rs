--- conflicted
+++ resolved
@@ -146,68 +146,12 @@
 use update_common::artifacts::ArtifactsWithPlan;
 use uuid::Uuid;
 
-<<<<<<< HEAD
-/// Interface for activating various background tasks and read data that they
-/// expose to Nexus at-large
-pub struct BackgroundTasks {
-    // Handles to activate specific background tasks
-    pub task_internal_dns_config: Activator,
-    pub task_internal_dns_servers: Activator,
-    pub task_external_dns_config: Activator,
-    pub task_external_dns_servers: Activator,
-    pub task_metrics_producer_gc: Activator,
-    pub task_external_endpoints: Activator,
-    pub task_nat_cleanup: Activator,
-    pub task_bfd_manager: Activator,
-    pub task_inventory_collection: Activator,
-    pub task_support_bundle_collector: Activator,
-    pub task_physical_disk_adoption: Activator,
-    pub task_decommissioned_disk_cleaner: Activator,
-    pub task_phantom_disks: Activator,
-    pub task_blueprint_loader: Activator,
-    pub task_blueprint_executor: Activator,
-    pub task_blueprint_rendezvous: Activator,
-    pub task_crdb_node_id_collector: Activator,
-    pub task_service_zone_nat_tracker: Activator,
-    pub task_switch_port_settings_manager: Activator,
-    pub task_v2p_manager: Activator,
-    pub task_region_replacement: Activator,
-    pub task_region_replacement_driver: Activator,
-    pub task_instance_watcher: Activator,
-    pub task_instance_updater: Activator,
-    pub task_instance_reincarnation: Activator,
-    pub task_service_firewall_propagation: Activator,
-    pub task_abandoned_vmm_reaper: Activator,
-    pub task_vpc_route_manager: Activator,
-    pub task_saga_recovery: Activator,
-    pub task_lookup_region_port: Activator,
-    pub task_region_snapshot_replacement_start: Activator,
-    pub task_region_snapshot_replacement_garbage_collection: Activator,
-    pub task_region_snapshot_replacement_step: Activator,
-    pub task_region_snapshot_replacement_finish: Activator,
-    pub task_tuf_artifact_replication: Activator,
-    pub task_read_only_region_replacement_start: Activator,
-    pub task_webhook_dispatcher: Activator,
-    pub task_webhook_deliverator: Activator,
-
-    // Handles to activate background tasks that do not get used by Nexus
-    // at-large.  These background tasks are implementation details as far as
-    // the rest of Nexus is concerned.  These handles don't even really need to
-    // be here, but it's convenient.
-    task_internal_dns_propagation: Activator,
-    task_external_dns_propagation: Activator,
-
-    // Data exposed by various background tasks to the rest of Nexus
-    /// list of currently configured external endpoints
-    pub external_endpoints:
-=======
 /// Internal state for communication between Nexus and background tasks.
 ///
 /// This is not part of the larger `BackgroundTask` type because it contains
 /// references to internal types.
 pub(crate) struct BackgroundTasksInternal {
     pub(crate) external_endpoints:
->>>>>>> 22e882e1
         watch::Receiver<Option<external_endpoints::ExternalEndpoints>>,
 }
 
