--- conflicted
+++ resolved
@@ -12,12 +12,9 @@
 use super::inventory_collection;
 use super::nat_cleanup;
 use super::phantom_disks;
-<<<<<<< HEAD
 use super::region_replacement;
+use super::sync_service_zone_nat::ServiceZoneNatTracker;
 use crate::app::sagas::SagaRequest;
-=======
-use super::sync_service_zone_nat::ServiceZoneNatTracker;
->>>>>>> c2b90bc6
 use nexus_db_model::DnsGroup;
 use nexus_db_queries::context::OpContext;
 use nexus_db_queries::db::DataStore;
@@ -64,14 +61,12 @@
     /// task handle for the task that detects phantom disks
     pub task_phantom_disks: common::TaskHandle,
 
-<<<<<<< HEAD
+    /// task handle for the service zone nat tracker
+    pub task_service_zone_nat_tracker: common::TaskHandle,
+
     /// task handle for the task that detects if regions need replacement and
     /// begins the process
     pub task_region_replacement: common::TaskHandle,
-=======
-    /// task handle for the service zone nat tracker
-    pub task_service_zone_nat_tracker: common::TaskHandle,
->>>>>>> c2b90bc6
 }
 
 impl BackgroundTasks {
@@ -184,26 +179,6 @@
             task
         };
 
-<<<<<<< HEAD
-        // Background task: detect if a region needs replacement and begin the
-        // process
-        let task_region_replacement = {
-            let detector = region_replacement::RegionReplacementDetector::new(
-                datastore,
-                saga_request.clone(),
-            );
-
-            let task = driver.register(
-                String::from("region_replacement"),
-                String::from("detects if a region requires replacing and begins the process"),
-                config.region_replacement.period_secs,
-                Box::new(detector),
-                opctx.child(BTreeMap::new()),
-                vec![],
-            );
-
-            task
-=======
         let task_service_zone_nat_tracker = {
             driver.register(
                 "service_zone_nat_tracker".to_string(),
@@ -218,7 +193,26 @@
                 opctx.child(BTreeMap::new()),
                 vec![],
             )
->>>>>>> c2b90bc6
+        };
+
+        // Background task: detect if a region needs replacement and begin the
+        // process
+        let task_region_replacement = {
+            let detector = region_replacement::RegionReplacementDetector::new(
+                datastore,
+                saga_request.clone(),
+            );
+
+            let task = driver.register(
+                String::from("region_replacement"),
+                String::from("detects if a region requires replacing and begins the process"),
+                config.region_replacement.period_secs,
+                Box::new(detector),
+                opctx.child(BTreeMap::new()),
+                vec![],
+            );
+
+            task
         };
 
         BackgroundTasks {
@@ -232,11 +226,8 @@
             nat_cleanup,
             task_inventory_collection,
             task_phantom_disks,
-<<<<<<< HEAD
+            task_service_zone_nat_tracker,
             task_region_replacement,
-=======
-            task_service_zone_nat_tracker,
->>>>>>> c2b90bc6
         }
     }
 
