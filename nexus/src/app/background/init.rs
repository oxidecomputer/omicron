// This Source Code Form is subject to the terms of the Mozilla Public
// License, v. 2.0. If a copy of the MPL was not distributed with this
// file, You can obtain one at https://mozilla.org/MPL/2.0/.

<<<<<<< HEAD
//! Background task initialization

use super::abandoned_vmm_reaper;
use super::bfd;
use super::blueprint_execution;
use super::blueprint_load;
use super::common;
use super::crdb_node_id_collector;
use super::dns_config;
use super::dns_propagation;
use super::dns_servers;
use super::external_endpoints;
use super::instance_watcher;
use super::inventory_collection;
use super::metrics_producer_gc;
use super::nat_cleanup;
use super::phantom_disks;
use super::physical_disk_adoption;
use super::region_replacement;
use super::service_firewall_rules;
use super::sync_service_zone_nat::ServiceZoneNatTracker;
use super::sync_switch_configuration::SwitchPortSettingsManager;
use super::v2p_mappings::V2PManager;
use super::vpc_routes;
=======
//! Specific background task initialization

use super::tasks::abandoned_vmm_reaper;
use super::tasks::bfd;
use super::tasks::blueprint_execution;
use super::tasks::blueprint_load;
use super::tasks::crdb_node_id_collector;
use super::tasks::dns_config;
use super::tasks::dns_propagation;
use super::tasks::dns_servers;
use super::tasks::external_endpoints;
use super::tasks::instance_watcher;
use super::tasks::inventory_collection;
use super::tasks::metrics_producer_gc;
use super::tasks::nat_cleanup;
use super::tasks::phantom_disks;
use super::tasks::physical_disk_adoption;
use super::tasks::region_replacement;
use super::tasks::region_replacement_driver;
use super::tasks::service_firewall_rules;
use super::tasks::sync_service_zone_nat::ServiceZoneNatTracker;
use super::tasks::sync_switch_configuration::SwitchPortSettingsManager;
use super::tasks::v2p_mappings::V2PManager;
use super::Driver;
use super::TaskHandle;
>>>>>>> ff0c9147
use crate::app::oximeter::PRODUCER_LEASE_DURATION;
use crate::app::sagas::SagaRequest;
use nexus_config::BackgroundTaskConfig;
use nexus_config::DnsTasksConfig;
use nexus_db_model::DnsGroup;
use nexus_db_queries::context::OpContext;
use nexus_db_queries::db::DataStore;
use oximeter::types::ProducerRegistry;
use std::collections::BTreeMap;
use std::sync::Arc;
use tokio::sync::mpsc::Sender;
use uuid::Uuid;

/// Describes ongoing background tasks and provides interfaces for working with
/// them
///
/// Most interaction happens through the `driver` field.  The rest of the fields
/// are specific background tasks.
pub struct BackgroundTasks {
    /// interface for working with background tasks (activation, checking
    /// status, etc.)
    pub driver: Driver,

    /// task handle for the internal DNS config background task
    pub task_internal_dns_config: TaskHandle,
    /// task handle for the internal DNS servers background task
    pub task_internal_dns_servers: TaskHandle,
    /// task handle for the external DNS config background task
    pub task_external_dns_config: TaskHandle,
    /// task handle for the external DNS servers background task
    pub task_external_dns_servers: TaskHandle,

    /// task handle for pruning metrics producers with expired leases
    pub task_metrics_producer_gc: TaskHandle,

    /// task handle for the task that keeps track of external endpoints
    pub task_external_endpoints: TaskHandle,
    /// external endpoints read by the background task
    pub external_endpoints: tokio::sync::watch::Receiver<
        Option<external_endpoints::ExternalEndpoints>,
    >,
    /// task handle for the ipv4 nat entry garbage collector
    pub nat_cleanup: TaskHandle,

    /// task handle for the switch bfd manager
    pub bfd_manager: TaskHandle,

    /// task handle for the task that collects inventory
    pub task_inventory_collection: TaskHandle,

    /// task handle for the task that collects inventory
    pub task_physical_disk_adoption: TaskHandle,

    /// task handle for the task that detects phantom disks
    pub task_phantom_disks: TaskHandle,

    /// task handle for blueprint target loader
    pub task_blueprint_loader: TaskHandle,

    /// task handle for blueprint execution background task
    pub task_blueprint_executor: TaskHandle,

    /// task handle for collecting CockroachDB node IDs
    pub task_crdb_node_id_collector: TaskHandle,

    /// task handle for the service zone nat tracker
    pub task_service_zone_nat_tracker: TaskHandle,

    /// task handle for the switch port settings manager
    pub task_switch_port_settings_manager: TaskHandle,

    /// task handle for the opte v2p manager
    pub task_v2p_manager: TaskHandle,

    /// task handle for the task that detects if regions need replacement and
    /// begins the process
    pub task_region_replacement: TaskHandle,

    /// task handle for the task that drives region replacements forward
    pub task_region_replacement_driver: TaskHandle,

    /// task handle for the task that polls sled agents for instance states.
    pub task_instance_watcher: TaskHandle,

    /// task handle for propagation of VPC firewall rules for Omicron services
    /// with external network connectivity,
    pub task_service_firewall_propagation: TaskHandle,

    /// task handle for deletion of database records for VMMs abandoned by their
    /// instances.
<<<<<<< HEAD
    pub task_abandoned_vmm_reaper: common::TaskHandle,

    /// task handle for propagation of VPC router rules to all OPTE ports
    pub task_vpc_route_manager: common::TaskHandle,
=======
    pub task_abandoned_vmm_reaper: TaskHandle,
>>>>>>> ff0c9147
}

impl BackgroundTasks {
    /// Kick off all background tasks
    #[allow(clippy::too_many_arguments)]
    pub fn start(
        opctx: &OpContext,
        datastore: Arc<DataStore>,
        config: &BackgroundTaskConfig,
        rack_id: Uuid,
        nexus_id: Uuid,
        resolver: internal_dns::resolver::Resolver,
        saga_request: Sender<SagaRequest>,
        v2p_watcher: (
            tokio::sync::watch::Sender<()>,
            tokio::sync::watch::Receiver<()>,
        ),
        producer_registry: &ProducerRegistry,
    ) -> BackgroundTasks {
        let mut driver = Driver::new();

        let (task_internal_dns_config, task_internal_dns_servers) = init_dns(
            &mut driver,
            opctx,
            datastore.clone(),
            DnsGroup::Internal,
            resolver.clone(),
            &config.dns_internal,
        );
        let (task_external_dns_config, task_external_dns_servers) = init_dns(
            &mut driver,
            opctx,
            datastore.clone(),
            DnsGroup::External,
            resolver.clone(),
            &config.dns_external,
        );

        let task_metrics_producer_gc = {
            let gc = metrics_producer_gc::MetricProducerGc::new(
                datastore.clone(),
                PRODUCER_LEASE_DURATION,
            );
            driver.register(
                String::from("metrics_producer_gc"),
                String::from(
                    "unregisters Oximeter metrics producers that have not \
                     renewed their lease",
                ),
                config.metrics_producer_gc.period_secs,
                Box::new(gc),
                opctx.child(BTreeMap::new()),
                vec![],
            )
        };

        // Background task: External endpoints list watcher
        let (task_external_endpoints, external_endpoints) = {
            let watcher = external_endpoints::ExternalEndpointsWatcher::new(
                datastore.clone(),
            );
            let watcher_channel = watcher.watcher();
            let task = driver.register(
                String::from("external_endpoints"),
                String::from(
                    "reads config for silos and TLS certificates to determine \
                     the right set of HTTP endpoints, their HTTP server \
                     names, and which TLS certificates to use on each one",
                ),
                config.external_endpoints.period_secs,
                Box::new(watcher),
                opctx.child(BTreeMap::new()),
                vec![],
            );
            (task, watcher_channel)
        };

        let nat_cleanup = {
            driver.register(
                "nat_v4_garbage_collector".to_string(),
                String::from(
                    "prunes soft-deleted IPV4 NAT entries from ipv4_nat_entry \
                     table based on a predetermined retention policy",
                ),
                config.nat_cleanup.period_secs,
                Box::new(nat_cleanup::Ipv4NatGarbageCollector::new(
                    datastore.clone(),
                    resolver.clone(),
                )),
                opctx.child(BTreeMap::new()),
                vec![],
            )
        };

        let bfd_manager = {
            driver.register(
                "bfd_manager".to_string(),
                String::from(
                    "Manages bidirectional fowarding detection (BFD) \
                     configuration on rack switches",
                ),
                config.bfd_manager.period_secs,
                Box::new(bfd::BfdManager::new(
                    datastore.clone(),
                    resolver.clone(),
                )),
                opctx.child(BTreeMap::new()),
                vec![],
            )
        };

        // Background task: phantom disk detection
        let task_phantom_disks = {
            let detector =
                phantom_disks::PhantomDiskDetector::new(datastore.clone());

            let task = driver.register(
                String::from("phantom_disks"),
                String::from("detects and un-deletes phantom disks"),
                config.phantom_disks.period_secs,
                Box::new(detector),
                opctx.child(BTreeMap::new()),
                vec![],
            );

            task
        };

        // Background task: blueprint loader
        let blueprint_loader =
            blueprint_load::TargetBlueprintLoader::new(datastore.clone());
        let rx_blueprint = blueprint_loader.watcher();
        let task_blueprint_loader = driver.register(
            String::from("blueprint_loader"),
            String::from("Loads the current target blueprint from the DB"),
            config.blueprints.period_secs_load,
            Box::new(blueprint_loader),
            opctx.child(BTreeMap::new()),
            vec![],
        );

        // Background task: blueprint executor
        let blueprint_executor = blueprint_execution::BlueprintExecutor::new(
            datastore.clone(),
            rx_blueprint.clone(),
            nexus_id.to_string(),
        );
        let rx_blueprint_exec = blueprint_executor.watcher();
        let task_blueprint_executor = driver.register(
            String::from("blueprint_executor"),
            String::from("Executes the target blueprint"),
            config.blueprints.period_secs_execute,
            Box::new(blueprint_executor),
            opctx.child(BTreeMap::new()),
            vec![Box::new(rx_blueprint.clone())],
        );

        // Background task: CockroachDB node ID collector
        let crdb_node_id_collector =
            crdb_node_id_collector::CockroachNodeIdCollector::new(
                datastore.clone(),
                rx_blueprint.clone(),
            );
        let task_crdb_node_id_collector = driver.register(
            String::from("crdb_node_id_collector"),
            String::from("Collects node IDs of running CockroachDB zones"),
            config.blueprints.period_secs_collect_crdb_node_ids,
            Box::new(crdb_node_id_collector),
            opctx.child(BTreeMap::new()),
            vec![Box::new(rx_blueprint)],
        );

        // Background task: inventory collector
        //
        // This currently depends on the "output" of the blueprint executor in
        // order to automatically trigger inventory collection whenever the
        // blueprint executor runs.  In the limit, this could become a problem
        // because the blueprint executor might also depend indirectly on the
        // inventory collector.  In that case, we may need to do something more
        // complicated.  But for now, this works.
        let (task_inventory_collection, inventory_watcher) = {
            let collector = inventory_collection::InventoryCollector::new(
                datastore.clone(),
                resolver.clone(),
                &nexus_id.to_string(),
                config.inventory.nkeep,
                config.inventory.disable,
            );
            let inventory_watcher = collector.watcher();
            let task = driver.register(
                String::from("inventory_collection"),
                String::from(
                    "collects hardware and software inventory data from the \
                     whole system",
                ),
                config.inventory.period_secs,
                Box::new(collector),
                opctx.child(BTreeMap::new()),
                vec![Box::new(rx_blueprint_exec)],
            );

            (task, inventory_watcher)
        };

        let task_physical_disk_adoption = {
            driver.register(
                "physical_disk_adoption".to_string(),
                "ensure new physical disks are automatically marked in-service"
                    .to_string(),
                config.physical_disk_adoption.period_secs,
                Box::new(physical_disk_adoption::PhysicalDiskAdoption::new(
                    datastore.clone(),
                    inventory_watcher.clone(),
                    config.physical_disk_adoption.disable,
                    rack_id,
                )),
                opctx.child(BTreeMap::new()),
                vec![Box::new(inventory_watcher)],
            )
        };

        let task_service_zone_nat_tracker = {
            driver.register(
                "service_zone_nat_tracker".to_string(),
                String::from(
                    "ensures service zone nat records are recorded in NAT RPW \
                     table",
                ),
                config.sync_service_zone_nat.period_secs,
                Box::new(ServiceZoneNatTracker::new(
                    datastore.clone(),
                    resolver.clone(),
                )),
                opctx.child(BTreeMap::new()),
                vec![],
            )
        };

        let task_switch_port_settings_manager = {
            driver.register(
                "switch_port_config_manager".to_string(),
                String::from("manages switch port settings for rack switches"),
                config.switch_port_settings_manager.period_secs,
                Box::new(SwitchPortSettingsManager::new(
                    datastore.clone(),
                    resolver.clone(),
                )),
                opctx.child(BTreeMap::new()),
                vec![],
            )
        };

        let task_v2p_manager = {
            driver.register(
                "v2p_manager".to_string(),
                String::from("manages opte v2p mappings for vpc networking"),
                config.v2p_mapping_propagation.period_secs,
                Box::new(V2PManager::new(datastore.clone())),
                opctx.child(BTreeMap::new()),
                vec![Box::new(v2p_watcher.1)],
            )
        };

        // Background task: detect if a region needs replacement and begin the
        // process
        let task_region_replacement = {
            let detector = region_replacement::RegionReplacementDetector::new(
                datastore.clone(),
                saga_request.clone(),
            );

            let task = driver.register(
                String::from("region_replacement"),
                String::from(
                    "detects if a region requires replacing and begins the \
                     process",
                ),
                config.region_replacement.period_secs,
                Box::new(detector),
                opctx.child(BTreeMap::new()),
                vec![],
            );

            task
        };

        // Background task: drive region replacements forward to completion
        let task_region_replacement_driver = {
            let detector =
                region_replacement_driver::RegionReplacementDriver::new(
                    datastore.clone(),
                    saga_request.clone(),
                );

            let task = driver.register(
                String::from("region_replacement_driver"),
                String::from("drive region replacements forward to completion"),
                config.region_replacement_driver.period_secs,
                Box::new(detector),
                opctx.child(BTreeMap::new()),
                vec![],
            );

            task
        };

        let task_instance_watcher = {
            let watcher = instance_watcher::InstanceWatcher::new(
                datastore.clone(),
                resolver.clone(),
                producer_registry,
                instance_watcher::WatcherIdentity { nexus_id, rack_id },
                v2p_watcher.0,
            );
            driver.register(
                "instance_watcher".to_string(),
                "periodically checks instance states".to_string(),
                config.instance_watcher.period_secs,
                Box::new(watcher),
                opctx.child(BTreeMap::new()),
                vec![],
            )
        };

        // Background task: service firewall rule propagation
        let task_service_firewall_propagation = driver.register(
            String::from("service_firewall_rule_propagation"),
            String::from(
                "propagates VPC firewall rules for Omicron services with \
                 external network connectivity",
            ),
            config.service_firewall_propagation.period_secs,
            Box::new(service_firewall_rules::ServiceRulePropagator::new(
                datastore.clone(),
            )),
            opctx.child(BTreeMap::new()),
            vec![],
        );

        // Background task: OPTE port route propagation
        let task_vpc_route_manager = {
            let watcher = vpc_routes::VpcRouteManager::new(datastore.clone());
            driver.register(
                "vpc_route_manager".to_string(),
                "propagates updated VPC routes to all OPTE ports".into(),
                config.switch_port_settings_manager.period_secs,
                Box::new(watcher),
                opctx.child(BTreeMap::new()),
                vec![],
            )
        };

        // Background task: abandoned VMM reaping
        let task_abandoned_vmm_reaper = driver.register(
            String::from("abandoned_vmm_reaper"),
            String::from(
<<<<<<< HEAD
                "deletes sled reservations for VMMs that have been abandoned by their instances",
            ),
            config.abandoned_vmm_reaper.period_secs,
            Box::new(abandoned_vmm_reaper::AbandonedVmmReaper::new(
                datastore,
            )),
=======
                "deletes sled reservations for VMMs that have been abandoned \
                 by their instances",
            ),
            config.abandoned_vmm_reaper.period_secs,
            Box::new(abandoned_vmm_reaper::AbandonedVmmReaper::new(datastore)),
>>>>>>> ff0c9147
            opctx.child(BTreeMap::new()),
            vec![],
        );

        BackgroundTasks {
            driver,
            task_internal_dns_config,
            task_internal_dns_servers,
            task_external_dns_config,
            task_external_dns_servers,
            task_metrics_producer_gc,
            task_external_endpoints,
            external_endpoints,
            nat_cleanup,
            bfd_manager,
            task_inventory_collection,
            task_physical_disk_adoption,
            task_phantom_disks,
            task_blueprint_loader,
            task_blueprint_executor,
            task_crdb_node_id_collector,
            task_service_zone_nat_tracker,
            task_switch_port_settings_manager,
            task_v2p_manager,
            task_region_replacement,
            task_region_replacement_driver,
            task_instance_watcher,
            task_service_firewall_propagation,
            task_abandoned_vmm_reaper,
            task_vpc_route_manager,
        }
    }

    pub fn activate(&self, task: &TaskHandle) {
        self.driver.activate(task);
    }
}

fn init_dns(
    driver: &mut Driver,
    opctx: &OpContext,
    datastore: Arc<DataStore>,
    dns_group: DnsGroup,
    resolver: internal_dns::resolver::Resolver,
    config: &DnsTasksConfig,
) -> (TaskHandle, TaskHandle) {
    let dns_group_name = dns_group.to_string();
    let metadata = BTreeMap::from([("dns_group".to_string(), dns_group_name)]);

    // Background task: DNS config watcher
    let dns_config =
        dns_config::DnsConfigWatcher::new(Arc::clone(&datastore), dns_group);
    let dns_config_watcher = dns_config.watcher();
    let task_name_config = format!("dns_config_{}", dns_group);
    let task_config = driver.register(
        task_name_config.clone(),
        format!("watches {} DNS data stored in CockroachDB", dns_group),
        config.period_secs_config,
        Box::new(dns_config),
        opctx.child(metadata.clone()),
        vec![],
    );

    // Background task: DNS server list watcher
    let dns_servers = dns_servers::DnsServersWatcher::new(dns_group, resolver);
    let dns_servers_watcher = dns_servers.watcher();
    let task_name_servers = format!("dns_servers_{}", dns_group);
    let task_servers = driver.register(
        task_name_servers.clone(),
        format!(
            "watches list of {} DNS servers stored in internal DNS",
            dns_group,
        ),
        config.period_secs_servers,
        Box::new(dns_servers),
        opctx.child(metadata.clone()),
        vec![],
    );

    // Background task: DNS propagation
    let dns_propagate = dns_propagation::DnsPropagator::new(
        dns_config_watcher.clone(),
        dns_servers_watcher.clone(),
        config.max_concurrent_server_updates,
    );
    driver.register(
        format!("dns_propagation_{}", dns_group),
        format!(
            "propagates latest {} DNS configuration (from {:?} background \
             task) to the latest list of DNS servers (from {:?} background \
             task)",
            dns_group, task_name_config, task_name_servers,
        ),
        config.period_secs_propagation,
        Box::new(dns_propagate),
        opctx.child(metadata),
        vec![Box::new(dns_config_watcher), Box::new(dns_servers_watcher)],
    );

    (task_config, task_servers)
}

#[cfg(test)]
pub mod test {
    use dropshot::HandlerTaskMode;
    use nexus_db_model::DnsGroup;
    use nexus_db_queries::context::OpContext;
    use nexus_db_queries::db::datastore::DnsVersionUpdateBuilder;
    use nexus_db_queries::db::DataStore;
    use nexus_test_utils_macros::nexus_test;
    use nexus_types::internal_api::params as nexus_params;
    use omicron_test_utils::dev::poll;
    use std::net::SocketAddr;
    use std::time::Duration;
    use tempfile::TempDir;

    type ControlPlaneTestContext =
        nexus_test_utils::ControlPlaneTestContext<crate::Server>;

    // Nexus is supposed to automatically propagate DNS configuration to all the
    // DNS servers it knows about.  We'll test two things here:
    //
    // (1) create a new DNS server and ensure that it promptly gets the
    //     existing DNS configuration
    //
    // (2) create a new configuration and ensure that both servers promptly get
    //     the new DNS configuration
    #[nexus_test(server = crate::Server)]
    async fn test_dns_propagation_basic(cptestctx: &ControlPlaneTestContext) {
        let nexus = &cptestctx.server.server_context().nexus;
        let datastore = nexus.datastore();
        let opctx = OpContext::for_tests(
            cptestctx.logctx.log.clone(),
            datastore.clone(),
        );

        // Verify our going-in assumption that Nexus has written the initial
        // internal DNS configuration.  This happens during rack initialization,
        // which the test runner simulates.
        let version = datastore
            .dns_group_latest_version(&opctx, DnsGroup::Internal)
            .await
            .unwrap();
        let found_version = i64::from(&version.version.0);
        assert_eq!(found_version, 1);

        // Verify that the DNS server is on version 1.  This should already be
        // the case because it was configured with version 1 when the simulated
        // sled agent started up.
        let initial_dns_dropshot_server =
            &cptestctx.internal_dns.dropshot_server;
        let dns_config_client = dns_service_client::Client::new(
            &format!("http://{}", initial_dns_dropshot_server.local_addr()),
            cptestctx.logctx.log.clone(),
        );
        let config = dns_config_client
            .dns_config_get()
            .await
            .expect("failed to get initial DNS server config");
        assert_eq!(config.generation, 1);

        let internal_dns_srv_name =
            internal_dns::ServiceName::InternalDns.dns_name();

        let initial_srv_record = {
            let zone =
                config.zones.get(0).expect("DNS config must have a zone");
            let Some(record) = zone.records.get(&internal_dns_srv_name) else {
                panic!("zone must have a record for {internal_dns_srv_name}")
            };
            match record.get(0) {
                Some(dns_service_client::types::DnsRecord::Srv(srv)) => srv,
                record => panic!(
                    "expected a SRV record for {internal_dns_srv_name}, found \
                     {record:?}"
                ),
            }
        };

        // Now spin up another DNS server, add it to the list of servers, and
        // make sure that DNS gets propagated to it. Note that we shouldn't
        // have to explicitly activate the background task because inserting a
        // new service ought to do that for us.
        let log = &cptestctx.logctx.log;
        let storage_path =
            TempDir::new().expect("Failed to create temporary directory");
        let config_store = dns_server::storage::Config {
            keep_old_generations: 3,
            storage_path: storage_path
                .path()
                .to_string_lossy()
                .into_owned()
                .into(),
        };
        let store = dns_server::storage::Store::new(
            log.new(o!("component" => "DnsStore")),
            &config_store,
        )
        .unwrap();

        let (_, new_dns_dropshot_server) = dns_server::start_servers(
            log.clone(),
            store,
            &dns_server::dns_server::Config {
                bind_address: "[::1]:0".parse().unwrap(),
            },
            &dropshot::ConfigDropshot {
                bind_address: "[::1]:0".parse().unwrap(),
                request_body_max_bytes: 8 * 1024,
                default_handler_task_mode: HandlerTaskMode::Detached,
            },
        )
        .await
        .unwrap();

        let new_dns_addr = match new_dns_dropshot_server.local_addr() {
            SocketAddr::V4(_) => panic!("expected v6 address"),
            SocketAddr::V6(a) => a,
        };

        // In order to test that DNS gets propagated to a newly-added server, we
        // first need to update the source of truth about DNS (the database).
        // Then we need to wait for that to get propagated (by this same
        // mechanism) to the existing DNS servers.  Only then would we expect
        // the mechanism to see the new DNS server and then propagate
        // configuration to it.
        let update = {
            use nexus_params::{DnsRecord, Srv};

            let target = "my-great-dns-server.host";

            let mut update = test_dns_update_builder();
            update.remove_name(internal_dns_srv_name.clone()).unwrap();
            update
                .add_name(
                    internal_dns_srv_name,
                    vec![
                        DnsRecord::Srv(Srv {
                            prio: 0,
                            weight: 0,
                            port: new_dns_addr.port(),
                            target: format!(
                                "{target}.control-plane.oxide.internal"
                            ),
                        }),
                        DnsRecord::Srv(initial_srv_record.clone()),
                    ],
                )
                .unwrap();
            update
                .add_name(
                    target.to_string(),
                    vec![DnsRecord::Aaaa(*new_dns_addr.ip())],
                )
                .unwrap();
            update
        };
        write_dns_update(&opctx, datastore, update).await;
        info!(&cptestctx.logctx.log, "updated new dns records");

        // Activate the internal DNS propagation pipeline.
        nexus
            .background_tasks
            .activate(&nexus.background_tasks.task_internal_dns_config);

        wait_propagate_dns(
            &cptestctx.logctx.log,
            "initial",
            initial_dns_dropshot_server.local_addr(),
            2,
        )
        .await;

        // Discover the new internal DNS server from internal DNS.
        nexus
            .background_tasks
            .activate(&nexus.background_tasks.task_internal_dns_servers);

        wait_propagate_dns(
            &cptestctx.logctx.log,
            "new",
            new_dns_dropshot_server.local_addr(),
            2,
        )
        .await;

        // Now, write version 3 of the internal DNS configuration with one
        // additional record.
        write_test_dns_generation(&opctx, datastore).await;

        // Activate the internal DNS propagation pipeline.
        nexus
            .background_tasks
            .activate(&nexus.background_tasks.task_internal_dns_config);

        // Wait for the new generation to get propagated to both servers.
        wait_propagate_dns(
            &cptestctx.logctx.log,
            "initial",
            initial_dns_dropshot_server.local_addr(),
            3,
        )
        .await;

        wait_propagate_dns(
            &cptestctx.logctx.log,
            "new",
            new_dns_dropshot_server.local_addr(),
            3,
        )
        .await;
    }

    /// Verify that DNS gets propagated to the specified server
    async fn wait_propagate_dns(
        log: &slog::Logger,
        label: &str,
        addr: SocketAddr,
        generation: u64,
    ) {
        println!(
            "waiting for propagation of generation {generation} to {label} \
             DNS server ({addr})",
        );

        let client = dns_service_client::Client::new(
            &format!("http://{}", addr),
            log.clone(),
        );
        let poll_max = Duration::from_secs(30);
        let result = poll::wait_for_condition(
            || async {
                match client.dns_config_get().await {
                    Err(error) => {
                        // The DNS server is already up.  This shouldn't
                        // happen.
                        Err(poll::CondCheckError::Failed(error))
                    }
                    Ok(config) => {
                        if config.generation == generation {
                            Ok(())
                        } else {
                            Err(poll::CondCheckError::NotYet)
                        }
                    }
                }
            },
            &Duration::from_millis(50),
            &poll_max,
        )
        .await;
        if let Err(err) = result {
            panic!(
                "DNS generation {generation} not propagated to {label} DNS \
                 server ({addr}) within {poll_max:?}: {err}"
            );
        } else {
            println!(
                "DNS generation {generation} propagated to {label} DNS server \
                 ({addr}) successfully."
            );
        }
    }

    pub(crate) async fn write_dns_update(
        opctx: &OpContext,
        datastore: &DataStore,
        update: DnsVersionUpdateBuilder,
    ) {
        let conn = datastore.pool_connection_for_tests().await.unwrap();
        info!(opctx.log, "writing DNS update...");
        datastore.dns_update_incremental(opctx, &conn, update).await.unwrap();
    }

    pub(crate) async fn write_test_dns_generation(
        opctx: &OpContext,
        datastore: &DataStore,
    ) {
        let mut update = test_dns_update_builder();
        update
            .add_name(
                "we-got-beets".to_string(),
                vec![nexus_params::DnsRecord::Aaaa("fe80::3".parse().unwrap())],
            )
            .unwrap();
        write_dns_update(opctx, datastore, update).await
    }

    fn test_dns_update_builder() -> DnsVersionUpdateBuilder {
        DnsVersionUpdateBuilder::new(
            DnsGroup::Internal,
            "test suite DNS update".to_string(),
            "test suite".to_string(),
        )
    }
}<|MERGE_RESOLUTION|>--- conflicted
+++ resolved
@@ -2,32 +2,6 @@
 // License, v. 2.0. If a copy of the MPL was not distributed with this
 // file, You can obtain one at https://mozilla.org/MPL/2.0/.
 
-<<<<<<< HEAD
-//! Background task initialization
-
-use super::abandoned_vmm_reaper;
-use super::bfd;
-use super::blueprint_execution;
-use super::blueprint_load;
-use super::common;
-use super::crdb_node_id_collector;
-use super::dns_config;
-use super::dns_propagation;
-use super::dns_servers;
-use super::external_endpoints;
-use super::instance_watcher;
-use super::inventory_collection;
-use super::metrics_producer_gc;
-use super::nat_cleanup;
-use super::phantom_disks;
-use super::physical_disk_adoption;
-use super::region_replacement;
-use super::service_firewall_rules;
-use super::sync_service_zone_nat::ServiceZoneNatTracker;
-use super::sync_switch_configuration::SwitchPortSettingsManager;
-use super::v2p_mappings::V2PManager;
-use super::vpc_routes;
-=======
 //! Specific background task initialization
 
 use super::tasks::abandoned_vmm_reaper;
@@ -51,9 +25,9 @@
 use super::tasks::sync_service_zone_nat::ServiceZoneNatTracker;
 use super::tasks::sync_switch_configuration::SwitchPortSettingsManager;
 use super::tasks::v2p_mappings::V2PManager;
+use super::tasks::vpc_routes;
 use super::Driver;
 use super::TaskHandle;
->>>>>>> ff0c9147
 use crate::app::oximeter::PRODUCER_LEASE_DURATION;
 use crate::app::sagas::SagaRequest;
 use nexus_config::BackgroundTaskConfig;
@@ -144,14 +118,10 @@
 
     /// task handle for deletion of database records for VMMs abandoned by their
     /// instances.
-<<<<<<< HEAD
-    pub task_abandoned_vmm_reaper: common::TaskHandle,
+    pub task_abandoned_vmm_reaper: TaskHandle,
 
     /// task handle for propagation of VPC router rules to all OPTE ports
-    pub task_vpc_route_manager: common::TaskHandle,
-=======
-    pub task_abandoned_vmm_reaper: TaskHandle,
->>>>>>> ff0c9147
+    pub task_vpc_route_manager: TaskHandle,
 }
 
 impl BackgroundTasks {
@@ -508,20 +478,11 @@
         let task_abandoned_vmm_reaper = driver.register(
             String::from("abandoned_vmm_reaper"),
             String::from(
-<<<<<<< HEAD
-                "deletes sled reservations for VMMs that have been abandoned by their instances",
-            ),
-            config.abandoned_vmm_reaper.period_secs,
-            Box::new(abandoned_vmm_reaper::AbandonedVmmReaper::new(
-                datastore,
-            )),
-=======
                 "deletes sled reservations for VMMs that have been abandoned \
                  by their instances",
             ),
             config.abandoned_vmm_reaper.period_secs,
             Box::new(abandoned_vmm_reaper::AbandonedVmmReaper::new(datastore)),
->>>>>>> ff0c9147
             opctx.child(BTreeMap::new()),
             vec![],
         );
