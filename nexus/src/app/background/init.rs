--- conflicted
+++ resolved
@@ -117,14 +117,11 @@
         nexus_id: Uuid,
         resolver: internal_dns::resolver::Resolver,
         saga_request: Sender<SagaRequest>,
-<<<<<<< HEAD
         v2p_watcher: (
             tokio::sync::watch::Sender<()>,
             tokio::sync::watch::Receiver<()>,
         ),
-=======
         producer_registry: &ProducerRegistry,
->>>>>>> e0a11849
     ) -> BackgroundTasks {
         let mut driver = common::Driver::new();
 
