// This Source Code Form is subject to the terms of the Mozilla Public
// License, v. 2.0. If a copy of the MPL was not distributed with this
// file, You can obtain one at https://mozilla.org/MPL/2.0/.

//! Initialize Nexus background tasks
//!
//! This file contains entirely Nexus-specific initialization (as opposed to
//! driver.rs, which doesn't really know much about Nexus).
//!
//! The design here is oriented around being able to initialize background tasks
//! in two phases:
//!
//! 1. Phase 1 assembles a `BackgroundTasks` struct containing `Activator`
//!    objects that will be used by any part of Nexus (including background
//!    tasks) to activate any background task or read data provided by another
//!    background task.  This is the interface between this subsystem and the
//!    rest of Nexus.  At this point in startup, none of the background tasks
//!    themselves have been started yet.
//!
//! 2. Phase 2 starts all of the individual background tasks and then wires up
//!    the `Activator`s created in phase 1.
//!
//! This allows us to break what would otherwise be a circular dependency during
//! initialization.  Concretely: Nexus startup does phase 1, stores the
//! `BackgroundTasks` into the `Arc<Nexus>` to which all of Nexus has a
//! reference, and _then_ starts the background tasks.  If we didn't break it up
//! like this, then we couldn't make the `Arc<Nexus>` available to background
//! tasks during _their_ initialization (because it couldn't be constructed
//! yet), which means background tasks could not activate other background
//! tasks.  We'd also have trouble allowing background tasks to use other
//! subsystems in Nexus (e.g., sagas), especially if those subsystems wanted to
//! activate background tasks.
//!
//! Why do we do things this way?  We're trying to satisfy a few different
//! goals:
//!
//! - Background tasks should be able to activate other background tasks.
//! - Background tasks should be able to use other subsystems in Nexus (like
//!   sagas) that themselves can activate background tasks.
//! - It should be hard to mess any of this up when adding or removing
//!   background tasks.  This means:
//!     - We should be able to tell at compile-time which code activates what
//!       specific background tasks.
//!     - We should be able to tell at compile-time if code is attempting to
//!       activate a background task that doesn't exist.
//!     - It should be hard to add an `Activator` for a background task that is
//!       not wired up to that task or is wired up to a different task.
//!
//! Ultimately, tasks are activated via the `Driver` which keeps track of tasks
//! by name.  So how can we have code paths in Nexus refer to tasks in a way
//! that satisfies these goals?  A conventional approach would be to have
//! `Driver::register()` return a handle that could be used to activate the
//! task, but then we wouldn't have the handle available until the task was
//! running, which is too late -- see the note above about the circular
//! dependency during initialization.  We could make the task identifiers global
//! constants, but this is easy to mess up: someone could remove the task
//! without removing its constant.  Then code paths could appear to activate the
//! task but fail at _runtime_ (rather than compile-time) because the task
//! actually doesn't exist.
//!
//! Instead, we assemble the `BackgroundTasks` struct, whose fields correspond
//! to specific tasks.  This makes it super explicit what code paths are using
//! which tasks.  And since the `Activator`s in the struct can be created before
//! the tasks are created, we can create this whole struct and pass it to all
//! the background tasks (and anybody else that wants to activate background
//! tasks), even though the actual tasks aren't wired up yet.  Then we can wire
//! it up behind the scenes.  If someone uses the activators ahead of time,
//! they'll get the expected behavior: the task will be activated shortly.
//!
//! There remain several ways someone could get this wrong when adding or
//! reworking background tasks:
//!
//! - Forgetting to put an `Activator` for a background task into
//!   `BackgroundTasks`.  If you make this mistake, you won't get far because
//!   you won't have the argument you need for `Driver::register()`.
//! - Forgetting to wire up an `Activator` by passing it to
//!   `Driver::register()`.  We attempt to avoid this with an exhaustive match
//!   inside `BackgroundTasksInitializer::start()`.  If you forget to wire
//!   something up, rustc should report an unused variable.
//! - Wiring the `Activator` up to the wrong task (e.g., by copying and pasting
//!   a `Driver::register()` call and forgetting to update the activator
//!   argument).  If this happens, it's likely that either one `Activator` gets
//!   used more than once (which is caught with a panic only at runtime, but
//!   it _is_ during Nexus initialization, so it should definitely be caught in
//!   testing) or else some `Activator` is unused (see the previous bullet).
//!
//! It's not foolproof but hopefully these mechanisms will catch the easy
//! mistakes.

use super::Driver;
use super::driver::TaskDefinition;
use super::tasks::abandoned_vmm_reaper;
use super::tasks::alert_dispatcher::AlertDispatcher;
use super::tasks::bfd;
use super::tasks::blueprint_execution;
use super::tasks::blueprint_load;
use super::tasks::blueprint_planner;
use super::tasks::blueprint_rendezvous;
use super::tasks::crdb_node_id_collector;
use super::tasks::decommissioned_disk_cleaner;
use super::tasks::dns_config;
use super::tasks::dns_propagation;
use super::tasks::dns_servers;
use super::tasks::ereport_ingester;
use super::tasks::external_endpoints;
use super::tasks::fm_sitrep_gc;
use super::tasks::fm_sitrep_load;
use super::tasks::instance_reincarnation;
use super::tasks::instance_updater;
use super::tasks::instance_watcher;
use super::tasks::inventory_collection;
use super::tasks::inventory_load;
use super::tasks::lookup_region_port;
use super::tasks::metrics_producer_gc;
use super::tasks::multicast::MulticastGroupReconciler;
use super::tasks::nat_cleanup;
use super::tasks::phantom_disks;
use super::tasks::physical_disk_adoption;
use super::tasks::probe_distributor;
use super::tasks::read_only_region_replacement_start::*;
use super::tasks::reconfigurator_config::ReconfiguratorConfigLoader;
use super::tasks::region_replacement;
use super::tasks::region_replacement_driver;
use super::tasks::region_snapshot_replacement_finish::*;
use super::tasks::region_snapshot_replacement_garbage_collect::*;
use super::tasks::region_snapshot_replacement_start::*;
use super::tasks::region_snapshot_replacement_step::*;
use super::tasks::saga_recovery;
use super::tasks::service_firewall_rules;
use super::tasks::support_bundle_collector;
use super::tasks::sync_service_zone_nat::ServiceZoneNatTracker;
use super::tasks::sync_switch_configuration::SwitchPortSettingsManager;
use super::tasks::tuf_artifact_replication;
use super::tasks::tuf_repo_pruner;
use super::tasks::v2p_mappings::V2PManager;
use super::tasks::vpc_routes;
use super::tasks::webhook_deliverator;
use crate::Nexus;
use crate::app::oximeter::PRODUCER_LEASE_DURATION;
use crate::app::quiesce::NexusQuiesceHandle;
use crate::app::saga::StartSaga;
use nexus_background_task_interface::Activator;
use nexus_background_task_interface::BackgroundTasks;
use nexus_config::BackgroundTaskConfig;
use nexus_config::DnsTasksConfig;
use nexus_db_model::DnsGroup;
use nexus_db_queries::context::OpContext;
use nexus_db_queries::db::DataStore;
use nexus_types::deployment::Blueprint;
use nexus_types::deployment::BlueprintTarget;
use nexus_types::deployment::PendingMgsUpdates;
use nexus_types::fm;
use nexus_types::inventory::Collection;
use omicron_uuid_kinds::OmicronZoneUuid;
use oximeter::types::ProducerRegistry;
use std::collections::BTreeMap;
use std::sync::Arc;
use std::sync::atomic::AtomicBool;
use tokio::sync::mpsc;
use tokio::sync::watch;
use update_common::artifacts::ArtifactsWithPlan;
use uuid::Uuid;

/// Internal state for communication between Nexus and background tasks.
///
/// This is not part of the larger `BackgroundTask` type because it contains
/// references to internal types.
pub(crate) struct BackgroundTasksInternal {
    pub(crate) external_endpoints:
        watch::Receiver<Option<external_endpoints::ExternalEndpoints>>,
    inventory_load_rx: watch::Receiver<Option<Arc<Collection>>>,
    /// Flag to signal cache invalidation for multicast reconciler
    pub(crate) multicast_invalidate_cache: Option<Arc<AtomicBool>>,
}

impl BackgroundTasksInternal {
    pub(crate) fn inventory_load_rx(
        &self,
    ) -> watch::Receiver<Option<Arc<Collection>>> {
        let mut rx = self.inventory_load_rx.clone();
        rx.mark_unchanged();
        rx
    }
}

/// Initializes the background task subsystem
///
/// See the module-level documentation for more on the two-phase initialization
/// of this subsystem.
// See the definition of `Activator` for more design notes about this interface.
pub struct BackgroundTasksInitializer {
    driver: Driver,
    external_endpoints_tx:
        watch::Sender<Option<external_endpoints::ExternalEndpoints>>,
    inventory_load_tx: watch::Sender<Option<Arc<Collection>>>,
    multicast_invalidate_flag: Arc<AtomicBool>,
}

impl BackgroundTasksInitializer {
    /// Begin initializing the Nexus background task subsystem
    ///
    /// This step does not start any background tasks.  It just returns:
    ///
    /// * a short-lived `BackgroundTasksInitializer` object, on which you can
    ///   call `start()` to actually start the tasks
    /// * a long-lived `BackgroundTasks` object that you can use to activate any
    ///   of the tasks that will be started and read data that they provide
    pub fn new()
    -> (BackgroundTasksInitializer, BackgroundTasks, BackgroundTasksInternal)
    {
        let (external_endpoints_tx, external_endpoints_rx) =
            watch::channel(None);
        let (inventory_load_tx, inventory_load_rx) = watch::channel(None);

        // Create the multicast cache invalidation flag that will be shared
        // between the reconciler and Nexus (via `BackgroundTasksInternal`)
        let multicast_invalidate_flag = Arc::new(AtomicBool::new(false));

        let initializer = BackgroundTasksInitializer {
            driver: Driver::new(),
            external_endpoints_tx,
            inventory_load_tx,
            multicast_invalidate_flag: multicast_invalidate_flag.clone(),
        };

        let background_tasks = BackgroundTasks {
            task_internal_dns_config: Activator::new(),
            task_internal_dns_servers: Activator::new(),
            task_external_dns_config: Activator::new(),
            task_external_dns_servers: Activator::new(),
            task_metrics_producer_gc: Activator::new(),
            task_external_endpoints: Activator::new(),
            task_nat_cleanup: Activator::new(),
            task_bfd_manager: Activator::new(),
            task_inventory_collection: Activator::new(),
            task_inventory_loader: Activator::new(),
            task_support_bundle_collector: Activator::new(),
            task_physical_disk_adoption: Activator::new(),
            task_decommissioned_disk_cleaner: Activator::new(),
            task_phantom_disks: Activator::new(),
            task_blueprint_loader: Activator::new(),
            task_blueprint_planner: Activator::new(),
            task_blueprint_executor: Activator::new(),
            task_blueprint_rendezvous: Activator::new(),
            task_crdb_node_id_collector: Activator::new(),
            task_service_zone_nat_tracker: Activator::new(),
            task_switch_port_settings_manager: Activator::new(),
            task_v2p_manager: Activator::new(),
            task_region_replacement: Activator::new(),
            task_region_replacement_driver: Activator::new(),
            task_instance_watcher: Activator::new(),
            task_instance_updater: Activator::new(),
            task_instance_reincarnation: Activator::new(),
            task_service_firewall_propagation: Activator::new(),
            task_abandoned_vmm_reaper: Activator::new(),
            task_vpc_route_manager: Activator::new(),
            task_saga_recovery: Activator::new(),
            task_lookup_region_port: Activator::new(),
            task_region_snapshot_replacement_start: Activator::new(),
            task_region_snapshot_replacement_garbage_collection: Activator::new(
            ),
            task_region_snapshot_replacement_step: Activator::new(),
            task_region_snapshot_replacement_finish: Activator::new(),
            task_tuf_artifact_replication: Activator::new(),
            task_tuf_repo_pruner: Activator::new(),
            task_read_only_region_replacement_start: Activator::new(),
            task_alert_dispatcher: Activator::new(),
            task_webhook_deliverator: Activator::new(),
            task_sp_ereport_ingester: Activator::new(),
            task_reconfigurator_config_loader: Activator::new(),
            task_fm_sitrep_loader: Activator::new(),
<<<<<<< HEAD
            task_multicast_reconciler: Activator::new(),
=======
            task_fm_sitrep_gc: Activator::new(),
            task_probe_distributor: Activator::new(),
>>>>>>> e5fa9fbe

            // Handles to activate background tasks that do not get used by Nexus
            // at-large.  These background tasks are implementation details as far as
            // the rest of Nexus is concerned.  These handles don't even really need to
            // be here, but it's convenient.
            task_internal_dns_propagation: Activator::new(),
            task_external_dns_propagation: Activator::new(),
        };

        let internal = BackgroundTasksInternal {
            external_endpoints: external_endpoints_rx,
            inventory_load_rx,
            multicast_invalidate_cache: Some(multicast_invalidate_flag),
        };

        (initializer, background_tasks, internal)
    }

    /// Starts all the Nexus background tasks
    ///
    /// This function will wire up the `Activator`s in `background_tasks` to the
    /// corresponding tasks once they've been started.
    pub fn start(
        self,
        background_tasks: &'_ BackgroundTasks,
        args: BackgroundTasksData,
    ) -> Driver {
        let mut driver = self.driver;
        let opctx = &args.opctx;
        let datastore = args.datastore;
        let config = args.config;
        let rack_id = args.rack_id;
        let nexus_id = args.nexus_id;
        let resolver = args.resolver;
        let sagas = args.saga_starter;
        let producer_registry = &args.producer_registry;

        // This "let" construction helps catch mistakes where someone forgets to
        // wire up an activator to its corresponding background task.
        let BackgroundTasks {
            task_internal_dns_config,
            task_internal_dns_servers,
            task_internal_dns_propagation,
            task_external_dns_config,
            task_external_dns_servers,
            task_external_dns_propagation,
            task_metrics_producer_gc,
            task_external_endpoints,
            task_nat_cleanup,
            task_bfd_manager,
            task_inventory_collection,
            task_inventory_loader,
            task_support_bundle_collector,
            task_physical_disk_adoption,
            task_decommissioned_disk_cleaner,
            task_phantom_disks,
            task_blueprint_loader,
            task_blueprint_planner,
            task_blueprint_executor,
            task_blueprint_rendezvous,
            task_crdb_node_id_collector,
            task_service_zone_nat_tracker,
            task_switch_port_settings_manager,
            task_v2p_manager,
            task_region_replacement,
            task_region_replacement_driver,
            task_instance_watcher,
            task_instance_updater,
            task_instance_reincarnation,
            task_service_firewall_propagation,
            task_abandoned_vmm_reaper,
            task_vpc_route_manager,
            task_saga_recovery,
            task_lookup_region_port,
            task_region_snapshot_replacement_start,
            task_region_snapshot_replacement_garbage_collection,
            task_region_snapshot_replacement_step,
            task_region_snapshot_replacement_finish,
            task_tuf_artifact_replication,
            task_tuf_repo_pruner,
            task_read_only_region_replacement_start,
            task_alert_dispatcher,
            task_webhook_deliverator,
            task_sp_ereport_ingester,
            task_reconfigurator_config_loader,
            task_fm_sitrep_loader,
<<<<<<< HEAD
            task_multicast_reconciler,
=======
            task_fm_sitrep_gc,
            task_probe_distributor,
>>>>>>> e5fa9fbe
            // Add new background tasks here.  Be sure to use this binding in a
            // call to `Driver::register()` below.  That's what actually wires
            // up the Activator to the corresponding background task.

            // Do NOT add a `..` catch-all here!  See above.
        } = &background_tasks;

        init_dns(
            &mut driver,
            opctx,
            datastore.clone(),
            DnsGroup::Internal,
            resolver.clone(),
            &config.dns_internal,
            task_internal_dns_config,
            task_internal_dns_servers,
            task_internal_dns_propagation,
        );

        init_dns(
            &mut driver,
            opctx,
            datastore.clone(),
            DnsGroup::External,
            resolver.clone(),
            &config.dns_external,
            task_external_dns_config,
            task_external_dns_servers,
            task_external_dns_propagation,
        );

        {
            let gc = metrics_producer_gc::MetricProducerGc::new(
                datastore.clone(),
                PRODUCER_LEASE_DURATION,
            );

            driver.register(TaskDefinition {
                name: "metrics_producer_gc",
                description:
                    "unregisters Oximeter metrics producers that have not \
                     renewed their lease",
                period: config.metrics_producer_gc.period_secs,
                task_impl: Box::new(gc),
                opctx: opctx.child(BTreeMap::new()),
                watchers: vec![],
                activator: task_metrics_producer_gc,
            })
        };

        // Background task: External endpoints list watcher
        {
            let watcher = external_endpoints::ExternalEndpointsWatcher::new(
                datastore.clone(),
                self.external_endpoints_tx,
            );
            driver.register(TaskDefinition {
                name: "external_endpoints",
                description:
                    "reads config for silos and TLS certificates to determine \
                     the right set of HTTP endpoints, their HTTP server \
                     names, and which TLS certificates to use on each one",
                period: config.external_endpoints.period_secs,
                task_impl: Box::new(watcher),
                opctx: opctx.child(BTreeMap::new()),
                watchers: vec![],
                activator: task_external_endpoints,
            });
        }

        driver.register(TaskDefinition {
            name: "nat_garbage_collector",
            description: "prunes soft-deleted NAT entries from nat_entry \
                 table based on a predetermined retention policy",
            period: config.nat_cleanup.period_secs,
            task_impl: Box::new(nat_cleanup::Ipv4NatGarbageCollector::new(
                datastore.clone(),
                resolver.clone(),
            )),
            opctx: opctx.child(BTreeMap::new()),
            watchers: vec![],
            activator: task_nat_cleanup,
        });

        driver.register(TaskDefinition {
            name: "bfd_manager",
            description: "Manages bidirectional fowarding detection (BFD) \
                 configuration on rack switches",
            period: config.bfd_manager.period_secs,
            task_impl: Box::new(bfd::BfdManager::new(
                datastore.clone(),
                resolver.clone(),
            )),
            opctx: opctx.child(BTreeMap::new()),
            watchers: vec![],
            activator: task_bfd_manager,
        });

        // Background task: phantom disk detection
        {
            let detector =
                phantom_disks::PhantomDiskDetector::new(datastore.clone());
            driver.register(TaskDefinition {
                name: "phantom_disks",
                description: "detects and un-deletes phantom disks",
                period: config.phantom_disks.period_secs,
                task_impl: Box::new(detector),
                opctx: opctx.child(BTreeMap::new()),
                watchers: vec![],
                activator: task_phantom_disks,
            });
        };

        // Background task: blueprint loader
        //
        // Registration is below so that it can watch the planner.
        let blueprint_loader = blueprint_load::TargetBlueprintLoader::new(
            datastore.clone(),
            args.blueprint_load_tx,
        );
        let rx_blueprint = blueprint_loader.watcher();

        // Background task: blueprint executor
        let blueprint_executor = blueprint_execution::BlueprintExecutor::new(
            datastore.clone(),
            resolver.clone(),
            rx_blueprint.clone(),
            nexus_id,
            task_saga_recovery.clone(),
            args.mgs_updates_tx,
            args.nexus_quiesce,
        );
        let rx_blueprint_exec = blueprint_executor.watcher();
        driver.register(TaskDefinition {
            name: "blueprint_executor",
            description: "Executes the target blueprint",
            period: config.blueprints.period_secs_execute,
            task_impl: Box::new(blueprint_executor),
            opctx: opctx.child(BTreeMap::new()),
            watchers: vec![Box::new(rx_blueprint.clone())],
            activator: task_blueprint_executor,
        });

        // Background task: inventory collector
        //
        // This depends on the "output" of the blueprint executor in
        // order to automatically trigger inventory collection whenever the
        // blueprint executor runs.
        let inventory_collect_watcher = {
            let collector = inventory_collection::InventoryCollector::new(
                &opctx,
                datastore.clone(),
                resolver.clone(),
                &nexus_id.to_string(),
                config.inventory.nkeep,
                config.inventory.disable_collect,
            );
            let inventory_watcher = collector.watcher();
            driver.register(TaskDefinition {
                name: "inventory_collection",
                description:
                    "collects hardware and software inventory data from the \
                     whole system",
                period: config.inventory.period_secs_collect,
                task_impl: Box::new(collector),
                opctx: opctx.child(BTreeMap::new()),
                watchers: vec![Box::new(rx_blueprint_exec.clone())],
                activator: task_inventory_collection,
            });

            inventory_watcher
        };

        // Background task: inventory loader
        let inventory_loader = inventory_load::InventoryLoader::new(
            datastore.clone(),
            self.inventory_load_tx,
        );
        let inventory_load_watcher = inventory_loader.watcher();
        driver.register(TaskDefinition {
            name: "inventory_loader",
            description: "loads the latest inventory collection from the DB",
            period: config.inventory.period_secs_load,
            task_impl: Box::new(inventory_loader),
            opctx: opctx.child(BTreeMap::new()),
            watchers: vec![Box::new(inventory_collect_watcher.clone())],
            activator: task_inventory_loader,
        });

        // Background task: reconfigurator config loader
        let reconfigurator_config_loader =
            ReconfiguratorConfigLoader::new(datastore.clone());
        let reconfigurator_config_watcher =
            reconfigurator_config_loader.watcher();
        driver.register(TaskDefinition {
            name: "reconfigurator_config_watcher",
            description: "watch db for reconfigurator config changes",
            period: config.blueprints.period_secs_load_reconfigurator_config,
            task_impl: Box::new(reconfigurator_config_loader),
            opctx: opctx.child(BTreeMap::new()),
            watchers: vec![],
            activator: task_reconfigurator_config_loader,
        });

        // Background task: blueprint planner
        //
        // Replans on inventory collection and changes to the current
        // target blueprint.
        let blueprint_planner = blueprint_planner::BlueprintPlanner::new(
            datastore.clone(),
            reconfigurator_config_watcher.clone(),
            inventory_load_watcher.clone(),
            rx_blueprint.clone(),
        );
        let rx_planner = blueprint_planner.watcher();
        driver.register(TaskDefinition {
            name: "blueprint_planner",
            description: "Updates the target blueprint",
            period: config.blueprints.period_secs_plan,
            task_impl: Box::new(blueprint_planner),
            opctx: opctx.child(BTreeMap::new()),
            watchers: vec![
                Box::new(inventory_load_watcher.clone()),
                Box::new(rx_blueprint.clone()),
                Box::new(reconfigurator_config_watcher),
            ],
            activator: task_blueprint_planner,
        });

        // The loader watches the planner so that it can immediately load
        // a new target blueprint.
        driver.register(TaskDefinition {
            name: "blueprint_loader",
            description: "Loads the current target blueprint from the DB",
            period: config.blueprints.period_secs_load,
            task_impl: Box::new(blueprint_loader),
            opctx: opctx.child(BTreeMap::new()),
            watchers: vec![Box::new(rx_planner.clone())],
            activator: task_blueprint_loader,
        });

        // Background task: CockroachDB node ID collector
        let crdb_node_id_collector =
            crdb_node_id_collector::CockroachNodeIdCollector::new(
                datastore.clone(),
                rx_blueprint.clone(),
            );
        driver.register(TaskDefinition {
            name: "crdb_node_id_collector",
            description: "Collects node IDs of running CockroachDB zones",
            period: config.blueprints.period_secs_collect_crdb_node_ids,
            task_impl: Box::new(crdb_node_id_collector),
            opctx: opctx.child(BTreeMap::new()),
            watchers: vec![Box::new(rx_blueprint.clone())],
            activator: task_crdb_node_id_collector,
        });

        // Cleans up and collects support bundles.
        //
        // This task is triggered by blueprint execution, since blueprint
        // execution may cause bundles to start failing and need garbage
        // collection.
        driver.register(TaskDefinition {
            name: "support_bundle_collector",
            description: "Manage support bundle collection and cleanup",
            period: config.support_bundle_collector.period_secs,
            task_impl: Box::new(
                support_bundle_collector::SupportBundleCollector::new(
                    datastore.clone(),
                    resolver.clone(),
                    config.support_bundle_collector.disable,
                    nexus_id,
                ),
            ),
            opctx: opctx.child(BTreeMap::new()),
            watchers: vec![Box::new(rx_blueprint_exec)],
            activator: task_support_bundle_collector,
        });

        driver.register(TaskDefinition {
            name: "physical_disk_adoption",
            description:
                "ensure new physical disks are automatically marked in-service",
            period: config.physical_disk_adoption.period_secs,
            task_impl: Box::new(
                physical_disk_adoption::PhysicalDiskAdoption::new(
                    datastore.clone(),
                    inventory_load_watcher.clone(),
                    config.physical_disk_adoption.disable,
                    rack_id,
                ),
            ),
            opctx: opctx.child(BTreeMap::new()),
            watchers: vec![Box::new(inventory_load_watcher.clone())],
            activator: task_physical_disk_adoption,
        });

        driver.register(TaskDefinition {
            name: "blueprint_rendezvous",
            description:
                "reconciles blueprints and inventory collection, updating \
                 Reconfigurator-owned rendezvous tables that other subsystems \
                 consume",
            period: config.blueprints.period_secs_rendezvous,
            task_impl: Box::new(
                blueprint_rendezvous::BlueprintRendezvous::new(
                    datastore.clone(),
                    rx_blueprint.clone(),
                    inventory_load_watcher.clone(),
                ),
            ),
            opctx: opctx.child(BTreeMap::new()),
            watchers: vec![Box::new(inventory_load_watcher.clone())],
            activator: task_blueprint_rendezvous,
        });

        driver.register(TaskDefinition {
            name: "decommissioned_disk_cleaner",
            description:
                "deletes DB records for decommissioned disks, after regions \
                 and region snapshots have been replaced",
            period: config.decommissioned_disk_cleaner.period_secs,
            task_impl: Box::new(
                decommissioned_disk_cleaner::DecommissionedDiskCleaner::new(
                    datastore.clone(),
                    config.decommissioned_disk_cleaner.disable,
                ),
            ),
            opctx: opctx.child(BTreeMap::new()),
            watchers: vec![],
            activator: task_decommissioned_disk_cleaner,
        });

        driver.register(TaskDefinition {
            name: "service_zone_nat_tracker",
            description:
                "ensures service zone nat records are recorded in NAT RPW \
                 table",
            period: config.sync_service_zone_nat.period_secs,
            task_impl: Box::new(ServiceZoneNatTracker::new(
                datastore.clone(),
                resolver.clone(),
                inventory_load_watcher.clone(),
            )),
            opctx: opctx.child(BTreeMap::new()),
            watchers: vec![],
            activator: task_service_zone_nat_tracker,
        });

        driver.register(TaskDefinition {
            name: "switch_port_config_manager",
            description: "manages switch port settings for rack switches",
            period: config.switch_port_settings_manager.period_secs,
            task_impl: Box::new(SwitchPortSettingsManager::new(
                datastore.clone(),
                resolver.clone(),
            )),
            opctx: opctx.child(BTreeMap::new()),
            watchers: vec![],
            activator: task_switch_port_settings_manager,
        });

        driver.register(TaskDefinition {
            name: "v2p_manager",
            description: "manages opte v2p mappings for vpc networking",
            period: config.v2p_mapping_propagation.period_secs,
            task_impl: Box::new(V2PManager::new(datastore.clone())),
            opctx: opctx.child(BTreeMap::new()),
            watchers: vec![],
            activator: task_v2p_manager,
        });

        // Background task: detect if a region needs replacement and begin the
        // process
        {
            let detector = region_replacement::RegionReplacementDetector::new(
                datastore.clone(),
                sagas.clone(),
            );

            driver.register(TaskDefinition {
                name: "region_replacement",
                description:
                    "detects if a region requires replacing and begins the \
                     process",
                period: config.region_replacement.period_secs,
                task_impl: Box::new(detector),
                opctx: opctx.child(BTreeMap::new()),
                watchers: vec![],
                activator: task_region_replacement,
            });
        };

        // Background task: drive region replacements forward to completion
        {
            let detector =
                region_replacement_driver::RegionReplacementDriver::new(
                    datastore.clone(),
                    sagas.clone(),
                );

            driver.register(TaskDefinition {
                name: "region_replacement_driver",
                description: "drive region replacements forward to completion",
                period: config.region_replacement_driver.period_secs,
                task_impl: Box::new(detector),
                opctx: opctx.child(BTreeMap::new()),
                watchers: vec![],
                activator: task_region_replacement_driver,
            });
        };

        {
            let watcher = instance_watcher::InstanceWatcher::new(
                datastore.clone(),
                sagas.clone(),
                producer_registry,
                instance_watcher::WatcherIdentity { nexus_id, rack_id },
            );
            driver.register(TaskDefinition {
                name: "instance_watcher",
                description: "periodically checks instance states",
                period: config.instance_watcher.period_secs,
                task_impl: Box::new(watcher),
                opctx: opctx.child(BTreeMap::new()),
                watchers: vec![],
                activator: task_instance_watcher,
            })
        };

        // Background task: schedule update sagas for instances in need of
        // state updates.
        {
            let updater = instance_updater::InstanceUpdater::new(
                datastore.clone(),
                sagas.clone(),
                config.instance_updater.disable,
            );
            driver.register( TaskDefinition {
                name: "instance_updater",
                description: "detects if instances require update sagas and schedules them",
                period: config.instance_watcher.period_secs,
                task_impl: Box::new(updater),
                opctx: opctx.child(BTreeMap::new()),
                watchers: vec![],
                activator: task_instance_updater,
            });
        }

        // Background task: schedule restart sagas for failed instances that can
        // be automatically restarted.
        {
            let reincarnator =
                instance_reincarnation::InstanceReincarnation::new(
                    datastore.clone(),
                    sagas.clone(),
                    config.instance_reincarnation.disable,
                );
            driver.register(TaskDefinition {
                name: "instance_reincarnation",
                description: "schedules start sagas for failed instances that \
                    can be automatically restarted",
                period: config.instance_reincarnation.period_secs,
                task_impl: Box::new(reincarnator),
                opctx: opctx.child(BTreeMap::new()),
                watchers: vec![],
                activator: task_instance_reincarnation,
            });
        }

        // Background task: service firewall rule propagation
        driver.register(TaskDefinition {
            name: "service_firewall_rule_propagation",
            description:
                "propagates VPC firewall rules for Omicron services with \
                 external network connectivity",
            period: config.service_firewall_propagation.period_secs,
            task_impl: Box::new(
                service_firewall_rules::ServiceRulePropagator::new(
                    datastore.clone(),
                ),
            ),
            opctx: opctx.child(BTreeMap::new()),
            watchers: vec![],
            activator: task_service_firewall_propagation,
        });

        // Background task: OPTE port route propagation
        //
        // This task is activated whenever we have new networking probe zones.
        // Note that there's no real _data_ communicated between these tasks, so
        // we're just using () to have the driver wake up the VPC route task
        // when the probe task is activated.
        let (vpc_route_manager_tx, vpc_route_manager_rx) = watch::channel(());
        {
            let watcher = vpc_routes::VpcRouteManager::new(datastore.clone());
            driver.register(TaskDefinition {
                name: "vpc_route_manager",
                description: "propagates updated VPC routes to all OPTE ports",
                period: config.switch_port_settings_manager.period_secs,
                task_impl: Box::new(watcher),
                opctx: opctx.child(BTreeMap::new()),
                watchers: vec![Box::new(vpc_route_manager_rx)],
                activator: task_vpc_route_manager,
            })
        };

        // Background task: abandoned VMM reaping
        driver.register(TaskDefinition {
            name: "abandoned_vmm_reaper",
            description:
                "deletes sled reservations for VMMs that have been abandoned \
                 by their instances",
            period: config.abandoned_vmm_reaper.period_secs,
            task_impl: Box::new(abandoned_vmm_reaper::AbandonedVmmReaper::new(
                datastore.clone(),
            )),
            opctx: opctx.child(BTreeMap::new()),
            watchers: vec![],
            activator: task_abandoned_vmm_reaper,
        });

        // Background task: saga recovery
        {
            let task_impl = Box::new(saga_recovery::SagaRecovery::new(
                datastore.clone(),
                nexus_db_model::SecId::from(args.nexus_id),
                args.saga_recovery,
            ));

            driver.register(TaskDefinition {
                name: "saga_recovery",
                description: "recovers sagas assigned to this Nexus",
                period: config.saga_recovery.period_secs,
                task_impl,
                opctx: opctx.child(BTreeMap::new()),
                watchers: vec![],
                activator: task_saga_recovery,
            });
        }

        driver.register(TaskDefinition {
            name: "lookup_region_port",
            description: "fill in missing ports for region records",
            period: config.lookup_region_port.period_secs,
            task_impl: Box::new(lookup_region_port::LookupRegionPort::new(
                datastore.clone(),
            )),
            opctx: opctx.child(BTreeMap::new()),
            watchers: vec![],
            activator: task_lookup_region_port,
        });

        driver.register(TaskDefinition {
            name: "region_snapshot_replacement_start",
            description:
                "detect if region snapshots need replacement and begin the \
                process",
            period: config.region_snapshot_replacement_start.period_secs,
            task_impl: Box::new(RegionSnapshotReplacementDetector::new(
                datastore.clone(),
                sagas.clone(),
            )),
            opctx: opctx.child(BTreeMap::new()),
            watchers: vec![],
            activator: task_region_snapshot_replacement_start,
        });

        driver.register(TaskDefinition {
            name: "region_snapshot_replacement_garbage_collection",
            description:
                "clean up all region snapshot replacement step volumes",
            period: config
                .region_snapshot_replacement_garbage_collection
                .period_secs,
            task_impl: Box::new(RegionSnapshotReplacementGarbageCollect::new(
                datastore.clone(),
                sagas.clone(),
            )),
            opctx: opctx.child(BTreeMap::new()),
            watchers: vec![],
            activator: task_region_snapshot_replacement_garbage_collection,
        });

        driver.register(TaskDefinition {
            name: "region_snapshot_replacement_step",
            description:
                "detect what volumes were affected by a region snapshot \
                replacement, and run the step saga for them",
            period: config.region_snapshot_replacement_step.period_secs,
            task_impl: Box::new(RegionSnapshotReplacementFindAffected::new(
                datastore.clone(),
                sagas.clone(),
            )),
            opctx: opctx.child(BTreeMap::new()),
            watchers: vec![],
            activator: task_region_snapshot_replacement_step,
        });

        driver.register(TaskDefinition {
            name: "region_snapshot_replacement_finish",
            description:
                "complete a region snapshot replacement if all the steps are \
                done",
            period: config.region_snapshot_replacement_finish.period_secs,
            task_impl: Box::new(RegionSnapshotReplacementFinishDetector::new(
                datastore.clone(),
                sagas.clone(),
            )),
            opctx: opctx.child(BTreeMap::new()),
            watchers: vec![],
            activator: task_region_snapshot_replacement_finish,
        });

        driver.register(TaskDefinition {
            name: "tuf_artifact_replication",
            description: "replicate update repo artifacts across sleds",
            period: config.tuf_artifact_replication.period_secs,
            task_impl: Box::new(
                tuf_artifact_replication::ArtifactReplication::new(
                    datastore.clone(),
                    args.tuf_artifact_replication_rx,
                    config.tuf_artifact_replication.min_sled_replication,
                ),
            ),
            opctx: opctx.child(BTreeMap::new()),
            watchers: vec![],
            activator: task_tuf_artifact_replication,
        });

        driver.register(TaskDefinition {
            name: "tuf_repo_pruner",
            description: "determine which TUF repos' artifacts can be pruned",
            period: config.tuf_repo_pruner.period_secs,
            task_impl: Box::new(tuf_repo_pruner::TufRepoPruner::new(
                datastore.clone(),
                config.tuf_repo_pruner.clone(),
            )),
            opctx: opctx.child(BTreeMap::new()),
            watchers: vec![],
            activator: task_tuf_repo_pruner,
        });

        driver.register(TaskDefinition {
            name: "read_only_region_replacement_start",
            description:
                "detect if read-only regions need replacement and begin the \
                process",
            period: config.read_only_region_replacement_start.period_secs,
            task_impl: Box::new(ReadOnlyRegionReplacementDetector::new(
                datastore.clone(),
            )),
            opctx: opctx.child(BTreeMap::new()),
            watchers: vec![],
            activator: task_read_only_region_replacement_start,
        });

        driver.register(TaskDefinition {
            name: "alert_dispatcher",
            description: "dispatches queued alerts to receivers",
            period: config.alert_dispatcher.period_secs,
            task_impl: Box::new(AlertDispatcher::new(
                datastore.clone(),
                task_webhook_deliverator.clone(),
            )),
            opctx: opctx.child(BTreeMap::new()),
            watchers: vec![],
            activator: task_alert_dispatcher,
        });

        driver.register({
            let nexus_config::WebhookDeliveratorConfig {
                lease_timeout_secs,
                period_secs,
                first_retry_backoff_secs,
                second_retry_backoff_secs,
            } = config.webhook_deliverator;
            let cfg = webhook_deliverator::DeliveryConfig {
                lease_timeout: chrono::TimeDelta::seconds(
                    lease_timeout_secs.try_into().expect(
                        "invalid webhook_deliverator.lease_timeout_secs",
                    ),
                ),
                first_retry_backoff: chrono::TimeDelta::seconds(
                    first_retry_backoff_secs.try_into().expect(
                        "invalid webhook_deliverator.first_retry_backoff_secs",
                    ),
                ),
                second_retry_backoff: chrono::TimeDelta::seconds(
                    second_retry_backoff_secs.try_into().expect(
                        "invalid webhook_deliverator.first_retry_backoff_secs",
                    ),
                ),
            };
            TaskDefinition {
                name: "webhook_deliverator",
                description: "sends webhook delivery requests",
                period: period_secs,
                task_impl: Box::new(
                    webhook_deliverator::WebhookDeliverator::new(
                        datastore.clone(),
                        cfg,
                        nexus_id,
                        args.webhook_delivery_client,
                    ),
                ),
                opctx: opctx.child(BTreeMap::new()),
                watchers: vec![],
                activator: task_webhook_deliverator,
            }
        });

        driver.register(TaskDefinition {
            name: "multicast_reconciler",
            description: "reconciles multicast group and member state with dendrite switch configuration",
            period: config.multicast_reconciler.period_secs,
            task_impl: Box::new(MulticastGroupReconciler::new(
                datastore.clone(),
                resolver.clone(),
                sagas.clone(),
                args.multicast_enabled,
                config.multicast_reconciler.sled_cache_ttl_secs,
                config.multicast_reconciler.backplane_cache_ttl_secs,
                self.multicast_invalidate_flag.clone(),
            )),
            opctx: opctx.child(BTreeMap::new()),
            watchers: vec![
                Box::new(inventory_collect_watcher.clone()),
                Box::new(inventory_load_watcher.clone()),
            ],
            activator: task_multicast_reconciler,
        });

        driver.register(TaskDefinition {
            name: "sp_ereport_ingester",
            description: "collects error reports from service processors",
            period: config.sp_ereport_ingester.period_secs,
            task_impl: Box::new(ereport_ingester::SpEreportIngester::new(
                datastore.clone(),
                resolver,
                nexus_id,
                config.sp_ereport_ingester.disable,
            )),
            opctx: opctx.child(BTreeMap::new()),
            watchers: vec![],
            activator: task_sp_ereport_ingester,
        });

        let sitrep_loader = fm_sitrep_load::SitrepLoader::new(
            datastore.clone(),
            args.sitrep_load_tx,
        );
        let sitrep_watcher = sitrep_loader.watcher();
        driver.register(TaskDefinition {
            name: "fm_sitrep_loader",
            description:
                "loads the current fault management situation report from \
                 the database",
            period: config.fm.sitrep_load_period_secs,
            task_impl: Box::new(sitrep_loader),
            opctx: opctx.child(BTreeMap::new()),
            watchers: vec![],
            activator: task_fm_sitrep_loader,
        });

        driver.register(TaskDefinition {
            name: "fm_sitrep_gc",
            description: "garbage collects fault management situation reports",
            period: config.fm.sitrep_load_period_secs,
            task_impl: Box::new(fm_sitrep_gc::SitrepGc::new(datastore.clone())),
            opctx: opctx.child(BTreeMap::new()),
            watchers: vec![Box::new(sitrep_watcher)],
            activator: task_fm_sitrep_gc,
        });

        driver.register(TaskDefinition {
            name: "probe_distributor",
            description: "distributes networking probe zones to sleds",
            period: config.probe_distributor.period_secs,
            task_impl: Box::new(probe_distributor::ProbeDistributor::new(
                datastore,
                vpc_route_manager_tx,
            )),
            opctx: opctx.child(BTreeMap::new()),
            watchers: vec![],
            activator: task_probe_distributor,
        });

        driver
    }
}

pub struct BackgroundTasksData {
    /// root `OpContext` used for background tasks
    pub opctx: OpContext,
    /// handle to `DataStore`, provided directly to many background tasks
    pub datastore: Arc<DataStore>,
    /// background task configuration
    pub config: BackgroundTaskConfig,
    /// whether multicast functionality is enabled (or not)
    pub multicast_enabled: bool,
    /// rack identifier
    pub rack_id: Uuid,
    /// nexus identifier
    pub nexus_id: OmicronZoneUuid,
    /// internal DNS DNS resolver, used when tasks need to contact other
    /// internal services
    pub resolver: internal_dns_resolver::Resolver,
    /// handle to saga subsystem for starting sagas
    pub saga_starter: Arc<dyn StartSaga>,
    /// Oximeter producer registry (for metrics)
    pub producer_registry: ProducerRegistry,
    /// Helpers for saga recovery
    pub saga_recovery: saga_recovery::SagaRecoveryHelpers<Arc<Nexus>>,
    /// Channel for TUF repository artifacts to be replicated out to sleds
    pub tuf_artifact_replication_rx: mpsc::Receiver<ArtifactsWithPlan>,
    /// Channel for exposing the latest loaded blueprint
    pub blueprint_load_tx:
        watch::Sender<Option<Arc<(BlueprintTarget, Blueprint)>>>,
    /// `reqwest::Client` for webhook delivery requests.
    ///
    /// This is shared with the external API as it's also used when sending
    /// webhook liveness probe requests from the API.
    pub webhook_delivery_client: reqwest::Client,
    /// Channel for configuring pending MGS updates
    pub mgs_updates_tx: watch::Sender<PendingMgsUpdates>,
    /// handle for controlling Nexus quiesce
    pub nexus_quiesce: NexusQuiesceHandle,
    /// Channel for exposing the latest loaded fault-management sitrep.
    pub sitrep_load_tx:
        watch::Sender<Option<Arc<(fm::SitrepVersion, fm::Sitrep)>>>,
}

/// Starts the three DNS-propagation-related background tasks for either
/// internal or external DNS (depending on the arguments)
#[allow(clippy::too_many_arguments)]
fn init_dns(
    driver: &mut Driver,
    opctx: &OpContext,
    datastore: Arc<DataStore>,
    dns_group: DnsGroup,
    resolver: internal_dns_resolver::Resolver,
    config: &DnsTasksConfig,
    task_config: &Activator,
    task_servers: &Activator,
    task_propagation: &Activator,
) {
    let dns_group_name = dns_group.to_string();
    let metadata = BTreeMap::from([("dns_group".to_string(), dns_group_name)]);

    // Background task: DNS config watcher
    let dns_config =
        dns_config::DnsConfigWatcher::new(Arc::clone(&datastore), dns_group);
    let dns_config_watcher = dns_config.watcher();
    let task_name_config = format!("dns_config_{}", dns_group);
    driver.register(TaskDefinition {
        name: task_name_config.clone(),
        description: format!(
            "watches {} DNS data stored in CockroachDB",
            dns_group
        ),
        period: config.period_secs_config,
        task_impl: Box::new(dns_config),
        opctx: opctx.child(metadata.clone()),
        watchers: vec![],
        activator: task_config,
    });

    // Background task: DNS server list watcher
    let dns_servers = dns_servers::DnsServersWatcher::new(dns_group, resolver);
    let dns_servers_watcher = dns_servers.watcher();
    let task_name_servers = format!("dns_servers_{}", dns_group);
    driver.register(TaskDefinition {
        name: task_name_servers.clone(),
        description: format!(
            "watches list of {} DNS servers stored in internal DNS",
            dns_group,
        ),
        period: config.period_secs_servers,
        task_impl: Box::new(dns_servers),
        opctx: opctx.child(metadata.clone()),
        watchers: vec![],
        activator: task_servers,
    });

    // Background task: DNS propagation
    let dns_propagate = dns_propagation::DnsPropagator::new(
        dns_config_watcher.clone(),
        dns_servers_watcher.clone(),
        config.max_concurrent_server_updates,
    );
    driver.register(TaskDefinition {
        name: format!("dns_propagation_{}", dns_group),
        description: format!(
            "propagates latest {} DNS configuration (from {:?} background \
             task) to the latest list of DNS servers (from {:?} background \
             task)",
            dns_group, task_name_config, task_name_servers,
        ),
        period: config.period_secs_propagation,
        task_impl: Box::new(dns_propagate),
        opctx: opctx.child(metadata),
        watchers: vec![
            Box::new(dns_config_watcher),
            Box::new(dns_servers_watcher),
        ],
        activator: task_propagation,
    });
}

#[cfg(test)]
pub mod test {
    use crate::app::saga::SagaCompletionFuture;
    use crate::app::saga::StartSaga;
    use dropshot::HandlerTaskMode;
    use futures::FutureExt;
    use internal_dns_types::names::ServiceName;
    use nexus_db_model::DnsGroup;
    use nexus_db_queries::context::OpContext;
    use nexus_db_queries::db::DataStore;
    use nexus_db_queries::db::datastore::DnsVersionUpdateBuilder;
    use nexus_test_utils_macros::nexus_test;
    use nexus_types::internal_api::params as nexus_params;
    use nexus_types::internal_api::params::DnsRecord;
    use omicron_common::api::external::Error;
    use omicron_common::api::external::Generation;
    use omicron_test_utils::dev::poll;
    use std::net::SocketAddr;
    use std::sync::atomic::AtomicU64;
    use std::sync::atomic::Ordering;
    use std::time::Duration;
    use tempfile::TempDir;
    use uuid::Uuid;

    /// Used by various tests of tasks that kick off sagas
    pub(crate) struct NoopStartSaga {
        count: AtomicU64,
    }

    impl NoopStartSaga {
        pub(crate) fn new() -> Self {
            Self { count: AtomicU64::new(0) }
        }

        pub(crate) fn count_reset(&self) -> u64 {
            self.count.swap(0, Ordering::SeqCst)
        }
    }

    impl StartSaga for NoopStartSaga {
        fn saga_start(
            &self,
            _: steno::SagaDag,
        ) -> futures::prelude::future::BoxFuture<'_, Result<steno::SagaId, Error>>
        {
            let _ = self.count.fetch_add(1, Ordering::SeqCst);
            async {
                // We've not actually started a real saga, so just make
                // something up.
                Ok(steno::SagaId(Uuid::new_v4()))
            }
            .boxed()
        }

        fn saga_run(
            &self,
            _: steno::SagaDag,
        ) -> futures::prelude::future::BoxFuture<
            '_,
            Result<(steno::SagaId, SagaCompletionFuture), Error>,
        > {
            let _ = self.count.fetch_add(1, Ordering::SeqCst);
            async {
                let id = steno::SagaId(Uuid::new_v4());
                // No-op sagas complete immediately.
                let completed = async { Ok(()) }.boxed();
                Ok((id, completed))
            }
            .boxed()
        }
    }

    type ControlPlaneTestContext =
        nexus_test_utils::ControlPlaneTestContext<crate::Server>;

    // Nexus is supposed to automatically propagate DNS configuration to all the
    // DNS servers it knows about.  We'll test two things here:
    //
    // (1) create a new DNS server and ensure that it promptly gets the
    //     existing DNS configuration
    //
    // (2) create a new configuration and ensure that both servers promptly get
    //     the new DNS configuration
    #[nexus_test(server = crate::Server)]
    async fn test_dns_propagation_basic(cptestctx: &ControlPlaneTestContext) {
        let nexus = &cptestctx.server.server_context().nexus;
        let datastore = nexus.datastore();
        let opctx = OpContext::for_tests(
            cptestctx.logctx.log.clone(),
            datastore.clone(),
        );

        // Verify our going-in assumption that Nexus has written the initial
        // internal DNS configuration.  This happens during rack initialization,
        // which the test runner simulates.
        let version = datastore
            .dns_group_latest_version(&opctx, DnsGroup::Internal)
            .await
            .unwrap();
        let found_version = i64::from(&version.version.0);
        assert_eq!(found_version, 1);

        // Verify that the DNS server is on version 1.  This should already be
        // the case because it was configured with version 1 when the simulated
        // sled agent started up.
        let initial_dns_dropshot_server =
            &cptestctx.internal_dns.dropshot_server;
        let dns_config_client = dns_service_client::Client::new(
            &format!("http://{}", initial_dns_dropshot_server.local_addr()),
            cptestctx.logctx.log.clone(),
        );
        let config = dns_config_client
            .dns_config_get()
            .await
            .expect("failed to get initial DNS server config");
        assert_eq!(config.generation, Generation::from_u32(1));

        let internal_dns_srv_name = ServiceName::InternalDns.dns_name();

        let initial_srv_record = {
            let zone =
                config.zones.get(0).expect("DNS config must have a zone");
            let Some(record) = zone.records.get(&internal_dns_srv_name) else {
                panic!("zone must have a record for {internal_dns_srv_name}")
            };
            match record.get(0) {
                Some(DnsRecord::Srv(srv)) => srv,
                record => panic!(
                    "expected a SRV record for {internal_dns_srv_name}, found \
                     {record:?}"
                ),
            }
        };

        // Now spin up another DNS server, add it to the list of servers, and
        // make sure that DNS gets propagated to it. Note that we shouldn't
        // have to explicitly activate the background task because inserting a
        // new service ought to do that for us.
        let log = &cptestctx.logctx.log;
        let storage_path =
            TempDir::new().expect("Failed to create temporary directory");
        let config_store = dns_server::storage::Config {
            keep_old_generations: 3,
            storage_path: storage_path
                .path()
                .to_string_lossy()
                .into_owned()
                .into(),
        };
        let store = dns_server::storage::Store::new(
            log.new(o!("component" => "DnsStore")),
            &config_store,
        )
        .unwrap();

        let (_, new_dns_dropshot_server) = dns_server::start_servers(
            log.clone(),
            store,
            &dns_server::dns_server::Config {
                bind_address: "[::1]:0".parse().unwrap(),
            },
            &dropshot::ConfigDropshot {
                bind_address: "[::1]:0".parse().unwrap(),
                default_request_body_max_bytes: 8 * 1024,
                default_handler_task_mode: HandlerTaskMode::Detached,
                log_headers: vec![],
            },
        )
        .await
        .unwrap();

        let new_dns_addr = match new_dns_dropshot_server.local_addr() {
            SocketAddr::V4(_) => panic!("expected v6 address"),
            SocketAddr::V6(a) => a,
        };

        // In order to test that DNS gets propagated to a newly-added server, we
        // first need to update the source of truth about DNS (the database).
        // Then we need to wait for that to get propagated (by this same
        // mechanism) to the existing DNS servers.  Only then would we expect
        // the mechanism to see the new DNS server and then propagate
        // configuration to it.
        let update = {
            use nexus_params::{DnsRecord, Srv};

            let target = "my-great-dns-server.host";

            let mut update = test_dns_update_builder();
            update.remove_name(internal_dns_srv_name.clone()).unwrap();
            update
                .add_name(
                    internal_dns_srv_name,
                    vec![
                        DnsRecord::Srv(Srv {
                            prio: 0,
                            weight: 0,
                            port: new_dns_addr.port(),
                            target: format!(
                                "{target}.control-plane.oxide.internal"
                            ),
                        }),
                        DnsRecord::Srv(initial_srv_record.clone()),
                    ],
                )
                .unwrap();
            update
                .add_name(
                    target.to_string(),
                    vec![DnsRecord::Aaaa(*new_dns_addr.ip())],
                )
                .unwrap();
            update
        };
        write_dns_update(&opctx, datastore, update).await;
        info!(&cptestctx.logctx.log, "updated new dns records");

        // Activate the internal DNS propagation pipeline.
        nexus
            .background_tasks
            .activate(&nexus.background_tasks.task_internal_dns_config);

        wait_propagate_dns(
            &cptestctx.logctx.log,
            "initial",
            initial_dns_dropshot_server.local_addr(),
            Generation::from_u32(2),
        )
        .await;

        // Discover the new internal DNS server from internal DNS.
        nexus
            .background_tasks
            .activate(&nexus.background_tasks.task_internal_dns_servers);

        wait_propagate_dns(
            &cptestctx.logctx.log,
            "new",
            new_dns_dropshot_server.local_addr(),
            Generation::from_u32(2),
        )
        .await;

        // Now, write version 3 of the internal DNS configuration with one
        // additional record.
        write_test_dns_generation(&opctx, datastore).await;

        // Activate the internal DNS propagation pipeline.
        nexus
            .background_tasks
            .activate(&nexus.background_tasks.task_internal_dns_config);

        // Wait for the new generation to get propagated to both servers.
        wait_propagate_dns(
            &cptestctx.logctx.log,
            "initial",
            initial_dns_dropshot_server.local_addr(),
            Generation::from_u32(3),
        )
        .await;

        wait_propagate_dns(
            &cptestctx.logctx.log,
            "new",
            new_dns_dropshot_server.local_addr(),
            Generation::from_u32(3),
        )
        .await;
    }

    /// Verify that DNS gets propagated to the specified server
    async fn wait_propagate_dns(
        log: &slog::Logger,
        label: &str,
        addr: SocketAddr,
        generation: Generation,
    ) {
        println!(
            "waiting for propagation of generation {generation} to {label} \
             DNS server ({addr})",
        );

        let client = dns_service_client::Client::new(
            &format!("http://{}", addr),
            log.clone(),
        );
        let poll_max = Duration::from_secs(30);
        let result = poll::wait_for_condition(
            || async {
                match client.dns_config_get().await {
                    Err(error) => {
                        // The DNS server is already up.  This shouldn't
                        // happen.
                        Err(poll::CondCheckError::Failed(error))
                    }
                    Ok(config) => {
                        if config.generation == generation {
                            Ok(())
                        } else {
                            Err(poll::CondCheckError::NotYet)
                        }
                    }
                }
            },
            &Duration::from_millis(50),
            &poll_max,
        )
        .await;
        if let Err(err) = result {
            panic!(
                "DNS generation {generation} not propagated to {label} DNS \
                 server ({addr}) within {poll_max:?}: {err}"
            );
        } else {
            println!(
                "DNS generation {generation} propagated to {label} DNS server \
                 ({addr}) successfully."
            );
        }
    }

    pub(crate) async fn write_dns_update(
        opctx: &OpContext,
        datastore: &DataStore,
        update: DnsVersionUpdateBuilder,
    ) {
        let conn = datastore.pool_connection_for_tests().await.unwrap();
        info!(opctx.log, "writing DNS update...");
        datastore.dns_update_incremental(opctx, &conn, update).await.unwrap();
    }

    pub(crate) async fn write_test_dns_generation(
        opctx: &OpContext,
        datastore: &DataStore,
    ) {
        let mut update = test_dns_update_builder();
        update
            .add_name(
                "we-got-beets".to_string(),
                vec![nexus_params::DnsRecord::Aaaa("fe80::3".parse().unwrap())],
            )
            .unwrap();
        write_dns_update(opctx, datastore, update).await
    }

    fn test_dns_update_builder() -> DnsVersionUpdateBuilder {
        DnsVersionUpdateBuilder::new(
            DnsGroup::Internal,
            "test suite DNS update".to_string(),
            "test suite".to_string(),
        )
    }
}<|MERGE_RESOLUTION|>--- conflicted
+++ resolved
@@ -269,12 +269,9 @@
             task_sp_ereport_ingester: Activator::new(),
             task_reconfigurator_config_loader: Activator::new(),
             task_fm_sitrep_loader: Activator::new(),
-<<<<<<< HEAD
-            task_multicast_reconciler: Activator::new(),
-=======
             task_fm_sitrep_gc: Activator::new(),
             task_probe_distributor: Activator::new(),
->>>>>>> e5fa9fbe
+            task_multicast_reconciler: Activator::new(),
 
             // Handles to activate background tasks that do not get used by Nexus
             // at-large.  These background tasks are implementation details as far as
@@ -361,12 +358,9 @@
             task_sp_ereport_ingester,
             task_reconfigurator_config_loader,
             task_fm_sitrep_loader,
-<<<<<<< HEAD
-            task_multicast_reconciler,
-=======
             task_fm_sitrep_gc,
             task_probe_distributor,
->>>>>>> e5fa9fbe
+            task_multicast_reconciler,
             // Add new background tasks here.  Be sure to use this binding in a
             // call to `Driver::register()` below.  That's what actually wires
             // up the Activator to the corresponding background task.
