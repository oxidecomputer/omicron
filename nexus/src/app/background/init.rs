--- conflicted
+++ resolved
@@ -4,12 +4,9 @@
 
 //! Background task initialization
 
-<<<<<<< HEAD
+use super::bfd;
 use super::blueprint_execution;
 use super::blueprint_load;
-=======
-use super::bfd;
->>>>>>> 22dbd545
 use super::common;
 use super::dns_config;
 use super::dns_propagation;
