// This Source Code Form is subject to the terms of the Mozilla Public
// License, v. 2.0. If a copy of the MPL was not distributed with this
// file, You can obtain one at https://mozilla.org/MPL/2.0/.

//! Background task initialization

use super::bfd;
use super::blueprint_execution;
use super::blueprint_load;
use super::common;
use super::dns_config;
use super::dns_propagation;
use super::dns_servers;
use super::external_endpoints;
use super::instance_watcher;
use super::inventory_collection;
use super::metrics_producer_gc;
use super::nat_cleanup;
use super::phantom_disks;
use super::physical_disk_adoption;
use super::region_replacement;
use super::service_firewall_rules;
use super::sync_service_zone_nat::ServiceZoneNatTracker;
use super::sync_switch_configuration::SwitchPortSettingsManager;
use crate::app::oximeter::PRODUCER_LEASE_DURATION;
use crate::app::sagas::SagaRequest;
use nexus_config::BackgroundTaskConfig;
use nexus_config::DnsTasksConfig;
use nexus_db_model::DnsGroup;
use nexus_db_queries::context::OpContext;
use nexus_db_queries::db::DataStore;
use oximeter::types::ProducerRegistry;
use std::collections::BTreeMap;
use std::sync::Arc;
use tokio::sync::mpsc::Sender;
use uuid::Uuid;

/// Describes ongoing background tasks and provides interfaces for working with
/// them
///
/// Most interaction happens through the `driver` field.  The rest of the fields
/// are specific background tasks.
pub struct BackgroundTasks {
    /// interface for working with background tasks (activation, checking
    /// status, etc.)
    pub driver: common::Driver,

    /// task handle for the internal DNS config background task
    pub task_internal_dns_config: common::TaskHandle,
    /// task handle for the internal DNS servers background task
    pub task_internal_dns_servers: common::TaskHandle,
    /// task handle for the external DNS config background task
    pub task_external_dns_config: common::TaskHandle,
    /// task handle for the external DNS servers background task
    pub task_external_dns_servers: common::TaskHandle,

    /// task handle for pruning metrics producers with expired leases
    pub task_metrics_producer_gc: common::TaskHandle,

    /// task handle for the task that keeps track of external endpoints
    pub task_external_endpoints: common::TaskHandle,
    /// external endpoints read by the background task
    pub external_endpoints: tokio::sync::watch::Receiver<
        Option<external_endpoints::ExternalEndpoints>,
    >,
    /// task handle for the ipv4 nat entry garbage collector
    pub nat_cleanup: common::TaskHandle,

    /// task handle for the switch bfd manager
    pub bfd_manager: common::TaskHandle,

    /// task handle for the task that collects inventory
    pub task_inventory_collection: common::TaskHandle,

    /// task handle for the task that collects inventory
    pub task_physical_disk_adoption: common::TaskHandle,

    /// task handle for the task that detects phantom disks
    pub task_phantom_disks: common::TaskHandle,

    /// task handle for blueprint target loader
    pub task_blueprint_loader: common::TaskHandle,

    /// task handle for blueprint execution background task
    pub task_blueprint_executor: common::TaskHandle,

    /// task handle for the service zone nat tracker
    pub task_service_zone_nat_tracker: common::TaskHandle,

    /// task handle for the switch port settings manager
    pub task_switch_port_settings_manager: common::TaskHandle,

    /// task handle for the task that detects if regions need replacement and
    /// begins the process
    pub task_region_replacement: common::TaskHandle,

<<<<<<< HEAD
    /// task handle for the task that polls sled agents for instance states.
    pub task_instance_watcher: common::TaskHandle,
=======
    /// task handle for propagation of VPC firewall rules for Omicron services
    /// with external network connectivity,
    pub task_service_firewall_propagation: common::TaskHandle,
>>>>>>> 371a813d
}

impl BackgroundTasks {
    /// Kick off all background tasks
    #[allow(clippy::too_many_arguments)]
    pub fn start(
        opctx: &OpContext,
        datastore: Arc<DataStore>,
        config: &BackgroundTaskConfig,
        rack_id: Uuid,
        nexus_id: Uuid,
        resolver: internal_dns::resolver::Resolver,
        saga_request: Sender<SagaRequest>,
        producer_registry: &ProducerRegistry,
    ) -> BackgroundTasks {
        let mut driver = common::Driver::new();

        let (task_internal_dns_config, task_internal_dns_servers) = init_dns(
            &mut driver,
            opctx,
            datastore.clone(),
            DnsGroup::Internal,
            resolver.clone(),
            &config.dns_internal,
        );
        let (task_external_dns_config, task_external_dns_servers) = init_dns(
            &mut driver,
            opctx,
            datastore.clone(),
            DnsGroup::External,
            resolver.clone(),
            &config.dns_external,
        );

        let task_metrics_producer_gc = {
            let gc = metrics_producer_gc::MetricProducerGc::new(
                datastore.clone(),
                PRODUCER_LEASE_DURATION,
            );
            driver.register(
                String::from("metrics_producer_gc"),
                String::from(
                    "unregisters Oximeter metrics producers that have not \
                    renewed their lease",
                ),
                config.metrics_producer_gc.period_secs,
                Box::new(gc),
                opctx.child(BTreeMap::new()),
                vec![],
            )
        };

        // Background task: External endpoints list watcher
        let (task_external_endpoints, external_endpoints) = {
            let watcher = external_endpoints::ExternalEndpointsWatcher::new(
                datastore.clone(),
            );
            let watcher_channel = watcher.watcher();
            let task = driver.register(
                String::from("external_endpoints"),
                String::from(
                    "reads config for silos and TLS certificates to determine \
                    the right set of HTTP endpoints, their HTTP server names, \
                    and which TLS certificates to use on each one",
                ),
                config.external_endpoints.period_secs,
                Box::new(watcher),
                opctx.child(BTreeMap::new()),
                vec![],
            );
            (task, watcher_channel)
        };

        let nat_cleanup = {
            driver.register(
                "nat_v4_garbage_collector".to_string(),
                String::from(
                    "prunes soft-deleted IPV4 NAT entries from ipv4_nat_entry table \
                     based on a predetermined retention policy",
                ),
                config.nat_cleanup.period_secs,
                Box::new(nat_cleanup::Ipv4NatGarbageCollector::new(
                    datastore.clone(),
                    resolver.clone()
                )),
                opctx.child(BTreeMap::new()),
                vec![],
            )
        };

        let bfd_manager = {
            driver.register(
                "bfd_manager".to_string(),
                String::from(
                    "Manages bidirectional fowarding detection (BFD) \
                    configuration on rack switches",
                ),
                config.bfd_manager.period_secs,
                Box::new(bfd::BfdManager::new(
                    datastore.clone(),
                    resolver.clone(),
                )),
                opctx.child(BTreeMap::new()),
                vec![],
            )
        };

        // Background task: phantom disk detection
        let task_phantom_disks = {
            let detector =
                phantom_disks::PhantomDiskDetector::new(datastore.clone());

            let task = driver.register(
                String::from("phantom_disks"),
                String::from("detects and un-deletes phantom disks"),
                config.phantom_disks.period_secs,
                Box::new(detector),
                opctx.child(BTreeMap::new()),
                vec![],
            );

            task
        };

        // Background task: blueprint loader
        let blueprint_loader =
            blueprint_load::TargetBlueprintLoader::new(datastore.clone());
        let rx_blueprint = blueprint_loader.watcher();
        let task_blueprint_loader = driver.register(
            String::from("blueprint_loader"),
            String::from("Loads the current target blueprint from the DB"),
            config.blueprints.period_secs_load,
            Box::new(blueprint_loader),
            opctx.child(BTreeMap::new()),
            vec![],
        );

        // Background task: blueprint executor
        let blueprint_executor = blueprint_execution::BlueprintExecutor::new(
            datastore.clone(),
            rx_blueprint.clone(),
            nexus_id.to_string(),
        );
        let rx_blueprint_exec = blueprint_executor.watcher();
        let task_blueprint_executor = driver.register(
            String::from("blueprint_executor"),
            String::from("Executes the target blueprint"),
            config.blueprints.period_secs_execute,
            Box::new(blueprint_executor),
            opctx.child(BTreeMap::new()),
            vec![Box::new(rx_blueprint)],
        );

        // Background task: inventory collector
        //
        // This currently depends on the "output" of the blueprint executor in
        // order to automatically trigger inventory collection whenever the
        // blueprint executor runs.  In the limit, this could become a problem
        // because the blueprint executor might also depend indirectly on the
        // inventory collector.  In that case, we may need to do something more
        // complicated.  But for now, this works.
        let (task_inventory_collection, inventory_watcher) = {
            let collector = inventory_collection::InventoryCollector::new(
                datastore.clone(),
                resolver.clone(),
                &nexus_id.to_string(),
                config.inventory.nkeep,
                config.inventory.disable,
            );
            let inventory_watcher = collector.watcher();
            let task = driver.register(
                String::from("inventory_collection"),
                String::from(
                    "collects hardware and software inventory data from the \
                    whole system",
                ),
                config.inventory.period_secs,
                Box::new(collector),
                opctx.child(BTreeMap::new()),
                vec![Box::new(rx_blueprint_exec)],
            );

            (task, inventory_watcher)
        };

        let task_physical_disk_adoption = {
            driver.register(
                "physical_disk_adoption".to_string(),
                "ensure new physical disks are automatically marked in-service"
                    .to_string(),
                config.physical_disk_adoption.period_secs,
                Box::new(physical_disk_adoption::PhysicalDiskAdoption::new(
                    datastore.clone(),
                    inventory_watcher.clone(),
                    config.physical_disk_adoption.disable,
                    rack_id,
                )),
                opctx.child(BTreeMap::new()),
                vec![Box::new(inventory_watcher)],
            )
        };

        let task_service_zone_nat_tracker = {
            driver.register(
                "service_zone_nat_tracker".to_string(),
                String::from(
                    "ensures service zone nat records are recorded in NAT RPW table",
                ),
                config.sync_service_zone_nat.period_secs,
                Box::new(ServiceZoneNatTracker::new(
                    datastore.clone(),
                    resolver.clone(),
                )),
                opctx.child(BTreeMap::new()),
                vec![],
            )
        };

        let task_switch_port_settings_manager = {
            driver.register(
                "switch_port_config_manager".to_string(),
                String::from("manages switch port settings for rack switches"),
                config.switch_port_settings_manager.period_secs,
                Box::new(SwitchPortSettingsManager::new(
                    datastore.clone(),
                    resolver.clone(),
                )),
                opctx.child(BTreeMap::new()),
                vec![],
            )
        };

        // Background task: detect if a region needs replacement and begin the
        // process
        let task_region_replacement = {
            let detector = region_replacement::RegionReplacementDetector::new(
                datastore.clone(),
                saga_request.clone(),
            );

            let task = driver.register(
                String::from("region_replacement"),
                String::from("detects if a region requires replacing and begins the process"),
                config.region_replacement.period_secs,
                Box::new(detector),
                opctx.child(BTreeMap::new()),
                vec![],
            );

            task
        };

<<<<<<< HEAD
        let task_instance_watcher = {
            let watcher = instance_watcher::InstanceWatcher::new(
                datastore,
                resolver.clone(),
                producer_registry,
            );
            driver.register(
                "instance_watcher".to_string(),
                "periodically checks instance states".to_string(),
                config.instance_watcher.period_secs,
                Box::new(watcher),
                opctx.child(BTreeMap::new()),
                vec![],
            )
        };
=======
        // Background task: service firewall rule propagation
        let task_service_firewall_propagation = driver.register(
            String::from("service_firewall_rule_propagation"),
            String::from(
                "propagates VPC firewall rules for Omicron \
                services with external network connectivity",
            ),
            config.service_firewall_propagation.period_secs,
            Box::new(service_firewall_rules::ServiceRulePropagator::new(
                datastore.clone(),
            )),
            opctx.child(BTreeMap::new()),
            vec![],
        );
>>>>>>> 371a813d

        BackgroundTasks {
            driver,
            task_internal_dns_config,
            task_internal_dns_servers,
            task_external_dns_config,
            task_external_dns_servers,
            task_metrics_producer_gc,
            task_external_endpoints,
            external_endpoints,
            nat_cleanup,
            bfd_manager,
            task_inventory_collection,
            task_physical_disk_adoption,
            task_phantom_disks,
            task_blueprint_loader,
            task_blueprint_executor,
            task_service_zone_nat_tracker,
            task_switch_port_settings_manager,
            task_region_replacement,
<<<<<<< HEAD
            task_instance_watcher,
=======
            task_service_firewall_propagation,
>>>>>>> 371a813d
        }
    }

    pub fn activate(&self, task: &common::TaskHandle) {
        self.driver.activate(task);
    }
}

fn init_dns(
    driver: &mut common::Driver,
    opctx: &OpContext,
    datastore: Arc<DataStore>,
    dns_group: DnsGroup,
    resolver: internal_dns::resolver::Resolver,
    config: &DnsTasksConfig,
) -> (common::TaskHandle, common::TaskHandle) {
    let dns_group_name = dns_group.to_string();
    let metadata = BTreeMap::from([("dns_group".to_string(), dns_group_name)]);

    // Background task: DNS config watcher
    let dns_config =
        dns_config::DnsConfigWatcher::new(Arc::clone(&datastore), dns_group);
    let dns_config_watcher = dns_config.watcher();
    let task_name_config = format!("dns_config_{}", dns_group);
    let task_config = driver.register(
        task_name_config.clone(),
        format!("watches {} DNS data stored in CockroachDB", dns_group),
        config.period_secs_config,
        Box::new(dns_config),
        opctx.child(metadata.clone()),
        vec![],
    );

    // Background task: DNS server list watcher
    let dns_servers = dns_servers::DnsServersWatcher::new(dns_group, resolver);
    let dns_servers_watcher = dns_servers.watcher();
    let task_name_servers = format!("dns_servers_{}", dns_group);
    let task_servers = driver.register(
        task_name_servers.clone(),
        format!(
            "watches list of {} DNS servers stored in internal DNS",
            dns_group,
        ),
        config.period_secs_servers,
        Box::new(dns_servers),
        opctx.child(metadata.clone()),
        vec![],
    );

    // Background task: DNS propagation
    let dns_propagate = dns_propagation::DnsPropagator::new(
        dns_config_watcher.clone(),
        dns_servers_watcher.clone(),
        config.max_concurrent_server_updates,
    );
    driver.register(
        format!("dns_propagation_{}", dns_group),
        format!(
            "propagates latest {} DNS configuration (from {:?} background \
            task) to the latest list of DNS servers (from {:?} background \
            task)",
            dns_group, task_name_config, task_name_servers,
        ),
        config.period_secs_propagation,
        Box::new(dns_propagate),
        opctx.child(metadata),
        vec![Box::new(dns_config_watcher), Box::new(dns_servers_watcher)],
    );

    (task_config, task_servers)
}

#[cfg(test)]
pub mod test {
    use dropshot::HandlerTaskMode;
    use nexus_db_model::DnsGroup;
    use nexus_db_queries::context::OpContext;
    use nexus_db_queries::db::datastore::DnsVersionUpdateBuilder;
    use nexus_db_queries::db::DataStore;
    use nexus_test_utils_macros::nexus_test;
    use nexus_types::internal_api::params as nexus_params;
    use omicron_test_utils::dev::poll;
    use std::net::SocketAddr;
    use std::time::Duration;
    use tempfile::TempDir;

    type ControlPlaneTestContext =
        nexus_test_utils::ControlPlaneTestContext<crate::Server>;

    // Nexus is supposed to automatically propagate DNS configuration to all the
    // DNS servers it knows about.  We'll test two things here:
    //
    // (1) create a new DNS server and ensure that it promptly gets the
    //     existing DNS configuration
    //
    // (2) create a new configuration and ensure that both servers promptly get
    //     the new DNS configuration
    #[nexus_test(server = crate::Server)]
    async fn test_dns_propagation_basic(cptestctx: &ControlPlaneTestContext) {
        let nexus = &cptestctx.server.apictx().nexus;
        let datastore = nexus.datastore();
        let opctx = OpContext::for_tests(
            cptestctx.logctx.log.clone(),
            datastore.clone(),
        );

        // Verify our going-in assumption that Nexus has written the initial
        // internal DNS configuration.  This happens during rack initialization,
        // which the test runner simulates.
        let version = datastore
            .dns_group_latest_version(&opctx, DnsGroup::Internal)
            .await
            .unwrap();
        let found_version = i64::from(&version.version.0);
        assert_eq!(found_version, 1);

        // Verify that the DNS server is on version 1.  This should already be
        // the case because it was configured with version 1 when the simulated
        // sled agent started up.
        let initial_dns_dropshot_server =
            &cptestctx.internal_dns.dropshot_server;
        let dns_config_client = dns_service_client::Client::new(
            &format!("http://{}", initial_dns_dropshot_server.local_addr()),
            cptestctx.logctx.log.clone(),
        );
        let config = dns_config_client
            .dns_config_get()
            .await
            .expect("failed to get initial DNS server config");
        assert_eq!(config.generation, 1);

        let internal_dns_srv_name =
            internal_dns::ServiceName::InternalDns.dns_name();

        let initial_srv_record = {
            let zone =
                config.zones.get(0).expect("DNS config must have a zone");
            let Some(record) = zone.records.get(&internal_dns_srv_name) else {
                panic!("zone must have a record for {internal_dns_srv_name}")
            };
            match record.get(0) {
                Some(dns_service_client::types::DnsRecord::Srv(srv)) => srv,
                record => panic!("expected a SRV record for {internal_dns_srv_name}, found {record:?}"),
            }
        };

        // Now spin up another DNS server, add it to the list of servers, and
        // make sure that DNS gets propagated to it. Note that we shouldn't
        // have to explicitly activate the background task because inserting a
        // new service ought to do that for us.
        let log = &cptestctx.logctx.log;
        let storage_path =
            TempDir::new().expect("Failed to create temporary directory");
        let config_store = dns_server::storage::Config {
            keep_old_generations: 3,
            storage_path: storage_path
                .path()
                .to_string_lossy()
                .into_owned()
                .into(),
        };
        let store = dns_server::storage::Store::new(
            log.new(o!("component" => "DnsStore")),
            &config_store,
        )
        .unwrap();

        let (_, new_dns_dropshot_server) = dns_server::start_servers(
            log.clone(),
            store,
            &dns_server::dns_server::Config {
                bind_address: "[::1]:0".parse().unwrap(),
            },
            &dropshot::ConfigDropshot {
                bind_address: "[::1]:0".parse().unwrap(),
                request_body_max_bytes: 8 * 1024,
                default_handler_task_mode: HandlerTaskMode::Detached,
            },
        )
        .await
        .unwrap();

        let new_dns_addr = match new_dns_dropshot_server.local_addr() {
            SocketAddr::V4(_) => panic!("expected v6 address"),
            SocketAddr::V6(a) => a,
        };

        // In order to test that DNS gets propagated to a newly-added server, we
        // first need to update the source of truth about DNS (the database).
        // Then we need to wait for that to get propagated (by this same
        // mechanism) to the existing DNS servers.  Only then would we expect
        // the mechanism to see the new DNS server and then propagate
        // configuration to it.
        let update = {
            use nexus_params::{DnsRecord, Srv};

            let target = "my-great-dns-server.host";

            let mut update = test_dns_update_builder();
            update.remove_name(internal_dns_srv_name.clone()).unwrap();
            update
                .add_name(
                    internal_dns_srv_name,
                    vec![
                        DnsRecord::Srv(Srv {
                            prio: 0,
                            weight: 0,
                            port: new_dns_addr.port(),
                            target: format!(
                                "{target}.control-plane.oxide.internal"
                            ),
                        }),
                        DnsRecord::Srv(initial_srv_record.clone()),
                    ],
                )
                .unwrap();
            update
                .add_name(
                    target.to_string(),
                    vec![DnsRecord::Aaaa(*new_dns_addr.ip())],
                )
                .unwrap();
            update
        };
        write_dns_update(&opctx, datastore, update).await;
        info!(&cptestctx.logctx.log, "updated new dns records");

        // Activate the internal DNS propagation pipeline.
        nexus
            .background_tasks
            .activate(&nexus.background_tasks.task_internal_dns_config);

        wait_propagate_dns(
            &cptestctx.logctx.log,
            "initial",
            initial_dns_dropshot_server.local_addr(),
            2,
        )
        .await;

        // Discover the new internal DNS server from internal DNS.
        nexus
            .background_tasks
            .activate(&nexus.background_tasks.task_internal_dns_servers);

        wait_propagate_dns(
            &cptestctx.logctx.log,
            "new",
            new_dns_dropshot_server.local_addr(),
            2,
        )
        .await;

        // Now, write version 3 of the internal DNS configuration with one
        // additional record.
        write_test_dns_generation(&opctx, datastore).await;

        // Activate the internal DNS propagation pipeline.
        nexus
            .background_tasks
            .activate(&nexus.background_tasks.task_internal_dns_config);

        // Wait for the new generation to get propagated to both servers.
        wait_propagate_dns(
            &cptestctx.logctx.log,
            "initial",
            initial_dns_dropshot_server.local_addr(),
            3,
        )
        .await;

        wait_propagate_dns(
            &cptestctx.logctx.log,
            "new",
            new_dns_dropshot_server.local_addr(),
            3,
        )
        .await;
    }

    /// Verify that DNS gets propagated to the specified server
    async fn wait_propagate_dns(
        log: &slog::Logger,
        label: &str,
        addr: SocketAddr,
        generation: u64,
    ) {
        println!(
            "waiting for propagation of generation {generation} to {label} \
            DNS server ({addr})",
        );

        let client = dns_service_client::Client::new(
            &format!("http://{}", addr),
            log.clone(),
        );
        let poll_max = Duration::from_secs(30);
        let result = poll::wait_for_condition(
            || async {
                match client.dns_config_get().await {
                    Err(error) => {
                        // The DNS server is already up.  This shouldn't
                        // happen.
                        Err(poll::CondCheckError::Failed(error))
                    }
                    Ok(config) => {
                        if config.generation == generation {
                            Ok(())
                        } else {
                            Err(poll::CondCheckError::NotYet)
                        }
                    }
                }
            },
            &Duration::from_millis(50),
            &poll_max,
        )
        .await;
        if let Err(err) = result {
            panic!(
                "DNS generation {generation} not propagated to \
                {label} DNS server ({addr}) within {poll_max:?}: {err}"
            );
        } else {
            println!(
                "DNS generation {generation} propagated to {label} \
                DNS server ({addr}) successfully."
            );
        }
    }

    pub(crate) async fn write_dns_update(
        opctx: &OpContext,
        datastore: &DataStore,
        update: DnsVersionUpdateBuilder,
    ) {
        let conn = datastore.pool_connection_for_tests().await.unwrap();
        info!(opctx.log, "writing DNS update...");
        datastore.dns_update_incremental(opctx, &conn, update).await.unwrap();
    }

    pub(crate) async fn write_test_dns_generation(
        opctx: &OpContext,
        datastore: &DataStore,
    ) {
        let mut update = test_dns_update_builder();
        update
            .add_name(
                "we-got-beets".to_string(),
                vec![nexus_params::DnsRecord::Aaaa("fe80::3".parse().unwrap())],
            )
            .unwrap();
        write_dns_update(opctx, datastore, update).await
    }

    fn test_dns_update_builder() -> DnsVersionUpdateBuilder {
        DnsVersionUpdateBuilder::new(
            DnsGroup::Internal,
            "test suite DNS update".to_string(),
            "test suite".to_string(),
        )
    }
}<|MERGE_RESOLUTION|>--- conflicted
+++ resolved
@@ -94,14 +94,12 @@
     /// begins the process
     pub task_region_replacement: common::TaskHandle,
 
-<<<<<<< HEAD
     /// task handle for the task that polls sled agents for instance states.
     pub task_instance_watcher: common::TaskHandle,
-=======
+
     /// task handle for propagation of VPC firewall rules for Omicron services
     /// with external network connectivity,
     pub task_service_firewall_propagation: common::TaskHandle,
->>>>>>> 371a813d
 }
 
 impl BackgroundTasks {
@@ -354,10 +352,9 @@
             task
         };
 
-<<<<<<< HEAD
         let task_instance_watcher = {
             let watcher = instance_watcher::InstanceWatcher::new(
-                datastore,
+                datastore.clone(),
                 resolver.clone(),
                 producer_registry,
             );
@@ -370,7 +367,6 @@
                 vec![],
             )
         };
-=======
         // Background task: service firewall rule propagation
         let task_service_firewall_propagation = driver.register(
             String::from("service_firewall_rule_propagation"),
@@ -380,12 +376,11 @@
             ),
             config.service_firewall_propagation.period_secs,
             Box::new(service_firewall_rules::ServiceRulePropagator::new(
-                datastore.clone(),
+                datastore,
             )),
             opctx.child(BTreeMap::new()),
             vec![],
         );
->>>>>>> 371a813d
 
         BackgroundTasks {
             driver,
@@ -406,11 +401,8 @@
             task_service_zone_nat_tracker,
             task_switch_port_settings_manager,
             task_region_replacement,
-<<<<<<< HEAD
             task_instance_watcher,
-=======
             task_service_firewall_propagation,
->>>>>>> 371a813d
         }
     }
 
