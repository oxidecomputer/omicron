// This Source Code Form is subject to the terms of the Mozilla Public
// License, v. 2.0. If a copy of the MPL was not distributed with this
// file, You can obtain one at https://mozilla.org/MPL/2.0/.

//! Background tasks

<<<<<<< HEAD
mod blueprint_execution;
mod blueprint_load;
=======
mod bfd;
>>>>>>> 22dbd545
mod common;
mod dns_config;
mod dns_propagation;
mod dns_servers;
mod external_endpoints;
mod init;
mod inventory_collection;
mod nat_cleanup;
mod phantom_disks;
mod status;
mod sync_service_zone_nat;

pub use common::Driver;
pub use common::TaskHandle;
pub use init::BackgroundTasks;<|MERGE_RESOLUTION|>--- conflicted
+++ resolved
@@ -4,12 +4,9 @@
 
 //! Background tasks
 
-<<<<<<< HEAD
+mod bfd;
 mod blueprint_execution;
 mod blueprint_load;
-=======
-mod bfd;
->>>>>>> 22dbd545
 mod common;
 mod dns_config;
 mod dns_propagation;
