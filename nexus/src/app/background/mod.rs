--- conflicted
+++ resolved
@@ -10,11 +10,8 @@
 mod dns_servers;
 mod external_endpoints;
 mod init;
-<<<<<<< HEAD
+mod inventory_collection;
 mod nat_cleanup;
-=======
-mod inventory_collection;
->>>>>>> 5b4ae0b0
 mod status;
 
 pub use common::Driver;
