// This Source Code Form is subject to the terms of the Mozilla Public
// License, v. 2.0. If a copy of the MPL was not distributed with this
// file, You can obtain one at https://mozilla.org/MPL/2.0/.

//! # Nexus Background Tasks
//!
//! A **background task** in Nexus is any operation that can be activated both
//! periodically and by an explicit signal.  This is aimed at RFD 373-style
//! "reliable persistent workflows", also called "reconcilers" or "controllers".
//! These are a kind of automation that examines some _current_ state, compares
//! it to some _intended_ state, and potentially takes action to try to bring
//! the current state in sync with the intended state.  Our canonical example is
//! that we want to have Nexus monitor the intended DNS configuration.  When it
//! changes, we want to propagate the new configuration to all DNS servers.  We
//! implement this with three different background tasks:
//!
//! 1. `DnsConfigWatcher` reads the DNS configuration from the database, stores
//!    it in memory, and makes it available via a `tokio::sync::watch` channel.
//! 2. `DnsServersWatcher` reads the list of DNS servers from the database,
//!    stores it in memory, and makes it available via a `tokio::sync::watch`
//!    channel.
//! 3. `DnsPropagator` uses the the watch channels provided by the other two
//!    background tasks to notice when either the DNS configuration or the list
//!    of DNS servers has changed.  It uses the latest values to make a request
//!    to each server to update its configuration.
//!
//! When Nexus changes the DNS configuration, it will update the database with
//! the new configuration and then explicitly activate the `DnsConfigWatcher`.
//! When it reads the new config, it will send it to its watch channel, and that
//! will activate the `DnsPropagator`.  If any of this fails, or if Nexus
//! crashes at any point, then the periodic activation of every background task
//! will eventually cause the latest config to be propagated to all of the
//! current servers.
//!
//! The background task framework here is pretty minimal: essentially what it
//! gives you is that you just write an idempotent function that you want to
//! happen periodically or on-demand, wrap it in an impl of `BackgroundTask`,
//! register that with the `Driver`, and you're done.  The framework will take
//! care of:
//!
//! * providing a way for Nexus at-large to activate your task
//! * activating your task periodically
//! * ensuring that the task is activated only once at a time in this Nexus
//!   (but note that it may always be running concurrently in other Nexus
//!   instances)
//! * providing basic visibility into whether the task is running, when the task
//!   last ran, etc.
//!
//! We may well want to extend the framework as we build more tasks in general
//! and reconcilers specifically.  But we should be mindful not to create
//! footguns for ourselves!  See "Design notes" below.
//!
//! ## Notes for background task implementors
//!
//! Background tasks are not necessarily just for reconcilers.  That's just the
//! design center.  The first two DNS background tasks above aren't reconcilers
//! in any non-trivial sense.
//!
//! Background task activations do not accept input, by design.  See "Design
//! notes" below.
//!
//! Generally, you probably don't want to have your background task do retries.
//! If things fail, you rely on the periodic reactivation to try again.
//!
//! ## Design notes
//!
//! The underlying design for RFD 373-style reconcilers is inspired by a few
//! related principles:
//!
//! * the principle in distributed systems of having exactly one code path to
//!   achieve a thing, and then always using that path to do that thing (as
//!   opposed to having separate paths for, say, the happy path vs. failover,
//!   and having one of those paths rarely used)
//! * the [constant-work pattern][1], which basically suggests that a system can
//!   be more robust and scalable if it's constructed in a way that always does
//!   the same amount of work.  Imagine if we made requests to the DNS servers
//!   to incrementally update their config every time the DNS data changed.
//!   This system does more work as users make more requests.  During overloads,
//!   things can fall over.  Compare with a system whose frontend merely updates
//!   the DNS configuration that _should_ exist and whose backend periodically
//!   scans the complete intended state and then sets its own state accordingly.
//!   The backend does the same amount of work no matter how many requests were
//!   made, making it more resistant to overload.  A big downside of this
//!   approach is increased latency from the user making a request to seeing it
//!   applied.  This can be mitigated (sacrificing some, but not all, of the
//!   "constant work" property) by triggering a backend scan operation when user
//!   requests complete.
//! * the design pattern in distributed systems of keeping two copies of data in
//!   sync using both event notifications (like a changelog) _and_ periodic full
//!   scans.  The hope is that a full scan never finds a change that wasn't
//!   correctly sync'd, but incorporating an occasional full scan into the
//!   design ensures that such bugs are found and their impact repaired
//!   automatically.
//!
//! [1]: https://aws.amazon.com/builders-library/reliability-and-constant-work/
//!
//! Combining these, we get a design pattern for a "reconciler" where:
//!
//! * The reconciler is activated by explicit request (when we know it has work
//!   to do) _and_ periodically (to deal with all manner of transient failures)
//! * The reconciler's activity is idempotent: given the same underlying state
//!   (e.g., database state), it always attempts to do the same thing.
//! * Each activation of the reconciler accepts no input.  That is, even when we
//!   think we know what changed, we do not use that information.  This ensures
//!   that the reconciler really is idempotent and its actions are based solely
//!   on the state that it's watching.  Put differently: having reconcilers
//!   accept an explicit hint about what changed (and then doing something
//!   differently based on that) bifurcates the code: there's the common case
//!   where that hint is available and the rarely-exercised case when it's not
//!   (e.g., because Nexus crashed and it's the subsequent periodic activation
//!   that's propagating this change).  This is what we're trying to avoid.
//! * We do allow reconcilers to be triggered by a `tokio::sync::watch` channel
//!   -- but again, not using the _data_ from that channel.  There are two big
//!   advantages here: (1) reduced latency from when a change is made to when
//!   the reconciler applies it, and (2) (arguably another way to say the same
//!   thing) we can space out the periodic activations much further, knowing
//!   that most of the time we're not increasing latency by doing this.  This
//!   compromises the "constant-work" pattern a bit: we might wind up running
//!   the reconciler more often during busy times than during idle times, and we
//!   could find that overloads something.  However, the _operation_ of the
//!   reconciler can still be constant work, and there's no more than that
//!   amount of work going on at any given time.
//!
//!   `watch` channels are a convenient primitive here because they only store
//!   one value.  With a little care, we can ensure that the writer never blocks
//!   and the readers can all see the latest value.  (By design, reconcilers
//!   generally only care about the latest state of something, not any
//!   intermediate states.)  We don't have to worry about an unbounded queue, or
//!   handling a full queue, or other forms of backpressure.

mod driver;
mod init;
mod status;
<<<<<<< HEAD
mod sync_service_zone_nat;
mod sync_switch_configuration;
mod v2p_mappings;
mod vpc_routes;
=======
mod tasks;
>>>>>>> ff0c9147

pub use driver::Driver;
pub use init::BackgroundTasks;

use futures::future::BoxFuture;
use nexus_auth::context::OpContext;

/// An operation activated both periodically and by an explicit signal
///
/// See module-level documentation for details.
pub trait BackgroundTask: Send + Sync {
    fn activate<'a>(
        &'a mut self,
        opctx: &'a OpContext,
    ) -> BoxFuture<'a, serde_json::Value>;
}

/// Identifies a background task
///
/// This is returned by [`Driver::register()`] to identify the corresponding
/// background task.  It's then accepted by functions like
/// [`Driver::activate()`] and [`Driver::task_status()`] to identify the task.
#[derive(Clone, Debug, Ord, PartialOrd, PartialEq, Eq)]
pub struct TaskHandle(String);

impl TaskHandle {
    /// Returns the unique name of this background task
    pub fn name(&self) -> &str {
        &self.0
    }
}<|MERGE_RESOLUTION|>--- conflicted
+++ resolved
@@ -131,14 +131,7 @@
 mod driver;
 mod init;
 mod status;
-<<<<<<< HEAD
-mod sync_service_zone_nat;
-mod sync_switch_configuration;
-mod v2p_mappings;
-mod vpc_routes;
-=======
 mod tasks;
->>>>>>> ff0c9147
 
 pub use driver::Driver;
 pub use init::BackgroundTasks;
