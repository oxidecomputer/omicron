// This Source Code Form is subject to the terms of the Mozilla Public
// License, v. 2.0. If a copy of the MPL was not distributed with this
// file, You can obtain one at https://mozilla.org/MPL/2.0/.

//! Background tasks

mod bfd;
mod blueprint_execution;
mod blueprint_load;
mod common;
mod dns_config;
mod dns_propagation;
mod dns_servers;
mod external_endpoints;
mod init;
mod instance_watcher;
mod inventory_collection;
mod metrics_producer_gc;
mod nat_cleanup;
mod networking;
mod phantom_disks;
mod physical_disk_adoption;
mod region_replacement;
mod service_firewall_rules;
mod status;
mod sync_service_zone_nat;
mod sync_switch_configuration;
<<<<<<< HEAD
mod vpc_routes;
=======
mod v2p_mappings;
>>>>>>> 7b32e09c

pub use init::BackgroundTasks;<|MERGE_RESOLUTION|>--- conflicted
+++ resolved
@@ -25,10 +25,7 @@
 mod status;
 mod sync_service_zone_nat;
 mod sync_switch_configuration;
-<<<<<<< HEAD
+mod v2p_mappings;
 mod vpc_routes;
-=======
-mod v2p_mappings;
->>>>>>> 7b32e09c
 
 pub use init::BackgroundTasks;