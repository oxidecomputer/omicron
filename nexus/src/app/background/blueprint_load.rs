// This Source Code Form is subject to the terms of the Mozilla Public
// License, v. 2.0. If a copy of the MPL was not distributed with this
// file, You can obtain one at https://mozilla.org/MPL/2.0/.

//! Background task for loading the target blueprint from the DB
//!
//! This task triggers the `blueprint_execution` background task when the
//! blueprint changes.

use super::common::BackgroundTask;
use futures::future::BoxFuture;
use futures::FutureExt;
use nexus_db_queries::context::OpContext;
use nexus_db_queries::db::DataStore;
use nexus_types::deployment::{Blueprint, BlueprintTarget};
use serde_json::json;
use std::sync::Arc;
use tokio::sync::watch;

pub struct TargetBlueprintLoader {
    datastore: Arc<DataStore>,
    last: Option<Arc<(BlueprintTarget, Blueprint)>>,
    tx: watch::Sender<Option<Arc<(BlueprintTarget, Blueprint)>>>,
}

impl TargetBlueprintLoader {
    pub fn new(datastore: Arc<DataStore>) -> TargetBlueprintLoader {
        let (tx, _) = watch::channel(None);
        TargetBlueprintLoader { datastore, last: None, tx }
    }

    /// Expose the target blueprint
    pub fn watcher(
        &self,
    ) -> watch::Receiver<Option<Arc<(BlueprintTarget, Blueprint)>>> {
        self.tx.subscribe()
    }
}

impl BackgroundTask for TargetBlueprintLoader {
    fn activate<'a>(
        &'a mut self,
        opctx: &'a OpContext,
    ) -> BoxFuture<'a, serde_json::Value> {
        async {
            // Set up a logger for this activation that includes metadata about
            // the current target.
            let log = match &self.last {
                None => opctx.log.clone(),
                Some(old) => opctx.log.new(o!(
                    "original_target_id" => old.1.id.to_string(),
                    "original_time_created" => old.1.time_created.to_string(),
                )),
            };

            // Retrieve the latest target blueprint
            let (new_bp_target, new_blueprint) = match self
                .datastore
                .blueprint_target_get_current_full(opctx)
                .await
            {
                Ok((new_bp_target, new_blueprint)) => {
                    (new_bp_target, new_blueprint)
                }
                Err(error) => {
                    // We failed to read the blueprint. There's nothing to do
                    // but log an error. We'll retry when we're activated again.
                    let message = format!("{:#}", error);
                    warn!(
                        &log,
                        "failed to read target blueprint";
                        "error" => &message
                    );
                    let e =
                        format!("failed to read target blueprint: {message}");
                    return json!({"error": e});
                }
            };

            // Decide what to do with the new blueprint
            let Some((old_bp_target, old_blueprint)) = self.last.as_deref()
            else {
                // We've found a target blueprint for the first time.
                // Save it and notify any watchers.
                let target_id = new_blueprint.id;
                let time_created = new_blueprint.time_created;
                info!(
                    log,
                    "found new target blueprint (first find)";
                    "target_id" => %target_id,
                    "time_created" => %time_created
                );
                self.last = Some(Arc::new((new_bp_target, new_blueprint)));
                self.tx.send_replace(self.last.clone());
                return json!({
                    "target_id": target_id,
                    "time_created": time_created,
                    "time_found": chrono::Utc::now(),
                    "status": "first target blueprint",
                });
            };

            let target_id = new_blueprint.id;
            let time_created = new_blueprint.time_created;
            if old_blueprint.id != new_blueprint.id {
                // The current target blueprint has been updated
                info!(
                    log,
                    "found new target blueprint";
                    "target_id" => %target_id,
                    "time_created" => %time_created
                );
                self.last = Some(Arc::new((new_bp_target, new_blueprint)));
                self.tx.send_replace(self.last.clone());
                json!({
                    "target_id": target_id,
                    "time_created": time_created,
                    "time_found": chrono::Utc::now(),
                    "status": "target blueprint updated"
                })
            } else {
                // The new target id matches the old target id
                //
                // Let's see if the blueprints hold the same contents.
                // It should not be possible for the contents of a
                // blueprint to change, but we check to catch possible
                // bugs further up the stack.
                if *old_blueprint != new_blueprint {
                    let message = format!(
                        "blueprint for id {} changed. \
                             Blueprints are supposed to be immutable.",
                        target_id
                    );
                    error!(&log, "{}", message);
                    json!({
                        "target_id": target_id,
                        "status": "target blueprint unchanged (error)",
                        "error": message
                    })
                } else if old_bp_target.enabled != new_bp_target.enabled {
                    // The blueprints have the same contents, but its
                    // enabled bit has flipped.
                    let status = if new_bp_target.enabled {
                        "enabled"
                    } else {
                        "disabled"
                    };
                    info!(
                        log,
                        "target blueprint enabled state changed";
                        "target_id" => %target_id,
                        "time_created" => %time_created,
                        "state" => status,
                    );
                    self.last = Some(Arc::new((new_bp_target, new_blueprint)));
                    self.tx.send_replace(self.last.clone());
                    json!({
                        "target_id": target_id,
                        "time_created": time_created,
                        "time_found": chrono::Utc::now(),
                        "status": format!("target blueprint {status}"),
                    })
                } else {
                    // We found a new target blueprint that exactly
                    // matches the old target blueprint. This is the
                    // common case when we're activated by a timeout.
                    debug!(
                       log,
                        "found latest target blueprint (unchanged)";
                        "target_id" => %target_id,
                        "time_created" => %time_created.clone()
                    );
                    json!({
                        "target_id": target_id,
                        "time_created": time_created,
                        "status": "target blueprint unchanged"
                    })
                }
            }
        }
        .boxed()
    }
}

#[cfg(test)]
mod test {
    use super::*;
    use crate::app::background::common::BackgroundTask;
    use nexus_inventory::now_db_precision;
    use nexus_test_utils_macros::nexus_test;
    use nexus_types::deployment::{Blueprint, BlueprintTarget};
    use omicron_common::api::external::Generation;
    use serde::Deserialize;
    use std::collections::BTreeMap;
    use uuid::Uuid;

    type ControlPlaneTestContext =
        nexus_test_utils::ControlPlaneTestContext<crate::Server>;

    fn create_blueprint(
        parent_blueprint_id: Uuid,
    ) -> (BlueprintTarget, Blueprint) {
        let id = Uuid::new_v4();
        (
            BlueprintTarget {
                target_id: id,
                enabled: true,
                time_made_target: now_db_precision(),
            },
            Blueprint {
                id,
                blueprint_zones: BTreeMap::new(),
                blueprint_disks: BTreeMap::new(),
<<<<<<< HEAD
                cockroachdb_setting_preserve_downgrade: None,
=======
                sled_state: BTreeMap::new(),
>>>>>>> b3fa3bc3
                parent_blueprint_id: Some(parent_blueprint_id),
                internal_dns_version: Generation::new(),
                external_dns_version: Generation::new(),
                cockroachdb_fingerprint: String::new(),
                time_created: now_db_precision(),
                creator: "test".to_string(),
                comment: "test blueprint".to_string(),
            },
        )
    }

    #[derive(Deserialize)]
    #[allow(unused)]
    struct TargetUpdate {
        pub target_id: Uuid,
        pub time_created: chrono::DateTime<chrono::Utc>,
        pub time_found: Option<chrono::DateTime<chrono::Utc>>,
        pub status: String,
    }

    #[nexus_test(server = crate::Server)]
    async fn test_load_blueprints(cptestctx: &ControlPlaneTestContext) {
        let nexus = &cptestctx.server.server_context().nexus;
        let datastore = nexus.datastore();
        let opctx = OpContext::for_tests(
            cptestctx.logctx.log.clone(),
            datastore.clone(),
        );

        let mut task = TargetBlueprintLoader::new(datastore.clone());
        let mut rx = task.watcher();

        // We expect to see the initial blueprint set up by nexus-test-utils
        // (emulating RSS).
        let value = task.activate(&opctx).await;
        let initial_blueprint =
            rx.borrow_and_update().clone().expect("no initial blueprint");
        let update = serde_json::from_value::<TargetUpdate>(value).unwrap();
        assert_eq!(update.target_id, initial_blueprint.1.id);
        assert_eq!(update.status, "first target blueprint");

        let (target, blueprint) = create_blueprint(update.target_id);

        // Inserting a blueprint, but not making it the target return status
        // indicating that the target hasn't changed
        datastore.blueprint_insert(&opctx, &blueprint).await.unwrap();
        let value = task.activate(&opctx).await;
        let update = serde_json::from_value::<TargetUpdate>(value).unwrap();
        assert_eq!(update.target_id, initial_blueprint.1.id);
        assert_eq!(update.status, "target blueprint unchanged");

        // Setting a target blueprint makes the loader see it and broadcast it
        datastore.blueprint_target_set_current(&opctx, target).await.unwrap();
        let value = task.activate(&opctx).await;
        let update = serde_json::from_value::<TargetUpdate>(value).unwrap();
        assert_eq!(update.target_id, blueprint.id);
        assert_eq!(update.status, "target blueprint updated");
        let rx_update = rx.borrow_and_update().clone().unwrap();
        assert_eq!(rx_update.0, target);
        assert_eq!(rx_update.1, blueprint);

        // Activation without changing the target blueprint results in no update
        let value = task.activate(&opctx).await;
        let update = serde_json::from_value::<TargetUpdate>(value).unwrap();
        assert_eq!(update.target_id, blueprint.id);
        assert_eq!(update.status, "target blueprint unchanged");
        assert_eq!(false, rx.has_changed().unwrap());

        // Adding a new blueprint and updating the target triggers a change
        let (new_target, new_blueprint) = create_blueprint(blueprint.id);
        datastore.blueprint_insert(&opctx, &new_blueprint).await.unwrap();
        datastore
            .blueprint_target_set_current(&opctx, new_target)
            .await
            .unwrap();
        let value = task.activate(&opctx).await;
        let update = serde_json::from_value::<TargetUpdate>(value).unwrap();
        assert_eq!(update.target_id, new_blueprint.id);
        assert_eq!(update.status, "target blueprint updated");
        let rx_update = rx.borrow_and_update().clone().unwrap();
        assert_eq!(rx_update.0, new_target);
        assert_eq!(rx_update.1, new_blueprint);

        // Activating again without changing the target blueprint results in
        // no update
        let value = task.activate(&opctx).await;
        let update = serde_json::from_value::<TargetUpdate>(value).unwrap();
        assert_eq!(update.target_id, new_blueprint.id);
        assert_eq!(update.status, "target blueprint unchanged");
        assert_eq!(false, rx.has_changed().unwrap());
    }
}<|MERGE_RESOLUTION|>--- conflicted
+++ resolved
@@ -211,11 +211,8 @@
                 id,
                 blueprint_zones: BTreeMap::new(),
                 blueprint_disks: BTreeMap::new(),
-<<<<<<< HEAD
+                sled_state: BTreeMap::new(),
                 cockroachdb_setting_preserve_downgrade: None,
-=======
-                sled_state: BTreeMap::new(),
->>>>>>> b3fa3bc3
                 parent_blueprint_id: Some(parent_blueprint_id),
                 internal_dns_version: Generation::new(),
                 external_dns_version: Generation::new(),
