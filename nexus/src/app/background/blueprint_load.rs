--- conflicted
+++ resolved
@@ -228,14 +228,8 @@
             },
             Blueprint {
                 id,
-<<<<<<< HEAD
                 blueprint_zones: BTreeMap::new(),
-                parent_blueprint_id,
-=======
-                omicron_zones: BTreeMap::new(),
-                zones_in_service: BTreeSet::new(),
                 parent_blueprint_id: Some(parent_blueprint_id),
->>>>>>> f63707a1
                 internal_dns_version: Generation::new(),
                 external_dns_version: Generation::new(),
                 time_created: now_db_precision(),
