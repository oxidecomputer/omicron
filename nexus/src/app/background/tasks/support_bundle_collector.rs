// This Source Code Form is subject to the terms of the Mozilla Public
// License, v. 2.0. If a copy of the MPL was not distributed with this
// file, You can obtain one at https://mozilla.org/MPL/2.0/.

//! Background task for managing Support Bundles

use crate::app::background::BackgroundTask;
use camino::Utf8DirEntry;
use camino::Utf8Path;
use camino_tempfile::tempdir_in;
use camino_tempfile::tempfile_in;
use camino_tempfile::Utf8TempDir;
use futures::future::BoxFuture;
use futures::FutureExt;
use nexus_db_model::SupportBundle;
use nexus_db_model::SupportBundleState;
use nexus_db_queries::authz;
use nexus_db_queries::context::OpContext;
use nexus_db_queries::db::DataStore;
use nexus_types::deployment::SledFilter;
use nexus_types::identity::Asset;
use omicron_common::api::external::DataPageParams;
use omicron_common::api::external::Error;
use omicron_common::api::external::LookupType;
use omicron_common::api::external::ResourceType;
use omicron_common::update::ArtifactHash;
use omicron_uuid_kinds::DatasetUuid;
use omicron_uuid_kinds::GenericUuid;
use omicron_uuid_kinds::OmicronZoneUuid;
use omicron_uuid_kinds::SledUuid;
use omicron_uuid_kinds::SupportBundleUuid;
use omicron_uuid_kinds::ZpoolUuid;
use serde::Deserialize;
use serde::Serialize;
use serde_json::json;
use sha2::{Digest, Sha256};
use std::io::BufRead;
use std::io::BufReader;
use std::io::Write;
use std::sync::Arc;
use tokio::io::AsyncReadExt;
use tokio::io::AsyncSeekExt;
use tokio::io::SeekFrom;
use zip::write::FullFileOptions;
use zip::ZipWriter;

<<<<<<< HEAD
fn authz_support_bundle_from_id(id: SupportBundleUuid) -> authz::SupportBundle {
    authz::SupportBundle::new(
        authz::FLEET,
        id,
        LookupType::ById(id.into_untyped_uuid()),
    )
}
=======
// We use "/var/tmp" to use Nexus' filesystem for temporary storage,
// rather than "/tmp", which would keep this collected data in-memory.
const TEMPDIR: &str = "/var/tmp";
>>>>>>> 53dcbe6a

// Specifies the data to be collected within the Support Bundle.
#[derive(Default)]
struct BundleRequest {
    // If "false": Skip collecting host-specific info from each sled.
    skip_sled_info: bool,
}

// Describes what happened while attempting to clean up Support Bundles.
#[derive(Debug, Default, Deserialize, Serialize, Eq, PartialEq)]
pub struct CleanupReport {
    // Responses from Sled Agents
    pub sled_bundles_deleted_ok: usize,
    pub sled_bundles_deleted_not_found: usize,
    pub sled_bundles_delete_failed: usize,

    // Results from updating our database records
    pub db_destroying_bundles_removed: usize,
    pub db_failing_bundles_updated: usize,
}

// Result of asking a sled agent to clean up a bundle
enum SledAgentBundleCleanupResult {
    Deleted,
    NotFound,
    Failed,
}

// Result of asking the database to delete a bundle
enum DatabaseBundleCleanupResult {
    DestroyingBundleRemoved,
    FailingBundleUpdated,
    BadState,
}

/// The background task responsible for cleaning and collecting support bundles
pub struct SupportBundleCollector {
    datastore: Arc<DataStore>,
    disable: bool,
    nexus_id: OmicronZoneUuid,
}

impl SupportBundleCollector {
    pub fn new(
        datastore: Arc<DataStore>,
        disable: bool,
        nexus_id: OmicronZoneUuid,
    ) -> Self {
        SupportBundleCollector { datastore, disable, nexus_id }
    }

    // Tells a sled agent to delete a support bundle
    async fn cleanup_bundle_from_sled_agent(
        &self,
        opctx: &OpContext,
        sled_id: SledUuid,
        bundle: &SupportBundle,
    ) -> anyhow::Result<SledAgentBundleCleanupResult> {
        let sled_client = nexus_networking::sled_client(
            &self.datastore,
            &opctx,
            sled_id.into_untyped_uuid(),
            &opctx.log,
        )
        .await?;

        let result = sled_client
            .support_bundle_delete(
                &ZpoolUuid::from(bundle.zpool_id),
                &DatasetUuid::from(bundle.dataset_id),
                &SupportBundleUuid::from(bundle.id),
            )
            .await;

        match result {
            Ok(_) => {
                info!(
                    &opctx.log,
                    "SupportBundleCollector deleted bundle";
                    "id" => %bundle.id
                );
                return Ok(SledAgentBundleCleanupResult::Deleted);
            }
            Err(progenitor_client::Error::ErrorResponse(err))
                if err.status() == http::StatusCode::NOT_FOUND =>
            {
                warn!(
                    &opctx.log,
                    "SupportBundleCollector could not delete bundle (not found)";
                    "id" => %bundle.id
                );

                return Ok(SledAgentBundleCleanupResult::NotFound);
            }
            err => {
                warn!(
                    &opctx.log,
                    "SupportBundleCollector could not delete bundle";
                    "id" => %bundle.id,
                    "err" => ?err,
                );

                return Ok(SledAgentBundleCleanupResult::Failed);
            }
        }
    }

    async fn cleanup_bundle_from_database(
        &self,
        opctx: &OpContext,
        bundle: &SupportBundle,
    ) -> anyhow::Result<DatabaseBundleCleanupResult> {
        let authz_bundle = authz_support_bundle_from_id(bundle.id.into());
        match bundle.state {
            SupportBundleState::Destroying => {
                // Destroying is a terminal state; no one should be able to
                // change this state from underneath us.
                self.datastore.support_bundle_delete(
                    opctx,
                    &authz_bundle,
                ).await.map_err(|err| {
                    warn!(
                        &opctx.log,
                        "SupportBundleCollector: Could not delete 'destroying' bundle";
                        "err" => %err
                    );
                    anyhow::anyhow!("Could not delete 'destroying' bundle: {:#}", err)
                })?;

                return Ok(
                    DatabaseBundleCleanupResult::DestroyingBundleRemoved,
                );
            }
            SupportBundleState::Failing => {
                if let Err(err) = self
                    .datastore
                    .support_bundle_update(
                        &opctx,
                        &authz_bundle,
                        SupportBundleState::Failed,
                    )
                    .await
                {
                    if matches!(err, Error::InvalidRequest { .. }) {
                        // It's possible that the bundle is marked "destroying" by a
                        // user request, concurrently with our operation.
                        //
                        // In this case, we log that this happened, but do nothing.
                        // The next iteration of this background task should treat
                        // this as the "Destroying" case, and delete the bundle.
                        info!(
                            &opctx.log,
                            "SupportBundleCollector: Concurrent state change failing bundle";
                            "bundle" => %bundle.id,
                            "err" => ?err,
                        );
                        return Ok(DatabaseBundleCleanupResult::BadState);
                    } else {
                        warn!(
                            &opctx.log,
                            "Could not delete 'failing' bundle";
                            "err" => ?err,
                        );
                        anyhow::bail!(
                            "Could not delete 'failing' bundle: {:#}",
                            err
                        );
                    }
                }

                return Ok(DatabaseBundleCleanupResult::FailingBundleUpdated);
            }
            other => {
                // We should be filtering to only see "Destroying" and
                // "Failing" bundles in our database request above.
                error!(
                    &opctx.log,
                    "SupportBundleCollector: Cleaning bundle in unexpected state";
                    "id" => %bundle.id,
                    "state" => ?other
                );
                return Ok(DatabaseBundleCleanupResult::BadState);
            }
        }
    }

    // Monitors all bundles that are "destroying" or "failing" and assigned to
    // this Nexus, and attempts to clear their storage from Sled Agents.
    async fn cleanup_destroyed_bundles(
        &self,
        opctx: &OpContext,
    ) -> anyhow::Result<CleanupReport> {
        let pagparams = DataPageParams::max_page();
        let result = self
            .datastore
            .support_bundle_list_assigned_to_nexus(
                opctx,
                &pagparams,
                self.nexus_id,
                vec![
                    SupportBundleState::Destroying,
                    SupportBundleState::Failing,
                ],
            )
            .await;

        let bundles_to_destroy = match result {
            Ok(r) => r,
            Err(err) => {
                warn!(
                    &opctx.log,
                    "SupportBundleCollector: Failed to list terminating bundles";
                    "err" => %err
                );
                anyhow::bail!("failed to query database: {:#}", err);
            }
        };

        let mut report = CleanupReport::default();

        // NOTE: This could be concurrent, but the priority for that also seems low
        for bundle in bundles_to_destroy {
            info!(
                &opctx.log,
                "SupportBundleCollector starting bundle deletion";
                "id" => %bundle.id
            );

            // Find the sled where we're storing this bundle.
            let result = self
                .datastore
                .zpool_get_sled_if_in_service(&opctx, bundle.zpool_id.into())
                .await;

            let delete_from_db = match result {
                Ok(sled_id) => {
                    match self
                        .cleanup_bundle_from_sled_agent(
                            &opctx, sled_id, &bundle,
                        )
                        .await?
                    {
                        SledAgentBundleCleanupResult::Deleted => {
                            report.sled_bundles_deleted_ok += 1;
                            true
                        }
                        SledAgentBundleCleanupResult::NotFound => {
                            report.sled_bundles_deleted_not_found += 1;
                            true
                        }
                        SledAgentBundleCleanupResult::Failed => {
                            report.sled_bundles_delete_failed += 1;

                            // If the sled agent reports any other error, don't
                            // delete the bundle from the database. It might be
                            // transiently unavailable.
                            false
                        }
                    }
                }
                Err(Error::ObjectNotFound {
                    type_name: ResourceType::Zpool,
                    ..
                }) => {
                    // If the pool wasn't found in the database, it was
                    // expunged. Delete the support bundle, since there is no
                    // sled agent state to manage anymore.
                    true
                }
                Err(_) => false,
            };

            if delete_from_db {
                match self.cleanup_bundle_from_database(opctx, &bundle).await? {
                    DatabaseBundleCleanupResult::DestroyingBundleRemoved => {
                        report.db_destroying_bundles_removed += 1;
                    }
                    DatabaseBundleCleanupResult::FailingBundleUpdated => {
                        report.db_failing_bundles_updated += 1;
                    }
                    DatabaseBundleCleanupResult::BadState => {}
                }
            }
        }
        Ok(report)
    }

    async fn collect_bundle(
        &self,
        opctx: &OpContext,
        request: &BundleRequest,
    ) -> anyhow::Result<Option<CollectionReport>> {
        let pagparams = DataPageParams::max_page();
        let result = self
            .datastore
            .support_bundle_list_assigned_to_nexus(
                opctx,
                &pagparams,
                self.nexus_id,
                vec![SupportBundleState::Collecting],
            )
            .await;

        let bundle = match result {
            Ok(bundles) => {
                if let Some(bundle) = bundles.get(0) {
                    info!(
                        &opctx.log,
                        "SupportBundleCollector: Found bundle to collect";
                        "bundle" => %bundle.id,
                        "bundles_in_queue" => bundles.len()
                    );
                    bundle.clone()
                } else {
                    info!(&opctx.log, "No bundles to collect");
                    return Ok(None);
                }
            }
            Err(err) => {
                warn!(
                    &opctx.log,
                    "SupportBundleCollector: Failed to list collecting bundles";
                    "err" => %err
                );
                anyhow::bail!("failed to query database: {:#}", err);
            }
        };

        let collection = BundleCollection {
            collector: &self,
            log: opctx.log.new(slog::o!("bundle" => bundle.id.to_string())),
            opctx,
            request,
            bundle: &bundle,
        };

        let authz_bundle = authz_support_bundle_from_id(bundle.id.into());
        let mut report = collection.collect_bundle_and_store_on_sled().await?;
        if let Err(err) = self
            .datastore
            .support_bundle_update(
                &opctx,
                &authz_bundle,
                SupportBundleState::Active,
            )
            .await
        {
            if matches!(err, Error::InvalidRequest { .. }) {
                info!(
                    &opctx.log,
                    "SupportBundleCollector: Concurrent state change activating bundle";
                    "bundle" => %bundle.id,
                    "err" => ?err,
                );
                return Ok(Some(report));
            } else {
                warn!(
                    &opctx.log,
                    "SupportBundleCollector: Unexpected error activating bundle";
                    "bundle" => %bundle.id,
                    "err" => ?err,
                );
                anyhow::bail!("failed to activate bundle: {:#}", err);
            }
        }
        report.activated_in_db_ok = true;
        Ok(Some(report))
    }
}

// Wraps up all arguments to perform a single support bundle collection
struct BundleCollection<'a> {
    // The task responsible for this collection
    collector: &'a SupportBundleCollector,

    log: slog::Logger,
    opctx: &'a OpContext,
    request: &'a BundleRequest,
    bundle: &'a SupportBundle,
}

impl<'a> BundleCollection<'a> {
    // Collect the bundle within Nexus, and store it on a target sled.
    async fn collect_bundle_and_store_on_sled(
        &self,
    ) -> anyhow::Result<CollectionReport> {
        // Create a temporary directory where we'll store the support bundle
        // as it's being collected.
        let dir = tempdir_in(TEMPDIR)?;

        let mut collection = Box::pin(self.collect_bundle_as_file(&dir));

        // We periodically check the state of the support bundle - if a user
        // explicitly cancels it, we should stop the collection process and
        // return.
        let work_duration = tokio::time::Duration::from_secs(5);
        let mut yield_interval = tokio::time::interval_at(
            tokio::time::Instant::now() + work_duration,
            work_duration,
        );

        let report = loop {
            tokio::select! {
                // Timer fired mid-collection - let's check if we should stop.
                _ = yield_interval.tick() => {
                    trace!(
                        &self.log,
                        "Checking if Bundle Collection cancelled";
                        "bundle" => %self.bundle.id
                    );

                    let bundle = self.collector.datastore.support_bundle_get(
                        &self.opctx,
                        self.bundle.id.into()
                    ).await?;
                    if !matches!(bundle.state, SupportBundleState::Collecting) {
                        warn!(
                            &self.log,
                            "Support Bundle cancelled - stopping collection";
                            "bundle" => %self.bundle.id,
                            "state" => ?self.bundle.state
                        );
                        anyhow::bail!("Support Bundle Cancelled");
                    }
                },
                // Otherwise, keep making progress on the collection itself.
                report = &mut collection => {
                    info!(
                        &self.log,
                        "Bundle Collection completed";
                        "bundle" => %self.bundle.id
                    );
                    break report?;
                },
            }
        };

        // Create the zipfile as a temporary file
        let mut zipfile = tokio::fs::File::from_std(bundle_to_zipfile(&dir)?);

        // Verify the hash locally before we send it over the network
        zipfile.seek(SeekFrom::Start(0)).await?;
        let hash = sha2_hash(&mut zipfile).await?;

        // Find the sled where we're storing this bundle.
        let sled_id = self
            .collector
            .datastore
            .zpool_get_sled_if_in_service(
                &self.opctx,
                self.bundle.zpool_id.into(),
            )
            .await?;
        let sled_client = nexus_networking::sled_client(
            &self.collector.datastore,
            &self.opctx,
            sled_id.into_untyped_uuid(),
            &self.log,
        )
        .await?;

        // Stream the zipfile to the sled where it should be kept
        zipfile.seek(SeekFrom::Start(0)).await?;
        let file_access = hyper_staticfile::vfs::TokioFileAccess::new(zipfile);
        let file_stream =
            hyper_staticfile::util::FileBytesStream::new(file_access);
        let body =
            reqwest::Body::wrap(hyper_staticfile::Body::Full(file_stream));

        sled_client
            .support_bundle_create(
                &ZpoolUuid::from(self.bundle.zpool_id),
                &DatasetUuid::from(self.bundle.dataset_id),
                &SupportBundleUuid::from(self.bundle.id),
                &hash.to_string(),
                body,
            )
            .await?;

        // Returning from this method should drop all temporary storage
        // allocated locally for this support bundle.
        Ok(report)
    }

    // Perform the work of collecting the support bundle into a temporary directory
    //
    // - "dir" is a directory where data can be stored.
    // - "bundle" is metadata about the bundle being collected.
    //
    // If a partial bundle can be collected, it should be returned as
    // an Ok(CollectionReport). Any failures from this function will prevent
    // the support bundle from being collected altogether.
    //
    // NOTE: The background task infrastructure will periodically check to see
    // if the bundle has been cancelled by a user while it is being collected.
    // If that happens, this function will be CANCELLED at an await point.
    //
    // As a result, it is important that this function be implemented as
    // cancel-safe.
    async fn collect_bundle_as_file(
        &self,
        dir: &Utf8TempDir,
    ) -> anyhow::Result<CollectionReport> {
        let log = &self.log;

        info!(&log, "Collecting bundle as local file");
        let mut report = CollectionReport::new(self.bundle.id.into());

        tokio::fs::write(
            dir.path().join("bundle_id.txt"),
            self.bundle.id.to_string(),
        )
        .await?;

        if let Ok(all_sleds) = self
            .collector
            .datastore
            .sled_list_all_batched(&self.opctx, SledFilter::InService)
            .await
        {
            report.listed_in_service_sleds = true;

            // NOTE: This could be, and probably should be, done concurrently.
            for sled in &all_sleds {
                info!(&log, "Collecting bundle info from sled"; "sled" => %sled.id());
                let sled_path = dir
                    .path()
                    .join("rack")
                    .join(sled.rack_id.to_string())
                    .join("sled")
                    .join(sled.id().to_string());
                tokio::fs::create_dir_all(&sled_path).await?;
                tokio::fs::write(
                    sled_path.join("sled.txt"),
                    format!("{sled:?}"),
                )
                .await?;

                if self.request.skip_sled_info {
                    continue;
                }

                let Ok(sled_client) = nexus_networking::sled_client(
                    &self.collector.datastore,
                    &self.opctx,
                    sled.id(),
                    log,
                )
                .await
                else {
                    tokio::fs::write(
                        sled_path.join("error.txt"),
                        "Could not contact sled",
                    )
                    .await?;
                    continue;
                };

                write_command_result_or_error(
                    &sled_path,
                    "dladm",
                    sled_client.support_dladm_info().await,
                )
                .await?;
                write_command_result_or_error(
                    &sled_path,
                    "ipadm",
                    sled_client.support_ipadm_info().await,
                )
                .await?;
                write_command_result_or_error(
                    &sled_path,
                    "zoneadm",
                    sled_client.support_zoneadm_info().await,
                )
                .await?;
            }
        }

        Ok(report)
    }
}

impl BackgroundTask for SupportBundleCollector {
    fn activate<'a>(
        &'a mut self,
        opctx: &'a OpContext,
    ) -> BoxFuture<'a, serde_json::Value> {
        async move {
            if self.disable {
                return json!({ "error": "task disabled" });
            }

            let mut cleanup_report = None;
            let mut cleanup_err = None;
            let mut collection_report = None;
            let mut collection_err = None;

            match self.cleanup_destroyed_bundles(&opctx).await {
                Ok(report) => cleanup_report = Some(report),
                Err(err) => {
                    cleanup_err =
                        Some(json!({ "cleanup_error": err.to_string() }))
                }
            };

            let request = BundleRequest::default();
            match self.collect_bundle(&opctx, &request).await {
                Ok(report) => collection_report = Some(report),
                Err(err) => {
                    collection_err =
                        Some(json!({ "collect_error": err.to_string() }))
                }
            };

            json!({
                "cleanup_report": cleanup_report,
                "cleanup_err": cleanup_err,
                "collection_report": collection_report,
                "collection_err": collection_err,
            })
        }
        .boxed()
    }
}

// Takes a directory "dir", and zips the contents into a single zipfile.
fn bundle_to_zipfile(dir: &Utf8TempDir) -> anyhow::Result<std::fs::File> {
    let tempfile = tempfile_in(TEMPDIR)?;
    let mut zip = ZipWriter::new(tempfile);

    recursively_add_directory_to_zipfile(&mut zip, dir.path(), dir.path())?;

    Ok(zip.finish()?)
}

fn recursively_add_directory_to_zipfile(
    zip: &mut ZipWriter<std::fs::File>,
    root_path: &Utf8Path,
    dir_path: &Utf8Path,
) -> anyhow::Result<()> {
    // Readdir might return entries in a non-deterministic order.
    // Let's sort it for the zipfile, to be nice.
    let mut entries = dir_path
        .read_dir_utf8()?
        .filter_map(Result::ok)
        .collect::<Vec<Utf8DirEntry>>();
    entries.sort_by(|a, b| a.file_name().cmp(&b.file_name()));

    for entry in &entries {
        // Remove the "/tmp/..." prefix from the path when we're storing it in the
        // zipfile.
        let dst = entry.path().strip_prefix(root_path)?;

        let file_type = entry.file_type()?;
        if file_type.is_file() {
            let opts = FullFileOptions::default();
            let src = entry.path();

            zip.start_file_from_path(dst, opts)?;
            let mut reader = BufReader::new(std::fs::File::open(&src)?);

            loop {
                let buf = reader.fill_buf()?;
                let len = buf.len();
                if len == 0 {
                    break;
                }
                zip.write_all(&buf)?;
                reader.consume(len);
            }
        }
        if file_type.is_dir() {
            let opts = FullFileOptions::default();
            zip.add_directory_from_path(dst, opts)?;
            recursively_add_directory_to_zipfile(zip, root_path, entry.path())?;
        }
    }
    Ok(())
}

async fn sha2_hash(file: &mut tokio::fs::File) -> anyhow::Result<ArtifactHash> {
    let mut buf = vec![0u8; 65536];
    let mut ctx = Sha256::new();
    loop {
        let n = file.read(&mut buf).await?;
        if n == 0 {
            break;
        }
        ctx.write_all(&buf[0..n])?;
    }

    let digest = ctx.finalize();
    Ok(ArtifactHash(digest.as_slice().try_into()?))
}

// Identifies what we could or could not store within this support bundle.
//
// This struct will get emitted as part of the background task infrastructure.
#[derive(Debug, Deserialize, Serialize, PartialEq, Eq)]
pub struct CollectionReport {
    pub bundle: SupportBundleUuid,

    // True iff we could list in-service sleds
    pub listed_in_service_sleds: bool,

    // True iff the bundle was successfully made 'active' in the database.
    pub activated_in_db_ok: bool,
}

impl CollectionReport {
    fn new(bundle: SupportBundleUuid) -> Self {
        Self {
            bundle,
            listed_in_service_sleds: false,
            activated_in_db_ok: false,
        }
    }
}

async fn write_command_result_or_error<D: std::fmt::Debug>(
    path: &Utf8Path,
    command: &str,
    result: Result<
        sled_agent_client::ResponseValue<D>,
        sled_agent_client::Error<sled_agent_client::types::Error>,
    >,
) -> anyhow::Result<()> {
    match result {
        Ok(result) => {
            let output = result.into_inner();
            tokio::fs::write(
                path.join(format!("{command}.txt")),
                format!("{output:?}"),
            )
            .await?;
        }
        Err(err) => {
            tokio::fs::write(
                path.join(format!("{command}_err.txt")),
                err.to_string(),
            )
            .await?;
        }
    }
    Ok(())
}

#[cfg(test)]
mod test {
    use super::*;

    use camino_tempfile::tempdir;
    use nexus_db_model::Dataset;
    use nexus_db_model::PhysicalDisk;
    use nexus_db_model::PhysicalDiskKind;
    use nexus_db_model::Zpool;
    use nexus_test_utils::SLED_AGENT_UUID;
    use nexus_test_utils_macros::nexus_test;
    use omicron_common::api::external::Generation;
    use omicron_common::api::internal::shared::DatasetKind;
    use omicron_common::disk::DatasetConfig;
    use omicron_common::disk::DatasetName;
    use omicron_common::disk::DatasetsConfig;
    use omicron_common::disk::SharedDatasetConfig;
    use omicron_common::zpool_name::ZpoolName;
    use omicron_uuid_kinds::{DatasetUuid, PhysicalDiskUuid, SledUuid};
    use uuid::Uuid;

    type ControlPlaneTestContext =
        nexus_test_utils::ControlPlaneTestContext<crate::Server>;

    // Ensure that we can convert a temporary directory into a zipfile
    #[test]
    fn test_zipfile_creation() {
        let dir = tempdir().unwrap();

        std::fs::create_dir_all(dir.path().join("dir-a")).unwrap();
        std::fs::create_dir_all(dir.path().join("dir-b")).unwrap();
        std::fs::write(dir.path().join("dir-a").join("file-a"), "some data")
            .unwrap();
        std::fs::write(dir.path().join("file-b"), "more data").unwrap();

        let zipfile = bundle_to_zipfile(&dir)
            .expect("Should have been able to bundle zipfile");
        let archive = zip::read::ZipArchive::new(zipfile).unwrap();

        // We expect the order to be deterministically alphabetical
        let mut names = archive.file_names();
        assert_eq!(names.next(), Some("dir-a/"));
        assert_eq!(names.next(), Some("dir-a/file-a"));
        assert_eq!(names.next(), Some("dir-b/"));
        assert_eq!(names.next(), Some("file-b"));
        assert_eq!(names.next(), None);
    }

    // If we have not populated any bundles needing cleanup, the cleanup
    // process should succeed with an empty cleanup report.
    #[nexus_test(server = crate::Server)]
    async fn test_cleanup_noop(cptestctx: &ControlPlaneTestContext) {
        let nexus = &cptestctx.server.server_context().nexus;
        let datastore = nexus.datastore();
        let opctx = OpContext::for_tests(
            cptestctx.logctx.log.clone(),
            datastore.clone(),
        );
        let collector =
            SupportBundleCollector::new(datastore.clone(), false, nexus.id());

        let report = collector
            .cleanup_destroyed_bundles(&opctx)
            .await
            .expect("Cleanup should succeed with no work to do");

        assert_eq!(report, CleanupReport::default());
    }

    // If there are no bundles in need of collection, the collection task should
    // run without error, but return nothing.
    #[nexus_test(server = crate::Server)]
    async fn test_collect_noop(cptestctx: &ControlPlaneTestContext) {
        let nexus = &cptestctx.server.server_context().nexus;
        let datastore = nexus.datastore();
        let opctx = OpContext::for_tests(
            cptestctx.logctx.log.clone(),
            datastore.clone(),
        );
        let collector =
            SupportBundleCollector::new(datastore.clone(), false, nexus.id());

        let request = BundleRequest::default();
        let report = collector
            .collect_bundle(&opctx, &request)
            .await
            .expect("Collection should succeed with no bundles");
        assert!(report.is_none());
    }

    async fn add_zpool_and_debug_dataset(
        datastore: &DataStore,
        opctx: &OpContext,
        id: PhysicalDiskUuid,
        sled_id: SledUuid,
    ) -> (ZpoolUuid, DatasetUuid) {
        let zpool = datastore
            .zpool_insert(
                opctx,
                Zpool::new(Uuid::new_v4(), sled_id.into_untyped_uuid(), id),
            )
            .await
            .unwrap();

        let dataset = datastore
            .dataset_upsert(Dataset::new(
                DatasetUuid::new_v4(),
                zpool.id(),
                None,
                DatasetKind::Debug,
            ))
            .await
            .unwrap();
        (ZpoolUuid::from_untyped_uuid(zpool.id()), dataset.id())
    }

    async fn make_disk_in_db(
        datastore: &DataStore,
        opctx: &OpContext,
        i: usize,
        sled_id: SledUuid,
    ) -> PhysicalDiskUuid {
        let id = PhysicalDiskUuid::new_v4();
        let physical_disk = PhysicalDisk::new(
            id,
            "v".into(),
            format!("s-{i})"),
            "m".into(),
            PhysicalDiskKind::U2,
            sled_id.into_untyped_uuid(),
        );
        datastore
            .physical_disk_insert(&opctx, physical_disk.clone())
            .await
            .unwrap();
        id
    }

    struct TestDataset {
        zpool_id: ZpoolUuid,
        dataset_id: DatasetUuid,
    }

    impl TestDataset {
        // For the purposes of this test, we're going to provision support
        // bundles to a single sled.
        async fn setup(
            cptestctx: &ControlPlaneTestContext,
            datastore: &Arc<DataStore>,
            opctx: &OpContext,
            count: usize,
        ) -> Vec<Self> {
            let sled_id = SledUuid::from_untyped_uuid(
                SLED_AGENT_UUID.parse::<Uuid>().unwrap(),
            );

            let mut disks = vec![];

            for i in 0..count {
                // Create the (disk, zpool, dataset) tuple in Nexus
                let disk_id =
                    make_disk_in_db(datastore, opctx, i, sled_id).await;
                let (zpool_id, dataset_id) = add_zpool_and_debug_dataset(
                    &datastore, &opctx, disk_id, sled_id,
                )
                .await;

                // Tell the simulated sled agent to create this storage.
                //
                // (We could do this via HTTP request, but it's in the test process,
                // so we can just directly call the method on the sled agent)
                cptestctx.sled_agent.sled_agent.create_zpool(
                    zpool_id,
                    disk_id,
                    1 << 40,
                );
                disks.push(Self { zpool_id, dataset_id })
            }

            // Create a configuration for the sled agent consisting of all these
            // debug datasets.
            let datasets = disks
                .iter()
                .map(|TestDataset { zpool_id, dataset_id }| {
                    (
                        *dataset_id,
                        DatasetConfig {
                            id: *dataset_id,
                            name: DatasetName::new(
                                ZpoolName::new_external(*zpool_id),
                                DatasetKind::Debug,
                            ),
                            inner: SharedDatasetConfig::default(),
                        },
                    )
                })
                .collect();
            let dataset_config =
                DatasetsConfig { generation: Generation::new(), datasets };

            let res = cptestctx
                .sled_agent
                .sled_agent
                .datasets_ensure(dataset_config)
                .unwrap();
            assert!(!res.has_error());

            disks
        }
    }

    #[nexus_test(server = crate::Server)]
    async fn test_collect_one(cptestctx: &ControlPlaneTestContext) {
        let nexus = &cptestctx.server.server_context().nexus;
        let datastore = nexus.datastore();
        let opctx = OpContext::for_tests(
            cptestctx.logctx.log.clone(),
            datastore.clone(),
        );

        // Before we can create any bundles, we need to create the
        // space for them to be provisioned.
        let _datasets =
            TestDataset::setup(cptestctx, &datastore, &opctx, 1).await;

        // Assign a bundle to ourselves. We expect to collect it on
        // the next call to "collect_bundle".
        let bundle = datastore
            .support_bundle_create(&opctx, "For collection testing", nexus.id())
            .await
            .expect("Couldn't allocate a support bundle");
        assert_eq!(bundle.state, SupportBundleState::Collecting);

        let collector =
            SupportBundleCollector::new(datastore.clone(), false, nexus.id());

        // The bundle collection should complete successfully.
        let request = BundleRequest {
            // NOTE: The support bundle querying interface isn't supported on
            // the simulated sled agent (yet?) so we're skipping this step.
            skip_sled_info: true,
        };
        let report = collector
            .collect_bundle(&opctx, &request)
            .await
            .expect("Collection should have succeeded under test")
            .expect("Collecting the bundle should have generated a report");
        assert_eq!(report.bundle, bundle.id.into());
        assert!(report.listed_in_service_sleds);
        assert!(report.activated_in_db_ok);

        let observed_bundle = datastore
            .support_bundle_get(&opctx, bundle.id.into())
            .await
            .expect("Bundle should definitely be in db by this point");
        assert_eq!(observed_bundle.state, SupportBundleState::Active);

        // If we retry bundle collection, nothing should happen.
        // The bundle has already been collected.
        let report = collector
            .collect_bundle(&opctx, &request)
            .await
            .expect("Collection should be a no-op the second time");
        assert!(report.is_none());
    }

    #[nexus_test(server = crate::Server)]
    async fn test_collect_many(cptestctx: &ControlPlaneTestContext) {
        let nexus = &cptestctx.server.server_context().nexus;
        let datastore = nexus.datastore();
        let opctx = OpContext::for_tests(
            cptestctx.logctx.log.clone(),
            datastore.clone(),
        );

        // Before we can create any bundles, we need to create the
        // space for them to be provisioned.
        let _datasets =
            TestDataset::setup(cptestctx, &datastore, &opctx, 2).await;

        // Assign two bundles to ourselves.
        let bundle1 = datastore
            .support_bundle_create(&opctx, "For collection testing", nexus.id())
            .await
            .expect("Couldn't allocate a support bundle");
        let bundle2 = datastore
            .support_bundle_create(&opctx, "For collection testing", nexus.id())
            .await
            .expect("Couldn't allocate a second support bundle");

        let collector =
            SupportBundleCollector::new(datastore.clone(), false, nexus.id());

        // Each time we call "collect_bundle", we collect a SINGLE bundle.
        let request = BundleRequest { skip_sled_info: true };
        let report = collector
            .collect_bundle(&opctx, &request)
            .await
            .expect("Collection should have succeeded under test")
            .expect("Collecting the bundle should have generated a report");
        assert_eq!(report.bundle, bundle1.id.into());
        assert!(report.listed_in_service_sleds);
        assert!(report.activated_in_db_ok);

        // This is observable by checking the state of bundle1 and bundle2:
        // the first is active, the second is still collecting.
        let observed_bundle = datastore
            .support_bundle_get(&opctx, bundle1.id.into())
            .await
            .unwrap();
        assert_eq!(observed_bundle.state, SupportBundleState::Active);
        let observed_bundle = datastore
            .support_bundle_get(&opctx, bundle2.id.into())
            .await
            .unwrap();
        assert_eq!(observed_bundle.state, SupportBundleState::Collecting);

        let report = collector
            .collect_bundle(&opctx, &request)
            .await
            .expect("Collection should have succeeded under test")
            .expect("Collecting the bundle should have generated a report");
        assert_eq!(report.bundle, bundle2.id.into());
        assert!(report.listed_in_service_sleds);
        assert!(report.activated_in_db_ok);

        // After another collection request, we'll see that both bundles have
        // been collected.
        let observed_bundle = datastore
            .support_bundle_get(&opctx, bundle1.id.into())
            .await
            .unwrap();
        assert_eq!(observed_bundle.state, SupportBundleState::Active);
        let observed_bundle = datastore
            .support_bundle_get(&opctx, bundle2.id.into())
            .await
            .unwrap();
        assert_eq!(observed_bundle.state, SupportBundleState::Active);
    }

    #[nexus_test(server = crate::Server)]
    async fn test_bundle_cleanup_cancel_before_collect(
        cptestctx: &ControlPlaneTestContext,
    ) {
        let nexus = &cptestctx.server.server_context().nexus;
        let datastore = nexus.datastore();
        let opctx = OpContext::for_tests(
            cptestctx.logctx.log.clone(),
            datastore.clone(),
        );

        // Before we can create any bundles, we need to create the
        // space for them to be provisioned.
        let _datasets =
            TestDataset::setup(cptestctx, &datastore, &opctx, 2).await;

        // If we delete the bundle before we start collection, we can delete it
        // immediately.
        let bundle = datastore
            .support_bundle_create(&opctx, "For collection testing", nexus.id())
            .await
            .expect("Couldn't allocate a support bundle");
        assert_eq!(bundle.state, SupportBundleState::Collecting);

        // Cancel the bundle immediately
        let authz_bundle = authz_support_bundle_from_id(bundle.id.into());
        datastore
            .support_bundle_update(
                &opctx,
                &authz_bundle,
                SupportBundleState::Destroying,
            )
            .await
            .unwrap();

        let collector =
            SupportBundleCollector::new(datastore.clone(), false, nexus.id());

        let report = collector
            .cleanup_destroyed_bundles(&opctx)
            .await
            .expect("Cleanup should succeed with no work to do");
        assert_eq!(
            report,
            CleanupReport {
                // Nothing was provisioned on the sled, since we hadn't started
                // collection yet.
                sled_bundles_deleted_not_found: 1,
                // The database state was "destroying", and now it's gone.
                db_destroying_bundles_removed: 1,
                ..Default::default()
            }
        );
    }

    #[nexus_test(server = crate::Server)]
    async fn test_bundle_cleanup_cancel_after_collect(
        cptestctx: &ControlPlaneTestContext,
    ) {
        let nexus = &cptestctx.server.server_context().nexus;
        let datastore = nexus.datastore();
        let opctx = OpContext::for_tests(
            cptestctx.logctx.log.clone(),
            datastore.clone(),
        );

        // Before we can create any bundles, we need to create the
        // space for them to be provisioned.
        let _datasets =
            TestDataset::setup(cptestctx, &datastore, &opctx, 1).await;

        // We can allocate a support bundle and collect it
        let bundle = datastore
            .support_bundle_create(&opctx, "For collection testing", nexus.id())
            .await
            .expect("Couldn't allocate a support bundle");
        assert_eq!(bundle.state, SupportBundleState::Collecting);

        let collector =
            SupportBundleCollector::new(datastore.clone(), false, nexus.id());
        let request = BundleRequest { skip_sled_info: true };
        let report = collector
            .collect_bundle(&opctx, &request)
            .await
            .expect("Collection should have succeeded under test")
            .expect("Collecting the bundle should have generated a report");
        assert_eq!(report.bundle, bundle.id.into());
        assert!(report.listed_in_service_sleds);
        assert!(report.activated_in_db_ok);

        // Cancel the bundle after collection has completed
        let authz_bundle = authz_support_bundle_from_id(bundle.id.into());
        datastore
            .support_bundle_update(
                &opctx,
                &authz_bundle,
                SupportBundleState::Destroying,
            )
            .await
            .unwrap();

        // When we perform cleanup, we should see that it was removed from the
        // underlying sled.
        let report = collector
            .cleanup_destroyed_bundles(&opctx)
            .await
            .expect("Cleanup should succeed with no work to do");
        assert_eq!(
            report,
            CleanupReport {
                // Nothing was provisioned on the sled, since we hadn't started
                // collection yet.
                sled_bundles_deleted_ok: 1,
                // The database state was "destroying", and now it's gone.
                db_destroying_bundles_removed: 1,
                ..Default::default()
            }
        );
    }

    #[nexus_test(server = crate::Server)]
    async fn test_bundle_cleanup_failed_bundle_before_collection(
        cptestctx: &ControlPlaneTestContext,
    ) {
        let nexus = &cptestctx.server.server_context().nexus;
        let datastore = nexus.datastore();
        let opctx = OpContext::for_tests(
            cptestctx.logctx.log.clone(),
            datastore.clone(),
        );

        // Before we can create any bundles, we need to create the
        // space for them to be provisioned.
        let _datasets =
            TestDataset::setup(cptestctx, &datastore, &opctx, 1).await;

        // We can allocate a support bundle, though we'll fail it before it gets
        // collected.
        let bundle = datastore
            .support_bundle_create(&opctx, "For collection testing", nexus.id())
            .await
            .expect("Couldn't allocate a support bundle");
        assert_eq!(bundle.state, SupportBundleState::Collecting);

        // Mark the bundle as "failing" - this should be triggered
        // automatically by the blueprint executor if the corresponding
        // storage has been expunged.
        let authz_bundle = authz_support_bundle_from_id(bundle.id.into());
        datastore
            .support_bundle_update(
                &opctx,
                &authz_bundle,
                SupportBundleState::Failing,
            )
            .await
            .unwrap();

        let collector =
            SupportBundleCollector::new(datastore.clone(), false, nexus.id());

        let report = collector
            .cleanup_destroyed_bundles(&opctx)
            .await
            .expect("Cleanup should delete failing bundle");
        assert_eq!(
            report,
            CleanupReport {
                // Nothing was provisioned on the sled, since we hadn't started
                // collection yet.
                sled_bundles_deleted_not_found: 1,
                // The database state was "failing", and now it's updated.
                //
                // Note that it isn't immediately deleted, so the end-user
                // should have a chance to observe the new state.
                db_failing_bundles_updated: 1,
                ..Default::default()
            }
        );
    }

    #[nexus_test(server = crate::Server)]
    async fn test_bundle_cleanup_failed_bundle_after_collection(
        cptestctx: &ControlPlaneTestContext,
    ) {
        let nexus = &cptestctx.server.server_context().nexus;
        let datastore = nexus.datastore();
        let opctx = OpContext::for_tests(
            cptestctx.logctx.log.clone(),
            datastore.clone(),
        );

        // Before we can create any bundles, we need to create the
        // space for them to be provisioned.
        let _datasets =
            TestDataset::setup(cptestctx, &datastore, &opctx, 1).await;

        // We can allocate a support bundle and collect it
        let bundle = datastore
            .support_bundle_create(&opctx, "For collection testing", nexus.id())
            .await
            .expect("Couldn't allocate a support bundle");
        assert_eq!(bundle.state, SupportBundleState::Collecting);

        let collector =
            SupportBundleCollector::new(datastore.clone(), false, nexus.id());
        let request = BundleRequest { skip_sled_info: true };
        let report = collector
            .collect_bundle(&opctx, &request)
            .await
            .expect("Collection should have succeeded under test")
            .expect("Collecting the bundle should have generated a report");
        assert_eq!(report.bundle, bundle.id.into());

        // Mark the bundle as "failing" - this should be triggered
        // automatically by the blueprint executor if the corresponding
        // storage has been expunged.
        let authz_bundle = authz_support_bundle_from_id(bundle.id.into());
        datastore
            .support_bundle_update(
                &opctx,
                &authz_bundle,
                SupportBundleState::Failing,
            )
            .await
            .unwrap();

        // We can cleanup this bundle, even though it has already been
        // collected.
        let report = collector
            .cleanup_destroyed_bundles(&opctx)
            .await
            .expect("Cleanup should delete failing bundle");
        assert_eq!(
            report,
            CleanupReport {
                // The bundle was provisioned on the sled, so we should have
                // successfully removed it when we later talk to the sled.
                //
                // This won't always be the case for removal - if the entire
                // underlying sled was expunged, we won't get an affirmative
                // HTTP response from it. But in our simulated environment,
                // we have simply marked the bundle "failed" and kept the
                // simulated server running.
                sled_bundles_deleted_ok: 1,
                // The database state was "failing", and now it's updated.
                //
                // Note that it isn't immediately deleted, so the end-user
                // should have a chance to observe the new state.
                db_failing_bundles_updated: 1,
                ..Default::default()
            }
        );
    }

    #[nexus_test(server = crate::Server)]
    async fn test_bundle_cleanup_after_zpool_deletion(
        cptestctx: &ControlPlaneTestContext,
    ) {
        let nexus = &cptestctx.server.server_context().nexus;
        let datastore = nexus.datastore();
        let opctx = OpContext::for_tests(
            cptestctx.logctx.log.clone(),
            datastore.clone(),
        );

        // Before we can create any bundles, we need to create the
        // space for them to be provisioned.
        let _datasets =
            TestDataset::setup(cptestctx, &datastore, &opctx, 1).await;

        // We can allocate a support bundle and collect it
        let bundle = datastore
            .support_bundle_create(&opctx, "For collection testing", nexus.id())
            .await
            .expect("Couldn't allocate a support bundle");
        assert_eq!(bundle.state, SupportBundleState::Collecting);

        let collector =
            SupportBundleCollector::new(datastore.clone(), false, nexus.id());
        let request = BundleRequest { skip_sled_info: true };
        let report = collector
            .collect_bundle(&opctx, &request)
            .await
            .expect("Collection should have succeeded under test")
            .expect("Collecting the bundle should have generated a report");
        assert_eq!(report.bundle, bundle.id.into());

        // Mark the bundle as "failing" - this should be triggered
        // automatically by the blueprint executor if the corresponding
        // storage has been expunged.
        let authz_bundle = authz_support_bundle_from_id(bundle.id.into());
        datastore
            .support_bundle_update(
                &opctx,
                &authz_bundle,
                SupportBundleState::Failing,
            )
            .await
            .unwrap();

        // Delete the zpool holding the bundle.
        //
        // This should call the "zpool_get_sled_if_in_service" call to fail!
        datastore
            .zpool_delete_self_and_all_datasets(&opctx, bundle.zpool_id.into())
            .await
            .unwrap();

        // We can cleanup this bundle, even though it has already been
        // collected.
        let report = collector
            .cleanup_destroyed_bundles(&opctx)
            .await
            .expect("Cleanup should delete failing bundle");
        assert_eq!(
            report,
            CleanupReport {
                // The database state was "failing", and now it's updated.
                //
                // Note that it isn't immediately deleted, so the end-user
                // should have a chance to observe the new state.
                db_failing_bundles_updated: 1,
                ..Default::default()
            }
        );
    }
}<|MERGE_RESOLUTION|>--- conflicted
+++ resolved
@@ -44,7 +44,10 @@
 use zip::write::FullFileOptions;
 use zip::ZipWriter;
 
-<<<<<<< HEAD
+// We use "/var/tmp" to use Nexus' filesystem for temporary storage,
+// rather than "/tmp", which would keep this collected data in-memory.
+const TEMPDIR: &str = "/var/tmp";
+
 fn authz_support_bundle_from_id(id: SupportBundleUuid) -> authz::SupportBundle {
     authz::SupportBundle::new(
         authz::FLEET,
@@ -52,11 +55,6 @@
         LookupType::ById(id.into_untyped_uuid()),
     )
 }
-=======
-// We use "/var/tmp" to use Nexus' filesystem for temporary storage,
-// rather than "/tmp", which would keep this collected data in-memory.
-const TEMPDIR: &str = "/var/tmp";
->>>>>>> 53dcbe6a
 
 // Specifies the data to be collected within the Support Bundle.
 #[derive(Default)]
