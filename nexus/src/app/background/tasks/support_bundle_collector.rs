--- conflicted
+++ resolved
@@ -718,9 +718,6 @@
         Ok(())
     }
 
-<<<<<<< HEAD
-    async fn run_collect_bundle_steps(
-=======
     // Indefinitely perform periodic checks about whether or not we should
     // cancel the bundle.
     //
@@ -780,23 +777,7 @@
         }
     }
 
-    // Perform the work of collecting the support bundle into a temporary directory
-    //
-    // - "dir" is a directory where data can be stored.
-    // - "bundle" is metadata about the bundle being collected.
-    //
-    // If a partial bundle can be collected, it should be returned as
-    // an Ok(SupportBundleCollectionReport). Any failures from this function
-    // will prevent the support bundle from being collected altogether.
-    //
-    // NOTE: The background task infrastructure will periodically check to see
-    // if the bundle has been cancelled by a user while it is being collected.
-    // If that happens, this function will be CANCELLED at an await point.
-    //
-    // As a result, it is important that this function be implemented as
-    // cancel-safe.
-    async fn collect_bundle_as_file(
->>>>>>> 6510e87d
+    async fn run_collect_bundle_steps(
         self: &Arc<Self>,
         output: &Utf8TempDir,
         mut steps: Vec<(&'static str, CollectionStepFn)>,
