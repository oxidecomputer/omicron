--- conflicted
+++ resolved
@@ -61,10 +61,7 @@
 use sled_agent_types::support_bundle::NESTED_DATASET_NOT_FOUND;
 use slog_error_chain::InlineErrorChain;
 use std::collections::BTreeMap;
-<<<<<<< HEAD
-=======
 use std::collections::HashMap;
->>>>>>> 2b3e5f8a
 use std::collections::HashSet;
 use std::future::Future;
 use std::io::Write;
@@ -93,16 +90,8 @@
     authz::SupportBundle::new(authz::FLEET, id, LookupType::by_id(id))
 }
 
-<<<<<<< HEAD
-// Describes how support bundle data is selected.
-//
-// Multiple values of this enum are joined together into a HashSet.
-// Categories should be additive.
-#[derive(Debug, Clone, Hash, Eq, PartialEq)]
-=======
 // Describes the category of support bundle data.
 #[derive(Debug, Clone, Copy, Hash, Eq, PartialEq)]
->>>>>>> 2b3e5f8a
 enum BundleDataCategory {
     // Collects reconfigurator state (some of the latest blueprints,
     // information about the target blueprint).
@@ -114,8 +103,6 @@
     SledCubbyInfo,
     // Saves task dumps from SPs.
     SpDumps,
-<<<<<<< HEAD
-=======
     // Collects ereports
     Ereports,
 }
@@ -206,7 +193,6 @@
         .into_iter()
         .collect()
     }
->>>>>>> 2b3e5f8a
 }
 
 // The set of sleds to include
@@ -229,20 +215,6 @@
     transfer_chunk_size: NonZeroU64,
 
     // The set of data to be included within this bundle.
-<<<<<<< HEAD
-    data_selection: HashSet<BundleDataCategory>,
-
-    // The set of sleds to be included within this bundle.
-    //
-    // NOTE: This selection is only considered if "data_selection" requests
-    // data from sleds.
-    sled_selection: HashSet<SledSelection>,
-
-    // The set of ereports to be included within this bundle.
-    //
-    // "None" causes ereports to be skipped.
-    ereport_query: Option<EreportFilters>,
-=======
     //
     // Maps each category to its filter. If a category is not in the map,
     // it is excluded from the bundle.
@@ -283,51 +255,13 @@
     fn include_sp_dumps(&self) -> bool {
         self.data_selection.contains(BundleDataCategory::SpDumps)
     }
->>>>>>> 2b3e5f8a
-}
-
-impl BundleRequest {
-    fn include_reconfigurator_data(&self) -> bool {
-        self.data_selection.contains(&BundleDataCategory::Reconfigurator)
-    }
-
-    fn include_host_info(&self) -> bool {
-        self.data_selection.contains(&BundleDataCategory::HostInfo)
-    }
-
-    fn include_sled(&self, id: SledUuid) -> bool {
-        self.sled_selection.contains(&SledSelection::Specific(id))
-            || self.sled_selection.contains(&SledSelection::All)
-    }
-
-    fn include_sled_cubby_info(&self) -> bool {
-        self.data_selection.contains(&BundleDataCategory::SledCubbyInfo)
-    }
-
-    fn include_sp_dumps(&self) -> bool {
-        self.data_selection.contains(&BundleDataCategory::SpDumps)
-    }
 }
 
 impl Default for BundleRequest {
     fn default() -> Self {
         Self {
             transfer_chunk_size: CHUNK_SIZE,
-<<<<<<< HEAD
-            data_selection: HashSet::from([
-                BundleDataCategory::Reconfigurator,
-                BundleDataCategory::HostInfo,
-                BundleDataCategory::SledCubbyInfo,
-                BundleDataCategory::SpDumps,
-            ]),
-            sled_selection: HashSet::from([SledSelection::All]),
-            ereport_query: Some(EreportFilters {
-                start_time: Some(chrono::Utc::now() - chrono::Days::new(7)),
-                ..EreportFilters::default()
-            }),
-=======
             data_selection: BundleDataSelection::default(),
->>>>>>> 2b3e5f8a
         }
     }
 }
@@ -1139,11 +1073,7 @@
         dir: &Utf8Path,
     ) -> anyhow::Result<CollectionStepOutput> {
         if !self.request.include_reconfigurator_data() {
-<<<<<<< HEAD
             return Ok(CollectionStepOutput::Skipped);
-=======
-            return Ok(CollectionStepOutput::None);
->>>>>>> 2b3e5f8a
         }
 
         // Collect reconfigurator state
@@ -1228,11 +1158,7 @@
         dir: &Utf8Path,
     ) -> anyhow::Result<CollectionStepOutput> {
         if !self.request.include_sled_cubby_info() {
-<<<<<<< HEAD
             return Ok(CollectionStepOutput::Skipped);
-=======
-            return Ok(CollectionStepOutput::None);
->>>>>>> 2b3e5f8a
         }
 
         let Some(mgs_client) =
@@ -1257,11 +1183,7 @@
         dir: &Utf8Path,
     ) -> anyhow::Result<CollectionStepOutput> {
         if !self.request.include_sp_dumps() {
-<<<<<<< HEAD
             return Ok(CollectionStepOutput::Skipped);
-=======
-            return Ok(CollectionStepOutput::None);
->>>>>>> 2b3e5f8a
         }
 
         let Some(mgs_client) =
@@ -1303,11 +1225,7 @@
         dir: &Utf8Path,
     ) -> anyhow::Result<CollectionStepOutput> {
         if !self.request.include_sp_dumps() {
-<<<<<<< HEAD
             return Ok(CollectionStepOutput::Skipped);
-=======
-            return Ok(CollectionStepOutput::None);
->>>>>>> 2b3e5f8a
         }
 
         save_sp_dumps(mgs_client, sp, dir).await.with_context(|| {
@@ -1348,13 +1266,8 @@
         // Shared, lazy, fallible initialization for MGS client
         let mgs_client: OnceCell<Arc<Option<MgsClient>>> = OnceCell::new();
 
-<<<<<<< HEAD
         let steps: Vec<CollectionStep> = vec![
             CollectionStep::new(
-=======
-        let steps: Vec<(&str, CollectionStepFn)> = vec![
-            (
->>>>>>> 2b3e5f8a
                 "bundle id",
                 Box::new(|collection, dir| {
                     collection.collect_bundle_id(dir).boxed()
@@ -1427,11 +1340,7 @@
         all_sleds: &OnceCell<Arc<Option<Vec<Sled>>>>,
     ) -> anyhow::Result<CollectionStepOutput> {
         if !self.request.include_host_info() {
-<<<<<<< HEAD
             return Ok(CollectionStepOutput::Skipped);
-=======
-            return Ok(CollectionStepOutput::None);
->>>>>>> 2b3e5f8a
         }
 
         let Some(all_sleds) =
@@ -1442,21 +1351,12 @@
 
         let mut extra_steps: Vec<CollectionStep> = vec![];
         for sled in all_sleds {
-<<<<<<< HEAD
-            if !self.request.include_sled(sled.id()) {
+            if !self.request.include_sled_host_info(sled.id()) {
                 continue;
             }
 
             extra_steps.push(CollectionStep::new(
                 format!("sled data for sled {}", sled.id()),
-=======
-            if !self.request.include_sled_host_info(sled.id()) {
-                continue;
-            }
-
-            extra_steps.push((
-                "sled data",
->>>>>>> 2b3e5f8a
                 Box::new({
                     let sled = sled.clone();
                     move |collection, dir| {
@@ -1483,15 +1383,8 @@
         sled: &nexus_db_model::Sled,
         dir: &Utf8Path,
     ) -> anyhow::Result<CollectionStepOutput> {
-<<<<<<< HEAD
-        if !self.request.include_host_info()
-            || !self.request.include_sled(sled.id())
-        {
+        if !self.request.include_sled_host_info(sled.id()) {
             return Ok(CollectionStepOutput::Skipped);
-=======
-        if !self.request.include_sled_host_info(sled.id()) {
-            return Ok(CollectionStepOutput::None);
->>>>>>> 2b3e5f8a
         }
 
         let log = &self.log;
@@ -2601,19 +2494,10 @@
         );
 
         // The bundle collection should complete successfully.
-<<<<<<< HEAD
-        let request = BundleRequest {
-            // NOTE: The support bundle querying interface isn't supported on
-            // the simulated sled agent (yet?) so we're skipping this step.
-            sled_selection: HashSet::new(),
-            ..Default::default()
-        };
-=======
         // NOTE: The support bundle querying interface isn't supported on
         // the simulated sled agent (yet?) so we're using an empty sled selection.
         let mut request = BundleRequest::default();
         request.data_selection.insert(BundleData::HostInfo(HashSet::new()));
->>>>>>> 2b3e5f8a
         let report = collector
             .collect_bundle(&opctx, &request)
             .await
@@ -2686,11 +2570,6 @@
         // to get split up.
         let request = BundleRequest {
             transfer_chunk_size: NonZeroU64::new(16).unwrap(),
-<<<<<<< HEAD
-            sled_selection: HashSet::new(),
-            ereport_query: None,
-            ..Default::default()
-=======
             data_selection: [
                 BundleData::Reconfigurator,
                 BundleData::HostInfo(HashSet::new()),
@@ -2699,7 +2578,6 @@
             ]
             .into_iter()
             .collect(),
->>>>>>> 2b3e5f8a
         };
 
         let report = collector
@@ -2787,15 +2665,8 @@
         );
 
         // Each time we call "collect_bundle", we collect a SINGLE bundle.
-<<<<<<< HEAD
-        let request = BundleRequest {
-            sled_selection: HashSet::new(),
-            ..Default::default()
-        };
-=======
         let mut request = BundleRequest::default();
         request.data_selection.insert(BundleData::HostInfo(HashSet::new()));
->>>>>>> 2b3e5f8a
         let report = collector
             .collect_bundle(&opctx, &request)
             .await
@@ -2943,15 +2814,8 @@
             false,
             nexus.id(),
         );
-<<<<<<< HEAD
-        let request = BundleRequest {
-            sled_selection: HashSet::new(),
-            ..Default::default()
-        };
-=======
         let mut request = BundleRequest::default();
         request.data_selection.insert(BundleData::HostInfo(HashSet::new()));
->>>>>>> 2b3e5f8a
         let report = collector
             .collect_bundle(&opctx, &request)
             .await
@@ -3097,15 +2961,8 @@
             false,
             nexus.id(),
         );
-<<<<<<< HEAD
-        let request = BundleRequest {
-            sled_selection: HashSet::new(),
-            ..Default::default()
-        };
-=======
         let mut request = BundleRequest::default();
         request.data_selection.insert(BundleData::HostInfo(HashSet::new()));
->>>>>>> 2b3e5f8a
         let report = collector
             .collect_bundle(&opctx, &request)
             .await
@@ -3189,15 +3046,8 @@
             false,
             nexus.id(),
         );
-<<<<<<< HEAD
-        let request = BundleRequest {
-            sled_selection: HashSet::new(),
-            ..Default::default()
-        };
-=======
         let mut request = BundleRequest::default();
         request.data_selection.insert(BundleData::HostInfo(HashSet::new()));
->>>>>>> 2b3e5f8a
         let report = collector
             .collect_bundle(&opctx, &request)
             .await
@@ -3282,15 +3132,8 @@
         );
 
         // Collect the bundle
-<<<<<<< HEAD
-        let request = BundleRequest {
-            sled_selection: HashSet::new(),
-            ..Default::default()
-        };
-=======
         let mut request = BundleRequest::default();
         request.data_selection.insert(BundleData::HostInfo(HashSet::new()));
->>>>>>> 2b3e5f8a
         let report = collector
             .collect_bundle(&opctx, &request)
             .await
