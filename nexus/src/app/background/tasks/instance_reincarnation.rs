// This Source Code Form is subject to the terms of the Mozilla Public
// License, v. 2.0. If a copy of the MPL was not distributed with this
// file, You can obtain one at https://mozilla.org/MPL/2.0/.

//! Background task for automatically restarting failed instances.

use crate::app::background::BackgroundTask;
use crate::app::saga::StartSaga;
use crate::app::sagas::instance_start;
use crate::app::sagas::NexusSaga;
use futures::future::BoxFuture;
use nexus_db_queries::authn;
use nexus_db_queries::context::OpContext;
use nexus_db_queries::db::pagination::Paginator;
use nexus_db_queries::db::DataStore;
use nexus_types::identity::Resource;
use nexus_types::internal_api::background::InstanceReincarnationStatus;
use nexus_types::internal_api::background::ReincarnatableInstance;
use nexus_types::internal_api::background::ReincarnationReason;
use omicron_common::api::external::Error;
use std::num::NonZeroU32;
use std::sync::Arc;
use steno::SagaId;
use uuid::Uuid;

pub struct InstanceReincarnation {
    datastore: Arc<DataStore>,
    sagas: Arc<dyn StartSaga>,
    /// The maximum number of concurrently executing instance-start sagas.
    concurrency_limit: NonZeroU32,
    disabled: bool,
}

const DEFAULT_MAX_CONCURRENT_REINCARNATIONS: NonZeroU32 =
    match NonZeroU32::new(16) {
        Some(n) => n,
        None => unreachable!(), // 16 > 0
    };

type RunningSaga = (Uuid, SagaId, BoxFuture<'static, Result<(), Error>>);

impl BackgroundTask for InstanceReincarnation {
    fn activate<'a>(
        &'a mut self,
        opctx: &'a OpContext,
    ) -> BoxFuture<'a, serde_json::Value> {
        Box::pin(async move {
            let mut status = InstanceReincarnationStatus::default();
            // /!\ BREAK GLASS IN CASE OF EMERGENCY /!\
            if self.disabled {
                status.disabled = true;
                debug!(
                    &opctx.log,
                    "instance reincarnation disabled, doing nothing",
                );
                return serde_json::json!(status);
            }

            let mut running_sagas =
                Vec::with_capacity(self.concurrency_limit.get() as usize);

            if let Err(error) = self
                .reincarnate_all(
                    &opctx,
                    ReincarnationReason::Failed,
                    &mut status,
                    &mut running_sagas,
                )
                .await
            {
                error!(
                    opctx.log,
                    "failed to find all Failed instances in need of \
                     reincarnation";
                    "error" => %error,
                );
                status
                    .errors
                    .push(format!("finding Failed instances: {error}"));
            }

            if let Err(error) = self
                .reincarnate_all(
                    &opctx,
                    ReincarnationReason::SagaUnwound,
                    &mut status,
                    &mut running_sagas,
                )
                .await
            {
                error!(
                    opctx.log,
                    "failed to find all instances with unwound start sagas \
                     in need of reincarnation";
                    "error" => %error,
                );
                status.errors.push(format!(
                    "finding instances with unwound start sagas: {error}"
                ));
            }

            if !status.total_errors() > 0 {
                warn!(
                    &opctx.log,
                    "instance reincarnation completed with errors";
                    "instances_found" => status.total_instances_found(),
                    "instances_reincarnated" => status.instances_reincarnated.len(),
                    "instances_changed_state" => status.changed_state.len(),
                    "query_errors" => status.errors.len(),
                    "restart_errors" => status.restart_errors.len(),
                );
            } else {
                info!(
                    &opctx.log,
                    "instance reincarnation completed successfully";
                    "instances_found" => status.total_instances_found(),
                    "instances_reincarnated" => status.instances_reincarnated.len(),
                    "instances_changed_state" => status.changed_state.len(),
                );
            }

            serde_json::json!(status)
        })
    }
}

impl InstanceReincarnation {
    pub(crate) fn new(
        datastore: Arc<DataStore>,
        sagas: Arc<dyn StartSaga>,
        disabled: bool,
    ) -> Self {
        Self {
            datastore,
            sagas,
            concurrency_limit: DEFAULT_MAX_CONCURRENT_REINCARNATIONS,
            disabled,
        }
    }

    async fn reincarnate_all(
        &mut self,
        opctx: &OpContext,
        reason: ReincarnationReason,
        status: &mut InstanceReincarnationStatus,
        running_sagas: &mut Vec<RunningSaga>,
    ) -> anyhow::Result<()> {
        let serialized_authn = authn::saga::Serialized::for_opctx(opctx);

        let mut paginator = Paginator::new(self.concurrency_limit);
        let instances_found = status.instances_found.entry(reason).or_insert(0);
        let mut sagas_started = 0;
        while let Some(p) = paginator.next() {
            let batch = self
                .datastore
                .find_reincarnatable_instances(
                    &opctx,
                    reason,
                    &p.current_pagparams(),
                )
                .await?;
            paginator = p.found_batch(&batch, &|instance| instance.id());

            let found = batch.len();
            *instances_found += found;
            if found == 0 {
                trace!(
                    opctx.log,
                    "no more instances in need of reincarnation";
                    "total_found" => *instances_found,
                    "reincarnation_reason" => %reason,
                );
                break;
            }
            for db_instance in batch {
                let instance_id = db_instance.id();
                info!(
                    opctx.log,
                    "attempting to reincarnate instance...";
                    "instance_id" => %instance_id,
                    "reincarnation_reason" => %reason,
                    "instance_state" => ?db_instance.runtime().nexus_state,
                    "auto_restart_config" => ?db_instance.auto_restart,
                    "last_auto_restarted_at" => ?db_instance
                        .runtime()
                        .time_last_auto_restarted,
                );

                let running_saga = async {
                    let dag = instance_start::SagaInstanceStart::prepare(
                        &instance_start::Params {
                            db_instance,
                            serialized_authn: serialized_authn.clone(),
                            reason: instance_start::Reason::AutoRestart,
                        },
                    )?;
                    self.sagas.saga_run(dag).await
                }
                .await;
                match running_saga {
                    Ok((saga_id, completed)) => {
                        running_sagas.push((instance_id, saga_id, completed));
                    }
                    Err(error) => {
                        const ERR_MSG: &'static str =
                            "failed to start instance-start saga";
                        error!(
                            opctx.log,
                            "{ERR_MSG} for instance {instance_id}";
                            "instance_id" => %instance_id,
                            "reincarnation_reason" => %reason,
                            "error" => %error,
                        );
                        status.restart_errors.push((
                            ReincarnatableInstance { instance_id, reason },
                            format!(
                                "{ERR_MSG} for {reason:?} instance: {error}"
                            ),
                        ));
                    }
                };
            }

            sagas_started += running_sagas.len();
            debug!(
                opctx.log,
                "found {reason:?} instances in need of reincarnation";
                "reincarnation_reason" => %reason,
                "instances_found" => found,
                "total_found" => *instances_found,
                "sagas_started" => running_sagas.len(),
                "total_sagas_started" => sagas_started,
            );

            // All sagas started, wait for them to come back before moving on to
            // the next chunk.
            // N.B. that although it's tempting to want to query the database
            // again as soon as one saga completes, so that we're *always*
            // running `concurrency_limit` sagas in parallel, rather than
            // running *up to* that many sagas, we ought not to query the
            // database again until all the sagas we've started have finished.
            // Otherwise, we may see some instances multiple times, because
            // their sagas completing is what changes the instance record's
            // state so that it no longer shows up in the query results.
            for (instance_id, saga_id, saga) in running_sagas.drain(..) {
                match saga.await {
                    // Start saga completed successfully
                    Ok(_) => {
                        debug!(
                            opctx.log,
                            "welcome back to the realm of the living, \
                             {instance_id}!";
                            "instance_id" => %instance_id,
                            "start_saga_id" => %saga_id,
                            "reincarnation_reason" => %reason,
                        );
                        status.instances_reincarnated.push(
                            ReincarnatableInstance { instance_id, reason },
                        );
                    }
                    // The instance's state changed in the meantime, that's fine...
                    Err(err @ Error::Conflict { .. }) => {
                        debug!(
                            opctx.log,
                            "{reason:?} instance {instance_id} changed state \
                             before it could be reincarnated";
                            "instance_id" => %instance_id,
                            "reincarnation_reason" => %reason,
                            "start_saga_id" => %saga_id,
                            "error" => err,
                        );
                        status.changed_state.push(ReincarnatableInstance {
                            instance_id,
                            reason,
                        });
                    }
                    // Start saga failed
                    Err(error) => {
                        const ERR_MSG: &'static str = "instance-start saga";
                        warn!(
                            opctx.log,
                            "{ERR_MSG} for instance {instance_id} failed";
                            "instance_id" => %instance_id,
                            "reincarnation_reason" => %reason,
                            "start_saga_id" => %saga_id,
                            "error" => %error,
                        );
                        status.restart_errors.push((
                            ReincarnatableInstance { instance_id, reason },
                            format!(
                                "{ERR_MSG} {saga_id} for instance \
                                 failed: {error}",
                            ),
                        ));
                    }
                }
            }
        }

        Ok(())
    }
}

#[cfg(test)]
mod test {
    use super::*;
    use crate::app::sagas::test_helpers;
    use crate::external_api::params;
    use chrono::Utc;
    use nexus_db_model::Generation;
    use nexus_db_model::InstanceRuntimeState;
    use nexus_db_model::InstanceState;
    use nexus_db_model::Vmm;
    use nexus_db_model::VmmRuntimeState;
    use nexus_db_model::VmmState;
    use nexus_db_queries::authz;
    use nexus_db_queries::db::lookup::LookupPath;
    use nexus_test_utils::resource_helpers::{
        create_default_ip_pool, create_project, object_create,
    };
    use nexus_test_utils_macros::nexus_test;
    use omicron_common::api::external::ByteCount;
    use omicron_common::api::external::IdentityMetadataCreateParams;
    use omicron_common::api::external::InstanceAutoRestartPolicy;
    use omicron_uuid_kinds::GenericUuid;
    use omicron_uuid_kinds::InstanceUuid;
    use std::time::Duration;

    type ControlPlaneTestContext =
        nexus_test_utils::ControlPlaneTestContext<crate::Server>;

    const PROJECT_NAME: &str = "reincarnation-station";

    async fn setup_test_project(
        cptestctx: &ControlPlaneTestContext,
        opctx: &OpContext,
    ) -> authz::Project {
        create_default_ip_pool(&cptestctx.external_client).await;
        let project =
            create_project(&cptestctx.external_client, PROJECT_NAME).await;

        let datastore = cptestctx.server.server_context().nexus.datastore();
        let (_, authz_project) = LookupPath::new(opctx, datastore)
            .project_id(project.identity.id)
            .lookup_for(authz::Action::CreateChild)
            .await
            .expect("project must exist");
        authz_project
    }

    async fn create_instance(
        cptestctx: &ControlPlaneTestContext,
        opctx: &OpContext,
        name: &str,
        auto_restart: impl Into<Option<InstanceAutoRestartPolicy>>,
        state: InstanceState,
<<<<<<< HEAD
    ) -> InstanceUuid {
        let auto_restart_policy = auto_restart.into();
=======
    ) -> authz::Instance {
>>>>>>> f14b5616
        let instances_url = format!("/v1/instances?project={}", PROJECT_NAME);
        // Use the first chunk of the UUID as the name, to avoid conflicts.
        // Start with a lower ascii character to satisfy the name constraints.
        let name = name.parse().unwrap();
        let instance =
            object_create::<_, omicron_common::api::external::Instance>(
                &cptestctx.external_client,
                &instances_url,
                &params::InstanceCreate {
                    identity: IdentityMetadataCreateParams {
                        name,
                        description: "It's an instance".into(),
                    },
                    // In this test, we will "leak" sled resources, since we
                    // munge the database records for the instance without
                    // deleting its VMM (as we want to explicitly activate the
                    // reincarnation task, rather than letting the
                    // `instance-update` saga do so). Therefore, make our
                    // resource requests as small as possible.
                    ncpus: 1i64.try_into().unwrap(),
                    memory: ByteCount::from_gibibytes_u32(2),
                    hostname: "myhostname".try_into().unwrap(),
                    user_data: Vec::new(),
                    network_interfaces:
                        params::InstanceNetworkInterfaceAttachment::None,
                    external_ips: Vec::new(),
                    disks: Vec::new(),
                    boot_disk: None,
                    ssh_public_keys: None,
                    start: state == InstanceState::Vmm,
                    auto_restart_policy,
                },
            )
            .await;

        let id = InstanceUuid::from_untyped_uuid(instance.identity.id);
        let authz_instance = if state != InstanceState::Vmm
            && state != InstanceState::NoVmm
        {
            put_instance_in_state(cptestctx, opctx, id, state).await
        } else {
            let datastore = cptestctx.server.server_context().nexus.datastore();
            let (_, _, authz_instance) = LookupPath::new(&opctx, datastore)
                .instance_id(id.into_untyped_uuid())
                .lookup_for(authz::Action::Modify)
                .await
                .expect("instance must exist");
            authz_instance
        };

        eprintln!(
            "instance {id}: auto_restart_policy={auto_restart_policy:?}; \
             state={state:?}"
        );
        authz_instance
    }

    async fn attach_saga_unwound_vmm(
        cptestctx: &ControlPlaneTestContext,
        opctx: &OpContext,
        authz_instance: &authz::Instance,
    ) {
        let datastore = cptestctx.server.server_context().nexus.datastore();
        let instance_id = InstanceUuid::from_untyped_uuid(authz_instance.id());
        let vmm = datastore
            .vmm_insert(
                &opctx,
                Vmm {
                    id: Uuid::new_v4(),
                    time_created: Utc::now(),
                    time_deleted: None,
                    instance_id: authz_instance.id(),
                    sled_id: Uuid::new_v4(),
                    propolis_ip: "10.1.9.42".parse().unwrap(),
                    propolis_port: 420.into(),
                    runtime: VmmRuntimeState {
                        time_state_updated: Utc::now(),
                        r#gen: Generation::new(),
                        state: VmmState::SagaUnwound,
                    },
                },
            )
            .await
            .expect("SagaUnwound VMM should be inserted");
        let vmm_id = vmm.id;
        let prev_state = datastore
            .instance_refetch(&opctx, &authz_instance)
            .await
            .expect("instance must exist")
            .runtime_state;
        let updated = datastore
            .instance_update_runtime(
                &instance_id,
                &InstanceRuntimeState {
                    time_updated: Utc::now(),
                    r#gen: Generation(prev_state.r#gen.next()),
                    nexus_state: InstanceState::Vmm,
                    propolis_id: Some(vmm_id),
                    ..prev_state
                },
            )
            .await
            .expect("instance update should succeed");
        assert!(updated, "instance {instance_id} was not updated");
        eprintln!(
            "instance {instance_id}: attached SagaUnwound active VMM {vmm_id}"
        );
    }

    async fn put_instance_in_state(
        cptestctx: &ControlPlaneTestContext,
        opctx: &OpContext,
        id: InstanceUuid,
        state: InstanceState,
    ) -> authz::Instance {
        info!(
            &cptestctx.logctx.log,
            "putting instance {id} in state {state:?}"
        );

        let datastore = cptestctx.server.server_context().nexus.datastore();
        let (_, _, authz_instance) = LookupPath::new(&opctx, datastore)
            .instance_id(id.into_untyped_uuid())
            .lookup_for(authz::Action::Modify)
            .await
            .expect("instance must exist");
        let prev_state = datastore
            .instance_refetch(&opctx, &authz_instance)
            .await
            .expect("instance must exist")
            .runtime_state;
        let propolis_id = if state == InstanceState::Vmm {
            prev_state.propolis_id
        } else {
            None
        };
        datastore
            .instance_update_runtime(
                &id,
                &InstanceRuntimeState {
                    time_updated: Utc::now(),
                    nexus_state: state,
                    propolis_id,
                    r#gen: Generation(prev_state.r#gen.next()),
                    ..prev_state
                },
            )
            .await
            .expect("instance runtime state should update");
        authz_instance
    }

    // Boilerplate reducer.
    //
    // This is a macro so that the `dbg!` has the line number of the place where
    // the task was activated, rather than the line where we invoke `dbg!` --- it
    // turns out that a `#[track_caller]` function only affects panic locations,
    // and not `dbg!`. Ah well.
    macro_rules! assert_activation_ok {
        ($result:expr) => {{
            let activation =
                serde_json::from_value::<InstanceReincarnationStatus>($result)
                    .expect("JSON must be correctly shaped");
            let status = dbg!(activation);
            assert_eq!(status.errors, Vec::<String>::new());
            assert_eq!(status.restart_errors, Vec::new());
            status
        }};
    }

    fn failed(instance_id: Uuid) -> ReincarnatableInstance {
        ReincarnatableInstance {
            instance_id,
            reason: ReincarnationReason::Failed,
        }
    }

    #[nexus_test(server = crate::Server)]
    async fn test_reincarnates_failed_instances(
        cptestctx: &ControlPlaneTestContext,
    ) {
        let nexus = &cptestctx.server.server_context().nexus;
        let datastore = nexus.datastore();
        let opctx = OpContext::for_tests(
            cptestctx.logctx.log.clone(),
            datastore.clone(),
        );

        setup_test_project(&cptestctx, &opctx).await;

        let mut task = InstanceReincarnation::new(
            datastore.clone(),
            nexus.sagas.clone(),
            false,
        );

        // Noop test
        let status = assert_activation_ok!(task.activate(&opctx).await);
        assert_eq!(status.total_instances_found(), 0);
        assert_eq!(status.instances_reincarnated, Vec::new());
        assert_eq!(status.changed_state, Vec::new());

        // Create an instance in the `Failed` state that's eligible to be
        // restarted.
        let instance = create_instance(
            &cptestctx,
            &opctx,
            "my-cool-instance",
            InstanceAutoRestartPolicy::BestEffort,
            InstanceState::Failed,
        )
        .await;

        // Activate the task again, and check that our instance had an
        // instance-start saga started.
        let status = assert_activation_ok!(task.activate(&opctx).await);
        assert_eq!(status.total_instances_found(), 1);
        assert_eq!(status.instances_reincarnated, vec![failed(instance.id())]);
        assert_eq!(status.changed_state, Vec::new());

        test_helpers::instance_wait_for_state(
            &cptestctx,
            InstanceUuid::from_untyped_uuid(instance.id()),
            InstanceState::Vmm,
        )
        .await;
    }

    #[nexus_test(server = crate::Server)]
    async fn test_default_policy_is_reincarnatable(
        cptestctx: &ControlPlaneTestContext,
    ) {
        let nexus = &cptestctx.server.server_context().nexus;
        let datastore = nexus.datastore();
        let opctx = OpContext::for_tests(
            cptestctx.logctx.log.clone(),
            datastore.clone(),
        );

        setup_test_project(&cptestctx, &opctx).await;

        let mut task = InstanceReincarnation::new(
            datastore.clone(),
            nexus.sagas.clone(),
            false,
        );

        // Create an instance in the `Failed` state that's eligible to be
        // restarted.
        let instance_id = create_instance(
            &cptestctx,
            &opctx,
            "my-cool-instance",
            None,
            InstanceState::Failed,
        )
        .await;

        // Activate the task again, and check that our instance had an
        // instance-start saga started.
        let status = assert_activation_ok!(task.activate(&opctx).await);
        assert_eq!(status.instances_found, 1);
        assert_eq!(
            status.instances_reincarnated,
            vec![instance_id.into_untyped_uuid()]
        );
        assert_eq!(status.changed_state, Vec::new());

        test_helpers::instance_wait_for_state(
            &cptestctx,
            instance_id,
            InstanceState::Vmm,
        )
        .await;
    }

    #[nexus_test(server = crate::Server)]
    async fn test_only_reincarnates_eligible_instances(
        cptestctx: &ControlPlaneTestContext,
    ) {
        let nexus = &cptestctx.server.server_context().nexus;
        let datastore = nexus.datastore();
        let opctx = OpContext::for_tests(
            cptestctx.logctx.log.clone(),
            datastore.clone(),
        );

        setup_test_project(&cptestctx, &opctx).await;

        let mut task = InstanceReincarnation::new(
            datastore.clone(),
            nexus.sagas.clone(),
            false,
        );

        // Create instances in the `Failed` state that are eligible to be
        // restarted.
        let mut will_reincarnate = std::collections::BTreeSet::new();
        let num_failed = 3;
        for i in 0..num_failed {
            let instance = create_instance(
                &cptestctx,
                &opctx,
                &format!("sotapanna-{i}"),
                InstanceAutoRestartPolicy::BestEffort,
                InstanceState::Failed,
            )
            .await;
            will_reincarnate.insert(failed(instance.id()));
        }
        // Create instances with SagaUnwound active VMMs that are eligible to be
        // reincarnated.
        let num_saga_unwound = 2;
        for i in 0..num_saga_unwound {
            // Make the instance record.
            let instance = create_instance(
                &cptestctx,
                &opctx,
                &format!("sadakagami-{i}"),
                InstanceAutoRestartPolicy::BestEffort,
                InstanceState::NoVmm,
            )
            .await;
            // Now, give the instance an active VMM which is SagaUnwound.
            attach_saga_unwound_vmm(&cptestctx, &opctx, &instance).await;
            will_reincarnate.insert(ReincarnatableInstance {
                instance_id: instance.id(),
                reason: ReincarnationReason::SagaUnwound,
            });
        }

        // Create some instances that will not reincarnate.
        let mut will_not_reincarnate = std::collections::BTreeSet::new();
        // Some instances which are `Failed` but don't have policies permitting
        // them to be reincarnated.
        for i in 0..3 {
            let instance = create_instance(
                &cptestctx,
                &opctx,
                &format!("arahant-{i}"),
                InstanceAutoRestartPolicy::Never,
                InstanceState::Failed,
            )
            .await;

            will_not_reincarnate.insert(instance.id());
        }

        // Some instances which have `SagaUnwound VMMs` but don't have policies
        // permitting them to be reincarnated.
        for i in 3..5 {
            let instance = create_instance(
                &cptestctx,
                &opctx,
                &format!("arahant-{i}"),
                InstanceAutoRestartPolicy::Never,
                InstanceState::NoVmm,
            )
            .await;

            attach_saga_unwound_vmm(&cptestctx, &opctx, &instance).await;
            will_not_reincarnate.insert(instance.id());
        }

        // Some instances with policies permitting them to be reincarnated, but
        // which are not `Failed`.
        for (i, &state) in
            [InstanceState::Vmm, InstanceState::NoVmm, InstanceState::Destroyed]
                .iter()
                .enumerate()
        {
            let instance = create_instance(
                &cptestctx,
                &opctx,
                &format!("anagami-{i}"),
                InstanceAutoRestartPolicy::BestEffort,
                state,
            )
            .await;
            will_not_reincarnate.insert(instance.id());
        }

        // Activate the task again, and check that our instance had an
        // instance-start saga started.
        let status = assert_activation_ok!(task.activate(&opctx).await);
        assert_eq!(status.total_instances_found(), will_reincarnate.len());
        assert_eq!(
            status.instances_found.get(&ReincarnationReason::Failed),
            Some(&num_failed)
        );
        assert_eq!(
            status.instances_found.get(&ReincarnationReason::SagaUnwound),
            Some(&num_saga_unwound)
        );
        assert_eq!(status.instances_reincarnated.len(), will_reincarnate.len());
        assert_eq!(status.changed_state, Vec::new());
        assert_eq!(status.errors, Vec::<String>::new());
        assert_eq!(
            status.restart_errors,
            Vec::<(ReincarnatableInstance, String)>::new()
        );

        for instance in &status.instances_reincarnated {
            eprintln!("instance {instance} reincarnated");
            assert!(
                !will_not_reincarnate.contains(&instance.instance_id),
                "expected {instance} not to reincarnate! reincarnated: {:?}",
                status.instances_reincarnated
            );
        }

        for instance in will_reincarnate {
            assert!(
                status.instances_reincarnated.contains(&instance),
                "expected {instance} to have reincarnated! reincarnated: {:?}",
                status.instances_reincarnated
            );

            test_helpers::instance_wait_for_state(
                &cptestctx,
                InstanceUuid::from_untyped_uuid(instance.instance_id),
                InstanceState::Vmm,
            )
            .await;
        }
    }

    #[nexus_test(server = crate::Server)]
    async fn test_cooldown_on_subsequent_reincarnations(
        cptestctx: &ControlPlaneTestContext,
    ) {
        let nexus = &cptestctx.server.server_context().nexus;
        let datastore = nexus.datastore();
        let opctx = OpContext::for_tests(
            cptestctx.logctx.log.clone(),
            datastore.clone(),
        );

        setup_test_project(&cptestctx, &opctx).await;

        let mut task = InstanceReincarnation::new(
            datastore.clone(),
            nexus.sagas.clone(),
            false,
        );

        let instance1 = create_instance(
            &cptestctx,
            &opctx,
            "victor",
            InstanceAutoRestartPolicy::BestEffort,
            InstanceState::Failed,
        )
        .await;
        let instance1_id = InstanceUuid::from_untyped_uuid(instance1.id());

        // Use the test-only API to set the cooldown period for instance 1 to ten
        // seconds, so that we don't have to make the test run for an hour to wait
        // out the default cooldown.
        const COOLDOWN_SECS: u64 = 10;
        datastore
            .instance_set_auto_restart_cooldown(
                &opctx,
                &instance1_id,
                chrono::TimeDelta::seconds(COOLDOWN_SECS as i64),
            )
            .await
            .expect("we must be able to set the cooldown period");

        let instance2 = create_instance(
            &cptestctx,
            &opctx,
            "frankenstein",
            InstanceAutoRestartPolicy::BestEffort,
            InstanceState::Vmm,
        )
        .await;
        let instance2_id = InstanceUuid::from_untyped_uuid(instance2.id());

        // On the first activation, instance 1 should be restarted.
        let status = assert_activation_ok!(task.activate(&opctx).await);
        assert_eq!(status.total_instances_found(), 1);
        assert_eq!(
            status.instances_reincarnated,
            &[failed(instance1_id.into_untyped_uuid())]
        );
        assert_eq!(status.changed_state, Vec::new());

        // Now, let's do some state changes:
        // Pretend instance 1 restarted, and then failed again.
        test_helpers::instance_wait_for_state(
            &cptestctx,
            instance1_id,
            InstanceState::Vmm,
        )
        .await;
        put_instance_in_state(
            &cptestctx,
            &opctx,
            instance1_id,
            InstanceState::Failed,
        )
        .await;

        // Move instance 2 to failed.
        put_instance_in_state(
            &cptestctx,
            &opctx,
            instance2_id,
            InstanceState::Failed,
        )
        .await;

        // Activate the background task again. Now, only instance 2 should be
        // restarted.
        let status = assert_activation_ok!(task.activate(&opctx).await);
        assert_eq!(status.total_instances_found(), 1);
        assert_eq!(
            status.instances_reincarnated,
            &[failed(instance2_id.into_untyped_uuid())]
        );
        assert_eq!(status.changed_state, Vec::new());

        // Instance 2 should be started
        test_helpers::instance_wait_for_state(
            &cptestctx,
            instance2_id,
            InstanceState::Vmm,
        )
        .await;

        // Wait out the cooldown period, and give it another shot. Now, instance
        // 1 should be restarted again.
        tokio::time::sleep(Duration::from_secs(COOLDOWN_SECS + 1)).await;

        let status = assert_activation_ok!(task.activate(&opctx).await);
        assert_eq!(status.total_instances_found(), 1);
        assert_eq!(
            status.instances_reincarnated,
            &[failed(instance1_id.into_untyped_uuid())]
        );
        assert_eq!(status.changed_state, Vec::new());

        // Instance 1 should be started.
        test_helpers::instance_wait_for_state(
            &cptestctx,
            instance1_id,
            InstanceState::Vmm,
        )
        .await;
    }
}<|MERGE_RESOLUTION|>--- conflicted
+++ resolved
@@ -354,12 +354,8 @@
         name: &str,
         auto_restart: impl Into<Option<InstanceAutoRestartPolicy>>,
         state: InstanceState,
-<<<<<<< HEAD
-    ) -> InstanceUuid {
+    ) -> authz::Instance {
         let auto_restart_policy = auto_restart.into();
-=======
-    ) -> authz::Instance {
->>>>>>> f14b5616
         let instances_url = format!("/v1/instances?project={}", PROJECT_NAME);
         // Use the first chunk of the UUID as the name, to avoid conflicts.
         // Start with a lower ascii character to satisfy the name constraints.
