--- conflicted
+++ resolved
@@ -569,16 +569,11 @@
     use nexus_db_model::Volume;
     use nexus_test_utils_macros::nexus_test;
     use omicron_uuid_kinds::DatasetUuid;
-<<<<<<< HEAD
     use omicron_uuid_kinds::GenericUuid;
     use omicron_uuid_kinds::VolumeUuid;
-    use sled_agent_client::types::CrucibleOpts;
-    use sled_agent_client::types::VolumeConstructionRequest;
-=======
     use sled_agent_client::CrucibleOpts;
     use sled_agent_client::VolumeConstructionRequest;
     use std::net::SocketAddrV6;
->>>>>>> 9093ac61
     use uuid::Uuid;
 
     type ControlPlaneTestContext =
@@ -586,15 +581,9 @@
 
     async fn add_fake_volume_for_snapshot_addr(
         datastore: &DataStore,
-<<<<<<< HEAD
-        snapshot_addr: String,
+        snapshot_addr: SocketAddrV6,
     ) -> VolumeUuid {
         let new_volume_id = VolumeUuid::new_v4();
-=======
-        snapshot_addr: SocketAddrV6,
-    ) -> Uuid {
-        let new_volume_id = Uuid::new_v4();
->>>>>>> 9093ac61
 
         // need to add region snapshot objects to satisfy volume create
         // transaction's search for resources
