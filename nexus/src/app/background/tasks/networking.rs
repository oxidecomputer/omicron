--- conflicted
+++ resolved
@@ -9,7 +9,6 @@
 use nexus_db_model::{SwitchLinkFec, SwitchLinkSpeed};
 use nexus_db_queries::db;
 use omicron_common::{address::MGD_PORT, api::external::SwitchLocation};
-use slog::o;
 use std::{collections::HashMap, net::SocketAddrV6};
 
 pub(crate) fn build_mgd_clients(
@@ -30,47 +29,6 @@
     clients.into_iter().collect::<HashMap<_, _>>()
 }
 
-<<<<<<< HEAD
-/// Build DPD clients for each switch location using default port.
-pub fn build_dpd_clients(
-    mappings: &HashMap<SwitchLocation, std::net::Ipv6Addr>,
-    log: &slog::Logger,
-) -> HashMap<SwitchLocation, dpd_client::Client> {
-    build_dpd_clients_with_ports(mappings, None, log)
-}
-
-/// Build DPD clients for each switch location with optional custom ports.
-pub fn build_dpd_clients_with_ports(
-    mappings: &HashMap<SwitchLocation, std::net::Ipv6Addr>,
-    custom_ports: Option<&HashMap<SwitchLocation, u16>>,
-    log: &slog::Logger,
-) -> HashMap<SwitchLocation, dpd_client::Client> {
-    let dpd_clients: HashMap<SwitchLocation, dpd_client::Client> = mappings
-        .iter()
-        .map(|(location, addr)| {
-            let port = custom_ports
-                .and_then(|ports| ports.get(location).copied())
-                .unwrap_or(DENDRITE_PORT);
-
-            let client_state = dpd_client::ClientState {
-                tag: String::from("nexus"),
-                log: log.new(o!(
-                    "component" => "DpdClient"
-                )),
-            };
-
-            let dpd_client = dpd_client::Client::new(
-                &format!("http://[{addr}]:{port}"),
-                client_state,
-            );
-            (*location, dpd_client)
-        })
-        .collect();
-    dpd_clients
-}
-
-=======
->>>>>>> 44330668
 pub(crate) fn api_to_dpd_port_settings(
     settings: &SwitchPortSettingsCombinedResult,
 ) -> Result<PortSettings, String> {
