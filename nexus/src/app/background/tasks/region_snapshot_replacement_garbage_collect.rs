// This Source Code Form is subject to the terms of the Mozilla Public
// License, v. 2.0. If a copy of the MPL was not distributed with this
// file, You can obtain one at https://mozilla.org/MPL/2.0/.

//! Background task for deleting volumes that stash a replaced region snapshot

use crate::app::authn;
use crate::app::background::BackgroundTask;
use crate::app::saga::StartSaga;
use crate::app::sagas;
use crate::app::sagas::region_snapshot_replacement_garbage_collect::*;
use crate::app::sagas::NexusSaga;
use futures::future::BoxFuture;
use futures::FutureExt;
use nexus_db_model::RegionSnapshotReplacement;
use nexus_db_queries::context::OpContext;
use nexus_db_queries::db::DataStore;
use nexus_types::internal_api::background::RegionSnapshotReplacementGarbageCollectStatus;
use serde_json::json;
use std::sync::Arc;

pub struct RegionSnapshotReplacementGarbageCollect {
    datastore: Arc<DataStore>,
    sagas: Arc<dyn StartSaga>,
}

impl RegionSnapshotReplacementGarbageCollect {
    pub fn new(datastore: Arc<DataStore>, sagas: Arc<dyn StartSaga>) -> Self {
        RegionSnapshotReplacementGarbageCollect { datastore, sagas }
    }

    async fn send_garbage_collect_request(
        &self,
        opctx: &OpContext,
        request: RegionSnapshotReplacement,
    ) -> Result<(), omicron_common::api::external::Error> {
        let Some(old_snapshot_volume_id) = request.old_snapshot_volume_id
        else {
            // This state is illegal!
            let s = format!(
                "request {} old snapshot volume id is None!",
                request.id,
            );

            return Err(omicron_common::api::external::Error::internal_error(
                &s,
            ));
        };

        let params =
            sagas::region_snapshot_replacement_garbage_collect::Params {
                serialized_authn: authn::saga::Serialized::for_opctx(opctx),
                old_snapshot_volume_id,
                request,
            };

        let saga_dag =
            SagaRegionSnapshotReplacementGarbageCollect::prepare(&params)?;
        // We only care that the saga was started, and don't wish to wait for it
        // to complete, so use `StartSaga::saga_start`, rather than `saga_run`.
        self.sagas.saga_start(saga_dag).await?;
        Ok(())
    }

    async fn clean_up_region_snapshot_replacement_volumes(
        &self,
        opctx: &OpContext,
        status: &mut RegionSnapshotReplacementGarbageCollectStatus,
    ) {
        let log = &opctx.log;

        let requests = match self
            .datastore
            .get_replacement_done_region_snapshot_replacements(opctx)
            .await
        {
            Ok(requests) => requests,

            Err(e) => {
                let s = format!("querying for requests to collect failed! {e}");
                error!(&log, "{s}");
                status.errors.push(s);
                return;
            }
        };

        for request in requests {
            let request_id = request.id;

            let result =
                self.send_garbage_collect_request(opctx, request.clone()).await;

            match result {
                Ok(()) => {
                    let s = format!(
                        "region snapshot replacement garbage collect request \
                        ok for {request_id}"
                    );

                    info!(
                        &log,
                        "{s}";
                        "request.snapshot_id" => %request.old_snapshot_id,
                        "request.region_id" => %request.old_region_id,
                        "request.dataset_id" => %request.old_dataset_id,
                    );
                    status.garbage_collect_requested.push(s);
                }

                Err(e) => {
                    let s = format!(
                        "sending region snapshot replacement garbage collect \
                        request failed: {e}",
                    );
                    error!(
                        &log,
                        "{s}";
                        "request.snapshot_id" => %request.old_snapshot_id,
                        "request.region_id" => %request.old_region_id,
                        "request.dataset_id" => %request.old_dataset_id,
                    );
                    status.errors.push(s);
                }
            }
        }
    }
}

impl BackgroundTask for RegionSnapshotReplacementGarbageCollect {
    fn activate<'a>(
        &'a mut self,
        opctx: &'a OpContext,
    ) -> BoxFuture<'a, serde_json::Value> {
        async move {
            let mut status =
                RegionSnapshotReplacementGarbageCollectStatus::default();

            self.clean_up_region_snapshot_replacement_volumes(
                opctx,
                &mut status,
            )
            .await;

            json!(status)
        }
        .boxed()
    }
}

#[cfg(test)]
mod test {
    use super::*;
    use crate::app::background::init::test::NoopStartSaga;
    use nexus_db_model::RegionSnapshotReplacement;
    use nexus_db_model::RegionSnapshotReplacementState;
    use nexus_test_utils_macros::nexus_test;
<<<<<<< HEAD
    use sled_agent_client::types::VolumeConstructionRequest;
=======
    use omicron_uuid_kinds::DatasetUuid;
>>>>>>> 574b6975
    use uuid::Uuid;

    type ControlPlaneTestContext =
        nexus_test_utils::ControlPlaneTestContext<crate::Server>;

    #[nexus_test(server = crate::Server)]
    async fn test_region_snapshot_replacement_garbage_collect_task(
        cptestctx: &ControlPlaneTestContext,
    ) {
        let nexus = &cptestctx.server.server_context().nexus;
        let datastore = nexus.datastore();
        let opctx = OpContext::for_tests(
            cptestctx.logctx.log.clone(),
            datastore.clone(),
        );

        let starter = Arc::new(NoopStartSaga::new());
        let mut task = RegionSnapshotReplacementGarbageCollect::new(
            datastore.clone(),
            starter.clone(),
        );

        // Noop test
        let result: RegionSnapshotReplacementGarbageCollectStatus =
            serde_json::from_value(task.activate(&opctx).await).unwrap();
        assert_eq!(
            result,
            RegionSnapshotReplacementGarbageCollectStatus::default()
        );
        assert_eq!(starter.count_reset(), 0);

        // Add two region snapshot requests that need garbage collection

        let mut request = RegionSnapshotReplacement::new(
            DatasetUuid::new_v4(),
            Uuid::new_v4(),
            Uuid::new_v4(),
        );
        request.replacement_state =
            RegionSnapshotReplacementState::ReplacementDone;
        request.old_snapshot_volume_id = Some(Uuid::new_v4());

        let request_1_id = request.id;

        let volume_id = Uuid::new_v4();

        datastore
            .volume_create(nexus_db_model::Volume::new(
                volume_id,
                serde_json::to_string(&VolumeConstructionRequest::Volume {
                    id: Uuid::new_v4(), // not required to match!
                    block_size: 512,
                    sub_volumes: vec![], // nothing needed here
                    read_only_parent: None,
                })
                .unwrap(),
            ))
            .await
            .unwrap();

        datastore
            .insert_region_snapshot_replacement_request_with_volume_id(
                &opctx, request, volume_id,
            )
            .await
            .unwrap();

        let mut request = RegionSnapshotReplacement::new(
            DatasetUuid::new_v4(),
            Uuid::new_v4(),
            Uuid::new_v4(),
        );
        request.replacement_state =
            RegionSnapshotReplacementState::ReplacementDone;
        request.old_snapshot_volume_id = Some(Uuid::new_v4());

        let request_2_id = request.id;

        let volume_id = Uuid::new_v4();

        datastore
            .volume_create(nexus_db_model::Volume::new(
                volume_id,
                serde_json::to_string(&VolumeConstructionRequest::Volume {
                    id: Uuid::new_v4(), // not required to match!
                    block_size: 512,
                    sub_volumes: vec![], // nothing needed here
                    read_only_parent: None,
                })
                .unwrap(),
            ))
            .await
            .unwrap();

        datastore
            .insert_region_snapshot_replacement_request_with_volume_id(
                &opctx, request, volume_id,
            )
            .await
            .unwrap();

        // Activate the task - it should pick up the two requests

        let result: RegionSnapshotReplacementGarbageCollectStatus =
            serde_json::from_value(task.activate(&opctx).await).unwrap();

        for error in &result.errors {
            eprintln!("{error}");
        }

        assert_eq!(result.garbage_collect_requested.len(), 2);

        let s = format!(
            "region snapshot replacement garbage collect request ok for \
            {request_1_id}"
        );
        assert!(result.garbage_collect_requested.contains(&s));

        let s = format!(
            "region snapshot replacement garbage collect request ok for \
            {request_2_id}"
        );
        assert!(result.garbage_collect_requested.contains(&s));

        assert_eq!(result.errors.len(), 0);

        assert_eq!(starter.count_reset(), 2);
    }
}<|MERGE_RESOLUTION|>--- conflicted
+++ resolved
@@ -154,11 +154,8 @@
     use nexus_db_model::RegionSnapshotReplacement;
     use nexus_db_model::RegionSnapshotReplacementState;
     use nexus_test_utils_macros::nexus_test;
-<<<<<<< HEAD
     use sled_agent_client::types::VolumeConstructionRequest;
-=======
     use omicron_uuid_kinds::DatasetUuid;
->>>>>>> 574b6975
     use uuid::Uuid;
 
     type ControlPlaneTestContext =
