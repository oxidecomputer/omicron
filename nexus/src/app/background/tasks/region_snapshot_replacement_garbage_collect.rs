// This Source Code Form is subject to the terms of the Mozilla Public
// License, v. 2.0. If a copy of the MPL was not distributed with this
// file, You can obtain one at https://mozilla.org/MPL/2.0/.

//! Background task for deleting volumes that stash a replaced region snapshot

use crate::app::authn;
use crate::app::background::BackgroundTask;
use crate::app::saga::StartSaga;
use crate::app::sagas;
use crate::app::sagas::region_snapshot_replacement_garbage_collect::*;
use crate::app::sagas::NexusSaga;
use futures::future::BoxFuture;
use futures::FutureExt;
use nexus_db_model::RegionSnapshotReplacement;
use nexus_db_queries::context::OpContext;
use nexus_db_queries::db::DataStore;
use nexus_types::internal_api::background::*;
use serde_json::json;
use std::sync::Arc;

pub struct RegionSnapshotReplacementGarbageCollect {
    datastore: Arc<DataStore>,
    sagas: Arc<dyn StartSaga>,
}

impl RegionSnapshotReplacementGarbageCollect {
    pub fn new(datastore: Arc<DataStore>, sagas: Arc<dyn StartSaga>) -> Self {
        RegionSnapshotReplacementGarbageCollect { datastore, sagas }
    }

    async fn send_garbage_collect_request(
        &self,
        opctx: &OpContext,
        request: RegionSnapshotReplacement,
    ) -> Result<(), omicron_common::api::external::Error> {
        let Some(old_snapshot_volume_id) = request.old_snapshot_volume_id()
        else {
            // This state is illegal!
            let s = format!(
                "request {} old snapshot volume id is None!",
                request.id,
            );

            return Err(omicron_common::api::external::Error::internal_error(
                &s,
            ));
        };

        let params =
            sagas::region_snapshot_replacement_garbage_collect::Params {
                serialized_authn: authn::saga::Serialized::for_opctx(opctx),
                old_snapshot_volume_id,
                request,
            };

        let saga_dag =
            SagaRegionSnapshotReplacementGarbageCollect::prepare(&params)?;
        // We only care that the saga was started, and don't wish to wait for it
        // to complete, so use `StartSaga::saga_start`, rather than `saga_run`.
        self.sagas.saga_start(saga_dag).await?;
        Ok(())
    }

    async fn clean_up_region_snapshot_replacement_volumes(
        &self,
        opctx: &OpContext,
        status: &mut RegionSnapshotReplacementGarbageCollectStatus,
    ) {
        let log = &opctx.log;

        let requests = match self
            .datastore
            .get_replacement_done_region_snapshot_replacements(opctx)
            .await
        {
            Ok(requests) => requests,

            Err(e) => {
                let s = format!("querying for requests to collect failed! {e}");
                error!(&log, "{s}");
                status.errors.push(s);
                return;
            }
        };

        for request in requests {
            let request_id = request.id;

            let result =
                self.send_garbage_collect_request(opctx, request.clone()).await;

            match result {
                Ok(()) => {
                    let s = format!(
                        "region snapshot replacement garbage collect request \
                        ok for {request_id}"
                    );

                    info!(
                        &log,
                        "{s}";
                        "request.snapshot_id" => %request.old_snapshot_id,
                        "request.region_id" => %request.old_region_id,
                        "request.dataset_id" => %request.old_dataset_id,
                    );
                    status.garbage_collect_requested.push(s);
                }

                Err(e) => {
                    let s = format!(
                        "sending region snapshot replacement garbage collect \
                        request failed: {e}",
                    );
                    error!(
                        &log,
                        "{s}";
                        "request.snapshot_id" => %request.old_snapshot_id,
                        "request.region_id" => %request.old_region_id,
                        "request.dataset_id" => %request.old_dataset_id,
                    );
                    status.errors.push(s);
                }
            }
        }
    }
}

impl BackgroundTask for RegionSnapshotReplacementGarbageCollect {
    fn activate<'a>(
        &'a mut self,
        opctx: &'a OpContext,
    ) -> BoxFuture<'a, serde_json::Value> {
        async move {
            let mut status =
                RegionSnapshotReplacementGarbageCollectStatus::default();

            self.clean_up_region_snapshot_replacement_volumes(
                opctx,
                &mut status,
            )
            .await;

            json!(status)
        }
        .boxed()
    }
}

#[cfg(test)]
mod test {
    use super::*;
    use crate::app::background::init::test::NoopStartSaga;
    use nexus_db_model::RegionSnapshotReplacement;
    use nexus_db_model::RegionSnapshotReplacementState;
    use nexus_test_utils_macros::nexus_test;
    use omicron_uuid_kinds::DatasetUuid;
<<<<<<< HEAD
    use omicron_uuid_kinds::VolumeUuid;
    use sled_agent_client::types::VolumeConstructionRequest;
=======
    use sled_agent_client::VolumeConstructionRequest;
>>>>>>> 9093ac61
    use uuid::Uuid;

    type ControlPlaneTestContext =
        nexus_test_utils::ControlPlaneTestContext<crate::Server>;

    #[nexus_test(server = crate::Server)]
    async fn test_region_snapshot_replacement_garbage_collect_task(
        cptestctx: &ControlPlaneTestContext,
    ) {
        let nexus = &cptestctx.server.server_context().nexus;
        let datastore = nexus.datastore();
        let opctx = OpContext::for_tests(
            cptestctx.logctx.log.clone(),
            datastore.clone(),
        );

        let starter = Arc::new(NoopStartSaga::new());
        let mut task = RegionSnapshotReplacementGarbageCollect::new(
            datastore.clone(),
            starter.clone(),
        );

        // Noop test
        let result: RegionSnapshotReplacementGarbageCollectStatus =
            serde_json::from_value(task.activate(&opctx).await).unwrap();
        assert_eq!(
            result,
            RegionSnapshotReplacementGarbageCollectStatus::default()
        );
        assert_eq!(starter.count_reset(), 0);

        // Add two region snapshot requests that need garbage collection

        let mut request = RegionSnapshotReplacement::new(
            DatasetUuid::new_v4(),
            Uuid::new_v4(),
            Uuid::new_v4(),
        );
        request.replacement_state =
            RegionSnapshotReplacementState::ReplacementDone;
        request.old_snapshot_volume_id = Some(VolumeUuid::new_v4().into());

        let request_1_id = request.id;

        let volume_id = VolumeUuid::new_v4();

        datastore
            .volume_create(nexus_db_model::Volume::new(
                volume_id,
                serde_json::to_string(&VolumeConstructionRequest::Volume {
                    id: Uuid::new_v4(), // not required to match!
                    block_size: 512,
                    sub_volumes: vec![], // nothing needed here
                    read_only_parent: None,
                })
                .unwrap(),
            ))
            .await
            .unwrap();

        datastore
            .insert_region_snapshot_replacement_request_with_volume_id(
                &opctx, request, volume_id,
            )
            .await
            .unwrap();

        let mut request = RegionSnapshotReplacement::new(
            DatasetUuid::new_v4(),
            Uuid::new_v4(),
            Uuid::new_v4(),
        );
        request.replacement_state =
            RegionSnapshotReplacementState::ReplacementDone;
        request.old_snapshot_volume_id = Some(VolumeUuid::new_v4().into());

        let request_2_id = request.id;

        let volume_id = VolumeUuid::new_v4();

        datastore
            .volume_create(nexus_db_model::Volume::new(
                volume_id,
                serde_json::to_string(&VolumeConstructionRequest::Volume {
                    id: Uuid::new_v4(), // not required to match!
                    block_size: 512,
                    sub_volumes: vec![], // nothing needed here
                    read_only_parent: None,
                })
                .unwrap(),
            ))
            .await
            .unwrap();

        datastore
            .insert_region_snapshot_replacement_request_with_volume_id(
                &opctx, request, volume_id,
            )
            .await
            .unwrap();

        // Activate the task - it should pick up the two requests

        let result: RegionSnapshotReplacementGarbageCollectStatus =
            serde_json::from_value(task.activate(&opctx).await).unwrap();

        for error in &result.errors {
            eprintln!("{error}");
        }

        assert_eq!(result.garbage_collect_requested.len(), 2);

        let s = format!(
            "region snapshot replacement garbage collect request ok for \
            {request_1_id}"
        );
        assert!(result.garbage_collect_requested.contains(&s));

        let s = format!(
            "region snapshot replacement garbage collect request ok for \
            {request_2_id}"
        );
        assert!(result.garbage_collect_requested.contains(&s));

        assert_eq!(result.errors.len(), 0);

        assert_eq!(starter.count_reset(), 2);
    }
}<|MERGE_RESOLUTION|>--- conflicted
+++ resolved
@@ -155,12 +155,8 @@
     use nexus_db_model::RegionSnapshotReplacementState;
     use nexus_test_utils_macros::nexus_test;
     use omicron_uuid_kinds::DatasetUuid;
-<<<<<<< HEAD
     use omicron_uuid_kinds::VolumeUuid;
-    use sled_agent_client::types::VolumeConstructionRequest;
-=======
     use sled_agent_client::VolumeConstructionRequest;
->>>>>>> 9093ac61
     use uuid::Uuid;
 
     type ControlPlaneTestContext =
