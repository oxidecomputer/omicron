// This Source Code Form is subject to the terms of the Mozilla Public
// License, v. 2.0. If a copy of the MPL was not distributed with this
// file, You can obtain one at https://mozilla.org/MPL/2.0/.

//! Background task for detecting when a region snapshot replacement has all its
//! steps done, and finishing it.
//!
//! Once all related region snapshot replacement steps are done, the region
//! snapshot replacement can be completed.

use crate::app::authn;
use crate::app::background::BackgroundTask;
use crate::app::saga::StartSaga;
use crate::app::sagas;
use crate::app::sagas::region_snapshot_replacement_finish::*;
use crate::app::sagas::NexusSaga;
use futures::future::BoxFuture;
use futures::FutureExt;
use nexus_db_model::RegionSnapshotReplacement;
use nexus_db_queries::context::OpContext;
use nexus_db_queries::db::DataStore;
use nexus_types::internal_api::background::RegionSnapshotReplacementFinishStatus;
use serde_json::json;
use std::sync::Arc;

pub struct RegionSnapshotReplacementFinishDetector {
    datastore: Arc<DataStore>,
    sagas: Arc<dyn StartSaga>,
}

impl RegionSnapshotReplacementFinishDetector {
    pub fn new(datastore: Arc<DataStore>, sagas: Arc<dyn StartSaga>) -> Self {
        RegionSnapshotReplacementFinishDetector { datastore, sagas }
    }

    async fn send_finish_request(
        &self,
        opctx: &OpContext,
        request: RegionSnapshotReplacement,
    ) -> Result<(), omicron_common::api::external::Error> {
        let params = sagas::region_snapshot_replacement_finish::Params {
            serialized_authn: authn::saga::Serialized::for_opctx(opctx),
            request,
        };

        let saga_dag = SagaRegionSnapshotReplacementFinish::prepare(&params)?;

        // We only care that the saga was started, and don't wish to wait for it
        // to complete, so use `StartSaga::saga_start`, rather than `saga_run`.
        self.sagas.saga_start(saga_dag).await?;

        Ok(())
    }

    async fn transition_requests_to_done(
        &self,
        opctx: &OpContext,
        status: &mut RegionSnapshotReplacementFinishStatus,
    ) {
        let log = &opctx.log;

        // Find all region snapshot replacement requests in state "Running"
        let requests = match self
            .datastore
            .get_running_region_snapshot_replacements(opctx)
            .await
        {
            Ok(requests) => requests,

            Err(e) => {
                let s = format!(
                    "query for region snapshot replacement requests \
                        failed: {e}",
                );
                error!(&log, "{s}");
                status.errors.push(s);

                return;
            }
        };

        for request in requests {
            // Count associated region snapshot replacement steps that are not
            // completed.
            let count = match self
                .datastore
                .in_progress_region_snapshot_replacement_steps(
                    opctx, request.id,
                )
                .await
            {
                Ok(count) => count,

                Err(e) => {
                    let s = format!(
                        "counting incomplete region snapshot replacement \
                        steps failed: {e}",
                    );
                    error!(&log, "{s}");
                    status.errors.push(s);

                    continue;
                }
            };

            if count == 0 {
                // If the region snapshot has been deleted, then the snapshot
                // replacement is done: the reference number went to zero and it
                // was deleted, therefore there aren't any volumes left that
                // reference it!
                match self
                    .datastore
                    .region_snapshot_get(
                        request.old_dataset_id.into(),
                        request.old_region_id,
                        request.old_snapshot_id,
                    )
                    .await
                {
                    Ok(Some(_)) => {
                        info!(
                            &log,
                            "region snapshot still exists";
                            "request.old_dataset_id" => %request.old_dataset_id,
                            "request.old_region_id" => %request.old_region_id,
                            "request.old_snapshot_id" => %request.old_snapshot_id,
                        );
                        continue;
                    }

                    Ok(None) => {
                        // gone!
                    }

                    Err(e) => {
                        let s = format!(
                            "error querying for region snapshot {} {} {}: {e}",
                            request.old_dataset_id,
                            request.old_region_id,
                            request.old_snapshot_id,
                        );
                        error!(&log, "{s}");
                        status.errors.push(s);

                        continue;
                    }
                };

                let request_id = request.id;

                match self.send_finish_request(opctx, request).await {
                    Ok(()) => {
                        let s = format!(
                            "region snapshot replacement finish invoked ok for \
                            {request_id}"
                        );

                        info!(&log, "{s}");
                        status.finish_invoked_ok.push(s);
                    }

                    Err(e) => {
                        let s = format!(
                            "invoking region snapshot replacement finish for \
                            {request_id} failed: {e}",
                        );
                        error!(&log, "{s}");
                        status.errors.push(s);
                    }
                }
            }
        }
    }
}

impl BackgroundTask for RegionSnapshotReplacementFinishDetector {
    fn activate<'a>(
        &'a mut self,
        opctx: &'a OpContext,
    ) -> BoxFuture<'a, serde_json::Value> {
        async move {
            let mut status = RegionSnapshotReplacementFinishStatus::default();

            self.transition_requests_to_done(opctx, &mut status).await;

            json!(status)
        }
        .boxed()
    }
}

#[cfg(test)]
mod test {
    use super::*;
    use nexus_db_model::RegionSnapshotReplacement;
    use nexus_db_model::RegionSnapshotReplacementStep;
    use nexus_db_model::RegionSnapshotReplacementStepState;
    use nexus_db_queries::db::datastore::region_snapshot_replacement;
    use nexus_test_utils_macros::nexus_test;
<<<<<<< HEAD
    use sled_agent_client::types::VolumeConstructionRequest;
=======
    use omicron_uuid_kinds::DatasetUuid;
>>>>>>> 574b6975
    use uuid::Uuid;

    type ControlPlaneTestContext =
        nexus_test_utils::ControlPlaneTestContext<crate::Server>;

    #[nexus_test(server = crate::Server)]
    async fn test_done_region_snapshot_replacement_causes_finish(
        cptestctx: &ControlPlaneTestContext,
    ) {
        let nexus = &cptestctx.server.server_context().nexus;
        let datastore = nexus.datastore();
        let opctx = OpContext::for_tests(
            cptestctx.logctx.log.clone(),
            datastore.clone(),
        );

        let mut task = RegionSnapshotReplacementFinishDetector::new(
            datastore.clone(),
            nexus.sagas.clone(),
        );

        // Noop test
        let result: RegionSnapshotReplacementFinishStatus =
            serde_json::from_value(task.activate(&opctx).await).unwrap();
        assert_eq!(result, RegionSnapshotReplacementFinishStatus::default());

        // Add a region snapshot replacement request for a fake region snapshot.

        let dataset_id = DatasetUuid::new_v4();
        let region_id = Uuid::new_v4();
        let snapshot_id = Uuid::new_v4();

        // Do not add the fake region snapshot to the database, as it should
        // have been deleted by the time the request transitions to "Running"

        let request =
            RegionSnapshotReplacement::new(dataset_id, region_id, snapshot_id);

        let request_id = request.id;

        let volume_id = Uuid::new_v4();

        datastore
            .volume_create(nexus_db_model::Volume::new(
                volume_id,
                serde_json::to_string(&VolumeConstructionRequest::Volume {
                    id: Uuid::new_v4(), // not required to match!
                    block_size: 512,
                    sub_volumes: vec![], // nothing needed here
                    read_only_parent: None,
                })
                .unwrap(),
            ))
            .await
            .unwrap();

        datastore
            .insert_region_snapshot_replacement_request_with_volume_id(
                &opctx, request, volume_id,
            )
            .await
            .unwrap();

        // Transition that to Allocating -> ReplacementDone -> DeletingOldVolume
        // -> Running

        let operating_saga_id = Uuid::new_v4();

        datastore
            .set_region_snapshot_replacement_allocating(
                &opctx,
                request_id,
                operating_saga_id,
            )
            .await
            .unwrap();

        let new_region_id = Uuid::new_v4();
        let new_region_volume_id = Uuid::new_v4();
        let old_snapshot_volume_id = Uuid::new_v4();

        datastore
            .set_region_snapshot_replacement_replacement_done(
                &opctx,
                request_id,
                operating_saga_id,
                new_region_id,
                new_region_volume_id,
                old_snapshot_volume_id,
            )
            .await
            .unwrap();

        datastore
            .set_region_snapshot_replacement_deleting_old_volume(
                &opctx,
                request_id,
                operating_saga_id,
            )
            .await
            .unwrap();

        datastore
            .set_region_snapshot_replacement_running(
                &opctx,
                request_id,
                operating_saga_id,
            )
            .await
            .unwrap();

        // Insert a few steps, not all finished yet

        let operating_saga_id = Uuid::new_v4();

        let step_volume_id = Uuid::new_v4();
        datastore
            .volume_create(nexus_db_model::Volume::new(
                step_volume_id,
                serde_json::to_string(&VolumeConstructionRequest::Volume {
                    id: Uuid::new_v4(), // not required to match!
                    block_size: 512,
                    sub_volumes: vec![], // nothing needed here
                    read_only_parent: None,
                })
                .unwrap(),
            ))
            .await
            .unwrap();

        let mut step_1 =
            RegionSnapshotReplacementStep::new(request_id, step_volume_id);
        step_1.replacement_state = RegionSnapshotReplacementStepState::Complete;
        step_1.operating_saga_id = Some(operating_saga_id);
        let step_1_id = step_1.id;

        let step_volume_id = Uuid::new_v4();
        datastore
            .volume_create(nexus_db_model::Volume::new(
                step_volume_id,
                serde_json::to_string(&VolumeConstructionRequest::Volume {
                    id: Uuid::new_v4(), // not required to match!
                    block_size: 512,
                    sub_volumes: vec![], // nothing needed here
                    read_only_parent: None,
                })
                .unwrap(),
            ))
            .await
            .unwrap();

        let mut step_2 =
            RegionSnapshotReplacementStep::new(request_id, step_volume_id);
        step_2.replacement_state = RegionSnapshotReplacementStepState::Complete;
        step_2.operating_saga_id = Some(operating_saga_id);
        let step_2_id = step_2.id;

        let result = datastore
            .insert_region_snapshot_replacement_step(&opctx, step_1)
            .await
            .unwrap();

        assert!(matches!(
            result,
            region_snapshot_replacement::InsertStepResult::Inserted { .. }
        ));

        let result = datastore
            .insert_region_snapshot_replacement_step(&opctx, step_2)
            .await
            .unwrap();

        assert!(matches!(
            result,
            region_snapshot_replacement::InsertStepResult::Inserted { .. }
        ));

        // Activate the task, it should do nothing yet

        let result: RegionSnapshotReplacementFinishStatus =
            serde_json::from_value(task.activate(&opctx).await).unwrap();
        assert_eq!(result, RegionSnapshotReplacementFinishStatus::default());

        // Transition one record to Complete, the task should still do nothing

        datastore
            .set_region_snapshot_replacement_step_volume_deleted(
                &opctx, step_1_id,
            )
            .await
            .unwrap();

        let result: RegionSnapshotReplacementFinishStatus =
            serde_json::from_value(task.activate(&opctx).await).unwrap();
        assert_eq!(result, RegionSnapshotReplacementFinishStatus::default());

        // Transition the other record to Complete

        datastore
            .set_region_snapshot_replacement_step_volume_deleted(
                &opctx, step_2_id,
            )
            .await
            .unwrap();

        // Activate the task - it should pick the request up, change the state,
        // and try to run the region snapshot replacement finish saga
        let result: RegionSnapshotReplacementFinishStatus =
            serde_json::from_value(task.activate(&opctx).await).unwrap();

        assert_eq!(
            result,
            RegionSnapshotReplacementFinishStatus {
                finish_invoked_ok: vec![format!(
                    "region snapshot replacement finish invoked ok for \
                    {request_id}"
                )],
                errors: vec![],
            },
        );
    }
}<|MERGE_RESOLUTION|>--- conflicted
+++ resolved
@@ -197,11 +197,8 @@
     use nexus_db_model::RegionSnapshotReplacementStepState;
     use nexus_db_queries::db::datastore::region_snapshot_replacement;
     use nexus_test_utils_macros::nexus_test;
-<<<<<<< HEAD
     use sled_agent_client::types::VolumeConstructionRequest;
-=======
     use omicron_uuid_kinds::DatasetUuid;
->>>>>>> 574b6975
     use uuid::Uuid;
 
     type ControlPlaneTestContext =
