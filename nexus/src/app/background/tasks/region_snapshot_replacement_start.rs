--- conflicted
+++ resolved
@@ -355,14 +355,9 @@
     use omicron_common::api::external;
     use omicron_uuid_kinds::DatasetUuid;
     use omicron_uuid_kinds::GenericUuid;
-<<<<<<< HEAD
     use omicron_uuid_kinds::VolumeUuid;
-    use sled_agent_client::types::CrucibleOpts;
-    use sled_agent_client::types::VolumeConstructionRequest;
-=======
     use sled_agent_client::CrucibleOpts;
     use sled_agent_client::VolumeConstructionRequest;
->>>>>>> 9093ac61
     use std::collections::BTreeMap;
     use uuid::Uuid;
 
