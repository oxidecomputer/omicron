--- conflicted
+++ resolved
@@ -182,14 +182,10 @@
     };
     use nexus_types::deployment::{
         blueprint_zone_type, Blueprint, BlueprintDatasetsConfig,
-<<<<<<< HEAD
         BlueprintPhysicalDisksConfig, BlueprintSledConfig, BlueprintTarget,
-        BlueprintZoneConfig, BlueprintZoneDisposition, BlueprintZoneType,
-=======
-        BlueprintPhysicalDisksConfig, BlueprintTarget, BlueprintZoneConfig,
-        BlueprintZoneDisposition, BlueprintZoneImageSource, BlueprintZoneType,
->>>>>>> b15aca7f
-        BlueprintZonesConfig, CockroachDbPreserveDowngrade,
+        BlueprintZoneConfig, BlueprintZoneDisposition,
+        BlueprintZoneImageSource, BlueprintZoneType, BlueprintZonesConfig,
+        CockroachDbPreserveDowngrade,
     };
     use nexus_types::external_api::views::SledState;
     use omicron_common::api::external::Generation;
