// This Source Code Form is subject to the terms of the Mozilla Public
// License, v. 2.0. If a copy of the MPL was not distributed with this
// file, You can obtain one at https://mozilla.org/MPL/2.0/.

//! Background task for realizing a plan blueprint

use crate::app::background::{Activator, BackgroundTask};
use futures::future::BoxFuture;
use futures::FutureExt;
use internal_dns::resolver::Resolver;
use nexus_db_queries::context::OpContext;
use nexus_db_queries::db::DataStore;
use nexus_reconfigurator_execution::RealizeBlueprintOutput;
use nexus_types::deployment::{
    execution::EventBuffer, Blueprint, BlueprintTarget,
};
use serde_json::json;
use std::sync::Arc;
<<<<<<< HEAD
use tokio::sync::{mpsc, watch};
=======
use tokio::sync::watch;
>>>>>>> a1534d78
use update_engine::NestedError;
use uuid::Uuid;

/// Background task that takes a [`Blueprint`] and realizes the change to
/// the state of the system based on the `Blueprint`.
pub struct BlueprintExecutor {
    datastore: Arc<DataStore>,
    resolver: Resolver,
    rx_blueprint: watch::Receiver<Option<Arc<(BlueprintTarget, Blueprint)>>>,
    nexus_id: Uuid,
    tx: watch::Sender<usize>,
    saga_recovery: Activator,
}

impl BlueprintExecutor {
    pub fn new(
        datastore: Arc<DataStore>,
        resolver: Resolver,
        rx_blueprint: watch::Receiver<
            Option<Arc<(BlueprintTarget, Blueprint)>>,
        >,
        nexus_id: Uuid,
        saga_recovery: Activator,
    ) -> BlueprintExecutor {
        let (tx, _) = watch::channel(0);
        BlueprintExecutor {
            datastore,
            resolver,
            rx_blueprint,
            nexus_id,
            tx,
            saga_recovery,
        }
    }

    pub fn watcher(&self) -> watch::Receiver<usize> {
        self.tx.subscribe()
    }

    /// Implementation for `BackgroundTask::activate` for `BlueprintExecutor`,
    /// added here to produce better compile errors.
    ///
    /// The presence of `boxed()` in `BackgroundTask::activate` has caused some
    /// confusion with compilation errors in the past. So separate this method
    /// out.
    async fn activate_impl<'a>(
        &mut self,
        opctx: &OpContext,
    ) -> serde_json::Value {
        // Get the latest blueprint, cloning to prevent holding a read lock
        // on the watch.
        let update = self.rx_blueprint.borrow_and_update().clone();

        let Some(update) = update else {
            warn!(
                &opctx.log, "Blueprint execution: skipped";
                "reason" => "no blueprint",
            );
            return json!({"error": "no blueprint" });
        };

        let (bp_target, blueprint) = &*update;
        if !bp_target.enabled {
            warn!(&opctx.log,
                      "Blueprint execution: skipped";
                      "reason" => "blueprint disabled",
                      "target_id" => %blueprint.id);
            return json!({
                "target_id": blueprint.id.to_string(),
                "enabled": false,
            });
        }

<<<<<<< HEAD
        // Pick a large-ish buffer for reconfigurator execution to avoid
        // blocking it.
        let (sender, mut receiver) = mpsc::channel(256);
=======
        let (sender, mut receiver) = update_engine::channel();
>>>>>>> a1534d78

        let receiver_task = tokio::spawn(async move {
            // TODO: report progress
            let mut event_buffer = EventBuffer::default();
            while let Some(event) = receiver.recv().await {
                event_buffer.add_event(event);
            }

            event_buffer.generate_report()
        });

        let result = nexus_reconfigurator_execution::realize_blueprint(
            opctx,
            &self.datastore,
            &self.resolver,
            blueprint,
            self.nexus_id,
            sender,
        )
        .await;

        // Get the report for the receiver task.
        let event_report =
            receiver_task.await.map_err(|error| NestedError::new(&error));

        // Trigger anybody waiting for this to finish.
        self.tx.send_modify(|count| *count = *count + 1);

        // Return the result as a `serde_json::Value`
        match result {
            Ok(RealizeBlueprintOutput { needs_saga_recovery }) => {
                // If executing the blueprint requires activating the saga
                // recovery background task, do that now.
                if needs_saga_recovery {
                    info!(&opctx.log, "activating saga recovery task");
                    self.saga_recovery.activate();
                }

                json!({
                    "target_id": blueprint.id.to_string(),
                    "enabled": true,
                    // Note: The field "error" is treated as special by omdb,
                    // and if that field is present then nothing else is
                    // displayed.
                    "execution_error": null,
                    "needs_saga_recovery": needs_saga_recovery,
                    "event_report": event_report,
                })
            }
            Err(error) => {
                json!({
                    "target_id": blueprint.id.to_string(),
                    "enabled": true,
                    // Note: The field "error" is treated as special by omdb,
                    // and if that field is present then nothing else is
                    // displayed.
                    "execution_error": NestedError::new(error.as_ref()),
                    "event_report": event_report,
                })
            }
        }
    }
}

impl BackgroundTask for BlueprintExecutor {
    fn activate<'a>(
        &'a mut self,
        opctx: &'a OpContext,
    ) -> BoxFuture<'a, serde_json::Value> {
        self.activate_impl(opctx).boxed()
    }
}

#[cfg(test)]
mod test {
    use super::BlueprintExecutor;
    use crate::app::background::{Activator, BackgroundTask};
    use httptest::matchers::{all_of, request};
    use httptest::responders::status_code;
    use httptest::Expectation;
    use nexus_db_model::{
        ByteCount, SledBaseboard, SledSystemHardware, SledUpdate, Zpool,
    };
    use nexus_db_queries::authn;
    use nexus_db_queries::context::OpContext;
    use nexus_db_queries::db::DataStore;
    use nexus_sled_agent_shared::inventory::OmicronZoneDataset;
    use nexus_test_utils_macros::nexus_test;
    use nexus_types::deployment::execution::{
        EventBuffer, EventReport, ExecutionComponent, ExecutionStepId,
        ReconfiguratorExecutionSpec, StepInfo,
    };
    use nexus_types::deployment::BlueprintZoneFilter;
    use nexus_types::deployment::{
        blueprint_zone_type, Blueprint, BlueprintPhysicalDisksConfig,
        BlueprintTarget, BlueprintZoneConfig, BlueprintZoneDisposition,
        BlueprintZoneType, BlueprintZonesConfig, CockroachDbPreserveDowngrade,
    };
    use nexus_types::external_api::views::SledState;
    use omicron_common::api::external::Generation;
    use omicron_common::zpool_name::ZpoolName;
    use omicron_uuid_kinds::GenericUuid;
    use omicron_uuid_kinds::OmicronZoneUuid;
    use omicron_uuid_kinds::SledUuid;
    use omicron_uuid_kinds::ZpoolUuid;
    use serde::Deserialize;
    use serde_json::json;
    use std::collections::BTreeMap;
    use std::net::SocketAddr;
    use std::sync::Arc;
    use tokio::sync::watch;
    use update_engine::{NestedError, TerminalKind};
    use uuid::Uuid;

    type ControlPlaneTestContext =
        nexus_test_utils::ControlPlaneTestContext<crate::Server>;

    async fn create_blueprint(
        datastore: &DataStore,
        opctx: &OpContext,
        blueprint_zones: BTreeMap<SledUuid, BlueprintZonesConfig>,
        blueprint_disks: BTreeMap<SledUuid, BlueprintPhysicalDisksConfig>,
        dns_version: Generation,
    ) -> (BlueprintTarget, Blueprint) {
        let id = Uuid::new_v4();
        // Assume all sleds are active.
        let sled_state = blueprint_zones
            .keys()
            .copied()
            .map(|sled_id| (sled_id, SledState::Active))
            .collect::<BTreeMap<_, _>>();

        // Ensure the blueprint we're creating is the current target (required
        // for successful blueprint realization). This requires its parent to be
        // the existing target, so fetch that first.
        let current_target = datastore
            .blueprint_target_get_current(opctx)
            .await
            .expect("fetched current target blueprint");

        let target = BlueprintTarget {
            target_id: id,
            enabled: true,
            time_made_target: chrono::Utc::now(),
        };
        let blueprint = Blueprint {
            id,
            blueprint_zones,
            blueprint_disks,
            sled_state,
            cockroachdb_setting_preserve_downgrade:
                CockroachDbPreserveDowngrade::DoNotModify,
            parent_blueprint_id: Some(current_target.target_id),
            internal_dns_version: dns_version,
            external_dns_version: dns_version,
            cockroachdb_fingerprint: String::new(),
            time_created: chrono::Utc::now(),
            creator: "test".to_string(),
            comment: "test blueprint".to_string(),
        };

        datastore
            .blueprint_insert(opctx, &blueprint)
            .await
            .expect("inserted new blueprint");
        datastore
            .blueprint_target_set_current(opctx, target)
            .await
            .expect("set new blueprint as current target");

        (target, blueprint)
    }

    #[nexus_test(server = crate::Server)]
    async fn test_deploy_omicron_zones(cptestctx: &ControlPlaneTestContext) {
        // Set up the test.
        let nexus = &cptestctx.server.server_context().nexus;
        let datastore = nexus.datastore();
        let resolver = nexus.resolver();
        let opctx = OpContext::for_background(
            cptestctx.logctx.log.clone(),
            nexus.authz.clone(),
            authn::Context::internal_api(),
            datastore.clone(),
        );

        // Create some fake sled-agent servers to respond to zone puts and add
        // sleds to CRDB.
        let mut s1 = httptest::Server::run();
        let mut s2 = httptest::Server::run();
        let sled_id1 = SledUuid::new_v4();
        let sled_id2 = SledUuid::new_v4();
        let rack_id = Uuid::new_v4();
        for (i, (sled_id, server)) in
            [(sled_id1, &s1), (sled_id2, &s2)].iter().enumerate()
        {
            let SocketAddr::V6(addr) = server.addr() else {
                panic!("Expected Ipv6 address. Got {}", server.addr());
            };
            let update = SledUpdate::new(
                sled_id.into_untyped_uuid(),
                addr,
                SledBaseboard {
                    serial_number: i.to_string(),
                    part_number: "test".into(),
                    revision: 1,
                },
                SledSystemHardware {
                    is_scrimlet: false,
                    usable_hardware_threads: 4,
                    usable_physical_ram: ByteCount(1000.into()),
                    reservoir_size: ByteCount(999.into()),
                },
                rack_id,
                nexus_db_model::Generation::new(),
            );
            datastore
                .sled_upsert(update)
                .await
                .expect("Failed to insert sled to db");
        }

        let (blueprint_tx, blueprint_rx) = watch::channel(None);
        let mut task = BlueprintExecutor::new(
            datastore.clone(),
            resolver.clone(),
            blueprint_rx,
            Uuid::new_v4(),
            Activator::new(),
        );

        // Now we're ready.
        //
        // With no target blueprint, the task should fail with an appropriate
        // message.
        let value = task.activate(&opctx).await;
        assert_eq!(value, json!({"error": "no blueprint"}));

        // With a target blueprint having no zones, the task should trivially
        // complete and report a successful (empty) summary.
        let generation = Generation::new();
        let blueprint = Arc::new(
            create_blueprint(
                &datastore,
                &opctx,
                BTreeMap::new(),
                BTreeMap::new(),
                generation,
            )
            .await,
        );
        let blueprint_id = blueprint.1.id;
        blueprint_tx.send(Some(blueprint)).unwrap();
        let mut value = task.activate(&opctx).await;

        let event_buffer = extract_event_buffer(&mut value);

        println!("activating with no zones: {:?}", value);
        assert_eq!(
            value,
            json!({
                "target_id": blueprint_id,
                "execution_error": null,
                "enabled": true,
                "needs_saga_recovery": false,
            })
        );

        assert_event_buffer_completed(&event_buffer);

        // Create a non-empty blueprint describing two servers and verify that
        // the task correctly winds up making requests to both of them and
        // reporting success.
        fn make_zones(
            disposition: BlueprintZoneDisposition,
        ) -> BlueprintZonesConfig {
            let pool_id = ZpoolUuid::new_v4();
            BlueprintZonesConfig {
                generation: Generation::new(),
                zones: vec![BlueprintZoneConfig {
                    disposition,
                    id: OmicronZoneUuid::new_v4(),
                    underlay_address: "::1".parse().unwrap(),
                    filesystem_pool: Some(ZpoolName::new_external(pool_id)),
                    zone_type: BlueprintZoneType::InternalDns(
                        blueprint_zone_type::InternalDns {
                            dataset: OmicronZoneDataset {
                                pool_name: format!("oxp_{}", pool_id)
                                    .parse()
                                    .unwrap(),
                            },
                            dns_address: "[::1]:0".parse().unwrap(),
                            gz_address: "::1".parse().unwrap(),
                            gz_address_index: 0,
                            http_address: "[::1]:12345".parse().unwrap(),
                        },
                    ),
                }],
            }
        }

        let generation = generation.next();

        // Both in-service and quiesced zones should be deployed.
        //
        // TODO: add expunged zones to the test (should not be deployed).
        let mut blueprint = create_blueprint(
            &datastore,
            &opctx,
            BTreeMap::from([
                (sled_id1, make_zones(BlueprintZoneDisposition::InService)),
                (sled_id2, make_zones(BlueprintZoneDisposition::Quiesced)),
            ]),
            BTreeMap::new(),
            generation,
        )
        .await;

        // Insert records for the zpools backing the datasets in these zones.
        for (sled_id, config) in
            blueprint.1.all_omicron_zones(BlueprintZoneFilter::All)
        {
            let Some(dataset) = config.zone_type.durable_dataset() else {
                continue;
            };

            let pool_id = dataset.dataset.pool_name.id();
            let zpool = Zpool::new(
                pool_id.into_untyped_uuid(),
                sled_id.into_untyped_uuid(),
                Uuid::new_v4(), // physical_disk_id
            );
            datastore
                .zpool_insert(&opctx, zpool)
                .await
                .expect("failed to upsert zpool");
        }

        blueprint_tx.send(Some(Arc::new(blueprint.clone()))).unwrap();

        // Make sure that requests get made to the sled agent.  This is not a
        // careful check of exactly what gets sent.  For that, see the tests in
        // nexus-reconfigurator-execution.
        for s in [&mut s1, &mut s2] {
            s.expect(
                Expectation::matching(all_of![request::method_path(
                    "PUT",
                    "/omicron-zones"
                ),])
                .respond_with(status_code(204)),
            );
        }

        // Activate the task to trigger zone configuration on the sled-agents
        let mut value = task.activate(&opctx).await;
        let event_buffer = extract_event_buffer(&mut value);

        println!("activating two sled agents: {:?}", value);
        assert_eq!(
            value,
            json!({
                "target_id": blueprint.1.id.to_string(),
                "execution_error": null,
                "enabled": true,
                "needs_saga_recovery": false,
            })
        );
        assert_event_buffer_completed(&event_buffer);

        s1.verify_and_clear();
        s2.verify_and_clear();

        // Now, disable the target and make sure that we _don't_ invoke the sled
        // agent.  It's enough to just not set expectations.
        blueprint.1.internal_dns_version =
            blueprint.1.internal_dns_version.next();
        blueprint.0.enabled = false;
        blueprint_tx.send(Some(Arc::new(blueprint.clone()))).unwrap();
        let value = task.activate(&opctx).await;
        println!("when disabled: {:?}", value);
        assert_eq!(
            value,
            json!({
                "enabled": false,
                "target_id": blueprint.1.id.to_string()
            })
        );
        s1.verify_and_clear();
        s2.verify_and_clear();

        // Do it all again, but configure one of the servers to fail so we can
        // verify the task's returned summary of what happened.
        blueprint.0.enabled = true;
        blueprint_tx.send(Some(Arc::new(blueprint))).unwrap();
        s1.expect(
            Expectation::matching(request::method_path(
                "PUT",
                "/omicron-zones",
            ))
            .respond_with(status_code(204)),
        );
        s2.expect(
            Expectation::matching(request::method_path(
                "PUT",
                "/omicron-zones",
            ))
            .respond_with(status_code(500)),
        );

        #[derive(Deserialize)]
        struct ErrorResult {
<<<<<<< HEAD
            error: NestedError,
=======
            execution_error: NestedError,
>>>>>>> a1534d78
        }

        let mut value = task.activate(&opctx).await;
        let event_buffer = extract_event_buffer(&mut value);

        println!("after failure: {:?}", value);
        let result: ErrorResult = serde_json::from_value(value).unwrap();
<<<<<<< HEAD
        assert_eq!(result.error.message(), "step failed: Deploy Omicron zones");
=======
        assert_eq!(
            result.execution_error.message(),
            "step failed: Deploy Omicron zones"
        );
>>>>>>> a1534d78

        assert_event_buffer_failed_at(
            &event_buffer,
            ExecutionComponent::OmicronZones,
            ExecutionStepId::Ensure,
        );

        s1.verify_and_clear();
        s2.verify_and_clear();
    }

    fn extract_event_buffer(value: &mut serde_json::Value) -> EventBuffer {
        let event_report = value
            .as_object_mut()
            .expect("value is an object")
            .remove("event_report")
            .expect("event_report exists");
        let event_report: Result<EventReport, NestedError> =
            serde_json::from_value(event_report)
                .expect("event_report is valid");
        let event_report = event_report.expect("event_report is Ok");

        let mut event_buffer = EventBuffer::default();
        event_buffer.add_event_report(event_report);
        event_buffer
    }

    fn assert_event_buffer_completed(event_buffer: &EventBuffer) {
        let execution_status = event_buffer
            .root_execution_summary()
            .expect("event buffer has root execution summary")
            .execution_status;
        let terminal_info =
            execution_status.terminal_info().unwrap_or_else(|| {
                panic!(
                    "execution status has terminal info: {:?}",
                    execution_status
                );
            });
        assert_eq!(
            terminal_info.kind,
            TerminalKind::Completed,
            "execution should have completed successfully"
        );
    }

    fn assert_event_buffer_failed_at(
        event_buffer: &EventBuffer,
        component: ExecutionComponent,
        step_id: ExecutionStepId,
    ) {
        let execution_status = event_buffer
            .root_execution_summary()
            .expect("event buffer has root execution summary")
            .execution_status;
        let terminal_info =
            execution_status.terminal_info().unwrap_or_else(|| {
                panic!(
                    "execution status has terminal info: {:?}",
                    execution_status
                );
            });
        assert_eq!(
            terminal_info.kind,
            TerminalKind::Failed,
            "execution should have failed"
        );
        let step =
            event_buffer.get(&terminal_info.step_key).expect("step exists");
        let step_info = StepInfo::<ReconfiguratorExecutionSpec>::from_generic(
            step.step_info().clone(),
        )
        .expect("step info follows ReconfiguratorExecutionSpec");
        assert_eq!(
            (step_info.component, step_info.id),
            (component, step_id),
            "component and step id matches expected"
        );
    }
}<|MERGE_RESOLUTION|>--- conflicted
+++ resolved
@@ -16,11 +16,7 @@
 };
 use serde_json::json;
 use std::sync::Arc;
-<<<<<<< HEAD
-use tokio::sync::{mpsc, watch};
-=======
 use tokio::sync::watch;
->>>>>>> a1534d78
 use update_engine::NestedError;
 use uuid::Uuid;
 
@@ -94,13 +90,7 @@
             });
         }
 
-<<<<<<< HEAD
-        // Pick a large-ish buffer for reconfigurator execution to avoid
-        // blocking it.
-        let (sender, mut receiver) = mpsc::channel(256);
-=======
         let (sender, mut receiver) = update_engine::channel();
->>>>>>> a1534d78
 
         let receiver_task = tokio::spawn(async move {
             // TODO: report progress
@@ -512,11 +502,7 @@
 
         #[derive(Deserialize)]
         struct ErrorResult {
-<<<<<<< HEAD
-            error: NestedError,
-=======
             execution_error: NestedError,
->>>>>>> a1534d78
         }
 
         let mut value = task.activate(&opctx).await;
@@ -524,14 +510,10 @@
 
         println!("after failure: {:?}", value);
         let result: ErrorResult = serde_json::from_value(value).unwrap();
-<<<<<<< HEAD
-        assert_eq!(result.error.message(), "step failed: Deploy Omicron zones");
-=======
         assert_eq!(
             result.execution_error.message(),
             "step failed: Deploy Omicron zones"
         );
->>>>>>> a1534d78
 
         assert_event_buffer_failed_at(
             &event_buffer,
