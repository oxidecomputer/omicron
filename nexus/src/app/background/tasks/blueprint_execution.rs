// This Source Code Form is subject to the terms of the Mozilla Public
// License, v. 2.0. If a copy of the MPL was not distributed with this
// file, You can obtain one at https://mozilla.org/MPL/2.0/.

//! Background task for realizing a plan blueprint

use crate::app::background::BackgroundTask;
use futures::future::BoxFuture;
use futures::FutureExt;
use internal_dns::resolver::Resolver;
use nexus_db_queries::context::OpContext;
use nexus_db_queries::db::DataStore;
use nexus_types::deployment::{Blueprint, BlueprintTarget};
use serde_json::json;
use std::sync::Arc;
use tokio::sync::watch;

/// Background task that takes a [`Blueprint`] and realizes the change to
/// the state of the system based on the `Blueprint`.
pub struct BlueprintExecutor {
    datastore: Arc<DataStore>,
    resolver: Resolver,
    rx_blueprint: watch::Receiver<Option<Arc<(BlueprintTarget, Blueprint)>>>,
    nexus_label: String,
    tx: watch::Sender<usize>,
}

impl BlueprintExecutor {
    pub fn new(
        datastore: Arc<DataStore>,
        resolver: Resolver,
        rx_blueprint: watch::Receiver<
            Option<Arc<(BlueprintTarget, Blueprint)>>,
        >,
        nexus_label: String,
    ) -> BlueprintExecutor {
        let (tx, _) = watch::channel(0);
        BlueprintExecutor { datastore, resolver, rx_blueprint, nexus_label, tx }
    }

    pub fn watcher(&self) -> watch::Receiver<usize> {
        self.tx.subscribe()
    }

    /// Implementation for `BackgroundTask::activate` for `BlueprintExecutor`,
    /// added here to produce better compile errors.
    ///
    /// The presence of `boxed()` in `BackgroundTask::activate` has caused some
    /// confusion with compilation errors in the past. So separate this method
    /// out.
    async fn activate_impl<'a>(
        &mut self,
        opctx: &OpContext,
    ) -> serde_json::Value {
        // Get the latest blueprint, cloning to prevent holding a read lock
        // on the watch.
        let update = self.rx_blueprint.borrow_and_update().clone();

        let Some(update) = update else {
            warn!(
                &opctx.log, "Blueprint execution: skipped";
                "reason" => "no blueprint",
            );
            return json!({"error": "no blueprint" });
        };

        let (bp_target, blueprint) = &*update;
        if !bp_target.enabled {
            warn!(&opctx.log,
                      "Blueprint execution: skipped";
                      "reason" => "blueprint disabled",
                      "target_id" => %blueprint.id);
            return json!({
                "target_id": blueprint.id.to_string(),
                "error": "blueprint disabled"
            });
        }

        let result = nexus_reconfigurator_execution::realize_blueprint(
            opctx,
            &self.datastore,
            &self.resolver,
            blueprint,
            &self.nexus_label,
        )
        .await;

        // Trigger anybody waiting for this to finish.
        self.tx.send_modify(|count| *count = *count + 1);

        // Return the result as a `serde_json::Value`
        match result {
            Ok(()) => json!({}),
            Err(errors) => {
                let errors: Vec<_> =
                    errors.into_iter().map(|e| format!("{:#}", e)).collect();
                json!({
                    "target_id": blueprint.id.to_string(),
                    "errors": errors
                })
            }
        }
    }
}

impl BackgroundTask for BlueprintExecutor {
    fn activate<'a>(
        &'a mut self,
        opctx: &'a OpContext,
    ) -> BoxFuture<'a, serde_json::Value> {
        self.activate_impl(opctx).boxed()
    }
}

#[cfg(test)]
mod test {
    use super::BlueprintExecutor;
    use crate::app::background::BackgroundTask;
    use httptest::matchers::{all_of, request};
    use httptest::responders::status_code;
    use httptest::Expectation;
    use nexus_db_model::{
        ByteCount, SledBaseboard, SledSystemHardware, SledUpdate, Zpool,
    };
    use nexus_db_queries::authn;
    use nexus_db_queries::context::OpContext;
    use nexus_db_queries::db::DataStore;
    use nexus_sled_agent_shared::inventory::OmicronZoneDataset;
    use nexus_test_utils_macros::nexus_test;
    use nexus_types::deployment::BlueprintZoneFilter;
    use nexus_types::deployment::{
        blueprint_zone_type, Blueprint, BlueprintDatasetsConfig,
        BlueprintPhysicalDisksConfig, BlueprintTarget, BlueprintZoneConfig,
        BlueprintZoneDisposition, BlueprintZoneType, BlueprintZonesConfig,
        CockroachDbPreserveDowngrade,
    };
    use nexus_types::external_api::views::SledState;
    use omicron_common::api::external::Generation;
    use omicron_common::zpool_name::ZpoolName;
    use omicron_uuid_kinds::GenericUuid;
    use omicron_uuid_kinds::OmicronZoneUuid;
    use omicron_uuid_kinds::SledUuid;
    use omicron_uuid_kinds::ZpoolUuid;
    use serde::Deserialize;
    use serde_json::json;
    use std::collections::BTreeMap;
    use std::net::SocketAddr;
    use std::sync::Arc;
    use tokio::sync::watch;
    use uuid::Uuid;

    type ControlPlaneTestContext =
        nexus_test_utils::ControlPlaneTestContext<crate::Server>;

    async fn create_blueprint(
        datastore: &DataStore,
        opctx: &OpContext,
        blueprint_zones: BTreeMap<SledUuid, BlueprintZonesConfig>,
        blueprint_disks: BTreeMap<SledUuid, BlueprintPhysicalDisksConfig>,
        blueprint_datasets: BTreeMap<SledUuid, BlueprintDatasetsConfig>,
        dns_version: Generation,
    ) -> (BlueprintTarget, Blueprint) {
        let id = Uuid::new_v4();
        // Assume all sleds are active.
        let sled_state = blueprint_zones
            .keys()
            .copied()
            .map(|sled_id| (sled_id, SledState::Active))
            .collect::<BTreeMap<_, _>>();
<<<<<<< HEAD
        (
            BlueprintTarget {
                target_id: id,
                enabled: true,
                time_made_target: chrono::Utc::now(),
            },
            Blueprint {
                id,
                blueprint_zones,
                blueprint_disks,
                blueprint_datasets,
                sled_state,
                cockroachdb_setting_preserve_downgrade:
                    CockroachDbPreserveDowngrade::DoNotModify,
                parent_blueprint_id: None,
                internal_dns_version: dns_version,
                external_dns_version: dns_version,
                cockroachdb_fingerprint: String::new(),
                time_created: chrono::Utc::now(),
                creator: "test".to_string(),
                comment: "test blueprint".to_string(),
            },
        )
=======

        // Ensure the blueprint we're creating is the current target (required
        // for successful blueprint realization). This requires its parent to be
        // the existing target, so fetch that first.
        let current_target = datastore
            .blueprint_target_get_current(opctx)
            .await
            .expect("fetched current target blueprint");

        let target = BlueprintTarget {
            target_id: id,
            enabled: true,
            time_made_target: chrono::Utc::now(),
        };
        let blueprint = Blueprint {
            id,
            blueprint_zones,
            blueprint_disks,
            sled_state,
            cockroachdb_setting_preserve_downgrade:
                CockroachDbPreserveDowngrade::DoNotModify,
            parent_blueprint_id: Some(current_target.target_id),
            internal_dns_version: dns_version,
            external_dns_version: dns_version,
            cockroachdb_fingerprint: String::new(),
            time_created: chrono::Utc::now(),
            creator: "test".to_string(),
            comment: "test blueprint".to_string(),
        };

        datastore
            .blueprint_insert(opctx, &blueprint)
            .await
            .expect("inserted new blueprint");
        datastore
            .blueprint_target_set_current(opctx, target)
            .await
            .expect("set new blueprint as current target");

        (target, blueprint)
>>>>>>> 4d41c5cb
    }

    #[nexus_test(server = crate::Server)]
    async fn test_deploy_omicron_zones(cptestctx: &ControlPlaneTestContext) {
        // Set up the test.
        let nexus = &cptestctx.server.server_context().nexus;
        let datastore = nexus.datastore();
        let resolver = nexus.resolver();
        let opctx = OpContext::for_background(
            cptestctx.logctx.log.clone(),
            nexus.authz.clone(),
            authn::Context::internal_api(),
            datastore.clone(),
        );

        // Create some fake sled-agent servers to respond to zone puts and add
        // sleds to CRDB.
        let mut s1 = httptest::Server::run();
        let mut s2 = httptest::Server::run();
        let sled_id1 = SledUuid::new_v4();
        let sled_id2 = SledUuid::new_v4();
        let rack_id = Uuid::new_v4();
        for (i, (sled_id, server)) in
            [(sled_id1, &s1), (sled_id2, &s2)].iter().enumerate()
        {
            let SocketAddr::V6(addr) = server.addr() else {
                panic!("Expected Ipv6 address. Got {}", server.addr());
            };
            let update = SledUpdate::new(
                sled_id.into_untyped_uuid(),
                addr,
                SledBaseboard {
                    serial_number: i.to_string(),
                    part_number: "test".into(),
                    revision: 1,
                },
                SledSystemHardware {
                    is_scrimlet: false,
                    usable_hardware_threads: 4,
                    usable_physical_ram: ByteCount(1000.into()),
                    reservoir_size: ByteCount(999.into()),
                },
                rack_id,
                nexus_db_model::Generation::new(),
            );
            datastore
                .sled_upsert(update)
                .await
                .expect("Failed to insert sled to db");
        }

        let (blueprint_tx, blueprint_rx) = watch::channel(None);
        let mut task = BlueprintExecutor::new(
            datastore.clone(),
            resolver.clone(),
            blueprint_rx,
            String::from("test-suite"),
        );

        // Now we're ready.
        //
        // With no target blueprint, the task should fail with an appropriate
        // message.
        let value = task.activate(&opctx).await;
        assert_eq!(value, json!({"error": "no blueprint"}));

        // With a target blueprint having no zones, the task should trivially
        // complete and report a successful (empty) summary.
        let generation = Generation::new();
<<<<<<< HEAD
        let blueprint = Arc::new(create_blueprint(
            BTreeMap::new(),
            BTreeMap::new(),
            BTreeMap::new(),
            generation,
        ));
=======
        let blueprint = Arc::new(
            create_blueprint(
                &datastore,
                &opctx,
                BTreeMap::new(),
                BTreeMap::new(),
                generation,
            )
            .await,
        );
>>>>>>> 4d41c5cb
        blueprint_tx.send(Some(blueprint)).unwrap();
        let value = task.activate(&opctx).await;
        println!("activating with no zones: {:?}", value);
        assert_eq!(value, json!({}));

        // Create a non-empty blueprint describing two servers and verify that
        // the task correctly winds up making requests to both of them and
        // reporting success.
        fn make_zones(
            disposition: BlueprintZoneDisposition,
        ) -> BlueprintZonesConfig {
            let pool_id = ZpoolUuid::new_v4();
            BlueprintZonesConfig {
                generation: Generation::new(),
                zones: vec![BlueprintZoneConfig {
                    disposition,
                    id: OmicronZoneUuid::new_v4(),
                    underlay_address: "::1".parse().unwrap(),
                    filesystem_pool: Some(ZpoolName::new_external(pool_id)),
                    zone_type: BlueprintZoneType::InternalDns(
                        blueprint_zone_type::InternalDns {
                            dataset: OmicronZoneDataset {
                                pool_name: format!("oxp_{}", pool_id)
                                    .parse()
                                    .unwrap(),
                            },
                            dns_address: "[::1]:0".parse().unwrap(),
                            gz_address: "::1".parse().unwrap(),
                            gz_address_index: 0,
                            http_address: "[::1]:12345".parse().unwrap(),
                        },
                    ),
                }],
            }
        }

        let generation = generation.next();

        // Both in-service and quiesced zones should be deployed.
        //
        // TODO: add expunged zones to the test (should not be deployed).
        let mut blueprint = create_blueprint(
            &datastore,
            &opctx,
            BTreeMap::from([
                (sled_id1, make_zones(BlueprintZoneDisposition::InService)),
                (sled_id2, make_zones(BlueprintZoneDisposition::Quiesced)),
            ]),
            BTreeMap::new(),
            BTreeMap::new(),
            generation,
        )
        .await;

        // Insert records for the zpools backing the datasets in these zones.
        for (sled_id, config) in
            blueprint.1.all_omicron_zones(BlueprintZoneFilter::All)
        {
            let Some(dataset) = config.zone_type.durable_dataset() else {
                continue;
            };

            let pool_id = dataset.dataset.pool_name.id();
            let zpool = Zpool::new(
                pool_id.into_untyped_uuid(),
                sled_id.into_untyped_uuid(),
                Uuid::new_v4(), // physical_disk_id
            );
            datastore
                .zpool_insert(&opctx, zpool)
                .await
                .expect("failed to upsert zpool");
        }

        blueprint_tx.send(Some(Arc::new(blueprint.clone()))).unwrap();

        // Make sure that requests get made to the sled agent.  This is not a
        // careful check of exactly what gets sent.  For that, see the tests in
        // nexus-reconfigurator-execution.
        for s in [&mut s1, &mut s2] {
            s.expect(
                Expectation::matching(all_of![request::method_path(
                    "PUT",
                    "/omicron-zones"
                ),])
                .respond_with(status_code(204)),
            );
        }

        // Activate the task to trigger zone configuration on the sled-agents
        let value = task.activate(&opctx).await;
        println!("activating two sled agents: {:?}", value);
        assert_eq!(value, json!({}));
        s1.verify_and_clear();
        s2.verify_and_clear();

        // Now, disable the target and make sure that we _don't_ invoke the sled
        // agent.  It's enough to just not set expectations.
        blueprint.1.internal_dns_version =
            blueprint.1.internal_dns_version.next();
        blueprint.0.enabled = false;
        blueprint_tx.send(Some(Arc::new(blueprint.clone()))).unwrap();
        let value = task.activate(&opctx).await;
        println!("when disabled: {:?}", value);
        assert_eq!(
            value,
            json!({
                "error": "blueprint disabled",
                "target_id": blueprint.1.id.to_string()
            })
        );
        s1.verify_and_clear();
        s2.verify_and_clear();

        // Do it all again, but configure one of the servers to fail so we can
        // verify the task's returned summary of what happened.
        blueprint.0.enabled = true;
        blueprint_tx.send(Some(Arc::new(blueprint))).unwrap();
        s1.expect(
            Expectation::matching(request::method_path(
                "PUT",
                "/omicron-zones",
            ))
            .respond_with(status_code(204)),
        );
        s2.expect(
            Expectation::matching(request::method_path(
                "PUT",
                "/omicron-zones",
            ))
            .respond_with(status_code(500)),
        );

        #[derive(Deserialize)]
        struct ErrorResult {
            errors: Vec<String>,
        }

        let value = task.activate(&opctx).await;
        println!("after failure: {:?}", value);
        let result: ErrorResult = serde_json::from_value(value).unwrap();
        assert_eq!(result.errors.len(), 1);
        assert!(
            result.errors[0].starts_with("Failed to put OmicronZonesConfig")
        );
        s1.verify_and_clear();
        s2.verify_and_clear();
    }
}<|MERGE_RESOLUTION|>--- conflicted
+++ resolved
@@ -167,31 +167,6 @@
             .copied()
             .map(|sled_id| (sled_id, SledState::Active))
             .collect::<BTreeMap<_, _>>();
-<<<<<<< HEAD
-        (
-            BlueprintTarget {
-                target_id: id,
-                enabled: true,
-                time_made_target: chrono::Utc::now(),
-            },
-            Blueprint {
-                id,
-                blueprint_zones,
-                blueprint_disks,
-                blueprint_datasets,
-                sled_state,
-                cockroachdb_setting_preserve_downgrade:
-                    CockroachDbPreserveDowngrade::DoNotModify,
-                parent_blueprint_id: None,
-                internal_dns_version: dns_version,
-                external_dns_version: dns_version,
-                cockroachdb_fingerprint: String::new(),
-                time_created: chrono::Utc::now(),
-                creator: "test".to_string(),
-                comment: "test blueprint".to_string(),
-            },
-        )
-=======
 
         // Ensure the blueprint we're creating is the current target (required
         // for successful blueprint realization). This requires its parent to be
@@ -210,6 +185,7 @@
             id,
             blueprint_zones,
             blueprint_disks,
+            blueprint_datasets,
             sled_state,
             cockroachdb_setting_preserve_downgrade:
                 CockroachDbPreserveDowngrade::DoNotModify,
@@ -232,7 +208,6 @@
             .expect("set new blueprint as current target");
 
         (target, blueprint)
->>>>>>> 4d41c5cb
     }
 
     #[nexus_test(server = crate::Server)]
@@ -302,25 +277,17 @@
         // With a target blueprint having no zones, the task should trivially
         // complete and report a successful (empty) summary.
         let generation = Generation::new();
-<<<<<<< HEAD
-        let blueprint = Arc::new(create_blueprint(
-            BTreeMap::new(),
-            BTreeMap::new(),
-            BTreeMap::new(),
-            generation,
-        ));
-=======
         let blueprint = Arc::new(
             create_blueprint(
                 &datastore,
                 &opctx,
                 BTreeMap::new(),
                 BTreeMap::new(),
+                BTreeMap::new(),
                 generation,
             )
             .await,
         );
->>>>>>> 4d41c5cb
         blueprint_tx.send(Some(blueprint)).unwrap();
         let value = task.activate(&opctx).await;
         println!("activating with no zones: {:?}", value);
