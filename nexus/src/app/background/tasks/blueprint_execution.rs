--- conflicted
+++ resolved
@@ -102,17 +102,8 @@
         });
 
         // XXX-dap
-        let (tx, _rx) = watch::channel(BTreeMap::new());
+        let (mgs_updates, _rx) = watch::channel(BTreeMap::new());
         let result = nexus_reconfigurator_execution::realize_blueprint(
-<<<<<<< HEAD
-            opctx,
-            &self.datastore,
-            &self.resolver,
-            blueprint,
-            self.nexus_id,
-            tx,
-            sender,
-=======
             RequiredRealizeArgs {
                 opctx,
                 datastore: &self.datastore,
@@ -120,9 +111,9 @@
                 creator: self.nexus_id,
                 blueprint,
                 sender,
+                mgs_updates,
             }
             .as_nexus(self.nexus_id),
->>>>>>> 8608b75f
         )
         .await;
 
