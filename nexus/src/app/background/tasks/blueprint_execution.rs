// This Source Code Form is subject to the terms of the Mozilla Public
// License, v. 2.0. If a copy of the MPL was not distributed with this
// file, You can obtain one at https://mozilla.org/MPL/2.0/.

//! Background task for realizing a plan blueprint

use crate::app::background::{Activator, BackgroundTask};
use futures::future::BoxFuture;
use futures::FutureExt;
use internal_dns::resolver::Resolver;
use nexus_db_queries::context::OpContext;
use nexus_db_queries::db::DataStore;
use nexus_reconfigurator_execution::RealizeBlueprintOutput;
use nexus_types::deployment::{Blueprint, BlueprintTarget};
use serde_json::json;
use std::sync::Arc;
use tokio::sync::watch;
use uuid::Uuid;

/// Background task that takes a [`Blueprint`] and realizes the change to
/// the state of the system based on the `Blueprint`.
pub struct BlueprintExecutor {
    datastore: Arc<DataStore>,
    resolver: Resolver,
    rx_blueprint: watch::Receiver<Option<Arc<(BlueprintTarget, Blueprint)>>>,
    nexus_id: Uuid,
    tx: watch::Sender<usize>,
    saga_recovery: Activator,
}

impl BlueprintExecutor {
    pub fn new(
        datastore: Arc<DataStore>,
        resolver: Resolver,
        rx_blueprint: watch::Receiver<
            Option<Arc<(BlueprintTarget, Blueprint)>>,
        >,
        nexus_id: Uuid,
        saga_recovery: Activator,
    ) -> BlueprintExecutor {
        let (tx, _) = watch::channel(0);
        BlueprintExecutor {
            datastore,
            resolver,
            rx_blueprint,
            nexus_id,
            tx,
            saga_recovery,
        }
    }

    pub fn watcher(&self) -> watch::Receiver<usize> {
        self.tx.subscribe()
    }

    /// Implementation for `BackgroundTask::activate` for `BlueprintExecutor`,
    /// added here to produce better compile errors.
    ///
    /// The presence of `boxed()` in `BackgroundTask::activate` has caused some
    /// confusion with compilation errors in the past. So separate this method
    /// out.
    async fn activate_impl<'a>(
        &mut self,
        opctx: &OpContext,
    ) -> serde_json::Value {
        // Get the latest blueprint, cloning to prevent holding a read lock
        // on the watch.
        let update = self.rx_blueprint.borrow_and_update().clone();

        let Some(update) = update else {
            warn!(
                &opctx.log, "Blueprint execution: skipped";
                "reason" => "no blueprint",
            );
            return json!({"error": "no blueprint" });
        };

        let (bp_target, blueprint) = &*update;
        if !bp_target.enabled {
            warn!(&opctx.log,
                      "Blueprint execution: skipped";
                      "reason" => "blueprint disabled",
                      "target_id" => %blueprint.id);
            return json!({
                "target_id": blueprint.id.to_string(),
                "error": "blueprint disabled"
            });
        }

        let result = nexus_reconfigurator_execution::realize_blueprint(
            opctx,
            &self.datastore,
            &self.resolver,
            blueprint,
            self.nexus_id,
        )
        .await;

        // Trigger anybody waiting for this to finish.
        self.tx.send_modify(|count| *count = *count + 1);

<<<<<<< HEAD
        // If executing the blueprint requires activating the saga recovery
        // background task, do that now.
        info!(&opctx.log, "activating saga recovery task");
        if let Ok(output) = &result {
            if output.needs_saga_recovery {
                self.saga_recovery.activate();
            }
        }

        // Return the result as a `serde_json::Value`
        match result {
            // TODO: should we serialize the output above as a JSON object?
            Ok(_) => json!({}),
=======
        // Return the result as a `serde_json::Value`
        match result {
            Ok(RealizeBlueprintOutput { needs_saga_recovery }) => {
                // If executing the blueprint requires activating the saga
                // recovery background task, do that now.
                if needs_saga_recovery {
                    info!(&opctx.log, "activating saga recovery task");
                    self.saga_recovery.activate();
                }

                json!({
                    "target_id": blueprint.id.to_string(),
                    "needs_saga_recovery": needs_saga_recovery,
                })
            }
>>>>>>> 6e0bf122
            Err(errors) => {
                let errors: Vec<_> =
                    errors.into_iter().map(|e| format!("{:#}", e)).collect();
                json!({
                    "target_id": blueprint.id.to_string(),
                    "errors": errors
                })
            }
        }
    }
}

impl BackgroundTask for BlueprintExecutor {
    fn activate<'a>(
        &'a mut self,
        opctx: &'a OpContext,
    ) -> BoxFuture<'a, serde_json::Value> {
        self.activate_impl(opctx).boxed()
    }
}

#[cfg(test)]
mod test {
    use super::BlueprintExecutor;
    use crate::app::background::{Activator, BackgroundTask};
    use httptest::matchers::{all_of, request};
    use httptest::responders::status_code;
    use httptest::Expectation;
    use nexus_db_model::{
        ByteCount, SledBaseboard, SledSystemHardware, SledUpdate, Zpool,
    };
    use nexus_db_queries::authn;
    use nexus_db_queries::context::OpContext;
    use nexus_db_queries::db::DataStore;
    use nexus_sled_agent_shared::inventory::OmicronZoneDataset;
    use nexus_test_utils_macros::nexus_test;
    use nexus_types::deployment::BlueprintZoneFilter;
    use nexus_types::deployment::{
        blueprint_zone_type, Blueprint, BlueprintPhysicalDisksConfig,
        BlueprintTarget, BlueprintZoneConfig, BlueprintZoneDisposition,
        BlueprintZoneType, BlueprintZonesConfig, CockroachDbPreserveDowngrade,
    };
    use nexus_types::external_api::views::SledState;
    use omicron_common::api::external::Generation;
    use omicron_common::zpool_name::ZpoolName;
    use omicron_uuid_kinds::GenericUuid;
    use omicron_uuid_kinds::OmicronZoneUuid;
    use omicron_uuid_kinds::SledUuid;
    use omicron_uuid_kinds::ZpoolUuid;
    use serde::Deserialize;
    use serde_json::json;
    use std::collections::BTreeMap;
    use std::net::SocketAddr;
    use std::sync::Arc;
    use tokio::sync::watch;
    use uuid::Uuid;

    type ControlPlaneTestContext =
        nexus_test_utils::ControlPlaneTestContext<crate::Server>;

    async fn create_blueprint(
        datastore: &DataStore,
        opctx: &OpContext,
        blueprint_zones: BTreeMap<SledUuid, BlueprintZonesConfig>,
        blueprint_disks: BTreeMap<SledUuid, BlueprintPhysicalDisksConfig>,
        dns_version: Generation,
    ) -> (BlueprintTarget, Blueprint) {
        let id = Uuid::new_v4();
        // Assume all sleds are active.
        let sled_state = blueprint_zones
            .keys()
            .copied()
            .map(|sled_id| (sled_id, SledState::Active))
            .collect::<BTreeMap<_, _>>();

        // Ensure the blueprint we're creating is the current target (required
        // for successful blueprint realization). This requires its parent to be
        // the existing target, so fetch that first.
        let current_target = datastore
            .blueprint_target_get_current(opctx)
            .await
            .expect("fetched current target blueprint");

        let target = BlueprintTarget {
            target_id: id,
            enabled: true,
            time_made_target: chrono::Utc::now(),
        };
        let blueprint = Blueprint {
            id,
            blueprint_zones,
            blueprint_disks,
            sled_state,
            cockroachdb_setting_preserve_downgrade:
                CockroachDbPreserveDowngrade::DoNotModify,
            parent_blueprint_id: Some(current_target.target_id),
            internal_dns_version: dns_version,
            external_dns_version: dns_version,
            cockroachdb_fingerprint: String::new(),
            time_created: chrono::Utc::now(),
            creator: "test".to_string(),
            comment: "test blueprint".to_string(),
        };

        datastore
            .blueprint_insert(opctx, &blueprint)
            .await
            .expect("inserted new blueprint");
        datastore
            .blueprint_target_set_current(opctx, target)
            .await
            .expect("set new blueprint as current target");

        (target, blueprint)
    }

    #[nexus_test(server = crate::Server)]
    async fn test_deploy_omicron_zones(cptestctx: &ControlPlaneTestContext) {
        // Set up the test.
        let nexus = &cptestctx.server.server_context().nexus;
        let datastore = nexus.datastore();
        let resolver = nexus.resolver();
        let opctx = OpContext::for_background(
            cptestctx.logctx.log.clone(),
            nexus.authz.clone(),
            authn::Context::internal_api(),
            datastore.clone(),
        );

        // Create some fake sled-agent servers to respond to zone puts and add
        // sleds to CRDB.
        let mut s1 = httptest::Server::run();
        let mut s2 = httptest::Server::run();
        let sled_id1 = SledUuid::new_v4();
        let sled_id2 = SledUuid::new_v4();
        let rack_id = Uuid::new_v4();
        for (i, (sled_id, server)) in
            [(sled_id1, &s1), (sled_id2, &s2)].iter().enumerate()
        {
            let SocketAddr::V6(addr) = server.addr() else {
                panic!("Expected Ipv6 address. Got {}", server.addr());
            };
            let update = SledUpdate::new(
                sled_id.into_untyped_uuid(),
                addr,
                SledBaseboard {
                    serial_number: i.to_string(),
                    part_number: "test".into(),
                    revision: 1,
                },
                SledSystemHardware {
                    is_scrimlet: false,
                    usable_hardware_threads: 4,
                    usable_physical_ram: ByteCount(1000.into()),
                    reservoir_size: ByteCount(999.into()),
                },
                rack_id,
                nexus_db_model::Generation::new(),
            );
            datastore
                .sled_upsert(update)
                .await
                .expect("Failed to insert sled to db");
        }

        let (blueprint_tx, blueprint_rx) = watch::channel(None);
        let mut task = BlueprintExecutor::new(
            datastore.clone(),
            resolver.clone(),
            blueprint_rx,
            Uuid::new_v4(),
            Activator::new(),
        );

        // Now we're ready.
        //
        // With no target blueprint, the task should fail with an appropriate
        // message.
        let value = task.activate(&opctx).await;
        assert_eq!(value, json!({"error": "no blueprint"}));

        // With a target blueprint having no zones, the task should trivially
        // complete and report a successful (empty) summary.
        let generation = Generation::new();
        let blueprint = Arc::new(
            create_blueprint(
                &datastore,
                &opctx,
                BTreeMap::new(),
                BTreeMap::new(),
                generation,
            )
            .await,
        );
        let blueprint_id = blueprint.1.id;
        blueprint_tx.send(Some(blueprint)).unwrap();
        let value = task.activate(&opctx).await;
        println!("activating with no zones: {:?}", value);
        assert_eq!(
            value,
            json!({
                "target_id": blueprint_id,
                "needs_saga_recovery": false,
            })
        );

        // Create a non-empty blueprint describing two servers and verify that
        // the task correctly winds up making requests to both of them and
        // reporting success.
        fn make_zones(
            disposition: BlueprintZoneDisposition,
        ) -> BlueprintZonesConfig {
            let pool_id = ZpoolUuid::new_v4();
            BlueprintZonesConfig {
                generation: Generation::new(),
                zones: vec![BlueprintZoneConfig {
                    disposition,
                    id: OmicronZoneUuid::new_v4(),
                    underlay_address: "::1".parse().unwrap(),
                    filesystem_pool: Some(ZpoolName::new_external(pool_id)),
                    zone_type: BlueprintZoneType::InternalDns(
                        blueprint_zone_type::InternalDns {
                            dataset: OmicronZoneDataset {
                                pool_name: format!("oxp_{}", pool_id)
                                    .parse()
                                    .unwrap(),
                            },
                            dns_address: "[::1]:0".parse().unwrap(),
                            gz_address: "::1".parse().unwrap(),
                            gz_address_index: 0,
                            http_address: "[::1]:12345".parse().unwrap(),
                        },
                    ),
                }],
            }
        }

        let generation = generation.next();

        // Both in-service and quiesced zones should be deployed.
        //
        // TODO: add expunged zones to the test (should not be deployed).
        let mut blueprint = create_blueprint(
            &datastore,
            &opctx,
            BTreeMap::from([
                (sled_id1, make_zones(BlueprintZoneDisposition::InService)),
                (sled_id2, make_zones(BlueprintZoneDisposition::Quiesced)),
            ]),
            BTreeMap::new(),
            generation,
        )
        .await;

        // Insert records for the zpools backing the datasets in these zones.
        for (sled_id, config) in
            blueprint.1.all_omicron_zones(BlueprintZoneFilter::All)
        {
            let Some(dataset) = config.zone_type.durable_dataset() else {
                continue;
            };

            let pool_id = dataset.dataset.pool_name.id();
            let zpool = Zpool::new(
                pool_id.into_untyped_uuid(),
                sled_id.into_untyped_uuid(),
                Uuid::new_v4(), // physical_disk_id
            );
            datastore
                .zpool_insert(&opctx, zpool)
                .await
                .expect("failed to upsert zpool");
        }

        blueprint_tx.send(Some(Arc::new(blueprint.clone()))).unwrap();

        // Make sure that requests get made to the sled agent.  This is not a
        // careful check of exactly what gets sent.  For that, see the tests in
        // nexus-reconfigurator-execution.
        for s in [&mut s1, &mut s2] {
            s.expect(
                Expectation::matching(all_of![request::method_path(
                    "PUT",
                    "/omicron-zones"
                ),])
                .respond_with(status_code(204)),
            );
        }

        // Activate the task to trigger zone configuration on the sled-agents
        let value = task.activate(&opctx).await;
        println!("activating two sled agents: {:?}", value);
        assert_eq!(
            value,
            json!({
                "target_id": blueprint.1.id.to_string(),
                "needs_saga_recovery": false,
            })
        );
        s1.verify_and_clear();
        s2.verify_and_clear();

        // Now, disable the target and make sure that we _don't_ invoke the sled
        // agent.  It's enough to just not set expectations.
        blueprint.1.internal_dns_version =
            blueprint.1.internal_dns_version.next();
        blueprint.0.enabled = false;
        blueprint_tx.send(Some(Arc::new(blueprint.clone()))).unwrap();
        let value = task.activate(&opctx).await;
        println!("when disabled: {:?}", value);
        assert_eq!(
            value,
            json!({
                "error": "blueprint disabled",
                "target_id": blueprint.1.id.to_string()
            })
        );
        s1.verify_and_clear();
        s2.verify_and_clear();

        // Do it all again, but configure one of the servers to fail so we can
        // verify the task's returned summary of what happened.
        blueprint.0.enabled = true;
        blueprint_tx.send(Some(Arc::new(blueprint))).unwrap();
        s1.expect(
            Expectation::matching(request::method_path(
                "PUT",
                "/omicron-zones",
            ))
            .respond_with(status_code(204)),
        );
        s2.expect(
            Expectation::matching(request::method_path(
                "PUT",
                "/omicron-zones",
            ))
            .respond_with(status_code(500)),
        );

        #[derive(Deserialize)]
        struct ErrorResult {
            errors: Vec<String>,
        }

        let value = task.activate(&opctx).await;
        println!("after failure: {:?}", value);
        let result: ErrorResult = serde_json::from_value(value).unwrap();
        assert_eq!(result.errors.len(), 1);
        assert!(
            result.errors[0].starts_with("Failed to put OmicronZonesConfig")
        );
        s1.verify_and_clear();
        s2.verify_and_clear();
    }
}<|MERGE_RESOLUTION|>--- conflicted
+++ resolved
@@ -99,21 +99,6 @@
         // Trigger anybody waiting for this to finish.
         self.tx.send_modify(|count| *count = *count + 1);
 
-<<<<<<< HEAD
-        // If executing the blueprint requires activating the saga recovery
-        // background task, do that now.
-        info!(&opctx.log, "activating saga recovery task");
-        if let Ok(output) = &result {
-            if output.needs_saga_recovery {
-                self.saga_recovery.activate();
-            }
-        }
-
-        // Return the result as a `serde_json::Value`
-        match result {
-            // TODO: should we serialize the output above as a JSON object?
-            Ok(_) => json!({}),
-=======
         // Return the result as a `serde_json::Value`
         match result {
             Ok(RealizeBlueprintOutput { needs_saga_recovery }) => {
@@ -129,7 +114,6 @@
                     "needs_saga_recovery": needs_saga_recovery,
                 })
             }
->>>>>>> 6e0bf122
             Err(errors) => {
                 let errors: Vec<_> =
                     errors.into_iter().map(|e| format!("{:#}", e)).collect();
