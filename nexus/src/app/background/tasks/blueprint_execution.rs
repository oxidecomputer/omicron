--- conflicted
+++ resolved
@@ -134,6 +134,10 @@
                 json!({
                     "target_id": blueprint.id.to_string(),
                     "enabled": true,
+                    // Note: The field "error" is treated as special by omdb,
+                    // and if that field is present then nothing else is
+                    // displayed.
+                    "execution_error": null,
                     "needs_saga_recovery": needs_saga_recovery,
                     "event_report": event_report,
                 })
@@ -141,13 +145,12 @@
             Err(error) => {
                 json!({
                     "target_id": blueprint.id.to_string(),
-<<<<<<< HEAD
-                    "error": NestedError::new(error.as_ref()),
+                    "enabled": true,
+                    // Note: The field "error" is treated as special by omdb,
+                    // and if that field is present then nothing else is
+                    // displayed.
+                    "execution_error": NestedError::new(error.as_ref()),
                     "event_report": event_report,
-=======
-                    "enabled": true,
-                    "errors": errors
->>>>>>> 88e0da5f
                 })
             }
         }
