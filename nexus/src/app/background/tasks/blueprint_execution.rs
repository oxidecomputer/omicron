--- conflicted
+++ resolved
@@ -181,18 +181,11 @@
         ReconfiguratorExecutionSpec, StepInfo,
     };
     use nexus_types::deployment::{
-<<<<<<< HEAD
         Blueprint, BlueprintDatasetsConfig, BlueprintPhysicalDisksConfig,
-        BlueprintTarget, BlueprintZoneConfig, BlueprintZoneDisposition,
-        BlueprintZoneType, BlueprintZonesConfig, CockroachDbPreserveDowngrade,
+        BlueprintSledConfig, BlueprintTarget, BlueprintZoneConfig,
+        BlueprintZoneDisposition, BlueprintZoneImageSource, BlueprintZoneType,
+        BlueprintZonesConfig, CockroachDbPreserveDowngrade,
         blueprint_zone_type,
-=======
-        blueprint_zone_type, Blueprint, BlueprintDatasetsConfig,
-        BlueprintPhysicalDisksConfig, BlueprintSledConfig, BlueprintTarget,
-        BlueprintZoneConfig, BlueprintZoneDisposition,
-        BlueprintZoneImageSource, BlueprintZoneType, BlueprintZonesConfig,
-        CockroachDbPreserveDowngrade,
->>>>>>> 52fe4e4c
     };
     use nexus_types::external_api::views::SledState;
     use omicron_common::api::external::Generation;
