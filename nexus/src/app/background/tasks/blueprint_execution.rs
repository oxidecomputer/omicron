// This Source Code Form is subject to the terms of the Mozilla Public
// License, v. 2.0. If a copy of the MPL was not distributed with this
// file, You can obtain one at https://mozilla.org/MPL/2.0/.

//! Background task for realizing a plan blueprint

use crate::app::background::{Activator, BackgroundTask};
use futures::future::BoxFuture;
use futures::FutureExt;
use internal_dns::resolver::Resolver;
use nexus_db_queries::context::OpContext;
use nexus_db_queries::db::DataStore;
<<<<<<< HEAD
use nexus_types::deployment::{
    execution::EventBuffer, Blueprint, BlueprintTarget,
};
=======
use nexus_reconfigurator_execution::RealizeBlueprintOutput;
use nexus_types::deployment::{Blueprint, BlueprintTarget};
>>>>>>> 7e07aade
use serde_json::json;
use std::sync::Arc;
use tokio::sync::{mpsc, watch};
use uuid::Uuid;

/// Background task that takes a [`Blueprint`] and realizes the change to
/// the state of the system based on the `Blueprint`.
pub struct BlueprintExecutor {
    datastore: Arc<DataStore>,
    resolver: Resolver,
    rx_blueprint: watch::Receiver<Option<Arc<(BlueprintTarget, Blueprint)>>>,
    nexus_id: Uuid,
    tx: watch::Sender<usize>,
    saga_recovery: Activator,
}

impl BlueprintExecutor {
    pub fn new(
        datastore: Arc<DataStore>,
        resolver: Resolver,
        rx_blueprint: watch::Receiver<
            Option<Arc<(BlueprintTarget, Blueprint)>>,
        >,
        nexus_id: Uuid,
        saga_recovery: Activator,
    ) -> BlueprintExecutor {
        let (tx, _) = watch::channel(0);
        BlueprintExecutor {
            datastore,
            resolver,
            rx_blueprint,
            nexus_id,
            tx,
            saga_recovery,
        }
    }

    pub fn watcher(&self) -> watch::Receiver<usize> {
        self.tx.subscribe()
    }

    /// Implementation for `BackgroundTask::activate` for `BlueprintExecutor`,
    /// added here to produce better compile errors.
    ///
    /// The presence of `boxed()` in `BackgroundTask::activate` has caused some
    /// confusion with compilation errors in the past. So separate this method
    /// out.
    async fn activate_impl<'a>(
        &mut self,
        opctx: &OpContext,
    ) -> serde_json::Value {
        // Get the latest blueprint, cloning to prevent holding a read lock
        // on the watch.
        let update = self.rx_blueprint.borrow_and_update().clone();

        let Some(update) = update else {
            warn!(
                &opctx.log, "Blueprint execution: skipped";
                "reason" => "no blueprint",
            );
            return json!({"error": "no blueprint" });
        };

        let (bp_target, blueprint) = &*update;
        if !bp_target.enabled {
            warn!(&opctx.log,
                      "Blueprint execution: skipped";
                      "reason" => "blueprint disabled",
                      "target_id" => %blueprint.id);
            return json!({
                "target_id": blueprint.id.to_string(),
                "error": "blueprint disabled"
            });
        }

        // Pick a large-ish buffer for reconfigurator execution to avoid
        // blocking it.
        let (sender, receiver) = mpsc::channel(256);

        let receiver_task = tokio::spawn(async move {
            // TODO: report progress.
            let event_buffer = EventBuffer::default();
            while let Some(event) = receiver.recv().await {
                event_buffer.add_event(event);
            }

            event_buffer.generate_report()
        });

        let result = nexus_reconfigurator_execution::realize_blueprint(
            opctx,
            &self.datastore,
            &self.resolver,
            blueprint,
            self.nexus_id,
            sender,
        )
        .await;

        // Get the report for the receiver task.
        let event_report = receiver_task.await;

        // Trigger anybody waiting for this to finish.
        self.tx.send_modify(|count| *count = *count + 1);

        // Return the result as a `serde_json::Value`
        match result {
<<<<<<< HEAD
            // TODO: should we serialize the output above as a JSON object?
            Ok(_) => json!({}),
            Err(error) => {
=======
            Ok(RealizeBlueprintOutput { needs_saga_recovery }) => {
                // If executing the blueprint requires activating the saga
                // recovery background task, do that now.
                if needs_saga_recovery {
                    info!(&opctx.log, "activating saga recovery task");
                    self.saga_recovery.activate();
                }

                json!({
                    "target_id": blueprint.id.to_string(),
                    "needs_saga_recovery": needs_saga_recovery,
                })
            }
            Err(errors) => {
                let errors: Vec<_> =
                    errors.into_iter().map(|e| format!("{:#}", e)).collect();
>>>>>>> 7e07aade
                json!({
                    "target_id": blueprint.id.to_string(),
                    "error": NestedError::new(error),
                })
            }
        }
    }
}

impl BackgroundTask for BlueprintExecutor {
    fn activate<'a>(
        &'a mut self,
        opctx: &'a OpContext,
    ) -> BoxFuture<'a, serde_json::Value> {
        self.activate_impl(opctx).boxed()
    }
}

#[cfg(test)]
mod test {
    use super::BlueprintExecutor;
    use crate::app::background::{Activator, BackgroundTask};
    use httptest::matchers::{all_of, request};
    use httptest::responders::status_code;
    use httptest::Expectation;
    use nexus_db_model::{
        ByteCount, SledBaseboard, SledSystemHardware, SledUpdate, Zpool,
    };
    use nexus_db_queries::authn;
    use nexus_db_queries::context::OpContext;
    use nexus_db_queries::db::DataStore;
    use nexus_sled_agent_shared::inventory::OmicronZoneDataset;
    use nexus_test_utils_macros::nexus_test;
    use nexus_types::deployment::BlueprintZoneFilter;
    use nexus_types::deployment::{
        blueprint_zone_type, Blueprint, BlueprintPhysicalDisksConfig,
        BlueprintTarget, BlueprintZoneConfig, BlueprintZoneDisposition,
        BlueprintZoneType, BlueprintZonesConfig, CockroachDbPreserveDowngrade,
    };
    use nexus_types::external_api::views::SledState;
    use omicron_common::api::external::Generation;
    use omicron_common::zpool_name::ZpoolName;
    use omicron_uuid_kinds::GenericUuid;
    use omicron_uuid_kinds::OmicronZoneUuid;
    use omicron_uuid_kinds::SledUuid;
    use omicron_uuid_kinds::ZpoolUuid;
    use serde::Deserialize;
    use serde_json::json;
    use std::collections::BTreeMap;
    use std::net::SocketAddr;
    use std::sync::Arc;
    use tokio::sync::watch;
    use uuid::Uuid;

    type ControlPlaneTestContext =
        nexus_test_utils::ControlPlaneTestContext<crate::Server>;

    async fn create_blueprint(
        datastore: &DataStore,
        opctx: &OpContext,
        blueprint_zones: BTreeMap<SledUuid, BlueprintZonesConfig>,
        blueprint_disks: BTreeMap<SledUuid, BlueprintPhysicalDisksConfig>,
        dns_version: Generation,
    ) -> (BlueprintTarget, Blueprint) {
        let id = Uuid::new_v4();
        // Assume all sleds are active.
        let sled_state = blueprint_zones
            .keys()
            .copied()
            .map(|sled_id| (sled_id, SledState::Active))
            .collect::<BTreeMap<_, _>>();

        // Ensure the blueprint we're creating is the current target (required
        // for successful blueprint realization). This requires its parent to be
        // the existing target, so fetch that first.
        let current_target = datastore
            .blueprint_target_get_current(opctx)
            .await
            .expect("fetched current target blueprint");

        let target = BlueprintTarget {
            target_id: id,
            enabled: true,
            time_made_target: chrono::Utc::now(),
        };
        let blueprint = Blueprint {
            id,
            blueprint_zones,
            blueprint_disks,
            sled_state,
            cockroachdb_setting_preserve_downgrade:
                CockroachDbPreserveDowngrade::DoNotModify,
            parent_blueprint_id: Some(current_target.target_id),
            internal_dns_version: dns_version,
            external_dns_version: dns_version,
            cockroachdb_fingerprint: String::new(),
            time_created: chrono::Utc::now(),
            creator: "test".to_string(),
            comment: "test blueprint".to_string(),
        };

        datastore
            .blueprint_insert(opctx, &blueprint)
            .await
            .expect("inserted new blueprint");
        datastore
            .blueprint_target_set_current(opctx, target)
            .await
            .expect("set new blueprint as current target");

        (target, blueprint)
    }

    #[nexus_test(server = crate::Server)]
    async fn test_deploy_omicron_zones(cptestctx: &ControlPlaneTestContext) {
        // Set up the test.
        let nexus = &cptestctx.server.server_context().nexus;
        let datastore = nexus.datastore();
        let resolver = nexus.resolver();
        let opctx = OpContext::for_background(
            cptestctx.logctx.log.clone(),
            nexus.authz.clone(),
            authn::Context::internal_api(),
            datastore.clone(),
        );

        // Create some fake sled-agent servers to respond to zone puts and add
        // sleds to CRDB.
        let mut s1 = httptest::Server::run();
        let mut s2 = httptest::Server::run();
        let sled_id1 = SledUuid::new_v4();
        let sled_id2 = SledUuid::new_v4();
        let rack_id = Uuid::new_v4();
        for (i, (sled_id, server)) in
            [(sled_id1, &s1), (sled_id2, &s2)].iter().enumerate()
        {
            let SocketAddr::V6(addr) = server.addr() else {
                panic!("Expected Ipv6 address. Got {}", server.addr());
            };
            let update = SledUpdate::new(
                sled_id.into_untyped_uuid(),
                addr,
                SledBaseboard {
                    serial_number: i.to_string(),
                    part_number: "test".into(),
                    revision: 1,
                },
                SledSystemHardware {
                    is_scrimlet: false,
                    usable_hardware_threads: 4,
                    usable_physical_ram: ByteCount(1000.into()),
                    reservoir_size: ByteCount(999.into()),
                },
                rack_id,
                nexus_db_model::Generation::new(),
            );
            datastore
                .sled_upsert(update)
                .await
                .expect("Failed to insert sled to db");
        }

        let (blueprint_tx, blueprint_rx) = watch::channel(None);
        let mut task = BlueprintExecutor::new(
            datastore.clone(),
            resolver.clone(),
            blueprint_rx,
            Uuid::new_v4(),
            Activator::new(),
        );

        // Now we're ready.
        //
        // With no target blueprint, the task should fail with an appropriate
        // message.
        let value = task.activate(&opctx).await;
        assert_eq!(value, json!({"error": "no blueprint"}));

        // With a target blueprint having no zones, the task should trivially
        // complete and report a successful (empty) summary.
        let generation = Generation::new();
        let blueprint = Arc::new(
            create_blueprint(
                &datastore,
                &opctx,
                BTreeMap::new(),
                BTreeMap::new(),
                generation,
            )
            .await,
        );
        let blueprint_id = blueprint.1.id;
        blueprint_tx.send(Some(blueprint)).unwrap();
        let value = task.activate(&opctx).await;
        println!("activating with no zones: {:?}", value);
        assert_eq!(
            value,
            json!({
                "target_id": blueprint_id,
                "needs_saga_recovery": false,
            })
        );

        // Create a non-empty blueprint describing two servers and verify that
        // the task correctly winds up making requests to both of them and
        // reporting success.
        fn make_zones(
            disposition: BlueprintZoneDisposition,
        ) -> BlueprintZonesConfig {
            let pool_id = ZpoolUuid::new_v4();
            BlueprintZonesConfig {
                generation: Generation::new(),
                zones: vec![BlueprintZoneConfig {
                    disposition,
                    id: OmicronZoneUuid::new_v4(),
                    underlay_address: "::1".parse().unwrap(),
                    filesystem_pool: Some(ZpoolName::new_external(pool_id)),
                    zone_type: BlueprintZoneType::InternalDns(
                        blueprint_zone_type::InternalDns {
                            dataset: OmicronZoneDataset {
                                pool_name: format!("oxp_{}", pool_id)
                                    .parse()
                                    .unwrap(),
                            },
                            dns_address: "[::1]:0".parse().unwrap(),
                            gz_address: "::1".parse().unwrap(),
                            gz_address_index: 0,
                            http_address: "[::1]:12345".parse().unwrap(),
                        },
                    ),
                }],
            }
        }

        let generation = generation.next();

        // Both in-service and quiesced zones should be deployed.
        //
        // TODO: add expunged zones to the test (should not be deployed).
        let mut blueprint = create_blueprint(
            &datastore,
            &opctx,
            BTreeMap::from([
                (sled_id1, make_zones(BlueprintZoneDisposition::InService)),
                (sled_id2, make_zones(BlueprintZoneDisposition::Quiesced)),
            ]),
            BTreeMap::new(),
            generation,
        )
        .await;

        // Insert records for the zpools backing the datasets in these zones.
        for (sled_id, config) in
            blueprint.1.all_omicron_zones(BlueprintZoneFilter::All)
        {
            let Some(dataset) = config.zone_type.durable_dataset() else {
                continue;
            };

            let pool_id = dataset.dataset.pool_name.id();
            let zpool = Zpool::new(
                pool_id.into_untyped_uuid(),
                sled_id.into_untyped_uuid(),
                Uuid::new_v4(), // physical_disk_id
            );
            datastore
                .zpool_insert(&opctx, zpool)
                .await
                .expect("failed to upsert zpool");
        }

        blueprint_tx.send(Some(Arc::new(blueprint.clone()))).unwrap();

        // Make sure that requests get made to the sled agent.  This is not a
        // careful check of exactly what gets sent.  For that, see the tests in
        // nexus-reconfigurator-execution.
        for s in [&mut s1, &mut s2] {
            s.expect(
                Expectation::matching(all_of![request::method_path(
                    "PUT",
                    "/omicron-zones"
                ),])
                .respond_with(status_code(204)),
            );
        }

        // Activate the task to trigger zone configuration on the sled-agents
        let value = task.activate(&opctx).await;
        println!("activating two sled agents: {:?}", value);
        assert_eq!(
            value,
            json!({
                "target_id": blueprint.1.id.to_string(),
                "needs_saga_recovery": false,
            })
        );
        s1.verify_and_clear();
        s2.verify_and_clear();

        // Now, disable the target and make sure that we _don't_ invoke the sled
        // agent.  It's enough to just not set expectations.
        blueprint.1.internal_dns_version =
            blueprint.1.internal_dns_version.next();
        blueprint.0.enabled = false;
        blueprint_tx.send(Some(Arc::new(blueprint.clone()))).unwrap();
        let value = task.activate(&opctx).await;
        println!("when disabled: {:?}", value);
        assert_eq!(
            value,
            json!({
                "error": "blueprint disabled",
                "target_id": blueprint.1.id.to_string()
            })
        );
        s1.verify_and_clear();
        s2.verify_and_clear();

        // Do it all again, but configure one of the servers to fail so we can
        // verify the task's returned summary of what happened.
        blueprint.0.enabled = true;
        blueprint_tx.send(Some(Arc::new(blueprint))).unwrap();
        s1.expect(
            Expectation::matching(request::method_path(
                "PUT",
                "/omicron-zones",
            ))
            .respond_with(status_code(204)),
        );
        s2.expect(
            Expectation::matching(request::method_path(
                "PUT",
                "/omicron-zones",
            ))
            .respond_with(status_code(500)),
        );

        #[derive(Deserialize)]
        struct ErrorResult {
            errors: Vec<String>,
        }

        let value = task.activate(&opctx).await;
        println!("after failure: {:?}", value);
        let result: ErrorResult = serde_json::from_value(value).unwrap();
        assert_eq!(result.errors.len(), 1);
        assert!(
            result.errors[0].starts_with("Failed to put OmicronZonesConfig")
        );
        s1.verify_and_clear();
        s2.verify_and_clear();
    }
}<|MERGE_RESOLUTION|>--- conflicted
+++ resolved
@@ -10,17 +10,14 @@
 use internal_dns::resolver::Resolver;
 use nexus_db_queries::context::OpContext;
 use nexus_db_queries::db::DataStore;
-<<<<<<< HEAD
+use nexus_reconfigurator_execution::RealizeBlueprintOutput;
 use nexus_types::deployment::{
     execution::EventBuffer, Blueprint, BlueprintTarget,
 };
-=======
-use nexus_reconfigurator_execution::RealizeBlueprintOutput;
-use nexus_types::deployment::{Blueprint, BlueprintTarget};
->>>>>>> 7e07aade
 use serde_json::json;
 use std::sync::Arc;
 use tokio::sync::{mpsc, watch};
+use update_engine::NestedError;
 use uuid::Uuid;
 
 /// Background task that takes a [`Blueprint`] and realizes the change to
@@ -95,11 +92,11 @@
 
         // Pick a large-ish buffer for reconfigurator execution to avoid
         // blocking it.
-        let (sender, receiver) = mpsc::channel(256);
+        let (sender, mut receiver) = mpsc::channel(256);
 
         let receiver_task = tokio::spawn(async move {
-            // TODO: report progress.
-            let event_buffer = EventBuffer::default();
+            // TODO: report progress
+            let mut event_buffer = EventBuffer::default();
             while let Some(event) = receiver.recv().await {
                 event_buffer.add_event(event);
             }
@@ -118,18 +115,14 @@
         .await;
 
         // Get the report for the receiver task.
-        let event_report = receiver_task.await;
+        let event_report =
+            receiver_task.await.map_err(|error| NestedError::new(&error));
 
         // Trigger anybody waiting for this to finish.
         self.tx.send_modify(|count| *count = *count + 1);
 
         // Return the result as a `serde_json::Value`
         match result {
-<<<<<<< HEAD
-            // TODO: should we serialize the output above as a JSON object?
-            Ok(_) => json!({}),
-            Err(error) => {
-=======
             Ok(RealizeBlueprintOutput { needs_saga_recovery }) => {
                 // If executing the blueprint requires activating the saga
                 // recovery background task, do that now.
@@ -141,15 +134,14 @@
                 json!({
                     "target_id": blueprint.id.to_string(),
                     "needs_saga_recovery": needs_saga_recovery,
+                    "event_report": event_report,
                 })
             }
-            Err(errors) => {
-                let errors: Vec<_> =
-                    errors.into_iter().map(|e| format!("{:#}", e)).collect();
->>>>>>> 7e07aade
+            Err(error) => {
                 json!({
                     "target_id": blueprint.id.to_string(),
-                    "error": NestedError::new(error),
+                    "error": NestedError::new(error.as_ref()),
+                    "event_report": event_report,
                 })
             }
         }
@@ -180,6 +172,10 @@
     use nexus_db_queries::db::DataStore;
     use nexus_sled_agent_shared::inventory::OmicronZoneDataset;
     use nexus_test_utils_macros::nexus_test;
+    use nexus_types::deployment::execution::{
+        EventBuffer, EventReport, ExecutionComponent, ExecutionStepId,
+        ReconfiguratorExecutionSpec, StepInfo,
+    };
     use nexus_types::deployment::BlueprintZoneFilter;
     use nexus_types::deployment::{
         blueprint_zone_type, Blueprint, BlueprintPhysicalDisksConfig,
@@ -199,6 +195,7 @@
     use std::net::SocketAddr;
     use std::sync::Arc;
     use tokio::sync::watch;
+    use update_engine::{NestedError, TerminalKind};
     use uuid::Uuid;
 
     type ControlPlaneTestContext =
@@ -340,7 +337,10 @@
         );
         let blueprint_id = blueprint.1.id;
         blueprint_tx.send(Some(blueprint)).unwrap();
-        let value = task.activate(&opctx).await;
+        let mut value = task.activate(&opctx).await;
+
+        let event_buffer = extract_event_buffer(&mut value);
+
         println!("activating with no zones: {:?}", value);
         assert_eq!(
             value,
@@ -349,6 +349,8 @@
                 "needs_saga_recovery": false,
             })
         );
+
+        assert_event_buffer_completed(&event_buffer);
 
         // Create a non-empty blueprint describing two servers and verify that
         // the task correctly winds up making requests to both of them and
@@ -434,7 +436,9 @@
         }
 
         // Activate the task to trigger zone configuration on the sled-agents
-        let value = task.activate(&opctx).await;
+        let mut value = task.activate(&opctx).await;
+        let event_buffer = extract_event_buffer(&mut value);
+
         println!("activating two sled agents: {:?}", value);
         assert_eq!(
             value,
@@ -443,6 +447,8 @@
                 "needs_saga_recovery": false,
             })
         );
+        assert_event_buffer_completed(&event_buffer);
+
         s1.verify_and_clear();
         s2.verify_and_clear();
 
@@ -485,17 +491,92 @@
 
         #[derive(Deserialize)]
         struct ErrorResult {
-            errors: Vec<String>,
-        }
-
-        let value = task.activate(&opctx).await;
+            error: NestedError,
+        }
+
+        let mut value = task.activate(&opctx).await;
+        let event_buffer = extract_event_buffer(&mut value);
+
         println!("after failure: {:?}", value);
         let result: ErrorResult = serde_json::from_value(value).unwrap();
-        assert_eq!(result.errors.len(), 1);
-        assert!(
-            result.errors[0].starts_with("Failed to put OmicronZonesConfig")
-        );
+        assert_eq!(result.error.message(), "step failed: Deploy Omicron zones");
+
+        assert_event_buffer_failed_at(
+            &event_buffer,
+            ExecutionComponent::OmicronZones,
+            ExecutionStepId::Ensure,
+        );
+
         s1.verify_and_clear();
         s2.verify_and_clear();
     }
+
+    fn extract_event_buffer(value: &mut serde_json::Value) -> EventBuffer {
+        let event_report = value
+            .as_object_mut()
+            .expect("value is an object")
+            .remove("event_report")
+            .expect("event_report exists");
+        let event_report: Result<EventReport, NestedError> =
+            serde_json::from_value(event_report)
+                .expect("event_report is valid");
+        let event_report = event_report.expect("event_report is Ok");
+
+        let mut event_buffer = EventBuffer::default();
+        event_buffer.add_event_report(event_report);
+        event_buffer
+    }
+
+    fn assert_event_buffer_completed(event_buffer: &EventBuffer) {
+        let execution_status = event_buffer
+            .root_execution_summary()
+            .expect("event buffer has root execution summary")
+            .execution_status;
+        let terminal_info =
+            execution_status.terminal_info().unwrap_or_else(|| {
+                panic!(
+                    "execution status has terminal info: {:?}",
+                    execution_status
+                );
+            });
+        assert_eq!(
+            terminal_info.kind,
+            TerminalKind::Completed,
+            "execution should have completed successfully"
+        );
+    }
+
+    fn assert_event_buffer_failed_at(
+        event_buffer: &EventBuffer,
+        component: ExecutionComponent,
+        step_id: ExecutionStepId,
+    ) {
+        let execution_status = event_buffer
+            .root_execution_summary()
+            .expect("event buffer has root execution summary")
+            .execution_status;
+        let terminal_info =
+            execution_status.terminal_info().unwrap_or_else(|| {
+                panic!(
+                    "execution status has terminal info: {:?}",
+                    execution_status
+                );
+            });
+        assert_eq!(
+            terminal_info.kind,
+            TerminalKind::Failed,
+            "execution should have failed"
+        );
+        let step =
+            event_buffer.get(&terminal_info.step_key).expect("step exists");
+        let step_info = StepInfo::<ReconfiguratorExecutionSpec>::from_generic(
+            step.step_info().clone(),
+        )
+        .expect("step info follows ReconfiguratorExecutionSpec");
+        assert_eq!(
+            (step_info.component, step_info.id),
+            (component, step_id),
+            "component and step id matches expected"
+        );
+    }
 }