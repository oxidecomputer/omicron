// This Source Code Form is subject to the terms of the Mozilla Public
// License, v. 2.0. If a copy of the MPL was not distributed with this
// file, You can obtain one at https://mozilla.org/MPL/2.0/.

//! Background task for driving region replacement progress
//!
//! Region replacements will have been requested by the
//! `region_replacement_start` saga, but that will not trigger the necessary
//! live repair or reconciliation required on its own: the Volume is left in a
//! degraded state (less than a three way mirror) until either of those complete
//! successfully.
//!
//! For each region replacement request that is in state `Running`, this
//! background task will call a saga that drives that forward: namely, get an
//! Upstairs working on either the repair or reconcilation. If an Upstairs *was*
//! running one of these and for some reason was stopped, start it again.
//!
//! Basically, keep starting either repair or reconcilation until they complete
//! successfully, then "finish" the region replacement.

use crate::app::authn;
use crate::app::background::BackgroundTask;
use crate::app::saga::StartSaga;
use crate::app::sagas;
use crate::app::sagas::region_replacement_drive::SagaRegionReplacementDrive;
use crate::app::sagas::region_replacement_finish::SagaRegionReplacementFinish;
use crate::app::sagas::NexusSaga;
use futures::future::BoxFuture;
use futures::FutureExt;
use nexus_db_queries::context::OpContext;
use nexus_db_queries::db::DataStore;
use nexus_types::internal_api::background::RegionReplacementDriverStatus;
use serde_json::json;
use std::sync::Arc;

pub struct RegionReplacementDriver {
    datastore: Arc<DataStore>,
    sagas: Arc<dyn StartSaga>,
}

impl RegionReplacementDriver {
    pub fn new(datastore: Arc<DataStore>, sagas: Arc<dyn StartSaga>) -> Self {
        RegionReplacementDriver { datastore, sagas }
    }

    /// Drive running region replacements forward
    pub async fn drive_running_replacements_forward(
        &self,
        opctx: &OpContext,
        status: &mut RegionReplacementDriverStatus,
    ) {
        let log = &opctx.log;

        let running_replacements =
            match self.datastore.get_running_region_replacements(opctx).await {
                Ok(requests) => requests,

                Err(e) => {
                    let s = format!(
                        "query for running region replacement requests \
                        failed: {e}"
                    );

                    error!(&log, "{s}");
                    status.errors.push(s);

                    return;
                }
            };

        for request in running_replacements {
            // If a successful finish notification was received, change the
            // state here: don't drive requests forward where the replacement is
            // done.

            let has_matching_finish_notification = match self
                .datastore
                .request_has_matching_successful_finish_notification(
                    opctx, &request,
                )
                .await
            {
                Ok(has_matching_finish_notification) => {
                    has_matching_finish_notification
                }

                Err(e) => {
                    let s = format!(
                        "checking for a finish notification for {} failed: {e}",
                        request.id
                    );

                    error!(&log, "{s}");
                    status.errors.push(s);

                    // Nexus may determine the request is `ReplacementDone` via
                    // the drive saga polling an Upstairs, so return false here
                    // to invoke that saga.
                    false
                }
            };

            if has_matching_finish_notification {
                if let Err(e) = self
                    .datastore
                    .mark_region_replacement_as_done(opctx, request.id)
                    .await
                {
                    let s = format!(
                        "error marking {} as ReplacementDone: {e}",
                        request.id
                    );

                    error!(&log, "{s}");
                    status.errors.push(s);
                }
            } else {
                // Otherwise attempt to drive the replacement's progress forward
                // (or determine if it is complete).

                let request_id = request.id;
                let params = sagas::region_replacement_drive::Params {
                    serialized_authn: authn::saga::Serialized::for_opctx(opctx),
                    request,
                };
                let result = async {
                    let saga_dag =
                        SagaRegionReplacementDrive::prepare(&params)?;
                    self.sagas.saga_start(saga_dag).await
                }
                .await;
                match result {
                    Ok(_) => {
                        let s = format!("{request_id}: drive saga started ok");
                        info!(&log, "{s}");
                        status.drive_invoked_ok.push(s);
                    }
                    Err(e) => {
                        let s = format!(
                            "starting region replacement drive saga for \
                            {request_id} failed: {e}",
                        );

                        error!(&log, "{s}");
                        status.errors.push(s);
                    }
                }
            }
        }
    }

    /// Complete region replacements that are done
    pub async fn complete_done_replacements(
        &self,
        opctx: &OpContext,
        status: &mut RegionReplacementDriverStatus,
    ) {
        let log = &opctx.log;

        let done_replacements =
            match self.datastore.get_done_region_replacements(opctx).await {
                Ok(requests) => requests,

                Err(e) => {
                    let s = format!(
                        "query for done region replacement requests failed: {e}"
                    );

                    error!(&log, "{s}");
                    status.errors.push(s);

                    return;
                }
            };

        for request in done_replacements {
            let Some(old_region_volume_id) = request.old_region_volume_id()
            else {
                // This state is illegal!
                let s = format!(
                    "request {} old region volume id is None!",
                    request.id,
                );

                error!(&log, "{s}");
                status.errors.push(s);

                continue;
            };

            let request_id = request.id;
            let params = sagas::region_replacement_finish::Params {
                serialized_authn: authn::saga::Serialized::for_opctx(opctx),
                region_volume_id: old_region_volume_id,
                request,
            };
            let result = async {
                let saga_dag = SagaRegionReplacementFinish::prepare(&params)?;
                self.sagas.saga_start(saga_dag).await
            }
            .await;
            match result {
                Ok(_) => {
                    let s = format!("{request_id}: finish saga started ok");

                    info!(&log, "{s}");
                    status.finish_invoked_ok.push(s);
                }

                Err(e) => {
                    let s = format!(
                        "starting region replacement finish saga for \
                        {request_id} failed: {e}"
                    );

                    error!(&log, "{s}");
                    status.errors.push(s);
                }
            }
        }
    }
}

impl BackgroundTask for RegionReplacementDriver {
    fn activate<'a>(
        &'a mut self,
        opctx: &'a OpContext,
    ) -> BoxFuture<'a, serde_json::Value> {
        async {
            let mut status = RegionReplacementDriverStatus::default();

            self.drive_running_replacements_forward(opctx, &mut status).await;
            self.complete_done_replacements(opctx, &mut status).await;

            json!(status)
        }
        .boxed()
    }
}

#[cfg(test)]
mod test {
    use super::*;
    use crate::app::background::init::test::NoopStartSaga;
    use async_bb8_diesel::AsyncRunQueryDsl;
    use chrono::Utc;
    use nexus_db_model::Region;
    use nexus_db_model::RegionReplacement;
    use nexus_db_model::RegionReplacementState;
    use nexus_db_model::UpstairsRepairNotification;
    use nexus_db_model::UpstairsRepairNotificationType;
    use nexus_db_model::UpstairsRepairType;
    use nexus_test_utils_macros::nexus_test;
    use omicron_uuid_kinds::DatasetUuid;
    use omicron_uuid_kinds::DownstairsRegionUuid;
    use omicron_uuid_kinds::GenericUuid;
<<<<<<< HEAD
    use omicron_uuid_kinds::UpstairsRepairUuid;
    use omicron_uuid_kinds::UpstairsSessionUuid;
    use omicron_uuid_kinds::UpstairsUuid;
    use omicron_uuid_kinds::VolumeUuid;
    use sled_agent_client::types::VolumeConstructionRequest;
=======
    use omicron_uuid_kinds::TypedUuid;
    use omicron_uuid_kinds::UpstairsKind;
    use omicron_uuid_kinds::UpstairsRepairKind;
    use omicron_uuid_kinds::UpstairsSessionKind;
    use sled_agent_client::VolumeConstructionRequest;
>>>>>>> 9093ac61
    use uuid::Uuid;

    type ControlPlaneTestContext =
        nexus_test_utils::ControlPlaneTestContext<crate::Server>;

    #[nexus_test(server = crate::Server)]
    async fn test_running_region_replacement_causes_drive(
        cptestctx: &ControlPlaneTestContext,
    ) {
        let nexus = &cptestctx.server.server_context().nexus;
        let datastore = nexus.datastore();
        let opctx = OpContext::for_tests(
            cptestctx.logctx.log.clone(),
            datastore.clone(),
        );

        let starter = Arc::new(NoopStartSaga::new());
        let mut task =
            RegionReplacementDriver::new(datastore.clone(), starter.clone());

        // Noop test
        let result = task.activate(&opctx).await;
        assert_eq!(result, json!(RegionReplacementDriverStatus::default()));

        // Add a region replacement request for a fake region, and change it to
        // state Running.
        let region_id = Uuid::new_v4();
        let new_region_id = Uuid::new_v4();
        let volume_id = VolumeUuid::new_v4();

        datastore
            .volume_create(nexus_db_model::Volume::new(
                volume_id,
                serde_json::to_string(&VolumeConstructionRequest::Volume {
                    id: Uuid::new_v4(),
                    block_size: 512,
                    sub_volumes: vec![],
                    read_only_parent: None,
                })
                .unwrap(),
            ))
            .await
            .unwrap();

        let request = {
            let mut request = RegionReplacement::new(region_id, volume_id);
            request.replacement_state = RegionReplacementState::Running;
            request.new_region_id = Some(new_region_id);
            request
        };

        let request_id = request.id;

        datastore
            .insert_region_replacement_request(&opctx, request)
            .await
            .unwrap();

        // Activate the task - it should pick that up and try to run the region
        // replacement drive saga
        let result: RegionReplacementDriverStatus =
            serde_json::from_value(task.activate(&opctx).await).unwrap();

        assert_eq!(
            result.drive_invoked_ok,
            vec![format!("{request_id}: drive saga started ok")]
        );
        assert!(result.finish_invoked_ok.is_empty());
        assert!(result.errors.is_empty());

        assert_eq!(starter.count_reset(), 1);
    }

    #[nexus_test(server = crate::Server)]
    async fn test_done_region_replacement_causes_finish(
        cptestctx: &ControlPlaneTestContext,
    ) {
        let nexus = &cptestctx.server.server_context().nexus;
        let datastore = nexus.datastore();
        let opctx = OpContext::for_tests(
            cptestctx.logctx.log.clone(),
            datastore.clone(),
        );

        let starter = Arc::new(NoopStartSaga::new());
        let mut task =
            RegionReplacementDriver::new(datastore.clone(), starter.clone());

        // Noop test
        let result = task.activate(&opctx).await;
        assert_eq!(result, json!(RegionReplacementDriverStatus::default()));

        // Insert some region records
        let old_region = {
            let dataset_id = DatasetUuid::new_v4();
            let volume_id = VolumeUuid::new_v4();
            Region::new(
                dataset_id,
                volume_id,
                512_i64.try_into().unwrap(),
                10,
                10,
                27015,
                false,
            )
        };

        let new_region = {
            let dataset_id = DatasetUuid::new_v4();
            let volume_id = VolumeUuid::new_v4();
            Region::new(
                dataset_id,
                volume_id,
                512_i64.try_into().unwrap(),
                10,
                10,
                27016,
                false,
            )
        };

        {
            let conn = datastore.pool_connection_for_tests().await.unwrap();

            use nexus_db_model::schema::region::dsl;
            diesel::insert_into(dsl::region)
                .values(old_region.clone())
                .execute_async(&*conn)
                .await
                .unwrap();

            diesel::insert_into(dsl::region)
                .values(new_region.clone())
                .execute_async(&*conn)
                .await
                .unwrap();
        }

        datastore
            .volume_create(nexus_db_model::Volume::new(
                old_region.volume_id(),
                serde_json::to_string(&VolumeConstructionRequest::Volume {
                    id: Uuid::new_v4(),
                    block_size: 512,
                    sub_volumes: vec![],
                    read_only_parent: None,
                })
                .unwrap(),
            ))
            .await
            .unwrap();

        // Add a region replacement request for that region, and change it to
        // state ReplacementDone. Set the new_region_id to the region created
        // above.
        let request = {
            let mut request =
                RegionReplacement::new(old_region.id(), old_region.volume_id());
            request.replacement_state = RegionReplacementState::ReplacementDone;
            request.new_region_id = Some(new_region.id());
            request.old_region_volume_id = Some(VolumeUuid::new_v4().into());
            request
        };

        let request_id = request.id;

        datastore
            .insert_region_replacement_request(&opctx, request)
            .await
            .unwrap();

        // Activate the task - it should pick that up and try to run the region
        // replacement finish saga
        let result: RegionReplacementDriverStatus =
            serde_json::from_value(task.activate(&opctx).await).unwrap();

        assert!(result.drive_invoked_ok.is_empty());
        assert_eq!(
            result.finish_invoked_ok,
            vec![format!("{request_id}: finish saga started ok")]
        );
        assert!(result.errors.is_empty());

        assert_eq!(starter.count_reset(), 1);
    }

    #[nexus_test(server = crate::Server)]
    async fn test_mark_region_replacement_done_after_notification(
        cptestctx: &ControlPlaneTestContext,
    ) {
        let nexus = &cptestctx.server.server_context().nexus;
        let datastore = nexus.datastore();
        let opctx = OpContext::for_tests(
            cptestctx.logctx.log.clone(),
            datastore.clone(),
        );

        let starter = Arc::new(NoopStartSaga::new());
        let mut task =
            RegionReplacementDriver::new(datastore.clone(), starter.clone());

        // Noop test
        let result = task.activate(&opctx).await;
        assert_eq!(result, json!(RegionReplacementDriverStatus::default()));

        // Insert some region records
        let old_region = {
            let dataset_id = DatasetUuid::new_v4();
            let volume_id = VolumeUuid::new_v4();
            Region::new(
                dataset_id,
                volume_id,
                512_i64.try_into().unwrap(),
                10,
                10,
                27015,
                false,
            )
        };

        let new_region = {
            let dataset_id = DatasetUuid::new_v4();
            let volume_id = VolumeUuid::new_v4();
            Region::new(
                dataset_id,
                volume_id,
                512_i64.try_into().unwrap(),
                10,
                10,
                27016,
                false,
            )
        };

        {
            let conn = datastore.pool_connection_for_tests().await.unwrap();

            use nexus_db_model::schema::region::dsl;
            diesel::insert_into(dsl::region)
                .values(old_region.clone())
                .execute_async(&*conn)
                .await
                .unwrap();

            diesel::insert_into(dsl::region)
                .values(new_region.clone())
                .execute_async(&*conn)
                .await
                .unwrap();
        }

        datastore
            .volume_create(nexus_db_model::Volume::new(
                old_region.volume_id(),
                serde_json::to_string(&VolumeConstructionRequest::Volume {
                    id: Uuid::new_v4(),
                    block_size: 512,
                    sub_volumes: vec![],
                    read_only_parent: None,
                })
                .unwrap(),
            ))
            .await
            .unwrap();

        // Add a region replacement request for that region, and change it to
        // state Running. Set the new_region_id to the region created above.
        let request = {
            let mut request =
                RegionReplacement::new(old_region.id(), old_region.volume_id());
            request.replacement_state = RegionReplacementState::Running;
            request.new_region_id = Some(new_region.id());
            request.old_region_volume_id = Some(VolumeUuid::new_v4().into());
            request
        };

        let request_id = request.id;

        datastore
            .insert_region_replacement_request(&opctx, request.clone())
            .await
            .unwrap();

        // Activate the task - it should pick that up and try to run the region
        // replacement drive saga
        let result: RegionReplacementDriverStatus =
            serde_json::from_value(task.activate(&opctx).await).unwrap();

        assert_eq!(
            result.drive_invoked_ok,
            vec![format!("{request_id}: drive saga started ok")]
        );
        assert!(result.finish_invoked_ok.is_empty());
        assert!(result.errors.is_empty());

        assert_eq!(starter.count_reset(), 1);

        // Now, pretend that an Upstairs sent a notification that it
        // successfully finished a repair

        {
            datastore
                .upstairs_repair_notification(
                    &opctx,
                    UpstairsRepairNotification::new(
                        Utc::now(), // client time
                        UpstairsRepairUuid::new_v4(),
                        UpstairsRepairType::Live,
                        UpstairsUuid::new_v4(),
                        UpstairsSessionUuid::new_v4(),
                        DownstairsRegionUuid::from_untyped_uuid(
                            new_region.id(),
                        ), // downstairs that was repaired
                        "[fd00:1122:3344:101::2]:12345".parse().unwrap(),
                        UpstairsRepairNotificationType::Succeeded,
                    ),
                )
                .await
                .unwrap();
        }

        // Activating the task now should
        // 1) switch the state to ReplacementDone
        // 2) start the finish saga
        let result: RegionReplacementDriverStatus =
            serde_json::from_value(task.activate(&opctx).await).unwrap();

        assert_eq!(result.finish_invoked_ok.len(), 1);

        {
            let request_in_db = datastore
                .get_region_replacement_request_by_id(&opctx, request.id)
                .await
                .unwrap();
            assert_eq!(
                request_in_db.replacement_state,
                RegionReplacementState::ReplacementDone
            );
        }

        assert_eq!(starter.count_reset(), 1);
    }

    #[nexus_test(server = crate::Server)]
    async fn test_no_mark_region_replacement_done_after_failed_notification(
        cptestctx: &ControlPlaneTestContext,
    ) {
        let nexus = &cptestctx.server.server_context().nexus;
        let datastore = nexus.datastore();
        let opctx = OpContext::for_tests(
            cptestctx.logctx.log.clone(),
            datastore.clone(),
        );

        let starter = Arc::new(NoopStartSaga::new());
        let mut task =
            RegionReplacementDriver::new(datastore.clone(), starter.clone());

        // Noop test
        let result = task.activate(&opctx).await;
        assert_eq!(result, json!(RegionReplacementDriverStatus::default()));

        // Insert some region records
        let old_region = {
            let dataset_id = DatasetUuid::new_v4();
            let volume_id = VolumeUuid::new_v4();
            Region::new(
                dataset_id,
                volume_id,
                512_i64.try_into().unwrap(),
                10,
                10,
                27015,
                false,
            )
        };

        let new_region = {
            let dataset_id = DatasetUuid::new_v4();
            let volume_id = VolumeUuid::new_v4();
            Region::new(
                dataset_id,
                volume_id,
                512_i64.try_into().unwrap(),
                10,
                10,
                27016,
                false,
            )
        };

        {
            let conn = datastore.pool_connection_for_tests().await.unwrap();

            use nexus_db_model::schema::region::dsl;
            diesel::insert_into(dsl::region)
                .values(old_region.clone())
                .execute_async(&*conn)
                .await
                .unwrap();

            diesel::insert_into(dsl::region)
                .values(new_region.clone())
                .execute_async(&*conn)
                .await
                .unwrap();
        }

        datastore
            .volume_create(nexus_db_model::Volume::new(
                old_region.volume_id(),
                serde_json::to_string(&VolumeConstructionRequest::Volume {
                    id: Uuid::new_v4(),
                    block_size: 512,
                    sub_volumes: vec![],
                    read_only_parent: None,
                })
                .unwrap(),
            ))
            .await
            .unwrap();

        // Add a region replacement request for that region, and change it to
        // state Running. Set the new_region_id to the region created above.
        let request = {
            let mut request =
                RegionReplacement::new(old_region.id(), old_region.volume_id());
            request.replacement_state = RegionReplacementState::Running;
            request.new_region_id = Some(new_region.id());
            request
        };

        let request_id = request.id;

        datastore
            .insert_region_replacement_request(&opctx, request.clone())
            .await
            .unwrap();

        // Activate the task - it should pick that up and try to run the region
        // replacement drive saga
        let result: RegionReplacementDriverStatus =
            serde_json::from_value(task.activate(&opctx).await).unwrap();

        assert_eq!(
            result.drive_invoked_ok,
            vec![format!("{request_id}: drive saga started ok")]
        );
        assert!(result.finish_invoked_ok.is_empty());
        assert!(result.errors.is_empty());

        assert_eq!(starter.count_reset(), 1);

        // Now, pretend that an Upstairs sent a notification that it failed to
        // finish a repair

        {
            datastore
                .upstairs_repair_notification(
                    &opctx,
                    UpstairsRepairNotification::new(
                        Utc::now(), // client time
                        UpstairsRepairUuid::new_v4(),
                        UpstairsRepairType::Live,
                        UpstairsUuid::new_v4(),
                        UpstairsSessionUuid::new_v4(),
                        DownstairsRegionUuid::from_untyped_uuid(
                            new_region.id(),
                        ), // downstairs that was repaired
                        "[fd00:1122:3344:101::2]:12345".parse().unwrap(),
                        UpstairsRepairNotificationType::Failed,
                    ),
                )
                .await
                .unwrap();
        }

        // Activating the task now should start the drive saga
        let result: RegionReplacementDriverStatus =
            serde_json::from_value(task.activate(&opctx).await).unwrap();

        assert_eq!(
            result.drive_invoked_ok,
            vec![format!("{request_id}: drive saga started ok")]
        );
        assert!(result.finish_invoked_ok.is_empty());
        assert!(result.errors.is_empty());

        assert_eq!(starter.count_reset(), 1);
    }
}<|MERGE_RESOLUTION|>--- conflicted
+++ resolved
@@ -254,19 +254,11 @@
     use omicron_uuid_kinds::DatasetUuid;
     use omicron_uuid_kinds::DownstairsRegionUuid;
     use omicron_uuid_kinds::GenericUuid;
-<<<<<<< HEAD
     use omicron_uuid_kinds::UpstairsRepairUuid;
     use omicron_uuid_kinds::UpstairsSessionUuid;
     use omicron_uuid_kinds::UpstairsUuid;
     use omicron_uuid_kinds::VolumeUuid;
-    use sled_agent_client::types::VolumeConstructionRequest;
-=======
-    use omicron_uuid_kinds::TypedUuid;
-    use omicron_uuid_kinds::UpstairsKind;
-    use omicron_uuid_kinds::UpstairsRepairKind;
-    use omicron_uuid_kinds::UpstairsSessionKind;
     use sled_agent_client::VolumeConstructionRequest;
->>>>>>> 9093ac61
     use uuid::Uuid;
 
     type ControlPlaneTestContext =
