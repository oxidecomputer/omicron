// This Source Code Form is subject to the terms of the Mozilla Public
// License, v. 2.0. If a copy of the MPL was not distributed with this
// file, You can obtain one at https://mozilla.org/MPL/2.0/.

//! Background task for realizing a plan blueprint

use super::common::BackgroundTask;
use futures::future::BoxFuture;
use futures::FutureExt;
use nexus_db_queries::context::OpContext;
use nexus_db_queries::db::DataStore;
use nexus_types::deployment::{Blueprint, BlueprintTarget};
use serde_json::json;
use std::sync::Arc;
use tokio::sync::watch;

/// Background task that takes a [`Blueprint`] and realizes the change to
/// the state of the system based on the `Blueprint`.
pub struct BlueprintExecutor {
    datastore: Arc<DataStore>,
    rx_blueprint: watch::Receiver<Option<Arc<(BlueprintTarget, Blueprint)>>>,
    nexus_label: String,
    tx: watch::Sender<usize>,
}

impl BlueprintExecutor {
    pub fn new(
        datastore: Arc<DataStore>,
        rx_blueprint: watch::Receiver<
            Option<Arc<(BlueprintTarget, Blueprint)>>,
        >,
        nexus_label: String,
    ) -> BlueprintExecutor {
        let (tx, _) = watch::channel(0);
        BlueprintExecutor { datastore, rx_blueprint, nexus_label, tx }
    }

    pub fn watcher(&self) -> watch::Receiver<usize> {
        self.tx.subscribe()
    }

    /// Implementation for `BackgroundTask::activate` for `BlueprintExecutor`,
    /// added here to produce better compile errors.
    ///
    /// The presence of `boxed()` in `BackgroundTask::activate` has caused some
    /// confusion with compilation errors in the past. So separate this method
    /// out.
    async fn activate_impl<'a>(
        &mut self,
        opctx: &OpContext,
    ) -> serde_json::Value {
        // Get the latest blueprint, cloning to prevent holding a read lock
        // on the watch.
        let update = self.rx_blueprint.borrow_and_update().clone();

        let Some(update) = update else {
            warn!(&opctx.log,
                      "Blueprint execution: skipped";
                      "reason" => "no blueprint");
            return json!({"error": "no blueprint" });
        };

        let (bp_target, blueprint) = &*update;
        if !bp_target.enabled {
            warn!(&opctx.log,
                      "Blueprint execution: skipped";
                      "reason" => "blueprint disabled",
                      "target_id" => %blueprint.id);
            return json!({
                "target_id": blueprint.id.to_string(),
                "error": "blueprint disabled"
            });
        }

        let result = nexus_reconfigurator_execution::realize_blueprint(
            opctx,
            &self.datastore,
            blueprint,
            &self.nexus_label,
        )
        .await;

        // Trigger anybody waiting for this to finish.
        self.tx.send_modify(|count| *count = *count + 1);

        // Return the result as a `serde_json::Value`
        match result {
            Ok(()) => json!({}),
            Err(errors) => {
                let errors: Vec<_> =
                    errors.into_iter().map(|e| format!("{:#}", e)).collect();
                json!({
                    "target_id": blueprint.id.to_string(),
                    "errors": errors
                })
            }
        }
    }
}

impl BackgroundTask for BlueprintExecutor {
    fn activate<'a>(
        &'a mut self,
        opctx: &'a OpContext,
    ) -> BoxFuture<'a, serde_json::Value> {
        self.activate_impl(opctx).boxed()
    }
}

#[cfg(test)]
mod test {
    use super::BlueprintExecutor;
    use crate::app::background::common::BackgroundTask;
    use httptest::matchers::{all_of, request};
    use httptest::responders::status_code;
    use httptest::Expectation;
    use nexus_db_model::{
        ByteCount, SledBaseboard, SledSystemHardware, SledUpdate,
    };
    use nexus_db_queries::authn;
    use nexus_db_queries::context::OpContext;
    use nexus_test_utils_macros::nexus_test;
    use nexus_types::deployment::{
<<<<<<< HEAD
        blueprint_zone_type, Blueprint, BlueprintTarget, BlueprintZoneConfig,
        BlueprintZoneDisposition, BlueprintZoneType, BlueprintZonesConfig,
=======
        Blueprint, BlueprintPhysicalDisksConfig, BlueprintTarget,
        BlueprintZoneConfig, BlueprintZoneDisposition, BlueprintZonesConfig,
    };
    use nexus_types::inventory::{
        OmicronZoneConfig, OmicronZoneDataset, OmicronZoneType,
>>>>>>> 22f7acad
    };
    use nexus_types::inventory::OmicronZoneDataset;
    use omicron_common::api::external::Generation;
<<<<<<< HEAD
    use omicron_uuid_kinds::OmicronZoneUuid;
=======
    use omicron_uuid_kinds::SledKind;
    use omicron_uuid_kinds::TypedUuid;
>>>>>>> 22f7acad
    use serde::Deserialize;
    use serde_json::json;
    use std::collections::BTreeMap;
    use std::net::SocketAddr;
    use std::sync::Arc;
    use tokio::sync::watch;
    use uuid::Uuid;

    type ControlPlaneTestContext =
        nexus_test_utils::ControlPlaneTestContext<crate::Server>;

    fn create_blueprint(
        blueprint_zones: BTreeMap<Uuid, BlueprintZonesConfig>,
        blueprint_disks: BTreeMap<
            TypedUuid<SledKind>,
            BlueprintPhysicalDisksConfig,
        >,
        dns_version: Generation,
    ) -> (BlueprintTarget, Blueprint) {
        let id = Uuid::new_v4();
        (
            BlueprintTarget {
                target_id: id,
                enabled: true,
                time_made_target: chrono::Utc::now(),
            },
            Blueprint {
                id,
                blueprint_zones,
                blueprint_disks,
                parent_blueprint_id: None,
                internal_dns_version: dns_version,
                external_dns_version: dns_version,
                time_created: chrono::Utc::now(),
                creator: "test".to_string(),
                comment: "test blueprint".to_string(),
            },
        )
    }

    #[nexus_test(server = crate::Server)]
    async fn test_deploy_omicron_zones(cptestctx: &ControlPlaneTestContext) {
        // Set up the test.
        let nexus = &cptestctx.server.apictx().nexus;
        let datastore = nexus.datastore();
        let opctx = OpContext::for_background(
            cptestctx.logctx.log.clone(),
            nexus.authz.clone(),
            authn::Context::internal_api(),
            datastore.clone(),
        );

        // Create some fake sled-agent servers to respond to zone puts and add
        // sleds to CRDB.
        let mut s1 = httptest::Server::run();
        let mut s2 = httptest::Server::run();
        let sled_id1 = Uuid::new_v4();
        let sled_id2 = Uuid::new_v4();
        let rack_id = Uuid::new_v4();
        for (i, (sled_id, server)) in
            [(sled_id1, &s1), (sled_id2, &s2)].iter().enumerate()
        {
            let SocketAddr::V6(addr) = server.addr() else {
                panic!("Expected Ipv6 address. Got {}", server.addr());
            };
            let update = SledUpdate::new(
                *sled_id,
                addr,
                SledBaseboard {
                    serial_number: i.to_string(),
                    part_number: "test".into(),
                    revision: 1,
                },
                SledSystemHardware {
                    is_scrimlet: false,
                    usable_hardware_threads: 4,
                    usable_physical_ram: ByteCount(1000.into()),
                    reservoir_size: ByteCount(999.into()),
                },
                rack_id,
                nexus_db_model::Generation::new(),
            );
            datastore
                .sled_upsert(update)
                .await
                .expect("Failed to insert sled to db");
        }

        let (blueprint_tx, blueprint_rx) = watch::channel(None);
        let mut task = BlueprintExecutor::new(
            datastore.clone(),
            blueprint_rx,
            String::from("test-suite"),
        );

        // Now we're ready.
        //
        // With no target blueprint, the task should fail with an appropriate
        // message.
        let value = task.activate(&opctx).await;
        assert_eq!(value, json!({"error": "no blueprint"}));

        // With a target blueprint having no zones, the task should trivially
        // complete and report a successful (empty) summary.
        let generation = Generation::new();
        let blueprint = Arc::new(create_blueprint(
            BTreeMap::new(),
            BTreeMap::new(),
            generation,
        ));
        blueprint_tx.send(Some(blueprint)).unwrap();
        let value = task.activate(&opctx).await;
        println!("activating with no zones: {:?}", value);
        assert_eq!(value, json!({}));

        // Create a non-empty blueprint describing two servers and verify that
        // the task correctly winds up making requests to both of them and
        // reporting success.
        fn make_zones(
            disposition: BlueprintZoneDisposition,
        ) -> BlueprintZonesConfig {
            BlueprintZonesConfig {
                generation: Generation::new(),
                zones: vec![BlueprintZoneConfig {
                    disposition,
                    id: OmicronZoneUuid::new_v4(),
                    underlay_address: "::1".parse().unwrap(),
                    zone_type: BlueprintZoneType::InternalDns(
                        blueprint_zone_type::InternalDns {
                            dataset: OmicronZoneDataset {
                                pool_name: format!("oxp_{}", Uuid::new_v4())
                                    .parse()
                                    .unwrap(),
                            },
                            dns_address: "[::1]:0".parse().unwrap(),
                            gz_address: "::1".parse().unwrap(),
                            gz_address_index: 0,
                            http_address: "[::1]:12345".parse().unwrap(),
                        },
                    ),
                }],
            }
        }

        let generation = generation.next();

        // Both in-service and quiesced zones should be deployed.
        //
        // TODO: add expunged zones to the test (should not be deployed).
        let mut blueprint = create_blueprint(
            BTreeMap::from([
                (sled_id1, make_zones(BlueprintZoneDisposition::InService)),
                (sled_id2, make_zones(BlueprintZoneDisposition::Quiesced)),
            ]),
            BTreeMap::new(),
            generation,
        );

        blueprint_tx.send(Some(Arc::new(blueprint.clone()))).unwrap();

        // Make sure that requests get made to the sled agent.  This is not a
        // careful check of exactly what gets sent.  For that, see the tests in
        // nexus-reconfigurator-execution.
        for s in [&mut s1, &mut s2] {
            s.expect(
                Expectation::matching(all_of![request::method_path(
                    "PUT",
                    "/omicron-zones"
                ),])
                .respond_with(status_code(204)),
            );
        }

        // Activate the task to trigger zone configuration on the sled-agents
        let value = task.activate(&opctx).await;
        println!("activating two sled agents: {:?}", value);
        assert_eq!(value, json!({}));
        s1.verify_and_clear();
        s2.verify_and_clear();

        // Now, disable the target and make sure that we _don't_ invoke the sled
        // agent.  It's enough to just not set expectations.
        blueprint.1.internal_dns_version =
            blueprint.1.internal_dns_version.next();
        blueprint.0.enabled = false;
        blueprint_tx.send(Some(Arc::new(blueprint.clone()))).unwrap();
        let value = task.activate(&opctx).await;
        println!("when disabled: {:?}", value);
        assert_eq!(
            value,
            json!({
                "error": "blueprint disabled",
                "target_id": blueprint.1.id.to_string()
            })
        );
        s1.verify_and_clear();
        s2.verify_and_clear();

        // Do it all again, but configure one of the servers to fail so we can
        // verify the task's returned summary of what happened.
        blueprint.0.enabled = true;
        blueprint_tx.send(Some(Arc::new(blueprint))).unwrap();
        s1.expect(
            Expectation::matching(request::method_path(
                "PUT",
                "/omicron-zones",
            ))
            .respond_with(status_code(204)),
        );
        s2.expect(
            Expectation::matching(request::method_path(
                "PUT",
                "/omicron-zones",
            ))
            .respond_with(status_code(500)),
        );

        #[derive(Deserialize)]
        struct ErrorResult {
            errors: Vec<String>,
        }

        let value = task.activate(&opctx).await;
        println!("after failure: {:?}", value);
        let result: ErrorResult = serde_json::from_value(value).unwrap();
        assert_eq!(result.errors.len(), 1);
        assert!(
            result.errors[0].starts_with("Failed to put OmicronZonesConfig")
        );
        s1.verify_and_clear();
        s2.verify_and_clear();
    }
}<|MERGE_RESOLUTION|>--- conflicted
+++ resolved
@@ -121,25 +121,15 @@
     use nexus_db_queries::context::OpContext;
     use nexus_test_utils_macros::nexus_test;
     use nexus_types::deployment::{
-<<<<<<< HEAD
-        blueprint_zone_type, Blueprint, BlueprintTarget, BlueprintZoneConfig,
-        BlueprintZoneDisposition, BlueprintZoneType, BlueprintZonesConfig,
-=======
-        Blueprint, BlueprintPhysicalDisksConfig, BlueprintTarget,
-        BlueprintZoneConfig, BlueprintZoneDisposition, BlueprintZonesConfig,
-    };
-    use nexus_types::inventory::{
-        OmicronZoneConfig, OmicronZoneDataset, OmicronZoneType,
->>>>>>> 22f7acad
+        blueprint_zone_type, Blueprint, BlueprintPhysicalDisksConfig,
+        BlueprintTarget, BlueprintZoneConfig, BlueprintZoneDisposition,
+        BlueprintZoneType, BlueprintZonesConfig,
     };
     use nexus_types::inventory::OmicronZoneDataset;
     use omicron_common::api::external::Generation;
-<<<<<<< HEAD
     use omicron_uuid_kinds::OmicronZoneUuid;
-=======
     use omicron_uuid_kinds::SledKind;
     use omicron_uuid_kinds::TypedUuid;
->>>>>>> 22f7acad
     use serde::Deserialize;
     use serde_json::json;
     use std::collections::BTreeMap;
