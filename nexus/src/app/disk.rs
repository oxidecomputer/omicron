// This Source Code Form is subject to the terms of the Mozilla Public
// License, v. 2.0. If a copy of the MPL was not distributed with this
// file, You can obtain one at https://mozilla.org/MPL/2.0/.

//! Disks and snapshots

use crate::app::sagas;
use crate::authn;
use crate::authz;
use crate::context::OpContext;
use crate::db;
use crate::db::lookup::LookupPath;
use crate::db::model::Name;
use crate::external_api::params;
use omicron_common::api::external::ByteCount;
use omicron_common::api::external::CreateResult;
use omicron_common::api::external::DataPageParams;
use omicron_common::api::external::DeleteResult;
use omicron_common::api::external::Error;
use omicron_common::api::external::InternalContext;
use omicron_common::api::external::ListResultVec;
use omicron_common::api::external::LookupResult;
use omicron_common::api::internal::nexus::DiskRuntimeState;
use sled_agent_client::Client as SledAgentClient;
use std::sync::Arc;
use uuid::Uuid;

impl super::Nexus {
    // Disks

    pub async fn project_create_disk(
        self: &Arc<Self>,
        opctx: &OpContext,
        organization_name: &Name,
        project_name: &Name,
        params: &params::DiskCreate,
    ) -> CreateResult<db::model::Disk> {
        let (.., authz_project) = LookupPath::new(opctx, &self.db_datastore)
            .organization_name(organization_name)
            .project_name(project_name)
            .lookup_for(authz::Action::CreateChild)
            .await?;

        match &params.disk_source {
            params::DiskSource::Blank { block_size } => {
                // Reject disks where the block size doesn't evenly divide the
                // total size
                if (params.size.to_bytes() % block_size.0 as u64) != 0 {
                    return Err(Error::InvalidValue {
                        label: String::from("size and block_size"),
                        message: String::from(
                            "total size must be a multiple of block size",
                        ),
                    });
                }

                // Reject disks where the size isn't at least
                // MIN_DISK_SIZE_BYTES
                if params.size.to_bytes() < params::MIN_DISK_SIZE_BYTES as u64 {
                    return Err(Error::InvalidValue {
                        label: String::from("size"),
                        message: format!(
                            "total size must be at least {}",
                            ByteCount::from(params::MIN_DISK_SIZE_BYTES)
                        ),
                    });
                }

                // Reject disks where the MIN_DISK_SIZE_BYTES doesn't evenly
                // divide the size
                if (params.size.to_bytes() % params::MIN_DISK_SIZE_BYTES as u64)
                    != 0
                {
                    return Err(Error::InvalidValue {
                        label: String::from("size"),
                        message: format!(
                            "total size must be a multiple of {}",
                            ByteCount::from(params::MIN_DISK_SIZE_BYTES)
                        ),
                    });
                }
            }
            params::DiskSource::Snapshot { snapshot_id } => {
                let (.., db_snapshot) =
                    LookupPath::new(opctx, &self.db_datastore)
                        .snapshot_id(*snapshot_id)
                        .fetch()
                        .await?;

                // Reject disks where the block size doesn't evenly divide the
                // total size
                if (params.size.to_bytes()
                    % db_snapshot.block_size.to_bytes() as u64)
                    != 0
                {
                    return Err(Error::InvalidValue {
                        label: String::from("size and block_size"),
                        message: String::from(
                            "total size must be a multiple of snapshot's block size",
                        ),
                    });
                }

                // If the size of the snapshot is greater than the size of the
                // disk, return an error.
                if db_snapshot.size.to_bytes() > params.size.to_bytes() {
                    return Err(Error::invalid_request(
                        &format!(
                            "disk size {} must be greater than or equal to snapshot size {}",
                            params.size.to_bytes(),
                            db_snapshot.size.to_bytes(),
                        ),
                    ));
                }

                // Reject disks where the size isn't at least
                // MIN_DISK_SIZE_BYTES
                if params.size.to_bytes() < params::MIN_DISK_SIZE_BYTES as u64 {
                    return Err(Error::InvalidValue {
                        label: String::from("size"),
                        message: format!(
                            "total size must be at least {}",
                            ByteCount::from(params::MIN_DISK_SIZE_BYTES)
                        ),
                    });
                }

                // Reject disks where the MIN_DISK_SIZE_BYTES doesn't evenly divide
                // the size
                if (params.size.to_bytes() % params::MIN_DISK_SIZE_BYTES as u64)
                    != 0
                {
                    return Err(Error::InvalidValue {
                        label: String::from("size"),
                        message: format!(
                            "total size must be a multiple of {}",
                            ByteCount::from(params::MIN_DISK_SIZE_BYTES)
                        ),
                    });
                }
            }
            params::DiskSource::Image { image_id: _ } => {
                // Until we implement project images, do not allow disks to be
                // created from a project image.
                return Err(Error::InvalidValue {
                    label: String::from("image"),
                    message: String::from(
                        "project image are not yet supported",
                    ),
                });
            }
            params::DiskSource::GlobalImage { image_id } => {
                let (.., db_global_image) =
                    LookupPath::new(opctx, &self.db_datastore)
                        .global_image_id(*image_id)
                        .fetch()
                        .await?;

                // Reject disks where the block size doesn't evenly divide the
                // total size
                if (params.size.to_bytes()
                    % db_global_image.block_size.to_bytes() as u64)
                    != 0
                {
                    return Err(Error::InvalidValue {
                        label: String::from("size and block_size"),
                        message: String::from(
                            "total size must be a multiple of global image's block size",
                        ),
                    });
                }

                // If the size of the image is greater than the size of the
                // disk, return an error.
                if db_global_image.size.to_bytes() > params.size.to_bytes() {
                    return Err(Error::invalid_request(
                        &format!(
                            "disk size {} must be greater than or equal to image size {}",
                            params.size.to_bytes(),
                            db_global_image.size.to_bytes(),
                        ),
                    ));
                }

                // Reject disks where the size isn't at least
                // MIN_DISK_SIZE_BYTES
                if params.size.to_bytes() < params::MIN_DISK_SIZE_BYTES as u64 {
                    return Err(Error::InvalidValue {
                        label: String::from("size"),
                        message: format!(
                            "total size must be at least {}",
                            ByteCount::from(params::MIN_DISK_SIZE_BYTES)
                        ),
                    });
                }

                // Reject disks where the MIN_DISK_SIZE_BYTES doesn't evenly
                // divide the size
                if (params.size.to_bytes() % params::MIN_DISK_SIZE_BYTES as u64)
                    != 0
                {
                    return Err(Error::InvalidValue {
                        label: String::from("size"),
                        message: format!(
                            "total size must be a multiple of {}",
                            ByteCount::from(params::MIN_DISK_SIZE_BYTES)
                        ),
                    });
                }
            }
        }

        let saga_params = sagas::disk_create::Params {
            serialized_authn: authn::saga::Serialized::for_opctx(opctx),
            project_id: authz_project.id(),
            create_params: params.clone(),
        };
        let saga_outputs = self
            .execute_saga::<sagas::disk_create::SagaDiskCreate>(saga_params)
            .await?;
        let disk_created = saga_outputs
            .lookup_node_output::<db::model::Disk>("created_disk")
            .map_err(|e| Error::internal_error(&format!("{:#}", &e)))
            .internal_context("looking up output from disk create saga")?;
        Ok(disk_created)
    }

    pub async fn project_list_disks(
        &self,
        opctx: &OpContext,
        organization_name: &Name,
        project_name: &Name,
        pagparams: &DataPageParams<'_, Name>,
    ) -> ListResultVec<db::model::Disk> {
        let (.., authz_project) = LookupPath::new(opctx, &self.db_datastore)
            .organization_name(organization_name)
            .project_name(project_name)
            .lookup_for(authz::Action::ListChildren)
            .await?;
        self.db_datastore
            .project_list_disks(opctx, &authz_project, pagparams)
            .await
    }

    pub async fn disk_fetch(
        &self,
        opctx: &OpContext,
        organization_name: &Name,
        project_name: &Name,
        disk_name: &Name,
    ) -> LookupResult<db::model::Disk> {
        let (.., db_disk) = LookupPath::new(opctx, &self.db_datastore)
            .organization_name(organization_name)
            .project_name(project_name)
            .disk_name(disk_name)
            .fetch()
            .await?;
        Ok(db_disk)
    }

    pub async fn disk_fetch_by_id(
        &self,
        opctx: &OpContext,
        disk_id: &Uuid,
    ) -> LookupResult<db::model::Disk> {
        let (.., db_disk) = LookupPath::new(opctx, &self.db_datastore)
            .disk_id(*disk_id)
            .fetch()
            .await?;
        Ok(db_disk)
    }

    /// Modifies the runtime state of the Disk as requested.  This generally
    /// means attaching or detaching the disk.
    // TODO(https://github.com/oxidecomputer/omicron/issues/811):
    // This will be unused until we implement hot-plug support.
    // However, it has been left for reference until then, as it will
    // likely be needed once that feature is implemented.
    #[allow(dead_code)]
    pub(crate) async fn disk_set_runtime(
        &self,
        opctx: &OpContext,
        authz_disk: &authz::Disk,
        db_disk: &db::model::Disk,
        sa: Arc<SledAgentClient>,
        requested: sled_agent_client::types::DiskStateRequested,
    ) -> Result<(), Error> {
        let runtime: DiskRuntimeState = db_disk.runtime().into();

        opctx.authorize(authz::Action::Modify, authz_disk).await?;

        // Ask the Sled Agent to begin the state change.  Then update the
        // database to reflect the new intermediate state.
        let new_runtime = sa
            .disk_put(
                &authz_disk.id(),
                &sled_agent_client::types::DiskEnsureBody {
                    initial_runtime:
                        sled_agent_client::types::DiskRuntimeState::from(
                            runtime,
                        ),
                    target: requested,
                },
            )
            .await
            .map_err(Error::from)?;

        let new_runtime: DiskRuntimeState = new_runtime.into_inner().into();

        self.db_datastore
            .disk_update_runtime(opctx, authz_disk, &new_runtime.into())
            .await
            .map(|_| ())
    }

    pub async fn notify_disk_updated(
        &self,
        opctx: &OpContext,
        id: Uuid,
        new_state: &DiskRuntimeState,
    ) -> Result<(), Error> {
        let log = &self.log;
        let (.., authz_disk) = LookupPath::new(&opctx, &self.db_datastore)
            .disk_id(id)
            .lookup_for(authz::Action::Modify)
            .await?;

        let result = self
            .db_datastore
            .disk_update_runtime(opctx, &authz_disk, &new_state.clone().into())
            .await;

        // TODO-cleanup commonize with notify_instance_updated()
        match result {
            Ok(true) => {
                info!(log, "disk updated by sled agent";
                    "disk_id" => %id,
                    "new_state" => ?new_state);
                Ok(())
            }

            Ok(false) => {
                info!(log, "disk update from sled agent ignored (old)";
                    "disk_id" => %id);
                Ok(())
            }

            // If the disk doesn't exist, swallow the error -- there's
            // nothing to do here.
            // TODO-robustness This could only be possible if we've removed a
            // disk from the datastore altogether.  When would we do that?
            // We don't want to do it as soon as something's destroyed, I think,
            // and in that case, we'd need some async task for cleaning these
            // up.
            Err(Error::ObjectNotFound { .. }) => {
                warn!(log, "non-existent disk updated by sled agent";
                    "instance_id" => %id,
                    "new_state" => ?new_state);
                Ok(())
            }

            // If the datastore is unavailable, propagate that to the caller.
            Err(error) => {
                warn!(log, "failed to update disk from sled agent";
                    "disk_id" => %id,
                    "new_state" => ?new_state,
                    "error" => ?error);
                Err(error)
            }
        }
    }

    pub async fn project_delete_disk(
        self: &Arc<Self>,
        opctx: &OpContext,
        organization_name: &Name,
        project_name: &Name,
        disk_name: &Name,
    ) -> DeleteResult {
        let (.., authz_disk) = LookupPath::new(opctx, &self.db_datastore)
            .organization_name(organization_name)
            .project_name(project_name)
            .disk_name(disk_name)
            .lookup_for(authz::Action::Delete)
            .await?;

        let saga_params =
            sagas::disk_delete::Params { disk_id: authz_disk.id() };
        self.execute_saga::<sagas::disk_delete::SagaDiskDelete>(saga_params)
            .await?;
        Ok(())
    }

    // Snapshots

    pub async fn project_create_snapshot(
        self: &Arc<Self>,
        opctx: &OpContext,
        organization_name: &Name,
        project_name: &Name,
        params: &params::SnapshotCreate,
    ) -> CreateResult<db::model::Snapshot> {
        let authz_silo: authz::Silo;
        let _authz_org: authz::Organization;
        let authz_project: authz::Project;
        let authz_disk: authz::Disk;

        (authz_silo, _authz_org, authz_project, authz_disk) =
            LookupPath::new(opctx, &self.db_datastore)
                .organization_name(organization_name)
                .project_name(project_name)
                .disk_name(&db::model::Name(params.disk.clone()))
                .lookup_for(authz::Action::Read)
                .await?;

        let saga_params = sagas::snapshot_create::Params {
            serialized_authn: authn::saga::Serialized::for_opctx(opctx),
            silo_id: authz_silo.id(),
            project_id: authz_project.id(),
            disk_id: authz_disk.id(),
            create_params: params.clone(),
        };

        let saga_outputs = self
            .execute_saga::<sagas::snapshot_create::SagaSnapshotCreate>(
                saga_params,
            )
            .await?;

        let snapshot_created = saga_outputs
            .lookup_node_output::<db::model::Snapshot>("finalized_snapshot")
            .map_err(|e| Error::InternalError {
                internal_message: e.to_string(),
            })?;

        Ok(snapshot_created)
    }

    pub async fn project_list_snapshots(
        &self,
        opctx: &OpContext,
        organization_name: &Name,
        project_name: &Name,
        pagparams: &DataPageParams<'_, Name>,
    ) -> ListResultVec<db::model::Snapshot> {
        let (.., authz_project) = LookupPath::new(opctx, &self.db_datastore)
            .organization_name(organization_name)
            .project_name(project_name)
            .lookup_for(authz::Action::ListChildren)
            .await?;

        self.db_datastore
            .project_list_snapshots(opctx, &authz_project, pagparams)
            .await
    }

    pub async fn snapshot_fetch(
        &self,
        opctx: &OpContext,
        organization_name: &Name,
        project_name: &Name,
        snapshot_name: &Name,
    ) -> LookupResult<db::model::Snapshot> {
        let (.., db_snapshot) = LookupPath::new(opctx, &self.db_datastore)
            .organization_name(organization_name)
            .project_name(project_name)
            .snapshot_name(snapshot_name)
            .fetch()
            .await?;

        Ok(db_snapshot)
    }

    pub async fn snapshot_fetch_by_id(
        &self,
        opctx: &OpContext,
        snapshot_id: &Uuid,
    ) -> LookupResult<db::model::Snapshot> {
        let (.., db_snapshot) = LookupPath::new(opctx, &self.db_datastore)
            .snapshot_id(*snapshot_id)
            .fetch()
            .await?;

        Ok(db_snapshot)
    }

    pub async fn project_delete_snapshot(
        self: &Arc<Self>,
        opctx: &OpContext,
        organization_name: &Name,
        project_name: &Name,
        snapshot_name: &Name,
    ) -> DeleteResult {
        // TODO-correctness
        // This also requires solving how to clean up the associated resources
        // (on-disk snapshots, running read-only downstairs) because disks
        // *could* still be using them (if the snapshot has not yet been turned
        // into a regular crucible volume). It will involve some sort of
        // reference counting for volumes.

        let (.., authz_snapshot, db_snapshot) =
            LookupPath::new(opctx, &self.db_datastore)
                .organization_name(organization_name)
                .project_name(project_name)
                .snapshot_name(snapshot_name)
                .fetch()
                .await?;

<<<<<<< HEAD
        let saga_params = sagas::snapshot_delete::Params {
            serialized_authn: authn::saga::Serialized::for_opctx(opctx),
            authz_snapshot,
            snapshot: db_snapshot,
        };
        self.execute_saga::<sagas::snapshot_delete::SagaSnapshotDelete>(
            saga_params,
        )
        .await?;
=======
        self.db_datastore
            .project_delete_snapshot(opctx, &authz_snapshot, &db_snapshot)
            .await?;

        // Kick off volume deletion saga(s)
        self.volume_delete(db_snapshot.volume_id).await?;
        self.volume_delete(db_snapshot.destination_volume_id).await?;
>>>>>>> 8c01fcd7

        Ok(())
    }
}<|MERGE_RESOLUTION|>--- conflicted
+++ resolved
@@ -506,7 +506,6 @@
                 .fetch()
                 .await?;
 
-<<<<<<< HEAD
         let saga_params = sagas::snapshot_delete::Params {
             serialized_authn: authn::saga::Serialized::for_opctx(opctx),
             authz_snapshot,
@@ -516,16 +515,6 @@
             saga_params,
         )
         .await?;
-=======
-        self.db_datastore
-            .project_delete_snapshot(opctx, &authz_snapshot, &db_snapshot)
-            .await?;
-
-        // Kick off volume deletion saga(s)
-        self.volume_delete(db_snapshot.volume_id).await?;
-        self.volume_delete(db_snapshot.destination_volume_id).await?;
->>>>>>> 8c01fcd7
-
         Ok(())
     }
 }