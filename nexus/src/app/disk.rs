--- conflicted
+++ resolved
@@ -531,15 +531,8 @@
             .await?;
 
         // Kick off volume deletion saga(s)
-<<<<<<< HEAD
         self.volume_delete(opctx, db_snapshot.volume_id).await?;
-        if let Some(volume_id) = db_snapshot.destination_volume_id {
-            self.volume_delete(opctx, volume_id).await?;
-        }
-=======
-        self.volume_delete(db_snapshot.volume_id).await?;
-        self.volume_delete(db_snapshot.destination_volume_id).await?;
->>>>>>> 6234c66a
+        self.volume_delete(opctx, db_snapshot.destination_volume_id).await?;
 
         Ok(())
     }
