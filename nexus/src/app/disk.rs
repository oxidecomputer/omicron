// This Source Code Form is subject to the terms of the Mozilla Public
// License, v. 2.0. If a copy of the MPL was not distributed with this
// file, You can obtain one at https://mozilla.org/MPL/2.0/.

//! Disks and snapshots

use crate::app::sagas;
use crate::authn;
use crate::authz;
use crate::context::OpContext;
use crate::db;
use crate::db::lookup::LookupPath;
use crate::db::model::Name;
use crate::external_api::params;
use omicron_common::api::external::ByteCount;
use omicron_common::api::external::CreateResult;
use omicron_common::api::external::DataPageParams;
use omicron_common::api::external::DeleteResult;
use omicron_common::api::external::Error;
use omicron_common::api::external::InternalContext;
use omicron_common::api::external::ListResultVec;
use omicron_common::api::external::LookupResult;
use omicron_common::api::internal::nexus::DiskRuntimeState;
use sled_agent_client::Client as SledAgentClient;
use std::sync::Arc;
use uuid::Uuid;

impl super::Nexus {
    // Disks

    pub async fn project_create_disk(
        self: &Arc<Self>,
        opctx: &OpContext,
        organization_name: &Name,
        project_name: &Name,
        params: &params::DiskCreate,
    ) -> CreateResult<db::model::Disk> {
        let (.., authz_project) = LookupPath::new(opctx, &self.db_datastore)
            .organization_name(organization_name)
            .project_name(project_name)
            .lookup_for(authz::Action::CreateChild)
            .await?;

        match &params.disk_source {
            params::DiskSource::Blank { block_size } => {
                // Reject disks where the block size doesn't evenly divide the
                // total size
                if (params.size.to_bytes() % block_size.0 as u64) != 0 {
                    return Err(Error::InvalidValue {
                        label: String::from("size and block_size"),
                        message: String::from(
                            "total size must be a multiple of block size",
                        ),
                    });
                }

                // Reject disks where the size isn't at least
                // MIN_DISK_SIZE_BYTES
                if params.size.to_bytes() < params::MIN_DISK_SIZE_BYTES as u64 {
                    return Err(Error::InvalidValue {
                        label: String::from("size"),
                        message: format!(
                            "total size must be at least {}",
                            ByteCount::from(params::MIN_DISK_SIZE_BYTES)
                        ),
                    });
                }

                // Reject disks where the MIN_DISK_SIZE_BYTES doesn't evenly
                // divide the size
                if (params.size.to_bytes() % params::MIN_DISK_SIZE_BYTES as u64)
                    != 0
                {
                    return Err(Error::InvalidValue {
                        label: String::from("size"),
                        message: format!(
                            "total size must be a multiple of {}",
                            ByteCount::from(params::MIN_DISK_SIZE_BYTES)
                        ),
                    });
                }
            }
            params::DiskSource::Snapshot { snapshot_id } => {
                let (.., db_snapshot) =
                    LookupPath::new(opctx, &self.db_datastore)
                        .snapshot_id(*snapshot_id)
                        .fetch()
                        .await?;

                // Reject disks where the block size doesn't evenly divide the
                // total size
                if (params.size.to_bytes()
                    % db_snapshot.block_size.to_bytes() as u64)
                    != 0
                {
                    return Err(Error::InvalidValue {
                        label: String::from("size and block_size"),
                        message: String::from(
                            "total size must be a multiple of snapshot's block size",
                        ),
                    });
                }

                // If the size of the snapshot is greater than the size of the
                // disk, return an error.
                if db_snapshot.size.to_bytes() > params.size.to_bytes() {
                    return Err(Error::invalid_request(
                        &format!(
                            "disk size {} must be greater than or equal to snapshot size {}",
                            params.size.to_bytes(),
                            db_snapshot.size.to_bytes(),
                        ),
                    ));
                }

                // Reject disks where the size isn't at least
                // MIN_DISK_SIZE_BYTES
                if params.size.to_bytes() < params::MIN_DISK_SIZE_BYTES as u64 {
                    return Err(Error::InvalidValue {
                        label: String::from("size"),
                        message: format!(
                            "total size must be at least {}",
                            ByteCount::from(params::MIN_DISK_SIZE_BYTES)
                        ),
                    });
                }

                // Reject disks where the MIN_DISK_SIZE_BYTES doesn't evenly divide
                // the size
                if (params.size.to_bytes() % params::MIN_DISK_SIZE_BYTES as u64)
                    != 0
                {
                    return Err(Error::InvalidValue {
                        label: String::from("size"),
                        message: format!(
                            "total size must be a multiple of {}",
                            ByteCount::from(params::MIN_DISK_SIZE_BYTES)
                        ),
                    });
                }
            }
            params::DiskSource::Image { image_id: _ } => {
                // Until we implement project images, do not allow disks to be
                // created from a project image.
                return Err(Error::InvalidValue {
                    label: String::from("image"),
                    message: String::from(
                        "project image are not yet supported",
                    ),
                });
            }
            params::DiskSource::GlobalImage { image_id } => {
                let (.., db_global_image) =
                    LookupPath::new(opctx, &self.db_datastore)
                        .global_image_id(*image_id)
                        .fetch()
                        .await?;

                // Reject disks where the block size doesn't evenly divide the
                // total size
                if (params.size.to_bytes()
                    % db_global_image.block_size.to_bytes() as u64)
                    != 0
                {
                    return Err(Error::InvalidValue {
                        label: String::from("size and block_size"),
                        message: String::from(
                            "total size must be a multiple of global image's block size",
                        ),
                    });
                }

                // If the size of the image is greater than the size of the
                // disk, return an error.
                if db_global_image.size.to_bytes() > params.size.to_bytes() {
                    return Err(Error::invalid_request(
                        &format!(
                            "disk size {} must be greater than or equal to image size {}",
                            params.size.to_bytes(),
                            db_global_image.size.to_bytes(),
                        ),
                    ));
                }

                // Reject disks where the size isn't at least
                // MIN_DISK_SIZE_BYTES
                if params.size.to_bytes() < params::MIN_DISK_SIZE_BYTES as u64 {
                    return Err(Error::InvalidValue {
                        label: String::from("size"),
                        message: format!(
                            "total size must be at least {}",
                            ByteCount::from(params::MIN_DISK_SIZE_BYTES)
                        ),
                    });
                }

                // Reject disks where the MIN_DISK_SIZE_BYTES doesn't evenly
                // divide the size
                if (params.size.to_bytes() % params::MIN_DISK_SIZE_BYTES as u64)
                    != 0
                {
                    return Err(Error::InvalidValue {
                        label: String::from("size"),
                        message: format!(
                            "total size must be a multiple of {}",
                            ByteCount::from(params::MIN_DISK_SIZE_BYTES)
                        ),
                    });
                }
            }
        }

        let saga_params = sagas::disk_create::Params {
            serialized_authn: authn::saga::Serialized::for_opctx(opctx),
            project_id: authz_project.id(),
            create_params: params.clone(),
        };
        let saga_outputs = self
            .execute_saga::<sagas::disk_create::SagaDiskCreate>(saga_params)
            .await?;
        let disk_created = saga_outputs
            .lookup_node_output::<db::model::Disk>("created_disk")
            .map_err(|e| Error::internal_error(&format!("{:#}", &e)))
            .internal_context("looking up output from disk create saga")?;
        Ok(disk_created)
    }

    pub async fn project_list_disks(
        &self,
        opctx: &OpContext,
        organization_name: &Name,
        project_name: &Name,
        pagparams: &DataPageParams<'_, Name>,
    ) -> ListResultVec<db::model::Disk> {
        let (.., authz_project) = LookupPath::new(opctx, &self.db_datastore)
            .organization_name(organization_name)
            .project_name(project_name)
            .lookup_for(authz::Action::ListChildren)
            .await?;
        self.db_datastore
            .project_list_disks(opctx, &authz_project, pagparams)
            .await
    }

    pub async fn disk_fetch(
        &self,
        opctx: &OpContext,
        organization_name: &Name,
        project_name: &Name,
        disk_name: &Name,
    ) -> LookupResult<db::model::Disk> {
        let (.., db_disk) = LookupPath::new(opctx, &self.db_datastore)
            .organization_name(organization_name)
            .project_name(project_name)
            .disk_name(disk_name)
            .fetch()
            .await?;
        Ok(db_disk)
    }

    pub async fn disk_fetch_by_id(
        &self,
        opctx: &OpContext,
        disk_id: &Uuid,
    ) -> LookupResult<db::model::Disk> {
        let (.., db_disk) = LookupPath::new(opctx, &self.db_datastore)
            .disk_id(*disk_id)
            .fetch()
            .await?;
        Ok(db_disk)
    }

    /// Modifies the runtime state of the Disk as requested.  This generally
    /// means attaching or detaching the disk.
    // TODO(https://github.com/oxidecomputer/omicron/issues/811):
    // This will be unused until we implement hot-plug support.
    // However, it has been left for reference until then, as it will
    // likely be needed once that feature is implemented.
    #[allow(dead_code)]
    pub(crate) async fn disk_set_runtime(
        &self,
        opctx: &OpContext,
        authz_disk: &authz::Disk,
        db_disk: &db::model::Disk,
        sa: Arc<SledAgentClient>,
        requested: sled_agent_client::types::DiskStateRequested,
    ) -> Result<(), Error> {
        let runtime: DiskRuntimeState = db_disk.runtime().into();

        opctx.authorize(authz::Action::Modify, authz_disk).await?;

        // Ask the Sled Agent to begin the state change.  Then update the
        // database to reflect the new intermediate state.
        let new_runtime = sa
            .disk_put(
                &authz_disk.id(),
                &sled_agent_client::types::DiskEnsureBody {
                    initial_runtime:
                        sled_agent_client::types::DiskRuntimeState::from(
                            runtime,
                        ),
                    target: requested,
                },
            )
            .await
            .map_err(Error::from)?;

        let new_runtime: DiskRuntimeState = new_runtime.into_inner().into();

        self.db_datastore
            .disk_update_runtime(opctx, authz_disk, &new_runtime.into())
            .await
            .map(|_| ())
    }

    pub async fn notify_disk_updated(
        &self,
        opctx: &OpContext,
        id: Uuid,
        new_state: &DiskRuntimeState,
    ) -> Result<(), Error> {
        let log = &self.log;
        let (.., authz_disk) = LookupPath::new(&opctx, &self.db_datastore)
            .disk_id(id)
            .lookup_for(authz::Action::Modify)
            .await?;

        let result = self
            .db_datastore
            .disk_update_runtime(opctx, &authz_disk, &new_state.clone().into())
            .await;

        // TODO-cleanup commonize with notify_instance_updated()
        match result {
            Ok(true) => {
                info!(log, "disk updated by sled agent";
                    "disk_id" => %id,
                    "new_state" => ?new_state);
                Ok(())
            }

            Ok(false) => {
                info!(log, "disk update from sled agent ignored (old)";
                    "disk_id" => %id);
                Ok(())
            }

            // If the disk doesn't exist, swallow the error -- there's
            // nothing to do here.
            // TODO-robustness This could only be possible if we've removed a
            // disk from the datastore altogether.  When would we do that?
            // We don't want to do it as soon as something's destroyed, I think,
            // and in that case, we'd need some async task for cleaning these
            // up.
            Err(Error::ObjectNotFound { .. }) => {
                warn!(log, "non-existent disk updated by sled agent";
                    "instance_id" => %id,
                    "new_state" => ?new_state);
                Ok(())
            }

            // If the datastore is unavailable, propagate that to the caller.
            Err(error) => {
                warn!(log, "failed to update disk from sled agent";
                    "disk_id" => %id,
                    "new_state" => ?new_state,
                    "error" => ?error);
                Err(error)
            }
        }
    }

    pub async fn project_delete_disk(
        self: &Arc<Self>,
        opctx: &OpContext,
        organization_name: &Name,
        project_name: &Name,
        disk_name: &Name,
    ) -> DeleteResult {
        let (.., project, authz_disk) =
            LookupPath::new(opctx, &self.db_datastore)
                .organization_name(organization_name)
                .project_name(project_name)
                .disk_name(disk_name)
                .lookup_for(authz::Action::Delete)
                .await?;

        let saga_params = sagas::disk_delete::Params {
            serialized_authn: authn::saga::Serialized::for_opctx(opctx),
            project_id: project.id(),
            disk_id: authz_disk.id(),
        };
        self.execute_saga::<sagas::disk_delete::SagaDiskDelete>(saga_params)
            .await?;
        Ok(())
    }

    // Snapshots

    pub async fn project_create_snapshot(
        self: &Arc<Self>,
        opctx: &OpContext,
        organization_name: &Name,
        project_name: &Name,
        params: &params::SnapshotCreate,
    ) -> CreateResult<db::model::Snapshot> {
        let authz_silo: authz::Silo;
        let _authz_org: authz::Organization;
        let authz_project: authz::Project;
        let authz_disk: authz::Disk;

        (authz_silo, _authz_org, authz_project, authz_disk) =
            LookupPath::new(opctx, &self.db_datastore)
                .organization_name(organization_name)
                .project_name(project_name)
                .disk_name(&db::model::Name(params.disk.clone()))
                .lookup_for(authz::Action::Read)
                .await?;

        let saga_params = sagas::snapshot_create::Params {
            serialized_authn: authn::saga::Serialized::for_opctx(opctx),
            silo_id: authz_silo.id(),
            project_id: authz_project.id(),
            disk_id: authz_disk.id(),
            create_params: params.clone(),
        };

        let saga_outputs = self
            .execute_saga::<sagas::snapshot_create::SagaSnapshotCreate>(
                saga_params,
            )
            .await?;

        let snapshot_created = saga_outputs
            .lookup_node_output::<db::model::Snapshot>("finalized_snapshot")
            .map_err(|e| Error::InternalError {
                internal_message: e.to_string(),
            })?;

        Ok(snapshot_created)
    }

    pub async fn project_list_snapshots(
        &self,
        opctx: &OpContext,
        organization_name: &Name,
        project_name: &Name,
        pagparams: &DataPageParams<'_, Name>,
    ) -> ListResultVec<db::model::Snapshot> {
        let (.., authz_project) = LookupPath::new(opctx, &self.db_datastore)
            .organization_name(organization_name)
            .project_name(project_name)
            .lookup_for(authz::Action::ListChildren)
            .await?;

        self.db_datastore
            .project_list_snapshots(opctx, &authz_project, pagparams)
            .await
    }

    pub async fn snapshot_fetch(
        &self,
        opctx: &OpContext,
        organization_name: &Name,
        project_name: &Name,
        snapshot_name: &Name,
    ) -> LookupResult<db::model::Snapshot> {
        let (.., db_snapshot) = LookupPath::new(opctx, &self.db_datastore)
            .organization_name(organization_name)
            .project_name(project_name)
            .snapshot_name(snapshot_name)
            .fetch()
            .await?;

        Ok(db_snapshot)
    }

    pub async fn snapshot_fetch_by_id(
        &self,
        opctx: &OpContext,
        snapshot_id: &Uuid,
    ) -> LookupResult<db::model::Snapshot> {
        let (.., db_snapshot) = LookupPath::new(opctx, &self.db_datastore)
            .snapshot_id(*snapshot_id)
            .fetch()
            .await?;

        Ok(db_snapshot)
    }

    pub async fn project_delete_snapshot(
        self: &Arc<Self>,
        opctx: &OpContext,
        organization_name: &Name,
        project_name: &Name,
        snapshot_name: &Name,
    ) -> DeleteResult {
        // TODO-correctness
        // This also requires solving how to clean up the associated resources
        // (on-disk snapshots, running read-only downstairs) because disks
        // *could* still be using them (if the snapshot has not yet been turned
        // into a regular crucible volume). It will involve some sort of
        // reference counting for volumes.

        let (.., authz_snapshot, db_snapshot) =
            LookupPath::new(opctx, &self.db_datastore)
                .organization_name(organization_name)
                .project_name(project_name)
                .snapshot_name(snapshot_name)
                .fetch()
                .await?;

        let saga_params = sagas::snapshot_delete::Params {
            serialized_authn: authn::saga::Serialized::for_opctx(opctx),
            authz_snapshot,
            snapshot: db_snapshot,
        };
        self.execute_saga::<sagas::snapshot_delete::SagaSnapshotDelete>(
            saga_params,
        )
        .await?;
<<<<<<< HEAD

=======
>>>>>>> 75bd9055
        Ok(())
    }
}<|MERGE_RESOLUTION|>--- conflicted
+++ resolved
@@ -519,10 +519,6 @@
             saga_params,
         )
         .await?;
-<<<<<<< HEAD
-
-=======
->>>>>>> 75bd9055
         Ok(())
     }
 }