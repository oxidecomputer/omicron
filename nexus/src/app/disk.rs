--- conflicted
+++ resolved
@@ -386,20 +386,11 @@
 
     pub async fn project_delete_disk(
         self: &Arc<Self>,
+        opctx: &OpContext,
         disk_lookup: &lookup::Disk<'_>,
     ) -> DeleteResult {
-<<<<<<< HEAD
         let (.., project, authz_disk) =
-            LookupPath::new(opctx, &self.db_datastore)
-                .organization_name(organization_name)
-                .project_name(project_name)
-                .disk_name(disk_name)
-                .lookup_for(authz::Action::Delete)
-                .await?;
-=======
-        let (.., authz_disk) =
             disk_lookup.lookup_for(authz::Action::Delete).await?;
->>>>>>> 7dc9b354
 
         let saga_params = sagas::disk_delete::Params {
             serialized_authn: authn::saga::Serialized::for_opctx(opctx),
