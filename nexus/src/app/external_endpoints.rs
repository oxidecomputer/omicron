--- conflicted
+++ resolved
@@ -677,11 +677,7 @@
         endpoint_for_authority(
             log,
             &requested_authority,
-<<<<<<< HEAD
-            &self.background_task_channels.external_endpoints,
-=======
             &self.background_tasks_internal.external_endpoints,
->>>>>>> 6df8c972
         )
     }
 }
