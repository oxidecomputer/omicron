--- conflicted
+++ resolved
@@ -245,11 +245,7 @@
         let nexus = &cptestctx.server.apictx.nexus;
         let org_id = create_org(&client).await;
 
-<<<<<<< HEAD
-        // Before running the test, confirm we have no records of any VPCs.
-=======
         // Before running the test, confirm we have no records of any projects.
->>>>>>> caf76903
         verify_clean_slate(nexus.datastore()).await;
 
         // Build the saga DAG with the provided test parameters
