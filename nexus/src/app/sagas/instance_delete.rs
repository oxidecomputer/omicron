// This Source Code Form is subject to the terms of the Mozilla Public
// License, v. 2.0. If a copy of the MPL was not distributed with this
// file, You can obtain one at https://mozilla.org/MPL/2.0/.

use super::ActionRegistry;
use super::NexusActionContext;
use super::NexusSaga;
use crate::app::sagas::declare_saga_actions;
use crate::context::OpContext;
use crate::db;
use crate::{authn, authz};
<<<<<<< HEAD
use nexus_types::identity::Resource;
use omicron_common::api::external::Error;
=======
use omicron_common::api::external::{Error, ResourceType};
>>>>>>> 75bd9055
use serde::Deserialize;
use serde::Serialize;
use steno::ActionError;

// instance delete saga: input parameters

#[derive(Debug, Deserialize, Serialize)]
pub struct Params {
    pub serialized_authn: authn::saga::Serialized,
    pub authz_instance: authz::Instance,
    pub instance: db::model::Instance,
}

// instance delete saga: actions

declare_saga_actions! {
    instance_delete;
    INSTANCE_DELETE_RECORD -> "no_result1" {
        + sid_delete_instance_record
    }
    DELETE_NETWORK_INTERFACES -> "no_result2" {
        + sid_delete_network_interfaces
    }
    DEALLOCATE_EXTERNAL_IP -> "no_result3" {
        + sid_deallocate_external_ip
    }
    RESOURCES_ACCOUNT -> "no_result4" {
        + sid_account_resources
    }
}

// instance delete saga: definition

#[derive(Debug)]
pub struct SagaInstanceDelete;
impl NexusSaga for SagaInstanceDelete {
    const NAME: &'static str = "instance-delete";
    type Params = Params;

    fn register_actions(registry: &mut ActionRegistry) {
        instance_delete_register_actions(registry);
    }

    fn make_saga_dag(
        _params: &Self::Params,
        mut builder: steno::DagBuilder,
    ) -> Result<steno::Dag, super::SagaInitError> {
        builder.append(instance_delete_record_action());
        builder.append(delete_network_interfaces_action());
        builder.append(deallocate_external_ip_action());
        builder.append(resources_account_action());
        Ok(builder.build()?)
    }
}

// instance delete saga: action implementations

async fn sid_delete_instance_record(
    sagactx: NexusActionContext,
) -> Result<(), ActionError> {
    let osagactx = sagactx.user_data();
    let params = sagactx.saga_params::<Params>()?;
    let opctx = OpContext::for_saga_action(&sagactx, &params.serialized_authn);
    osagactx
        .datastore()
        .project_delete_instance(&opctx, &params.authz_instance)
        .await
        .or_else(|err| {
            // Necessary for idempotency
            match err {
                Error::ObjectNotFound {
                    type_name: ResourceType::Instance,
                    lookup_type: _,
                } => Ok(()),
                _ => Err(err),
            }
        })
        .map_err(ActionError::action_failed)?;
    Ok(())
}

async fn sid_delete_network_interfaces(
    sagactx: NexusActionContext,
) -> Result<(), ActionError> {
    let osagactx = sagactx.user_data();
    let params = sagactx.saga_params::<Params>()?;
    let opctx = OpContext::for_saga_action(&sagactx, &params.serialized_authn);
    osagactx
        .datastore()
        .instance_delete_all_network_interfaces(&opctx, &params.authz_instance)
        .await
        .map_err(ActionError::action_failed)?;
    Ok(())
}

async fn sid_deallocate_external_ip(
    sagactx: NexusActionContext,
) -> Result<(), ActionError> {
    let osagactx = sagactx.user_data();
    let params = sagactx.saga_params::<Params>()?;
    let opctx = OpContext::for_saga_action(&sagactx, &params.serialized_authn);
    osagactx
        .datastore()
        .deallocate_external_ip_by_instance_id(
            &opctx,
            params.authz_instance.id(),
        )
        .await
        .map_err(ActionError::action_failed)?;
    Ok(())
}

<<<<<<< HEAD
async fn sid_account_resources(
    sagactx: NexusActionContext,
) -> Result<(), ActionError> {
    let osagactx = sagactx.user_data();
    let params = sagactx.saga_params::<Params>()?;
    let opctx = OpContext::for_saga_action(&sagactx, &params.serialized_authn);

    osagactx
        .datastore()
        .virtual_provisioning_collection_delete_instance(
            &opctx,
            params.instance.id(),
            params.instance.project_id,
            -i64::from(params.instance.runtime_state.ncpus.0 .0),
            -i64::try_from(params.instance.runtime_state.memory.to_bytes())
                .map_err(|e| {
                    Error::internal_error(&format!(
                        "updating resource provisioning: {e}"
                    ))
                })
                .map_err(ActionError::action_failed)?,
        )
        .await
        .map_err(ActionError::action_failed)?;
    Ok(())
=======
#[cfg(test)]
mod test {
    use crate::{
        app::saga::create_saga_dag,
        app::sagas::instance_create::test::verify_clean_slate,
        app::sagas::instance_delete::Params,
        app::sagas::instance_delete::SagaInstanceDelete,
        authn::saga::Serialized, context::OpContext, db,
        db::lookup::LookupPath, external_api::params,
    };
    use dropshot::test_util::ClientTestContext;
    use nexus_test_utils::resource_helpers::create_disk;
    use nexus_test_utils::resource_helpers::create_organization;
    use nexus_test_utils::resource_helpers::create_project;
    use nexus_test_utils::resource_helpers::populate_ip_pool;
    use nexus_test_utils::resource_helpers::DiskTest;
    use nexus_test_utils_macros::nexus_test;
    use nexus_types::identity::Resource;
    use omicron_common::api::external::{
        ByteCount, IdentityMetadataCreateParams, InstanceCpuCount, Name,
    };
    use std::num::NonZeroU32;
    use uuid::Uuid;

    type ControlPlaneTestContext =
        nexus_test_utils::ControlPlaneTestContext<crate::Server>;

    const INSTANCE_NAME: &str = "my-instance";
    const ORG_NAME: &str = "test-org";
    const PROJECT_NAME: &str = "springfield-squidport";
    const DISK_NAME: &str = "my-disk";

    async fn create_org_project_and_disk(client: &ClientTestContext) -> Uuid {
        populate_ip_pool(&client, "default", None).await;
        create_organization(&client, ORG_NAME).await;
        let project = create_project(client, ORG_NAME, PROJECT_NAME).await;
        create_disk(&client, ORG_NAME, PROJECT_NAME, DISK_NAME).await;
        project.identity.id
    }

    async fn new_test_params(
        cptestctx: &ControlPlaneTestContext,
        instance_id: Uuid,
    ) -> Params {
        let opctx = test_opctx(&cptestctx);
        let datastore = cptestctx.server.apictx.nexus.datastore();

        let (.., authz_instance, _instance) =
            LookupPath::new(&opctx, &datastore)
                .instance_id(instance_id)
                .fetch()
                .await
                .expect("Failed to lookup instance");
        Params {
            serialized_authn: Serialized::for_opctx(&opctx),
            authz_instance,
        }
    }

    // Helper for creating instance create parameters
    fn new_instance_create_params() -> params::InstanceCreate {
        params::InstanceCreate {
            identity: IdentityMetadataCreateParams {
                name: INSTANCE_NAME.parse().unwrap(),
                description: "My instance".to_string(),
            },
            ncpus: InstanceCpuCount::try_from(2).unwrap(),
            memory: ByteCount::from_gibibytes_u32(4),
            hostname: String::from("inst"),
            user_data: vec![],
            network_interfaces:
                params::InstanceNetworkInterfaceAttachment::Default,
            external_ips: vec![params::ExternalIpCreate::Ephemeral {
                pool_name: None,
            }],
            disks: vec![params::InstanceDiskAttachment::Attach(
                params::InstanceDiskAttach { name: DISK_NAME.parse().unwrap() },
            )],
            start: false,
        }
    }

    pub fn test_opctx(cptestctx: &ControlPlaneTestContext) -> OpContext {
        OpContext::for_tests(
            cptestctx.logctx.log.new(o!()),
            cptestctx.server.apictx.nexus.datastore().clone(),
        )
    }

    #[nexus_test(server = crate::Server)]
    async fn test_saga_basic_usage_succeeds(
        cptestctx: &ControlPlaneTestContext,
    ) {
        DiskTest::new(cptestctx).await;
        let client = &cptestctx.external_client;
        let nexus = &cptestctx.server.apictx.nexus;
        create_org_project_and_disk(&client).await;

        // Build the saga DAG with the provided test parameters
        let dag = create_saga_dag::<SagaInstanceDelete>(
            new_test_params(
                &cptestctx,
                create_instance(&cptestctx, new_instance_create_params())
                    .await
                    .id(),
            )
            .await,
        )
        .unwrap();
        let runnable_saga = nexus.create_runnable_saga(dag).await.unwrap();

        // Actually run the saga
        nexus
            .run_saga(runnable_saga)
            .await
            .expect("Saga should have succeeded");
    }

    async fn create_instance(
        cptestctx: &ControlPlaneTestContext,
        params: params::InstanceCreate,
    ) -> db::model::Instance {
        let nexus = &cptestctx.server.apictx.nexus;
        let opctx = test_opctx(&cptestctx);

        let project_selector = params::ProjectSelector {
            organization_selector: Some(
                Name::try_from(ORG_NAME.to_string()).unwrap().into(),
            ),
            project: PROJECT_NAME.to_string().try_into().unwrap(),
        };
        let project_lookup =
            nexus.project_lookup(&opctx, &project_selector).unwrap();
        nexus
            .project_create_instance(&opctx, &project_lookup, &params)
            .await
            .unwrap()
    }

    #[nexus_test(server = crate::Server)]
    async fn test_actions_succeed_idempotently(
        cptestctx: &ControlPlaneTestContext,
    ) {
        DiskTest::new(cptestctx).await;

        let client = &cptestctx.external_client;
        let nexus = &cptestctx.server.apictx.nexus;
        create_org_project_and_disk(&client).await;

        // Build the saga DAG with the provided test parameters
        let dag = create_saga_dag::<SagaInstanceDelete>(
            new_test_params(
                &cptestctx,
                create_instance(&cptestctx, new_instance_create_params())
                    .await
                    .id(),
            )
            .await,
        )
        .unwrap();

        let runnable_saga =
            nexus.create_runnable_saga(dag.clone()).await.unwrap();

        // Cause all actions to run twice. The saga should succeed regardless!
        for node in dag.get_nodes() {
            nexus
                .sec()
                .saga_inject_repeat(
                    runnable_saga.id(),
                    node.index(),
                    steno::RepeatInjected {
                        action: NonZeroU32::new(2).unwrap(),
                        undo: NonZeroU32::new(1).unwrap(),
                    },
                )
                .await
                .unwrap();
        }

        // Verify that the saga's execution succeeded.
        nexus
            .run_saga(runnable_saga)
            .await
            .expect("Saga should have succeeded");

        verify_clean_slate(&cptestctx).await;
    }
>>>>>>> 75bd9055
}<|MERGE_RESOLUTION|>--- conflicted
+++ resolved
@@ -9,12 +9,8 @@
 use crate::context::OpContext;
 use crate::db;
 use crate::{authn, authz};
-<<<<<<< HEAD
 use nexus_types::identity::Resource;
-use omicron_common::api::external::Error;
-=======
 use omicron_common::api::external::{Error, ResourceType};
->>>>>>> 75bd9055
 use serde::Deserialize;
 use serde::Serialize;
 use steno::ActionError;
@@ -127,7 +123,6 @@
     Ok(())
 }
 
-<<<<<<< HEAD
 async fn sid_account_resources(
     sagactx: NexusActionContext,
 ) -> Result<(), ActionError> {
@@ -153,7 +148,8 @@
         .await
         .map_err(ActionError::action_failed)?;
     Ok(())
-=======
+}
+
 #[cfg(test)]
 mod test {
     use crate::{
@@ -201,7 +197,7 @@
         let opctx = test_opctx(&cptestctx);
         let datastore = cptestctx.server.apictx.nexus.datastore();
 
-        let (.., authz_instance, _instance) =
+        let (.., authz_instance, instance) =
             LookupPath::new(&opctx, &datastore)
                 .instance_id(instance_id)
                 .fetch()
@@ -210,6 +206,7 @@
         Params {
             serialized_authn: Serialized::for_opctx(&opctx),
             authz_instance,
+            instance,
         }
     }
 
@@ -342,5 +339,4 @@
 
         verify_clean_slate(&cptestctx).await;
     }
->>>>>>> 75bd9055
 }