--- conflicted
+++ resolved
@@ -307,98 +307,6 @@
 pub(crate) use __stringify_ident;
 pub(crate) use declare_saga_actions;
 
-<<<<<<< HEAD
-use futures::Future;
-
-/// Retry a progenitor client operation until a known result is returned.
-///
-/// Saga execution relies on the outcome of an external call being known: since
-/// they are idempotent, reissue the external call until a known result comes
-/// back. Retry if a communication error is seen, or if another retryable error
-/// is seen.
-///
-/// Note that retrying is only valid if the call itself is idempotent.
-pub(crate) async fn retry_until_known_result<F, T, E, Fut>(
-    log: &slog::Logger,
-    mut f: F,
-) -> Result<T, progenitor_client::Error<E>>
-where
-    F: FnMut() -> Fut,
-    Fut: Future<Output = Result<T, progenitor_client::Error<E>>>,
-    E: std::fmt::Debug,
-{
-    use omicron_common::backoff;
-
-    backoff::retry_notify(
-        backoff::retry_policy_internal_service(),
-        move || {
-            let fut = f();
-            async move {
-                match fut.await {
-                    Err(progenitor_client::Error::CommunicationError(e)) => {
-                        warn!(
-                            log,
-                            "saw transient communication error, retrying...";
-                            "error" => %e,
-                        );
-
-                        Err(backoff::BackoffError::transient(
-                            progenitor_client::Error::CommunicationError(e),
-                        ))
-                    }
-
-                    Err(progenitor_client::Error::ErrorResponse(
-                        response_value,
-                    )) => {
-                        match response_value.status() {
-                            // Retry on 503 or 429
-                            http::StatusCode::SERVICE_UNAVAILABLE
-                            | http::StatusCode::TOO_MANY_REQUESTS => {
-                                Err(backoff::BackoffError::transient(
-                                    progenitor_client::Error::ErrorResponse(
-                                        response_value,
-                                    ),
-                                ))
-                            }
-
-                            // Anything else is a permanent error
-                            _ => {
-                                warn!(
-                                    log,
-                                    "saw response implying permanent error, aborting";
-                                    "response" => ?response_value
-                                );
-                                Err(backoff::BackoffError::Permanent(
-                                    progenitor_client::Error::ErrorResponse(
-                                        response_value,
-                                    ),
-                                ))
-                            },
-                        }
-                    }
-
-                    Err(e) => {
-                        warn!(log, "saw permanent error, aborting"; "error" => %e);
-
-                        Err(backoff::BackoffError::Permanent(e))
-                    }
-
-                    Ok(v) => Ok(v),
-                }
-            }
-        },
-        |error: progenitor_client::Error<_>, delay| {
-            warn!(
-                log,
-                "failed external call ({:?}), will retry in {:?}", error, delay,
-            );
-        },
-    )
-    .await
-}
-
-=======
->>>>>>> f8c394f0
 /// Reliable persistent workflows can request that sagas be run as part of their
 /// activation by sending a SagaRequest through a supplied channel to Nexus.
 pub enum SagaRequest {
