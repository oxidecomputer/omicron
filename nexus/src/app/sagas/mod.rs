--- conflicted
+++ resolved
@@ -102,13 +102,9 @@
     <snapshot_create::SagaSnapshotCreate as NexusSaga>::register_actions(
         &mut registry,
     );
-<<<<<<< HEAD
-=======
     <volume_delete::SagaVolumeDelete as NexusSaga>::register_actions(
         &mut registry,
     );
-
->>>>>>> 0716a1bf
     registry
 }
 
