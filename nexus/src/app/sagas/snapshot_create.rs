--- conflicted
+++ resolved
@@ -88,21 +88,12 @@
 //! Pantry. Most of the rest of the saga is unchanged.
 //!
 
-<<<<<<< HEAD
-use super::common_storage::ensure_all_datasets_and_regions;
-use super::ActionRegistry;
-use super::NexusActionContext;
-use super::NexusSaga;
-use super::SagaInitError;
-use super::ACTION_GENERATE_ID;
-use crate::app::sagas::NexusAction;
-=======
 use super::{
     common_storage::ensure_all_datasets_and_regions, ActionRegistry,
     NexusActionContext, NexusSaga, SagaInitError, ACTION_GENERATE_ID,
 };
 use crate::app::sagas::declare_saga_actions;
->>>>>>> 6234c66a
+use crate::app::sagas::NexusAction;
 use crate::context::OpContext;
 use crate::db::identity::{Asset, Resource};
 use crate::db::lookup::LookupPath;
@@ -110,12 +101,9 @@
 use crate::{authn, authz, db};
 use anyhow::anyhow;
 use crucible_agent_client::{types::RegionId, Client as CrucibleAgentClient};
-<<<<<<< HEAD
 use internal_dns_client::names::ServiceName;
 use internal_dns_client::names::SRV;
 use lazy_static::lazy_static;
-=======
->>>>>>> 6234c66a
 use omicron_common::api::external;
 use omicron_common::api::external::Error;
 use omicron_common::backoff;
@@ -127,12 +115,8 @@
 use sled_agent_client::types::VolumeConstructionRequest;
 use slog::info;
 use std::collections::BTreeMap;
-<<<<<<< HEAD
 use std::net::SocketAddrV6;
 use std::sync::Arc;
-use steno::new_action_noop_undo;
-=======
->>>>>>> 6234c66a
 use steno::ActionError;
 use steno::Node;
 use uuid::Uuid;
@@ -149,78 +133,10 @@
     pub create_params: params::SnapshotCreate,
 }
 
+static ref PANTRY_SENTINEL_ID: Uuid =
+    "00000000-0000-0000-0000-000000000000".parse().unwrap();
+
 // snapshot create saga: actions
-
-<<<<<<< HEAD
-lazy_static! {
-    static ref REGIONS_ALLOC: NexusAction = new_action_noop_undo(
-        "snapshot-create.regions-alloc",
-        ssc_alloc_regions,
-    );
-    static ref REGIONS_ENSURE: NexusAction = new_action_noop_undo(
-        "snapshot-create.regions-ensure",
-        ssc_regions_ensure,
-    );
-    static ref CREATE_DESTINATION_VOLUME_RECORD: NexusAction =
-        ActionFunc::new_action(
-            "snapshot-create.create-destination-volume-record",
-            ssc_create_destination_volume_record,
-            ssc_create_destination_volume_record_undo,
-        );
-    static ref CREATE_SNAPSHOT_RECORD: NexusAction = ActionFunc::new_action(
-        "snapshot-create.create-snapshot-record",
-        ssc_create_snapshot_record,
-        ssc_create_snapshot_record_undo,
-    );
-    static ref SEND_SNAPSHOT_REQUEST_TO_SLED_AGENT: NexusAction =
-        new_action_noop_undo(
-            "snapshot-create.send-snapshot-request-to-sled-agent",
-            ssc_send_snapshot_request_to_sled_agent,
-        );
-    static ref ATTACH_DISK_TO_PANTRY: NexusAction = ActionFunc::new_action(
-        "snapshot-create.attach-disk-to-pantry",
-        ssc_attach_disk_to_pantry,
-        ssc_attach_disk_to_pantry_undo,
-    );
-    static ref GET_PANTRY_ADDRESS: NexusAction = new_action_noop_undo(
-        "snapshot-create.get-pantry-address",
-        ssc_get_pantry_address,
-    );
-    static ref CALL_PANTRY_ATTACH_FOR_DISK: NexusAction =
-        ActionFunc::new_action(
-            "snapshot-create.call-pantry-attach-for-disk",
-            ssc_call_pantry_attach_for_disk,
-            ssc_call_pantry_attach_for_disk_undo,
-        );
-    static ref CALL_PANTRY_SNAPSHOT_FOR_DISK: NexusAction =
-        new_action_noop_undo(
-            "snapshot-create.call-pantry-snapshot-for-disk",
-            ssc_call_pantry_snapshot_for_disk,
-        );
-    static ref CALL_PANTRY_DETACH_FOR_DISK: NexusAction = new_action_noop_undo(
-        "snapshot-create.call-pantry-detach-for-disk",
-        ssc_call_pantry_detach_for_disk,
-    );
-    static ref DETACH_DISK_FROM_PANTRY: NexusAction = new_action_noop_undo(
-        "snapshot-create.detach-disk-from-pantry",
-        ssc_detach_disk_from_pantry,
-    );
-    static ref START_RUNNING_SNAPSHOT: NexusAction = new_action_noop_undo(
-        "snapshot-create.start-running-snapshot",
-        ssc_start_running_snapshot,
-    );
-    static ref CREATE_VOLUME_RECORD: NexusAction = ActionFunc::new_action(
-        "snapshot-create.create-volume-record",
-        ssc_create_volume_record,
-        ssc_create_volume_record_undo,
-    );
-    static ref FINALIZE_SNAPSHOT_RECORD: NexusAction = new_action_noop_undo(
-        "snapshot-create.finalize-snapshot-record",
-        ssc_finalize_snapshot_record,
-    );
-    static ref PANTRY_SENTINEL_ID: Uuid =
-        "00000000-0000-0000-0000-000000000000".parse().unwrap();
-=======
 declare_saga_actions! {
     snapshot_create;
     REGIONS_ALLOC -> "datasets_and_regions" {
@@ -237,9 +153,30 @@
         + ssc_create_snapshot_record
         - ssc_create_snapshot_record_undo
     }
-    SEND_SNAPSHOT_REQUEST -> "snapshot_request" {
-        + ssc_send_snapshot_request
-    }
+    SEND_SNAPSHOT_REQUEST_TO_SLED_AGENT -> "snapshot_request_to_sled_agent" {
+        + ssc_send_snapshot_request_to_sled_agent,
+    }
+    ATTACH_DISK_TO_PANTRY -> "attach_disk_to_pantry" {
+        + ssc_attach_disk_to_pantry,
+        - ssc_attach_disk_to_pantry_undo,
+    }
+    GET_PANTRY_ADDRESS: NexusAction -> "get_pantry_address" {
+        + ssc_get_pantry_address,
+    }
+    CALL_PANTRY_ATTACH_FOR_DISK -> "call_pantry_attach_for_disk" {
+        + ssc_call_pantry_attach_for_disk,
+        - ssc_call_pantry_attach_for_disk_undo,
+    }
+    CALL_PANTRY_SNAPSHOT_FOR_DISK -> "call_pantry_snapshot_for_disk" {
+        + ssc_call_pantry_snapshot_for_disk,
+    }
+    CALL_PANTRY_DETACH_FOR_DISK -> "call_pantry_detach_for_disk" {
+        + ssc_call_pantry_detach_for_disk,
+    }
+    DETACH_DISK_FROM_PANTRY -> "detach_disk_from_pantry" {
+        + ssc_detach_disk_from_pantry,
+    }
+
     START_RUNNING_SNAPSHOT -> "replace_sockets_map" {
         + ssc_start_running_snapshot
     }
@@ -250,7 +187,6 @@
     FINALIZE_SNAPSHOT_RECORD -> "finalized_snapshot" {
         + ssc_finalize_snapshot_record
     }
->>>>>>> 6234c66a
 }
 
 // snapshot create saga: definition
@@ -262,24 +198,7 @@
     type Params = Params;
 
     fn register_actions(registry: &mut ActionRegistry) {
-<<<<<<< HEAD
-        registry.register(Arc::clone(&*REGIONS_ALLOC));
-        registry.register(Arc::clone(&*REGIONS_ENSURE));
-        registry.register(Arc::clone(&*CREATE_DESTINATION_VOLUME_RECORD));
-        registry.register(Arc::clone(&*CREATE_SNAPSHOT_RECORD));
-        registry.register(Arc::clone(&*SEND_SNAPSHOT_REQUEST_TO_SLED_AGENT));
-        registry.register(Arc::clone(&*ATTACH_DISK_TO_PANTRY));
-        registry.register(Arc::clone(&*GET_PANTRY_ADDRESS));
-        registry.register(Arc::clone(&*CALL_PANTRY_ATTACH_FOR_DISK));
-        registry.register(Arc::clone(&*CALL_PANTRY_SNAPSHOT_FOR_DISK));
-        registry.register(Arc::clone(&*CALL_PANTRY_DETACH_FOR_DISK));
-        registry.register(Arc::clone(&*DETACH_DISK_FROM_PANTRY));
-        registry.register(Arc::clone(&*START_RUNNING_SNAPSHOT));
-        registry.register(Arc::clone(&*CREATE_VOLUME_RECORD));
-        registry.register(Arc::clone(&*FINALIZE_SNAPSHOT_RECORD));
-=======
         snapshot_create_register_actions(registry);
->>>>>>> 6234c66a
     }
 
     fn make_saga_dag(
@@ -306,7 +225,6 @@
         ));
 
         // Allocate region space for snapshot to store blocks post-scrub
-<<<<<<< HEAD
         builder.append(Node::action(
             "datasets_and_regions",
             "RegionsAlloc",
@@ -385,17 +303,15 @@
             ));
         }
 
-=======
         builder.append(regions_alloc_action());
         builder.append(regions_ensure_action());
         builder.append(create_destination_volume_record_action());
         builder.append(create_snapshot_record_action());
         builder.append(send_snapshot_request_action());
->>>>>>> 6234c66a
         // Validate with crucible agent and start snapshot downstairs
         builder.append(start_running_snapshot_action());
-        // Copy and modify the disk volume construction request to point to the new
-        // running snapshot
+        // Copy and modify the disk volume construction request to point to
+        // the new running snapshot
         builder.append(create_volume_record_action());
         builder.append(finalize_snapshot_record_action());
 
