--- conflicted
+++ resolved
@@ -689,13 +689,8 @@
             extent_count: 0,
             gen: 0,
             opts: CrucibleOpts {
-<<<<<<< HEAD
                 id: *new_volume_id.as_untyped_uuid(),
-                target: vec![old_region_address.to_string()],
-=======
-                id: new_volume_id,
                 target: vec![old_region_address.into()],
->>>>>>> 9093ac61
                 lossy: false,
                 flush_timeout: None,
                 key: None,
@@ -800,12 +795,8 @@
     use nexus_types::identity::Asset;
     use omicron_common::api::internal::shared::DatasetKind;
     use omicron_uuid_kinds::DatasetUuid;
-<<<<<<< HEAD
     use omicron_uuid_kinds::VolumeUuid;
-    use sled_agent_client::types::VolumeConstructionRequest;
-=======
     use sled_agent_client::VolumeConstructionRequest;
->>>>>>> 9093ac61
     use uuid::Uuid;
 
     type ControlPlaneTestContext =
