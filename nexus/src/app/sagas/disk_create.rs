--- conflicted
+++ resolved
@@ -36,38 +36,6 @@
 
 // disk create saga: actions
 
-<<<<<<< HEAD
-lazy_static! {
-    static ref CREATE_DISK_RECORD: NexusAction = ActionFunc::new_action(
-        "disk-create.create-disk-record",
-        sdc_create_disk_record,
-        sdc_create_disk_record_undo
-    );
-    static ref REGIONS_ALLOC: NexusAction = ActionFunc::new_action(
-        "disk-create.regions-alloc",
-        sdc_alloc_regions,
-        sdc_alloc_regions_undo,
-    );
-    static ref SPACE_ACCOUNT: NexusAction = ActionFunc::new_action(
-        "disk-create.account-space",
-        sdc_account_space,
-        sdc_account_space_undo,
-    );
-    static ref REGIONS_ENSURE: NexusAction = ActionFunc::new_action(
-        "disk-create.regions-ensure",
-        sdc_regions_ensure,
-        sdc_regions_ensure_undo,
-    );
-    static ref CREATE_VOLUME_RECORD: NexusAction = ActionFunc::new_action(
-        "disk-create.create-volume-record",
-        sdc_create_volume_record,
-        sdc_create_volume_record_undo,
-    );
-    static ref FINALIZE_DISK_RECORD: NexusAction = new_action_noop_undo(
-        "disk-create.finalize-disk-record",
-        sdc_finalize_disk_record
-    );
-=======
 declare_saga_actions! {
     disk_create;
     CREATE_DISK_RECORD -> "created_disk" {
@@ -78,6 +46,10 @@
         + sdc_alloc_regions
         - sdc_alloc_regions_undo
     }
+    SPACE_ACCOUNT -> "no_result" {
+        + sdc_account_space
+        - sdc_account_space_undo
+    }
     REGIONS_ENSURE -> "regions_ensure" {
         + sdc_regions_ensure
         - sdc_regions_ensure_undo
@@ -89,7 +61,6 @@
     FINALIZE_DISK_RECORD -> "disk_runtime" {
         + sdc_finalize_disk_record
     }
->>>>>>> 6234c66a
 }
 
 // disk create saga: definition
@@ -101,16 +72,7 @@
     type Params = Params;
 
     fn register_actions(registry: &mut ActionRegistry) {
-<<<<<<< HEAD
-        registry.register(Arc::clone(&*CREATE_DISK_RECORD));
-        registry.register(Arc::clone(&*REGIONS_ALLOC));
-        registry.register(Arc::clone(&*SPACE_ACCOUNT));
-        registry.register(Arc::clone(&*REGIONS_ENSURE));
-        registry.register(Arc::clone(&*CREATE_VOLUME_RECORD));
-        registry.register(Arc::clone(&*FINALIZE_DISK_RECORD));
-=======
         disk_create_register_actions(registry);
->>>>>>> 6234c66a
     }
 
     fn make_saga_dag(
@@ -129,49 +91,12 @@
             ACTION_GENERATE_ID.as_ref(),
         ));
 
-<<<<<<< HEAD
-        builder.append(Node::action(
-            "created_disk",
-            "CreateDiskRecord",
-            CREATE_DISK_RECORD.as_ref(),
-        ));
-
-        builder.append(Node::action(
-            "datasets_and_regions",
-            "RegionsAlloc",
-            REGIONS_ALLOC.as_ref(),
-        ));
-
-        builder.append(Node::action(
-            "no-result",
-            "SpaceAccount",
-            SPACE_ACCOUNT.as_ref(),
-        ));
-
-        builder.append(Node::action(
-            "regions_ensure",
-            "RegionsEnsure",
-            REGIONS_ENSURE.as_ref(),
-        ));
-
-        builder.append(Node::action(
-            "created_volume",
-            "CreateVolumeRecord",
-            CREATE_VOLUME_RECORD.as_ref(),
-        ));
-
-        builder.append(Node::action(
-            "disk_runtime",
-            "FinalizeDiskRecord",
-            FINALIZE_DISK_RECORD.as_ref(),
-        ));
-=======
         builder.append(create_disk_record_action());
         builder.append(regions_alloc_action());
+        builder.append(space_account_action());
         builder.append(regions_ensure_action());
         builder.append(create_volume_record_action());
         builder.append(finalize_disk_record_action());
->>>>>>> 6234c66a
 
         Ok(builder.build()?)
     }
