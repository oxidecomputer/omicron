--- conflicted
+++ resolved
@@ -46,8 +46,7 @@
         sdc_create_disk_record_undo
     );
     static ref REGIONS_ALLOC: NexusAction = ActionFunc::new_action(
-<<<<<<< HEAD
-        "disk-create.allocate-regions",
+        "disk-create.regions-alloc",
         sdc_alloc_regions,
         sdc_alloc_regions_undo,
     );
@@ -56,19 +55,11 @@
         sdc_account_space,
         sdc_account_space_undo,
     );
-    static ref REGIONS_ENSURE: NexusAction =
-        new_action_noop_undo("disk-create.regions-ensure", sdc_regions_ensure,);
-=======
-        "disk-create.regions-alloc",
-        sdc_alloc_regions,
-        sdc_alloc_regions_undo,
-    );
     static ref REGIONS_ENSURE: NexusAction = ActionFunc::new_action(
         "disk-create.regions-ensure",
         sdc_regions_ensure,
         sdc_regions_ensure_undo,
     );
->>>>>>> 5e97a542
     static ref CREATE_VOLUME_RECORD: NexusAction = ActionFunc::new_action(
         "disk-create.create-volume-record",
         sdc_create_volume_record,
@@ -289,7 +280,6 @@
     Ok(())
 }
 
-<<<<<<< HEAD
 // TODO: Not yet idempotent
 async fn sdc_account_space(
     sagactx: NexusActionContext,
@@ -340,8 +330,6 @@
     Ok(())
 }
 
-=======
->>>>>>> 5e97a542
 /// Call out to Crucible agent and perform region creation.
 async fn sdc_regions_ensure(
     sagactx: NexusActionContext,
