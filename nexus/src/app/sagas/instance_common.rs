--- conflicted
+++ resolved
@@ -9,13 +9,8 @@
 use crate::Nexus;
 use nexus_db_lookup::LookupPath;
 use nexus_db_model::{
-<<<<<<< HEAD
-    ByteCount, ExternalIp, InstanceState, IpAttachState, Ipv4NatEntry,
+    ByteCount, ExternalIp, InstanceState, IpAttachState, NatEntry,
     SledReservationConstraints, SledResourceVmm, VmmCpuPlatform, VmmState,
-=======
-    ByteCount, ExternalIp, InstanceState, IpAttachState, NatEntry,
-    SledReservationConstraints, SledResourceVmm, VmmState,
->>>>>>> 71f19654
 };
 use nexus_db_queries::authz;
 use nexus_db_queries::{authn, context::OpContext, db, db::DataStore};
