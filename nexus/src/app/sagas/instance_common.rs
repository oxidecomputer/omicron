--- conflicted
+++ resolved
@@ -534,11 +534,6 @@
 
 #[derive(Clone, Debug, Deserialize, Serialize)]
 pub enum ExternalIpAttach {
-<<<<<<< HEAD
-    Ephemeral { pool: Option<NameOrId> },
-    Floating { floating_ip: authz::FloatingIp, ip_version: IpVersion },
-=======
     Ephemeral { pool: Option<NameOrId>, ip_version: Option<IpVersion> },
     Floating { floating_ip: authz::FloatingIp },
->>>>>>> 3b3f937d
 }