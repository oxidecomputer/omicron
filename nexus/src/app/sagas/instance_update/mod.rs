--- conflicted
+++ resolved
@@ -1200,7 +1200,6 @@
         nexus.vpc_needed_notify_sleds();
     }
 
-<<<<<<< HEAD
     Ok(())
 }
 
@@ -1218,104 +1217,6 @@
 async fn siu_chain_successor_saga(
     sagactx: NexusActionContext,
 ) -> Result<(), ActionError> {
-=======
-    // Check if the VMM or migration state has changed while the update saga was
-    // running and whether an additional update saga is now required. If one is
-    // required, try to start it.
-    //
-    // TODO(eliza): it would be nice if we didn't release the lock, determine
-    // the needed updates, and then start a new start-instance-update saga that
-    // re-locks the instance --- instead, perhaps we could keep the lock, and
-    // try to start a new "actual" instance update saga that inherits our lock.
-    // This way, we could also avoid computing updates required twice.
-    // But, I'm a bit sketched out by the implications of not committing update
-    // and dropping the lock in the same operation. This deserves more
-    // thought...
-
-    // Fetch the state from the database again to see if we should immediately
-    // run a new saga.
-    let new_state = match osagactx
-        .datastore()
-        .instance_fetch_all(&opctx, &authz_instance)
-        .await
-    {
-        Ok(s) => s,
-        // Do NOT unwind the rest of the saga if this fails, since we've
-        // already committed the update.
-        Err(e) => {
-            warn!(log,
-                "instance update: failed to fetch latest state after update";
-                "instance_id" => %instance_id,
-                "error" => %e,
-            );
-            nexus.background_tasks.task_instance_updater.activate();
-            return Ok(());
-        }
-    };
-
-    if let Err(error) = chain_update_saga(
-        &sagactx,
-        authz_instance,
-        serialized_authn,
-        &new_state,
-    )
-    .await
-    {
-        // If starting the new update saga failed, DO NOT unwind this saga and
-        // undo all the work we've done successfully! Instead, just kick the
-        // instance-updater background task to try and start a new saga
-        // eventually, and log a warning.
-        warn!(
-            log,
-            "instance update: failed to start successor saga!";
-            "instance_id" => %instance_id,
-            "error" => %error,
-        );
-        nexus.background_tasks.task_instance_updater.activate();
-        return Ok(());
-    }
-
-    // If the instance has transitioned to the `Failed` state, no additional
-    // update saga is required, and the instance's auto-restart policy allows it
-    // to be automatically restarted, activate the instance-reincarnation
-    // background task to automatically restart it.
-    let auto_restart = new_state.instance.auto_restart;
-    match auto_restart.status(&new_state.instance.runtime_state) {
-        InstanceKarmicStatus::Ready => {
-            info!(
-                log,
-                "instance update: instance transitioned to Failed, but can \
-                 be automatically restarted; activating reincarnation.";
-                "instance_id" => %instance_id,
-                "auto_restart" => ?auto_restart,
-                "runtime_state" => ?new_state.instance.runtime_state,
-            );
-            nexus.background_tasks.task_instance_reincarnation.activate();
-        }
-        InstanceKarmicStatus::CoolingDown(remaining) => {
-            info!(
-                log,
-                "instance update: instance transitioned to Failed, but is \
-                 still in cooldown from a previous reincarnation";
-                "instance_id" => %instance_id,
-                "auto_restart" => ?auto_restart,
-                "cooldown_remaining" => ?remaining,
-                "runtime_state" => ?new_state.instance.runtime_state,
-            );
-        }
-        InstanceKarmicStatus::Forbidden | InstanceKarmicStatus::NotFailed => {}
-    }
-
-    Ok(())
-}
-
-async fn chain_update_saga(
-    sagactx: &NexusActionContext,
-    authz_instance: authz::Instance,
-    serialized_authn: authn::saga::Serialized,
-    new_state: &InstanceGestalt,
-) -> Result<(), anyhow::Error> {
->>>>>>> c2e718fa
     let osagactx = sagactx.user_data();
     let RealParams { serialized_authn, authz_instance, .. } =
         sagactx.saga_params::<RealParams>()?;
@@ -1348,7 +1249,6 @@
             .await
             .context("failed to fetch latest snapshot for instance")?;
 
-<<<<<<< HEAD
         if let Some(update) = UpdatesRequired::for_instance(log, &new_state) {
             debug!(
                 log,
@@ -1382,6 +1282,37 @@
                 "instance update: successor update saga started!";
                 "instance_id" => %instance_id,
             );
+        } else {
+            // If the instance has transitioned to the `Failed` state and no additional
+            // update saga is required, check ifthe instance's auto-restart policy allows it
+            // to be automatically restarted. If it does, activate the
+            // instance-reincarnation  background task to automatically restart it.
+            let auto_restart = new_state.instance.auto_restart;
+            match auto_restart.status(&new_state.instance.runtime_state) {
+                InstanceKarmicStatus::Ready => {
+                    info!(
+                        log,
+                        "instance update: instance transitioned to Failed, but can \
+                        be automatically restarted; activating reincarnation.";
+                        "instance_id" => %instance_id,
+                        "auto_restart" => ?auto_restart,
+                        "runtime_state" => ?new_state.instance.runtime_state,
+                    );
+                    nexus.background_tasks.task_instance_reincarnation.activate();
+                }
+                InstanceKarmicStatus::CoolingDown(remaining) => {
+                    info!(
+                        log,
+                        "instance update: instance transitioned to Failed, but is \
+                        still in cooldown from a previous reincarnation";
+                        "instance_id" => %instance_id,
+                        "auto_restart" => ?auto_restart,
+                        "cooldown_remaining" => ?remaining,
+                        "runtime_state" => ?new_state.instance.runtime_state,
+                    );
+                }
+                InstanceKarmicStatus::Forbidden | InstanceKarmicStatus::NotFailed => {}
+            }
         }
 
         Ok::<(), anyhow::Error>(())
@@ -1393,42 +1324,15 @@
     // background task in order to attempt to start a new saga again.
     if let Err(error) = saga_started {
         warn!(
-=======
-    if let Some(update) = UpdatesRequired::for_instance(log, new_state) {
-        debug!(
-            log,
-            "instance update: additional updates required, preparing a \
-             successor update saga...";
-            "instance_id" => %instance_id,
-            "update.new_runtime_state" => ?update.new_runtime,
-            "update.network_config_update" => ?update.network_config,
-            "update.destroy_active_vmm" => ?update.destroy_active_vmm,
-            "update.destroy_target_vmm" => ?update.destroy_target_vmm,
-            "update.deprovision" => ?update.deprovision,
-        );
-        let saga_dag = SagaInstanceUpdate::prepare(&Params {
-            serialized_authn,
-            authz_instance,
-        })
-        .context("failed to build new update saga DAG")?;
-        let saga = osagactx
-            .nexus()
-            .sagas
-            .saga_prepare(saga_dag)
-            .await
-            .context("failed to prepare new update saga")?;
-        saga.start().await.context("failed to start successor update saga")?;
-        // N.B. that we don't wait for the successor update saga to *complete*
-        // here. We just want to make sure it starts.
-        info!(
->>>>>>> c2e718fa
             log,
             "instance update: failed to start successor saga!";
             "instance_id" => %instance_id,
             "error" => %error,
         );
         nexus.background_tasks.task_instance_updater.activate();
-    }
+        return Ok(());
+    }
+
 
     Ok(())
 }
