--- conflicted
+++ resolved
@@ -111,18 +111,16 @@
         + sic_attach_disk_to_instance
         - sic_attach_disk_to_instance_undo
     }
-<<<<<<< HEAD
+    CONFIGURE_ASIC -> "configure_asic" {
+        + sic_add_network_config
+        - sic_remove_network_config
+    }
     V2P_ENSURE_UNDO -> "v2p_ensure_undo" {
         + sic_noop
         - sic_v2p_ensure_undo
     }
     V2P_ENSURE -> "v2p_ensure" {
         + sic_v2p_ensure
-=======
-    CONFIGURE_ASIC -> "configure_asic" {
-        + sic_add_network_config
-        - sic_remove_network_config
->>>>>>> c63fe165
     }
     INSTANCE_ENSURE -> "instance_ensure" {
         + sic_instance_ensure
@@ -320,15 +318,6 @@
             )?;
         }
 
-<<<<<<< HEAD
-        // creating instance v2p mappings is not atomic - there are many calls
-        // to different sled agents that occur. for this to unwind correctly
-        // given a partial success of the ensure node, the undo node must be
-        // prior to the ensure node as a separate action.
-        builder.append(v2p_ensure_undo_action());
-        builder.append(v2p_ensure_action());
-
-=======
         // If a primary NIC exists, create a NAT entry for the default external IP,
         // as well as additional NAT entries for each requested ephemeral IP
         for i in 0..(params.create_params.external_ips.len() + 1) {
@@ -353,7 +342,14 @@
                 i,
             )?;
         }
->>>>>>> c63fe165
+
+        // creating instance v2p mappings is not atomic - there are many calls
+        // to different sled agents that occur. for this to unwind correctly
+        // given a partial success of the ensure node, the undo node must be
+        // prior to the ensure node as a separate action.
+        builder.append(v2p_ensure_undo_action());
+        builder.append(v2p_ensure_action());
+
         builder.append(instance_ensure_action());
 
         Ok(builder.build()?)
