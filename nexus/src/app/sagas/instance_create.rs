// This Source Code Form is subject to the terms of the Mozilla Public
// License, v. 2.0. If a copy of the MPL was not distributed with this
// file, You can obtain one at https://mozilla.org/MPL/2.0/.

use super::{NexusActionContext, NexusSaga, SagaInitError, ACTION_GENERATE_ID};
use crate::app::sagas::declare_saga_actions;
use crate::app::sagas::disk_create::{self, SagaDiskCreate};
use crate::app::{
    MAX_DISKS_PER_INSTANCE, MAX_EXTERNAL_IPS_PER_INSTANCE,
    MAX_NICS_PER_INSTANCE,
};
use crate::context::OpContext;
use crate::db::identity::Resource;
use crate::db::lookup::LookupPath;
use crate::db::queries::network_interface::InsertError as InsertNicError;
use crate::external_api::params;
use crate::{authn, authz, db};
use chrono::Utc;
use nexus_defaults::DEFAULT_PRIMARY_NIC_NAME;
use nexus_types::external_api::params::InstanceDiskAttachment;
use omicron_common::api::external::Error;
use omicron_common::api::external::Generation;
use omicron_common::api::external::IdentityMetadataCreateParams;
use omicron_common::api::external::InstanceState;
use omicron_common::api::external::Name;
use omicron_common::api::internal::nexus::InstanceRuntimeState;
use serde::Deserialize;
use serde::Serialize;
use sled_agent_client::types::InstanceRuntimeStateRequested;
use sled_agent_client::types::InstanceStateRequested;
use slog::warn;
use std::convert::TryFrom;
use std::fmt::Debug;
use std::net::Ipv6Addr;
use steno::ActionError;
use steno::Node;
use steno::{DagBuilder, SagaName};
use uuid::Uuid;

// instance create saga: input parameters

#[derive(Clone, Debug, Deserialize, Serialize)]
pub struct Params {
    pub serialized_authn: authn::saga::Serialized,
    pub project_id: Uuid,
    pub create_params: params::InstanceCreate,
}

// Several nodes in this saga are wrapped in their own subsaga so that they can
// have a parameter that denotes which node they are (e.g., which NIC or which
// external IP).  They also need the outer saga's parameters.
#[derive(Debug, Deserialize, Serialize)]
struct NetParams {
    saga_params: Params,
    which: usize,
    instance_id: Uuid,
    new_id: Uuid,
}

#[derive(Debug, Deserialize, Serialize)]
struct DiskAttachParams {
    serialized_authn: authn::saga::Serialized,
    project_id: Uuid,
    instance_id: Uuid,
    attach_params: InstanceDiskAttachment,
}

// instance create saga: actions

<<<<<<< HEAD
lazy_static! {
    static ref ALLOC_SERVER: NexusAction = new_action_noop_undo(
        // TODO-robustness This still needs an undo action, and we should really
        // keep track of resources and reservations, etc.  See the comment on
        // SagaContext::alloc_server()
        "instance-create.alloc-server",
        sic_alloc_server
    );
    static ref RESOURCES_ACCOUNT: NexusAction = ActionFunc::new_action(
        "instance-create.account-resources",
        sic_account_resources,
        sic_account_resources_undo,
    );
    static ref ALLOC_PROPOLIS_IP: NexusAction = new_action_noop_undo(
        "instance-create.allocate-propolis-ip",
        sic_allocate_propolis_ip,
    );
    static ref CREATE_INSTANCE_RECORD: NexusAction = ActionFunc::new_action(
        "instance-create.create-instance-record",
        sic_create_instance_record,
        sic_delete_instance_record,
    );
    static ref CREATE_NETWORK_INTERFACE: NexusAction = ActionFunc::new_action(
        "instance-create.create-network-interface",
        sic_create_network_interface,
        sic_create_network_interface_undo,
    );
    static ref CREATE_SNAT_IP: NexusAction = ActionFunc::new_action(
        "instance-create.create-snat-ip",
        sic_allocate_instance_snat_ip,
        sic_allocate_instance_snat_ip_undo,
    );
    static ref CREATE_EXTERNAL_IP: NexusAction = ActionFunc::new_action(
        "instance-create.create-external-ip",
        sic_allocate_instance_external_ip,
        sic_allocate_instance_external_ip_undo,
    );
    static ref ATTACH_DISKS_TO_INSTANCE: NexusAction = ActionFunc::new_action(
        "instance-create.attach-disks-to-instance",
        sic_attach_disk_to_instance,
        sic_attach_disk_to_instance_undo,
    );
    static ref INSTANCE_ENSURE: NexusAction = new_action_noop_undo(
        "instance-create.instance-ensure",
        sic_instance_ensure,
    );
=======
declare_saga_actions! {
    instance_create;
    // TODO-robustness This still needs an undo action, and we should really
    // keep track of resources and reservations, etc.  See the comment on
    // SagaContext::alloc_server()
    ALLOC_SERVER -> "server_id" {
        + sic_alloc_server
    }
    ALLOC_PROPOLIS_IP -> "propolis_ip" {
        + sic_allocate_propolis_ip
    }
    CREATE_INSTANCE_RECORD -> "instance_name" {
        + sic_create_instance_record
        - sic_delete_instance_record
    }
    CREATE_NETWORK_INTERFACE -> "output" {
        + sic_create_network_interface
        - sic_create_network_interface_undo
    }
    CREATE_SNAT_IP -> "snat_ip" {
        + sic_allocate_instance_snat_ip
        - sic_allocate_instance_snat_ip_undo
    }
    CREATE_EXTERNAL_IP -> "output" {
        + sic_allocate_instance_external_ip
        - sic_allocate_instance_external_ip_undo
    }
    ATTACH_DISKS_TO_INSTANCE -> "attach_disk_output" {
        + sic_attach_disk_to_instance
        - sic_attach_disk_to_instance_undo
    }
    INSTANCE_ENSURE -> "instance_ensure" {
        + sic_instance_ensure
    }
>>>>>>> 6234c66a
}

// instance create saga: definition

#[derive(Debug)]
pub struct SagaInstanceCreate;
impl NexusSaga for SagaInstanceCreate {
    const NAME: &'static str = "instance-create";
    type Params = Params;

    fn register_actions(registry: &mut super::ActionRegistry) {
<<<<<<< HEAD
        registry.register(Arc::clone(&*ALLOC_SERVER));
        registry.register(Arc::clone(&*RESOURCES_ACCOUNT));
        registry.register(Arc::clone(&*ALLOC_PROPOLIS_IP));
        registry.register(Arc::clone(&*CREATE_INSTANCE_RECORD));
        registry.register(Arc::clone(&*CREATE_NETWORK_INTERFACE));
        registry.register(Arc::clone(&*CREATE_SNAT_IP));
        registry.register(Arc::clone(&*CREATE_EXTERNAL_IP));
        registry.register(Arc::clone(&*ATTACH_DISKS_TO_INSTANCE));
        registry.register(Arc::clone(&*INSTANCE_ENSURE));
=======
        instance_create_register_actions(registry);
>>>>>>> 6234c66a
    }

    fn make_saga_dag(
        params: &Self::Params,
        mut builder: steno::DagBuilder,
    ) -> Result<steno::Dag, SagaInitError> {
        let instance_id = Uuid::new_v4();

        builder.append(Node::constant(
            "instance_id",
            serde_json::to_value(&instance_id).map_err(|e| {
                SagaInitError::SerializeError(String::from("instance_id"), e)
            })?,
        ));

        builder.append(Node::action(
            "propolis_id",
            "GeneratePropolisId",
            ACTION_GENERATE_ID.as_ref(),
        ));

<<<<<<< HEAD
        builder.append(Node::action(
            "server_id",
            "AllocServer",
            ALLOC_SERVER.as_ref(),
        ));

        builder.append(Node::action(
            "no-result",
            "ResourcesAccount",
            RESOURCES_ACCOUNT.as_ref(),
        ));

        builder.append(Node::action(
            "propolis_ip",
            "AllocatePropolisIp",
            ALLOC_PROPOLIS_IP.as_ref(),
        ));

        builder.append(Node::action(
            "instance_name",
            "CreateInstanceRecord",
            CREATE_INSTANCE_RECORD.as_ref(),
        ));
=======
        builder.append(alloc_server_action());
        builder.append(alloc_propolis_ip_action());
        builder.append(create_instance_record_action());
>>>>>>> 6234c66a

        // Helper function for appending subsagas to our parent saga.
        fn subsaga_append<S: Serialize>(
            node_basename: &'static str,
            subsaga_dag: steno::Dag,
            parent_builder: &mut steno::DagBuilder,
            params: S,
            which: usize,
        ) -> Result<(), SagaInitError> {
            // The "parameter" node is a constant node that goes into the outer
            // saga.  Its value becomes the parameters for the one-node subsaga
            // (defined below) that actually creates each NIC.
            let params_node_name = format!("{}_params{}", node_basename, which);
            parent_builder.append(Node::constant(
                &params_node_name,
                serde_json::to_value(&params).map_err(|e| {
                    SagaInitError::SerializeError(params_node_name.clone(), e)
                })?,
            ));

            let output_name = format!("{}{}", node_basename, which);
            parent_builder.append(Node::subsaga(
                output_name.as_str(),
                subsaga_dag,
                params_node_name,
            ));
            Ok(())
        }

        // We use a similar pattern here for NICs, external IPs and disks.  We
        // want one saga action per item (i.e., per NIC, per external IP, or per
        // disk).  That makes it much easier to make actions and undo actions
        // idempotent.  But the user may ask for a variable number of these
        // items.  Previous versions of Steno required the saga DAG to be fixed
        // for all runs of a saga.  To address this, we put a static limit on
        // the number of NICs, external IPs, or disks that you can request.
        // Here, where we're building the saga DAG, we always add that maximum
        // number of nodes and we just have the extra nodes do nothing.
        //
        // An easy way to pass this kind of information to an action node is to
        // wrap it in a subsaga and put that information into the subsaga
        // parameters.  That's what we do below.  subsaga_append() (defined
        // above) handles much of the details.
        //
        // TODO-cleanup More recent Steno versions support more flexibility
        // here.  Instead of always creating MAX_NICS_PER_INSTANCE and ignoring
        // many of them if we've got a default config or fewer than
        // MAX_NICS_PER_INSTANCE NICs, we could just create the DAG with the
        // right number of the right nodes.  We could also put the correct
        // config into each subsaga's params node so that we don't have to pass
        // the index around.
        for i in 0..MAX_NICS_PER_INSTANCE {
            let repeat_params = NetParams {
                saga_params: params.clone(),
                which: i,
                instance_id,
                new_id: Uuid::new_v4(),
            };
            let subsaga_name =
                SagaName::new(&format!("instance-create-nic{i}"));
            let mut subsaga_builder = DagBuilder::new(subsaga_name);
            subsaga_builder.append(Node::action(
                "output",
                format!("CreateNetworkInterface{i}").as_str(),
                CREATE_NETWORK_INTERFACE.as_ref(),
            ));
            subsaga_append(
                "network_interface",
                subsaga_builder.build()?,
                &mut builder,
                repeat_params,
                i,
            )?;
        }

        // Allocate an external IP address for the default outbound connectivity
        builder.append(Node::action(
            "snat_ip_id",
            "CreateSnatIpId",
            ACTION_GENERATE_ID.as_ref(),
        ));
        builder.append(create_snat_ip_action());

        // See the comment above where we add nodes for creating NICs.  We use
        // the same pattern here.
        for i in 0..MAX_EXTERNAL_IPS_PER_INSTANCE {
            let repeat_params = NetParams {
                saga_params: params.clone(),
                which: i,
                instance_id,
                new_id: Uuid::new_v4(),
            };
            let subsaga_name =
                SagaName::new(&format!("instance-create-external-ip{i}"));
            let mut subsaga_builder = DagBuilder::new(subsaga_name);
            subsaga_builder.append(Node::action(
                "output",
                format!("CreateExternalIp{i}").as_str(),
                CREATE_EXTERNAL_IP.as_ref(),
            ));
            subsaga_append(
                "external_ip",
                subsaga_builder.build()?,
                &mut builder,
                repeat_params,
                i,
            )?;
        }

        // Appends the disk create saga as a subsaga directly to the instance create builder.
        for (i, disk) in params.create_params.disks.iter().enumerate() {
            if let InstanceDiskAttachment::Create(create_disk) = disk {
                let subsaga_name =
                    SagaName::new(&format!("instance-create-disk-{i}"));
                let subsaga_builder = DagBuilder::new(subsaga_name);
                let params = disk_create::Params {
                    serialized_authn: params.serialized_authn.clone(),
                    project_id: params.project_id,
                    create_params: create_disk.clone(),
                };
                subsaga_append(
                    "create_disk",
                    SagaDiskCreate::make_saga_dag(&params, subsaga_builder)?,
                    &mut builder,
                    params,
                    i,
                )?;
            }
        }

        // Attaches all disks included in the instance create request, including those which were previously created
        // by the disk create subsagas.
        for (i, disk_attach) in params.create_params.disks.iter().enumerate() {
            let subsaga_name =
                SagaName::new(&format!("instance-attach-disk-{i}"));
            let mut subsaga_builder = DagBuilder::new(subsaga_name);
            subsaga_builder.append(Node::action(
                "attach_disk_output",
                format!("AttachDisksToInstance-{i}").as_str(),
                ATTACH_DISKS_TO_INSTANCE.as_ref(),
            ));
            let params = DiskAttachParams {
                serialized_authn: params.serialized_authn.clone(),
                project_id: params.project_id,
                instance_id,
                attach_params: disk_attach.clone(),
            };
            subsaga_append(
                "attach_disk",
                subsaga_builder.build()?,
                &mut builder,
                params,
                i,
            )?;
        }

        builder.append(instance_ensure_action());
        Ok(builder.build()?)
    }
}

async fn sic_alloc_server(
    sagactx: NexusActionContext,
) -> Result<Uuid, ActionError> {
    let osagactx = sagactx.user_data();

    // ALLOCATION POLICY
    //
    // NOTE: This policy can - and should! - be changed.
    //
    // See https://rfd.shared.oxide.computer/rfd/0205 for a more complete
    // discussion.
    //
    // Right now, allocate an instance to any random sled agent. This has a few
    // problems:
    //
    // - There's no consideration for "health of the sled" here, other than
    //   "time_deleted = Null". If the sled is rebooting, in a known unhealthy
    //   state, etc, we'd currently provision it here. I don't think this is a
    //   trivial fix, but it's work we'll need to account for eventually.
    //
    // - This is selecting a random sled from all sleds in the cluster. For
    //   multi-rack, this is going to fling the sled to an arbitrary system.
    //   Maybe that's okay, but worth knowing about explicitly.
    //
    // - This doesn't take into account anti-affinity - users will want to
    //   schedule instances that belong to a cluster on different failure
    //   domains. See https://github.com/oxidecomputer/omicron/issues/1705.

    osagactx
        .nexus()
        .random_sled_id()
        .await
        .map_err(ActionError::action_failed)?
        .ok_or_else(|| Error::ServiceUnavailable {
            internal_message: String::from(
                "no sleds available for new Instance",
            ),
        })
        .map_err(ActionError::action_failed)
}

/// Create a network interface for an instance, using the parameters at index
/// `nic_index`, returning the UUID for the NIC (or None).
async fn sic_create_network_interface(
    sagactx: NexusActionContext,
) -> Result<(), ActionError> {
    let repeat_saga_params = sagactx.saga_params::<NetParams>()?;
    let saga_params = repeat_saga_params.saga_params;
    let nic_index = repeat_saga_params.which;
    let instance_id = repeat_saga_params.instance_id;
    let interface_id = repeat_saga_params.new_id;
    let interface_params = &saga_params.create_params.network_interfaces;
    match interface_params {
        params::InstanceNetworkInterfaceAttachment::None => Ok(()),
        params::InstanceNetworkInterfaceAttachment::Default => {
            sic_create_default_primary_network_interface(
                &sagactx,
                &saga_params,
                nic_index,
                instance_id,
                interface_id,
            )
            .await
        }
        params::InstanceNetworkInterfaceAttachment::Create(
            ref create_params,
        ) => match create_params.get(nic_index) {
            None => Ok(()),
            Some(ref prs) => {
                sic_create_custom_network_interface(
                    &sagactx,
                    &saga_params,
                    instance_id,
                    interface_id,
                    prs,
                )
                .await
            }
        },
    }
}

/// Delete one network interface, by interface id.
async fn sic_create_network_interface_undo(
    sagactx: NexusActionContext,
) -> Result<(), anyhow::Error> {
    let repeat_saga_params = sagactx.saga_params::<NetParams>()?;
    let instance_id = repeat_saga_params.instance_id;
    let saga_params = repeat_saga_params.saga_params;
    let osagactx = sagactx.user_data();
    let datastore = osagactx.datastore();
    let opctx =
        OpContext::for_saga_action(&sagactx, &saga_params.serialized_authn);
    let interface_id = repeat_saga_params.new_id;
    let (.., authz_instance) = LookupPath::new(&opctx, &datastore)
        .instance_id(instance_id)
        .lookup_for(authz::Action::Modify)
        .await
        .map_err(ActionError::action_failed)?;
    match LookupPath::new(&opctx, &datastore)
        .network_interface_id(interface_id)
        .lookup_for(authz::Action::Delete)
        .await
    {
        Ok((.., authz_interface)) => {
            datastore
                .instance_delete_network_interface(
                    &opctx,
                    &authz_instance,
                    &authz_interface,
                )
                .await
                .map_err(|e| e.into_external())?;
            Ok(())
        }
        Err(Error::ObjectNotFound { .. }) => {
            // The saga is attempting to delete the NIC by the ID cached
            // in the saga log. If we're running this, the NIC already
            // appears to be gone, which is odd, but not exactly an
            // error. Swallowing the error allows the saga to continue,
            // but this is another place we might want to consider
            // bumping a counter or otherwise tracking things.
            warn!(
                osagactx.log(),
                "During saga unwind, NIC already appears deleted";
                "interface_id" => %interface_id,
            );
            Ok(())
        }
        Err(e) => Err(e.into()),
    }
}

/// Create one custom (non-default) network interface for the provided instance.
async fn sic_create_custom_network_interface(
    sagactx: &NexusActionContext,
    saga_params: &Params,
    instance_id: Uuid,
    interface_id: Uuid,
    interface_params: &params::NetworkInterfaceCreate,
) -> Result<(), ActionError> {
    let osagactx = sagactx.user_data();
    let datastore = osagactx.datastore();
    let opctx =
        OpContext::for_saga_action(&sagactx, &saga_params.serialized_authn);

    // Lookup authz objects, used in the call to create the NIC itself.
    let (.., authz_instance) = LookupPath::new(&opctx, &datastore)
        .instance_id(instance_id)
        .lookup_for(authz::Action::CreateChild)
        .await
        .map_err(ActionError::action_failed)?;
    let (.., authz_vpc) = LookupPath::new(&opctx, &datastore)
        .project_id(saga_params.project_id)
        .vpc_name(&db::model::Name::from(interface_params.vpc_name.clone()))
        .lookup_for(authz::Action::Read)
        .await
        .map_err(ActionError::action_failed)?;

    // TODO-correctness: It seems racy to fetch the subnet and create the
    // interface in separate requests, but outside of a transaction. This
    // should probably either be in a transaction, or the
    // `instance_create_network_interface` function/query needs some JOIN
    // on the `vpc_subnet` table.
    let (.., authz_subnet, db_subnet) = LookupPath::new(&opctx, &datastore)
        .vpc_id(authz_vpc.id())
        .vpc_subnet_name(&db::model::Name::from(
            interface_params.subnet_name.clone(),
        ))
        .fetch()
        .await
        .map_err(ActionError::action_failed)?;
    let interface = db::model::IncompleteNetworkInterface::new(
        interface_id,
        instance_id,
        authz_vpc.id(),
        db_subnet.clone(),
        interface_params.identity.clone(),
        interface_params.ip,
    )
    .map_err(ActionError::action_failed)?;
    datastore
        .instance_create_network_interface(
            &opctx,
            &authz_subnet,
            &authz_instance,
            interface,
        )
        .await
        .map_err(|e| ActionError::action_failed(e.into_external()))?;
    Ok(())
}

/// Create a default primary network interface for an instance during the create
/// saga.
async fn sic_create_default_primary_network_interface(
    sagactx: &NexusActionContext,
    saga_params: &Params,
    nic_index: usize,
    instance_id: Uuid,
    interface_id: Uuid,
) -> Result<(), ActionError> {
    // We're statically creating up to MAX_NICS_PER_INSTANCE saga nodes, but
    // this method only applies to the case where there's exactly one parameter
    // of type `InstanceNetworkInterfaceAttachment::Default`, so ignore any
    // later calls.
    if nic_index > 0 {
        return Ok(());
    }

    let osagactx = sagactx.user_data();
    let datastore = osagactx.datastore();
    let opctx =
        OpContext::for_saga_action(&sagactx, &saga_params.serialized_authn);

    // The literal name "default" is currently used for the VPC and VPC Subnet,
    // when not specified in the client request.
    // TODO-completeness: We'd like to select these from Project-level defaults.
    // See https://github.com/oxidecomputer/omicron/issues/1015.
    let default_name = Name::try_from("default".to_string()).unwrap();
    let internal_default_name = db::model::Name::from(default_name.clone());

    // The name of the default primary interface.
    let iface_name =
        Name::try_from(DEFAULT_PRIMARY_NIC_NAME.to_string()).unwrap();

    let interface_params = params::NetworkInterfaceCreate {
        identity: IdentityMetadataCreateParams {
            name: iface_name.clone(),
            description: format!(
                "default primary interface for {}",
                saga_params.create_params.identity.name,
            ),
        },
        vpc_name: default_name.clone(),
        subnet_name: default_name.clone(),
        ip: None, // Request an IP address allocation
    };

    // Lookup authz objects, used in the call to actually create the NIC.
    let (.., authz_instance) = LookupPath::new(&opctx, &datastore)
        .instance_id(instance_id)
        .lookup_for(authz::Action::CreateChild)
        .await
        .map_err(ActionError::action_failed)?;
    let (.., authz_vpc, authz_subnet, db_subnet) =
        LookupPath::new(&opctx, &datastore)
            .project_id(saga_params.project_id)
            .vpc_name(&internal_default_name)
            .vpc_subnet_name(&internal_default_name)
            .fetch()
            .await
            .map_err(ActionError::action_failed)?;

    let interface = db::model::IncompleteNetworkInterface::new(
        interface_id,
        instance_id,
        authz_vpc.id(),
        db_subnet.clone(),
        interface_params.identity.clone(),
        interface_params.ip,
    )
    .map_err(ActionError::action_failed)?;
    datastore
        .instance_create_network_interface(
            &opctx,
            &authz_subnet,
            &authz_instance,
            interface,
        )
        .await
        .map_err(InsertNicError::into_external)
        .map_err(ActionError::action_failed)?;
    Ok(())
}

/// Create an external IP address for instance source NAT.
async fn sic_allocate_instance_snat_ip(
    sagactx: NexusActionContext,
) -> Result<(), ActionError> {
    let osagactx = sagactx.user_data();
    let datastore = osagactx.datastore();
    let saga_params = sagactx.saga_params::<Params>()?;
    let opctx =
        OpContext::for_saga_action(&sagactx, &saga_params.serialized_authn);
    let instance_id = sagactx.lookup::<Uuid>("instance_id")?;
    let ip_id = sagactx.lookup::<Uuid>("snat_ip_id")?;

    let (.., pool) = datastore
        .ip_pools_fetch_default_for(&opctx, authz::Action::CreateChild)
        .await
        .map_err(ActionError::action_failed)?;
    let pool_id = pool.identity.id;

    datastore
        .allocate_instance_snat_ip(&opctx, ip_id, instance_id, pool_id)
        .await
        .map_err(ActionError::action_failed)?;
    Ok(())
}

/// Destroy an allocated SNAT IP address for the instance.
async fn sic_allocate_instance_snat_ip_undo(
    sagactx: NexusActionContext,
) -> Result<(), anyhow::Error> {
    let osagactx = sagactx.user_data();
    let datastore = osagactx.datastore();
    let saga_params = sagactx.saga_params::<Params>()?;
    let opctx =
        OpContext::for_saga_action(&sagactx, &saga_params.serialized_authn);
    let ip_id = sagactx.lookup::<Uuid>("snat_ip_id")?;
    datastore
        .deallocate_external_ip(&opctx, ip_id)
        .await
        .map_err(ActionError::action_failed)?;
    Ok(())
}

/// Create an external IPs for the instance, using the request parameters at
/// index `ip_index`, and return its ID if one is created (or None).
async fn sic_allocate_instance_external_ip(
    sagactx: NexusActionContext,
) -> Result<(), ActionError> {
    let osagactx = sagactx.user_data();
    let datastore = osagactx.datastore();
    let repeat_saga_params = sagactx.saga_params::<NetParams>()?;
    let saga_params = repeat_saga_params.saga_params;
    let ip_index = repeat_saga_params.which;
    let ip_params = saga_params.create_params.external_ips.get(ip_index);
    let ip_params = match ip_params {
        None => {
            return Ok(());
        }
        Some(ref prs) => prs,
    };
    let opctx =
        OpContext::for_saga_action(&sagactx, &saga_params.serialized_authn);
    let instance_id = repeat_saga_params.instance_id;
    let ip_id = repeat_saga_params.new_id;

    // Collect the possible pool name for this IP address
    let pool_name = match ip_params {
        params::ExternalIpCreate::Ephemeral { ref pool_name } => {
            pool_name.as_ref().map(|name| db::model::Name(name.clone()))
        }
    };
    datastore
        .allocate_instance_ephemeral_ip(&opctx, ip_id, instance_id, pool_name)
        .await
        .map_err(ActionError::action_failed)?;
    Ok(())
}

async fn sic_allocate_instance_external_ip_undo(
    sagactx: NexusActionContext,
) -> Result<(), anyhow::Error> {
    let osagactx = sagactx.user_data();
    let datastore = osagactx.datastore();
    let repeat_saga_params = sagactx.saga_params::<NetParams>()?;
    let saga_params = repeat_saga_params.saga_params;
    let ip_index = repeat_saga_params.which;
    if ip_index >= saga_params.create_params.external_ips.len() {
        return Ok(());
    }

    let opctx =
        OpContext::for_saga_action(&sagactx, &saga_params.serialized_authn);
    let ip_id = repeat_saga_params.new_id;
    datastore
        .deallocate_external_ip(&opctx, ip_id)
        .await
        .map_err(ActionError::action_failed)?;
    Ok(())
}

async fn sic_attach_disk_to_instance(
    sagactx: NexusActionContext,
) -> Result<(), ActionError> {
    ensure_instance_disk_attach_state(sagactx, true).await
}

async fn sic_attach_disk_to_instance_undo(
    sagactx: NexusActionContext,
) -> Result<(), anyhow::Error> {
    Ok(ensure_instance_disk_attach_state(sagactx, false).await?)
}

async fn ensure_instance_disk_attach_state(
    sagactx: NexusActionContext,
    attached: bool,
) -> Result<(), ActionError> {
    let osagactx = sagactx.user_data();
    let params = sagactx.saga_params::<DiskAttachParams>()?;
    let datastore = osagactx.datastore();
    let opctx = OpContext::for_saga_action(&sagactx, &params.serialized_authn);
    let instance_id = params.instance_id;
    let project_id = params.project_id;

    let disk_name = match params.attach_params {
        InstanceDiskAttachment::Create(create_params) => {
            db::model::Name(create_params.identity.name)
        }
        InstanceDiskAttachment::Attach(attach_params) => {
            db::model::Name(attach_params.name)
        }
    };

    let (.., authz_instance, _db_instance) =
        LookupPath::new(&opctx, &datastore)
            .instance_id(instance_id)
            .fetch()
            .await
            .map_err(ActionError::action_failed)?;

    // TODO-correctness TODO-security It's not correct to re-resolve the
    // disk name now.  See oxidecomputer/omicron#1536.
    let (.., authz_disk, _db_disk) = LookupPath::new(&opctx, &datastore)
        .project_id(project_id)
        .disk_name(&disk_name)
        .fetch()
        .await
        .map_err(ActionError::action_failed)?;

    if attached {
        datastore
            .instance_attach_disk(
                &opctx,
                &authz_instance,
                &authz_disk,
                MAX_DISKS_PER_INSTANCE,
            )
            .await
            .map_err(ActionError::action_failed)?;
    } else {
        datastore
            .instance_detach_disk(&opctx, &authz_instance, &authz_disk)
            .await
            .map_err(ActionError::action_failed)?;
    }

    Ok(())
}

/// Helper function to allocate a new IPv6 address for an Oxide service running
/// on the provided sled.
///
/// `sled_id_name` is the name of the serialized output containing the UUID for
/// the targeted sled.
pub(super) async fn allocate_sled_ipv6(
    opctx: &OpContext,
    sagactx: NexusActionContext,
    sled_id_name: &str,
) -> Result<Ipv6Addr, ActionError> {
    let osagactx = sagactx.user_data();
    let sled_uuid = sagactx.lookup::<Uuid>(sled_id_name)?;
    osagactx
        .datastore()
        .next_ipv6_address(opctx, sled_uuid)
        .await
        .map_err(ActionError::action_failed)
}

// TODO: Not yet idempotent
async fn sic_account_resources(
    sagactx: NexusActionContext,
) -> Result<(), ActionError> {
    let osagactx = sagactx.user_data();
    let params = sagactx.saga_params::<Params>()?;
    let instance_id = sagactx.lookup::<Uuid>("instance_id")?;

    let opctx = OpContext::for_saga_action(&sagactx, &params.serialized_authn);
    osagactx
        .datastore()
        .virtual_provisioning_collection_insert_instance(
            &opctx,
            instance_id,
            params.project_id,
            i64::from(params.create_params.ncpus.0),
            i64::try_from(params.create_params.memory.to_bytes())
                .map_err(|e| {
                    Error::internal_error(&format!(
                        "updating resource provisioning: {e}"
                    ))
                })
                .map_err(ActionError::action_failed)?,
        )
        .await
        .map_err(ActionError::action_failed)?;
    Ok(())
}

// TODO: Not yet idempotent
async fn sic_account_resources_undo(
    sagactx: NexusActionContext,
) -> Result<(), anyhow::Error> {
    let osagactx = sagactx.user_data();
    let params = sagactx.saga_params::<Params>()?;
    let instance_id = sagactx.lookup::<Uuid>("instance_id")?;

    let opctx = OpContext::for_saga_action(&sagactx, &params.serialized_authn);
    osagactx
        .datastore()
        .virtual_provisioning_collection_delete_instance(
            &opctx,
            instance_id,
            params.project_id,
            -i64::from(params.create_params.ncpus.0),
            -i64::try_from(params.create_params.memory.to_bytes())
                .map_err(|e| {
                    Error::internal_error(&format!(
                        "updating resource provisioning: {e}"
                    ))
                })
                .map_err(ActionError::action_failed)?,
        )
        .await
        .map_err(ActionError::action_failed)?;
    Ok(())
}

// Allocate an IP address on the destination sled for the Propolis server
async fn sic_allocate_propolis_ip(
    sagactx: NexusActionContext,
) -> Result<Ipv6Addr, ActionError> {
    let params = sagactx.saga_params::<Params>()?;
    let opctx = OpContext::for_saga_action(&sagactx, &params.serialized_authn);
    allocate_sled_ipv6(&opctx, sagactx, "server_id").await
}

async fn sic_create_instance_record(
    sagactx: NexusActionContext,
) -> Result<db::model::Name, ActionError> {
    let osagactx = sagactx.user_data();
    let params = sagactx.saga_params::<Params>()?;
    let opctx = OpContext::for_saga_action(&sagactx, &params.serialized_authn);
    let sled_uuid = sagactx.lookup::<Uuid>("server_id")?;
    let instance_id = sagactx.lookup::<Uuid>("instance_id")?;
    let propolis_uuid = sagactx.lookup::<Uuid>("propolis_id")?;
    let propolis_addr = sagactx.lookup::<Ipv6Addr>("propolis_ip")?;

    let runtime = InstanceRuntimeState {
        run_state: InstanceState::Creating,
        sled_id: sled_uuid,
        propolis_id: propolis_uuid,
        dst_propolis_id: None,
        propolis_addr: Some(std::net::SocketAddr::new(
            propolis_addr.into(),
            12400,
        )),
        migration_id: None,
        hostname: params.create_params.hostname.clone(),
        memory: params.create_params.memory,
        ncpus: params.create_params.ncpus,
        gen: Generation::new(),
        time_updated: Utc::now(),
    };

    let new_instance = db::model::Instance::new(
        instance_id,
        params.project_id,
        &params.create_params,
        runtime.into(),
    );

    let (.., authz_project) = LookupPath::new(&opctx, &osagactx.datastore())
        .project_id(params.project_id)
        .lookup_for(authz::Action::CreateChild)
        .await
        .map_err(ActionError::action_failed)?;

    let instance = osagactx
        .datastore()
<<<<<<< HEAD
        .project_create_instance(&opctx, new_instance)
=======
        .project_create_instance(&opctx, &authz_project, new_instance)
>>>>>>> 6234c66a
        .await
        .map_err(ActionError::action_failed)?;

    Ok(instance.name().clone().into())
}

async fn sic_delete_instance_record(
    sagactx: NexusActionContext,
) -> Result<(), anyhow::Error> {
    let osagactx = sagactx.user_data();
    let params = sagactx.saga_params::<Params>()?;
    let datastore = osagactx.datastore();
    let opctx = OpContext::for_saga_action(&sagactx, &params.serialized_authn);
    let instance_id = sagactx.lookup::<Uuid>("instance_id")?;
    let instance_name = sagactx.lookup::<db::model::Name>("instance_name")?;

    // We currently only support deleting an instance if it is stopped or
    // failed, so update the state accordingly to allow deletion.
    // TODO-correctness TODO-security It's not correct to re-resolve the
    // instance name now.  See oxidecomputer/omicron#1536.
    let (.., authz_instance, db_instance) = LookupPath::new(&opctx, &datastore)
        .project_id(params.project_id)
        .instance_name(&instance_name)
        .fetch()
        .await
        .map_err(ActionError::action_failed)?;

    let runtime_state = db::model::InstanceRuntimeState {
        state: db::model::InstanceState::new(InstanceState::Failed),
        // Must update the generation, or the database query will fail.
        //
        // The runtime state of the instance record is only changed as a result
        // of the successful completion of the saga, or in this action during
        // saga unwinding. So we're guaranteed that the cached generation in the
        // saga log is the most recent in the database.
        gen: db::model::Generation::from(db_instance.runtime_state.gen.next()),
        ..db_instance.runtime_state
    };

    let updated = datastore
        .instance_update_runtime(&instance_id, &runtime_state)
        .await
        .map_err(ActionError::action_failed)?;

    if !updated {
        warn!(
            osagactx.log(),
            "failed to update instance runtime state from creating to failed",
        );
    }

    // Actually delete the record.
    datastore
        .project_delete_instance(&opctx, &authz_instance)
        .await
        .map_err(ActionError::action_failed)?;

    Ok(())
}

async fn sic_instance_ensure(
    sagactx: NexusActionContext,
) -> Result<(), ActionError> {
    // TODO-correctness is this idempotent?
    let osagactx = sagactx.user_data();
    let params = sagactx.saga_params::<Params>()?;
    let datastore = osagactx.datastore();
    let runtime_params = InstanceRuntimeStateRequested {
        run_state: InstanceStateRequested::Running,
        migration_params: None,
    };

    // TODO-correctness TODO-security It's not correct to re-resolve the
    // instance name now.  See oxidecomputer/omicron#1536.
    let instance_name = sagactx.lookup::<db::model::Name>("instance_name")?;
    let opctx = OpContext::for_saga_action(&sagactx, &params.serialized_authn);

    let (.., authz_instance, db_instance) = LookupPath::new(&opctx, &datastore)
        .project_id(params.project_id)
        .instance_name(&instance_name)
        .fetch()
        .await
        .map_err(ActionError::action_failed)?;

    if !params.create_params.start {
        let instance_id = db_instance.id();
        // If we don't need to start the instance, we can skip the ensure
        // and just update the instance runtime state to `Stopped`
        let runtime_state = db::model::InstanceRuntimeState {
            state: db::model::InstanceState::new(InstanceState::Stopped),
            // Must update the generation, or the database query will fail.
            //
            // The runtime state of the instance record is only changed as a result
            // of the successful completion of the saga (i.e. after ensure which we're
            // skipping in this case) or during saga unwinding. So we're guaranteed
            // that the cached generation in the saga log is the most recent in the database.
            gen: db::model::Generation::from(
                db_instance.runtime_state.gen.next(),
            ),
            ..db_instance.runtime_state
        };

        let updated = datastore
            .instance_update_runtime(&instance_id, &runtime_state)
            .await
            .map_err(ActionError::action_failed)?;

        if !updated {
            warn!(
                osagactx.log(),
                "failed to update instance runtime state from creating to stopped",
            );
        }
    } else {
        osagactx
            .nexus()
            .instance_set_runtime(
                &opctx,
                &authz_instance,
                &db_instance,
                runtime_params,
            )
            .await
            .map_err(ActionError::action_failed)?;
    }

    Ok(())
}

#[cfg(test)]
mod test {
    use crate::{
        app::saga::create_saga_dag, app::sagas::instance_create::Params,
        app::sagas::instance_create::SagaInstanceCreate,
        authn::saga::Serialized, context::OpContext, db::datastore::DataStore,
        external_api::params,
    };
    use async_bb8_diesel::{AsyncRunQueryDsl, OptionalExtension};
    use diesel::{ExpressionMethods, QueryDsl, SelectableHelper};
    use dropshot::test_util::ClientTestContext;
    use nexus_test_utils::resource_helpers::create_disk;
    use nexus_test_utils::resource_helpers::create_organization;
    use nexus_test_utils::resource_helpers::create_project;
    use nexus_test_utils::resource_helpers::populate_ip_pool;
    use nexus_test_utils::resource_helpers::DiskTest;
    use nexus_test_utils_macros::nexus_test;
    use omicron_common::api::external::{
        ByteCount, IdentityMetadataCreateParams, InstanceCpuCount,
    };
    use omicron_sled_agent::sim::SledAgent;
    use uuid::Uuid;

    type ControlPlaneTestContext =
        nexus_test_utils::ControlPlaneTestContext<crate::Server>;

    const ORG_NAME: &str = "test-org";
    const PROJECT_NAME: &str = "springfield-squidport";
    const DISK_NAME: &str = "my-disk";

    async fn create_org_project_and_disk(client: &ClientTestContext) -> Uuid {
        populate_ip_pool(&client, "default", None).await;
        create_organization(&client, ORG_NAME).await;
        let project = create_project(client, ORG_NAME, PROJECT_NAME).await;
        create_disk(&client, ORG_NAME, PROJECT_NAME, DISK_NAME).await;
        project.identity.id
    }

    // Helper for creating instance create parameters
    fn new_test_params(opctx: &OpContext, project_id: Uuid) -> Params {
        Params {
            serialized_authn: Serialized::for_opctx(opctx),
            project_id,
            create_params: params::InstanceCreate {
                identity: IdentityMetadataCreateParams {
                    name: "my-instance".parse().unwrap(),
                    description: "My instance".to_string(),
                },
                ncpus: InstanceCpuCount::try_from(2).unwrap(),
                memory: ByteCount::from_gibibytes_u32(4),
                hostname: String::from("inst"),
                user_data: vec![],
                network_interfaces:
                    params::InstanceNetworkInterfaceAttachment::Default,
                external_ips: vec![params::ExternalIpCreate::Ephemeral {
                    pool_name: None,
                }],
                disks: vec![params::InstanceDiskAttachment::Attach(
                    params::InstanceDiskAttach {
                        name: DISK_NAME.parse().unwrap(),
                    },
                )],
                start: true,
            },
        }
    }

    pub fn test_opctx(cptestctx: &ControlPlaneTestContext) -> OpContext {
        OpContext::for_tests(
            cptestctx.logctx.log.new(o!()),
            cptestctx.server.apictx.nexus.datastore().clone(),
        )
    }

    #[nexus_test(server = crate::Server)]
    async fn test_saga_basic_usage_succeeds(
        cptestctx: &ControlPlaneTestContext,
    ) {
        DiskTest::new(cptestctx).await;
        let client = &cptestctx.external_client;
        let nexus = &cptestctx.server.apictx.nexus;
        let project_id = create_org_project_and_disk(&client).await;

        // Build the saga DAG with the provided test parameters
        let opctx = test_opctx(&cptestctx);
        let params = new_test_params(&opctx, project_id);
        let dag = create_saga_dag::<SagaInstanceCreate>(params).unwrap();
        let runnable_saga = nexus.create_runnable_saga(dag).await.unwrap();

        // Actually run the saga
        nexus.run_saga(runnable_saga).await.unwrap();
    }

    async fn no_instance_records_exist(datastore: &DataStore) -> bool {
        use crate::db::model::Instance;
        use crate::db::schema::instance::dsl;

        dsl::instance
            .filter(dsl::time_deleted.is_null())
            .select(Instance::as_select())
            .first_async::<Instance>(datastore.pool_for_tests().await.unwrap())
            .await
            .optional()
            .unwrap()
            .is_none()
    }

    async fn no_network_interface_records_exist(datastore: &DataStore) -> bool {
        use crate::db::model::NetworkInterface;
        use crate::db::schema::network_interface::dsl;

        dsl::network_interface
            .filter(dsl::time_deleted.is_null())
            .select(NetworkInterface::as_select())
            .first_async::<NetworkInterface>(
                datastore.pool_for_tests().await.unwrap(),
            )
            .await
            .optional()
            .unwrap()
            .is_none()
    }

    async fn no_external_ip_records_exist(datastore: &DataStore) -> bool {
        use crate::db::model::ExternalIp;
        use crate::db::schema::external_ip::dsl;

        dsl::external_ip
            .filter(dsl::time_deleted.is_null())
            .select(ExternalIp::as_select())
            .first_async::<ExternalIp>(
                datastore.pool_for_tests().await.unwrap(),
            )
            .await
            .optional()
            .unwrap()
            .is_none()
    }

    async fn disk_is_detached(datastore: &DataStore) -> bool {
        use crate::db::model::Disk;
        use crate::db::schema::disk::dsl;

        dsl::disk
            .filter(dsl::time_deleted.is_null())
            .filter(dsl::name.eq(DISK_NAME))
            .select(Disk::as_select())
            .first_async::<Disk>(datastore.pool_for_tests().await.unwrap())
            .await
            .unwrap()
            .runtime_state
            .disk_state
            == "detached"
    }

    async fn no_instances_or_disks_on_sled(sled_agent: &SledAgent) -> bool {
        sled_agent.instance_count().await == 0
            && sled_agent.disk_count().await == 0
    }

    #[nexus_test(server = crate::Server)]
    async fn test_action_failure_can_unwind(
        cptestctx: &ControlPlaneTestContext,
    ) {
        DiskTest::new(cptestctx).await;
        let log = &cptestctx.logctx.log;

        let client = &cptestctx.external_client;
        let nexus = &cptestctx.server.apictx.nexus;
        let project_id = create_org_project_and_disk(&client).await;

        // Build the saga DAG with the provided test parameters
        let opctx = test_opctx(&cptestctx);

        let params = new_test_params(&opctx, project_id);
        let dag = create_saga_dag::<SagaInstanceCreate>(params).unwrap();

        for node in dag.get_nodes() {
            // Create a new saga for this node.
            info!(
                log,
                "Creating new saga which will fail at index {:?}", node.index();
                "node_name" => node.name().as_ref(),
                "label" => node.label(),
            );

            let runnable_saga =
                nexus.create_runnable_saga(dag.clone()).await.unwrap();

            // Inject an error instead of running the node.
            //
            // This should cause the saga to unwind.
            nexus
                .sec()
                .saga_inject_error(runnable_saga.id(), node.index())
                .await
                .unwrap();
            nexus
                .run_saga(runnable_saga)
                .await
                .expect_err("Saga should have failed");

            let datastore = nexus.datastore();

            // Check that no partial artifacts of instance creation exist
            assert!(no_instance_records_exist(datastore).await);
            assert!(no_network_interface_records_exist(datastore).await);
            assert!(no_external_ip_records_exist(datastore).await);
            assert!(disk_is_detached(datastore).await);
            assert!(
                no_instances_or_disks_on_sled(&cptestctx.sled_agent.sled_agent)
                    .await
            );
        }
    }
}<|MERGE_RESOLUTION|>--- conflicted
+++ resolved
@@ -67,54 +67,6 @@
 
 // instance create saga: actions
 
-<<<<<<< HEAD
-lazy_static! {
-    static ref ALLOC_SERVER: NexusAction = new_action_noop_undo(
-        // TODO-robustness This still needs an undo action, and we should really
-        // keep track of resources and reservations, etc.  See the comment on
-        // SagaContext::alloc_server()
-        "instance-create.alloc-server",
-        sic_alloc_server
-    );
-    static ref RESOURCES_ACCOUNT: NexusAction = ActionFunc::new_action(
-        "instance-create.account-resources",
-        sic_account_resources,
-        sic_account_resources_undo,
-    );
-    static ref ALLOC_PROPOLIS_IP: NexusAction = new_action_noop_undo(
-        "instance-create.allocate-propolis-ip",
-        sic_allocate_propolis_ip,
-    );
-    static ref CREATE_INSTANCE_RECORD: NexusAction = ActionFunc::new_action(
-        "instance-create.create-instance-record",
-        sic_create_instance_record,
-        sic_delete_instance_record,
-    );
-    static ref CREATE_NETWORK_INTERFACE: NexusAction = ActionFunc::new_action(
-        "instance-create.create-network-interface",
-        sic_create_network_interface,
-        sic_create_network_interface_undo,
-    );
-    static ref CREATE_SNAT_IP: NexusAction = ActionFunc::new_action(
-        "instance-create.create-snat-ip",
-        sic_allocate_instance_snat_ip,
-        sic_allocate_instance_snat_ip_undo,
-    );
-    static ref CREATE_EXTERNAL_IP: NexusAction = ActionFunc::new_action(
-        "instance-create.create-external-ip",
-        sic_allocate_instance_external_ip,
-        sic_allocate_instance_external_ip_undo,
-    );
-    static ref ATTACH_DISKS_TO_INSTANCE: NexusAction = ActionFunc::new_action(
-        "instance-create.attach-disks-to-instance",
-        sic_attach_disk_to_instance,
-        sic_attach_disk_to_instance_undo,
-    );
-    static ref INSTANCE_ENSURE: NexusAction = new_action_noop_undo(
-        "instance-create.instance-ensure",
-        sic_instance_ensure,
-    );
-=======
 declare_saga_actions! {
     instance_create;
     // TODO-robustness This still needs an undo action, and we should really
@@ -123,6 +75,10 @@
     ALLOC_SERVER -> "server_id" {
         + sic_alloc_server
     }
+    RESOURCES_ACCOUNT -> "no_result" {
+        + sic_account_resources
+        - sic_account_resources_undo
+    }
     ALLOC_PROPOLIS_IP -> "propolis_ip" {
         + sic_allocate_propolis_ip
     }
@@ -149,7 +105,6 @@
     INSTANCE_ENSURE -> "instance_ensure" {
         + sic_instance_ensure
     }
->>>>>>> 6234c66a
 }
 
 // instance create saga: definition
@@ -161,19 +116,7 @@
     type Params = Params;
 
     fn register_actions(registry: &mut super::ActionRegistry) {
-<<<<<<< HEAD
-        registry.register(Arc::clone(&*ALLOC_SERVER));
-        registry.register(Arc::clone(&*RESOURCES_ACCOUNT));
-        registry.register(Arc::clone(&*ALLOC_PROPOLIS_IP));
-        registry.register(Arc::clone(&*CREATE_INSTANCE_RECORD));
-        registry.register(Arc::clone(&*CREATE_NETWORK_INTERFACE));
-        registry.register(Arc::clone(&*CREATE_SNAT_IP));
-        registry.register(Arc::clone(&*CREATE_EXTERNAL_IP));
-        registry.register(Arc::clone(&*ATTACH_DISKS_TO_INSTANCE));
-        registry.register(Arc::clone(&*INSTANCE_ENSURE));
-=======
         instance_create_register_actions(registry);
->>>>>>> 6234c66a
     }
 
     fn make_saga_dag(
@@ -195,35 +138,10 @@
             ACTION_GENERATE_ID.as_ref(),
         ));
 
-<<<<<<< HEAD
-        builder.append(Node::action(
-            "server_id",
-            "AllocServer",
-            ALLOC_SERVER.as_ref(),
-        ));
-
-        builder.append(Node::action(
-            "no-result",
-            "ResourcesAccount",
-            RESOURCES_ACCOUNT.as_ref(),
-        ));
-
-        builder.append(Node::action(
-            "propolis_ip",
-            "AllocatePropolisIp",
-            ALLOC_PROPOLIS_IP.as_ref(),
-        ));
-
-        builder.append(Node::action(
-            "instance_name",
-            "CreateInstanceRecord",
-            CREATE_INSTANCE_RECORD.as_ref(),
-        ));
-=======
         builder.append(alloc_server_action());
+        builder.append(resources_account_action());
         builder.append(alloc_propolis_ip_action());
         builder.append(create_instance_record_action());
->>>>>>> 6234c66a
 
         // Helper function for appending subsagas to our parent saga.
         fn subsaga_append<S: Serialize>(
@@ -957,11 +875,7 @@
 
     let instance = osagactx
         .datastore()
-<<<<<<< HEAD
-        .project_create_instance(&opctx, new_instance)
-=======
         .project_create_instance(&opctx, &authz_project, new_instance)
->>>>>>> 6234c66a
         .await
         .map_err(ActionError::action_failed)?;
 
