// This Source Code Form is subject to the terms of the Mozilla Public
// License, v. 2.0. If a copy of the MPL was not distributed with this
// file, You can obtain one at https://mozilla.org/MPL/2.0/.

//! In the same way that read/write regions need to be replaced when a physical
//! disk is expunged, read-only regions need to be replaced too: Volumes are in
//! a similarly degraded state when the read-only Downstairs have gone away, and
//! remain in this degraded state until a new Region replaces the one that is
//! gone.
//!
//! It's this saga's responsibility to start that replacement process. This saga
//! handles the following region snapshot replacement request state transitions:
//!
//! ```text
//!         Requested   <--
//!                       |
//!             |         |
//!             v         |
//!                       |
//!         Allocating  --
//!
//!             |
//!             v
//!
//!       ReplacementDone
//! ```
//!
//! The first thing this saga does is set itself as the "operating saga" for the
//! request, and change the state to "Allocating". Then, it performs the
//! following steps:
//!
//! 1. Allocate a new region
//!
//! 2. Create a blank volume that can be later deleted to stash the snapshot
//!    being replaced. This is populated in the `volume_replace_snapshot`
//!    transaction so that `volume_references` for the corresponding region
//!    snapshot remains accurate.
//!
//! 3. For the affected Volume, swap the snapshot being replaced with the new
//!    region.
//!
//! 4. Update the region snapshot replacement request by clearing the operating
//!    saga id and changing the state to "ReplacementDone".
//!
//! Any unwind will place the state back into Requested.
//!
//! See the documentation for the "region snapshot replacement garbage collect"
//! saga for the next step in the process.

use super::{
    ActionRegistry, NexusActionContext, NexusSaga, SagaInitError,
    ACTION_GENERATE_ID,
};
use crate::app::db::datastore::ExistingTarget;
use crate::app::db::datastore::RegionAllocationFor;
use crate::app::db::datastore::RegionAllocationParameters;
use crate::app::db::datastore::ReplacementTarget;
use crate::app::db::datastore::VolumeReplaceResult;
use crate::app::db::datastore::VolumeToDelete;
use crate::app::db::datastore::VolumeWithTarget;
use crate::app::sagas::common_storage::find_only_new_region;
use crate::app::sagas::declare_saga_actions;
use crate::app::RegionAllocationStrategy;
use crate::app::{authn, db};
use nexus_db_queries::db::datastore::NewRegionVolumeId;
use nexus_db_queries::db::datastore::OldSnapshotVolumeId;
use nexus_types::identity::Asset;
use nexus_types::identity::Resource;
use omicron_common::api::external::Error;
use omicron_uuid_kinds::DatasetUuid;
use omicron_uuid_kinds::GenericUuid;
use omicron_uuid_kinds::VolumeUuid;
use serde::Deserialize;
use serde::Serialize;
use sled_agent_client::CrucibleOpts;
use sled_agent_client::VolumeConstructionRequest;
use std::net::SocketAddr;
use std::net::SocketAddrV6;
use steno::ActionError;
use steno::Node;
use uuid::Uuid;

// region snapshot replacement start saga: input parameters

#[derive(Debug, Deserialize, Serialize)]
pub(crate) struct Params {
    pub serialized_authn: authn::saga::Serialized,
    pub request: db::model::RegionSnapshotReplacement,
    pub allocation_strategy: RegionAllocationStrategy,
}

// region snapshot replacement start saga: actions

declare_saga_actions! {
    region_snapshot_replacement_start;
    SET_SAGA_ID -> "unused_1" {
        + rsrss_set_saga_id
        - rsrss_set_saga_id_undo
    }
    GET_CLONE_SOURCE -> "clone_source" {
        + rsrss_get_clone_source
    }
    GET_ALLOC_REGION_PARAMS -> "alloc_region_params" {
        + rsrss_get_alloc_region_params
    }
    ALLOC_NEW_REGION -> "new_datasets_and_regions" {
        + rsrss_alloc_new_region
        - rsrss_alloc_new_region_undo
    }
    FIND_NEW_REGION -> "new_dataset_and_region" {
        + rsrss_find_new_region
    }
    // One of the common sharp edges of sagas is that the compensating action of
    // a node does _not_ run if the forward action fails. Said another way, for
    // this node:
    //
    // EXAMPLE -> "output" {
    //   + forward_action
    //   - forward_action_undo
    // }
    //
    // If `forward_action` fails, `forward_action_undo` is never executed.
    // Forward actions are therefore required to be atomic, in that they either
    // fully apply or don't apply at all.
    //
    // Sagas with nodes that ensure multiple regions exist cannot be atomic
    // because they can partially fail (for example: what if only 2 out of 3
    // ensures succeed?). In order for the compensating action to be run, it
    // must exist as a separate node that has a no-op forward action:
    //
    // EXAMPLE_UNDO -> "not_used" {
    //   + noop
    //   - forward_action_undo
    // }
    // EXAMPLE -> "output" {
    //   + forward_action
    // }
    //
    // This saga will only ever ensure that a single region exists, so you might
    // think you could get away with a single node that combines the forward and
    // compensating action - you'd be mistaken! The Crucible agent's region
    // ensure is not atomic in all cases: if the region fails to create, it
    // enters the `failed` state, but is not deleted. Nexus must clean these up.
    NEW_REGION_ENSURE_UNDO -> "not_used" {
        + rsrss_noop
        - rsrss_new_region_ensure_undo
    }
    NEW_REGION_ENSURE -> "ensured_dataset_and_region" {
        + rsrss_new_region_ensure
    }
    NEW_REGION_VOLUME_CREATE -> "new_region_volume" {
        + rsrss_new_region_volume_create
        - rsrss_new_region_volume_create_undo
    }
    GET_OLD_SNAPSHOT_VOLUME_ID -> "old_snapshot_volume_id" {
        + rsrss_get_old_snapshot_volume_id
    }
    CREATE_FAKE_VOLUME -> "unused_2" {
        + rsrss_create_fake_volume
        - rsrss_create_fake_volume_undo
    }
    REPLACE_SNAPSHOT_IN_VOLUME -> "unused_3" {
        + rsrss_replace_snapshot_in_volume
        - rsrss_replace_snapshot_in_volume_undo
    }
    UPDATE_REQUEST_RECORD -> "unused_4" {
        + rsrss_update_request_record
    }
}

// region snapshot replacement start saga: definition

#[derive(Debug)]
pub(crate) struct SagaRegionSnapshotReplacementStart;
impl NexusSaga for SagaRegionSnapshotReplacementStart {
    const NAME: &'static str = "region-snapshot-replacement-start";
    type Params = Params;

    fn register_actions(registry: &mut ActionRegistry) {
        region_snapshot_replacement_start_register_actions(registry);
    }

    fn make_saga_dag(
        _params: &Self::Params,
        mut builder: steno::DagBuilder,
    ) -> Result<steno::Dag, SagaInitError> {
        builder.append(Node::action(
            "saga_id",
            "GenerateSagaId",
            ACTION_GENERATE_ID.as_ref(),
        ));

        builder.append(Node::action(
            "new_volume_id",
            "GenerateNewVolumeId",
            ACTION_GENERATE_ID.as_ref(),
        ));

        builder.append(Node::action(
            "new_region_volume_id",
            "GenerateNewRegionVolumeId",
            ACTION_GENERATE_ID.as_ref(),
        ));

        builder.append(set_saga_id_action());
        builder.append(get_clone_source_action());
        builder.append(get_alloc_region_params_action());
        builder.append(alloc_new_region_action());
        builder.append(find_new_region_action());
        builder.append(new_region_ensure_undo_action());
        builder.append(new_region_ensure_action());
        builder.append(new_region_volume_create_action());
        builder.append(get_old_snapshot_volume_id_action());
        builder.append(create_fake_volume_action());
        builder.append(replace_snapshot_in_volume_action());
        builder.append(update_request_record_action());

        Ok(builder.build()?)
    }
}

// region snapshot replacement start saga: action implementations

async fn rsrss_set_saga_id(
    sagactx: NexusActionContext,
) -> Result<(), ActionError> {
    let osagactx = sagactx.user_data();
    let params = sagactx.saga_params::<Params>()?;

    let opctx = crate::context::op_context_for_saga_action(
        &sagactx,
        &params.serialized_authn,
    );

    let saga_id = sagactx.lookup::<Uuid>("saga_id")?;

    // Change the request record here to an intermediate "allocating" state to
    // block out other sagas that will be triggered for the same request. This
    // avoids Nexus allocating a bunch of replacement read-only regions only to
    // unwind all but one.
    osagactx
        .datastore()
        .set_region_snapshot_replacement_allocating(
            &opctx,
            params.request.id,
            saga_id,
        )
        .await
        .map_err(ActionError::action_failed)?;

    Ok(())
}

async fn rsrss_set_saga_id_undo(
    sagactx: NexusActionContext,
) -> Result<(), anyhow::Error> {
    let osagactx = sagactx.user_data();
    let params = sagactx.saga_params::<Params>()?;
    let opctx = crate::context::op_context_for_saga_action(
        &sagactx,
        &params.serialized_authn,
    );

    let saga_id = sagactx.lookup::<Uuid>("saga_id")?;

    osagactx
        .datastore()
        .undo_set_region_snapshot_replacement_allocating(
            &opctx,
            params.request.id,
            saga_id,
        )
        .await?;

    Ok(())
}

#[derive(Debug, Deserialize, Serialize, PartialEq, Eq)]
enum CloneSource {
    RegionSnapshot { dataset_id: DatasetUuid, region_id: Uuid },
    Region { region_id: Uuid },
}

async fn rsrss_get_clone_source(
    sagactx: NexusActionContext,
) -> Result<CloneSource, ActionError> {
    let params = sagactx.saga_params::<Params>()?;
    let osagactx = sagactx.user_data();
    let log = osagactx.log();

    // Find either a region snapshot or a read-only region that is associated
    // with the request snapshot that has not been expunged, and return that as
    // the source to be used to populate the read-only region that will replace
    // the request's region snapshot.
    //
    // Importantly, determine the clone source before new region alloc step in
    // this saga, otherwise the query that searches for read-only region
    // candidates will match the newly allocated region (that is not created
    // yet!).
    //
    // Choose a clone source based on the following policy:
    //
    // - choose a region snapshot associated with the one being replaced
    //
    // - choose a read-only region from the associated snapshot volume
    //
    // - choose the region snapshot being replaced (only if it is not expunged!
    //   if the downstairs being cloned from is on an expunged dataset, we have
    //   to assume that the clone will never succeed, even if the expunged
    //   thing is still there)
    //
    // The policy here prefers to choose a clone source that isn't the region
    // snapshot in the request: if it's flaky, it shouldn't be used as a clone
    // source! This function does not know _why_ the replacement request was
    // created for that region snapshot, and assumes that there may be a problem
    // with it and will choose it as a last resort (if no other candidate clone
    // source is found and the request's region snapshot is not on an expunged
    // dataset, then it has to be chosen as a clone source, as the alternative
    // is lost data). The request's region snapshot may also be completely fine,
    // for example if a scrub is being requested.
    //
    // Also, the policy also prefers to choose to clone from a region snapshot
    // instead of a read-only region: this is an arbitrary order, there is no
    // reason behind this. The region snapshots and read-only regions will have
    // identical contents.

    // First, try to select another region snapshot that's part of this
    // snapshot.

    let opctx = crate::context::op_context_for_saga_action(
        &sagactx,
        &params.serialized_authn,
    );

    let mut non_expunged_region_snapshots = osagactx
        .datastore()
        .find_non_expunged_region_snapshots(
            &opctx,
            params.request.old_snapshot_id,
        )
        .await
        .map_err(ActionError::action_failed)?;

    // Filter out the request's region snapshot - if there are no other
    // candidates, this could be chosen later in this function.

    non_expunged_region_snapshots.retain(|rs| {
        !(rs.dataset_id == params.request.old_dataset_id
            && rs.region_id == params.request.old_region_id
            && rs.snapshot_id == params.request.old_snapshot_id)
    });

    if let Some(candidate) = non_expunged_region_snapshots.pop() {
        info!(
            log,
            "found another non-expunged region snapshot";
            "snapshot_id" => %params.request.old_snapshot_id,
            "dataset_id" => %candidate.dataset_id,
            "region_id" => %candidate.region_id,
        );

        return Ok(CloneSource::RegionSnapshot {
            dataset_id: candidate.dataset_id.into(),
            region_id: candidate.region_id,
        });
    }

    // Next, try to select a read-only region that's associated with the
    // snapshot volume

    info!(
        log,
        "no region snapshot clone source candidates";
        "snapshot_id" => %params.request.old_snapshot_id,
    );

    // Look up the existing snapshot
    let maybe_db_snapshot = osagactx
        .datastore()
        .snapshot_get(&opctx, params.request.old_snapshot_id)
        .await
        .map_err(ActionError::action_failed)?;

    let Some(db_snapshot) = maybe_db_snapshot else {
        return Err(ActionError::action_failed(Error::internal_error(
            &format!(
                "snapshot {} was hard deleted!",
                params.request.old_snapshot_id
            ),
        )));
    };

    let mut non_expunged_read_only_regions = osagactx
        .datastore()
        .find_non_expunged_regions(&opctx, db_snapshot.volume_id())
        .await
        .map_err(ActionError::action_failed)?;

    if let Some(candidate) = non_expunged_read_only_regions.pop() {
        info!(
            log,
            "found region clone source candidate";
            "snapshot_id" => %params.request.old_snapshot_id,
            "dataset_id" => %candidate.dataset_id(),
            "region_id" => %candidate.id(),
        );

        return Ok(CloneSource::Region { region_id: candidate.id() });
    }

    // If no other non-expunged region snapshot or read-only region exists, then
    // check if the request's region snapshot is non-expunged. This will use the
    // region snapshot that is being replaced as a clone source, which may not
    // work if there's a problem with that region snapshot that this replacement
    // request is meant to fix!

    let request_dataset_on_in_service_physical_disk = osagactx
        .datastore()
        .dataset_physical_disk_in_service(params.request.old_dataset_id.into())
        .await
        .map_err(ActionError::action_failed)?;

    if request_dataset_on_in_service_physical_disk {
        // If the request region snapshot's dataset has not been expunged, it
        // can be used
        return Ok(CloneSource::RegionSnapshot {
            dataset_id: params.request.old_dataset_id.into(),
            region_id: params.request.old_region_id,
        });
    }

    // If all targets of a Volume::Region are on expunged datasets, then the
    // user's data is gone, and this code will fail to select a clone source.

    return Err(ActionError::action_failed(format!(
        "no clone source candidate for {}!",
        params.request.old_snapshot_id,
    )));
}

#[derive(Debug, Deserialize, Serialize)]
struct AllocRegionParams {
    block_size: u64,
    blocks_per_extent: u64,
    extent_count: u64,
    current_allocated_regions: Vec<(db::model::Dataset, db::model::Region)>,
    snapshot_id: Uuid,
    snapshot_volume_id: VolumeUuid,
}

async fn rsrss_get_alloc_region_params(
    sagactx: NexusActionContext,
) -> Result<AllocRegionParams, ActionError> {
    let osagactx = sagactx.user_data();
    let params = sagactx.saga_params::<Params>()?;

    let opctx = crate::context::op_context_for_saga_action(
        &sagactx,
        &params.serialized_authn,
    );

    // Look up the existing snapshot
    let maybe_db_snapshot = osagactx
        .datastore()
        .snapshot_get(&opctx, params.request.old_snapshot_id)
        .await
        .map_err(ActionError::action_failed)?;

    let Some(db_snapshot) = maybe_db_snapshot else {
        return Err(ActionError::action_failed(Error::internal_error(
            &format!(
                "snapshot {} was hard deleted!",
                params.request.old_snapshot_id
            ),
        )));
    };

    // Find the region to replace
    let db_region = osagactx
        .datastore()
        .get_region(params.request.old_region_id)
        .await
        .map_err(ActionError::action_failed)?;

    let current_allocated_regions = osagactx
        .datastore()
        .get_allocated_regions(db_snapshot.volume_id())
        .await
        .map_err(ActionError::action_failed)?;

    Ok(AllocRegionParams {
        block_size: db_region.block_size().to_bytes(),
        blocks_per_extent: db_region.blocks_per_extent(),
        extent_count: db_region.extent_count(),
        current_allocated_regions,
        snapshot_id: db_snapshot.id(),
        snapshot_volume_id: db_snapshot.volume_id(),
    })
}

async fn rsrss_alloc_new_region(
    sagactx: NexusActionContext,
) -> Result<Vec<(db::model::Dataset, db::model::Region)>, ActionError> {
    let osagactx = sagactx.user_data();
    let params = sagactx.saga_params::<Params>()?;

    let opctx = crate::context::op_context_for_saga_action(
        &sagactx,
        &params.serialized_authn,
    );

    let alloc_region_params =
        sagactx.lookup::<AllocRegionParams>("alloc_region_params")?;

    // Request an additional region for this snapshot volume. It's important
    // _not_ to delete the existing snapshot first, as (if it's still there)
    // then the Crucible agent could reuse the allocated port and cause trouble.
    let datasets_and_regions = osagactx
        .datastore()
        .arbitrary_region_allocate(
            &opctx,
            RegionAllocationFor::SnapshotVolume {
                volume_id: alloc_region_params.snapshot_volume_id,
                snapshot_id: alloc_region_params.snapshot_id,
            },
            RegionAllocationParameters::FromRaw {
                block_size: alloc_region_params.block_size,
                blocks_per_extent: alloc_region_params.blocks_per_extent,
                extent_count: alloc_region_params.extent_count,
            },
            &params.allocation_strategy,
            alloc_region_params.current_allocated_regions.len() + 1,
        )
        .await
        .map_err(ActionError::action_failed)?;

    Ok(datasets_and_regions)
}

async fn rsrss_alloc_new_region_undo(
    sagactx: NexusActionContext,
) -> Result<(), anyhow::Error> {
    let osagactx = sagactx.user_data();
    let log = osagactx.log();

    let alloc_region_params =
        sagactx.lookup::<AllocRegionParams>("alloc_region_params")?;

    let maybe_dataset_and_region = find_only_new_region(
        log,
        alloc_region_params.current_allocated_regions,
        sagactx.lookup::<Vec<(db::model::Dataset, db::model::Region)>>(
            "new_datasets_and_regions",
        )?,
    );

    // It should be guaranteed that if rsrss_alloc_new_region succeeded then it
    // would have bumped the region redundancy, so we should see something here.
    // Guard against the case anyway.
    if let Some(dataset_and_region) = maybe_dataset_and_region {
        let (_, region) = dataset_and_region;
        osagactx
            .datastore()
            .regions_hard_delete(log, vec![region.id()])
            .await?;
    } else {
        warn!(&log, "maybe_dataset_and_region is None!");
    }

    Ok(())
}

async fn rsrss_find_new_region(
    sagactx: NexusActionContext,
) -> Result<(db::model::Dataset, db::model::Region), ActionError> {
    let osagactx = sagactx.user_data();
    let log = osagactx.log();

    let alloc_region_params =
        sagactx.lookup::<AllocRegionParams>("alloc_region_params")?;

    let maybe_dataset_and_region = find_only_new_region(
        log,
        alloc_region_params.current_allocated_regions,
        sagactx.lookup::<Vec<(db::model::Dataset, db::model::Region)>>(
            "new_datasets_and_regions",
        )?,
    );

    let Some(dataset_and_region) = maybe_dataset_and_region else {
        return Err(ActionError::action_failed(Error::internal_error(
            &format!(
                "expected dataset and region, saw {:?}!",
                maybe_dataset_and_region,
            ),
        )));
    };

    Ok(dataset_and_region)
}

async fn rsrss_noop(_sagactx: NexusActionContext) -> Result<(), ActionError> {
    Ok(())
}

async fn rsrss_new_region_ensure(
    sagactx: NexusActionContext,
) -> Result<
    (nexus_db_model::Dataset, crucible_agent_client::types::Region),
    ActionError,
> {
    let params = sagactx.saga_params::<Params>()?;
    let osagactx = sagactx.user_data();
    let log = osagactx.log();

    let new_dataset_and_region = sagactx
        .lookup::<(db::model::Dataset, db::model::Region)>(
            "new_dataset_and_region",
        )?;

    let clone_source = sagactx.lookup::<CloneSource>("clone_source")?;

    let mut source_repair_addr: SocketAddrV6 = match clone_source {
        CloneSource::RegionSnapshot { dataset_id, region_id } => {
            let region_snapshot = osagactx
                .datastore()
                .region_snapshot_get(
                    dataset_id,
                    region_id,
                    params.request.old_snapshot_id,
                )
                .await
                .map_err(ActionError::action_failed)?;

            let Some(region_snapshot) = region_snapshot else {
                return Err(ActionError::action_failed(format!(
                    "region snapshot {} {} {} deleted!",
                    dataset_id, region_id, params.request.old_snapshot_id,
                )));
            };

            match region_snapshot.snapshot_addr.parse() {
                Ok(addr) => addr,

                Err(e) => {
                    return Err(ActionError::action_failed(format!(
                        "error parsing region_snapshot.snapshot_addr: {e}"
                    )));
                }
            }
        }

        CloneSource::Region { region_id } => {
            let maybe_addr = osagactx
                .datastore()
                .region_addr(region_id)
                .await
                .map_err(ActionError::action_failed)?;

            match maybe_addr {
                Some(addr) => addr,

                None => {
                    return Err(ActionError::action_failed(format!(
                        "region clone source {region_id} has no port!"
                    )));
                }
            }
        }
    };

    // Currently, the repair port is set using a fixed offset above the
    // downstairs port. Once this goes away, Nexus will require a way to query
    // for the repair port!

    source_repair_addr.set_port(
        source_repair_addr.port() + crucible_common::REPAIR_PORT_OFFSET,
    );

    let (new_dataset, new_region) = new_dataset_and_region;

    let ensured_region = osagactx
        .nexus()
        .ensure_region_in_dataset(
            log,
            &new_dataset,
            &new_region,
            Some(source_repair_addr.to_string()),
        )
        .await
        .map_err(ActionError::action_failed)?;

    Ok((new_dataset, ensured_region))
}

async fn rsrss_new_region_ensure_undo(
    sagactx: NexusActionContext,
) -> Result<(), anyhow::Error> {
    let log = sagactx.user_data().log();
    let osagactx = sagactx.user_data();

    warn!(log, "rsrss_new_region_ensure_undo: Deleting crucible regions");

    let new_dataset_and_region = sagactx
        .lookup::<(db::model::Dataset, db::model::Region)>(
            "new_dataset_and_region",
        )?;

    osagactx
        .nexus()
        .delete_crucible_regions(log, vec![new_dataset_and_region])
        .await?;

    Ok(())
}

async fn rsrss_new_region_volume_create(
    sagactx: NexusActionContext,
) -> Result<(), ActionError> {
    let osagactx = sagactx.user_data();

    let new_region_volume_id =
        sagactx.lookup::<VolumeUuid>("new_region_volume_id")?;

    let (new_dataset, ensured_region) = sagactx.lookup::<(
        db::model::Dataset,
        crucible_agent_client::types::Region,
    )>(
        "ensured_dataset_and_region",
    )?;

    let Some(new_dataset_address) = new_dataset.address() else {
        return Err(ActionError::action_failed(format!(
            "dataset {} does not have an address!",
            new_dataset.id(),
        )));
    };

    let new_region_address = SocketAddr::V6(SocketAddrV6::new(
        *new_dataset_address.ip(),
        ensured_region.port_number,
        0,
        0,
    ));

    // Create a volume to inflate the reference count of the newly created
    // read-only region. If this is not done it's possible that a user could
    // delete the snapshot volume _after_ the new read-only region was swapped
    // in, removing the last reference to it and causing garbage collection.

    let volume_construction_request = VolumeConstructionRequest::Volume {
        id: new_region_volume_id.into_untyped_uuid(),
        block_size: 0,
        sub_volumes: vec![VolumeConstructionRequest::Region {
            block_size: 0,
            blocks_per_extent: 0,
            extent_count: 0,
            gen: 0,
            opts: CrucibleOpts {
<<<<<<< HEAD
                id: new_region_volume_id.into_untyped_uuid(),
                target: vec![new_region_address.to_string()],
=======
                id: new_region_volume_id,
                target: vec![new_region_address],
>>>>>>> 9093ac61
                lossy: false,
                flush_timeout: None,
                key: None,
                cert_pem: None,
                key_pem: None,
                root_cert_pem: None,
                control: None,
                read_only: true,
            },
        }],
        read_only_parent: None,
    };

    let volume_data = serde_json::to_string(&volume_construction_request)
        .map_err(|e| {
            ActionError::action_failed(Error::internal_error(&e.to_string()))
        })?;

    let volume = db::model::Volume::new(new_region_volume_id, volume_data);

    osagactx
        .datastore()
        .volume_create(volume)
        .await
        .map_err(ActionError::action_failed)?;

    Ok(())
}

async fn rsrss_new_region_volume_create_undo(
    sagactx: NexusActionContext,
) -> Result<(), anyhow::Error> {
    let osagactx = sagactx.user_data();

    // Delete the volume.

    let new_region_volume_id =
        sagactx.lookup::<VolumeUuid>("new_region_volume_id")?;
    osagactx.datastore().volume_hard_delete(new_region_volume_id).await?;

    Ok(())
}

async fn rsrss_get_old_snapshot_volume_id(
    sagactx: NexusActionContext,
) -> Result<VolumeUuid, ActionError> {
    // Save the snapshot's original volume ID, because we'll be altering it and
    // need the original

    let osagactx = sagactx.user_data();
    let params = sagactx.saga_params::<Params>()?;

    let opctx = crate::context::op_context_for_saga_action(
        &sagactx,
        &params.serialized_authn,
    );

    // Look up the existing snapshot
    let maybe_db_snapshot = osagactx
        .datastore()
        .snapshot_get(&opctx, params.request.old_snapshot_id)
        .await
        .map_err(ActionError::action_failed)?;

    let Some(db_snapshot) = maybe_db_snapshot else {
        return Err(ActionError::action_failed(Error::internal_error(
            &format!(
                "snapshot {} was hard deleted!",
                params.request.old_snapshot_id
            ),
        )));
    };

    Ok(db_snapshot.volume_id())
}

async fn rsrss_create_fake_volume(
    sagactx: NexusActionContext,
) -> Result<(), ActionError> {
    let osagactx = sagactx.user_data();

    let new_volume_id = sagactx.lookup::<VolumeUuid>("new_volume_id")?;

    // Create a fake volume record for the old snapshot target. This will be
    // deleted after snapshot replacement has finished. It can be completely
    // blank here, it will be replaced by `volume_replace_snapshot`.

    let volume_construction_request = VolumeConstructionRequest::Volume {
        id: *new_volume_id.as_untyped_uuid(),
        block_size: 0,
        sub_volumes: vec![VolumeConstructionRequest::Region {
            block_size: 0,
            blocks_per_extent: 0,
            extent_count: 0,
            gen: 0,
            opts: CrucibleOpts {
                id: *new_volume_id.as_untyped_uuid(),
                // Do not put the new region ID here: it will be deleted during
                // the associated garbage collection saga if
                // `volume_replace_snapshot` does not perform the swap (which
                // happens when the snapshot volume is deleted) and we still
                // want it to exist when performing other replacement steps. If
                // the replacement does occur, then the old address will swapped
                // in here.
                target: vec![],
                lossy: false,
                flush_timeout: None,
                key: None,
                cert_pem: None,
                key_pem: None,
                root_cert_pem: None,
                control: None,
                read_only: true,
            },
        }],
        read_only_parent: None,
    };

    let volume_data = serde_json::to_string(&volume_construction_request)
        .map_err(|e| {
            ActionError::action_failed(Error::internal_error(&e.to_string()))
        })?;

    let volume = db::model::Volume::new(new_volume_id, volume_data);

    osagactx
        .datastore()
        .volume_create(volume)
        .await
        .map_err(ActionError::action_failed)?;

    Ok(())
}

async fn rsrss_create_fake_volume_undo(
    sagactx: NexusActionContext,
) -> Result<(), anyhow::Error> {
    let osagactx = sagactx.user_data();

    // Delete the fake volume.

    let new_volume_id = sagactx.lookup::<VolumeUuid>("new_volume_id")?;
    osagactx.datastore().volume_hard_delete(new_volume_id).await?;

    Ok(())
}

#[derive(Debug)]
struct ReplaceParams {
    old_volume_id: VolumeUuid,
    old_snapshot_address: SocketAddrV6,
    new_region_address: SocketAddrV6,
    new_volume_id: VolumeUuid,
}

async fn get_replace_params(
    sagactx: &NexusActionContext,
) -> Result<ReplaceParams, ActionError> {
    let osagactx = sagactx.user_data();
    let params = sagactx.saga_params::<Params>()?;

    let new_volume_id = sagactx.lookup::<VolumeUuid>("new_volume_id")?;

    let region_snapshot = osagactx
        .datastore()
        .region_snapshot_get(
            params.request.old_dataset_id.into(),
            params.request.old_region_id,
            params.request.old_snapshot_id,
        )
        .await
        .map_err(ActionError::action_failed)?;

    let Some(region_snapshot) = region_snapshot else {
        return Err(ActionError::action_failed(format!(
            "region snapshot {} {} {} deleted!",
            params.request.old_dataset_id,
            params.request.old_region_id,
            params.request.old_snapshot_id,
        )));
    };

    let old_snapshot_address: SocketAddrV6 =
        match region_snapshot.snapshot_addr.parse() {
            Ok(addr) => addr,

            Err(e) => {
                return Err(ActionError::action_failed(format!(
                    "parsing {} as SocketAddrV6 failed: {e}",
                    region_snapshot.snapshot_addr,
                )));
            }
        };

    let (new_dataset, ensured_region) = sagactx.lookup::<(
        db::model::Dataset,
        crucible_agent_client::types::Region,
    )>(
        "ensured_dataset_and_region",
    )?;

    let Some(new_dataset_address) = new_dataset.address() else {
        return Err(ActionError::action_failed(format!(
            "dataset {} does not have an address!",
            new_dataset.id(),
        )));
    };

    let new_region_address = SocketAddrV6::new(
        *new_dataset_address.ip(),
        ensured_region.port_number,
        0,
        0,
    );

    let old_volume_id =
        sagactx.lookup::<VolumeUuid>("old_snapshot_volume_id")?;

    // Return the replacement parameters for the forward action case - the undo
    // will swap the existing and replacement target
    Ok(ReplaceParams {
        old_volume_id,
        old_snapshot_address,
        new_region_address,
        new_volume_id,
    })
}

async fn rsrss_replace_snapshot_in_volume(
    sagactx: NexusActionContext,
) -> Result<VolumeReplaceResult, ActionError> {
    let log = sagactx.user_data().log();
    let osagactx = sagactx.user_data();

    let replacement_params = get_replace_params(&sagactx).await?;

    info!(
        log,
        "replacing {} with {} in volume {}",
        replacement_params.old_snapshot_address,
        replacement_params.new_region_address,
        replacement_params.old_volume_id,
    );

    // `volume_replace_snapshot` will swap the old snapshot for the new region.
    // No repair or reconcilation needs to occur after this.
    let volume_replace_snapshot_result = osagactx
        .datastore()
        .volume_replace_snapshot(
            VolumeWithTarget(replacement_params.old_volume_id),
            ExistingTarget(replacement_params.old_snapshot_address),
            ReplacementTarget(replacement_params.new_region_address),
            VolumeToDelete(replacement_params.new_volume_id),
        )
        .await
        .map_err(ActionError::action_failed)?;

    match volume_replace_snapshot_result {
        VolumeReplaceResult::AlreadyHappened | VolumeReplaceResult::Done => {
            // The replacement was done either by this run of this saga node, or
            // a previous one (and this is a rerun). This can only be returned
            // if the transaction occurred on the non-deleted volume so proceed
            // with the rest of the saga.

            Ok(volume_replace_snapshot_result)
        }

        VolumeReplaceResult::ExistingVolumeSoftDeleted
        | VolumeReplaceResult::ExistingVolumeHardDeleted => {
            // If the snapshot volume was deleted, we still want to proceed with
            // replacing the rest of the uses of the region snapshot. Note this
            // also covers the case where this saga node runs (performing the
            // replacement), the executor crashes before it can record that
            // success, and then before this node is rerun the snapshot is
            // deleted. If this saga unwound here, that would violate the
            // property of idempotency.

            Ok(volume_replace_snapshot_result)
        }
    }
}

async fn rsrss_replace_snapshot_in_volume_undo(
    sagactx: NexusActionContext,
) -> Result<(), anyhow::Error> {
    // Undo the forward action's volume_replace_snapshot call by swapping the
    // existing target and replacement target parameters.

    let log = sagactx.user_data().log();
    let osagactx = sagactx.user_data();

    let replacement_params = get_replace_params(&sagactx).await?;

    // Note the old and new are _not_ swapped in this log message! The intention
    // is that someone reviewing the logs could search for "replacing UUID with
    // UUID in volume UUID" and get (in the case of no re-execution) two
    // results.
    info!(
        log,
        "undo: replacing {} with {} in volume {}",
        replacement_params.old_snapshot_address,
        replacement_params.new_region_address,
        replacement_params.old_volume_id,
    );

    // Note only the ExistingTarget and ReplacementTarget arguments are swapped
    // here!
    //
    // It's ok if this function returns ExistingVolumeDeleted here: we don't
    // want to throw an error and cause the saga to be stuck unwinding, as this
    // would hold the lock on the replacement request.
    let volume_replace_snapshot_result = osagactx
        .datastore()
        .volume_replace_snapshot(
            VolumeWithTarget(replacement_params.old_volume_id),
            ExistingTarget(replacement_params.new_region_address),
            ReplacementTarget(replacement_params.old_snapshot_address),
            VolumeToDelete(replacement_params.new_volume_id),
        )
        .await?;

    info!(
        log,
        "undo: volume_replace_snapshot returned {:?}",
        volume_replace_snapshot_result,
    );

    Ok(())
}

async fn rsrss_update_request_record(
    sagactx: NexusActionContext,
) -> Result<(), ActionError> {
    let params = sagactx.saga_params::<Params>()?;
    let osagactx = sagactx.user_data();
    let datastore = osagactx.datastore();
    let opctx = crate::context::op_context_for_saga_action(
        &sagactx,
        &params.serialized_authn,
    );

    let saga_id = sagactx.lookup::<Uuid>("saga_id")?;
    let new_dataset_and_region = sagactx
        .lookup::<(db::model::Dataset, db::model::Region)>(
            "new_dataset_and_region",
        )?;

    let new_region_id = new_dataset_and_region.1.id();

    let old_region_volume_id = sagactx.lookup::<VolumeUuid>("new_volume_id")?;

    let new_region_volume_id =
        sagactx.lookup::<VolumeUuid>("new_region_volume_id")?;

    // Now that the region has been ensured and the construction request has
    // been updated, update the replacement request record to 'ReplacementDone'
    // and clear the operating saga id. There is no undo step for this, it
    // should succeed idempotently.
    datastore
        .set_region_snapshot_replacement_replacement_done(
            &opctx,
            params.request.id,
            saga_id,
            new_region_id,
            NewRegionVolumeId(new_region_volume_id),
            OldSnapshotVolumeId(old_region_volume_id),
        )
        .await
        .map_err(ActionError::action_failed)?;

    Ok(())
}

#[cfg(test)]
pub(crate) mod test {
    use crate::{
        app::db::lookup::LookupPath, app::db::DataStore,
        app::saga::create_saga_dag,
        app::sagas::region_snapshot_replacement_start::*,
        app::sagas::test_helpers::test_opctx, app::RegionAllocationStrategy,
    };
    use nexus_db_model::PhysicalDiskPolicy;
    use nexus_db_model::RegionSnapshotReplacement;
    use nexus_db_model::RegionSnapshotReplacementState;
    use nexus_db_model::Volume;
    use nexus_db_queries::authn::saga::Serialized;
    use nexus_db_queries::context::OpContext;
    use nexus_test_utils::resource_helpers::create_disk;
    use nexus_test_utils::resource_helpers::create_project;
    use nexus_test_utils::resource_helpers::create_snapshot;
    use nexus_test_utils::resource_helpers::DiskTest;
    use nexus_test_utils::resource_helpers::DiskTestBuilder;
    use nexus_test_utils_macros::nexus_test;
    use nexus_types::external_api::views;
    use nexus_types::identity::Asset;
    use omicron_uuid_kinds::GenericUuid;
    use sled_agent_client::VolumeConstructionRequest;

    type ControlPlaneTestContext =
        nexus_test_utils::ControlPlaneTestContext<crate::Server>;

    const DISK_NAME: &str = "my-disk";
    const SNAPSHOT_NAME: &str = "my-snap";
    const PROJECT_NAME: &str = "springfield-squidport";

    /// Create four zpools, a disk, and a snapshot of that disk
    async fn prepare_for_test(
        cptestctx: &ControlPlaneTestContext,
    ) -> PrepareResult<'_> {
        let client = &cptestctx.external_client;
        let nexus = &cptestctx.server.server_context().nexus;
        let datastore = nexus.datastore();
        let opctx = test_opctx(cptestctx);

        assert_eq!(region_allocations(&datastore).await, 0);

        let mut disk_test = DiskTest::new(cptestctx).await;
        disk_test.add_zpool_with_dataset(cptestctx.first_sled_id()).await;

        assert_eq!(region_allocations(&datastore).await, 0);

        let _project_id =
            create_project(&client, PROJECT_NAME).await.identity.id;

        assert_eq!(region_allocations(&datastore).await, 0);

        // Create a disk
        let disk = create_disk(&client, PROJECT_NAME, DISK_NAME).await;

        assert_eq!(region_allocations(&datastore).await, 3);

        let disk_id = disk.identity.id;
        let (.., db_disk) = LookupPath::new(&opctx, &datastore)
            .disk_id(disk_id)
            .fetch()
            .await
            .unwrap_or_else(|_| panic!("test disk {:?} should exist", disk_id));

        // Create a snapshot
        let snapshot =
            create_snapshot(&client, PROJECT_NAME, DISK_NAME, SNAPSHOT_NAME)
                .await;

        assert_eq!(region_allocations(&datastore).await, 6);

        let snapshot_id = snapshot.identity.id;
        let (.., db_snapshot) = LookupPath::new(&opctx, &datastore)
            .snapshot_id(snapshot_id)
            .fetch()
            .await
            .unwrap_or_else(|_| {
                panic!("test snapshot {:?} should exist", snapshot_id)
            });

        PrepareResult { db_disk, snapshot, db_snapshot, disk_test }
    }

    struct PrepareResult<'a> {
        db_disk: nexus_db_model::Disk,
        snapshot: views::Snapshot,
        db_snapshot: nexus_db_model::Snapshot,
        disk_test: DiskTest<'a, crate::Server>,
    }

    #[nexus_test(server = crate::Server)]
    async fn test_region_snapshot_replacement_start_saga(
        cptestctx: &ControlPlaneTestContext,
    ) {
        let PrepareResult { db_disk, snapshot, db_snapshot, .. } =
            prepare_for_test(cptestctx).await;

        let nexus = &cptestctx.server.server_context().nexus;
        let datastore = nexus.datastore();
        let opctx = test_opctx(cptestctx);

        // Assert disk has three allocated regions
        let disk_allocated_regions =
            datastore.get_allocated_regions(db_disk.volume_id()).await.unwrap();
        assert_eq!(disk_allocated_regions.len(), 3);

        // Assert the snapshot has zero allocated regions
        let snapshot_id = snapshot.identity.id;

        let snapshot_allocated_regions = datastore
            .get_allocated_regions(db_snapshot.volume_id())
            .await
            .unwrap();
        assert_eq!(snapshot_allocated_regions.len(), 0);

        // Replace one of the snapshot's targets
        let region: &nexus_db_model::Region = &disk_allocated_regions[0].1;

        let region_snapshot = datastore
            .region_snapshot_get(region.dataset_id(), region.id(), snapshot_id)
            .await
            .unwrap()
            .unwrap();

        // Manually insert the region snapshot replacement request
        let request =
            RegionSnapshotReplacement::for_region_snapshot(&region_snapshot);

        datastore
            .insert_region_snapshot_replacement_request(&opctx, request.clone())
            .await
            .unwrap();

        // Run the region snapshot replacement start saga
        let dag =
            create_saga_dag::<SagaRegionSnapshotReplacementStart>(Params {
                serialized_authn: Serialized::for_opctx(&opctx),
                request: request.clone(),
                allocation_strategy: RegionAllocationStrategy::Random {
                    seed: None,
                },
            })
            .unwrap();

        let runnable_saga = nexus.sagas.saga_prepare(dag).await.unwrap();

        // Actually run the saga
        runnable_saga.run_to_completion().await.unwrap();

        // Validate the state transition
        let result = datastore
            .get_region_snapshot_replacement_request_by_id(&opctx, request.id)
            .await
            .unwrap();

        assert_eq!(
            result.replacement_state,
            RegionSnapshotReplacementState::ReplacementDone
        );
        assert!(result.new_region_id.is_some());
        assert!(result.operating_saga_id.is_none());

        // Validate number of regions for disk didn't change
        let disk_allocated_regions =
            datastore.get_allocated_regions(db_disk.volume_id()).await.unwrap();
        assert_eq!(disk_allocated_regions.len(), 3);

        // Validate that the snapshot now has one allocated region
        let snapshot_allocated_datasets_and_regions = datastore
            .get_allocated_regions(db_snapshot.volume_id())
            .await
            .unwrap();

        assert_eq!(snapshot_allocated_datasets_and_regions.len(), 1);

        let (_, snapshot_allocated_region) =
            &snapshot_allocated_datasets_and_regions[0];

        // Validate that the snapshot's volume contains this newly allocated
        // region

        let new_region_addr = datastore
            .region_addr(snapshot_allocated_region.id())
            .await
            .unwrap()
            .unwrap();

        let volumes = datastore
            .find_volumes_referencing_socket_addr(
                &opctx,
                new_region_addr.into(),
            )
            .await
            .unwrap();

        assert!(volumes
            .iter()
            .map(|v| v.id())
            .any(|vid| vid == db_snapshot.volume_id()));
    }

    fn new_test_params(
        opctx: &OpContext,
        request: &RegionSnapshotReplacement,
    ) -> Params {
        Params {
            serialized_authn: Serialized::for_opctx(opctx),
            request: request.clone(),
            allocation_strategy: RegionAllocationStrategy::Random {
                seed: None,
            },
        }
    }

    pub(crate) async fn verify_clean_slate(
        cptestctx: &ControlPlaneTestContext,
        test: &DiskTest<'_, crate::Server>,
        request: &RegionSnapshotReplacement,
        affected_volume_original: &Volume,
    ) {
        let sled_agent = cptestctx.first_sled_agent();
        let datastore = cptestctx.server.server_context().nexus.datastore();

        crate::app::sagas::test_helpers::assert_no_failed_undo_steps(
            &cptestctx.logctx.log,
            datastore,
        )
        .await;

        // For these tests, six provisioned regions exist: three for the
        // original disk, and three for the (currently unused) snapshot
        // destination volume
        assert_eq!(region_allocations(&datastore).await, 6);

        // Assert that only those six provisioned regions are non-destroyed
        assert_no_other_ensured_regions(sled_agent, test, &datastore).await;

        assert_region_snapshot_replacement_request_untouched(
            cptestctx, &datastore, &request,
        )
        .await;
        assert_volume_untouched(&datastore, &affected_volume_original).await;
    }

    async fn regions(datastore: &DataStore) -> Vec<db::model::Region> {
        use async_bb8_diesel::AsyncConnection;
        use async_bb8_diesel::AsyncRunQueryDsl;
        use async_bb8_diesel::AsyncSimpleConnection;
        use diesel::QueryDsl;
        use diesel::SelectableHelper;
        use nexus_db_queries::db::queries::ALLOW_FULL_TABLE_SCAN_SQL;
        use nexus_db_queries::db::schema::region::dsl;

        let conn = datastore.pool_connection_for_tests().await.unwrap();

        #[allow(clippy::disallowed_methods)]
        conn.transaction_async(|conn| async move {
            // Selecting all regions requires a full table scan
            conn.batch_execute_async(ALLOW_FULL_TABLE_SCAN_SQL).await.unwrap();

            dsl::region
                .select(db::model::Region::as_select())
                .get_results_async(&conn)
                .await
        })
        .await
        .unwrap()
    }

    async fn region_allocations(datastore: &DataStore) -> usize {
        regions(datastore).await.len()
    }

    async fn assert_no_other_ensured_regions(
        sled_agent: &omicron_sled_agent::sim::SledAgent,
        test: &DiskTest<'_, crate::Server>,
        datastore: &DataStore,
    ) {
        let mut non_destroyed_regions_from_agent = vec![];

        for zpool in test.zpools() {
            for dataset in &zpool.datasets {
                let crucible_dataset =
                    sled_agent.get_crucible_dataset(zpool.id, dataset.id);
                for region in crucible_dataset.list() {
                    match region.state {
                        crucible_agent_client::types::State::Tombstoned
                        | crucible_agent_client::types::State::Destroyed => {
                            // ok
                        }

                        _ => {
                            non_destroyed_regions_from_agent
                                .push(region.clone());
                        }
                    }
                }
            }
        }

        let db_regions = regions(datastore).await;
        let db_region_ids: Vec<Uuid> =
            db_regions.iter().map(|x| x.id()).collect();

        for region in non_destroyed_regions_from_agent {
            let region_id = region.id.0.parse().unwrap();
            let contains = db_region_ids.contains(&region_id);
            assert!(contains, "db does not have {:?}", region_id);
        }
    }

    async fn assert_region_snapshot_replacement_request_untouched(
        cptestctx: &ControlPlaneTestContext,
        datastore: &DataStore,
        request: &RegionSnapshotReplacement,
    ) {
        let opctx = test_opctx(cptestctx);
        let db_request = datastore
            .get_region_snapshot_replacement_request_by_id(&opctx, request.id)
            .await
            .unwrap();

        assert_eq!(db_request.new_region_id, None);
        assert_eq!(
            db_request.replacement_state,
            RegionSnapshotReplacementState::Requested
        );
        assert_eq!(db_request.operating_saga_id, None);
    }

    async fn assert_volume_untouched(
        datastore: &DataStore,
        affected_volume_original: &Volume,
    ) {
        let affected_volume = datastore
            .volume_get(affected_volume_original.id())
            .await
            .unwrap()
            .unwrap();

        let actual: VolumeConstructionRequest =
            serde_json::from_str(&affected_volume.data()).unwrap();

        let expected: VolumeConstructionRequest =
            serde_json::from_str(&affected_volume_original.data()).unwrap();

        assert_eq!(actual, expected);
    }

    #[nexus_test(server = crate::Server)]
    async fn test_action_failure_can_unwind(
        cptestctx: &ControlPlaneTestContext,
    ) {
        let PrepareResult { db_disk, snapshot, db_snapshot, disk_test } =
            prepare_for_test(cptestctx).await;

        let log = &cptestctx.logctx.log;
        let nexus = &cptestctx.server.server_context().nexus;
        let datastore = nexus.datastore();
        let opctx = test_opctx(cptestctx);

        let disk_allocated_regions =
            datastore.get_allocated_regions(db_disk.volume_id()).await.unwrap();
        assert_eq!(disk_allocated_regions.len(), 3);

        let region: &nexus_db_model::Region = &disk_allocated_regions[0].1;
        let snapshot_id = snapshot.identity.id;

        let region_snapshot = datastore
            .region_snapshot_get(region.dataset_id(), region.id(), snapshot_id)
            .await
            .unwrap()
            .unwrap();

        let request =
            RegionSnapshotReplacement::for_region_snapshot(&region_snapshot);

        datastore
            .insert_region_snapshot_replacement_request(&opctx, request.clone())
            .await
            .unwrap();

        let affected_volume_original = datastore
            .volume_get(db_snapshot.volume_id())
            .await
            .unwrap()
            .unwrap();

        verify_clean_slate(
            &cptestctx,
            &disk_test,
            &request,
            &affected_volume_original,
        )
        .await;

        crate::app::sagas::test_helpers::action_failure_can_unwind::<
            SagaRegionSnapshotReplacementStart,
            _,
            _,
        >(
            nexus,
            || Box::pin(async { new_test_params(&opctx, &request) }),
            || {
                Box::pin(async {
                    verify_clean_slate(
                        &cptestctx,
                        &disk_test,
                        &request,
                        &affected_volume_original,
                    )
                    .await;
                })
            },
            log,
        )
        .await;
    }

    #[nexus_test(server = crate::Server)]
    async fn test_action_failure_can_unwind_idempotently(
        cptestctx: &ControlPlaneTestContext,
    ) {
        let PrepareResult { db_disk, snapshot, db_snapshot, disk_test } =
            prepare_for_test(cptestctx).await;

        let log = &cptestctx.logctx.log;
        let nexus = &cptestctx.server.server_context().nexus;
        let datastore = nexus.datastore();
        let opctx = test_opctx(cptestctx);

        let disk_allocated_regions =
            datastore.get_allocated_regions(db_disk.volume_id()).await.unwrap();
        assert_eq!(disk_allocated_regions.len(), 3);

        let region: &nexus_db_model::Region = &disk_allocated_regions[0].1;
        let snapshot_id = snapshot.identity.id;

        let region_snapshot = datastore
            .region_snapshot_get(region.dataset_id(), region.id(), snapshot_id)
            .await
            .unwrap()
            .unwrap();

        let request =
            RegionSnapshotReplacement::for_region_snapshot(&region_snapshot);

        datastore
            .insert_region_snapshot_replacement_request(&opctx, request.clone())
            .await
            .unwrap();

        let affected_volume_original = datastore
            .volume_get(db_snapshot.volume_id())
            .await
            .unwrap()
            .unwrap();

        verify_clean_slate(
            &cptestctx,
            &disk_test,
            &request,
            &affected_volume_original,
        )
        .await;

        crate::app::sagas::test_helpers::action_failure_can_unwind_idempotently::<
            SagaRegionSnapshotReplacementStart,
            _,
            _
        >(
            nexus,
            || Box::pin(async { new_test_params(&opctx, &request) }),
            || Box::pin(async {
                verify_clean_slate(
                    &cptestctx,
                    &disk_test,
                    &request,
                    &affected_volume_original,
                ).await;
            }),
            log
        ).await;
    }

    #[nexus_test(server = crate::Server)]
    async fn test_actions_succeed_idempotently(
        cptestctx: &ControlPlaneTestContext,
    ) {
        let PrepareResult { db_disk, snapshot, .. } =
            prepare_for_test(cptestctx).await;

        let nexus = &cptestctx.server.server_context().nexus;
        let datastore = nexus.datastore();
        let opctx = test_opctx(cptestctx);

        let disk_allocated_regions =
            datastore.get_allocated_regions(db_disk.volume_id()).await.unwrap();
        assert_eq!(disk_allocated_regions.len(), 3);

        let region: &nexus_db_model::Region = &disk_allocated_regions[0].1;
        let snapshot_id = snapshot.identity.id;

        let region_snapshot = datastore
            .region_snapshot_get(region.dataset_id(), region.id(), snapshot_id)
            .await
            .unwrap()
            .unwrap();

        let request =
            RegionSnapshotReplacement::for_region_snapshot(&region_snapshot);

        datastore
            .insert_region_snapshot_replacement_request(&opctx, request.clone())
            .await
            .unwrap();

        // Build the saga DAG with the provided test parameters
        let params = new_test_params(&opctx, &request);
        let dag = create_saga_dag::<SagaRegionSnapshotReplacementStart>(params)
            .unwrap();
        crate::app::sagas::test_helpers::actions_succeed_idempotently(
            nexus, dag,
        )
        .await;
    }

    /// Assert this saga does not leak regions if the replacement read-only
    /// region cannot be created.
    #[nexus_test(server = crate::Server)]
    async fn test_no_leak_region(cptestctx: &ControlPlaneTestContext) {
        let PrepareResult { db_disk, snapshot, db_snapshot, disk_test } =
            prepare_for_test(cptestctx).await;

        let nexus = &cptestctx.server.server_context().nexus;
        let datastore = nexus.datastore();
        let opctx = test_opctx(cptestctx);

        let disk_allocated_regions =
            datastore.get_allocated_regions(db_disk.volume_id()).await.unwrap();
        assert_eq!(disk_allocated_regions.len(), 3);

        let region: &nexus_db_model::Region = &disk_allocated_regions[0].1;
        let snapshot_id = snapshot.identity.id;

        let region_snapshot = datastore
            .region_snapshot_get(region.dataset_id(), region.id(), snapshot_id)
            .await
            .unwrap()
            .unwrap();

        let request =
            RegionSnapshotReplacement::for_region_snapshot(&region_snapshot);

        datastore
            .insert_region_snapshot_replacement_request(&opctx, request.clone())
            .await
            .unwrap();

        let affected_volume_original = datastore
            .volume_get(db_snapshot.volume_id())
            .await
            .unwrap()
            .unwrap();

        disk_test.set_always_fail_callback().await;

        // Run the region snapshot replacement start saga
        let dag =
            create_saga_dag::<SagaRegionSnapshotReplacementStart>(Params {
                serialized_authn: Serialized::for_opctx(&opctx),
                request: request.clone(),
                allocation_strategy: RegionAllocationStrategy::Random {
                    seed: None,
                },
            })
            .unwrap();

        let runnable_saga = nexus.sagas.saga_prepare(dag).await.unwrap();

        // Actually run the saga
        runnable_saga.run_to_completion().await.unwrap();

        verify_clean_slate(
            &cptestctx,
            &disk_test,
            &request,
            &affected_volume_original,
        )
        .await;
    }

    /// Tests that the region snapshot replacement start saga will not choose
    /// the request's region snapshot, but instead will choose the other
    /// non-expunged one.
    #[nexus_test(server = crate::Server)]
    async fn test_region_snapshot_replacement_start_prefer_not_self(
        cptestctx: &ControlPlaneTestContext,
    ) {
        let nexus = &cptestctx.server.server_context().nexus;
        let datastore = nexus.datastore();
        let opctx = OpContext::for_tests(
            cptestctx.logctx.log.new(o!()),
            datastore.clone(),
        );

        // Create four zpools, each with one dataset. This is required for
        // region and region snapshot replacement to have somewhere to move the
        // data, and for this test we're doing one expungements.
        let sled_id = cptestctx.first_sled_id();

        let disk_test = DiskTestBuilder::new(&cptestctx)
            .on_specific_sled(sled_id)
            .with_zpool_count(4)
            .build()
            .await;

        // Any volumes sent to the Pantry for reconciliation should return
        // active for this test

        cptestctx
            .first_sim_server()
            .pantry_server
            .as_ref()
            .unwrap()
            .pantry
            .set_auto_activate_volumes();

        // Create a disk and a snapshot
        let client = &cptestctx.external_client;
        let _project_id =
            create_project(&client, PROJECT_NAME).await.identity.id;

        let disk = create_disk(&client, PROJECT_NAME, "disk").await;
        let snapshot =
            create_snapshot(&client, PROJECT_NAME, "disk", "snap").await;

        // Before expunging any physical disk, save some DB models
        let (.., db_disk) = LookupPath::new(&opctx, &datastore)
            .disk_id(disk.identity.id)
            .fetch()
            .await
            .unwrap();

        let (.., db_snapshot) = LookupPath::new(&opctx, &datastore)
            .snapshot_id(snapshot.identity.id)
            .fetch()
            .await
            .unwrap();

        let disk_allocated_regions =
            datastore.get_allocated_regions(db_disk.volume_id()).await.unwrap();
        let snapshot_allocated_regions = datastore
            .get_allocated_regions(db_snapshot.volume_id())
            .await
            .unwrap();

        assert_eq!(disk_allocated_regions.len(), 3);
        assert_eq!(snapshot_allocated_regions.len(), 0);

        // Expunge one physical disk
        {
            let (dataset, _) = &disk_allocated_regions[0];

            let zpool = disk_test
                .zpools()
                .find(|x| *x.id.as_untyped_uuid() == dataset.pool_id)
                .expect("Expected at least one zpool");

            let (_, db_zpool) = LookupPath::new(&opctx, datastore)
                .zpool_id(zpool.id.into_untyped_uuid())
                .fetch()
                .await
                .unwrap();

            datastore
                .physical_disk_update_policy(
                    &opctx,
                    db_zpool.physical_disk_id.into(),
                    PhysicalDiskPolicy::Expunged,
                )
                .await
                .unwrap();
        }

        // Request that the second region snapshot be replaced

        let region_snapshot = datastore
            .region_snapshot_get(
                disk_allocated_regions[1].0.id(), // dataset id
                disk_allocated_regions[1].1.id(), // region id
                snapshot.identity.id,
            )
            .await
            .unwrap()
            .unwrap();

        let request_id = datastore
            .create_region_snapshot_replacement_request(
                &opctx,
                &region_snapshot,
            )
            .await
            .unwrap();

        // Manually invoke the region snapshot replacement start saga

        let saga_outputs = nexus
            .sagas
            .saga_execute::<SagaRegionSnapshotReplacementStart>(Params {
                serialized_authn: Serialized::for_opctx(&opctx),

                request: datastore
                    .get_region_snapshot_replacement_request_by_id(
                        &opctx, request_id,
                    )
                    .await
                    .unwrap(),

                allocation_strategy: RegionAllocationStrategy::Random {
                    seed: None,
                },
            })
            .await
            .unwrap();

        // The third region snapshot should have been selected as the clone
        // source

        let selected_clone_source = saga_outputs
            .lookup_node_output::<CloneSource>("clone_source")
            .unwrap();

        assert_eq!(
            selected_clone_source,
            CloneSource::RegionSnapshot {
                dataset_id: disk_allocated_regions[2].0.id(),
                region_id: disk_allocated_regions[2].1.id(),
            },
        );

        let snapshot_allocated_regions = datastore
            .get_allocated_regions(db_snapshot.volume_id())
            .await
            .unwrap();

        assert_eq!(snapshot_allocated_regions.len(), 1);
        assert!(snapshot_allocated_regions.iter().all(|(_, r)| r.read_only()));
    }

    /// Tests that a region snapshot replacement request can select the region
    /// snapshot being replaced as a clone source (but only if it is not
    /// expunged!)
    #[nexus_test(server = crate::Server)]
    async fn test_region_snapshot_replacement_start_hail_mary(
        cptestctx: &ControlPlaneTestContext,
    ) {
        let nexus = &cptestctx.server.server_context().nexus;
        let datastore = nexus.datastore();
        let opctx = OpContext::for_tests(
            cptestctx.logctx.log.new(o!()),
            datastore.clone(),
        );

        // Create five zpools, each with one dataset. This is required for
        // region and region snapshot replacement to have somewhere to move the
        // data, and for this test we're doing two expungements.
        let sled_id = cptestctx.first_sled_id();

        let disk_test = DiskTestBuilder::new(&cptestctx)
            .on_specific_sled(sled_id)
            .with_zpool_count(5)
            .build()
            .await;

        // Any volumes sent to the Pantry for reconciliation should return
        // active for this test

        cptestctx
            .first_sim_server()
            .pantry_server
            .as_ref()
            .unwrap()
            .pantry
            .set_auto_activate_volumes();

        // Create a disk and a snapshot
        let client = &cptestctx.external_client;
        let _project_id =
            create_project(&client, PROJECT_NAME).await.identity.id;

        let disk = create_disk(&client, PROJECT_NAME, "disk").await;
        let snapshot =
            create_snapshot(&client, PROJECT_NAME, "disk", "snap").await;

        // Before expunging any physical disk, save some DB models
        let (.., db_disk) = LookupPath::new(&opctx, &datastore)
            .disk_id(disk.identity.id)
            .fetch()
            .await
            .unwrap();

        let (.., db_snapshot) = LookupPath::new(&opctx, &datastore)
            .snapshot_id(snapshot.identity.id)
            .fetch()
            .await
            .unwrap();

        let disk_allocated_regions =
            datastore.get_allocated_regions(db_disk.volume_id()).await.unwrap();
        let snapshot_allocated_regions = datastore
            .get_allocated_regions(db_snapshot.volume_id())
            .await
            .unwrap();

        assert_eq!(disk_allocated_regions.len(), 3);
        assert_eq!(snapshot_allocated_regions.len(), 0);

        // Expunge two physical disks
        for i in [0, 1] {
            let (dataset, _) = &disk_allocated_regions[i];

            let zpool = disk_test
                .zpools()
                .find(|x| *x.id.as_untyped_uuid() == dataset.pool_id)
                .expect("Expected at least one zpool");

            let (_, db_zpool) = LookupPath::new(&opctx, datastore)
                .zpool_id(zpool.id.into_untyped_uuid())
                .fetch()
                .await
                .unwrap();

            datastore
                .physical_disk_update_policy(
                    &opctx,
                    db_zpool.physical_disk_id.into(),
                    PhysicalDiskPolicy::Expunged,
                )
                .await
                .unwrap();
        }

        // Request that the third region snapshot be replaced

        let region_snapshot = datastore
            .region_snapshot_get(
                disk_allocated_regions[2].0.id(), // dataset id
                disk_allocated_regions[2].1.id(), // region id
                snapshot.identity.id,
            )
            .await
            .unwrap()
            .unwrap();

        let request_id = datastore
            .create_region_snapshot_replacement_request(
                &opctx,
                &region_snapshot,
            )
            .await
            .unwrap();

        // Manually invoke the region snapshot replacement start saga

        let saga_outputs = nexus
            .sagas
            .saga_execute::<SagaRegionSnapshotReplacementStart>(Params {
                serialized_authn: Serialized::for_opctx(&opctx),

                request: datastore
                    .get_region_snapshot_replacement_request_by_id(
                        &opctx, request_id,
                    )
                    .await
                    .unwrap(),

                allocation_strategy: RegionAllocationStrategy::Random {
                    seed: None,
                },
            })
            .await
            .unwrap();

        // This should have chosen the request's region snapshot as a clone
        // source, and replaced it with a read-only region

        let selected_clone_source = saga_outputs
            .lookup_node_output::<CloneSource>("clone_source")
            .unwrap();

        assert_eq!(
            selected_clone_source,
            CloneSource::RegionSnapshot {
                dataset_id: disk_allocated_regions[2].0.id(),
                region_id: disk_allocated_regions[2].1.id(),
            },
        );

        let snapshot_allocated_regions = datastore
            .get_allocated_regions(db_snapshot.volume_id())
            .await
            .unwrap();

        assert_eq!(snapshot_allocated_regions.len(), 1);
        assert!(snapshot_allocated_regions.iter().all(|(_, r)| r.read_only()));
    }
}<|MERGE_RESOLUTION|>--- conflicted
+++ resolved
@@ -757,13 +757,8 @@
             extent_count: 0,
             gen: 0,
             opts: CrucibleOpts {
-<<<<<<< HEAD
                 id: new_region_volume_id.into_untyped_uuid(),
-                target: vec![new_region_address.to_string()],
-=======
-                id: new_region_volume_id,
                 target: vec![new_region_address],
->>>>>>> 9093ac61
                 lossy: false,
                 flush_timeout: None,
                 key: None,
