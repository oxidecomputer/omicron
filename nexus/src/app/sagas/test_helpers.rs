// This Source Code Form is subject to the terms of the Mozilla Public
// License, v. 2.0. If a copy of the MPL was not distributed with this
// file, You can obtain one at https://mozilla.org/MPL/2.0/.

//! Helper functions for writing saga undo tests and working with instances in
//! saga tests.

use super::NexusSaga;
use crate::{
    app::{saga::create_saga_dag, test_interfaces::TestInterfaces as _},
    Nexus,
};
use async_bb8_diesel::{
    AsyncConnection, AsyncRunQueryDsl, AsyncSimpleConnection,
};
use diesel::{ExpressionMethods, QueryDsl, SelectableHelper};
use futures::future::BoxFuture;
use nexus_db_queries::{context::OpContext, db::DataStore};
use nexus_types::identity::Resource;
use omicron_common::api::external::NameOrId;
use sled_agent_client::TestInterfaces as _;
use slog::{info, warn, Logger};
use std::{num::NonZeroU32, sync::Arc};
use steno::SagaDag;
use uuid::Uuid;

type ControlPlaneTestContext =
    nexus_test_utils::ControlPlaneTestContext<crate::Server>;

pub fn test_opctx(cptestctx: &ControlPlaneTestContext) -> OpContext {
    OpContext::for_tests(
        cptestctx.logctx.log.new(o!()),
        cptestctx.server.apictx().nexus.datastore().clone(),
    )
}

pub(crate) async fn instance_start(
    cptestctx: &ControlPlaneTestContext,
    id: &Uuid,
) {
    let nexus = &cptestctx.server.apictx().nexus;
    let opctx = test_opctx(&cptestctx);
    let instance_selector =
        nexus_types::external_api::params::InstanceSelector {
            project: None,
            instance: NameOrId::from(*id),
        };

    let instance_lookup =
        nexus.instance_lookup(&opctx, instance_selector).unwrap();
    nexus
        .instance_start(&opctx, &instance_lookup)
        .await
        .expect("Failed to start instance");
}

pub(crate) async fn instance_stop(
    cptestctx: &ControlPlaneTestContext,
    id: &Uuid,
) {
    let nexus = &cptestctx.server.apictx().nexus;
    let opctx = test_opctx(&cptestctx);
    let instance_selector =
        nexus_types::external_api::params::InstanceSelector {
            project: None,
            instance: NameOrId::from(*id),
        };

    let instance_lookup =
        nexus.instance_lookup(&opctx, instance_selector).unwrap();
    nexus
        .instance_stop(&opctx, &instance_lookup)
        .await
        .expect("Failed to stop instance");
}

pub(crate) async fn instance_stop_by_name(
    cptestctx: &ControlPlaneTestContext,
    name: &str,
    project_name: &str,
) {
    let nexus = &cptestctx.server.apictx().nexus;
    let opctx = test_opctx(&cptestctx);
    let instance_selector =
        nexus_types::external_api::params::InstanceSelector {
            project: Some(project_name.to_string().try_into().unwrap()),
            instance: name.to_string().try_into().unwrap(),
        };

    let instance_lookup =
        nexus.instance_lookup(&opctx, instance_selector).unwrap();
    nexus
        .instance_stop(&opctx, &instance_lookup)
        .await
        .expect("Failed to stop instance");
}

pub(crate) async fn instance_delete_by_name(
    cptestctx: &ControlPlaneTestContext,
    name: &str,
    project_name: &str,
) {
    let nexus = &cptestctx.server.apictx().nexus;
    let opctx = test_opctx(&cptestctx);
    let instance_selector =
        nexus_types::external_api::params::InstanceSelector {
            project: Some(project_name.to_string().try_into().unwrap()),
            instance: name.to_string().try_into().unwrap(),
        };

    let instance_lookup =
        nexus.instance_lookup(&opctx, instance_selector).unwrap();
    nexus
        .project_destroy_instance(&opctx, &instance_lookup)
        .await
        .expect("Failed to destroy instance");
}

pub(crate) async fn instance_simulate(
    cptestctx: &ControlPlaneTestContext,
    instance_id: &Uuid,
) {
    info!(&cptestctx.logctx.log, "Poking simulated instance";
          "instance_id" => %instance_id);
    let nexus = &cptestctx.server.apictx().nexus;
    let sa = nexus.instance_sled_by_id(instance_id).await.unwrap();
    sa.instance_finish_transition(*instance_id).await;
}

pub(crate) async fn instance_simulate_by_name(
    cptestctx: &ControlPlaneTestContext,
    name: &str,
    project_name: &str,
) {
    info!(&cptestctx.logctx.log, "Poking simulated instance";
          "instance_name" => %name,
          "project_name" => %project_name);

    let nexus = &cptestctx.server.apictx().nexus;
    let opctx = test_opctx(&cptestctx);
    let instance_selector =
        nexus_types::external_api::params::InstanceSelector {
            project: Some(project_name.to_string().try_into().unwrap()),
            instance: name.to_string().try_into().unwrap(),
        };

    let instance_lookup =
        nexus.instance_lookup(&opctx, instance_selector).unwrap();
    let (.., instance) = instance_lookup.fetch().await.unwrap();
    let sa = nexus.instance_sled_by_id(&instance.id()).await.unwrap();
    sa.instance_finish_transition(instance.id()).await;
}

/// Tests that the saga described by `dag` succeeds if each of its nodes is
/// repeated.
///
/// # Panics
///
/// Asserts that a saga can be created from the supplied DAG and that it
/// succeeds when it is executed.
pub(crate) async fn actions_succeed_idempotently(
    nexus: &Arc<Nexus>,
    dag: SagaDag,
) {
    let runnable_saga = nexus.create_runnable_saga(dag.clone()).await.unwrap();
    for node in dag.get_nodes() {
        nexus
            .sec()
            .saga_inject_repeat(
                runnable_saga.id(),
                node.index(),
                steno::RepeatInjected {
                    action: NonZeroU32::new(2).unwrap(),
                    undo: NonZeroU32::new(1).unwrap(),
                },
            )
            .await
            .unwrap();
    }

    nexus.run_saga(runnable_saga).await.expect("Saga should have succeeded");
}

/// Tests that a saga `S` functions properly when any of its nodes fails and
/// causes the saga to unwind by iterating over all saga nodes, creating a new
/// saga DAG for each node, injecting an error at the chosen node, and verifying
/// both that the saga failed and that the node at which the failure was
/// injected was the one that actually caused the saga to fail. This last check
/// ensures that all possible unwindings are executed.
///
/// # Arguments
///
/// - `nexus`: A reference to the Nexus that should execute the saga.
/// - `before_saga`: A function that runs before each execution of the saga
///   under test. This function returns the set of parameters to use for the
///   next saga execution. It may also set up other aspects of the test
///   environment needed to test the target saga (e.g. creating a test
///   instance).
/// - `after_saga`: A function that runs after each execution of the saga under
///   test. This function checks any post-saga invariants and cleans up any
///   objects that should be destroyed before the next test iteration.
/// - `log`: A logger to which the scaffold should log messages.
///
/// # Panics
///
/// This function asserts that each saga it executes (a) starts successfully,
/// (b) fails, and (c) fails at the specific node at which the function injected
/// a failure.
pub(crate) async fn action_failure_can_unwind<'a, S, B, A>(
    nexus: &Arc<Nexus>,
    before_saga: B,
    after_saga: A,
    log: &Logger,
) where
    S: NexusSaga,
    B: Fn() -> BoxFuture<'a, S::Params>,
    A: Fn() -> BoxFuture<'a, ()>,
{
    // Construct the failure index by hand (instead of iterating over a range)
    // to avoid having to pre-construct a DAG for a saga of type S, which
    // requires a separate `S::Params`. (Obtaining parameters from `before_saga`
    // for this purpose may not be correct because that function may have side
    // effects.)
    let mut failure_index = 0;
    let mut previous_node_count = None;
    loop {
        let params = before_saga().await;
        let dag = create_saga_dag::<S>(params).unwrap();
        let node_count = dag.get_nodes().count();

        // Verify that the DAG is not empty and that, if this is not the first
        // iteration, the node count has not changed between iterations (it
        // might be a function of the generated parameters).
        assert_ne!(node_count, 0);
        if let Some(prev_count) = previous_node_count {
            assert_eq!(prev_count, node_count);
        } else {
            previous_node_count = Some(node_count);
        }

        let node = dag.get_nodes().nth(failure_index).unwrap();
        info!(
            log,
            "Creating new saga that will fail at index {:?}", node.index();
            "node_name" => node.name().as_ref(),
            "label" => node.label()
        );

        let runnable_saga =
            nexus.create_runnable_saga(dag.clone()).await.unwrap();

        nexus
            .sec()
            .saga_inject_error(runnable_saga.id(), node.index())
            .await
            .unwrap();

        let saga_error = nexus
            .run_saga_raw_result(runnable_saga)
            .await
            .expect("saga should have started successfully")
            .kind
            .expect_err("saga execution should have failed");

        assert_eq!(saga_error.error_node_name, *node.name());

        after_saga().await;

        failure_index += 1;
        if failure_index >= node_count {
            break;
        }
    }

    assert_no_failed_undo_steps(log, nexus.datastore()).await;
}

/// Tests that saga `S` functions properly when any of its nodes fails and the
/// prior node's undo step is repeated during unwind. Like
/// `action_failure_can_unwind`, this routine creates a new DAG with new
/// parameters for each node and verifies that the saga failed at the expected
/// point.
///
/// # Arguments
///
/// - `nexus`: A reference to the Nexus that should execute the saga.
/// - `before_saga`: A function that runs before each execution of the saga
///   under test. This function returns the set of parameters to use for the
///   next saga execution. It may also set up other aspects of the test
///   environment needed to test the target saga (e.g. creating a test
///   instance).
/// - `after_saga`: A function that runs after each execution of the saga under
///   test. This function checks any post-saga invariants and cleans up any
///   objects that should be destroyed before the next test iteration.
/// - `log`: A logger to which the scaffold should log messages.
///
/// # Panics
///
/// This function asserts that each saga it executes (a) starts successfully,
/// (b) fails, and (c) fails at the specific node at which the function injected
/// a failure.
pub(crate) async fn action_failure_can_unwind_idempotently<'a, S, B, A>(
    nexus: &Arc<Nexus>,
    before_saga: B,
    after_saga: A,
    log: &Logger,
) where
    S: NexusSaga,
    B: Fn() -> BoxFuture<'a, S::Params>,
    A: Fn() -> BoxFuture<'a, ()>,
{
    // Construct the error index by hand (instead of iterating over a range) to
    // avoid having to pre-construct a DAG for a saga of type S, which requires
    // a separate `S::Params`. (Obtaining parameters from `before_saga` for this
    // purpose may not be correct because that function may have side effects.)
    //
    // To test the effects of repeating an undo node, start injecting failures
    // at the second node in the DAG so that there's always at least one
    // preceding node whose undo step will run.
    let mut error_index = 1;
    let mut previous_node_count = None;
    loop {
        let params = before_saga().await;
        let dag = create_saga_dag::<S>(params).unwrap();
        let node_count = dag.get_nodes().count();

        // Verify that the DAG's node count doesn't change between iterations.
        // The DAG must have at least two nodes so that there's always a step
        // preceding the error step.
        if let Some(prev_count) = previous_node_count {
            assert_eq!(prev_count, node_count);
        } else {
            if node_count < 2 {
                warn!(log, "Saga has fewer than 2 nodes; nothing to undo");
                return;
            }

            previous_node_count = Some(node_count);
        }

        let undo_node = dag.get_nodes().nth(error_index - 1).unwrap();
        let error_node = dag.get_nodes().nth(error_index).unwrap();
        info!(
            log,
            "Creating new saga that will fail at index {:?}", error_node.index();
            "node_name" => error_node.name().as_ref(),
            "label" => error_node.label(),
        );

        let runnable_saga =
            nexus.create_runnable_saga(dag.clone()).await.unwrap();

        nexus
            .sec()
            .saga_inject_error(runnable_saga.id(), error_node.index())
            .await
            .unwrap();

        nexus
            .sec()
            .saga_inject_repeat(
                runnable_saga.id(),
                undo_node.index(),
                steno::RepeatInjected {
                    action: NonZeroU32::new(1).unwrap(),
                    undo: NonZeroU32::new(2).unwrap(),
                },
            )
            .await
            .unwrap();

        let saga_error = nexus
            .run_saga_raw_result(runnable_saga)
            .await
            .expect("saga should have started successfully")
            .kind
            .expect_err("saga execution should have failed");

        assert_eq!(saga_error.error_node_name, *error_node.name());

        after_saga().await;

        error_index += 1;
        if error_index >= node_count {
            break;
        }
    }

    assert_no_failed_undo_steps(log, nexus.datastore()).await;
}

/// Asserts that there are no sagas in the supplied `datastore` for which an
/// undo step failed.
<<<<<<< HEAD
pub(crate) async fn assert_no_failed_undo_steps(
    log: &Logger,
    datastore: &DataStore,
) {
    use crate::db::model::saga_types::SagaNodeEvent;
=======
async fn assert_no_failed_undo_steps(log: &Logger, datastore: &DataStore) {
    use nexus_db_queries::db::model::saga_types::SagaNodeEvent;
>>>>>>> 22a0179d

    let saga_node_events: Vec<SagaNodeEvent> = datastore
        .pool_for_tests()
        .await
        .unwrap()
        .transaction_async(|conn| async move {
            use nexus_db_queries::db::schema::saga_node_event::dsl;

            conn.batch_execute_async(
                nexus_test_utils::db::ALLOW_FULL_TABLE_SCAN_SQL,
            )
            .await
            .unwrap();

            Ok::<_, nexus_db_queries::db::TransactionError<()>>(
                dsl::saga_node_event
                    .filter(dsl::event_type.eq(String::from("undo_failed")))
                    .select(SagaNodeEvent::as_select())
                    .load_async::<SagaNodeEvent>(&conn)
                    .await
                    .unwrap(),
            )
        })
        .await
        .unwrap();

    for saga_node_event in &saga_node_events {
        error!(log, "saga {:?} is stuck!", saga_node_event.saga_id);
    }

    assert!(saga_node_events.is_empty());
}<|MERGE_RESOLUTION|>--- conflicted
+++ resolved
@@ -391,16 +391,11 @@
 
 /// Asserts that there are no sagas in the supplied `datastore` for which an
 /// undo step failed.
-<<<<<<< HEAD
 pub(crate) async fn assert_no_failed_undo_steps(
     log: &Logger,
     datastore: &DataStore,
 ) {
-    use crate::db::model::saga_types::SagaNodeEvent;
-=======
-async fn assert_no_failed_undo_steps(log: &Logger, datastore: &DataStore) {
     use nexus_db_queries::db::model::saga_types::SagaNodeEvent;
->>>>>>> 22a0179d
 
     let saga_node_events: Vec<SagaNodeEvent> = datastore
         .pool_for_tests()
