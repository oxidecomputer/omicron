--- conflicted
+++ resolved
@@ -95,124 +95,6 @@
             }
         };
         let new_image = match &params.source {
-<<<<<<< HEAD
-            params::ImageSource::Url { url, block_size } => {
-                let db_block_size = db::model::BlockSize::try_from(*block_size)
-                    .map_err(|e| {
-                        Error::invalid_value("block_size", e.to_string())
-                    })?;
-
-                let image_id = Uuid::new_v4();
-
-                let volume_construction_request =
-                    sled_agent_client::types::VolumeConstructionRequest::Url {
-                        id: image_id,
-                        block_size: db_block_size.to_bytes().into(),
-                        url: url.clone(),
-                    };
-
-                let volume_data =
-                    serde_json::to_string(&volume_construction_request)?;
-
-                // use reqwest to query url for size
-                let dur = std::time::Duration::from_secs(5);
-                let client = reqwest::ClientBuilder::new()
-                    .connect_timeout(dur)
-                    .timeout(dur)
-                    .build()
-                    .map_err(|e| {
-                        Error::internal_error(&format!(
-                            "failed to build reqwest client: {}",
-                            e
-                        ))
-                    })?;
-
-                let response = client.head(url).send().await.map_err(|e| {
-                    Error::invalid_value(
-                        "url",
-                        format!("error querying url: {e}"),
-                    )
-                })?;
-
-                if !response.status().is_success() {
-                    return Err(Error::invalid_value(
-                        "url",
-                        format!("querying url returned: {}", response.status()),
-                    ));
-                }
-
-                // grab total size from content length
-                let content_length = response
-                    .headers()
-                    .get(reqwest::header::CONTENT_LENGTH)
-                    .ok_or("no content length!")
-                    .map_err(|e| {
-                        Error::invalid_value(
-                            "url",
-                            format!("error querying url: {e}",),
-                        )
-                    })?;
-
-                let total_size =
-                    u64::from_str(content_length.to_str().map_err(|e| {
-                        Error::invalid_value(
-                            "url",
-                            format!("content length invalid: {e}",),
-                        )
-                    })?)
-                    .map_err(|e| {
-                        Error::invalid_value(
-                            "url",
-                            format!("content length invalid: {e}"),
-                        )
-                    })?;
-
-                let size: external::ByteCount = total_size.try_into().map_err(
-                    |e: external::ByteCountRangeError| {
-                        Error::invalid_value(
-                            "size",
-                            format!("total size is invalid: {}", e),
-                        )
-                    },
-                )?;
-
-                // validate total size is divisible by block size
-                let block_size: u64 = (*block_size).into();
-                if (size.to_bytes() % block_size) != 0 {
-                    return Err(Error::invalid_value(
-                        "size",
-                        format!(
-                            "total size {} must be divisible by block size {}",
-                            size.to_bytes(),
-                            block_size
-                        ),
-                    ));
-                }
-
-                let new_image_volume =
-                    db::model::Volume::new(Uuid::new_v4(), volume_data);
-                let volume =
-                    self.db_datastore.volume_create(new_image_volume).await?;
-
-                db::model::Image {
-                    identity: db::model::ImageIdentity::new(
-                        image_id,
-                        params.identity.clone(),
-                    ),
-                    silo_id: authz_silo.id(),
-                    project_id: maybe_authz_project.clone().map(|p| p.id()),
-                    volume_id: volume.id(),
-                    url: Some(url.clone()),
-                    os: params.os.clone(),
-                    version: params.version.clone(),
-                    digest: None, // not computed for URL type
-                    block_size: db_block_size,
-                    size: size.into(),
-                }
-            }
-
-=======
->>>>>>> 8fa550c2
             params::ImageSource::Snapshot { id } => {
                 let image_id = Uuid::new_v4();
 
