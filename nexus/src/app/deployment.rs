// This Source Code Form is subject to the terms of the Mozilla Public
// License, v. 2.0. If a copy of the MPL was not distributed with this
// file, You can obtain one at https://mozilla.org/MPL/2.0/.

//! Configuration of the deployment system

use nexus_db_queries::authz;
use nexus_db_queries::context::OpContext;
use nexus_db_queries::db::pagination::Paginator;
use nexus_deployment::blueprint_builder::BlueprintBuilder;
use nexus_deployment::planner::Planner;
use nexus_types::deployment::Blueprint;
use nexus_types::deployment::BlueprintMetadata;
use nexus_types::deployment::BlueprintTarget;
use nexus_types::deployment::BlueprintTargetSet;
use nexus_types::deployment::Policy;
use nexus_types::deployment::SledResources;
use nexus_types::deployment::ZpoolName;
use nexus_types::identity::Asset;
use omicron_common::address::Ipv6Subnet;
use omicron_common::address::SLED_PREFIX;
use omicron_common::api::external::CreateResult;
use omicron_common::api::external::DataPageParams;
use omicron_common::api::external::DeleteResult;
use omicron_common::api::external::Error;
use omicron_common::api::external::ListResultVec;
use omicron_common::api::external::LookupResult;
use omicron_common::api::external::LookupType;
use slog_error_chain::InlineErrorChain;
use std::collections::BTreeMap;
use std::collections::BTreeSet;
use std::num::NonZeroU32;
use std::str::FromStr;
use uuid::Uuid;

/// "limit" used in SQL queries that paginate through all sleds, zpools, etc.
// unsafe: `new_unchecked` is only unsound if the argument is 0.
const SQL_BATCH_SIZE: NonZeroU32 = unsafe { NonZeroU32::new_unchecked(1000) };

/// "limit" used in SQL queries that fetch inventory data.  Unlike the batch
/// size above, this is a limit on the *total* number of records returned.  If
/// it's too small, the whole operation will fail.  See
/// oxidecomputer/omicron#4629.
// unsafe: `new_unchecked` is only unsound if the argument is 0.
const SQL_LIMIT_INVENTORY: NonZeroU32 =
    unsafe { NonZeroU32::new_unchecked(1000) };

<<<<<<< HEAD
/// Temporary in-memory store of blueprints
///
/// Blueprints eventually need to be stored in the database.  That will obviate
/// the need for this structure.
pub struct Blueprints {
    pub all_blueprints: BTreeMap<Uuid, Blueprint>,
    pub target: BlueprintTarget,
}

impl Blueprints {
    pub fn new() -> Blueprints {
        Blueprints {
            all_blueprints: BTreeMap::new(),
            target: BlueprintTarget {
                target_id: None,
                enabled: false,
                time_set: chrono::Utc::now(),
            },
        }
    }
}

=======
>>>>>>> 80cc0010
/// Common structure for collecting information that the planner needs
struct PlanningContext {
    policy: Policy,
    creator: String,
}

impl super::Nexus {
    pub async fn blueprint_list(
        &self,
        opctx: &OpContext,
        pagparams: &DataPageParams<'_, Uuid>,
    ) -> ListResultVec<BlueprintMetadata> {
        self.db_datastore.blueprints_list(opctx, pagparams).await
    }

    pub async fn blueprint_view(
        &self,
        opctx: &OpContext,
        blueprint_id: Uuid,
    ) -> LookupResult<Blueprint> {
        let blueprint = authz::Blueprint::new(
            authz::FLEET,
            blueprint_id,
            LookupType::ById(blueprint_id),
        );
        self.db_datastore.blueprint_read(opctx, &blueprint).await
    }

    pub async fn blueprint_delete(
        &self,
        opctx: &OpContext,
        blueprint_id: Uuid,
    ) -> DeleteResult {
        let blueprint = authz::Blueprint::new(
            authz::FLEET,
            blueprint_id,
            LookupType::ById(blueprint_id),
        );
        self.db_datastore.blueprint_delete(opctx, &blueprint).await
    }

    pub async fn blueprint_target_view(
        &self,
        opctx: &OpContext,
    ) -> Result<Option<BlueprintTarget>, Error> {
        self.db_datastore.blueprint_target_get_current(opctx).await
    }

    pub async fn blueprint_target_set(
        &self,
        opctx: &OpContext,
        params: BlueprintTargetSet,
    ) -> Result<BlueprintTarget, Error> {
        let new_target = BlueprintTarget {
            target_id: params.target_id,
            enabled: params.enabled,
            time_made_target: chrono::Utc::now(),
        };

        self.db_datastore
            .blueprint_target_set_current(opctx, new_target)
            .await?;

        // When we add a background task executing the target blueprint,
        // this is the point where we'd signal it to update its target.

        Ok(new_target)
    }

    async fn blueprint_planning_context(
        &self,
        opctx: &OpContext,
    ) -> Result<PlanningContext, Error> {
        let creator = self.id.to_string();
        let datastore = self.datastore();

        let sled_rows = {
            let mut all_sleds = Vec::new();
            let mut paginator = Paginator::new(SQL_BATCH_SIZE);
            while let Some(p) = paginator.next() {
                let batch =
                    datastore.sled_list(opctx, &p.current_pagparams()).await?;
                paginator =
                    p.found_batch(&batch, &|s: &nexus_db_model::Sled| s.id());
                all_sleds.extend(batch);
            }
            all_sleds
        };

        let mut zpools_by_sled_id = {
            let mut zpools = BTreeMap::new();
            let mut paginator = Paginator::new(SQL_BATCH_SIZE);
            while let Some(p) = paginator.next() {
                let batch = datastore
                    .zpool_list_all_external(opctx, &p.current_pagparams())
                    .await?;
                paginator =
                    p.found_batch(&batch, &|z: &nexus_db_model::Zpool| z.id());
                for z in batch {
                    let sled_zpool_names =
                        zpools.entry(z.sled_id).or_insert_with(BTreeSet::new);
                    // It's unfortunate that Nexus knows how Sled Agent
                    // constructs zpool names, but there's not currently an
                    // alternative.
                    let zpool_name_generated =
                        illumos_utils::zpool::ZpoolName::new_external(z.id())
                            .to_string();
                    let zpool_name = ZpoolName::from_str(&zpool_name_generated)
                        .map_err(|e| {
                            Error::internal_error(&format!(
                                "unexpectedly failed to parse generated \
                                zpool name: {}: {}",
                                zpool_name_generated, e
                            ))
                        })?;
                    sled_zpool_names.insert(zpool_name);
                }
            }
            zpools
        };

        let sleds = sled_rows
            .into_iter()
            .map(|sled_row| {
                let sled_id = sled_row.id();
                let subnet = Ipv6Subnet::<SLED_PREFIX>::new(sled_row.ip());
                let zpools = zpools_by_sled_id
                    .remove(&sled_id)
                    .unwrap_or_else(BTreeSet::new);
                let sled_info = SledResources { subnet, zpools };
                (sled_id, sled_info)
            })
            .collect();

        Ok(PlanningContext { creator, policy: Policy { sleds } })
    }

    async fn blueprint_add(
        &self,
        opctx: &OpContext,
        blueprint: &Blueprint,
    ) -> Result<(), Error> {
        self.db_datastore.blueprint_insert(opctx, blueprint).await
    }

    pub async fn blueprint_generate_from_collection(
        &self,
        opctx: &OpContext,
        collection_id: Uuid,
    ) -> CreateResult<Blueprint> {
        let collection = self
            .datastore()
            .inventory_collection_read_all_or_nothing(
                opctx,
                collection_id,
                SQL_LIMIT_INVENTORY,
            )
            .await?;
        let planning_context = self.blueprint_planning_context(opctx).await?;
        let blueprint = BlueprintBuilder::build_initial_from_collection(
            &collection,
            &planning_context.policy,
            &planning_context.creator,
        )
        .map_err(|error| {
            Error::internal_error(&format!(
                "error generating initial blueprint from collection {}: {}",
                collection_id,
                InlineErrorChain::new(&error)
            ))
        })?;

        self.blueprint_add(&opctx, &blueprint).await?;
        Ok(blueprint)
    }

    pub async fn blueprint_create_regenerate(
        &self,
        opctx: &OpContext,
    ) -> CreateResult<Blueprint> {
        let maybe_target =
            self.db_datastore.blueprint_target_get_current_full(opctx).await?;
        let Some((_, parent_blueprint)) = maybe_target else {
            return Err(Error::conflict(
                "cannot regenerate blueprint without existing target",
            ));
        };

        let planning_context = self.blueprint_planning_context(opctx).await?;
        let planner = Planner::new_based_on(
            opctx.log.clone(),
            &parent_blueprint,
            &planning_context.policy,
            &planning_context.creator,
        );
        let blueprint = planner.plan().map_err(|error| {
            Error::internal_error(&format!(
                "error generating blueprint: {}",
                InlineErrorChain::new(&error)
            ))
        })?;

        self.blueprint_add(&opctx, &blueprint).await?;
        Ok(blueprint)
    }
}<|MERGE_RESOLUTION|>--- conflicted
+++ resolved
@@ -45,31 +45,6 @@
 const SQL_LIMIT_INVENTORY: NonZeroU32 =
     unsafe { NonZeroU32::new_unchecked(1000) };
 
-<<<<<<< HEAD
-/// Temporary in-memory store of blueprints
-///
-/// Blueprints eventually need to be stored in the database.  That will obviate
-/// the need for this structure.
-pub struct Blueprints {
-    pub all_blueprints: BTreeMap<Uuid, Blueprint>,
-    pub target: BlueprintTarget,
-}
-
-impl Blueprints {
-    pub fn new() -> Blueprints {
-        Blueprints {
-            all_blueprints: BTreeMap::new(),
-            target: BlueprintTarget {
-                target_id: None,
-                enabled: false,
-                time_set: chrono::Utc::now(),
-            },
-        }
-    }
-}
-
-=======
->>>>>>> 80cc0010
 /// Common structure for collecting information that the planner needs
 struct PlanningContext {
     policy: Policy,
