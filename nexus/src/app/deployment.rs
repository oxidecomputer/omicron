// This Source Code Form is subject to the terms of the Mozilla Public
// License, v. 2.0. If a copy of the MPL was not distributed with this
// file, You can obtain one at https://mozilla.org/MPL/2.0/.

//! Configuration of the deployment system

use nexus_db_queries::authz;
use nexus_db_queries::context::OpContext;
use nexus_reconfigurator_planning::planner::Planner;
use nexus_reconfigurator_preparation::PlanningInputFromDb;
use nexus_types::deployment::Blueprint;
use nexus_types::deployment::BlueprintMetadata;
use nexus_types::deployment::BlueprintTarget;
use nexus_types::deployment::BlueprintTargetSet;
use nexus_types::deployment::PlanningInput;
use nexus_types::inventory::Collection;
use omicron_common::api::external::CreateResult;
use omicron_common::api::external::DataPageParams;
use omicron_common::api::external::DeleteResult;
use omicron_common::api::external::Error;
use omicron_common::api::external::InternalContext;
use omicron_common::api::external::ListResultVec;
use omicron_common::api::external::LookupResult;
use omicron_common::api::external::LookupType;
use slog_error_chain::InlineErrorChain;
use uuid::Uuid;

/// Common structure for collecting information that the planner needs
struct PlanningContext {
    planning_input: PlanningInput,
    creator: String,
    inventory: Option<Collection>,
}

impl super::Nexus {
    pub async fn blueprint_list(
        &self,
        opctx: &OpContext,
        pagparams: &DataPageParams<'_, Uuid>,
    ) -> ListResultVec<BlueprintMetadata> {
        self.db_datastore.blueprints_list(opctx, pagparams).await
    }

    pub async fn blueprint_view(
        &self,
        opctx: &OpContext,
        blueprint_id: Uuid,
    ) -> LookupResult<Blueprint> {
        let blueprint = authz::Blueprint::new(
            authz::FLEET,
            blueprint_id,
            LookupType::ById(blueprint_id),
        );
        self.db_datastore.blueprint_read(opctx, &blueprint).await
    }

    pub async fn blueprint_delete(
        &self,
        opctx: &OpContext,
        blueprint_id: Uuid,
    ) -> DeleteResult {
        let blueprint = authz::Blueprint::new(
            authz::FLEET,
            blueprint_id,
            LookupType::ById(blueprint_id),
        );
        self.db_datastore.blueprint_delete(opctx, &blueprint).await
    }

    pub async fn blueprint_target_view(
        &self,
        opctx: &OpContext,
    ) -> Result<BlueprintTarget, Error> {
        self.db_datastore.blueprint_target_get_current(opctx).await
    }

    pub async fn blueprint_target_set(
        &self,
        opctx: &OpContext,
        params: BlueprintTargetSet,
    ) -> Result<BlueprintTarget, Error> {
        let new_target = BlueprintTarget {
            target_id: params.target_id,
            enabled: params.enabled,
            time_made_target: chrono::Utc::now(),
        };

        self.db_datastore
            .blueprint_target_set_current(opctx, new_target)
            .await?;

        // We have a new target: trigger the background task to load this
        // blueprint.
        self.background_tasks
            .activate(&self.background_tasks.task_blueprint_loader);

        Ok(new_target)
    }

    pub async fn blueprint_target_set_enabled(
        &self,
        opctx: &OpContext,
        params: BlueprintTargetSet,
    ) -> Result<BlueprintTarget, Error> {
        let new_target = BlueprintTarget {
            target_id: params.target_id,
            enabled: params.enabled,
            time_made_target: chrono::Utc::now(),
        };

        self.db_datastore
            .blueprint_target_set_current_enabled(opctx, new_target)
            .await?;

        // We don't know whether this actually changed the enabled bit; activate
        // the background task to load this blueprint which does know.
        self.background_tasks
            .activate(&self.background_tasks.task_blueprint_loader);

        Ok(new_target)
    }

    async fn blueprint_planning_context(
        &self,
        opctx: &OpContext,
    ) -> Result<PlanningContext, Error> {
        let creator = self.id.to_string();
        let datastore = self.datastore();
<<<<<<< HEAD

        let sled_rows = datastore
            .sled_list_all_batched(opctx, SledFilter::Commissioned)
            .await?;
        let zpool_rows =
            datastore.zpool_list_all_external_batched(opctx).await?;
        let dataset_rows =
            datastore.dataset_list_all_batched(opctx, None).await?;
        let ip_pool_range_rows = {
            let (authz_service_ip_pool, _) =
                datastore.ip_pools_service_lookup(opctx).await?;
            datastore
                .ip_pool_list_ranges_batched(opctx, &authz_service_ip_pool)
                .await?
        };
        let external_ip_rows =
            datastore.external_ip_list_service_all_batched(opctx).await?;
        let service_nic_rows = datastore
            .service_network_interfaces_all_list_batched(opctx)
            .await?;

        let internal_dns_version = datastore
            .dns_group_latest_version(opctx, DnsGroup::Internal)
            .await
            .internal_context(
                "fetching internal DNS version for blueprint planning",
            )?
            .version;
        let external_dns_version = datastore
            .dns_group_latest_version(opctx, DnsGroup::External)
            .await
            .internal_context(
                "fetching external DNS version for blueprint planning",
            )?
            .version;
        let cockroachdb_settings =
            datastore.cockroachdb_settings(opctx).await.internal_context(
                "fetching cockroachdb settings for blueprint planning",
            )?;

        let planning_input = PlanningInputFromDb {
            sled_rows: &sled_rows,
            zpool_rows: &zpool_rows,
            dataset_rows: &dataset_rows,
            ip_pool_range_rows: &ip_pool_range_rows,
            external_ip_rows: &external_ip_rows,
            service_nic_rows: &service_nic_rows,
            target_boundary_ntp_zone_count: BOUNDARY_NTP_REDUNDANCY,
            target_nexus_zone_count: NEXUS_REDUNDANCY,
            target_cockroachdb_zone_count: COCKROACHDB_REDUNDANCY,
            target_cockroachdb_cluster_version:
                CockroachDbClusterVersion::POLICY,
            log: &opctx.log,
            internal_dns_version,
            external_dns_version,
            cockroachdb_settings: &cockroachdb_settings,
        }
        .build()?;
=======
        let planning_input =
            PlanningInputFromDb::assemble(opctx, datastore).await?;
>>>>>>> 042f7863

        // The choice of which inventory collection to use here is not
        // necessarily trivial.  Inventory collections may be incomplete due to
        // transient (or even persistent) errors.  It's not yet clear what
        // general criteria we'll want to use in picking a collection here.  But
        // as of this writing, this is only used for one specific case, which is
        // to implement a gate that prevents the planner from provisioning
        // non-NTP zones on a sled unless we know there's an NTP zone already on
        // that sled.  For that purpose, it's okay if this collection is
        // incomplete due to a transient error -- that would just prevent
        // forward progress in the planner until the next time we try this.
        // (Critically, it won't cause the planner to do anything wrong.)
        let inventory = datastore
            .inventory_get_latest_collection(opctx)
            .await
            .internal_context(
                "fetching latest inventory collection for blueprint planner",
            )?;

        Ok(PlanningContext { planning_input, creator, inventory })
    }

    async fn blueprint_add(
        &self,
        opctx: &OpContext,
        blueprint: &Blueprint,
    ) -> Result<(), Error> {
        self.db_datastore.blueprint_insert(opctx, blueprint).await
    }

    pub async fn blueprint_create_regenerate(
        &self,
        opctx: &OpContext,
    ) -> CreateResult<Blueprint> {
        let (_, parent_blueprint) =
            self.db_datastore.blueprint_target_get_current_full(opctx).await?;

        let planning_context = self.blueprint_planning_context(opctx).await?;
        let inventory = planning_context.inventory.ok_or_else(|| {
            Error::internal_error("no recent inventory collection found")
        })?;
        let planner = Planner::new_based_on(
            opctx.log.clone(),
            &parent_blueprint,
            &planning_context.planning_input,
            &planning_context.creator,
            &inventory,
        )
        .map_err(|error| {
            Error::internal_error(&format!(
                "error creating blueprint planner: {error:#}",
            ))
        })?;
        let blueprint = planner.plan().map_err(|error| {
            Error::internal_error(&format!(
                "error generating blueprint: {}",
                InlineErrorChain::new(&error)
            ))
        })?;

        self.blueprint_add(&opctx, &blueprint).await?;
        Ok(blueprint)
    }

    pub async fn blueprint_import(
        &self,
        opctx: &OpContext,
        blueprint: Blueprint,
    ) -> Result<(), Error> {
        let _ = self.blueprint_add(&opctx, &blueprint).await?;
        Ok(())
    }
}<|MERGE_RESOLUTION|>--- conflicted
+++ resolved
@@ -126,69 +126,8 @@
     ) -> Result<PlanningContext, Error> {
         let creator = self.id.to_string();
         let datastore = self.datastore();
-<<<<<<< HEAD
-
-        let sled_rows = datastore
-            .sled_list_all_batched(opctx, SledFilter::Commissioned)
-            .await?;
-        let zpool_rows =
-            datastore.zpool_list_all_external_batched(opctx).await?;
-        let dataset_rows =
-            datastore.dataset_list_all_batched(opctx, None).await?;
-        let ip_pool_range_rows = {
-            let (authz_service_ip_pool, _) =
-                datastore.ip_pools_service_lookup(opctx).await?;
-            datastore
-                .ip_pool_list_ranges_batched(opctx, &authz_service_ip_pool)
-                .await?
-        };
-        let external_ip_rows =
-            datastore.external_ip_list_service_all_batched(opctx).await?;
-        let service_nic_rows = datastore
-            .service_network_interfaces_all_list_batched(opctx)
-            .await?;
-
-        let internal_dns_version = datastore
-            .dns_group_latest_version(opctx, DnsGroup::Internal)
-            .await
-            .internal_context(
-                "fetching internal DNS version for blueprint planning",
-            )?
-            .version;
-        let external_dns_version = datastore
-            .dns_group_latest_version(opctx, DnsGroup::External)
-            .await
-            .internal_context(
-                "fetching external DNS version for blueprint planning",
-            )?
-            .version;
-        let cockroachdb_settings =
-            datastore.cockroachdb_settings(opctx).await.internal_context(
-                "fetching cockroachdb settings for blueprint planning",
-            )?;
-
-        let planning_input = PlanningInputFromDb {
-            sled_rows: &sled_rows,
-            zpool_rows: &zpool_rows,
-            dataset_rows: &dataset_rows,
-            ip_pool_range_rows: &ip_pool_range_rows,
-            external_ip_rows: &external_ip_rows,
-            service_nic_rows: &service_nic_rows,
-            target_boundary_ntp_zone_count: BOUNDARY_NTP_REDUNDANCY,
-            target_nexus_zone_count: NEXUS_REDUNDANCY,
-            target_cockroachdb_zone_count: COCKROACHDB_REDUNDANCY,
-            target_cockroachdb_cluster_version:
-                CockroachDbClusterVersion::POLICY,
-            log: &opctx.log,
-            internal_dns_version,
-            external_dns_version,
-            cockroachdb_settings: &cockroachdb_settings,
-        }
-        .build()?;
-=======
         let planning_input =
             PlanningInputFromDb::assemble(opctx, datastore).await?;
->>>>>>> 042f7863
 
         // The choice of which inventory collection to use here is not
         // necessarily trivial.  Inventory collections may be incomplete due to
