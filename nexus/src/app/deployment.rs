--- conflicted
+++ resolved
@@ -22,13 +22,6 @@
 use omicron_common::api::external::ListResultVec;
 use omicron_common::api::external::LookupResult;
 use omicron_common::api::external::LookupType;
-<<<<<<< HEAD
-use omicron_common::policy::BOUNDARY_NTP_REDUNDANCY;
-use omicron_common::policy::COCKROACHDB_REDUNDANCY;
-use omicron_common::policy::DNS_REDUNDANCY;
-use omicron_common::policy::NEXUS_REDUNDANCY;
-=======
->>>>>>> c3c5f84b
 use slog_error_chain::InlineErrorChain;
 use uuid::Uuid;
 
@@ -133,67 +126,8 @@
     ) -> Result<PlanningContext, Error> {
         let creator = self.id.to_string();
         let datastore = self.datastore();
-<<<<<<< HEAD
-
-        let sled_rows = datastore
-            .sled_list_all_batched(opctx, SledFilter::Commissioned)
-            .await?;
-        let zpool_rows =
-            datastore.zpool_list_all_external_batched(opctx).await?;
-        let ip_pool_range_rows = {
-            let (authz_service_ip_pool, _) =
-                datastore.ip_pools_service_lookup(opctx).await?;
-            datastore
-                .ip_pool_list_ranges_batched(opctx, &authz_service_ip_pool)
-                .await?
-        };
-        let external_ip_rows =
-            datastore.external_ip_list_service_all_batched(opctx).await?;
-        let service_nic_rows = datastore
-            .service_network_interfaces_all_list_batched(opctx)
-            .await?;
-
-        let internal_dns_version = datastore
-            .dns_group_latest_version(opctx, DnsGroup::Internal)
-            .await
-            .internal_context(
-                "fetching internal DNS version for blueprint planning",
-            )?
-            .version;
-        let external_dns_version = datastore
-            .dns_group_latest_version(opctx, DnsGroup::External)
-            .await
-            .internal_context(
-                "fetching external DNS version for blueprint planning",
-            )?
-            .version;
-        let cockroachdb_settings =
-            datastore.cockroachdb_settings(opctx).await.internal_context(
-                "fetching cockroachdb settings for blueprint planning",
-            )?;
-
-        let planning_input = PlanningInputFromDb {
-            sled_rows: &sled_rows,
-            zpool_rows: &zpool_rows,
-            ip_pool_range_rows: &ip_pool_range_rows,
-            external_ip_rows: &external_ip_rows,
-            service_nic_rows: &service_nic_rows,
-            target_boundary_ntp_zone_count: BOUNDARY_NTP_REDUNDANCY,
-            target_nexus_zone_count: NEXUS_REDUNDANCY,
-            target_internal_dns_zone_count: DNS_REDUNDANCY,
-            target_cockroachdb_zone_count: COCKROACHDB_REDUNDANCY,
-            target_cockroachdb_cluster_version:
-                CockroachDbClusterVersion::POLICY,
-            log: &opctx.log,
-            internal_dns_version,
-            external_dns_version,
-            cockroachdb_settings: &cockroachdb_settings,
-        }
-        .build()?;
-=======
         let planning_input =
             PlanningInputFromDb::assemble(opctx, datastore).await?;
->>>>>>> c3c5f84b
 
         // The choice of which inventory collection to use here is not
         // necessarily trivial.  Inventory collections may be incomplete due to
