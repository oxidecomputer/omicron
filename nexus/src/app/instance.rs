--- conflicted
+++ resolved
@@ -78,11 +78,7 @@
                 let (.., authz_instance) =
                     LookupPath::new(opctx, &self.db_datastore)
                         .project_id(project_id)
-<<<<<<< HEAD
-                        .instance_name(&Name(instance_name.clone()))
-=======
                         .instance_name(&Name(instance_name))
->>>>>>> cb6a75df
                         .lookup_for(authz::Action::Read)
                         .await?;
                 Ok(authz_instance)
