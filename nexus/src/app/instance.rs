--- conflicted
+++ resolved
@@ -56,22 +56,6 @@
 const MAX_KEYS_PER_INSTANCE: u32 = 8;
 
 impl super::Nexus {
-<<<<<<< HEAD
-    pub async fn instance_lookup(
-        &self,
-        opctx: &OpContext,
-        instance_selector: params::InstanceSelector,
-    ) -> LookupResult<(authz::Instance, db::model::Instance)> {
-        match instance_selector {
-            params::InstanceSelector { instance: NameOrId::Id(id), .. } => {
-                // TODO: 400 if project or organization are present
-                let (.., authz_instance, instance) =
-                    LookupPath::new(opctx, &self.db_datastore)
-                        .instance_id(id)
-                        .fetch_for(authz::Action::Read)
-                        .await?;
-                Ok((authz_instance, instance))
-=======
     pub fn instance_lookup<'a>(
         &'a self,
         opctx: &'a OpContext,
@@ -83,7 +67,6 @@
                 let instance =
                     LookupPath::new(opctx, &self.db_datastore).instance_id(*id);
                 Ok(instance)
->>>>>>> cc1ef4f4
             }
             params::InstanceSelector {
                 instance: NameOrId::Name(instance_name),
@@ -91,64 +74,32 @@
                 ..
             } => {
                 // TODO: 400 if organization is present
-<<<<<<< HEAD
-                let (.., authz_instance, instance) =
-                    LookupPath::new(opctx, &self.db_datastore)
-                        .project_id(project_id)
-                        .instance_name(&Name(instance_name))
-                        .fetch_for(authz::Action::Read)
-                        .await?;
-                Ok((authz_instance, instance))
-=======
                 let instance = LookupPath::new(opctx, &self.db_datastore)
                     .project_id(*project_id)
                     .instance_name(Name::ref_cast(instance_name));
                 Ok(instance)
->>>>>>> cc1ef4f4
             }
             params::InstanceSelector {
                 instance: NameOrId::Name(instance_name),
                 project: Some(NameOrId::Name(project_name)),
                 organization: Some(NameOrId::Id(organization_id)),
             } => {
-<<<<<<< HEAD
-                let (.., authz_instance, instance) =
-                    LookupPath::new(opctx, &self.db_datastore)
-                        .organization_id(organization_id)
-                        .project_name(&Name(project_name))
-                        .instance_name(&Name(instance_name.clone()))
-                        .fetch_for(authz::Action::Read)
-                        .await?;
-                Ok((authz_instance, instance))
-=======
                 let instance = LookupPath::new(opctx, &self.db_datastore)
                     .organization_id(*organization_id)
                     .project_name(Name::ref_cast(project_name))
                     .instance_name(Name::ref_cast(instance_name));
                 Ok(instance)
->>>>>>> cc1ef4f4
             }
             params::InstanceSelector {
                 instance: NameOrId::Name(instance_name),
                 project: Some(NameOrId::Name(project_name)),
                 organization: Some(NameOrId::Name(organization_name)),
             } => {
-<<<<<<< HEAD
-                let (.., authz_instance, instance) =
-                    LookupPath::new(opctx, &self.db_datastore)
-                        .organization_name(&Name(organization_name))
-                        .project_name(&Name(project_name))
-                        .instance_name(&Name(instance_name.clone()))
-                        .fetch_for(authz::Action::Read)
-                        .await?;
-                Ok((authz_instance, instance))
-=======
                 let instance = LookupPath::new(opctx, &self.db_datastore)
                     .organization_name(Name::ref_cast(organization_name))
                     .project_name(Name::ref_cast(project_name))
                     .instance_name(Name::ref_cast(instance_name));
                 Ok(instance)
->>>>>>> cc1ef4f4
             }
             // TODO: Add a better error message
             _ => Err(Error::InvalidRequest {
@@ -316,18 +267,13 @@
     pub async fn project_destroy_instance(
         &self,
         opctx: &OpContext,
-<<<<<<< HEAD
-        authz_instance: &authz::Instance,
-        instance: &db::model::Instance,
-=======
         instance_lookup: &lookup::Instance<'_>,
->>>>>>> cc1ef4f4
     ) -> DeleteResult {
         // TODO-robustness We need to figure out what to do with Destroyed
         // instances?  Presumably we need to clean them up at some point, but
         // not right away so that callers can see that they've been destroyed.
-        let (.., authz_instance) =
-            instance_lookup.lookup_for(authz::Action::Delete).await?;
+        let (.., authz_instance, instance) =
+            instance_lookup.fetch_for(authz::Action::Delete).await?;
 
         self.db_datastore
             .project_delete_instance(opctx, &authz_instance)
