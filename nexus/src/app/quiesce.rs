// This Source Code Form is subject to the terms of the Mozilla Public
// License, v. 2.0. If a copy of the MPL was not distributed with this
// file, You can obtain one at https://mozilla.org/MPL/2.0/.

//! Manage Nexus quiesce state

use assert_matches::assert_matches;
use chrono::Utc;
use nexus_db_queries::authz;
use nexus_db_queries::context::OpContext;
use nexus_db_queries::db::DataStore;
use nexus_types::internal_api::views::QuiesceState;
use nexus_types::internal_api::views::QuiesceStatus;
use nexus_types::quiesce::SagaQuiesceHandle;
use omicron_common::api::external::LookupResult;
use omicron_common::api::external::UpdateResult;
use slog::Logger;
use std::sync::Arc;
use std::time::Instant;
use tokio::sync::watch;

impl super::Nexus {
    pub async fn quiesce_start(&self, opctx: &OpContext) -> UpdateResult<()> {
        opctx.authorize(authz::Action::Modify, &authz::QUIESCE_STATE).await?;
        self.quiesce.set_quiescing(true);
        Ok(())
    }

    pub async fn quiesce_state(
        &self,
        opctx: &OpContext,
    ) -> LookupResult<QuiesceStatus> {
        opctx.authorize(authz::Action::Read, &authz::QUIESCE_STATE).await?;
        let state = self.quiesce.state();
        let sagas_pending = self.quiesce.sagas().sagas_pending();
        let db_claims = self.datastore().claims_held();
        Ok(QuiesceStatus { state, sagas_pending, db_claims })
    }
}

/// Describes the configuration and state around quiescing Nexus
#[derive(Clone)]
pub struct NexusQuiesceHandle {
    log: Logger,
    datastore: Arc<DataStore>,
    sagas: SagaQuiesceHandle,
    state: watch::Sender<QuiesceState>,
}

impl NexusQuiesceHandle {
    pub fn new(log: &Logger, datastore: Arc<DataStore>) -> NexusQuiesceHandle {
        let my_log = log.new(o!("component" => "NexusQuiesceHandle"));
        let saga_quiesce_log = log.new(o!("component" => "SagaQuiesceHandle"));
        let sagas = SagaQuiesceHandle::new(saga_quiesce_log);
        let (state, _) = watch::channel(QuiesceState::Undetermined);
        NexusQuiesceHandle { log: my_log, datastore, sagas, state }
    }

    pub fn sagas(&self) -> SagaQuiesceHandle {
        self.sagas.clone()
    }

    pub fn state(&self) -> QuiesceState {
        self.state.borrow().clone()
    }

    pub fn set_quiescing(&self, quiescing: bool) {
        let new_state = if quiescing {
            let time_requested = Utc::now();
            let time_draining_sagas = Instant::now();
            QuiesceState::DrainingSagas { time_requested, time_draining_sagas }
        } else {
            QuiesceState::Running
        };

        let changed = self.state.send_if_modified(|q| {
            match q {
                QuiesceState::Undetermined => {
                    info!(&self.log, "initial state"; "state" => ?new_state);
                    *q = new_state;
                    true
                }
                QuiesceState::Running => {
                    if quiescing {
                        info!(&self.log, "quiesce starting");
                        *q = new_state;
                        true
                    } else {
                        // We're not quiescing and not being asked to quiesce.
                        // Nothing to do.
                        false
                    }
                }
                QuiesceState::DrainingSagas { .. }
                | QuiesceState::DrainingDb { .. }
                | QuiesceState::RecordingQuiesce { .. }
                | QuiesceState::Quiesced { .. } => {
                    // Once we start quiescing, we never go back.
                    false
                }
            }
        });

        // Immediately (synchronously) update the saga quiesce status.  It's
        // okay to do this even if there wasn't a change.
        self.sagas.set_quiescing(quiescing);

        if changed && quiescing {
            // Asynchronously complete the rest of the quiesce process.
            tokio::spawn(do_quiesce(self.clone()));
        }
    }
}

async fn do_quiesce(quiesce: NexusQuiesceHandle) {
    let saga_quiesce = quiesce.sagas.clone();
    let datastore = quiesce.datastore.clone();

    // NOTE: This sequence will change as we implement RFD 588.
    // We will need to use the datastore to report our saga drain status and
    // also to see when other Nexus instances have finished draining their
    // sagas.  For now, this implementation begins quiescing its database as
    // soon as its sagas are locally drained.
    assert_matches!(
        *quiesce.state.borrow(),
        QuiesceState::DrainingSagas { .. }
    );

    // TODO per RFD 588, this is where we will enter a loop, pausing either on
    // timeout or when our local quiesce state changes.  At each pause: if we
    // need to update our db_metadata_nexus record, do so.  Then load the
    // current blueprint and check the records for all nexus instances.  This
    // work is covered by a combination of oxidecomputer/omicron#8859,
    // oxidecomputer/omicron#8857, and oxidecomputer/omicron#8796.
    //
    // For now, we skip the cross-Nexus coordination and simply wait for our own
    // Nexus to finish what it's doing.
    saga_quiesce.wait_for_drained().await;

    quiesce.state.send_modify(|q| {
        let QuiesceState::DrainingSagas {
            time_requested,
            time_draining_sagas,
        } = *q
        else {
            panic!("wrong state in do_quiesce(): {:?}", q);
        };
        let time_draining_db = Instant::now();
        *q = QuiesceState::DrainingDb {
            time_requested,
            time_draining_sagas,
            duration_draining_sagas: time_draining_db - time_draining_sagas,
            time_draining_db,
        };
    });

    datastore.quiesce();
    datastore.wait_for_quiesced().await;
    quiesce.state.send_modify(|q| {
        let QuiesceState::DrainingDb {
            time_requested,
            time_draining_sagas,
            duration_draining_sagas,
            time_draining_db,
        } = *q
        else {
            panic!("wrong state in do_quiesce(): {:?}", q);
        };
        let time_recording_quiesce = Instant::now();
        *q = QuiesceState::RecordingQuiesce {
            time_requested,
            time_draining_sagas,
            duration_draining_sagas,
            duration_draining_db: time_recording_quiesce - time_draining_db,
            time_recording_quiesce,
        };
    });

    // TODO per RFD 588, this is where we will enter a loop trying to update our
    // database record for the last time.  See oxidecomputer/omicron#8971.

    quiesce.state.send_modify(|q| {
        let QuiesceState::RecordingQuiesce {
            time_requested,
            time_draining_sagas,
            duration_draining_sagas,
            duration_draining_db,
            time_recording_quiesce,
        } = *q
        else {
            panic!("wrong state in do_quiesce(): {:?}", q);
        };

        let finished = Instant::now();
        *q = QuiesceState::Quiesced {
            time_requested,
            time_quiesced: Utc::now(),
            duration_draining_sagas,
            duration_draining_db,
            duration_recording_quiesce: finished - time_recording_quiesce,
            duration_total: finished - time_draining_sagas,
        };
    });
}

#[cfg(test)]
mod test {
    use assert_matches::assert_matches;
    use async_bb8_diesel::AsyncRunQueryDsl;
    use chrono::DateTime;
    use chrono::Utc;
    use diesel::ExpressionMethods;
    use diesel::QueryDsl;
    use http::StatusCode;
    use nexus_client::types::QuiesceState;
    use nexus_client::types::QuiesceStatus;
    use nexus_test_interface::NexusServer;
    use nexus_test_utils_macros::nexus_test;
    use omicron_test_utils::dev::poll::CondCheckError;
    use omicron_test_utils::dev::poll::wait_for_condition;
    use slog::Logger;
    use std::time::Duration;

    type ControlPlaneTestContext =
        nexus_test_utils::ControlPlaneTestContext<crate::Server>;
    type NexusClientError = nexus_client::Error<nexus_client::types::Error>;

    async fn wait_quiesce(
        log: &Logger,
        client: &nexus_client::Client,
        timeout: Duration,
    ) -> QuiesceStatus {
        wait_for_condition(
            || async {
                let rv = client
                    .quiesce_get()
                    .await
                    .map_err(|e| CondCheckError::Failed(e))?
                    .into_inner();
                debug!(log, "found quiesce state"; "state" => ?rv);
                if matches!(rv.state, QuiesceState::Quiesced { .. }) {
                    Ok(rv)
                } else {
                    Err(CondCheckError::<
                        nexus_client::Error<nexus_client::types::Error>,
                    >::NotYet)
                }
            },
            &Duration::from_millis(50),
            &timeout,
        )
        .await
        .expect("timed out waiting for quiesce to finish")
    }

    fn verify_quiesced(
        before: DateTime<Utc>,
        after: DateTime<Utc>,
        status: QuiesceStatus,
    ) {
        // ZZZ debug app::quiesce::test::test_quiesce_full
        eprintln!("status: {:?}", status);
        let QuiesceState::Quiesced {
            time_requested,
            time_quiesced,
            duration_draining_sagas,
            duration_draining_db,
            duration_recording_quiesce,
            duration_total,
        } = status.state
        else {
            panic!("not quiesced");
        };
        let duration_total = Duration::from(duration_total);
        let duration_draining_sagas = Duration::from(duration_draining_sagas);
        let duration_draining_db = Duration::from(duration_draining_db);
        let duration_recording_quiesce =
            Duration::from(duration_recording_quiesce);
        assert!(time_requested >= before);
        assert!(time_requested <= after);
        assert!(time_quiesced >= before);
        assert!(time_quiesced <= after);
        assert!(time_quiesced >= time_requested);
<<<<<<< HEAD
        assert!(duration_total >= duration_waiting_for_sagas);
        assert!(duration_total >= duration_waiting_for_db);
        eprintln!(
            "dt: {:?} <= {after} - {before} which evaluates to: {:?}",
            duration_total,
            (after - before).to_std().unwrap()
        );
=======
        assert!(duration_total >= duration_draining_sagas);
        assert!(duration_total >= duration_draining_db);
        assert!(duration_total >= duration_recording_quiesce);
>>>>>>> 8cde6ef8
        assert!(duration_total <= (after - before).to_std().unwrap());
        assert!(status.sagas_pending.is_empty());
        assert!(status.db_claims.is_empty());
    }

    #[nexus_test(server = crate::Server)]
    async fn test_quiesce_easy(cptestctx: &ControlPlaneTestContext) {
        let log = &cptestctx.logctx.log;
        let nexus_internal_url = format!(
            "http://{}",
            cptestctx.server.get_http_server_internal_address().await
        );
        let nexus_client =
            nexus_client::Client::new(&nexus_internal_url, log.clone());

        // If we quiesce Nexus while it's not doing anything, that should
        // complete quickly.
        let before = Utc::now();
        let _ = nexus_client
            .quiesce_start()
            .await
            .expect("failed to start quiesce");
        let rv =
            wait_quiesce(log, &nexus_client, Duration::from_secs(30)).await;
        let after = Utc::now();
        verify_quiesced(before, after, rv);
    }

    #[nexus_test(server = crate::Server)]
    async fn test_quiesce_full(cptestctx: &ControlPlaneTestContext) {
        let log = &cptestctx.logctx.log;
        let nexus_internal_url = format!(
            "http://{}",
            cptestctx.server.get_http_server_internal_address().await
        );
        let nexus_client =
            nexus_client::Client::new(&nexus_internal_url, log.clone());

        // Kick off a demo saga that will block quiescing.
        let demo_saga = nexus_client
            .saga_demo_create()
            .await
            .expect("create demo saga")
            .into_inner();

        // Grab a database connection.  We'll use this for two purposes: first,
        // this will block database quiescing, allowing us to inspect that
        // intermediate state.  Second, we can use later to check the saga's
        // state.  (We wouldn't be able to get a connection later to do this
        // because quiescing will move forward to the point where we can't get
        // new database connections.)
        let apictx = &cptestctx.server.server_context();
        let nexus = &apictx.nexus;
        let datastore = nexus.datastore();
        let conn = datastore
            .pool_connection_for_tests()
            .await
            .expect("obtaining connection");

        // Start quiescing.
        let before = Utc::now();
        let _ = nexus_client
            .quiesce_start()
            .await
            .expect("failed to start quiesce");
        let quiesce_status = nexus_client
            .quiesce_get()
            .await
            .expect("fetching quiesce state")
            .into_inner();
        debug!(log, "found quiesce status"; "status" => ?quiesce_status);
        assert_matches!(
            quiesce_status.state,
            QuiesceState::DrainingSagas { .. }
        );
        assert!(quiesce_status.sagas_pending.contains_key(&demo_saga.saga_id));
        // We should see at least one held database claim from the one we took
        // above.
        assert!(!quiesce_status.db_claims.is_empty());

        // Creating a demo saga now should fail with a 503.
        let error = nexus_client
            .saga_demo_create()
            .await
            .expect_err("cannot create saga while quiescing");
        assert_eq!(
            error.status().expect("status code"),
            StatusCode::SERVICE_UNAVAILABLE
        );

        // Doing something else that uses the database should work.
        let _unused = nexus_client
            .sled_list_uninitialized()
            .await
            .expect("list uninitialized sleds");

        // Now, complete the demo saga.
        nexus_client
            .saga_demo_complete(&demo_saga.demo_saga_id)
            .await
            .expect("mark demo saga completed");

        // Check that the saga did complete successfully (e.g., that we didn't
        // restrict database activity before successfully recording the final
        // saga state).
        wait_for_condition(
            || async {
                use nexus_db_schema::schema::saga::dsl;
                let saga_state: nexus_db_model::SagaState = dsl::saga
                    .filter(dsl::id.eq(demo_saga.saga_id))
                    .select(dsl::saga_state)
                    .first_async(&*conn)
                    .await
                    .expect("loading saga state");
                if saga_state == nexus_db_model::SagaState::Done {
                    Ok(())
                } else {
                    Err(CondCheckError::<()>::NotYet)
                }
            },
            &Duration::from_millis(50),
            &Duration::from_secs(20),
        )
        .await
        .expect("demo saga should finish");

        // Quiescing should move on to waiting for database claims to be
        // released.
        wait_for_condition(
            || async {
                let rv = nexus_client
                    .quiesce_get()
                    .await
                    .map_err(|e| CondCheckError::Failed(e))?
                    .into_inner();
                debug!(log, "found quiesce state"; "state" => ?rv);
                if !matches!(rv.state, QuiesceState::DrainingDb { .. }) {
                    return Err(CondCheckError::<NexusClientError>::NotYet);
                }
                assert!(rv.sagas_pending.is_empty());
                // The database claim we took is still held.
                assert!(!rv.db_claims.is_empty());
                Ok(())
            },
            &Duration::from_millis(50),
            &Duration::from_secs(30),
        )
        .await
        .expect("updated quiesce state (blocked on saga)");

        // Now, doing something that accesses the database ought to fail with a
        // 503 because we cannot create new database connections.
        let error = nexus_client
            .sled_list_uninitialized()
            .await
            .expect_err("cannot use database while quiescing");
        assert_eq!(
            error.status().expect("status code"),
            StatusCode::SERVICE_UNAVAILABLE
        );

        // Release our connection.  Nexus should finish quiescing.
        drop(conn);
        let rv =
            wait_quiesce(log, &nexus_client, Duration::from_secs(30)).await;
        let after = Utc::now();
        verify_quiesced(before, after, rv);

        // Just to be sure, make sure we can neither create new saga nor access
        // the database.
        let error = nexus_client
            .saga_demo_create()
            .await
            .expect_err("cannot create saga while quiescing");
        assert_eq!(
            error.status().expect("status code"),
            StatusCode::SERVICE_UNAVAILABLE
        );
        let error = nexus_client
            .sled_list_uninitialized()
            .await
            .expect_err("cannot use database while quiescing");
        assert_eq!(
            error.status().expect("status code"),
            StatusCode::SERVICE_UNAVAILABLE
        );
    }
}<|MERGE_RESOLUTION|>--- conflicted
+++ resolved
@@ -281,19 +281,14 @@
         assert!(time_quiesced >= before);
         assert!(time_quiesced <= after);
         assert!(time_quiesced >= time_requested);
-<<<<<<< HEAD
-        assert!(duration_total >= duration_waiting_for_sagas);
-        assert!(duration_total >= duration_waiting_for_db);
+        assert!(duration_total >= duration_draining_sagas);
+        assert!(duration_total >= duration_draining_db);
+        assert!(duration_total >= duration_recording_quiesce);
         eprintln!(
             "dt: {:?} <= {after} - {before} which evaluates to: {:?}",
             duration_total,
             (after - before).to_std().unwrap()
         );
-=======
-        assert!(duration_total >= duration_draining_sagas);
-        assert!(duration_total >= duration_draining_db);
-        assert!(duration_total >= duration_recording_quiesce);
->>>>>>> 8cde6ef8
         assert!(duration_total <= (after - before).to_std().unwrap());
         assert!(status.sagas_pending.is_empty());
         assert!(status.db_claims.is_empty());
