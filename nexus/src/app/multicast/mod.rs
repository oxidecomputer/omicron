// This Source Code Form is subject to the terms of the Mozilla Public
// License, v. 2.0. If a copy of the MPL was not distributed with this
// file, You can obtain one at https://mozilla.org/MPL/2.0/.

//! Multicast group management.
//!
//! See [RFD 488](https://rfd.shared.oxide.computer/rfd/488) for the bifurcated design.
//!
//! # Scoping
//!
//! Multicast groups are fleet-scoped for visibility: any authenticated user can
//! list and read groups, and instances from different projects or silos can
//! join the same group.
//!
//! # Access control
//!
//! Fleet administrators control multicast access by creating multicast IP pools
//! and linking them to silos. A silo can only use multicast pools that are
//! linked to it. Cross-silo multicast is enabled by linking the same pool to
//! multiple silos. This is the same model used for unicast IP pools.
//!
//! # Lifecycle
//!
//! Groups are created implicitly when the first member joins (via member-add)
//! and deleted when the last member leaves. The group's IP is allocated from
//! the multicast pool on creation and returned on deletion.
//!
//! Groups use their UUID as the dpd tag for switch configuration. This avoids
//! races when group names are reused after deletion.
//!
//! # Authorization
//!
//! - list/read groups: any authenticated user
//! - add/remove members: requires read on the group and modify on the instance
//!
//! # VNI
//!
//! All multicast groups use `DEFAULT_MULTICAST_VNI` (77), which is reserved for
//! multicast and below the guest VNI range.
//!
<<<<<<< HEAD
//! # TODO: Scope
//!
//! The current implementation supports **ingress-into-the-rack multicast**:
//! external multicast sources sending traffic to instances within the rack.
//! Egress multicast (instances sending to external receivers out-of-the-rack)
//! is not yet supported.
//!
//! When egress support is added, (M)VLAN tagging will be introduced to enable
//! multicast traffic to traverse VLAN-segmented upstream networks.
=======
//! # Underlay Prefix
//!
//! Underlay multicast addresses live within the fixed admin-local (scoped)
//! prefix [`UNDERLAY_MULTICAST_SUBNET`] (ff04::/64). External addresses are
//! mapped deterministically into this /64 and persisted with a per-group salt
//! for collision avoidance.
//!
//! [`UNDERLAY_MULTICAST_SUBNET`]: omicron_common::address::UNDERLAY_MULTICAST_SUBNET
>>>>>>> dc791eb6

use std::net::IpAddr;
use std::sync::Arc;

use ipnetwork::IpNetwork;
use ref_cast::RefCast;
use slog::error;

use nexus_db_lookup::{LookupPath, lookup};
use nexus_db_model::Name;
use nexus_db_queries::context::OpContext;
use nexus_db_queries::db::datastore::multicast::ExternalMulticastGroupWithSources;
use nexus_db_queries::{authz, db};
use nexus_types::external_api::{params, views};
use nexus_types::identity::Resource;
use nexus_types::multicast::MulticastGroupCreate;
use omicron_common::address::is_ssm_address;
use omicron_common::api::external::{
    self, CreateResult, DataPageParams, DeleteResult,
    IdentityMetadataCreateParams, ListResultVec, LookupResult,
    http_pagination::PaginatedBy,
};
use omicron_uuid_kinds::{GenericUuid, InstanceUuid, MulticastGroupUuid};

pub(crate) mod dataplane;

/// Validate that SSM addresses have source IPs.
///
/// Source-Specific Multicast (SSM) addresses (232/8 for IPv4, ff3x::/32 for
/// IPv6) require at least one source IP. This is fundamental to SSM semantics:
///
/// - **SSM subscription model**: (S, G) - subscribe to traffic from specific
///   source(s) to a group. Without sources, the subscription doesn't make
///   much sense.
/// - **Per-member sources**: Each member specifies their own (S, G) subscriptions.
///   Different members can have different source lists for the same group.
///
/// Contrast with ASM (Any-Source Multicast):
/// - ASM subscription model: (*, G) - receive from ANY source to the group.
/// - Routing may still create (S, G) state internally, but receivers don't
///   need to specify sources upfront.
/// - Sources are optional for filtering (IGMPv3/MLDv2), not required.
///
/// This validation applies to all SSM joins (new or existing groups) because
/// every member must explicitly declare their source subscriptions.
///
/// # Arguments
/// - `group_ip`: The multicast group's IP address
/// - `source_ips`: The source IPs for the membership (None = no sources,
///   Some([]) = empty, both invalid for SSM)
///
/// # Returns
/// - `Ok(())` if validation passes (ASM address, or SSM with sources)
/// - `Err` if SSM address without sources
pub(crate) fn validate_ssm_sources(
    group_ip: std::net::IpAddr,
    source_ips: &Option<Vec<std::net::IpAddr>>,
) -> Result<(), external::Error> {
    if is_ssm_address(group_ip)
        && source_ips.as_ref().is_none_or(|s| s.is_empty())
    {
        return Err(external::Error::invalid_request(
            "SSM multicast addresses require at least one source IP",
        ));
    }
    Ok(())
}

impl super::Nexus {
    /// Look up a fleet-scoped multicast group by name, ID, or IP address.
    ///
    /// Returns a lookup builder for authorization and fetching. For IP lookups,
    /// the group is fetched first to resolve the ID, then a builder is created.
    pub(crate) async fn multicast_group_lookup<'a>(
        &'a self,
        opctx: &'a OpContext,
        multicast_group_selector: &'a params::MulticastGroupSelector,
    ) -> LookupResult<lookup::MulticastGroup<'a>> {
        // Multicast groups are fleet-scoped (like IP pools)
        match &multicast_group_selector.multicast_group {
            params::MulticastGroupIdentifier::Id(id) => {
                let multicast_group =
                    LookupPath::new(opctx, &self.db_datastore)
                        .multicast_group_id(*id);
                Ok(multicast_group)
            }
            params::MulticastGroupIdentifier::Name(name) => {
                let multicast_group =
                    LookupPath::new(opctx, &self.db_datastore)
                        .multicast_group_name(Name::ref_cast(name));
                Ok(multicast_group)
            }
            params::MulticastGroupIdentifier::Ip(ip) => {
                // IP lookup requires fetching first to resolve the ID
                let group = self
                    .db_datastore
                    .multicast_group_lookup_by_ip(opctx, *ip)
                    .await?;
                let multicast_group =
                    LookupPath::new(opctx, &self.db_datastore)
                        .multicast_group_id(group.identity.id);
                Ok(multicast_group)
            }
        }
    }

    /// Create a multicast group (called during implicit creation from join).
    ///
    /// Access control is enforced by pool linking: the IP is allocated from a
    /// multicast pool linked to the caller's silo.
    ///
    /// Note: SSM validation is done at member join time, not group creation.
    /// Groups don't store sources directly; sources are per-member. The group's
    /// `source_ips` view field shows the union of all active member sources.
    pub(crate) async fn multicast_group_create(
        &self,
        opctx: &OpContext,
        params: &MulticastGroupCreate,
    ) -> CreateResult<db::model::ExternalMulticastGroup> {
        // If multicast_ip is provided, discover the pool containing that IP.
        // Otherwise, pool resolution happens in the datastore layer.
        let authz_pool = match params.multicast_ip {
            Some(ip) => {
                Some(self.resolve_pool_for_multicast_ip(opctx, ip).await?)
            }
            None => None,
        };

        // Create multicast group (fleet-scoped, uses DEFAULT_MULTICAST_VNI)
        let group = self
            .db_datastore
            .multicast_group_create(opctx, params, authz_pool)
            .await?;

        // Activate reconciler to process the new group ("Creating" → "Active")
        self.background_tasks.task_multicast_reconciler.activate();
        Ok(group)
    }

    /// View a multicast group by selector.
    ///
    /// Returns the full API view with `source_ips` populated as the union of
    /// all member source IPs.
    ///
    /// For IP lookups, this avoids a double-fetch by fetching once to get the
    /// group, building the authz object, and authorizing.
    ///
    /// For Name/ID lookups, this uses the standard lookup + fetch path.
    pub(crate) async fn multicast_group_view(
        &self,
        opctx: &OpContext,
        selector: &params::MulticastGroupSelector,
    ) -> Result<views::MulticastGroup, external::Error> {
        let group = match &selector.multicast_group {
            params::MulticastGroupIdentifier::Ip(ip) => {
                // IP lookup -> fetch once and authorize
                let group = self
                    .db_datastore
                    .multicast_group_lookup_by_ip(opctx, *ip)
                    .await?;
                let authz_group = authz::MulticastGroup::new(
                    authz::FLEET,
                    group.identity.id,
                    external::LookupType::ById(group.identity.id),
                );
                opctx.authorize(authz::Action::Read, &authz_group).await?;
                group
            }
            _ => {
                // Name/ID lookup -> use lookup builder + fetch
                let group_lookup =
                    self.multicast_group_lookup(opctx, selector).await?;
                let (.., authz_group) =
                    group_lookup.lookup_for(authz::Action::Read).await?;
                self.db_datastore
                    .multicast_group_fetch(
                        opctx,
                        MulticastGroupUuid::from_untyped_uuid(authz_group.id()),
                    )
                    .await?
            }
        };

        // Build the full view with source_ips (possibly) populated
        self.multicast_group_to_view(opctx, group).await
    }

    /// Convert a DB model to API view with source IPs (unioned over members) populated.
    async fn multicast_group_to_view(
        &self,
        opctx: &OpContext,
        group: db::model::ExternalMulticastGroup,
    ) -> Result<views::MulticastGroup, external::Error> {
        let group_id = MulticastGroupUuid::from_untyped_uuid(group.identity.id);

        let source_ips_map = self
            .db_datastore
            .multicast_groups_source_ips_union(opctx, &[group_id])
            .await?;
        let source_ips =
            source_ips_map.get(&group.identity.id).cloned().unwrap_or_default();

        ExternalMulticastGroupWithSources { group, source_ips }.try_into()
    }

    /// Resolve which multicast pool contains a given IP address.
    ///
    /// Used for join-by-IP functionality where the user specifies a multicast
    /// IP address directly. The system auto-discovers which pool contains the
    /// IP (pool ranges are globally unique, so lookup is unambiguous) and
    /// returns the authz pool for group creation.
    ///
    /// Note: only multicast pools linked to the caller's silo are
    /// considered. Pool linking controls access to multicast addresses.
    pub(crate) async fn resolve_pool_for_multicast_ip(
        &self,
        opctx: &OpContext,
        ip: IpAddr,
    ) -> Result<authz::IpPool, external::Error> {
        let pool = self
            .db_datastore
            .ip_pool_containing_multicast_ip(opctx, ip)
            .await?
            .ok_or_else(|| {
                external::Error::invalid_request(
                    "multicast IP not in any pool's address range",
                )
            })?;

        Ok(authz::IpPool::new(
            authz::FLEET,
            pool.id(),
            external::LookupType::ById(pool.id()),
        ))
    }

    /// List all multicast groups with full view.
    pub(crate) async fn multicast_groups_list(
        &self,
        opctx: &OpContext,
        pagparams: &PaginatedBy<'_>,
    ) -> Result<Vec<views::MulticastGroup>, external::Error> {
        opctx
            .authorize(
                authz::Action::ListChildren,
                &authz::MULTICAST_GROUP_LIST,
            )
            .await?;
        let groups =
            self.db_datastore.multicast_groups_list(opctx, pagparams).await?;

        // Batch-fetch source_ips for all groups
        let group_ids: Vec<MulticastGroupUuid> = groups
            .iter()
            .map(|g| MulticastGroupUuid::from_untyped_uuid(g.identity.id))
            .collect();
        let source_ips_map = self
            .db_datastore
            .multicast_groups_source_ips_union(opctx, &group_ids)
            .await?;

        groups
            .into_iter()
            .map(|group| {
                let source_ips = source_ips_map
                    .get(&group.identity.id)
                    .cloned()
                    .unwrap_or_default();
                ExternalMulticastGroupWithSources { group, source_ips }
                    .try_into()
            })
            .collect()
    }

    /// Join an instance to a multicast group by identifier (IP, name, or ID).
    ///
    /// # Authorization
    ///
    /// Requires `Modify` on the instance. Groups are fleet-scoped resources
    /// readable by any authenticated user; authorization is enforced on the
    /// instance being attached.
    ///
    /// # Behavior
    ///
    /// - **IP/name joins**: Creates the group implicitly if it doesn't exist
    /// - **ID joins**: The group must already exist (returns error otherwise)
    /// - **Source IPs**: Optional for ASM, required for SSM addresses (232/8, ff3x::/32)
    pub(crate) async fn instance_join_multicast_group(
        self: &Arc<Self>,
        opctx: &OpContext,
        group_identifier: &params::MulticastGroupIdentifier,
        instance_lookup: &lookup::Instance<'_>,
        source_ips: &Option<Vec<IpAddr>>,
    ) -> CreateResult<db::model::MulticastGroupMember> {
        // Check if multicast is enabled
        if !self.multicast_enabled() {
            return Err(external::Error::invalid_request(
                "multicast functionality is currently disabled",
            ));
        }

        // Authorize instance modification upfront
        let (.., authz_instance) =
            instance_lookup.lookup_for(authz::Action::Modify).await?;

        // Find or create the group based on identifier type.
        // SSM validation happens inside resolve functions.
        let group_id = match group_identifier {
            params::MulticastGroupIdentifier::Ip(ip) => {
                self.resolve_or_create_group_by_ip(opctx, *ip, source_ips)
                    .await?
            }
            params::MulticastGroupIdentifier::Name(name) => {
                self.resolve_or_create_group_by_name(
                    opctx,
                    name.clone().into(),
                    source_ips,
                )
                .await?
            }
            params::MulticastGroupIdentifier::Id(id) => {
                self.resolve_group_by_id(opctx, *id, source_ips).await?
            }
        };

        // Convert source IPs to IpNetwork for storage.
        let source_networks: Option<Vec<IpNetwork>> = source_ips
            .as_ref()
            .map(|ips| ips.iter().copied().map(IpNetwork::from).collect());

        // Attach the member with its source IPs
        let member = self
            .db_datastore
            .multicast_group_member_attach_to_instance(
                opctx,
                group_id,
                InstanceUuid::from_untyped_uuid(authz_instance.id()),
                source_networks,
            )
            .await?;

        // Activate reconciler to process the new member
        self.background_tasks.task_multicast_reconciler.activate();
        Ok(member)
    }

    /// Resolve group by IP, either by finding an existing group or creating a
    /// new one.
    ///
    /// Source IPs are per-member, not per-group. Each member can subscribe to
    /// different sources.
    ///
    /// Validates source IPs (address family match, SSM requirements) upfront.
    async fn resolve_or_create_group_by_ip(
        &self,
        opctx: &OpContext,
        ip: IpAddr,
        source_ips: &Option<Vec<IpAddr>>,
    ) -> Result<MulticastGroupUuid, external::Error> {
        // Source IPs must match the multicast group's address family
        validate_source_address_family(ip, source_ips)?;

        // SSM groups always require sources when joining
        validate_ssm_sources(ip, source_ips)?;

        // Try to find existing group by IP
        match self.db_datastore.multicast_group_lookup_by_ip(opctx, ip).await {
            Ok(existing) => {
                // Authorize Read for audit trail symmetry with name/ID paths
                let authz_group = authz::MulticastGroup::new(
                    authz::FLEET,
                    existing.identity.id,
                    external::LookupType::ById(existing.identity.id),
                );
                opctx.authorize(authz::Action::Read, &authz_group).await?;
                return Ok(MulticastGroupUuid::from_untyped_uuid(
                    existing.identity.id,
                ));
            }
            Err(external::Error::ObjectNotFound { .. }) => {
                // Fall through to creation
            }
            Err(e) => return Err(e),
        }

        let has_sources = source_ips.as_ref().is_some_and(|s| !s.is_empty());
        let create_params = MulticastGroupCreate {
            identity: IdentityMetadataCreateParams {
                name: generate_group_name_from_ip(ip)?,
                description: format!(
                    "Implicitly created multicast group for {ip}"
                ),
            },
            multicast_ip: Some(ip),
<<<<<<< HEAD
            source_ips: source_ips.clone(),
=======
            mvlan: None,
            has_sources,
>>>>>>> dc791eb6
        };

        // Create the group; on conflict -> re-lookup
        match self.multicast_group_create(opctx, &create_params).await {
            Ok(created) => {
                Ok(MulticastGroupUuid::from_untyped_uuid(created.identity.id))
            }
            Err(external::Error::ObjectAlreadyExists { .. }) => {
                // Another request created it first -> re-lookup
                let group = self
                    .db_datastore
                    .multicast_group_lookup_by_ip(opctx, ip)
                    .await?;
                // Authorize Read for audit trail symmetry
                let authz_group = authz::MulticastGroup::new(
                    authz::FLEET,
                    group.identity.id,
                    external::LookupType::ById(group.identity.id),
                );
                opctx.authorize(authz::Action::Read, &authz_group).await?;
                Ok(MulticastGroupUuid::from_untyped_uuid(group.identity.id))
            }
            Err(e) => Err(e),
        }
    }

    /// Resolve group by name, either find an existing one or create a new group.
    ///
    /// Source IPs are per-member, not per-group. This function only
    /// resolves the group identity and sources are stored with the member.
    /// The `source_ips` parameter is used to determine pool selection preference
    /// (SSM vs ASM) when creating a new group.
    ///
    /// # Validation
    ///
    /// - Existing group: Validates immediately (address family + SSM)
    /// - New group: Validates after pool allocation, since the IP is unknown
    ///   until then. If validation fails, the group is rolled back.
    async fn resolve_or_create_group_by_name(
        &self,
        opctx: &OpContext,
        name: Name,
        source_ips: &Option<Vec<IpAddr>>,
    ) -> Result<MulticastGroupUuid, external::Error> {
        let selector = params::MulticastGroupSelector {
            multicast_group: params::MulticastGroupIdentifier::Name(
                name.clone().into(),
            ),
        };
        let group_lookup =
            self.multicast_group_lookup(opctx, &selector).await?;

        // Check if group exists; we use `fetch_for` to get multicast IP for validation
        match group_lookup.fetch_for(authz::Action::Read).await {
            Ok((.., db_group)) => {
                let group_ip = db_group.multicast_ip.ip();
                validate_source_address_family(group_ip, source_ips)?;
                validate_ssm_sources(group_ip, source_ips)?;
                return Ok(MulticastGroupUuid::from_untyped_uuid(
                    db_group.identity.id,
                ));
            }
            Err(external::Error::ObjectNotFound { .. }) => {
                // Fall through to create
            }
            Err(e) => return Err(e),
        }

        let has_sources = source_ips.as_ref().is_some_and(|s| !s.is_empty());
        let create_params = MulticastGroupCreate {
            identity: IdentityMetadataCreateParams {
                name: name.into(),
                description: "Implicitly created for instance attachment"
                    .to_string(),
            },
            multicast_ip: None,
<<<<<<< HEAD
            source_ips: source_ips.clone(),
=======
            mvlan: None,
            has_sources,
>>>>>>> dc791eb6
        };

        // Create the group; on conflict -> re-lookup
        match self.multicast_group_create(opctx, &create_params).await {
            Ok(created) => {
                let group_id =
                    MulticastGroupUuid::from_untyped_uuid(created.identity.id);
                let allocated_ip = created.multicast_ip.ip();

                // Post-allocation validation with rollback.
                // We couldn't validate earlier because the IP was unknown
                // until pool allocation. If validation fails, clean up
                // the orphaned group immediately.
                if let Err(e) =
                    validate_source_address_family(allocated_ip, source_ips)
                        .and_then(|_| {
                            validate_ssm_sources(allocated_ip, source_ips)
                        })
                {
                    if let Err(rollback_err) = self
                        .db_datastore
                        .mark_multicast_group_for_removal_if_no_members(
                            opctx, group_id,
                        )
                        .await
                    {
                        error!(
                            opctx.log,
                            "failed to rollback orphaned multicast group";
                            "group_id" => %group_id,
                            "allocated_ip" => %allocated_ip,
                            "error" => ?rollback_err,
                        );
                    }
                    return Err(e);
                }

                Ok(group_id)
            }
            Err(external::Error::ObjectAlreadyExists { .. }) => {
                // Another request created it first -> re-lookup
                let (.., db_group) =
                    group_lookup.fetch_for(authz::Action::Read).await?;
                let group_ip = db_group.multicast_ip.ip();
                validate_source_address_family(group_ip, source_ips)?;
                validate_ssm_sources(group_ip, source_ips)?;
                Ok(MulticastGroupUuid::from_untyped_uuid(db_group.identity.id))
            }
            Err(e) => Err(e),
        }
    }

    /// Resolve group by ID: must exist, no implicit creation.
    async fn resolve_group_by_id(
        &self,
        opctx: &OpContext,
        id: uuid::Uuid,
        source_ips: &Option<Vec<IpAddr>>,
    ) -> Result<MulticastGroupUuid, external::Error> {
        let selector = params::MulticastGroupSelector {
            multicast_group: params::MulticastGroupIdentifier::Id(id),
        };
        let group_lookup =
            self.multicast_group_lookup(opctx, &selector).await?;

        // Authorize and fetch -> group must exist
        let (.., db_group) =
            group_lookup.fetch_for(authz::Action::Read).await?;

        // Validate source IPs: address family + SSM requirements
        let group_ip = db_group.multicast_ip.ip();
        validate_source_address_family(group_ip, source_ips)?;
        validate_ssm_sources(group_ip, source_ips)?;

        Ok(MulticastGroupUuid::from_untyped_uuid(db_group.identity.id))
    }

    /// Resolve a multicast group identifier to a UUID (lookup only).
    ///
    /// This is a lookup that does not create groups or perform validation.
    ///
    /// Use Case: when you need to check if a group exists before deciding
    /// whether to validate (address family, SSM requirements, etc.).
    ///
    /// Returns `ObjectNotFound` if the group doesn't exist.
    pub(crate) async fn resolve_multicast_group_identifier(
        &self,
        opctx: &OpContext,
        identifier: &params::MulticastGroupIdentifier,
    ) -> Result<MulticastGroupUuid, external::Error> {
        let selector = params::MulticastGroupSelector {
            multicast_group: identifier.clone(),
        };
        let group_lookup =
            self.multicast_group_lookup(opctx, &selector).await?;
        let (.., db_group) =
            group_lookup.fetch_for(authz::Action::Read).await?;
        Ok(MulticastGroupUuid::from_untyped_uuid(db_group.identity.id))
    }

    /// Resolve a multicast group identifier to a UUID, with source IP support.
    ///
    /// This is the preferred method for resolving multicast group identifiers
    /// when source IPs may be provided (from `MulticastGroupJoinSpec`).
    ///
    /// Validates internally so callers don't need to validate:
    /// - Address family match (IPv4 sources for IPv4 group, etc.)
    /// - SSM requirements (232/8, ff3x::/32 require sources)
    ///
    /// # Source IPs Semantics
    ///
    /// - `None` → no sources (only valid for ASM addresses)
    /// - `Some([])` → clear/no sources (only valid for ASM addresses)
    /// - `Some([a,b])` → set sources (required for SSM addresses)
    ///
    /// The address range determines SSM vs ASM mode, not the presence of sources.
    /// SSM addresses (232/8, ff3x::/32) always require sources.
    ///
    /// # Behavior
    ///
    /// - **IP identifier**: Auto-creates the group if it doesn't exist
    /// - **Name identifier**: Auto-creates if default pool exists, otherwise must exist
    /// - **ID identifier**: Group must already exist (UUID implies existing resource)
    ///
    /// # Errors
    ///
    /// - Address family mismatch between group and source IPs
    /// - SSM address without sources (any identifier type)
    pub(crate) async fn resolve_multicast_group_identifier_with_sources(
        &self,
        opctx: &OpContext,
        identifier: &params::MulticastGroupIdentifier,
        source_ips: &Option<Vec<IpAddr>>,
    ) -> Result<MulticastGroupUuid, external::Error> {
        match identifier {
            params::MulticastGroupIdentifier::Ip(ip) => {
                self.resolve_or_create_group_by_ip(opctx, *ip, source_ips).await
            }
            params::MulticastGroupIdentifier::Name(name) => {
                // Name-based: implicit auto-create if default pool exists.
                self.resolve_or_create_group_by_name(
                    opctx,
                    name.clone().into(),
                    source_ips,
                )
                .await
            }
            params::MulticastGroupIdentifier::Id(id) => {
                // ID-based: lookup only (UUID implies existing resource).
                self.resolve_group_by_id(opctx, *id, source_ips).await
            }
        }
    }

    /// Remove an instance from a multicast group.
    ///
    /// # Authorization
    ///
    /// Requires `Read` on the group and `Modify` on the instance.
    ///
    /// # Behavior
    ///
    /// - **Idempotent**: Returns success if the member doesn't exist
    /// - **Implicit deletion**: If this was the last member, marks the group
    ///   for deletion (reconciler completes cleanup)
    pub(crate) async fn instance_leave_multicast_group(
        self: &Arc<Self>,
        opctx: &OpContext,
        group_lookup: &lookup::MulticastGroup<'_>,
        instance_lookup: &lookup::Instance<'_>,
    ) -> DeleteResult {
        // Check if multicast is enabled - if not, skip member removal
        if !self.multicast_enabled() {
            return Err(external::Error::invalid_request(
                "multicast functionality is currently disabled",
            ));
        }

        // Authorize: Modify on instance (checked first), Read on group
        let (.., authz_instance) =
            instance_lookup.lookup_for(authz::Action::Modify).await?;
        let (.., authz_group) =
            group_lookup.lookup_for(authz::Action::Read).await?;

        // Idempotent: if member doesn't exist, return success
        let member = match self
            .db_datastore
            .multicast_group_member_get_by_group_and_instance(
                opctx,
                MulticastGroupUuid::from_untyped_uuid(authz_group.id()),
                InstanceUuid::from_untyped_uuid(authz_instance.id()),
            )
            .await?
        {
            Some(member) => member,
            None => {
                return Ok(());
            }
        };

        self.db_datastore
            .multicast_group_member_delete_by_id(opctx, member.id)
            .await?;

        // Atomically mark group for deletion if this was the last member.
        // The NOT EXISTS guard in the datastore method prevents race conditions
        // where a concurrent join could slip in between a "list members" check
        // and the mark-for-removal call.
        let _ = self
            .db_datastore
            .mark_multicast_group_for_removal_if_no_members(
                opctx,
                MulticastGroupUuid::from_untyped_uuid(authz_group.id()),
            )
            .await?;

        // Activate reconciler to process the member removal (and group deletion if triggered)
        self.background_tasks.task_multicast_reconciler.activate();
        Ok(())
    }

    /// List members of a multicast group.
    ///
    /// # Authorization
    ///
    /// Requires `Read` on the multicast group (fleet-scoped). Does not check
    /// permissions on individual member instances.
    ///
    /// This asymmetry is intentional:
    /// - **Listing members**: Allows discovery of group membership across projects
    /// - **Adding/removing members**: Requires `Modify` on the specific instance
    ///   (project-scoped), so users can only manage their own instances
    ///
    /// Note: When unauthorized users attempt to add/remove instances they don't
    /// have access to, the instance lookup fails with 404 (not 403) to prevent
    /// information leakage about instances in inaccessible projects.
    pub(crate) async fn multicast_group_members_list(
        &self,
        opctx: &OpContext,
        group_lookup: &lookup::MulticastGroup<'_>,
        pagparams: &DataPageParams<'_, uuid::Uuid>,
    ) -> ListResultVec<db::model::MulticastGroupMember> {
        let (.., group_id) =
            group_lookup.lookup_for(authz::Action::ListChildren).await?;
        self.db_datastore
            .multicast_group_members_list(
                opctx,
                MulticastGroupUuid::from_untyped_uuid(group_id.id()),
                pagparams,
            )
            .await
    }

    /// List all multicast group memberships for an instance.
    ///
    /// Active-only: returns memberships that have not been soft-deleted
    /// (i.e., `time_deleted IS NULL`). For diagnostics that require
    /// historical memberships, query the datastore with
    /// `include_removed = true`.
    pub(crate) async fn instance_list_multicast_groups(
        &self,
        opctx: &OpContext,
        instance_lookup: &lookup::Instance<'_>,
    ) -> ListResultVec<views::MulticastGroupMember> {
        let (.., authz_instance) =
            instance_lookup.lookup_for(authz::Action::Read).await?;
        let members = self
            .db_datastore
            .multicast_group_members_list_by_instance(
                opctx,
                InstanceUuid::from_untyped_uuid(authz_instance.id()),
            )
            .await?;
        members
            .into_iter()
            .map(views::MulticastGroupMember::try_from)
            .collect::<Result<Vec<_>, _>>()
    }
}

// Private helpers for join logic

/// Validate that source IPs match the multicast group's address family.
fn validate_source_address_family(
    multicast_ip: IpAddr,
    source_ips: &Option<Vec<IpAddr>>,
) -> Result<(), external::Error> {
    let Some(sources) = source_ips else {
        return Ok(());
    };

    let is_v4_group = multicast_ip.is_ipv4();
    for source in sources {
        if source.is_ipv4() != is_v4_group {
            return Err(external::Error::invalid_request(&format!(
                "source IP {source} does not match multicast group address family ({})",
                if is_v4_group { "IPv4" } else { "IPv6" }
            )));
        }
    }
    Ok(())
}

/// Generate a group name from an IP address (e.g., "mcast-224-1-2-3").
fn generate_group_name_from_ip(
    ip: IpAddr,
) -> Result<omicron_common::api::external::Name, external::Error> {
    let name_str = match ip {
        IpAddr::V4(v4) => {
            let [a, b, c, d] = v4.octets();
            format!("mcast-{a}-{b}-{c}-{d}")
        }
        IpAddr::V6(v6) => {
            // Use segments for consistent formatting (avoids :: compression issues)
            let segs = v6.segments();
            format!(
                "mcast-{:x}-{:x}-{:x}-{:x}-{:x}-{:x}-{:x}-{:x}",
                segs[0],
                segs[1],
                segs[2],
                segs[3],
                segs[4],
                segs[5],
                segs[6],
                segs[7]
            )
        }
    };
    name_str.parse().map_err(|_| {
        external::Error::internal_error(&format!(
            "IP should be valid as group name: {ip}"
        ))
    })
}

#[cfg(test)]
mod tests {
    use super::*;
    use std::net::{Ipv4Addr, Ipv6Addr};

    #[test]
    fn test_is_ssm_address() {
        // IPv4 SSM range: 232/8
        assert!(is_ssm_address(IpAddr::V4(Ipv4Addr::new(232, 1, 1, 1))));
        assert!(is_ssm_address(IpAddr::V4(Ipv4Addr::new(232, 255, 255, 255))));
        // ASM ranges
        assert!(!is_ssm_address(IpAddr::V4(Ipv4Addr::new(224, 1, 1, 1))));
        assert!(!is_ssm_address(IpAddr::V4(Ipv4Addr::new(239, 1, 1, 1))));

        // IPv6 SSM range: ff3x::/32
        assert!(is_ssm_address(IpAddr::V6(Ipv6Addr::new(
            0xff31, 0, 0, 0, 0, 0, 0, 1
        ))));
        assert!(is_ssm_address(IpAddr::V6(Ipv6Addr::new(
            0xff3e, 0, 0, 0, 0, 0, 0, 1
        ))));
        // ASM ranges
        assert!(!is_ssm_address(IpAddr::V6(Ipv6Addr::new(
            0xff0e, 0, 0, 0, 0, 0, 0, 1
        ))));
        assert!(!is_ssm_address(IpAddr::V6(Ipv6Addr::new(
            0xff1e, 0, 0, 0, 0, 0, 0, 1
        ))));
    }
}<|MERGE_RESOLUTION|>--- conflicted
+++ resolved
@@ -38,26 +38,21 @@
 //! All multicast groups use `DEFAULT_MULTICAST_VNI` (77), which is reserved for
 //! multicast and below the guest VNI range.
 //!
-<<<<<<< HEAD
-//! # TODO: Scope
+//! # Underlay Prefix
+//!
+//! Underlay multicast addresses live within the fixed admin-local (scoped)
+//! prefix [`UNDERLAY_MULTICAST_SUBNET`] (ff04::/64). External addresses are
+//! mapped deterministically into this /64 and persisted with a per-group salt
+//! for collision avoidance.
+//!
+//! [`UNDERLAY_MULTICAST_SUBNET`]: omicron_common::address::UNDERLAY_MULTICAST_SUBNET
+//!
+//! # TODO: Egress Support
 //!
 //! The current implementation supports **ingress-into-the-rack multicast**:
 //! external multicast sources sending traffic to instances within the rack.
 //! Egress multicast (instances sending to external receivers out-of-the-rack)
 //! is not yet supported.
-//!
-//! When egress support is added, (M)VLAN tagging will be introduced to enable
-//! multicast traffic to traverse VLAN-segmented upstream networks.
-=======
-//! # Underlay Prefix
-//!
-//! Underlay multicast addresses live within the fixed admin-local (scoped)
-//! prefix [`UNDERLAY_MULTICAST_SUBNET`] (ff04::/64). External addresses are
-//! mapped deterministically into this /64 and persisted with a per-group salt
-//! for collision avoidance.
-//!
-//! [`UNDERLAY_MULTICAST_SUBNET`]: omicron_common::address::UNDERLAY_MULTICAST_SUBNET
->>>>>>> dc791eb6
 
 use std::net::IpAddr;
 use std::sync::Arc;
@@ -260,7 +255,7 @@
         let source_ips =
             source_ips_map.get(&group.identity.id).cloned().unwrap_or_default();
 
-        ExternalMulticastGroupWithSources { group, source_ips }.try_into()
+        Ok(ExternalMulticastGroupWithSources { group, source_ips }.into())
     }
 
     /// Resolve which multicast pool contains a given IP address.
@@ -319,17 +314,16 @@
             .multicast_groups_source_ips_union(opctx, &group_ids)
             .await?;
 
-        groups
+        Ok(groups
             .into_iter()
             .map(|group| {
                 let source_ips = source_ips_map
                     .get(&group.identity.id)
                     .cloned()
                     .unwrap_or_default();
-                ExternalMulticastGroupWithSources { group, source_ips }
-                    .try_into()
+                ExternalMulticastGroupWithSources { group, source_ips }.into()
             })
-            .collect()
+            .collect())
     }
 
     /// Join an instance to a multicast group by identifier (IP, name, or ID).
@@ -452,12 +446,7 @@
                 ),
             },
             multicast_ip: Some(ip),
-<<<<<<< HEAD
-            source_ips: source_ips.clone(),
-=======
-            mvlan: None,
             has_sources,
->>>>>>> dc791eb6
         };
 
         // Create the group; on conflict -> re-lookup
@@ -534,12 +523,7 @@
                     .to_string(),
             },
             multicast_ip: None,
-<<<<<<< HEAD
-            source_ips: source_ips.clone(),
-=======
-            mvlan: None,
             has_sources,
->>>>>>> dc791eb6
         };
 
         // Create the group; on conflict -> re-lookup
