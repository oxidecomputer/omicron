// This Source Code Form is subject to the terms of the Mozilla Public
// License, v. 2.0. If a copy of the MPL was not distributed with this
// file, You can obtain one at https://mozilla.org/MPL/2.0/.

//! IP Pools, collections of external IP addresses for guest instances

use crate::external_api::params;
use crate::external_api::shared;
use ipnetwork::IpNetwork;
use nexus_db_lookup::lookup;
use nexus_db_model::IpPool;
use nexus_db_model::IpPoolReservationType;
use nexus_db_model::IpPoolType;
use nexus_db_model::IpVersion;
use nexus_db_queries::authz;
use nexus_db_queries::authz::ApiResource;
use nexus_db_queries::context::OpContext;
use nexus_db_queries::db;
use nexus_types::identity::Resource;
use omicron_common::address::{
    IPV4_LINK_LOCAL_MULTICAST_SUBNET, IPV4_SSM_SUBNET,
    IPV6_INTERFACE_LOCAL_MULTICAST_SUBNET, IPV6_LINK_LOCAL_MULTICAST_SUBNET,
    IPV6_SSM_SUBNET,
};
use omicron_common::api::external::CreateResult;
use omicron_common::api::external::DataPageParams;
use omicron_common::api::external::DeleteResult;
use omicron_common::api::external::Error;
use omicron_common::api::external::InternalContext;
use omicron_common::api::external::ListResultVec;
use omicron_common::api::external::LookupResult;
use omicron_common::api::external::NameOrId;
use omicron_common::api::external::UpdateResult;
use omicron_common::api::external::http_pagination::PaginatedBy;
use std::matches;
use uuid::Uuid;

<<<<<<< HEAD
=======
/// Helper to make it easier to 404 on attempts to manipulate internal pools
fn not_found_from_lookup(pool_lookup: &lookup::IpPool<'_>) -> Error {
    match pool_lookup {
        lookup::IpPool::Name(_, name) => {
            Error::not_found_by_name(ResourceType::IpPool, &name)
        }
        lookup::IpPool::OwnedName(_, name) => {
            Error::not_found_by_name(ResourceType::IpPool, &name)
        }
        lookup::IpPool::PrimaryKey(_, id) => {
            Error::not_found_by_id(ResourceType::IpPool, &id)
        }
        lookup::IpPool::Error(_, error) => error.to_owned(),
    }
}

/// Validate multicast-specific constraints for IP ranges.
///
/// Enforces restrictions on multicast address ranges:
/// - IPv4: Rejects link-local (224.0.0.0/24), prevents ASM/SSM boundary spanning
/// - IPv6: Rejects interface-local (ff01::/16) and link-local (ff02::/16),
///   prevents ASM/SSM boundary spanning
fn validate_multicast_range(range: &shared::IpRange) -> Result<(), Error> {
    match range {
        shared::IpRange::V4(v4_range) => {
            let first = v4_range.first_address();
            let last = v4_range.last_address();

            // Reject IPv4 link-local multicast range (224.0.0.0/24)
            if IPV4_LINK_LOCAL_MULTICAST_SUBNET.contains(first)
                || IPV4_LINK_LOCAL_MULTICAST_SUBNET.contains(last)
            {
                return Err(Error::invalid_request(
                    "Cannot add IPv4 link-local multicast range \
                     (224.0.0.0/24) to IP pool",
                ));
            }

            // Validate range doesn't span ASM/SSM boundary
            let first_is_ssm = IPV4_SSM_SUBNET.contains(first);
            let last_is_ssm = IPV4_SSM_SUBNET.contains(last);

            if first_is_ssm != last_is_ssm {
                return Err(Error::invalid_request(
                    "IP range cannot span ASM and SSM address spaces",
                ));
            }
        }
        shared::IpRange::V6(v6_range) => {
            let first = v6_range.first_address();
            let last = v6_range.last_address();

            // Reject interface-local (ff01::/16) and link-local (ff02::/16)
            // IPv6 multicast ranges
            if IPV6_INTERFACE_LOCAL_MULTICAST_SUBNET.contains(first)
                || IPV6_INTERFACE_LOCAL_MULTICAST_SUBNET.contains(last)
            {
                return Err(Error::invalid_request(
                    "Cannot add IPv6 interface-local multicast range \
                     (ff01::/16) to IP pool",
                ));
            }

            if IPV6_LINK_LOCAL_MULTICAST_SUBNET.contains(first)
                || IPV6_LINK_LOCAL_MULTICAST_SUBNET.contains(last)
            {
                return Err(Error::invalid_request(
                    "Cannot add IPv6 link-local multicast range \
                     (ff02::/16) to IP pool",
                ));
            }

            // Validate range doesn't span ASM/SSM boundary
            let first_is_ssm = IPV6_SSM_SUBNET.contains(first);
            let last_is_ssm = IPV6_SSM_SUBNET.contains(last);

            if first_is_ssm != last_is_ssm {
                return Err(Error::invalid_request(
                    "IP range cannot span ASM and SSM address spaces",
                ));
            }
        }
    }

    Ok(())
}

>>>>>>> 18058fca
impl super::Nexus {
    pub fn ip_pool_lookup<'a>(
        &'a self,
        opctx: &'a OpContext,
        pool: &'a NameOrId,
    ) -> lookup::IpPool<'a> {
        self.db_datastore.ip_pool_lookup(opctx, pool)
    }

    pub(crate) async fn ip_pool_create(
        &self,
        opctx: &OpContext,
        pool_params: &params::IpPoolCreate,
    ) -> CreateResult<IpPool> {
        // https://github.com/oxidecomputer/omicron/issues/8881
        let ip_version = pool_params.ip_version.into();

        // IPv6 is not yet supported for unicast pools
        if matches!(pool_params.pool_type, shared::IpPoolType::Unicast)
            && matches!(ip_version, IpVersion::V6)
        {
            return Err(Error::invalid_request(
                "IPv6 pools are not yet supported for unicast pools",
            ));
        }

        let pool = match pool_params.pool_type.clone() {
            shared::IpPoolType::Unicast => IpPool::new(
                &pool_params.identity,
                ip_version,
                IpPoolReservationType::ExternalSilos,
            ),
            shared::IpPoolType::Multicast => IpPool::new_multicast(
                &pool_params.identity,
                ip_version,
                IpPoolReservationType::ExternalSilos,
            ),
        };

        self.db_datastore.ip_pool_create(opctx, pool).await
    }

    /// List IP pools in current silo
    pub(crate) async fn current_silo_ip_pool_list(
        &self,
        opctx: &OpContext,
        pagparams: &PaginatedBy<'_>,
    ) -> ListResultVec<(db::model::IpPool, db::model::IpPoolResource)> {
        let authz_silo =
            opctx.authn.silo_required().internal_context("listing IP pools")?;

        // From the developer user's point of view, we treat IP pools linked to
        // their silo as silo resources, so they can list them if they can list
        // silo children
        opctx.authorize(authz::Action::ListChildren, &authz_silo).await?;

        self.db_datastore.silo_ip_pool_list(opctx, &authz_silo, pagparams).await
    }

    /// Look up linked pool by name or ID. 404 on pools that exist but aren't
    /// linked to the current silo. Special logic to make sure non-fleet users
    /// can read the pool.
    pub async fn silo_ip_pool_fetch<'a>(
        &'a self,
        opctx: &'a OpContext,
        pool: &'a NameOrId,
    ) -> LookupResult<(
        authz::IpPool,
        db::model::IpPool,
        db::model::IpPoolResource,
    )> {
        let (authz_pool, pool) = self
            .ip_pool_lookup(opctx, pool)
            // TODO-robustness: https://github.com/oxidecomputer/omicron/issues/3995
            // Checking CreateChild works because it is the permission for
            // allocating IPs from a pool, which any authenticated user has.
            // But what we really want to say is that any authenticated user
            // has actual Read permission on any IP pool linked to their silo.
            // Instead we are backing into this with the next line: never fail
            // this auth check as long as you're authed, then 404 if unlinked.
            // This is not a correctness issue per se because the logic as-is is
            // correct. The main problem is that it is fiddly to get right and
            // has to be done manually each time.
            .fetch_for(authz::Action::CreateChild)
            .await?;

        // 404 if no link is found in the current silo
        let link = self.db_datastore.ip_pool_fetch_link(opctx, pool.id()).await;
        match link {
            Ok(link) => Ok((authz_pool, pool, link)),
            Err(_) => Err(authz_pool.not_found()),
        }
    }

    /// List silos for a given pool
    pub(crate) async fn ip_pool_silo_list(
        &self,
        opctx: &OpContext,
        pool_lookup: &lookup::IpPool<'_>,
        pagparams: &DataPageParams<'_, Uuid>,
    ) -> ListResultVec<db::model::IpPoolResource> {
        let (.., authz_pool) =
            pool_lookup.lookup_for(authz::Action::ListChildren).await?;

        // check ability to list silos in general
        opctx.authorize(authz::Action::ListChildren, &authz::FLEET).await?;

        self.db_datastore.ip_pool_silo_list(opctx, &authz_pool, pagparams).await
    }

    /// List pools for a given silo
    pub(crate) async fn silo_ip_pool_list(
        &self,
        opctx: &OpContext,
        silo_lookup: &lookup::Silo<'_>,
        pagparams: &PaginatedBy<'_>,
    ) -> ListResultVec<(db::model::IpPool, db::model::IpPoolResource)> {
        let (.., authz_silo) =
            silo_lookup.lookup_for(authz::Action::Read).await?;
        // check ability to list pools in general
        opctx
            .authorize(authz::Action::ListChildren, &authz::IP_POOL_LIST)
            .await?;
        self.db_datastore.silo_ip_pool_list(opctx, &authz_silo, pagparams).await
    }

    /// Link a customer Silo to an IP Pool.
    pub(crate) async fn ip_pool_link_silo(
        &self,
        opctx: &OpContext,
        pool_lookup: &lookup::IpPool<'_>,
        silo_link: &params::IpPoolLinkSilo,
    ) -> CreateResult<db::model::IpPoolResource> {
        let (authz_pool,) =
            pool_lookup.lookup_for(authz::Action::Modify).await?;

        let (authz_silo,) = self
            .silo_lookup(&opctx, silo_link.silo.clone())?
            .lookup_for(authz::Action::Modify)
            .await?;
        self.db_datastore
            .ip_pool_link_silo(
                opctx,
                db::model::IpPoolResource {
                    ip_pool_id: authz_pool.id(),
                    resource_type: db::model::IpPoolResourceType::Silo,
                    resource_id: authz_silo.id(),
                    is_default: silo_link.is_default,
                },
            )
            .await
    }

    /// Unlink a customer Silo from an IP Pool.
    pub(crate) async fn ip_pool_unlink_silo(
        &self,
        opctx: &OpContext,
        pool_lookup: &lookup::IpPool<'_>,
        silo_lookup: &lookup::Silo<'_>,
    ) -> DeleteResult {
        let (.., authz_pool) =
            pool_lookup.lookup_for(authz::Action::Modify).await?;

        let (.., authz_silo) =
            silo_lookup.lookup_for(authz::Action::Modify).await?;

        self.db_datastore
            .ip_pool_unlink_silo(opctx, &authz_pool, &authz_silo)
            .await
    }

    /// Update whether an IP Pool is the default for a Silo.
    pub(crate) async fn ip_pool_silo_update(
        &self,
        opctx: &OpContext,
        pool_lookup: &lookup::IpPool<'_>,
        silo_lookup: &lookup::Silo<'_>,
        update: &params::IpPoolSiloUpdate,
    ) -> CreateResult<db::model::IpPoolResource> {
        let (.., authz_pool) =
            pool_lookup.lookup_for(authz::Action::Modify).await?;

        let (.., authz_silo) =
            silo_lookup.lookup_for(authz::Action::Modify).await?;

        self.db_datastore
            .ip_pool_set_default(
                opctx,
                &authz_pool,
                &authz_silo,
                update.is_default,
            )
            .await
    }

    pub(crate) async fn ip_pools_list(
        &self,
        opctx: &OpContext,
        pagparams: &PaginatedBy<'_>,
    ) -> ListResultVec<db::model::IpPool> {
        self.db_datastore.ip_pools_list(opctx, pagparams).await
    }

    pub(crate) async fn ip_pool_delete(
        &self,
        opctx: &OpContext,
        pool_lookup: &lookup::IpPool<'_>,
    ) -> DeleteResult {
        let (.., authz_pool, db_pool) =
            pool_lookup.fetch_for(authz::Action::Delete).await?;

        self.db_datastore.ip_pool_delete(opctx, &authz_pool, &db_pool).await
    }

    pub(crate) async fn ip_pool_update(
        &self,
        opctx: &OpContext,
        pool_lookup: &lookup::IpPool<'_>,
        updates: &params::IpPoolUpdate,
    ) -> UpdateResult<db::model::IpPool> {
        let (.., authz_pool) =
            pool_lookup.lookup_for(authz::Action::Modify).await?;
        self.db_datastore
            .ip_pool_update(opctx, &authz_pool, updates.clone().into())
            .await
    }

    pub(crate) async fn ip_pool_list_ranges(
        &self,
        opctx: &OpContext,
        pool_lookup: &lookup::IpPool<'_>,
        pagparams: &DataPageParams<'_, IpNetwork>,
    ) -> ListResultVec<db::model::IpPoolRange> {
        let (.., authz_pool) =
            pool_lookup.lookup_for(authz::Action::ListChildren).await?;

        self.db_datastore
            .ip_pool_list_ranges(opctx, &authz_pool, pagparams)
            .await
    }

    pub(crate) async fn ip_pool_add_range(
        &self,
        opctx: &OpContext,
        pool_lookup: &lookup::IpPool<'_>,
        range: &shared::IpRange,
    ) -> UpdateResult<db::model::IpPoolRange> {
        let (.., authz_pool, db_pool) =
            pool_lookup.fetch_for(authz::Action::Modify).await?;

        // Disallow V6 ranges until IPv6 is fully supported by the networking
        // subsystem. Instead of changing the API to reflect that (making this
        // endpoint inconsistent with the rest) and changing it back when we
        // add support, we accept them at the API layer and error here. It
        // would be nice if we could do it in the datastore layer, but we'd
        // have no way of creating IPv6 ranges for the purpose of testing IP
        // pool utilization.
        //
        // See https://github.com/oxidecomputer/omicron/issues/8761.
        if matches!(range, shared::IpRange::V6(_)) {
            return Err(Error::invalid_request(
                "IPv6 ranges are not allowed yet",
            ));
        }

        // Validate uniformity and pool type constraints.
        // Extract first/last addresses once and reuse for all validation checks.
        match range {
            shared::IpRange::V4(v4_range) => {
                let first = v4_range.first_address();
                let last = v4_range.last_address();
                let first_is_multicast = first.is_multicast();
                let last_is_multicast = last.is_multicast();

                // Ensure range doesn't span multicast/unicast boundary
                if first_is_multicast != last_is_multicast {
                    return Err(Error::invalid_request(
                        "IP range cannot span multicast and unicast address spaces",
                    ));
                }

                // Validate pool type matches range type
                match db_pool.pool_type {
                    IpPoolType::Multicast => {
                        if !first_is_multicast {
                            return Err(Error::invalid_request(
                                "Cannot add unicast address range to multicast IP pool",
                            ));
                        }
                        validate_multicast_range(range)?;
                    }
                    IpPoolType::Unicast => {
                        if first_is_multicast {
                            return Err(Error::invalid_request(
                                "Cannot add multicast address range to unicast IP pool",
                            ));
                        }
                    }
                }
            }
            shared::IpRange::V6(v6_range) => {
                let first = v6_range.first_address();
                let last = v6_range.last_address();
                let first_is_multicast = first.is_multicast();
                let last_is_multicast = last.is_multicast();

                // Ensure range doesn't span multicast/unicast boundary
                if first_is_multicast != last_is_multicast {
                    return Err(Error::invalid_request(
                        "IP range cannot span multicast and unicast address spaces",
                    ));
                }

                // Validate pool type matches range type
                match db_pool.pool_type {
                    IpPoolType::Multicast => {
                        if !first_is_multicast {
                            return Err(Error::invalid_request(
                                "Cannot add unicast address range to multicast IP pool",
                            ));
                        }
                        validate_multicast_range(range)?;
                    }
                    IpPoolType::Unicast => {
                        if first_is_multicast {
                            return Err(Error::invalid_request(
                                "Cannot add multicast address range to unicast IP pool",
                            ));
                        }
                    }
                }
            }
        }

        self.db_datastore
            .ip_pool_add_range(opctx, &authz_pool, &db_pool, range)
            .await
    }

    pub(crate) async fn ip_pool_delete_range(
        &self,
        opctx: &OpContext,
        pool_lookup: &lookup::IpPool<'_>,
        range: &shared::IpRange,
    ) -> DeleteResult {
        let (.., authz_pool, _db_pool) =
            pool_lookup.fetch_for(authz::Action::Modify).await?;

        self.db_datastore.ip_pool_delete_range(opctx, &authz_pool, range).await
    }

    // We no longer have explicit, hidden IP Pools for Oxide use, but this
    // comment still applies. We might want to have different IP Pools for AZs,
    // especially for pools delegated for Oxide services.
    //
    // TODO(https://github.com/oxidecomputer/omicron/issues/1276): Should be
    // accessed via AZ UUID, probably.

    /// Reserve an IP Pool for a specific use.
    pub(crate) async fn ip_pool_reserve(
        &self,
        opctx: &OpContext,
        ip_pool: &NameOrId,
        reservation_type: IpPoolReservationType,
    ) -> UpdateResult<()> {
        let (authz_pool, db_pool) = self
            .ip_pool_lookup(opctx, ip_pool)
            .fetch_for(authz::Action::Modify)
            .await?;
        self.db_datastore
            .ip_pool_reserve(opctx, &authz_pool, &db_pool, reservation_type)
            .await
    }
<<<<<<< HEAD
=======

    pub(crate) async fn ip_pool_service_add_range(
        &self,
        opctx: &OpContext,
        range: &shared::IpRange,
    ) -> UpdateResult<db::model::IpPoolRange> {
        let (authz_pool, db_pool) = self
            .db_datastore
            .ip_pools_service_lookup(opctx, range.version().into())
            .await?;
        opctx.authorize(authz::Action::Modify, &authz_pool).await?;

        // Disallow V6 ranges until IPv6 is fully supported by the networking
        // subsystem. Instead of changing the API to reflect that (making this
        // endpoint inconsistent with the rest) and changing it back when we
        // add support, we accept them at the API layer and error here. It
        // would be nice if we could do it in the datastore layer, but we'd
        // have no way of creating IPv6 ranges for the purpose of testing IP
        // pool utilization.
        //
        // See https://github.com/oxidecomputer/omicron/issues/8761.
        if matches!(range, shared::IpRange::V6(_)) {
            return Err(Error::invalid_request(
                "IPv6 ranges are not allowed yet",
            ));
        }

        // Validate uniformity and pool type constraints.
        // Extract first/last addresses once and reuse for all validation checks.
        match range {
            shared::IpRange::V4(v4_range) => {
                let first = v4_range.first_address();
                let last = v4_range.last_address();
                let first_is_multicast = first.is_multicast();
                let last_is_multicast = last.is_multicast();

                // Ensure range doesn't span multicast/unicast boundary
                if first_is_multicast != last_is_multicast {
                    return Err(Error::invalid_request(
                        "IP range cannot span multicast and unicast address spaces",
                    ));
                }

                // Validate pool type matches range type
                match db_pool.pool_type {
                    IpPoolType::Multicast => {
                        if !first_is_multicast {
                            return Err(Error::invalid_request(
                                "Cannot add unicast address range to multicast IP pool",
                            ));
                        }
                        validate_multicast_range(range)?;
                    }
                    IpPoolType::Unicast => {
                        if first_is_multicast {
                            return Err(Error::invalid_request(
                                "Cannot add multicast address range to unicast IP pool",
                            ));
                        }
                    }
                }
            }
            shared::IpRange::V6(v6_range) => {
                let first = v6_range.first_address();
                let last = v6_range.last_address();
                let first_is_multicast = first.is_multicast();
                let last_is_multicast = last.is_multicast();

                // Ensure range doesn't span multicast/unicast boundary
                if first_is_multicast != last_is_multicast {
                    return Err(Error::invalid_request(
                        "IP range cannot span multicast and unicast address spaces",
                    ));
                }

                // Validate pool type matches range type
                match db_pool.pool_type {
                    IpPoolType::Multicast => {
                        if !first_is_multicast {
                            return Err(Error::invalid_request(
                                "Cannot add unicast address range to multicast IP pool",
                            ));
                        }
                        validate_multicast_range(range)?;
                    }
                    IpPoolType::Unicast => {
                        if first_is_multicast {
                            return Err(Error::invalid_request(
                                "Cannot add multicast address range to unicast IP pool",
                            ));
                        }
                    }
                }
            }
        }

        self.db_datastore
            .ip_pool_add_range(opctx, &authz_pool, &db_pool, range)
            .await
    }

    pub(crate) async fn ip_pool_service_delete_range(
        &self,
        opctx: &OpContext,
        range: &shared::IpRange,
    ) -> DeleteResult {
        let (authz_pool, ..) = self
            .db_datastore
            .ip_pools_service_lookup(opctx, range.version().into())
            .await?;
        opctx.authorize(authz::Action::Modify, &authz_pool).await?;
        self.db_datastore.ip_pool_delete_range(opctx, &authz_pool, range).await
    }
>>>>>>> 18058fca
}<|MERGE_RESOLUTION|>--- conflicted
+++ resolved
@@ -35,24 +35,6 @@
 use std::matches;
 use uuid::Uuid;
 
-<<<<<<< HEAD
-=======
-/// Helper to make it easier to 404 on attempts to manipulate internal pools
-fn not_found_from_lookup(pool_lookup: &lookup::IpPool<'_>) -> Error {
-    match pool_lookup {
-        lookup::IpPool::Name(_, name) => {
-            Error::not_found_by_name(ResourceType::IpPool, &name)
-        }
-        lookup::IpPool::OwnedName(_, name) => {
-            Error::not_found_by_name(ResourceType::IpPool, &name)
-        }
-        lookup::IpPool::PrimaryKey(_, id) => {
-            Error::not_found_by_id(ResourceType::IpPool, &id)
-        }
-        lookup::IpPool::Error(_, error) => error.to_owned(),
-    }
-}
-
 /// Validate multicast-specific constraints for IP ranges.
 ///
 /// Enforces restrictions on multicast address ranges:
@@ -124,7 +106,6 @@
     Ok(())
 }
 
->>>>>>> 18058fca
 impl super::Nexus {
     pub fn ip_pool_lookup<'a>(
         &'a self,
@@ -498,120 +479,4 @@
             .ip_pool_reserve(opctx, &authz_pool, &db_pool, reservation_type)
             .await
     }
-<<<<<<< HEAD
-=======
-
-    pub(crate) async fn ip_pool_service_add_range(
-        &self,
-        opctx: &OpContext,
-        range: &shared::IpRange,
-    ) -> UpdateResult<db::model::IpPoolRange> {
-        let (authz_pool, db_pool) = self
-            .db_datastore
-            .ip_pools_service_lookup(opctx, range.version().into())
-            .await?;
-        opctx.authorize(authz::Action::Modify, &authz_pool).await?;
-
-        // Disallow V6 ranges until IPv6 is fully supported by the networking
-        // subsystem. Instead of changing the API to reflect that (making this
-        // endpoint inconsistent with the rest) and changing it back when we
-        // add support, we accept them at the API layer and error here. It
-        // would be nice if we could do it in the datastore layer, but we'd
-        // have no way of creating IPv6 ranges for the purpose of testing IP
-        // pool utilization.
-        //
-        // See https://github.com/oxidecomputer/omicron/issues/8761.
-        if matches!(range, shared::IpRange::V6(_)) {
-            return Err(Error::invalid_request(
-                "IPv6 ranges are not allowed yet",
-            ));
-        }
-
-        // Validate uniformity and pool type constraints.
-        // Extract first/last addresses once and reuse for all validation checks.
-        match range {
-            shared::IpRange::V4(v4_range) => {
-                let first = v4_range.first_address();
-                let last = v4_range.last_address();
-                let first_is_multicast = first.is_multicast();
-                let last_is_multicast = last.is_multicast();
-
-                // Ensure range doesn't span multicast/unicast boundary
-                if first_is_multicast != last_is_multicast {
-                    return Err(Error::invalid_request(
-                        "IP range cannot span multicast and unicast address spaces",
-                    ));
-                }
-
-                // Validate pool type matches range type
-                match db_pool.pool_type {
-                    IpPoolType::Multicast => {
-                        if !first_is_multicast {
-                            return Err(Error::invalid_request(
-                                "Cannot add unicast address range to multicast IP pool",
-                            ));
-                        }
-                        validate_multicast_range(range)?;
-                    }
-                    IpPoolType::Unicast => {
-                        if first_is_multicast {
-                            return Err(Error::invalid_request(
-                                "Cannot add multicast address range to unicast IP pool",
-                            ));
-                        }
-                    }
-                }
-            }
-            shared::IpRange::V6(v6_range) => {
-                let first = v6_range.first_address();
-                let last = v6_range.last_address();
-                let first_is_multicast = first.is_multicast();
-                let last_is_multicast = last.is_multicast();
-
-                // Ensure range doesn't span multicast/unicast boundary
-                if first_is_multicast != last_is_multicast {
-                    return Err(Error::invalid_request(
-                        "IP range cannot span multicast and unicast address spaces",
-                    ));
-                }
-
-                // Validate pool type matches range type
-                match db_pool.pool_type {
-                    IpPoolType::Multicast => {
-                        if !first_is_multicast {
-                            return Err(Error::invalid_request(
-                                "Cannot add unicast address range to multicast IP pool",
-                            ));
-                        }
-                        validate_multicast_range(range)?;
-                    }
-                    IpPoolType::Unicast => {
-                        if first_is_multicast {
-                            return Err(Error::invalid_request(
-                                "Cannot add multicast address range to unicast IP pool",
-                            ));
-                        }
-                    }
-                }
-            }
-        }
-
-        self.db_datastore
-            .ip_pool_add_range(opctx, &authz_pool, &db_pool, range)
-            .await
-    }
-
-    pub(crate) async fn ip_pool_service_delete_range(
-        &self,
-        opctx: &OpContext,
-        range: &shared::IpRange,
-    ) -> DeleteResult {
-        let (authz_pool, ..) = self
-            .db_datastore
-            .ip_pools_service_lookup(opctx, range.version().into())
-            .await?;
-        opctx.authorize(authz::Action::Modify, &authz_pool).await?;
-        self.db_datastore.ip_pool_delete_range(opctx, &authz_pool, range).await
-    }
->>>>>>> 18058fca
 }