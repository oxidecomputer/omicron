// This Source Code Form is subject to the terms of the Mozilla Public
// License, v. 2.0. If a copy of the MPL was not distributed with this
// file, You can obtain one at https://mozilla.org/MPL/2.0/.

//! Sleds, and the hardware and services within them.

use crate::authz;
use crate::db;
use crate::db::identity::Asset;
use crate::db::lookup::LookupPath;
use crate::db::model::DatasetKind;
use crate::db::model::ServiceKind;
use crate::internal_api::params::{
    PhysicalDiskDeleteRequest, PhysicalDiskPutRequest, SledAgentStartupInfo,
    SledRole, ZpoolPutRequest,
};
use nexus_db_queries::context::OpContext;
use nexus_db_queries::db::lookup;
use omicron_common::api::external::DataPageParams;
use omicron_common::api::external::Error;
use omicron_common::api::external::ListResultVec;
use omicron_common::api::external::LookupResult;
use sled_agent_client::types::SetVirtualNetworkInterfaceHost;
use sled_agent_client::Client as SledAgentClient;
use std::net::SocketAddrV6;
use std::sync::Arc;
use uuid::Uuid;

impl super::Nexus {
    // Sleds
    pub fn sled_lookup<'a>(
        &'a self,
        opctx: &'a OpContext,
        sled_id: &Uuid,
    ) -> LookupResult<lookup::Sled<'a>> {
        let sled = LookupPath::new(opctx, &self.db_datastore).sled_id(*sled_id);
        Ok(sled)
    }

    // TODO-robustness we should have a limit on how many sled agents there can
    // be (for graceful degradation at large scale).
    pub async fn upsert_sled(
        &self,
        id: Uuid,
        info: SledAgentStartupInfo,
    ) -> Result<(), Error> {
        info!(self.log, "registered sled agent"; "sled_uuid" => id.to_string());

        let is_scrimlet = match info.role {
            SledRole::Gimlet => false,
            SledRole::Scrimlet => true,
        };

        let sled = db::model::Sled::new(
            id,
            info.sa_address,
            db::model::SledBaseboard {
                serial_number: info.baseboard.serial_number,
                part_number: info.baseboard.part_number,
                revision: info.baseboard.revision,
            },
            db::model::SledSystemHardware {
                is_scrimlet,
                usable_hardware_threads: info.usable_hardware_threads,
                usable_physical_ram: info.usable_physical_ram.into(),
            },
            self.rack_id,
        );
        self.db_datastore.sled_upsert(sled).await?;
        Ok(())
    }

    pub async fn sled_list(
        &self,
        opctx: &OpContext,
        pagparams: &DataPageParams<'_, Uuid>,
    ) -> ListResultVec<db::model::Sled> {
        self.db_datastore.sled_list(&opctx, pagparams).await
    }

    pub async fn sled_client(
        &self,
        id: &Uuid,
    ) -> Result<Arc<SledAgentClient>, Error> {
        // TODO: We should consider injecting connection pooling here,
        // but for now, connections to sled agents are constructed
        // on an "as requested" basis.
        //
        // Franky, returning an "Arc" here without a connection pool is a little
        // silly; it's not actually used if each client connection exists as a
        // one-shot.
        let (.., sled) =
            self.sled_lookup(&self.opctx_alloc, id)?.fetch().await?;

        let log = self.log.new(o!("SledAgent" => id.clone().to_string()));
        let dur = std::time::Duration::from_secs(60);
        let client = reqwest::ClientBuilder::new()
            .connect_timeout(dur)
            .timeout(dur)
            .build()
            .unwrap();
        Ok(Arc::new(SledAgentClient::new_with_client(
            &format!("http://{}", sled.address()),
            client,
            log,
        )))
    }

    pub async fn reserve_on_random_sled(
        &self,
        resource_id: Uuid,
        resource_kind: db::model::SledResourceKind,
        resources: db::model::Resources,
        constraints: db::model::SledReservationConstraints,
    ) -> Result<db::model::SledResource, Error> {
        self.db_datastore
            .sled_reservation_create(
                &self.opctx_alloc,
                resource_id,
                resource_kind,
                resources,
                constraints,
            )
            .await
    }

    pub async fn delete_sled_reservation(
        &self,
        resource_id: Uuid,
    ) -> Result<(), Error> {
        self.db_datastore
            .sled_reservation_delete(&self.opctx_alloc, resource_id)
            .await
    }

    // Physical disks

    pub async fn sled_list_physical_disks(
        &self,
        opctx: &OpContext,
        sled_id: Uuid,
        pagparams: &DataPageParams<'_, Uuid>,
    ) -> ListResultVec<db::model::PhysicalDisk> {
        self.db_datastore
            .sled_list_physical_disks(&opctx, sled_id, pagparams)
            .await
    }

    pub async fn physical_disk_list(
        &self,
        opctx: &OpContext,
        pagparams: &DataPageParams<'_, Uuid>,
    ) -> ListResultVec<db::model::PhysicalDisk> {
        self.db_datastore.physical_disk_list(&opctx, pagparams).await
    }

    /// Upserts a physical disk into the database, updating it if it already exists.
    pub async fn upsert_physical_disk(
        &self,
        opctx: &OpContext,
        request: PhysicalDiskPutRequest,
    ) -> Result<(), Error> {
        info!(
            self.log, "upserting physical disk";
            "sled_id" => request.sled_id.to_string(),
            "vendor" => request.vendor.to_string(),
            "serial" => request.serial.to_string(),
            "model" => request.model.to_string()
        );
        let disk = db::model::PhysicalDisk::new(
            request.vendor,
            request.serial,
            request.model,
            request.variant.into(),
            request.sled_id,
        );
        self.db_datastore.physical_disk_upsert(&opctx, disk).await?;
        Ok(())
    }

    /// Removes a physical disk from the database.
    ///
    /// TODO: Remove Zpools and datasets contained within this disk.
    pub async fn delete_physical_disk(
        &self,
        opctx: &OpContext,
        request: PhysicalDiskDeleteRequest,
    ) -> Result<(), Error> {
        info!(
            self.log, "deleting physical disk";
            "sled_id" => request.sled_id.to_string(),
            "vendor" => request.vendor.to_string(),
            "serial" => request.serial.to_string(),
            "model" => request.model.to_string()
        );
        self.db_datastore
            .physical_disk_delete(
                &opctx,
                request.vendor,
                request.serial,
                request.model,
                request.sled_id,
            )
            .await?;
        Ok(())
    }

    // Zpools (contained within sleds)

    /// Upserts a Zpool into the database, updating it if it already exists.
    pub async fn upsert_zpool(
        &self,
        opctx: &OpContext,
        id: Uuid,
        sled_id: Uuid,
        info: ZpoolPutRequest,
    ) -> Result<(), Error> {
        info!(self.log, "upserting zpool"; "sled_id" => sled_id.to_string(), "zpool_id" => id.to_string());

        let (_authz_disk, db_disk) =
            LookupPath::new(&opctx, &self.db_datastore)
                .physical_disk(
                    &info.disk_vendor,
                    &info.disk_serial,
                    &info.disk_model,
                )
                .fetch()
                .await?;
        let zpool = db::model::Zpool::new(
            id,
            sled_id,
            db_disk.uuid(),
            info.size.into(),
        );
        self.db_datastore.zpool_upsert(zpool).await?;
        Ok(())
    }

    // Datasets (contained within zpools)

    /// Upserts a dataset into the database, updating it if it already exists.
    pub async fn upsert_dataset(
        &self,
        id: Uuid,
        zpool_id: Uuid,
        address: SocketAddrV6,
        kind: DatasetKind,
    ) -> Result<(), Error> {
        info!(self.log, "upserting dataset"; "zpool_id" => zpool_id.to_string(), "dataset_id" => id.to_string(), "address" => address.to_string());
        let dataset = db::model::Dataset::new(id, zpool_id, address, kind);
        self.db_datastore.dataset_upsert(dataset).await?;
        Ok(())
    }

    // Services

    /// Upserts a Service into the database, updating it if it already exists.
    pub async fn upsert_service(
        &self,
        opctx: &OpContext,
        id: Uuid,
        sled_id: Uuid,
        zone_id: Option<Uuid>,
        address: SocketAddrV6,
        kind: ServiceKind,
    ) -> Result<(), Error> {
        info!(
            self.log,
            "upserting service";
            "sled_id" => sled_id.to_string(),
            "service_id" => id.to_string(),
            "address" => address.to_string(),
        );
        let service =
            db::model::Service::new(id, sled_id, zone_id, address, kind);
        self.db_datastore.service_upsert(opctx, service).await?;

        if kind == ServiceKind::ExternalDnsConfig {
            self.background_tasks
                .activate(&self.background_tasks.task_external_dns_servers);
        } else if kind == ServiceKind::InternalDnsConfig {
            self.background_tasks
                .activate(&self.background_tasks.task_internal_dns_servers);
        }

        Ok(())
    }

    // OPTE V2P mappings

    /// Ensures that V2P mappings exist that indicate that the instance with ID
    /// `instance_id` is resident on the sled with ID `sled_id`.
    pub async fn create_instance_v2p_mappings(
        &self,
        opctx: &OpContext,
        instance_id: Uuid,
        sled_id: Uuid,
    ) -> Result<(), Error> {
        info!(&self.log, "creating V2P mappings for instance";
              "instance_id" => %instance_id,
              "sled_id" => %sled_id);

        // For every sled that isn't the sled this instance was allocated to, create
        // a virtual to physical mapping for each of this instance's NICs.
        //
        // For the mappings to be correct, a few invariants must hold:
        //
        // - mappings must be set whenever an instance's sled changes (eg.
        //   during instance creation, migration, stop + start)
        //
        // - an instances' sled must not change while its corresponding mappings
        //   are being created
        //
        // - the same mapping creation must be broadcast to all sleds
        //
        // A more targeted approach would be to see what other instances share
        // the VPC this instance is in (or more generally, what instances should
        // have connectivity to this one), see what sleds those are allocated
        // to, and only create V2P mappings for those sleds.
        //
        // There's additional work with this approach:
        //
        // - it means that delete calls are required as well as set calls,
        //   meaning that now the ordering of those matters (this may also
        //   necessitate a generation number for V2P mappings)
        //
        // - V2P mappings have to be bidirectional in order for both instances's
        //   packets to make a round trip. This isn't a problem with the
        //   broadcast approach because one of the sides will exist already, but
        //   it is something to orchestrate with a more targeted approach.
        //
        // TODO-correctness Default firewall rules currently will block
        // instances in different VPCs from connecting to each other. If it ever
        // stops doing this, the broadcast approach will create V2P mappings
        // that shouldn't exist.
        let (.., authz_instance) = LookupPath::new(&opctx, &self.db_datastore)
            .instance_id(instance_id)
            .lookup_for(authz::Action::Read)
            .await?;

        let instance_nics = self
            .db_datastore
            .derive_guest_network_interface_info(&opctx, &authz_instance)
            .await?;

<<<<<<< HEAD
        // Lookup the physical host IP of the sled hosting this instance
        let instance_sled_id = db_instance.runtime().sled_id;
        let physical_host_ip = *self
            .sled_lookup(&self.opctx_alloc, &instance_sled_id)?
            .fetch()
            .await?
            .1
            .ip;
=======
        // Look up the supplied sled's physical host IP.
        let physical_host_ip =
            *self.sled_lookup(&self.opctx_alloc, &sled_id).await?.ip;
>>>>>>> f77cf314

        let mut last_sled_id: Option<Uuid> = None;
        loop {
            let pagparams = DataPageParams {
                marker: last_sled_id.as_ref(),
                direction: dropshot::PaginationOrder::Ascending,
                limit: std::num::NonZeroU32::new(10).unwrap(),
            };

            let sleds_page =
                self.sled_list(&self.opctx_alloc, &pagparams).await?;
            let mut join_handles =
                Vec::with_capacity(sleds_page.len() * instance_nics.len());

            for sled in &sleds_page {
                // set_v2p not required for sled instance was allocated to, OPTE
                // currently does that automatically
                //
                // TODO(#3107): Remove this when XDE stops creating mappings
                // implicitly.
                if sled.id() == sled_id {
                    continue;
                }

                for nic in &instance_nics {
                    let client = self.sled_client(&sled.id()).await?;
                    let nic_id = nic.id;
                    let mapping = SetVirtualNetworkInterfaceHost {
                        virtual_ip: nic.ip,
                        virtual_mac: nic.mac.clone(),
                        physical_host_ip,
                        vni: nic.vni.clone(),
                    };

                    // This function is idempotent: calling the set_v2p ioctl with
                    // the same information is a no-op.
                    join_handles.push(tokio::spawn(futures::future::lazy(
                        move |_ctx| async move {
                            client.set_v2p(&nic_id, &mapping).await
                        },
                    )));
                }
            }

            // Concurrently run each future to completion, but return the last
            // error seen.
            let mut error = None;
            for join_handle in join_handles {
                let result = join_handle
                    .await
                    .map_err(|e| Error::internal_error(&e.to_string()))?
                    .await;

                if result.is_err() {
                    error!(self.log, "{:?}", result);
                    error = Some(result);
                }
            }
            if let Some(e) = error {
                return e.map(|_| ()).map_err(|e| e.into());
            }

            if sleds_page.len() < 10 {
                break;
            }

            if let Some(last) = sleds_page.last() {
                last_sled_id = Some(last.id());
            }
        }

        Ok(())
    }

    /// Ensure that the necessary v2p mappings for an instance are deleted
    pub async fn delete_instance_v2p_mappings(
        &self,
        opctx: &OpContext,
        instance_id: Uuid,
    ) -> Result<(), Error> {
        // For every sled that isn't the sled this instance was allocated to, delete
        // the virtual to physical mapping for each of this instance's NICs. If
        // there isn't a V2P mapping, del_v2p should be a no-op.
        let (.., authz_instance, db_instance) =
            LookupPath::new(&opctx, &self.db_datastore)
                .instance_id(instance_id)
                .fetch_for(authz::Action::Read)
                .await?;

        let instance_nics = self
            .db_datastore
            .derive_guest_network_interface_info(&opctx, &authz_instance)
            .await?;

        // Lookup the physical host IP of the sled hosting this instance
        let instance_sled_id = db_instance.runtime().sled_id;
        let physical_host_ip = *self
            .sled_lookup(&self.opctx_alloc, &instance_sled_id)?
            .fetch()
            .await?
            .1
            .ip;

        let mut last_sled_id: Option<Uuid> = None;

        loop {
            let pagparams = DataPageParams {
                marker: last_sled_id.as_ref(),
                direction: dropshot::PaginationOrder::Ascending,
                limit: std::num::NonZeroU32::new(10).unwrap(),
            };

            let sleds_page =
                self.sled_list(&self.opctx_alloc, &pagparams).await?;
            let mut join_handles =
                Vec::with_capacity(sleds_page.len() * instance_nics.len());

            for sled in &sleds_page {
                // del_v2p not required for sled instance was allocated to, OPTE
                // currently does that automatically
                //
                // TODO(#3107): Remove this when XDE stops deleting mappings
                // implicitly.
                if sled.id() == instance_sled_id {
                    continue;
                }

                for nic in &instance_nics {
                    let client = self.sled_client(&sled.id()).await?;
                    let nic_id = nic.id;
                    let mapping = SetVirtualNetworkInterfaceHost {
                        virtual_ip: nic.ip,
                        virtual_mac: nic.mac.clone(),
                        physical_host_ip,
                        vni: nic.vni.clone(),
                    };

                    // This function is idempotent: calling the set_v2p ioctl with
                    // the same information is a no-op.
                    join_handles.push(tokio::spawn(futures::future::lazy(
                        move |_ctx| async move {
                            client.del_v2p(&nic_id, &mapping).await
                        },
                    )));
                }
            }

            // Concurrently run each future to completion, but return the last
            // error seen.
            let mut error = None;
            for join_handle in join_handles {
                let result = join_handle
                    .await
                    .map_err(|e| Error::internal_error(&e.to_string()))?
                    .await;

                if result.is_err() {
                    error!(self.log, "{:?}", result);
                    error = Some(result);
                }
            }
            if let Some(e) = error {
                return e.map(|_| ()).map_err(|e| e.into());
            }

            if sleds_page.len() < 10 {
                break;
            }

            if let Some(last) = sleds_page.last() {
                last_sled_id = Some(last.id());
            }
        }

        Ok(())
    }
}<|MERGE_RESOLUTION|>--- conflicted
+++ resolved
@@ -343,20 +343,9 @@
             .derive_guest_network_interface_info(&opctx, &authz_instance)
             .await?;
 
-<<<<<<< HEAD
-        // Lookup the physical host IP of the sled hosting this instance
-        let instance_sled_id = db_instance.runtime().sled_id;
-        let physical_host_ip = *self
-            .sled_lookup(&self.opctx_alloc, &instance_sled_id)?
-            .fetch()
-            .await?
-            .1
-            .ip;
-=======
         // Look up the supplied sled's physical host IP.
         let physical_host_ip =
-            *self.sled_lookup(&self.opctx_alloc, &sled_id).await?.ip;
->>>>>>> f77cf314
+            *self.sled_lookup(&self.opctx_alloc, &sled_id)?.fetch().await?.1.ip;
 
         let mut last_sled_id: Option<Uuid> = None;
         loop {
