// This Source Code Form is subject to the terms of the Mozilla Public
// License, v. 2.0. If a copy of the MPL was not distributed with this
// file, You can obtain one at https://mozilla.org/MPL/2.0/.

//! Project APIs, contained within organizations

use crate::authz;
use crate::context::OpContext;
use crate::db;
use crate::db::lookup;
use crate::db::lookup::LookupPath;
use crate::db::model::Name;
use crate::external_api::params;
use crate::external_api::shared;
use anyhow::Context;
use nexus_defaults as defaults;
use nexus_types::identity::Resource;
use omicron_common::api::external::CreateResult;
use omicron_common::api::external::DataPageParams;
use omicron_common::api::external::DeleteResult;
use omicron_common::api::external::Error;
use omicron_common::api::external::IdentityMetadataCreateParams;
use omicron_common::api::external::ListResultVec;
use omicron_common::api::external::LookupResult;
use omicron_common::api::external::NameOrId;
use omicron_common::api::external::UpdateResult;
use ref_cast::RefCast;
use uuid::Uuid;

impl super::Nexus {
    pub fn project_lookup<'a>(
        &'a self,
        opctx: &'a OpContext,
        project_selector: &'a params::ProjectSelector,
    ) -> LookupResult<lookup::Project<'a>> {
        match project_selector {
            params::ProjectSelector {
                project: NameOrId::Id(id),
                organization_selector: None,
            } => {
                let project =
                    LookupPath::new(opctx, &self.db_datastore).project_id(*id);
                Ok(project)
            }
            params::ProjectSelector {
                project: NameOrId::Name(name),
                organization_selector: Some(organization_selector),
            } => {
                let project = self
                    .organization_lookup(opctx, organization_selector)?
                    .project_name(Name::ref_cast(name));
                Ok(project)
            }
            params::ProjectSelector {
                project: NameOrId::Id(_),
                organization_selector: Some(_)
            } => {
                Err(Error::invalid_request(
                    "when providing project as an ID, organization should not be specified",
                ))
            }
            _ => Err(Error::invalid_request(
                    "project should either be specified by id or organization should be specified"
            )),
        }
    }
    pub async fn project_create(
        &self,
        opctx: &OpContext,
        organization_lookup: &lookup::Organization<'_>,
        new_project: &params::ProjectCreate,
    ) -> CreateResult<db::model::Project> {
        let (.., authz_org) =
            organization_lookup.lookup_for(authz::Action::CreateChild).await?;

        // Create a project.
        let db_project =
            db::model::Project::new(authz_org.id(), new_project.clone());
        let db_project = self
            .db_datastore
            .project_create(opctx, &authz_org, db_project)
            .await?;
        let project_lookup = LookupPath::new(opctx, &self.db_datastore)
            .project_id(db_project.id());

        // TODO: We probably want to have "project creation" and "default VPC
        // creation" co-located within a saga for atomicity.
        //
        // Until then, we just perform the operations sequentially.

        // Create a default VPC associated with the project.
        let _ = self
            .project_create_vpc(
                opctx,
                &project_lookup,
                &params::VpcCreate {
                    identity: IdentityMetadataCreateParams {
                        name: "default".parse().unwrap(),
                        description: "Default VPC".to_string(),
                    },
                    ipv6_prefix: Some(defaults::random_vpc_ipv6_prefix()?),
                    // TODO-robustness this will need to be None if we decide to
                    // handle the logic around name and dns_name by making
                    // dns_name optional
                    dns_name: "default".parse().unwrap(),
                },
            )
            .await?;

        Ok(db_project)
    }

    pub async fn projects_list_by_name(
        &self,
        opctx: &OpContext,
        organization_lookup: &lookup::Organization<'_>,
        pagparams: &DataPageParams<'_, Name>,
    ) -> ListResultVec<db::model::Project> {
        let (.., authz_org) =
            organization_lookup.lookup_for(authz::Action::ListChildren).await?;
        self.db_datastore
            .projects_list_by_name(opctx, &authz_org, pagparams)
            .await
    }

    pub async fn projects_list_by_id(
        &self,
        opctx: &OpContext,
        organization_lookup: &lookup::Organization<'_>,
        pagparams: &DataPageParams<'_, Uuid>,
    ) -> ListResultVec<db::model::Project> {
        let (.., authz_org) =
            organization_lookup.lookup_for(authz::Action::ListChildren).await?;
        self.db_datastore
            .projects_list_by_id(opctx, &authz_org, pagparams)
            .await
    }

    pub async fn project_update(
        &self,
        opctx: &OpContext,
        project_lookup: &lookup::Project<'_>,
        new_params: &params::ProjectUpdate,
    ) -> UpdateResult<db::model::Project> {
        let (.., authz_project) =
            project_lookup.lookup_for(authz::Action::Modify).await?;
        self.db_datastore
            .project_update(opctx, &authz_project, new_params.clone().into())
            .await
    }

    pub async fn project_delete(
        &self,
        opctx: &OpContext,
        project_lookup: &lookup::Project<'_>,
    ) -> DeleteResult {
<<<<<<< HEAD
        let (.., authz_project) =
            project_lookup.lookup_for(authz::Action::Delete).await?;
        self.db_datastore.project_delete(opctx, &authz_project).await
=======
        let (.., authz_project, db_project) =
            project_lookup.fetch_for(authz::Action::Delete).await?;
        self.db_datastore
            .project_delete(opctx, &authz_project, &db_project)
            .await
>>>>>>> 3e49d47d
    }

    // Role assignments

    pub async fn project_fetch_policy(
        &self,
        opctx: &OpContext,
        project_lookup: &lookup::Project<'_>,
    ) -> LookupResult<shared::Policy<authz::ProjectRole>> {
        let (.., authz_project) =
            project_lookup.lookup_for(authz::Action::ReadPolicy).await?;
        let role_assignments = self
            .db_datastore
            .role_assignment_fetch_visible(opctx, &authz_project)
            .await?
            .into_iter()
            .map(|r| r.try_into().context("parsing database role assignment"))
            .collect::<Result<Vec<_>, _>>()
            .map_err(|error| Error::internal_error(&format!("{:#}", error)))?;
        Ok(shared::Policy { role_assignments })
    }

    pub async fn project_update_policy(
        &self,
        opctx: &OpContext,
        project_lookup: &lookup::Project<'_>,
        policy: &shared::Policy<authz::ProjectRole>,
    ) -> UpdateResult<shared::Policy<authz::ProjectRole>> {
        let (.., authz_project) =
            project_lookup.lookup_for(authz::Action::ModifyPolicy).await?;

        let role_assignments = self
            .db_datastore
            .role_assignment_replace_visible(
                opctx,
                &authz_project,
                &policy.role_assignments,
            )
            .await?
            .into_iter()
            .map(|r| r.try_into())
            .collect::<Result<Vec<_>, _>>()?;
        Ok(shared::Policy { role_assignments })
    }
}<|MERGE_RESOLUTION|>--- conflicted
+++ resolved
@@ -154,17 +154,11 @@
         opctx: &OpContext,
         project_lookup: &lookup::Project<'_>,
     ) -> DeleteResult {
-<<<<<<< HEAD
-        let (.., authz_project) =
-            project_lookup.lookup_for(authz::Action::Delete).await?;
-        self.db_datastore.project_delete(opctx, &authz_project).await
-=======
         let (.., authz_project, db_project) =
             project_lookup.fetch_for(authz::Action::Delete).await?;
         self.db_datastore
             .project_delete(opctx, &authz_project, &db_project)
             .await
->>>>>>> 3e49d47d
     }
 
     // Role assignments
