// This Source Code Form is subject to the terms of the Mozilla Public
// License, v. 2.0. If a copy of the MPL was not distributed with this
// file, You can obtain one at https://mozilla.org/MPL/2.0/.

//! Project APIs, contained within organizations

use crate::authz;
use crate::context::OpContext;
use crate::db;
use crate::db::lookup;
use crate::db::lookup::LookupPath;
use crate::db::model::Name;
use crate::external_api::params;
use crate::external_api::shared;
use anyhow::Context;
use nexus_defaults as defaults;
use nexus_types::identity::Resource;
use omicron_common::api::external::CreateResult;
use omicron_common::api::external::DataPageParams;
use omicron_common::api::external::DeleteResult;
use omicron_common::api::external::Error;
use omicron_common::api::external::IdentityMetadataCreateParams;
use omicron_common::api::external::ListResultVec;
use omicron_common::api::external::LookupResult;
use omicron_common::api::external::NameOrId;
use omicron_common::api::external::UpdateResult;
use ref_cast::RefCast;
use uuid::Uuid;

impl super::Nexus {
    pub fn project_lookup<'a>(
        &'a self,
        opctx: &'a OpContext,
        project_selector: &'a params::ProjectSelector,
    ) -> LookupResult<lookup::Project<'a>> {
        match project_selector {
            params::ProjectSelector {
                project: NameOrId::Id(id),
                organization_selector: None,
            } => {
                let project =
                    LookupPath::new(opctx, &self.db_datastore).project_id(*id);
                Ok(project)
            }
            params::ProjectSelector {
                project: NameOrId::Name(name),
                organization_selector: Some(organization_selector),
            } => {
                let project = self
                    .organization_lookup(opctx, organization_selector)?
                    .project_name(Name::ref_cast(name));
                Ok(project)
            }
            params::ProjectSelector {
                project: NameOrId::Id(_),
                organization_selector: Some(_)
            } => {
                Err(Error::invalid_request(
                    "when providing project as an ID, organization should not be specified",
                ))
            }
            _ => Err(Error::invalid_request(
                    "project should either be specified by id or organization should be specified"
            )),
        }
    }
    pub async fn project_create(
        &self,
        opctx: &OpContext,
        organization_lookup: &lookup::Organization<'_>,
        new_project: &params::ProjectCreate,
    ) -> CreateResult<db::model::Project> {
        let (.., authz_org) =
            organization_lookup.lookup_for(authz::Action::CreateChild).await?;

        // Create a project.
        let db_project =
            db::model::Project::new(authz_org.id(), new_project.clone());
        let db_project = self
            .db_datastore
            .project_create(opctx, &authz_org, db_project)
            .await?;
        let project_lookup = LookupPath::new(opctx, &self.db_datastore)
            .project_id(db_project.id());

        // TODO: We probably want to have "project creation" and "default VPC
        // creation" co-located within a saga for atomicity.
        //
        // Until then, we just perform the operations sequentially.

        // Create a default VPC associated with the project.
        let _ = self
            .project_create_vpc(
                opctx,
                &project_lookup,
                &params::VpcCreate {
                    identity: IdentityMetadataCreateParams {
                        name: "default".parse().unwrap(),
                        description: "Default VPC".to_string(),
                    },
                    ipv6_prefix: Some(defaults::random_vpc_ipv6_prefix()?),
                    // TODO-robustness this will need to be None if we decide to
                    // handle the logic around name and dns_name by making
                    // dns_name optional
                    dns_name: "default".parse().unwrap(),
                },
            )
            .await?;

        Ok(db_project)
    }

    pub async fn projects_list_by_name(
        &self,
        opctx: &OpContext,
        organization_lookup: &lookup::Organization<'_>,
        pagparams: &DataPageParams<'_, Name>,
    ) -> ListResultVec<db::model::Project> {
        let (.., authz_org) =
            organization_lookup.lookup_for(authz::Action::ListChildren).await?;
        self.db_datastore
            .projects_list_by_name(opctx, &authz_org, pagparams)
            .await
    }

    pub async fn projects_list_by_id(
        &self,
        opctx: &OpContext,
        organization_lookup: &lookup::Organization<'_>,
        pagparams: &DataPageParams<'_, Uuid>,
    ) -> ListResultVec<db::model::Project> {
        let (.., authz_org) =
            organization_lookup.lookup_for(authz::Action::ListChildren).await?;
        self.db_datastore
            .projects_list_by_id(opctx, &authz_org, pagparams)
            .await
    }

    pub async fn project_update(
        &self,
        opctx: &OpContext,
        project_lookup: &lookup::Project<'_>,
        new_params: &params::ProjectUpdate,
    ) -> UpdateResult<db::model::Project> {
        let (.., authz_project) =
            project_lookup.lookup_for(authz::Action::Modify).await?;
        self.db_datastore
            .project_update(opctx, &authz_project, new_params.clone().into())
            .await
    }

    pub async fn project_delete(
        &self,
        opctx: &OpContext,
        project_lookup: &lookup::Project<'_>,
    ) -> DeleteResult {
<<<<<<< HEAD
        let (.., authz_project) =
            project_lookup.lookup_for(authz::Action::Delete).await?;
        self.db_datastore.project_delete(opctx, &authz_project).await
=======
        let (.., authz_project, db_project) =
            LookupPath::new(opctx, &self.db_datastore)
                .organization_name(organization_name)
                .project_name(project_name)
                .fetch_for(authz::Action::Delete)
                .await?;
        self.db_datastore
            .project_delete(opctx, &authz_project, &db_project)
            .await
>>>>>>> 6cf311b8
    }

    // Role assignments

    pub async fn project_fetch_policy(
        &self,
        opctx: &OpContext,
        project_lookup: &lookup::Project<'_>,
    ) -> LookupResult<shared::Policy<authz::ProjectRole>> {
        let (.., authz_project) =
            project_lookup.lookup_for(authz::Action::ReadPolicy).await?;
        let role_assignments = self
            .db_datastore
            .role_assignment_fetch_visible(opctx, &authz_project)
            .await?
            .into_iter()
            .map(|r| r.try_into().context("parsing database role assignment"))
            .collect::<Result<Vec<_>, _>>()
            .map_err(|error| Error::internal_error(&format!("{:#}", error)))?;
        Ok(shared::Policy { role_assignments })
    }

    pub async fn project_update_policy(
        &self,
        opctx: &OpContext,
        project_lookup: &lookup::Project<'_>,
        policy: &shared::Policy<authz::ProjectRole>,
    ) -> UpdateResult<shared::Policy<authz::ProjectRole>> {
        let (.., authz_project) =
            project_lookup.lookup_for(authz::Action::ModifyPolicy).await?;

        let role_assignments = self
            .db_datastore
            .role_assignment_replace_visible(
                opctx,
                &authz_project,
                &policy.role_assignments,
            )
            .await?
            .into_iter()
            .map(|r| r.try_into())
            .collect::<Result<Vec<_>, _>>()?;
        Ok(shared::Policy { role_assignments })
    }
}<|MERGE_RESOLUTION|>--- conflicted
+++ resolved
@@ -154,21 +154,11 @@
         opctx: &OpContext,
         project_lookup: &lookup::Project<'_>,
     ) -> DeleteResult {
-<<<<<<< HEAD
-        let (.., authz_project) =
-            project_lookup.lookup_for(authz::Action::Delete).await?;
-        self.db_datastore.project_delete(opctx, &authz_project).await
-=======
         let (.., authz_project, db_project) =
-            LookupPath::new(opctx, &self.db_datastore)
-                .organization_name(organization_name)
-                .project_name(project_name)
-                .fetch_for(authz::Action::Delete)
-                .await?;
+            project_lookup.fetch_for(authz::Action::Delete).await?;
         self.db_datastore
             .project_delete(opctx, &authz_project, &db_project)
             .await
->>>>>>> 6cf311b8
     }
 
     // Role assignments
