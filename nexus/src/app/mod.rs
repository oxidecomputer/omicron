// This Source Code Form is subject to the terms of the Mozilla Public
// License, v. 2.0. If a copy of the MPL was not distributed with this
// file, You can obtain one at https://mozilla.org/MPL/2.0/.

//! Nexus, the service that operates much of the control plane in an Oxide fleet

use self::external_endpoints::NexusCertResolver;
use crate::app::oximeter::LazyTimeseriesClient;
use crate::config;
use crate::populate::populate_start;
use crate::populate::PopulateArgs;
use crate::populate::PopulateStatus;
use crate::saga_interface::SagaContext;
use crate::DropshotServer;
use ::oximeter::types::ProducerRegistry;
use anyhow::anyhow;
use internal_dns::ServiceName;
use nexus_db_queries::authn;
use nexus_db_queries::authz;
use nexus_db_queries::context::OpContext;
use nexus_db_queries::db;
use omicron_common::address::DENDRITE_PORT;
use omicron_common::address::MGD_PORT;
use omicron_common::address::MGS_PORT;
use omicron_common::api::external::Error;
use omicron_common::api::internal::shared::SwitchLocation;
use omicron_common::nexus_config::RegionAllocationStrategy;
use slog::Logger;
use std::collections::HashMap;
use std::net::{IpAddr, Ipv6Addr};
use std::sync::Arc;
use uuid::Uuid;

// The implementation of Nexus is large, and split into a number of submodules
// by resource.
mod address_lot;
pub(crate) mod background;
mod bgp;
mod certificate;
mod device_auth;
mod disk;
mod external_dns;
pub(crate) mod external_endpoints;
mod external_ip;
mod iam;
mod image;
mod instance;
mod instance_network;
mod ip_pool;
mod metrics;
mod network_interface;
mod oximeter;
mod project;
mod rack;
pub(crate) mod saga;
mod session;
mod silo;
mod sled;
mod sled_instance;
mod snapshot;
mod switch;
mod switch_interface;
mod switch_port;
pub mod test_interfaces;
mod update;
mod volume;
mod vpc;
mod vpc_router;
mod vpc_subnet;

// Sagas are not part of the "Nexus" implementation, but they are
// application logic.
pub(crate) mod sagas;

// TODO: When referring to API types, we should try to include
// the prefix unless it is unambiguous.

pub(crate) use nexus_db_queries::db::queries::disk::MAX_DISKS_PER_INSTANCE;

pub(crate) const MAX_NICS_PER_INSTANCE: usize = 8;

// TODO-completeness: Support multiple external IPs
pub(crate) const MAX_EXTERNAL_IPS_PER_INSTANCE: usize = 1;

pub const MAX_VCPU_PER_INSTANCE: u16 = 64;

pub const MIN_MEMORY_BYTES_PER_INSTANCE: u32 = 1 << 30; // 1 GiB
pub const MAX_MEMORY_BYTES_PER_INSTANCE: u64 = 256 * (1 << 30); // 256 GiB

pub const MIN_DISK_SIZE_BYTES: u32 = 1 << 30; // 1 GiB
pub const MAX_DISK_SIZE_BYTES: u64 = 1023 * (1 << 30); // 1023 GiB

/// Manages an Oxide fleet -- the heart of the control plane
pub struct Nexus {
    /// uuid for this nexus instance.
    id: Uuid,

    /// uuid for this rack
    rack_id: Uuid,

    /// general server log
    log: Logger,

    /// persistent storage for resources in the control plane
    db_datastore: Arc<db::DataStore>,

    /// handle to global authz information
    authz: Arc<authz::Authz>,

    /// saga execution coordinator
    sec_client: Arc<steno::SecClient>,

    /// Task representing completion of recovered Sagas
    recovery_task: std::sync::Mutex<Option<db::RecoveryTask>>,

    /// External dropshot servers
    external_server: std::sync::Mutex<Option<DropshotServer>>,

    /// External dropshot server that listens on the internal network to allow
    /// connections from the tech port; see RFD 431.
    techport_external_server: std::sync::Mutex<Option<DropshotServer>>,

    /// Internal dropshot server
    internal_server: std::sync::Mutex<Option<DropshotServer>>,

    /// Status of background task to populate database
    populate_status: tokio::sync::watch::Receiver<PopulateStatus>,

    /// Client to the timeseries database.
    timeseries_client: LazyTimeseriesClient,

    /// Contents of the trusted root role for the TUF repository.
    updates_config: Option<config::UpdatesConfig>,

    /// The tunable parameters from a configuration file
    tunables: config::Tunables,

    /// Operational context used for Instance allocation
    opctx_alloc: OpContext,

    /// Operational context used for external request authentication
    opctx_external_authn: OpContext,

    /// Max issue delay for samael crate - used only for testing
    // the samael crate has an extra check (beyond the check against the SAML
    // response NotOnOrAfter) that fails if the issue instant was too long ago.
    // this amount of time is called "max issue delay" and we have to set that
    // in order for our integration tests that POST static SAML responses to
    // Nexus to not all fail.
    samael_max_issue_delay: std::sync::Mutex<Option<chrono::Duration>>,

    /// DNS resolver for internal services
    internal_resolver: internal_dns::resolver::Resolver,

    /// DNS resolver Nexus uses to resolve an external host
    external_resolver: Arc<external_dns::Resolver>,

    /// DNS servers used in `external_resolver`, used to provide DNS servers to
    /// instances via DHCP
    // TODO: This needs to be moved to the database.
    // https://github.com/oxidecomputer/omicron/issues/3732
    external_dns_servers: Vec<IpAddr>,

    /// Mapping of SwitchLocations to their respective Dendrite Clients
    dpd_clients: HashMap<SwitchLocation, Arc<dpd_client::Client>>,

    /// Map switch location to maghemite admin clients.
    mg_clients: HashMap<SwitchLocation, Arc<mg_admin_client::Client>>,

    /// Background tasks
    background_tasks: background::BackgroundTasks,

    /// Default Crucible region allocation strategy
    default_region_allocation_strategy: RegionAllocationStrategy,
}

impl Nexus {
    /// Create a new Nexus instance for the given rack id `rack_id`
    // TODO-polish revisit rack metadata
    pub(crate) async fn new_with_id(
        rack_id: Uuid,
        log: Logger,
        resolver: internal_dns::resolver::Resolver,
        pool: db::Pool,
        producer_registry: &ProducerRegistry,
        config: &config::Config,
        authz: Arc<authz::Authz>,
    ) -> Result<Arc<Nexus>, String> {
        let pool = Arc::new(pool);
        let db_datastore = Arc::new(
            db::DataStore::new(
                &log,
                Arc::clone(&pool),
                config.pkg.schema.as_ref(),
            )
            .await?,
        );
        db_datastore.register_producers(&producer_registry);

        let my_sec_id = db::SecId::from(config.deployment.id);
        let sec_store = Arc::new(db::CockroachDbSecStore::new(
            my_sec_id,
            Arc::clone(&db_datastore),
            log.new(o!("component" => "SecStore")),
        )) as Arc<dyn steno::SecStore>;
        let sec_client = Arc::new(steno::sec(
            log.new(o!(
                "component" => "SEC",
                "sec_id" => my_sec_id.to_string()
            )),
            sec_store,
        ));

        let client_state = dpd_client::ClientState {
            tag: String::from("nexus"),
            log: log.new(o!(
                "component" => "DpdClient"
            )),
        };

        let mut dpd_clients: HashMap<SwitchLocation, Arc<dpd_client::Client>> =
            HashMap::new();

        let mut mg_clients: HashMap<
            SwitchLocation,
            Arc<mg_admin_client::Client>,
        > = HashMap::new();

        // Currently static dpd configuration mappings are still required for
        // testing
        for (location, config) in &config.pkg.dendrite {
            let address = config.address.ip().to_string();
            let port = config.address.port();
            let dpd_client = dpd_client::Client::new(
                &format!("http://[{address}]:{port}"),
                client_state.clone(),
            );
            dpd_clients.insert(*location, Arc::new(dpd_client));
        }
        for (location, config) in &config.pkg.mgd {
            let mg_client = mg_admin_client::Client::new(&log, config.address)
                .map_err(|e| format!("mg admin client: {e}"))?;
            mg_clients.insert(*location, Arc::new(mg_client));
        }
        if config.pkg.dendrite.is_empty() {
            loop {
                let result = resolver
                    .lookup_all_ipv6(ServiceName::Dendrite)
                    .await
                    .map_err(|e| {
                        format!("Cannot lookup Dendrite addresses: {e}")
                    });
                match result {
                    Ok(addrs) => {
                        let mappings = map_switch_zone_addrs(
                            &log.new(o!("component" => "Nexus")),
                            addrs,
                        )
                        .await;
                        for (location, addr) in &mappings {
                            let port = DENDRITE_PORT;
                            let dpd_client = dpd_client::Client::new(
                                &format!("http://[{addr}]:{port}"),
                                client_state.clone(),
                            );
                            dpd_clients.insert(*location, Arc::new(dpd_client));
                        }
                        break;
                    }
                    Err(e) => {
                        warn!(log, "Failed to lookup Dendrite address: {e}");
                        tokio::time::sleep(std::time::Duration::from_secs(1))
                            .await;
                    }
                }
            }
        }
        if config.pkg.mgd.is_empty() {
            loop {
                let result = resolver
                    // TODO this should be ServiceName::Mgd, but in the upgrade
                    //      path, that does not exist because RSS has not
                    //      created it. So we just piggyback on Dendrite's SRV
                    //      record.
                    .lookup_all_ipv6(ServiceName::Dendrite)
                    .await
                    .map_err(|e| format!("Cannot lookup mgd addresses: {e}"));
                match result {
                    Ok(addrs) => {
                        let mappings = map_switch_zone_addrs(
                            &log.new(o!("component" => "Nexus")),
                            addrs,
                        )
                        .await;
                        for (location, addr) in &mappings {
                            let port = MGD_PORT;
                            let mgd_client = mg_admin_client::Client::new(
                                &log,
                                std::net::SocketAddr::new((*addr).into(), port),
                            )
                            .map_err(|e| format!("mg admin client: {e}"))?;
                            mg_clients.insert(*location, Arc::new(mgd_client));
                        }
                        break;
                    }
                    Err(e) => {
                        warn!(log, "Failed to lookup mgd address: {e}");
                        tokio::time::sleep(std::time::Duration::from_secs(1))
                            .await;
                    }
                }
            }
        }

        // Connect to clickhouse - but do so lazily.
        // Clickhouse may not be executing when Nexus starts.
        let timeseries_client = if let Some(address) =
            &config.pkg.timeseries_db.address
        {
            // If an address was provided, use it instead of DNS.
            LazyTimeseriesClient::new_from_address(log.clone(), *address)
        } else {
            LazyTimeseriesClient::new_from_dns(log.clone(), resolver.clone())
        };

        // TODO-cleanup We may want to make the populator a first-class
        // background task.
        let populate_ctx = OpContext::for_background(
            log.new(o!("component" => "DataLoader")),
            Arc::clone(&authz),
            authn::Context::internal_db_init(),
            Arc::clone(&db_datastore),
        );

        let populate_args = PopulateArgs::new(rack_id);
        let populate_status = populate_start(
            populate_ctx,
            Arc::clone(&db_datastore),
            populate_args,
        );

        let background_ctx = OpContext::for_background(
            log.new(o!("component" => "BackgroundTasks")),
            Arc::clone(&authz),
            authn::Context::internal_api(),
            Arc::clone(&db_datastore),
        );
        let background_tasks = background::BackgroundTasks::start(
            &background_ctx,
            Arc::clone(&db_datastore),
            &config.pkg.background_tasks,
<<<<<<< HEAD
            &dpd_clients,
=======
            config.deployment.id,
            resolver.clone(),
>>>>>>> 5b4ae0b0
        );

        let external_resolver = {
            if config.deployment.external_dns_servers.is_empty() {
                return Err("expected at least 1 external DNS server".into());
            }
            Arc::new(external_dns::Resolver::new(
                &config.deployment.external_dns_servers,
            ))
        };

        let nexus = Nexus {
            id: config.deployment.id,
            rack_id,
            log: log.new(o!()),
            db_datastore: Arc::clone(&db_datastore),
            authz: Arc::clone(&authz),
            sec_client: Arc::clone(&sec_client),
            recovery_task: std::sync::Mutex::new(None),
            external_server: std::sync::Mutex::new(None),
            techport_external_server: std::sync::Mutex::new(None),
            internal_server: std::sync::Mutex::new(None),
            populate_status,
            timeseries_client,
            updates_config: config.pkg.updates.clone(),
            tunables: config.pkg.tunables.clone(),
            opctx_alloc: OpContext::for_background(
                log.new(o!("component" => "InstanceAllocator")),
                Arc::clone(&authz),
                authn::Context::internal_read(),
                Arc::clone(&db_datastore),
            ),
            opctx_external_authn: OpContext::for_background(
                log.new(o!("component" => "ExternalAuthn")),
                Arc::clone(&authz),
                authn::Context::external_authn(),
                Arc::clone(&db_datastore),
            ),
            samael_max_issue_delay: std::sync::Mutex::new(None),
            internal_resolver: resolver,
            external_resolver,
            external_dns_servers: config
                .deployment
                .external_dns_servers
                .clone(),
            dpd_clients,
            mg_clients,
            background_tasks,
            default_region_allocation_strategy: config
                .pkg
                .default_region_allocation_strategy
                .clone(),
        };

        // TODO-cleanup all the extra Arcs here seems wrong
        let nexus = Arc::new(nexus);
        let bootstore_opctx = OpContext::for_background(
            log.new(o!("component" => "Bootstore")),
            Arc::clone(&authz),
            authn::Context::internal_api(),
            Arc::clone(&db_datastore),
        );
        let opctx = OpContext::for_background(
            log.new(o!("component" => "SagaRecoverer")),
            Arc::clone(&authz),
            authn::Context::internal_saga_recovery(),
            Arc::clone(&db_datastore),
        );
        let saga_logger = nexus.log.new(o!("saga_type" => "recovery"));
        let recovery_task = db::recover(
            opctx,
            my_sec_id,
            Arc::new(Arc::new(SagaContext::new(
                Arc::clone(&nexus),
                saga_logger,
                Arc::clone(&authz),
            ))),
            db_datastore,
            Arc::clone(&sec_client),
            sagas::ACTION_REGISTRY.clone(),
        );

        *nexus.recovery_task.lock().unwrap() = Some(recovery_task);

        // Kick all background tasks once the populate step finishes.  Among
        // other things, the populate step installs role assignments for
        // internal identities that are used by the background tasks.  If we
        // don't do this here, those tasks might fail spuriously on startup and
        // not be retried for a while.
        let task_nexus = nexus.clone();
        let task_log = nexus.log.clone();
        tokio::spawn(async move {
            match task_nexus.wait_for_populate().await {
                Ok(_) => {
                    info!(
                        task_log,
                        "populate complete; activating background tasks"
                    );
                    for task in task_nexus.background_tasks.driver.tasks() {
                        task_nexus.background_tasks.driver.activate(task);
                    }
                    if let Err(e) = task_nexus
                        .initial_bootstore_sync(&bootstore_opctx)
                        .await
                    {
                        error!(task_log, "failed to run bootstore sync: {e}");
                    }
                }
                Err(_) => {
                    error!(task_log, "populate failed");
                }
            }
        });

        Ok(nexus)
    }

    /// Return the tunable configuration parameters, e.g. for use in tests.
    pub fn tunables(&self) -> &config::Tunables {
        &self.tunables
    }

    pub(crate) async fn wait_for_populate(&self) -> Result<(), anyhow::Error> {
        let mut my_rx = self.populate_status.clone();
        loop {
            my_rx
                .changed()
                .await
                .map_err(|error| anyhow!(error.to_string()))?;
            match &*my_rx.borrow() {
                PopulateStatus::NotDone => (),
                PopulateStatus::Done => return Ok(()),
                PopulateStatus::Failed(error) => {
                    return Err(anyhow!(error.clone()))
                }
            };
        }
    }

    pub(crate) async fn external_tls_config(
        &self,
        tls_enabled: bool,
    ) -> Option<rustls::ServerConfig> {
        // Wait for the background task to complete at least once.  We don't
        // care about its value.  To do this, we need our own copy of the
        // channel.
        let mut rx = self.background_tasks.external_endpoints.clone();
        let _ = rx.wait_for(|s| s.is_some()).await;
        if !tls_enabled {
            return None;
        }

        let mut rustls_cfg = rustls::ServerConfig::builder()
            .with_safe_default_cipher_suites()
            .with_safe_default_kx_groups()
            .with_safe_default_protocol_versions()
            .unwrap()
            .with_no_client_auth()
            .with_cert_resolver(Arc::new(NexusCertResolver::new(
                self.log.new(o!("component" => "NexusCertResolver")),
                self.background_tasks.external_endpoints.clone(),
            )));
        rustls_cfg.alpn_protocols = vec![b"h2".to_vec(), b"http/1.1".to_vec()];
        Some(rustls_cfg)
    }

    // Called to hand off management of external servers to Nexus.
    pub(crate) async fn set_servers(
        &self,
        external_server: DropshotServer,
        techport_external_server: DropshotServer,
        internal_server: DropshotServer,
    ) {
        // If any servers already exist, close them.
        let _ = self.close_servers().await;

        // Insert the new servers.
        self.external_server.lock().unwrap().replace(external_server);
        self.techport_external_server
            .lock()
            .unwrap()
            .replace(techport_external_server);
        self.internal_server.lock().unwrap().replace(internal_server);
    }

    pub(crate) async fn close_servers(&self) -> Result<(), String> {
        let external_server = self.external_server.lock().unwrap().take();
        if let Some(server) = external_server {
            server.close().await?;
        }
        let techport_external_server =
            self.techport_external_server.lock().unwrap().take();
        if let Some(server) = techport_external_server {
            server.close().await?;
        }
        let internal_server = self.internal_server.lock().unwrap().take();
        if let Some(server) = internal_server {
            server.close().await?;
        }
        Ok(())
    }

    pub(crate) async fn wait_for_shutdown(&self) -> Result<(), String> {
        // The internal server is the last server to be closed.
        //
        // We don't wait for the external servers to be closed; we just expect
        // that they'll be closed before the internal server.
        let server_fut = self
            .internal_server
            .lock()
            .unwrap()
            .as_ref()
            .map(|s| s.wait_for_shutdown());
        if let Some(server_fut) = server_fut {
            server_fut.await?;
        }
        Ok(())
    }

    pub(crate) async fn get_external_server_address(
        &self,
    ) -> Option<std::net::SocketAddr> {
        self.external_server
            .lock()
            .unwrap()
            .as_ref()
            .map(|server| server.local_addr())
    }

    pub(crate) async fn get_internal_server_address(
        &self,
    ) -> Option<std::net::SocketAddr> {
        self.internal_server
            .lock()
            .unwrap()
            .as_ref()
            .map(|server| server.local_addr())
    }

    /// Returns an [`OpContext`] used for authenticating external requests
    pub fn opctx_external_authn(&self) -> &OpContext {
        &self.opctx_external_authn
    }

    /// Returns an [`OpContext`] used for balancing services.
    pub(crate) fn opctx_for_service_balancer(&self) -> OpContext {
        OpContext::for_background(
            self.log.new(o!("component" => "ServiceBalancer")),
            Arc::clone(&self.authz),
            authn::Context::internal_service_balancer(),
            Arc::clone(&self.db_datastore),
        )
    }

    /// Returns an [`OpContext`] used for internal API calls.
    pub(crate) fn opctx_for_internal_api(&self) -> OpContext {
        OpContext::for_background(
            self.log.new(o!("component" => "InternalApi")),
            Arc::clone(&self.authz),
            authn::Context::internal_api(),
            Arc::clone(&self.db_datastore),
        )
    }

    /// Used as the body of a "stub" endpoint -- one that's currently
    /// unimplemented but that we eventually intend to implement
    ///
    /// Even though an endpoint is unimplemented, it's useful if it implements
    /// the correct authn/authz behaviors behaviors for unauthenticated and
    /// authenticated, unauthorized requests.  This allows us to maintain basic
    /// authn/authz test coverage for stub endpoints, which in turn helps us
    /// ensure that all endpoints are covered.
    ///
    /// In order to implement the correct authn/authz behavior, we need to know
    /// a little about the endpoint.  This is given by the `visibility`
    /// argument.  See the examples below.
    ///
    /// # Examples
    ///
    /// ## A top-level API endpoint (always visible)
    ///
    /// For example, "/my-new-kind-of-resource".  The assumption is that the
    /// _existence_ of this endpoint is not a secret.  Use:
    ///
    /// ```
    /// use nexus_db_queries::context::OpContext;
    /// use nexus_db_queries::db::DataStore;
    /// use omicron_nexus::app::Nexus;
    /// use omicron_nexus::app::Unimpl;
    /// use omicron_common::api::external::Error;
    ///
    /// async fn my_things_list(
    ///     nexus: &Nexus,
    ///     datastore: &DataStore,
    ///     opctx: &OpContext,
    /// ) -> Result<(), Error>
    /// {
    ///     Err(nexus.unimplemented_todo(opctx, Unimpl::Public).await)
    /// }
    /// ```
    ///
    /// ## An authz-protected resource under the top level
    ///
    /// For example, "/my-new-kind-of-resource/demo" (where "demo" is the name
    /// of a specific resource of type "my-new-kind-of-resource").  Use:
    ///
    /// ```
    /// use nexus_db_queries::context::OpContext;
    /// use nexus_db_queries::db::model::Name;
    /// use nexus_db_queries::db::DataStore;
    /// use omicron_nexus::app::Nexus;
    /// use omicron_nexus::app::Unimpl;
    /// use omicron_common::api::external::Error;
    /// use omicron_common::api::external::LookupType;
    /// use omicron_common::api::external::ResourceType;
    ///
    /// async fn my_thing_fetch(
    ///     nexus: &Nexus,
    ///     datastore: &DataStore,
    ///     opctx: &OpContext,
    ///     the_name: &Name,
    /// ) -> Result<(), Error>
    /// {
    ///     // You will want to have defined your own ResourceType variant for
    ///     // this resource, even though it's still a stub.
    ///     let resource_type: ResourceType = todo!();
    ///     let lookup_type = LookupType::ByName(the_name.to_string());
    ///     let not_found_error = lookup_type.into_not_found(resource_type);
    ///     let unimp = Unimpl::ProtectedLookup(not_found_error);
    ///     Err(nexus.unimplemented_todo(opctx, unimp).await)
    /// }
    /// ```
    ///
    /// This does the bare minimum to produce an appropriate 404 "Not Found"
    /// error for authenticated, unauthorized users.
    ///
    /// ## An authz-protected API endpoint under some other (non-stub) resource
    ///
    /// ### ... when the endpoint never returns 404 (e.g., "list", "create")
    ///
    /// For example, "/organizations/my-org/my-new-kind-of-resource".  In this
    /// case, your function should do whatever lookup of the non-stub resource
    /// that the function will eventually do, and then treat it like the first
    /// example.
    ///
    /// Here's an example stub for the "list" endpoint for a new resource
    /// underneath Organizations:
    ///
    /// ```
    /// use nexus_db_queries::authz;
    /// use nexus_db_queries::context::OpContext;
    /// use nexus_db_queries::db::lookup::LookupPath;
    /// use nexus_db_queries::db::model::Name;
    /// use nexus_db_queries::db::DataStore;
    /// use omicron_nexus::app::Nexus;
    /// use omicron_nexus::app::Unimpl;
    /// use omicron_common::api::external::Error;
    ///
    /// async fn project_list_my_thing(
    ///     nexus: &Nexus,
    ///     datastore: &DataStore,
    ///     opctx: &OpContext,
    ///     project_name: &Name,
    /// ) -> Result<(), Error>
    /// {
    ///     let (.., _authz_proj) = LookupPath::new(opctx, datastore)
    ///         .project_name(project_name)
    ///         .lookup_for(authz::Action::ListChildren)
    ///         .await?;
    ///     Err(nexus.unimplemented_todo(opctx, Unimpl::Public).await)
    /// }
    /// ```
    ///
    /// ### ... when the endpoint can return 404 (e.g., "get", "delete")
    ///
    /// You can treat this exactly like the second example above.  Here's an
    /// example stub for the "get" endpoint for that same resource:
    ///
    /// ```
    /// use nexus_db_queries::authz;
    /// use nexus_db_queries::context::OpContext;
    /// use nexus_db_queries::db::lookup::LookupPath;
    /// use nexus_db_queries::db::model::Name;
    /// use nexus_db_queries::db::DataStore;
    /// use omicron_nexus::app::Nexus;
    /// use omicron_nexus::app::Unimpl;
    /// use omicron_common::api::external::Error;
    /// use omicron_common::api::external::LookupType;
    /// use omicron_common::api::external::ResourceType;
    ///
    /// async fn my_thing_fetch(
    ///     nexus: &Nexus,
    ///     datastore: &DataStore,
    ///     opctx: &OpContext,
    ///     the_name: &Name,
    /// ) -> Result<(), Error>
    /// {
    ///     // You will want to have defined your own ResourceType variant for
    ///     // this resource, even though it's still a stub.
    ///     let resource_type: ResourceType = todo!();
    ///     let lookup_type = LookupType::ByName(the_name.to_string());
    ///     let not_found_error = lookup_type.into_not_found(resource_type);
    ///     let unimp = Unimpl::ProtectedLookup(not_found_error);
    ///     Err(nexus.unimplemented_todo(opctx, unimp).await)
    /// }
    /// ```
    pub async fn unimplemented_todo(
        &self,
        opctx: &OpContext,
        visibility: Unimpl,
    ) -> Error {
        // Deny access to non-super-users.  This is really just for the benefit
        // of the authz coverage tests.  By requiring (and testing) correct
        // authz behavior for stubs, we ensure that that behavior is preserved
        // when the stub's implementation is fleshed out.
        match opctx.authorize(authz::Action::Modify, &authz::FLEET).await {
            Err(error @ Error::Forbidden) => {
                // Emulate the behavior of `Authz::authorize()`: if this is a
                // non-public resource, then the user should get a 404, not a
                // 403, when authorization fails.
                if let Unimpl::ProtectedLookup(lookup_error) = visibility {
                    lookup_error
                } else {
                    error
                }
            }
            Err(error) => error,
            Ok(_) => {
                // In the event that a superuser actually gets this far, produce
                // a server error.
                //
                // It's tempting to use other status codes here:
                //
                // "501 Not Implemented" is specifically when we don't recognize
                // the HTTP method and cannot implement it on _any_ resource.
                //
                // "405 Method Not Allowed" is specifically when an HTTP method
                // isn't supported.  That doesn't feel quite right either --
                // this is usually interpreted to mean "not part of the API",
                // which it obviously _is_, since the client found it in the API
                // spec.
                //
                // Neither of these is true: this HTTP method on this HTTP
                // resource is part of the API, and it will be supported by the
                // server, but it doesn't work yet.
                Error::internal_error("endpoint is not implemented")
            }
        }
    }

    pub fn datastore(&self) -> &Arc<db::DataStore> {
        &self.db_datastore
    }

    pub(crate) fn samael_max_issue_delay(&self) -> Option<chrono::Duration> {
        let mid = self.samael_max_issue_delay.lock().unwrap();
        *mid
    }

    pub(crate) async fn resolver(&self) -> internal_dns::resolver::Resolver {
        self.internal_resolver.clone()
    }
}

/// For unimplemented endpoints, indicates whether the resource identified
/// by this endpoint will always be publicly visible or not
///
/// For example, the resource "/system/images" is well-known (it's part of the
/// API).  Being unauthorized to list images will result in a "403
/// Forbidden".  It's `UnimplResourceVisibility::Public'.
///
/// By contrast, the resource "/system/images/some-image" is not publicly-known.
/// If you're not authorized to view it, you'll get a "404 Not Found".  It's
/// `Unimpl::ProtectedLookup(LookupType::ByName("some-image"))`.
pub enum Unimpl {
    #[allow(unused)]
    Public,
    ProtectedLookup(Error),
}

// TODO: #3596 Allow updating of Nexus from `handoff_to_nexus()`
// This logic is duplicated from RSS
// RSS needs to know which addresses are managing which slots, and so does Nexus,
// but it doesn't seem like we can just pass the discovered information off
// from RSS once Nexus is running since we can't mutate the state in Nexus
// via an API call. We probably will need to rethink how we're looking
// up switch addresses as a whole, since how DNS is currently setup for
// Dendrite is insufficient for what we need.
async fn map_switch_zone_addrs(
    log: &Logger,
    switch_zone_addresses: Vec<Ipv6Addr>,
) -> HashMap<SwitchLocation, Ipv6Addr> {
    use gateway_client::Client as MgsClient;
    info!(log, "Determining switch slots managed by switch zones");
    let mut switch_zone_addrs = HashMap::new();
    for addr in switch_zone_addresses {
        let mgs_client = MgsClient::new(
            &format!("http://[{}]:{}", addr, MGS_PORT),
            log.new(o!("component" => "MgsClient")),
        );

        info!(log, "determining switch slot managed by dendrite zone"; "zone_address" => #?addr);
        // TODO: #3599 Use retry function instead of looping on a fixed timer
        let switch_slot = loop {
            match mgs_client.sp_local_switch_id().await {
                Ok(switch) => {
                    info!(
                        log,
                        "identified switch slot for dendrite zone";
                        "slot" => #?switch,
                        "zone_address" => #?addr
                    );
                    break switch.slot;
                }
                Err(e) => {
                    warn!(
                        log,
                        "failed to identify switch slot for dendrite, will retry in 2 seconds";
                        "zone_address" => #?addr,
                        "reason" => #?e
                    );
                }
            }
            tokio::time::sleep(std::time::Duration::from_secs(2)).await;
        };

        match switch_slot {
            0 => {
                switch_zone_addrs.insert(SwitchLocation::Switch0, addr);
            }
            1 => {
                switch_zone_addrs.insert(SwitchLocation::Switch1, addr);
            }
            _ => {
                warn!(log, "Expected a slot number of 0 or 1, found {switch_slot:#?} when querying {addr:#?}");
            }
        };
    }
    info!(
        log,
        "completed mapping dendrite zones to switch slots";
        "mappings" => #?switch_zone_addrs
    );
    switch_zone_addrs
}<|MERGE_RESOLUTION|>--- conflicted
+++ resolved
@@ -349,12 +349,9 @@
             &background_ctx,
             Arc::clone(&db_datastore),
             &config.pkg.background_tasks,
-<<<<<<< HEAD
             &dpd_clients,
-=======
             config.deployment.id,
             resolver.clone(),
->>>>>>> 5b4ae0b0
         );
 
         let external_resolver = {
