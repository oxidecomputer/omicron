--- conflicted
+++ resolved
@@ -161,14 +161,10 @@
     // Nexus to not all fail.
     samael_max_issue_delay: std::sync::Mutex<Option<chrono::Duration>>,
 
-<<<<<<< HEAD
     resolver: Arc<Mutex<internal_dns::resolver::Resolver>>,
-=======
-    resolver: Arc<Mutex<dns_service_client::multiclient::Resolver>>,
 
     /// Client for dataplane daemon / switch management API
     dpd_client: Arc<dpd_client::Client>,
->>>>>>> e42ee78d
 }
 
 // TODO Is it possible to make some of these operations more generic?  A
