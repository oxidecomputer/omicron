// This Source Code Form is subject to the terms of the Mozilla Public
// License, v. 2.0. If a copy of the MPL was not distributed with this
// file, You can obtain one at https://mozilla.org/MPL/2.0/.

//! Nexus, the service that operates much of the control plane in an Oxide fleet

use crate::app::oximeter::LazyTimeseriesClient;
use crate::authn;
use crate::authz;
use crate::config;
use crate::context::OpContext;
use crate::db;
use crate::populate::populate_start;
use crate::populate::PopulateArgs;
use crate::populate::PopulateStatus;
use crate::saga_interface::SagaContext;
use crate::DropshotServer;
use ::oximeter::types::ProducerRegistry;
use anyhow::anyhow;
use omicron_common::api::external::Error;
use slog::Logger;
use std::sync::Arc;
<<<<<<< HEAD
use std::sync::Mutex;
=======
use tokio::sync::Mutex;
>>>>>>> fa6b8a61
use uuid::Uuid;

// The implementation of Nexus is large, and split into a number of submodules
// by resource.
mod certificate;
mod device_auth;
mod disk;
mod external_ip;
mod iam;
mod image;
mod instance;
mod ip_pool;
mod metrics;
mod organization;
mod oximeter;
mod project;
pub mod provisioning;
mod rack;
pub mod saga;
mod session;
mod silo;
mod sled;
pub mod test_interfaces;
mod update;
mod volume;
mod vpc;
mod vpc_router;
mod vpc_subnet;

// Sagas are not part of the "Nexus" implementation, but they are
// application logic.
pub mod sagas;

// TODO: When referring to API types, we should try to include
// the prefix unless it is unambiguous.

pub(crate) const MAX_DISKS_PER_INSTANCE: u32 = 8;

pub(crate) const MAX_NICS_PER_INSTANCE: usize = 8;

// TODO-completness: Support multiple external IPs
pub(crate) const MAX_EXTERNAL_IPS_PER_INSTANCE: usize = 1;

pub(crate) struct ExternalServers {
    config: dropshot::ConfigDropshot,
    https_port: u16,
    http: Option<DropshotServer>,
    https: Option<DropshotServer>,
}

impl ExternalServers {
    pub fn new(config: dropshot::ConfigDropshot, https_port: u16) -> Self {
        Self { config, https_port, http: None, https: None }
    }

    pub fn set_http(&mut self, http: DropshotServer) {
        self.http = Some(http);
    }

    pub fn set_https(&mut self, https: DropshotServer) {
        self.https = Some(https);
    }

    pub fn https_port(&self) -> u16 {
        self.https_port
    }

    /// Returns a context object, if one exists.
    pub fn get_context(&self) -> Option<Arc<crate::ServerContext>> {
        if let Some(context) =
            self.https.as_ref().map(|server| server.app_private())
        {
            // If an HTTPS server is already running, use that server context.
            Some(context.clone())
        } else if let Some(context) =
            self.http.as_ref().map(|server| server.app_private())
        {
            // If an HTTP server is already running, use that server context.
            Some(context.clone())
        } else {
            None
        }
    }
}

/// Manages an Oxide fleet -- the heart of the control plane
pub struct Nexus {
    /// uuid for this nexus instance.
    id: Uuid,

    /// uuid for this rack
    rack_id: Uuid,

    /// general server log
    log: Logger,

    /// persistent storage for resources in the control plane
    db_datastore: Arc<db::DataStore>,

    /// handle to global authz information
    authz: Arc<authz::Authz>,

    /// saga execution coordinator
    sec_client: Arc<steno::SecClient>,

    /// Task representing completion of recovered Sagas
    recovery_task: Mutex<Option<db::RecoveryTask>>,

    /// External dropshot servers
    external_servers: Mutex<ExternalServers>,

    /// Internal dropshot server
    internal_server: std::sync::Mutex<Option<DropshotServer>>,

    /// Status of background task to populate database
    populate_status: tokio::sync::watch::Receiver<PopulateStatus>,

    /// Client to the timeseries database.
    timeseries_client: LazyTimeseriesClient,

    /// Contents of the trusted root role for the TUF repository.
    updates_config: Option<config::UpdatesConfig>,

    /// The tunable parameters from a configuration file
    tunables: config::Tunables,

    /// Operational context used for Instance allocation
    opctx_alloc: OpContext,

    /// Operational context used for external request authentication
    opctx_external_authn: OpContext,

    /// Max issue delay for samael crate - used only for testing
    // the samael crate has an extra check (beyond the check against the SAML
    // response NotOnOrAfter) that fails if the issue instant was too long ago.
    // this amount of time is called "max issue delay" and we have to set that
    // in order for our integration tests that POST static SAML responses to
    // Nexus to not all fail.
    samael_max_issue_delay: Mutex<Option<chrono::Duration>>,

    resolver:
        Arc<tokio::sync::Mutex<internal_dns_client::multiclient::Resolver>>,
}

// TODO Is it possible to make some of these operations more generic?  A
// particularly good example is probably list() (or even lookup()), where
// with the right type parameters, generic code can be written to work on all
// types.
//
// TODO update and delete need to accommodate both with-etag and don't-care
// TODO audit logging ought to be part of this structure and its functions
impl Nexus {
    /// Create a new Nexus instance for the given rack id `rack_id`
    // TODO-polish revisit rack metadata
    pub async fn new_with_id(
        rack_id: Uuid,
        log: Logger,
        resolver: Arc<
            tokio::sync::Mutex<internal_dns_client::multiclient::Resolver>,
        >,
        pool: db::Pool,
        producer_registry: &ProducerRegistry,
        config: &config::Config,
        authz: Arc<authz::Authz>,
    ) -> Arc<Nexus> {
        let pool = Arc::new(pool);
        let db_datastore = Arc::new(db::DataStore::new(Arc::clone(&pool)));
        db_datastore.register_producers(&producer_registry);

        let my_sec_id = db::SecId::from(config.deployment.id);
        let sec_store = Arc::new(db::CockroachDbSecStore::new(
            my_sec_id,
            Arc::clone(&db_datastore),
            log.new(o!("component" => "SecStore")),
        )) as Arc<dyn steno::SecStore>;
        let sec_client = Arc::new(steno::sec(
            log.new(o!(
                "component" => "SEC",
                "sec_id" => my_sec_id.to_string()
            )),
            sec_store,
        ));

        // Connect to clickhouse - but do so lazily.
        // Clickhouse may not be executing when Nexus starts.
        let timeseries_client = if let Some(address) =
            &config.pkg.timeseries_db.address
        {
            // If an address was provided, use it instead of DNS.
            LazyTimeseriesClient::new_from_address(log.clone(), *address)
        } else {
            LazyTimeseriesClient::new_from_dns(log.clone(), resolver.clone())
        };

        // TODO-cleanup We may want a first-class subsystem for managing startup
        // background tasks.  It could use a Future for each one, a status enum
        // for each one, status communication via channels, and a single task to
        // run them all.
        let populate_ctx = OpContext::for_background(
            log.new(o!("component" => "DataLoader")),
            Arc::clone(&authz),
            authn::Context::internal_db_init(),
            Arc::clone(&db_datastore),
        );

        let populate_args = PopulateArgs::new(rack_id);
        let populate_status = populate_start(
            populate_ctx,
            Arc::clone(&db_datastore),
            populate_args,
        );

        let nexus = Nexus {
            id: config.deployment.id,
            rack_id,
            log: log.new(o!()),
            db_datastore: Arc::clone(&db_datastore),
            authz: Arc::clone(&authz),
            sec_client: Arc::clone(&sec_client),
<<<<<<< HEAD
            recovery_task: Mutex::new(None),
=======
            recovery_task: std::sync::Mutex::new(None),
            external_servers: Mutex::new(ExternalServers::new(
                config.deployment.dropshot_external.clone(),
                config.pkg.nexus_https_port,
            )),
            internal_server: std::sync::Mutex::new(None),
>>>>>>> fa6b8a61
            populate_status,
            timeseries_client,
            updates_config: config.pkg.updates.clone(),
            tunables: config.pkg.tunables.clone(),
            opctx_alloc: OpContext::for_background(
                log.new(o!("component" => "InstanceAllocator")),
                Arc::clone(&authz),
                authn::Context::internal_read(),
                Arc::clone(&db_datastore),
            ),
            opctx_external_authn: OpContext::for_background(
                log.new(o!("component" => "ExternalAuthn")),
                Arc::clone(&authz),
                authn::Context::external_authn(),
                Arc::clone(&db_datastore),
            ),
            samael_max_issue_delay: Mutex::new(None),
            resolver,
        };

        // TODO-cleanup all the extra Arcs here seems wrong
        let nexus = Arc::new(nexus);
        let opctx = OpContext::for_background(
            log.new(o!("component" => "SagaRecoverer")),
            Arc::clone(&authz),
            authn::Context::internal_saga_recovery(),
            Arc::clone(&db_datastore),
        );
        let saga_logger = nexus.log.new(o!("saga_type" => "recovery"));
        let recovery_task = db::recover(
            opctx,
            my_sec_id,
            Arc::new(Arc::new(SagaContext::new(
                Arc::clone(&nexus),
                saga_logger,
                Arc::clone(&authz),
            ))),
            db_datastore,
            Arc::clone(&sec_client),
            sagas::ACTION_REGISTRY.clone(),
        );

        *nexus.recovery_task.lock().unwrap() = Some(recovery_task);
        nexus
    }

    /// Return the tunable configuration parameters, e.g. for use in tests.
    pub fn tunables(&self) -> &config::Tunables {
        &self.tunables
    }

    pub async fn wait_for_populate(&self) -> Result<(), anyhow::Error> {
        let mut my_rx = self.populate_status.clone();
        loop {
            my_rx
                .changed()
                .await
                .map_err(|error| anyhow!(error.to_string()))?;
            match &*my_rx.borrow() {
                PopulateStatus::NotDone => (),
                PopulateStatus::Done => return Ok(()),
                PopulateStatus::Failed(error) => {
                    return Err(anyhow!(error.clone()))
                }
            };
        }
    }

    // Called to hand off management of external servers to Nexus.
    pub(crate) async fn set_servers(
        &self,
        external_servers: ExternalServers,
        internal_server: DropshotServer,
    ) {
        // If any servers already exist, close them.
        let _ = self.close_servers().await;

        // Insert the new servers.
        *self.external_servers.lock().await = external_servers;
        self.internal_server.lock().unwrap().replace(internal_server);
    }

    pub async fn close_servers(&self) -> Result<(), String> {
        let mut external_servers = self.external_servers.lock().await;
        if let Some(server) = external_servers.http.take() {
            server.close().await?;
        }
        if let Some(server) = external_servers.https.take() {
            server.close().await?;
        }
        let internal_server = self.internal_server.lock().unwrap().take();
        if let Some(server) = internal_server {
            server.close().await?;
        }
        Ok(())
    }

    pub async fn wait_for_shutdown(&self) -> Result<(), String> {
        // The internal server is the last server to be closed.
        //
        // We don't wait for the external servers to be closed; we just expect
        // that they'll be closed before the internal server.
        let server_fut = self
            .internal_server
            .lock()
            .unwrap()
            .as_ref()
            .map(|s| s.wait_for_shutdown());
        if let Some(server_fut) = server_fut {
            server_fut.await?;
        }
        Ok(())
    }

    pub async fn get_http_external_server_address(
        &self,
    ) -> Option<std::net::SocketAddr> {
        let external_servers = self.external_servers.lock().await;
        external_servers.http.as_ref().map(|server| server.local_addr())
    }

    pub async fn get_https_external_server_address(
        &self,
    ) -> Option<std::net::SocketAddr> {
        let external_servers = self.external_servers.lock().await;
        external_servers.https.as_ref().map(|server| server.local_addr())
    }

    pub async fn get_internal_server_address(
        &self,
    ) -> Option<std::net::SocketAddr> {
        self.internal_server
            .lock()
            .unwrap()
            .as_ref()
            .map(|server| server.local_addr())
    }

    /// Returns an [`OpContext`] used for authenticating external requests
    pub fn opctx_external_authn(&self) -> &OpContext {
        &self.opctx_external_authn
    }

    /// Returns an [`OpContext`] used for balancing services.
    pub fn opctx_for_service_balancer(&self) -> OpContext {
        OpContext::for_background(
            self.log.new(o!("component" => "ServiceBalancer")),
            Arc::clone(&self.authz),
            authn::Context::internal_service_balancer(),
            Arc::clone(&self.db_datastore),
        )
    }

    /// Used as the body of a "stub" endpoint -- one that's currently
    /// unimplemented but that we eventually intend to implement
    ///
    /// Even though an endpoint is unimplemented, it's useful if it implements
    /// the correct authn/authz behaviors behaviors for unauthenticated and
    /// authenticated, unauthorized requests.  This allows us to maintain basic
    /// authn/authz test coverage for stub endpoints, which in turn helps us
    /// ensure that all endpoints are covered.
    ///
    /// In order to implement the correct authn/authz behavior, we need to know
    /// a little about the endpoint.  This is given by the `visibility`
    /// argument.  See the examples below.
    ///
    /// # Examples
    ///
    /// ## A top-level API endpoint (always visible)
    ///
    /// For example, "/my-new-kind-of-resource".  The assumption is that the
    /// _existence_ of this endpoint is not a secret.  Use:
    ///
    /// ```
    /// use omicron_nexus::app::Nexus;
    /// use omicron_nexus::app::Unimpl;
    /// use omicron_nexus::context::OpContext;
    /// use omicron_nexus::db::DataStore;
    /// use omicron_common::api::external::Error;
    ///
    /// async fn my_things_list(
    ///     nexus: &Nexus,
    ///     datastore: &DataStore,
    ///     opctx: &OpContext,
    /// ) -> Result<(), Error>
    /// {
    ///     Err(nexus.unimplemented_todo(opctx, Unimpl::Public).await)
    /// }
    /// ```
    ///
    /// ## An authz-protected resource under the top level
    ///
    /// For example, "/my-new-kind-of-resource/demo" (where "demo" is the name
    /// of a specific resource of type "my-new-kind-of-resource").  Use:
    ///
    /// ```
    /// use omicron_nexus::app::Nexus;
    /// use omicron_nexus::app::Unimpl;
    /// use omicron_nexus::context::OpContext;
    /// use omicron_nexus::db::model::Name;
    /// use omicron_nexus::db::DataStore;
    /// use omicron_common::api::external::Error;
    /// use omicron_common::api::external::LookupType;
    /// use omicron_common::api::external::ResourceType;
    ///
    /// async fn my_thing_fetch(
    ///     nexus: &Nexus,
    ///     datastore: &DataStore,
    ///     opctx: &OpContext,
    ///     the_name: &Name,
    /// ) -> Result<(), Error>
    /// {
    ///     // You will want to have defined your own ResourceType variant for
    ///     // this resource, even though it's still a stub.
    ///     let resource_type: ResourceType = todo!();
    ///     let lookup_type = LookupType::ByName(the_name.to_string());
    ///     let not_found_error = lookup_type.into_not_found(resource_type);
    ///     let unimp = Unimpl::ProtectedLookup(not_found_error);
    ///     Err(nexus.unimplemented_todo(opctx, unimp).await)
    /// }
    /// ```
    ///
    /// This does the bare minimum to produce an appropriate 404 "Not Found"
    /// error for authenticated, unauthorized users.
    ///
    /// ## An authz-protected API endpoint under some other (non-stub) resource
    ///
    /// ### ... when the endpoint never returns 404 (e.g., "list", "create")
    ///
    /// For example, "/organizations/my-org/my-new-kind-of-resource".  In this
    /// case, your function should do whatever lookup of the non-stub resource
    /// that the function will eventually do, and then treat it like the first
    /// example.
    ///
    /// Here's an example stub for the "list" endpoint for a new resource
    /// underneath Organizations:
    ///
    /// ```
    /// use omicron_nexus::app::Nexus;
    /// use omicron_nexus::app::Unimpl;
    /// use omicron_nexus::authz;
    /// use omicron_nexus::context::OpContext;
    /// use omicron_nexus::db::lookup::LookupPath;
    /// use omicron_nexus::db::model::Name;
    /// use omicron_nexus::db::DataStore;
    /// use omicron_common::api::external::Error;
    ///
    /// async fn organization_list_my_thing(
    ///     nexus: &Nexus,
    ///     datastore: &DataStore,
    ///     opctx: &OpContext,
    ///     organization_name: &Name,
    /// ) -> Result<(), Error>
    /// {
    ///     let (.., _authz_org) = LookupPath::new(opctx, datastore)
    ///         .organization_name(organization_name)
    ///         .lookup_for(authz::Action::ListChildren)
    ///         .await?;
    ///     Err(nexus.unimplemented_todo(opctx, Unimpl::Public).await)
    /// }
    /// ```
    ///
    /// ### ... when the endpoint can return 404 (e.g., "get", "delete")
    ///
    /// You can treat this exactly like the second example above.  Here's an
    /// example stub for the "get" endpoint for that same resource:
    ///
    /// ```
    /// use omicron_nexus::app::Nexus;
    /// use omicron_nexus::app::Unimpl;
    /// use omicron_nexus::authz;
    /// use omicron_nexus::context::OpContext;
    /// use omicron_nexus::db::lookup::LookupPath;
    /// use omicron_nexus::db::model::Name;
    /// use omicron_nexus::db::DataStore;
    /// use omicron_common::api::external::Error;
    /// use omicron_common::api::external::LookupType;
    /// use omicron_common::api::external::ResourceType;
    ///
    /// async fn my_thing_fetch(
    ///     nexus: &Nexus,
    ///     datastore: &DataStore,
    ///     opctx: &OpContext,
    ///     organization_name: &Name,
    ///     the_name: &Name,
    /// ) -> Result<(), Error>
    /// {
    ///     // You will want to have defined your own ResourceType variant for
    ///     // this resource, even though it's still a stub.
    ///     let resource_type: ResourceType = todo!();
    ///     let lookup_type = LookupType::ByName(the_name.to_string());
    ///     let not_found_error = lookup_type.into_not_found(resource_type);
    ///     let unimp = Unimpl::ProtectedLookup(not_found_error);
    ///     Err(nexus.unimplemented_todo(opctx, unimp).await)
    /// }
    /// ```
    pub async fn unimplemented_todo(
        &self,
        opctx: &OpContext,
        visibility: Unimpl,
    ) -> Error {
        // Deny access to non-super-users.  This is really just for the benefit
        // of the authz coverage tests.  By requiring (and testing) correct
        // authz behavior for stubs, we ensure that that behavior is preserved
        // when the stub's implementation is fleshed out.
        match opctx.authorize(authz::Action::Modify, &authz::FLEET).await {
            Err(error @ Error::Forbidden) => {
                // Emulate the behavior of `Authz::authorize()`: if this is a
                // non-public resource, then the user should get a 404, not a
                // 403, when authorization fails.
                if let Unimpl::ProtectedLookup(lookup_error) = visibility {
                    lookup_error
                } else {
                    error
                }
            }
            Err(error) => error,
            Ok(_) => {
                // In the event that a superuser actually gets this far, produce
                // a server error.
                //
                // It's tempting to use other status codes here:
                //
                // "501 Not Implemented" is specifically when we don't recognize
                // the HTTP method and cannot implement it on _any_ resource.
                //
                // "405 Method Not Allowed" is specifically when an HTTP method
                // isn't supported.  That doesn't feel quite right either --
                // this is usually interpreted to mean "not part of the API",
                // which it obviously _is_, since the client found it in the API
                // spec.
                //
                // Neither of these is true: this HTTP method on this HTTP
                // resource is part of the API, and it will be supported by the
                // server, but it doesn't work yet.
                Error::internal_error("endpoint is not implemented")
            }
        }
    }

    pub fn datastore(&self) -> &Arc<db::DataStore> {
        &self.db_datastore
    }

    pub fn samael_max_issue_delay(&self) -> Option<chrono::Duration> {
        let mid = self.samael_max_issue_delay.lock().unwrap();
        *mid
    }

    // Convenience function that exists solely because writing
    // LookupPath::new(&opctx, &nexus.datastore()) in an endpoint handler feels
    // like too much
    pub fn db_lookup<'a>(
        &'a self,
        opctx: &'a OpContext,
    ) -> db::lookup::LookupPath {
        db::lookup::LookupPath::new(opctx, &self.db_datastore)
    }

    pub async fn set_resolver(
        &self,
        resolver: internal_dns_client::multiclient::Resolver,
    ) {
        *self.resolver.lock().await = resolver;
    }

    pub async fn resolver(
        &self,
    ) -> internal_dns_client::multiclient::Resolver
    {
        let resolver = self.resolver.lock().await;
        resolver.clone()
    }
}

/// For unimplemented endpoints, indicates whether the resource identified
/// by this endpoint will always be publicly visible or not
///
/// For example, the resource "/system/images" is well-known (it's part of the
/// API).  Being unauthorized to list images will result in a "403
/// Forbidden".  It's `UnimplResourceVisibility::Public'.
///
/// By contrast, the resource "/system/images/some-image" is not publicly-known.
/// If you're not authorized to view it, you'll get a "404 Not Found".  It's
/// `Unimpl::ProtectedLookup(LookupType::ByName("some-image"))`.
pub enum Unimpl {
    Public,
    ProtectedLookup(Error),
}<|MERGE_RESOLUTION|>--- conflicted
+++ resolved
@@ -20,11 +20,7 @@
 use omicron_common::api::external::Error;
 use slog::Logger;
 use std::sync::Arc;
-<<<<<<< HEAD
-use std::sync::Mutex;
-=======
 use tokio::sync::Mutex;
->>>>>>> fa6b8a61
 use uuid::Uuid;
 
 // The implementation of Nexus is large, and split into a number of submodules
@@ -165,8 +161,7 @@
     // Nexus to not all fail.
     samael_max_issue_delay: Mutex<Option<chrono::Duration>>,
 
-    resolver:
-        Arc<tokio::sync::Mutex<internal_dns_client::multiclient::Resolver>>,
+    resolver: Arc<Mutex<internal_dns_client::multiclient::Resolver>>,
 }
 
 // TODO Is it possible to make some of these operations more generic?  A
@@ -182,9 +177,7 @@
     pub async fn new_with_id(
         rack_id: Uuid,
         log: Logger,
-        resolver: Arc<
-            tokio::sync::Mutex<internal_dns_client::multiclient::Resolver>,
-        >,
+        resolver: Arc<Mutex<internal_dns_client::multiclient::Resolver>>,
         pool: db::Pool,
         producer_registry: &ProducerRegistry,
         config: &config::Config,
@@ -244,16 +237,12 @@
             db_datastore: Arc::clone(&db_datastore),
             authz: Arc::clone(&authz),
             sec_client: Arc::clone(&sec_client),
-<<<<<<< HEAD
-            recovery_task: Mutex::new(None),
-=======
             recovery_task: std::sync::Mutex::new(None),
             external_servers: Mutex::new(ExternalServers::new(
                 config.deployment.dropshot_external.clone(),
                 config.pkg.nexus_https_port,
             )),
             internal_server: std::sync::Mutex::new(None),
->>>>>>> fa6b8a61
             populate_status,
             timeseries_client,
             updates_config: config.pkg.updates.clone(),
