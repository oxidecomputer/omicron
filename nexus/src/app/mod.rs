// This Source Code Form is subject to the terms of the Mozilla Public
// License, v. 2.0. If a copy of the MPL was not distributed with this
// file, You can obtain one at https://mozilla.org/MPL/2.0/.

//! Nexus, the service that operates much of the control plane in an Oxide fleet

use self::external_endpoints::NexusCertResolver;
use self::saga::SagaExecutor;
use crate::DropshotServer;
use crate::app::background::BackgroundTasksData;
use crate::app::background::SagaRecoveryHelpers;
use crate::populate::PopulateArgs;
use crate::populate::PopulateStatus;
use crate::populate::populate_start;
use ::oximeter::types::ProducerRegistry;
use anyhow::anyhow;
use internal_dns_types::names::ServiceName;
use nexus_background_task_interface::BackgroundTasks;
use nexus_config::NexusConfig;
use nexus_config::RegionAllocationStrategy;
use nexus_config::Tunables;
use nexus_db_model::AllSchemaVersions;
use nexus_db_queries::authn;
use nexus_db_queries::authz;
use nexus_db_queries::context::OpContext;
use nexus_db_queries::db;
use nexus_db_queries::db::datastore::IdentityCheckPolicy;
use nexus_mgs_updates::ArtifactCache;
use nexus_mgs_updates::MgsUpdateDriver;
use nexus_types::deployment::PendingMgsUpdates;
use nexus_types::deployment::ReconfiguratorConfigParam;
use omicron_common::address::MGD_PORT;
use omicron_common::address::MGS_PORT;
use omicron_common::api::external::ByteCount;
use omicron_common::api::external::Error;
use omicron_common::api::internal::shared::SwitchLocation;
use omicron_uuid_kinds::OmicronZoneUuid;
use oximeter_producer::Server as ProducerServer;
use sagas::common_storage::PooledPantryClient;
use sagas::common_storage::make_pantry_connection_pool;
use slog::Logger;
use slog_error_chain::InlineErrorChain;
use std::collections::HashMap;
use std::net::SocketAddrV6;
use std::net::{IpAddr, Ipv6Addr};
use std::sync::Arc;
use std::sync::OnceLock;
use tokio::sync::mpsc;
use tokio::sync::watch;
use update_common::artifacts::ArtifactsWithPlan;
use uuid::Uuid;

// The implementation of Nexus is large, and split into a number of submodules
// by resource.
mod address_lot;
mod affinity;
mod alert;
mod allow_list;
mod audit_log;
pub(crate) mod background;
mod bfd;
mod bgp;
mod certificate;
mod crucible;
mod deployment;
mod device_auth;
mod disk;
mod external_dns;
pub(crate) mod external_endpoints;
mod external_ip;
mod iam;
mod image;
mod instance;
mod instance_network;
mod instance_platform;
mod internet_gateway;
mod ip_pool;
mod lldp;
mod login;
mod metrics;
pub(crate) mod multicast;
mod network_interface;
pub(crate) mod oximeter;
mod probe;
mod project;
mod quiesce;
mod quota;
mod rack;
pub(crate) mod saga;
mod scim;
mod session;
mod silo;
mod sled;
mod sled_instance;
mod snapshot;
mod ssh_key;
pub(crate) mod support_bundles;
mod switch;
mod switch_interface;
mod switch_port;
pub mod test_interfaces;
mod update;
mod utilization;
mod volume;
mod vpc;
mod vpc_router;
mod vpc_subnet;
mod webhook;

// Sagas are not part of the "Nexus" implementation, but they are
// application logic.
pub(crate) mod sagas;

// TODO: When referring to API types, we should try to include
// the prefix unless it is unambiguous.

use crate::app::quiesce::NexusQuiesceHandle;
pub(crate) use nexus_db_model::MAX_NICS_PER_INSTANCE;
pub(crate) use nexus_db_queries::db::queries::disk::MAX_DISKS_PER_INSTANCE;
use nexus_mgs_updates::DEFAULT_RETRY_TIMEOUT;
use nexus_types::internal_api::views::MgsUpdateDriverStatus;
use sagas::demo::CompletingDemoSagas;

// XXX: Might want to recast as max *floating* IPs, we have at most one
//      ephemeral (so bounded in saga by design).
//      The value here is arbitrary, but we need *a* limit for the instance
//      create saga to have a bounded DAG. We might want to only enforce
//      this during instance create (rather than live attach) in future.
pub(crate) const MAX_EXTERNAL_IPS_PER_INSTANCE: usize =
    nexus_db_queries::db::queries::external_ip::MAX_EXTERNAL_IPS_PER_INSTANCE
        as usize;
pub(crate) const MAX_EPHEMERAL_IPS_PER_INSTANCE: usize = 1;
pub(crate) const MAX_MULTICAST_GROUPS_PER_INSTANCE: usize = 32;

pub const MAX_VCPU_PER_INSTANCE: u16 = 64;

pub const MIN_MEMORY_BYTES_PER_INSTANCE: u32 = 1 << 30; // 1 GiB
// This is larger than total memory (let alone reservoir) on some sleds; it is
// not to guard against overallocation, but to keep instance memory sizes in
// ranges that we've tested. It is bounded only by the intersection of
// large-memory hardware configurations and tested instance sizes.
//
// Propolis has a similar limit in MAX_PHYSMEM. There, we would like to remove
// the limit entirely. Here, we may want to make the max size operator
// configurable as it may have implications on migratability for racks with
// mixed sled configurations.
//
// Before raising or removing this limit, testing has been valuable. See:
// * illumos bug #17403
// * Propolis issue #903
// * Propolis issue #907
pub const MAX_MEMORY_BYTES_PER_INSTANCE: u64 = 1536 * (1 << 30); // 1.5 TiB

pub const MIN_DISK_SIZE_BYTES: u32 = 1 << 30; // 1 GiB
pub const MAX_DISK_SIZE_BYTES: u64 = 1023 * (1 << 30); // 1023 GiB

/// This value is aribtrary
pub const MAX_SSH_KEYS_PER_INSTANCE: u32 = 100;

/// The amount of disk space to reserve for non-Crucible / control plane
/// storage. This amount represents a buffer that the region allocation query
/// will not use for each U2.
///
/// See oxidecomputer/omicron#7875 for the 250G determination.
pub const CONTROL_PLANE_STORAGE_BUFFER: ByteCount =
    ByteCount::from_gibibytes_u32(250);

/// Manages an Oxide fleet -- the heart of the control plane
pub struct Nexus {
    /// uuid for this nexus instance.
    id: OmicronZoneUuid,

    /// uuid for this rack
    rack_id: Uuid,

    /// general server log
    log: Logger,

    /// persistent storage for resources in the control plane
    db_datastore: Arc<db::DataStore>,

    /// handle to global authz information
    authz: Arc<authz::Authz>,

    /// saga execution coordinator (SEC)
    sagas: Arc<SagaExecutor>,

    /// External dropshot servers
    external_server: std::sync::Mutex<Option<DropshotServer>>,

    /// External dropshot server that listens on the internal network to allow
    /// connections from the tech port; see RFD 431.
    techport_external_server: std::sync::Mutex<Option<DropshotServer>>,

    /// Internal dropshot server
    internal_server: std::sync::Mutex<Option<DropshotServer>>,

    /// Lockstep dropshot server
    lockstep_server: std::sync::Mutex<Option<DropshotServer>>,

    /// Status of background task to populate database
    populate_status: watch::Receiver<PopulateStatus>,

    /// The metric producer server from which oximeter collects metric data.
    producer_server: std::sync::Mutex<Option<ProducerServer>>,

    /// Reusable `reqwest::Client`, to be cloned and used with the Progenitor-
    /// generated `Client::new_with_client`.
    ///
    /// (This does not need to be in an `Arc` because `reqwest::Client` uses
    /// `Arc` internally.)
    reqwest_client: reqwest::Client,

    /// Client to the timeseries database.
    timeseries_client: oximeter_db::Client,

    /// `reqwest` client used for webhook delivery requests.
    ///
    /// This lives on the Nexus struct as we would like to use the same client
    /// pool for the webhook deliverator background task and the webhook probe
    /// API.
    webhook_delivery_client: reqwest::Client,

    /// The tunable parameters from a configuration file
    tunables: Tunables,

    /// Whether multicast functionality is enabled - used by sagas and API endpoints to check if multicast operations should proceed
    multicast_enabled: bool,

    /// Operational context used for Instance allocation
    opctx_alloc: OpContext,

    /// Operational context used for external request authentication
    opctx_external_authn: OpContext,

    /// Max issue delay for samael crate - used only for testing
    // the samael crate has an extra check (beyond the check against the SAML
    // response NotOnOrAfter) that fails if the issue instant was too long ago.
    // this amount of time is called "max issue delay" and we have to set that
    // in order for our integration tests that POST static SAML responses to
    // Nexus to not all fail.
    samael_max_issue_delay: std::sync::Mutex<Option<chrono::Duration>>,

    /// Conection pool for Crucible pantries
    pantry_connection_pool: qorb::pool::Pool<PooledPantryClient>,

    /// DNS resolver for internal services
    internal_resolver: internal_dns_resolver::Resolver,

    /// DNS resolver Nexus uses to resolve an external host
    external_resolver: Arc<external_dns::Resolver>,

    /// DNS servers used in `external_resolver`, used to provide DNS servers to
    /// instances via DHCP
    // TODO: This needs to be moved to the database.
    // https://github.com/oxidecomputer/omicron/issues/3732
    external_dns_servers: Vec<IpAddr>,

    /// Background task driver
    background_tasks_driver: OnceLock<background::Driver>,

    /// Handles to various specific tasks
    background_tasks: BackgroundTasks,

    /// Internal state related to background tasks
    background_tasks_internal: background::BackgroundTasksInternal,

    /// Default Crucible region allocation strategy
    default_region_allocation_strategy: RegionAllocationStrategy,

    /// List of demo sagas awaiting a request to complete them
    demo_sagas: Arc<std::sync::Mutex<sagas::demo::CompletingDemoSagas>>,

    /// Sender for TUF repository artifacts temporarily stored in this zone to
    /// be replicated out to sleds in the background
    tuf_artifact_replication_tx: mpsc::Sender<ArtifactsWithPlan>,

    /// reports status of pending MGS-managed updates
    mgs_update_status_rx: watch::Receiver<MgsUpdateDriverStatus>,

    /// DNS resolver used by MgsUpdateDriver for MGS
    // We don't need to do anything with this, but we can't let it be dropped
    // while Nexus is running.
    #[allow(dead_code)]
    mgs_resolver: Box<dyn qorb::resolver::Resolver>,

    /// DNS resolver used by MgsUpdateDriver for Repo Depot
    // We don't need to do anything with this, but we can't let it be dropped
    // while Nexus is running.
    #[allow(dead_code)]
    repo_depot_resolver: Box<dyn qorb::resolver::Resolver>,

    /// state of overall Nexus quiesce activity
    quiesce: NexusQuiesceHandle,
}

impl Nexus {
    /// Create a new Nexus instance for the given rack id `rack_id`
    ///
    /// If this function fails, the pool remains unterminated.
    // TODO-polish revisit rack metadata
    #[allow(clippy::too_many_arguments)]
    pub(crate) async fn new_with_id(
        rack_id: Uuid,
        log: Logger,
        resolver: internal_dns_resolver::Resolver,
        qorb_resolver: internal_dns_resolver::QorbResolver,
        pool: Arc<db::Pool>,
        producer_registry: &ProducerRegistry,
        config: &NexusConfig,
        authz: Arc<authz::Authz>,
    ) -> Result<Arc<Nexus>, String> {
        let all_versions = config
            .pkg
            .schema
            .as_ref()
            .map(|s| AllSchemaVersions::load(&s.schema_dir))
            .transpose()
            .map_err(|error| format!("{error:#}"))?;
        let nexus_id = config.deployment.id;
        let db_datastore = Arc::new(
            db::DataStore::new_with_timeout(
                &log,
                Arc::clone(&pool),
                all_versions.as_ref(),
                config.pkg.tunables.load_timeout,
                IdentityCheckPolicy::CheckAndTakeover { nexus_id },
            )
            .await?,
        );
        db_datastore.register_producers(producer_registry);

        let my_sec_id = db::SecId::from(config.deployment.id);
        let sec_store = Arc::new(db::CockroachDbSecStore::new(
            my_sec_id,
            Arc::clone(&db_datastore),
            log.new(o!("component" => "SecStore")),
        )) as Arc<dyn steno::SecStore>;

        let sec_client = Arc::new(steno::sec(
            log.new(o!(
                "component" => "SEC",
                "sec_id" => my_sec_id.to_string()
            )),
            sec_store,
        ));

        let (blueprint_load_tx, blueprint_load_rx) = watch::channel(None);
        let quiesce_log = log.new(o!("component" => "NexusQuiesceHandle"));
        let quiesce_opctx = OpContext::for_background(
            quiesce_log,
            Arc::clone(&authz),
            authn::Context::internal_api(),
            Arc::clone(&db_datastore) as Arc<dyn nexus_auth::storage::Storage>,
        );
        let quiesce = NexusQuiesceHandle::new(
            db_datastore.clone(),
            config.deployment.id,
            blueprint_load_rx,
            quiesce_opctx,
        );

        // It's a bit of a red flag to use an unbounded channel.
        //
        // This particular channel is used to send a Uuid from the saga executor
        // to the saga recovery background task each time a saga is started.
        //
        // The usual argument for keeping a channel bounded is to ensure
        // backpressure.  But we don't really want that here.  These items don't
        // represent meaningful work for the saga recovery task, such that if it
        // were somehow processing these slowly, we'd want to slow down the saga
        // dispatch process.  Under normal conditions, we'd expect this queue to
        // grow as we dispatch new sagas until the saga recovery task runs, at
        // which point the queue will quickly be drained.  The only way this
        // could really grow without bound is if the saga recovery task gets
        // completely wedged and stops receiving these messages altogether.  In
        // this case, the maximum size this queue could grow over time is the
        // number of sagas we can launch in that time.  That's not ever likely
        // to be a significant amount of memory.
        //
        // We could put our money where our mouth is: pick a sufficiently large
        // bound and panic if we reach it.  But "sufficiently large" depends on
        // the saga creation rate and the period of the saga recovery background
        // task.  If someone changed the config, they'd have to remember to
        // update this here.  This doesn't seem worth it.
        let (saga_create_tx, saga_recovery_rx) = mpsc::unbounded_channel();
        let sagas = Arc::new(SagaExecutor::new(
            Arc::clone(&sec_client),
            log.new(o!("component" => "SagaExecutor")),
            saga_create_tx,
            quiesce.sagas(),
        ));

        // Create a channel for replicating repository artifacts. 16 is a
        // dubious bound for the channel but it seems unlikely that an operator
        // would want to upload more than one at a time, and at most have two
        // or three on the system during an upgrade (we've sized the artifact
        // datasets to fit at most 10 repositories for this reason).
        let (tuf_artifact_replication_tx, tuf_artifact_replication_rx) =
            mpsc::channel(16);

        let reqwest_client = reqwest::ClientBuilder::new()
            .connect_timeout(std::time::Duration::from_secs(15))
            .timeout(std::time::Duration::from_secs(15))
            .build()
            .map_err(|e| e.to_string())?;

        // Client to the ClickHouse database.
        let timeseries_client = match &config.pkg.timeseries_db.address {
            None => {
                let native_resolver =
                    qorb_resolver.for_service(ServiceName::OximeterReader);
                oximeter_db::Client::new_with_resolver(native_resolver, &log)
            }
            Some(address) => oximeter_db::Client::new(*address, &log),
        };

        // TODO-cleanup We may want to make the populator a first-class
        // background task.
        let populate_ctx = OpContext::for_background(
            log.new(o!("component" => "DataLoader")),
            Arc::clone(&authz),
            authn::Context::internal_db_init(),
            Arc::clone(&db_datastore) as Arc<dyn nexus_auth::storage::Storage>,
        );

        let populate_args = PopulateArgs::new(rack_id);
        let populate_status = populate_start(
            populate_ctx,
            Arc::clone(&db_datastore),
            populate_args,
        );

        let background_ctx = OpContext::for_background(
            log.new(o!("component" => "BackgroundTasks")),
            Arc::clone(&authz),
            authn::Context::internal_api(),
            Arc::clone(&db_datastore) as Arc<dyn nexus_auth::storage::Storage>,
        );

        let (
            background_tasks_initializer,
            background_tasks,
            background_tasks_internal,
        ) = background::BackgroundTasksInitializer::new();

        let external_resolver = {
            if config.deployment.external_dns_servers.is_empty() {
                return Err("expected at least 1 external DNS server".into());
            }
            Arc::new(external_dns::Resolver::new(
                &config.deployment.external_dns_servers,
            ))
        };

        let webhook_delivery_client = {
            // The webhook delivery HTTP client will send requests to endpoints
            // external to the rack, so apply the configuration for external
            // HTTP clients.
            let builder = external_http_client_builder(
                &config.deployment.external_http_clients,
                &external_resolver,
            );
            webhook::delivery_client(builder).map_err(|e| {
                format!("failed to build webhook delivery client: {e}")
            })?
        };

        let mut mgs_resolver =
            qorb_resolver.for_service(ServiceName::ManagementGatewayService);
        let mut repo_depot_resolver =
            qorb_resolver.for_service(ServiceName::RepoDepot);
        let (mgs_updates_tx, mgs_updates_rx) =
            watch::channel(PendingMgsUpdates::new());
        let artifact_cache = Arc::new(ArtifactCache::new(
            log.new(o!("component" => "ArtifactCache")),
            repo_depot_resolver.monitor(),
        ));
        let mgs_update_driver = MgsUpdateDriver::new(
            log.new(o!("component" => "MgsUpdateDriver")),
            artifact_cache,
            mgs_updates_rx,
            mgs_resolver.monitor(),
            DEFAULT_RETRY_TIMEOUT,
        );
        let mgs_update_status_rx = mgs_update_driver.status_rx();
        let _mgs_driver_task = tokio::spawn(mgs_update_driver.run());

        let nexus = Nexus {
            id: config.deployment.id,
            rack_id,
            log: log.new(o!()),
            db_datastore: Arc::clone(&db_datastore),
            authz: Arc::clone(&authz),
            sagas,
            external_server: std::sync::Mutex::new(None),
            techport_external_server: std::sync::Mutex::new(None),
            internal_server: std::sync::Mutex::new(None),
            lockstep_server: std::sync::Mutex::new(None),
            producer_server: std::sync::Mutex::new(None),
            populate_status,
            reqwest_client,
            timeseries_client,
            webhook_delivery_client,
            tunables: config.pkg.tunables.clone(),
            // Whether multicast functionality is enabled.
            // This is used by instance-related sagas and API endpoints to check
            // if multicast operations should proceed.
            //
            // NOTE: This is separate from the RPW reconciler timing config, which
            // only controls how often the background task runs.
            multicast_enabled: config.pkg.multicast.enabled,
            opctx_alloc: OpContext::for_background(
                log.new(o!("component" => "InstanceAllocator")),
                Arc::clone(&authz),
                authn::Context::internal_read(),
                Arc::clone(&db_datastore)
                    as Arc<dyn nexus_auth::storage::Storage>,
            ),
            opctx_external_authn: OpContext::for_background(
                log.new(o!("component" => "ExternalAuthn")),
                Arc::clone(&authz),
                authn::Context::external_authn(),
                Arc::clone(&db_datastore)
                    as Arc<dyn nexus_auth::storage::Storage>,
            ),
            samael_max_issue_delay: std::sync::Mutex::new(None),
            pantry_connection_pool: make_pantry_connection_pool(&qorb_resolver),
            internal_resolver: resolver.clone(),
            external_resolver,
            external_dns_servers: config
                .deployment
                .external_dns_servers
                .clone(),
            background_tasks_driver: OnceLock::new(),
            background_tasks,
            background_tasks_internal,
            default_region_allocation_strategy: config
                .pkg
                .default_region_allocation_strategy
                .clone(),
            demo_sagas: Arc::new(std::sync::Mutex::new(
                CompletingDemoSagas::new(),
            )),
            tuf_artifact_replication_tx,
            mgs_update_status_rx,
            mgs_resolver,
            repo_depot_resolver,
            quiesce,
        };

        // TODO-cleanup all the extra Arcs here seems wrong
        let nexus = Arc::new(nexus);
        nexus.sagas.set_nexus(nexus.clone());
        let saga_recovery_opctx = OpContext::for_background(
            log.new(o!("component" => "SagaRecoverer")),
            Arc::clone(&authz),
            authn::Context::internal_saga_recovery(),
            Arc::clone(&db_datastore) as Arc<dyn nexus_auth::storage::Storage>,
        );

        // Wait to start background tasks until after the populate step
        // finishes.  Among other things, the populate step installs role
        // assignments for internal identities that are used by the background
        // tasks.  If we don't do this here, those tasks would fail spuriously
        // on startup and not be retried for a while.
        let task_nexus = nexus.clone();
        let task_log = nexus.log.clone();
        let task_registry = producer_registry.clone();
        let task_config = config.clone();
        tokio::spawn(async move {
            match task_nexus.wait_for_populate().await {
                Ok(_) => {
                    info!(task_log, "populate complete");
                }
                Err(_) => {
                    error!(task_log, "populate failed");
                }
            };

            // Before starting our background tasks, inject an initial set of
            // reconfigurator configuration if we're configured with one.
            // This is only provided by the test suite, where we have an initial
            // config to disable automatic blueprint planning.
            if let Some(config) = task_config.pkg.initial_reconfigurator_config
            {
                let config = ReconfiguratorConfigParam { version: 1, config };
                if let Err(err) = db_datastore
                    .reconfigurator_config_insert_latest_version(
                        &background_ctx,
                        config,
                    )
                    .await
                {
                    error!(
                        task_log,
                        "failed to insert initial reconfigurator config";
                        InlineErrorChain::new(&err),
                    );
                }
            }

            // That said, even if the populate step fails, we may as well try to
            // start the background tasks so that whatever can work will work.
            info!(task_log, "activating background tasks");

            let driver = background_tasks_initializer.start(
                &task_nexus.background_tasks,
                BackgroundTasksData {
                    opctx: background_ctx,
                    datastore: db_datastore,
                    config: task_config.pkg.background_tasks,
                    multicast_enabled: task_config.pkg.multicast.enabled,
                    rack_id,
                    nexus_id: task_config.deployment.id,
                    resolver,
                    saga_starter: task_nexus.sagas.clone(),
                    producer_registry: task_registry,
                    webhook_delivery_client: task_nexus
                        .webhook_delivery_client
                        .clone(),
                    nexus_quiesce: task_nexus.quiesce.clone(),

                    saga_recovery: SagaRecoveryHelpers {
                        recovery_opctx: saga_recovery_opctx,
                        maker: task_nexus.clone(),
                        sec_client: sec_client.clone(),
                        registry: sagas::ACTION_REGISTRY.clone(),
                        sagas_started_rx: saga_recovery_rx,
                        quiesce: task_nexus.quiesce.sagas(),
                    },
                    tuf_artifact_replication_rx,
                    mgs_updates_tx,
                    blueprint_load_tx,
                },
            );

            if let Err(_) = task_nexus.background_tasks_driver.set(driver) {
                panic!("multiple initialization of background_tasks_driver");
            }
        });

        Ok(nexus)
    }

    /// Return the ID for this Nexus instance.
    pub fn id(&self) -> OmicronZoneUuid {
        self.id
    }

    /// Return the rack ID for this Nexus instance.
    pub fn rack_id(&self) -> Uuid {
        self.rack_id
    }

    /// Return the tunable configuration parameters, e.g. for use in tests.
    pub fn tunables(&self) -> &Tunables {
        &self.tunables
    }

    pub fn authz(&self) -> &Arc<authz::Authz> {
        &self.authz
    }

    pub fn multicast_enabled(&self) -> bool {
        self.multicast_enabled
    }

    pub(crate) async fn wait_for_populate(&self) -> Result<(), anyhow::Error> {
        let mut my_rx = self.populate_status.clone();
        loop {
            my_rx
                .changed()
                .await
                .map_err(|error| anyhow!(error.to_string()))?;
            match &*my_rx.borrow() {
                PopulateStatus::NotDone => (),
                PopulateStatus::Done => return Ok(()),
                PopulateStatus::Failed(error) => {
                    return Err(anyhow!(error.clone()));
                }
            };
        }
    }

    // Waits for Nexus to determine whether sagas are supposed to be quiesced
    //
    // This is used by the test suite because most tests assume that sagas are
    // operational as soon as they start.
    pub(crate) async fn wait_for_saga_determination(&self) {
        self.quiesce.sagas().wait_for_determination().await;
    }

    pub(crate) async fn external_tls_config(
        &self,
        tls_enabled: bool,
    ) -> Option<rustls::ServerConfig> {
        // Wait for the background task to complete at least once.  We don't
        // care about its value.  To do this, we need our own copy of the
        // channel.
        let mut rx = self.background_tasks_internal.external_endpoints.clone();
        let _ = rx.wait_for(|s| s.is_some()).await;
        if !tls_enabled {
            return None;
        }

        let mut rustls_cfg = rustls::ServerConfig::builder()
            .with_no_client_auth()
            .with_cert_resolver(Arc::new(NexusCertResolver::new(
                self.log.new(o!("component" => "NexusCertResolver")),
                self.background_tasks_internal.external_endpoints.clone(),
            )));
        rustls_cfg.alpn_protocols = vec![b"h2".to_vec(), b"http/1.1".to_vec()];
        Some(rustls_cfg)
    }

    // Called to trigger inventory collection.
    pub(crate) fn activate_inventory_collection(&self) {
        self.background_tasks
            .activate(&self.background_tasks.task_inventory_collection);
    }

    // Called to hand off management of external servers to Nexus.
    pub(crate) async fn set_servers(
        &self,
        external_server: DropshotServer,
        techport_external_server: DropshotServer,
        internal_server: DropshotServer,
        lockstep_server: DropshotServer,
        producer_server: ProducerServer,
    ) {
        // If any servers already exist, close them.
        let _ = self.close_servers().await;

        // Insert the new servers.
        self.external_server.lock().unwrap().replace(external_server);
        self.techport_external_server
            .lock()
            .unwrap()
            .replace(techport_external_server);
        self.internal_server.lock().unwrap().replace(internal_server);
        self.lockstep_server.lock().unwrap().replace(lockstep_server);
        self.producer_server.lock().unwrap().replace(producer_server);
    }

    /// Fully terminates Nexus.
    ///
    /// Closes all running servers and the connection to the datastore.
    pub(crate) async fn terminate(&self) -> Result<(), String> {
        let mut res = Ok(());
        res = res.and(self.close_servers().await);
        self.datastore().terminate().await;
        res
    }

    /// Terminates all servers.
    ///
    /// This function also waits for the servers to shut down.
    pub(crate) async fn close_servers(&self) -> Result<(), String> {
        // NOTE: All these take the lock and swap out of the option immediately,
        // because they are synchronous mutexes, which cannot be held across the
        // await point these `close()` methods expose.
        let external_server = self.external_server.lock().unwrap().take();
        let mut res = Ok(());

        let extend_err =
            |mut res: &mut Result<(), String>, mut new: Result<(), String>| {
                match (&mut res, &mut new) {
                    (Err(s), Err(new_err)) => {
                        s.push_str(&format!(", {new_err}"))
                    }
                    (Ok(()), Err(_)) => *res = new,
                    (_, Ok(())) => (),
                }
            };

        if let Some(server) = external_server {
            extend_err(&mut res, server.close().await);
        }
        let techport_external_server =
            self.techport_external_server.lock().unwrap().take();
        if let Some(server) = techport_external_server {
            extend_err(&mut res, server.close().await);
        }
        let internal_server = self.internal_server.lock().unwrap().take();
        if let Some(server) = internal_server {
            extend_err(&mut res, server.close().await);
        }
        let lockstep_server = self.lockstep_server.lock().unwrap().take();
        if let Some(server) = lockstep_server {
            extend_err(&mut res, server.close().await);
        }
        let producer_server = self.producer_server.lock().unwrap().take();
        if let Some(server) = producer_server {
            extend_err(
                &mut res,
                server.close().await.map_err(|e| e.to_string()),
            );
        }
        res
    }

    /// Awaits termination without triggering it.
    ///
    /// To trigger termination, see:
    /// - [`Self::close_servers`] or [`Self::terminate`]
    pub(crate) async fn wait_for_shutdown(&self) -> Result<(), String> {
        // The internal server is the last server to be closed.
        //
        // We don't wait for the external servers to be closed; we just expect
        // that they'll be closed before the internal server.
        let server_fut = self
            .internal_server
            .lock()
            .unwrap()
            .as_ref()
            .map(|s| s.wait_for_shutdown());
        if let Some(server_fut) = server_fut {
            server_fut.await?;
        }
        Ok(())
    }

    pub(crate) async fn get_external_server_address(
        &self,
    ) -> Option<std::net::SocketAddr> {
        self.external_server
            .lock()
            .unwrap()
            .as_ref()
            .map(|server| server.local_addr())
    }

    pub(crate) async fn get_techport_server_address(
        &self,
    ) -> Option<std::net::SocketAddr> {
        self.techport_external_server
            .lock()
            .unwrap()
            .as_ref()
            .map(|server| server.local_addr())
    }

    pub(crate) async fn get_internal_server_address(
        &self,
    ) -> Option<std::net::SocketAddr> {
        self.internal_server
            .lock()
            .unwrap()
            .as_ref()
            .map(|server| server.local_addr())
    }

    pub(crate) async fn get_lockstep_server_address(
        &self,
    ) -> Option<std::net::SocketAddr> {
        self.lockstep_server
            .lock()
            .unwrap()
            .as_ref()
            .map(|server| server.local_addr())
    }

    /// Returns an [`OpContext`] used for authenticating external requests
    pub fn opctx_external_authn(&self) -> &OpContext {
        &self.opctx_external_authn
    }

    /// Returns an [`OpContext`] used for balancing services.
    pub(crate) fn opctx_for_service_balancer(&self) -> OpContext {
        OpContext::for_background(
            self.log.new(o!("component" => "ServiceBalancer")),
            Arc::clone(&self.authz),
            authn::Context::internal_service_balancer(),
            Arc::clone(&self.db_datastore)
                as Arc<dyn nexus_auth::storage::Storage>,
        )
    }

    /// Returns an [`OpContext`] used for internal API calls.
    pub(crate) fn opctx_for_internal_api(&self) -> OpContext {
        OpContext::for_background(
            self.log.new(o!("component" => "InternalApi")),
            Arc::clone(&self.authz),
            authn::Context::internal_api(),
            Arc::clone(&self.db_datastore)
                as Arc<dyn nexus_auth::storage::Storage>,
        )
    }

    /// Returns an [`OpContext`] used for authenticating SCIM requests
    pub fn opctx_external_scim(&self) -> OpContext {
        OpContext::for_background(
            self.log.new(o!("component" => "ExternalScim")),
            Arc::clone(&self.authz),
            authn::Context::external_scim(),
            Arc::clone(&self.db_datastore)
                as Arc<dyn nexus_auth::storage::Storage>,
        )
    }

    /// Used as the body of a "stub" endpoint -- one that's currently
    /// unimplemented but that we eventually intend to implement
    ///
    /// Even though an endpoint is unimplemented, it's useful if it implements
    /// the correct authn/authz behaviors behaviors for unauthenticated and
    /// authenticated, unauthorized requests.  This allows us to maintain basic
    /// authn/authz test coverage for stub endpoints, which in turn helps us
    /// ensure that all endpoints are covered.
    ///
    /// In order to implement the correct authn/authz behavior, we need to know
    /// a little about the endpoint.  This is given by the `visibility`
    /// argument.  See the examples below.
    ///
    /// # Examples
    ///
    /// ## A top-level API endpoint (always visible)
    ///
    /// For example, "/my-new-kind-of-resource".  The assumption is that the
    /// _existence_ of this endpoint is not a secret.  Use:
    ///
    /// ```
    /// use nexus_db_queries::context::OpContext;
    /// use nexus_db_queries::db::DataStore;
    /// use omicron_nexus::app::Nexus;
    /// use omicron_nexus::app::Unimpl;
    /// use omicron_common::api::external::Error;
    ///
    /// async fn my_things_list(
    ///     nexus: &Nexus,
    ///     datastore: &DataStore,
    ///     opctx: &OpContext,
    /// ) -> Result<(), Error>
    /// {
    ///     Err(nexus.unimplemented_todo(opctx, Unimpl::Public).await)
    /// }
    /// ```
    ///
    /// ## An authz-protected resource under the top level
    ///
    /// For example, "/my-new-kind-of-resource/demo" (where "demo" is the name
    /// of a specific resource of type "my-new-kind-of-resource").  Use:
    ///
    /// ```
    /// use nexus_db_queries::context::OpContext;
    /// use nexus_db_queries::db::model::Name;
    /// use nexus_db_queries::db::DataStore;
    /// use omicron_nexus::app::Nexus;
    /// use omicron_nexus::app::Unimpl;
    /// use omicron_common::api::external::Error;
    /// use omicron_common::api::external::LookupType;
    /// use omicron_common::api::external::ResourceType;
    ///
    /// async fn my_thing_fetch(
    ///     nexus: &Nexus,
    ///     datastore: &DataStore,
    ///     opctx: &OpContext,
    ///     the_name: &Name,
    /// ) -> Result<(), Error>
    /// {
    ///     // You will want to have defined your own ResourceType variant for
    ///     // this resource, even though it's still a stub.
    ///     let resource_type: ResourceType = todo!();
    ///     let lookup_type = LookupType::ByName(the_name.to_string());
    ///     let not_found_error = lookup_type.into_not_found(resource_type);
    ///     let unimp = Unimpl::ProtectedLookup(not_found_error);
    ///     Err(nexus.unimplemented_todo(opctx, unimp).await)
    /// }
    /// ```
    ///
    /// This does the bare minimum to produce an appropriate 404 "Not Found"
    /// error for authenticated, unauthorized users.
    ///
    /// ## An authz-protected API endpoint under some other (non-stub) resource
    ///
    /// ### ... when the endpoint never returns 404 (e.g., "list", "create")
    ///
    /// For example, "/organizations/my-org/my-new-kind-of-resource".  In this
    /// case, your function should do whatever lookup of the non-stub resource
    /// that the function will eventually do, and then treat it like the first
    /// example.
    ///
    /// Here's an example stub for the "list" endpoint for a new resource
    /// underneath Organizations:
    ///
    /// ```
    /// use nexus_db_lookup::LookupPath;
    /// use nexus_db_queries::authz;
    /// use nexus_db_queries::context::OpContext;
    /// use nexus_db_queries::db::model::Name;
    /// use nexus_db_queries::db::DataStore;
    /// use omicron_nexus::app::Nexus;
    /// use omicron_nexus::app::Unimpl;
    /// use omicron_common::api::external::Error;
    ///
    /// async fn project_list_my_thing(
    ///     nexus: &Nexus,
    ///     datastore: &DataStore,
    ///     opctx: &OpContext,
    ///     project_name: &Name,
    /// ) -> Result<(), Error>
    /// {
    ///     let (.., _authz_proj) = LookupPath::new(opctx, datastore)
    ///         .project_name(project_name)
    ///         .lookup_for(authz::Action::ListChildren)
    ///         .await?;
    ///     Err(nexus.unimplemented_todo(opctx, Unimpl::Public).await)
    /// }
    /// ```
    ///
    /// ### ... when the endpoint can return 404 (e.g., "get", "delete")
    ///
    /// You can treat this exactly like the second example above.  Here's an
    /// example stub for the "get" endpoint for that same resource:
    ///
    /// ```
    /// use nexus_db_lookup::LookupPath;
    /// use nexus_db_queries::authz;
    /// use nexus_db_queries::context::OpContext;
    /// use nexus_db_queries::db::model::Name;
    /// use nexus_db_queries::db::DataStore;
    /// use omicron_nexus::app::Nexus;
    /// use omicron_nexus::app::Unimpl;
    /// use omicron_common::api::external::Error;
    /// use omicron_common::api::external::LookupType;
    /// use omicron_common::api::external::ResourceType;
    ///
    /// async fn my_thing_fetch(
    ///     nexus: &Nexus,
    ///     datastore: &DataStore,
    ///     opctx: &OpContext,
    ///     the_name: &Name,
    /// ) -> Result<(), Error>
    /// {
    ///     // You will want to have defined your own ResourceType variant for
    ///     // this resource, even though it's still a stub.
    ///     let resource_type: ResourceType = todo!();
    ///     let lookup_type = LookupType::ByName(the_name.to_string());
    ///     let not_found_error = lookup_type.into_not_found(resource_type);
    ///     let unimp = Unimpl::ProtectedLookup(not_found_error);
    ///     Err(nexus.unimplemented_todo(opctx, unimp).await)
    /// }
    /// ```
    pub async fn unimplemented_todo(
        &self,
        opctx: &OpContext,
        visibility: Unimpl,
    ) -> Error {
        // Deny access to non-super-users.  This is really just for the benefit
        // of the authz coverage tests.  By requiring (and testing) correct
        // authz behavior for stubs, we ensure that that behavior is preserved
        // when the stub's implementation is fleshed out.
        match opctx.authorize(authz::Action::Modify, &authz::FLEET).await {
            Err(error @ Error::Forbidden) => {
                // Emulate the behavior of `Authz::authorize()`: if this is a
                // non-public resource, then the user should get a 404, not a
                // 403, when authorization fails.
                if let Unimpl::ProtectedLookup(lookup_error) = visibility {
                    lookup_error
                } else {
                    error
                }
            }
            Err(error) => error,
            Ok(_) => {
                // In the event that a superuser actually gets this far, produce
                // a server error.
                //
                // It's tempting to use other status codes here:
                //
                // "501 Not Implemented" is specifically when we don't recognize
                // the HTTP method and cannot implement it on _any_ resource.
                //
                // "405 Method Not Allowed" is specifically when an HTTP method
                // isn't supported.  That doesn't feel quite right either --
                // this is usually interpreted to mean "not part of the API",
                // which it obviously _is_, since the client found it in the API
                // spec.
                //
                // Neither of these is true: this HTTP method on this HTTP
                // resource is part of the API, and it will be supported by the
                // server, but it doesn't work yet.
                Error::internal_error("endpoint is not implemented")
            }
        }
    }

    pub fn datastore(&self) -> &Arc<db::DataStore> {
        &self.db_datastore
    }

    pub(crate) fn samael_max_issue_delay(&self) -> Option<chrono::Duration> {
        let mid = self.samael_max_issue_delay.lock().unwrap();
        *mid
    }

    pub fn resolver(&self) -> &internal_dns_resolver::Resolver {
        &self.internal_resolver
    }

    pub(crate) fn pantry_connection_pool(
        &self,
    ) -> &qorb::pool::Pool<PooledPantryClient> {
        &self.pantry_connection_pool
    }

    pub(crate) async fn dpd_clients(
        &self,
    ) -> Result<HashMap<SwitchLocation, dpd_client::Client>, String> {
        let resolver = self.resolver();
        dpd_clients(resolver, &self.log).await
    }

    pub(crate) async fn lldpd_clients(
        &self,
        rack_id: Uuid,
    ) -> Result<HashMap<SwitchLocation, lldpd_client::Client>, String> {
        let resolver = self.resolver();
        lldpd_clients(resolver, rack_id, &self.log).await
    }

    pub(crate) async fn mg_clients(
        &self,
    ) -> Result<HashMap<SwitchLocation, mg_admin_client::Client>, String> {
        let resolver = self.resolver();
        let mappings =
            switch_zone_address_mappings(resolver, &self.log).await?;
        let mut clients: Vec<(SwitchLocation, mg_admin_client::Client)> =
            vec![];
        for (location, addr) in &mappings {
            let port = MGD_PORT;
            let socketaddr =
                std::net::SocketAddr::V6(SocketAddrV6::new(*addr, port, 0, 0));
            let client = mg_admin_client::Client::new(
                format!("http://{}", socketaddr).as_str(),
                self.log.clone(),
            );
            clients.push((*location, client));
        }
        Ok(clients.into_iter().collect::<HashMap<_, _>>())
    }

    pub(crate) fn demo_sagas(
        &self,
    ) -> Result<std::sync::MutexGuard<'_, CompletingDemoSagas>, Error> {
        self.demo_sagas.lock().map_err(|error| {
            Error::internal_error(&format!(
                "failed to acquire demo_sagas lock: {:#}",
                error
            ))
        })
    }

    /// A `service` with `address` is considered gone if it is not present in a
    /// DNS lookup of all addresses for that service.
    async fn is_internal_service_gone(
        &self,
        service: ServiceName,
        address: SocketAddrV6,
    ) -> Result<bool, Error> {
        match self.resolver().lookup_all_socket_v6(service).await {
            Ok(entries) => Ok(!entries.contains(&address)),

            Err(err) => {
                return Err(Error::internal_error(&format!("{err}")));
            }
        }
    }

    pub(crate) async fn mgs_updates(
        &self,
        opctx: &OpContext,
    ) -> Result<MgsUpdateDriverStatus, Error> {
        opctx.authorize(authz::Action::Read, &authz::FLEET).await?;

        // Borrowing from a watch receiver locks the channel until the borrow is
        // dropped.  Return a cloned copy so that the caller doesn't have to
        // think about this internal detail.
        Ok(self.mgs_update_status_rx.borrow().clone())
    }
}

/// For unimplemented endpoints, indicates whether the resource identified
/// by this endpoint will always be publicly visible or not
///
/// For example, the resource "/system/images" is well-known (it's part of the
/// API).  Being unauthorized to list images will result in a "403
/// Forbidden".  It's `UnimplResourceVisibility::Public'.
///
/// By contrast, the resource "/system/images/some-image" is not publicly-known.
/// If you're not authorized to view it, you'll get a "404 Not Found".  It's
/// `Unimpl::ProtectedLookup(LookupType::ByName("some-image"))`.
pub enum Unimpl {
    #[allow(unused)]
    Public,
    ProtectedLookup(Error),
}

/// Returns a mapping of clients for the Dendrite daemons of reachable switch zones.
/// If we are unable to communicate with the switch zone and determine the mapping
/// of SwitchLocation -> Zone Underlay Address, we omit an entry for that client.
pub(crate) async fn dpd_clients(
    resolver: &internal_dns_resolver::Resolver,
    log: &slog::Logger,
) -> Result<HashMap<SwitchLocation, dpd_client::Client>, String> {
<<<<<<< HEAD
    // Try DNS + socket + custom ports support first (works in test environments)
    match resolver.lookup_all_socket_v6(ServiceName::Dendrite).await {
        Ok(socket_addrs) => {
            // DNS has port information - use it to get mappings and custom ports
            let mut mappings = HashMap::new();
            let mut custom_ports = HashMap::new();

            for socket_addr in socket_addrs {
                let mappings_result =
                    map_switch_zone_addrs(log, vec![*socket_addr.ip()]).await;
                let switch_mappings = match mappings_result {
                    Ok(m) => m,
                    Err(e) => {
                        return Err(format!(
                            "failed to map switch addresses: {}",
                            e
                        ));
                    }
                };

                for (location, addr) in switch_mappings {
                    mappings.insert(location, addr);
                    custom_ports.insert(location, socket_addr.port());
                }
            }

            Ok(build_dpd_clients_with_ports(
                &mappings,
                Some(&custom_ports),
                log,
            ))
        }
        Err(_) => {
            // Fall back to config-based approach (IP only with hardcoded port)
            let mappings = switch_zone_address_mappings(resolver, log).await?;
            Ok(build_dpd_clients_with_ports(&mappings, None, log))
        }
    }
}

/// Build DPD clients with optional custom ports, defaulting to DENDRITE_PORT
fn build_dpd_clients_with_ports(
    mappings: &HashMap<SwitchLocation, std::net::Ipv6Addr>,
    custom_ports: Option<&HashMap<SwitchLocation, u16>>,
    log: &slog::Logger,
) -> HashMap<SwitchLocation, dpd_client::Client> {
    mappings
        .iter()
        .map(|(location, addr)| {
            let port = custom_ports
                .and_then(|ports| ports.get(location).copied())
                .unwrap_or(DENDRITE_PORT);
=======
    let dpd_socketaddrs = match resolver
        .lookup_all_socket_v6(ServiceName::Dendrite)
        .await
    {
        Ok(addrs) => addrs,
        Err(e) => {
            error!(log, "failed to resolve addresses for Dendrite services"; "error" => %e);
            return Err(e.to_string());
        }
    };
>>>>>>> 44330668

    let clients: Vec<(SocketAddrV6, dpd_client::Client)> = dpd_socketaddrs
        .iter()
        .map(|socket_addr| {
            let client_state = dpd_client::ClientState {
                tag: String::from("nexus"),
                log: log.new(o!(
                    "component" => "DpdClient"
                )),
            };

            let client = dpd_client::Client::new(
                &format!("http://{socket_addr}"),
                client_state,
            );

            (*socket_addr, client)
        })
<<<<<<< HEAD
        .collect()
=======
        .collect();

    let mut mappings: HashMap<SwitchLocation, dpd_client::Client> =
        HashMap::new();

    for (addr, client) in clients {
        let switch_slot = match client.switch_identifiers().await {
            Ok(response) => response.slot,
            Err(e) => {
                error!(
                    log,
                    "failed to determine switch slot for dendrite";
                    "error" => %e,
                    "addr" => %addr,
                );
                continue;
            }
        };

        let location = match switch_slot {
            0 => SwitchLocation::Switch0,
            1 => SwitchLocation::Switch1,
            _ => {
                warn!(log, "unexpected value for switch slot: {switch_slot}");
                continue;
            }
        };

        mappings.insert(location, client);
    }

    Ok(mappings)
>>>>>>> 44330668
}

// We currently ignore the rack_id argument here, as the shared
// switch_zone_address_mappings function doesn't allow filtering on the rack ID.
// Since we only have a single rack, this is OK for now.
// TODO: https://github.com/oxidecomputer/omicron/issues/1276
//
/// Returns a mapping of clients for the LLDP daemons of reachable switch zones.
/// If we are unable to communicate with the switch zone and determine the mapping
/// of SwitchLocation -> Zone Underlay Address, we omit an entry for that client.
pub(crate) async fn lldpd_clients(
    resolver: &internal_dns_resolver::Resolver,
    _rack_id: Uuid,
    log: &slog::Logger,
) -> Result<HashMap<SwitchLocation, lldpd_client::Client>, String> {
    let mappings = switch_zone_address_mappings(resolver, log).await?;
    let log = log.new(o!( "component" => "LldpdClient"));
    let port = lldpd_client::default_port();
    let clients: HashMap<SwitchLocation, lldpd_client::Client> = mappings
        .iter()
        .map(|(location, addr)| {
            let lldpd_client = lldpd_client::Client::new(
                &format!("http://[{addr}]:{port}"),
                log.clone(),
            );
            (*location, lldpd_client)
        })
        .collect();
    Ok(clients)
}

/// Look up Dendrite addresses in DNS then determine the switch location of
/// any addresses we're able to resolve the SwitchLocation for. If a switch
/// zone is down, the resolution process will fail and the entry will be
/// missing from the result.
///
/// # Errors
/// If we fail to resolve the ipv6 addresses of the Dendrite service we
/// return an error
async fn switch_zone_address_mappings(
    resolver: &internal_dns_resolver::Resolver,
    log: &slog::Logger,
) -> Result<HashMap<SwitchLocation, Ipv6Addr>, String> {
    let switch_zone_addresses = match resolver
        .lookup_all_ipv6(ServiceName::Dendrite)
        .await
    {
        Ok(addrs) => addrs,
        Err(e) => {
            error!(log, "failed to resolve addresses for Dendrite services"; "error" => %e);
            return Err(e.to_string());
        }
    };
    Ok(map_switch_zone_addrs(&log, switch_zone_addresses).await)
}

// TODO: #3596 Allow updating of Nexus from `handoff_to_nexus()`
// This logic is duplicated from RSS
// RSS needs to know which addresses are managing which slots, and so does Nexus,
// but it doesn't seem like we can just pass the discovered information off
// from RSS once Nexus is running since we can't mutate the state in Nexus
// via an API call. We probably will need to rethink how we're looking
// up switch addresses as a whole, since how DNS is currently setup for
// Dendrite is insufficient for what we need.
<<<<<<< HEAD
pub(crate) async fn map_switch_zone_addrs(
    log: &Logger,
    switch_zone_addresses: Vec<Ipv6Addr>,
) -> Result<HashMap<SwitchLocation, Ipv6Addr>, String> {
    // In test environments, MGS may not be running, so provide fallback logic
    // Check for typical test patterns: single localhost address
    if switch_zone_addresses.len() == 1
        && switch_zone_addresses[0] == Ipv6Addr::LOCALHOST
    {
        info!(
            log,
            "Single localhost dendrite detected - attempting MGS connection, will fallback if unavailable";
            "zone_address" => #?switch_zone_addresses[0]
        );
    }

=======
//
/// Query MGS in each switch zone to learn which switch slot is being managed by
/// the services located on a given ipv6 address. This information can be used
/// along with the well known port numbers to target a specific switch + service
/// combination.
///
/// We return whatever we're able to successfully resolve. In the event of
/// a communication timeout or other failure with MGS, the SwitchLocation -> Ipv6Addr
/// mapping will be missing from the returned HashMap. Callers will need to inspect
/// the contents to ensure what they expect to be there is actually there.
async fn map_switch_zone_addrs(
    log: &Logger,
    switch_zone_addresses: Vec<Ipv6Addr>,
) -> HashMap<SwitchLocation, Ipv6Addr> {
>>>>>>> 44330668
    use gateway_client::Client as MgsClient;
    info!(log, "Determining switch slots managed by switch zones");
    let mut switch_zone_addrs = HashMap::new();
    let is_single_localhost = switch_zone_addresses.len() == 1
        && switch_zone_addresses[0] == Ipv6Addr::LOCALHOST;

    for addr in switch_zone_addresses {
        let mgs_client = MgsClient::new(
            &format!("http://[{}]:{}", addr, MGS_PORT),
            log.new(o!("component" => "MgsClient")),
        );

        info!(log, "determining switch slot managed by switch zone"; "zone_address" => #?addr);
        let switch_slot = match mgs_client.sp_local_switch_id().await {
            Ok(switch) => {
                info!(
                    log,
                    "identified switch slot for switch zone";
                    "slot" => #?switch,
                    "zone_address" => #?addr
                );
                switch.slot
            }
            Err(e) => {
                error!(
                    log,
                    "failed to identify switch slot for switch zone";
                    "zone_address" => #?addr,
                    "reason" => #?e
                );
<<<<<<< HEAD

                // If we can't reach MGS and this looks like a test environment, make assumptions
                if is_single_localhost {
                    warn!(
                        log,
                        "MGS unavailable for localhost dendrite - assuming Switch0 for test/development environment";
                        "zone_address" => #?addr
                    );
                    0 // Assume localhost is Switch0 in test/development environments
                } else {
                    // In production or multi-address scenarios, fail hard
                    return Err(format!("Cannot determine switch slot: {}", e));
                }
=======
                continue;
>>>>>>> 44330668
            }
        };

        match switch_slot {
            0 => {
                switch_zone_addrs.insert(SwitchLocation::Switch0, addr);
            }
            1 => {
                switch_zone_addrs.insert(SwitchLocation::Switch1, addr);
            }
            _ => {
                warn!(
                    log,
                    "Expected a slot number of 0 or 1, found {switch_slot:#?} when querying {addr:#?}"
                );
            }
        };
    }

    info!(
        log,
        "completed mapping switch zones to switch slots";
        "mappings" => #?switch_zone_addrs
    );

    switch_zone_addrs
}

/// Begin configuring an external HTTP client, returning a
/// `reqwest::ClientBuilder`.
pub(crate) fn external_http_client_builder(
    config: &nexus_config::ExternalHttpClientConfig,
    resolver: &Arc<external_dns::Resolver>,
) -> reqwest::ClientBuilder {
    let mut builder = reqwest::ClientBuilder::new();

    builder = builder.dns_resolver(resolver.clone());

    // If we are configured to only bind external TCP connections on a specific interface, do so.
    #[cfg(any(
        target_os = "linux",
        target_os = "macos",
        target_os = "illumos",
    ))]
    {
        if let Some(ref interface) = config.interface {
            builder = builder.interface(interface);
        }
    }

    builder
}<|MERGE_RESOLUTION|>--- conflicted
+++ resolved
@@ -1203,60 +1203,6 @@
     resolver: &internal_dns_resolver::Resolver,
     log: &slog::Logger,
 ) -> Result<HashMap<SwitchLocation, dpd_client::Client>, String> {
-<<<<<<< HEAD
-    // Try DNS + socket + custom ports support first (works in test environments)
-    match resolver.lookup_all_socket_v6(ServiceName::Dendrite).await {
-        Ok(socket_addrs) => {
-            // DNS has port information - use it to get mappings and custom ports
-            let mut mappings = HashMap::new();
-            let mut custom_ports = HashMap::new();
-
-            for socket_addr in socket_addrs {
-                let mappings_result =
-                    map_switch_zone_addrs(log, vec![*socket_addr.ip()]).await;
-                let switch_mappings = match mappings_result {
-                    Ok(m) => m,
-                    Err(e) => {
-                        return Err(format!(
-                            "failed to map switch addresses: {}",
-                            e
-                        ));
-                    }
-                };
-
-                for (location, addr) in switch_mappings {
-                    mappings.insert(location, addr);
-                    custom_ports.insert(location, socket_addr.port());
-                }
-            }
-
-            Ok(build_dpd_clients_with_ports(
-                &mappings,
-                Some(&custom_ports),
-                log,
-            ))
-        }
-        Err(_) => {
-            // Fall back to config-based approach (IP only with hardcoded port)
-            let mappings = switch_zone_address_mappings(resolver, log).await?;
-            Ok(build_dpd_clients_with_ports(&mappings, None, log))
-        }
-    }
-}
-
-/// Build DPD clients with optional custom ports, defaulting to DENDRITE_PORT
-fn build_dpd_clients_with_ports(
-    mappings: &HashMap<SwitchLocation, std::net::Ipv6Addr>,
-    custom_ports: Option<&HashMap<SwitchLocation, u16>>,
-    log: &slog::Logger,
-) -> HashMap<SwitchLocation, dpd_client::Client> {
-    mappings
-        .iter()
-        .map(|(location, addr)| {
-            let port = custom_ports
-                .and_then(|ports| ports.get(location).copied())
-                .unwrap_or(DENDRITE_PORT);
-=======
     let dpd_socketaddrs = match resolver
         .lookup_all_socket_v6(ServiceName::Dendrite)
         .await
@@ -1267,7 +1213,6 @@
             return Err(e.to_string());
         }
     };
->>>>>>> 44330668
 
     let clients: Vec<(SocketAddrV6, dpd_client::Client)> = dpd_socketaddrs
         .iter()
@@ -1286,9 +1231,6 @@
 
             (*socket_addr, client)
         })
-<<<<<<< HEAD
-        .collect()
-=======
         .collect();
 
     let mut mappings: HashMap<SwitchLocation, dpd_client::Client> =
@@ -1321,7 +1263,6 @@
     }
 
     Ok(mappings)
->>>>>>> 44330668
 }
 
 // We currently ignore the rack_id argument here, as the shared
@@ -1386,24 +1327,6 @@
 // via an API call. We probably will need to rethink how we're looking
 // up switch addresses as a whole, since how DNS is currently setup for
 // Dendrite is insufficient for what we need.
-<<<<<<< HEAD
-pub(crate) async fn map_switch_zone_addrs(
-    log: &Logger,
-    switch_zone_addresses: Vec<Ipv6Addr>,
-) -> Result<HashMap<SwitchLocation, Ipv6Addr>, String> {
-    // In test environments, MGS may not be running, so provide fallback logic
-    // Check for typical test patterns: single localhost address
-    if switch_zone_addresses.len() == 1
-        && switch_zone_addresses[0] == Ipv6Addr::LOCALHOST
-    {
-        info!(
-            log,
-            "Single localhost dendrite detected - attempting MGS connection, will fallback if unavailable";
-            "zone_address" => #?switch_zone_addresses[0]
-        );
-    }
-
-=======
 //
 /// Query MGS in each switch zone to learn which switch slot is being managed by
 /// the services located on a given ipv6 address. This information can be used
@@ -1418,12 +1341,9 @@
     log: &Logger,
     switch_zone_addresses: Vec<Ipv6Addr>,
 ) -> HashMap<SwitchLocation, Ipv6Addr> {
->>>>>>> 44330668
     use gateway_client::Client as MgsClient;
     info!(log, "Determining switch slots managed by switch zones");
     let mut switch_zone_addrs = HashMap::new();
-    let is_single_localhost = switch_zone_addresses.len() == 1
-        && switch_zone_addresses[0] == Ipv6Addr::LOCALHOST;
 
     for addr in switch_zone_addresses {
         let mgs_client = MgsClient::new(
@@ -1449,23 +1369,7 @@
                     "zone_address" => #?addr,
                     "reason" => #?e
                 );
-<<<<<<< HEAD
-
-                // If we can't reach MGS and this looks like a test environment, make assumptions
-                if is_single_localhost {
-                    warn!(
-                        log,
-                        "MGS unavailable for localhost dendrite - assuming Switch0 for test/development environment";
-                        "zone_address" => #?addr
-                    );
-                    0 // Assume localhost is Switch0 in test/development environments
-                } else {
-                    // In production or multi-address scenarios, fail hard
-                    return Err(format!("Cannot determine switch slot: {}", e));
-                }
-=======
                 continue;
->>>>>>> 44330668
             }
         };
 
