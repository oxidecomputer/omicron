// This Source Code Form is subject to the terms of the Mozilla Public
// License, v. 2.0. If a copy of the MPL was not distributed with this
// file, You can obtain one at https://mozilla.org/MPL/2.0/.

//! Nexus, the service that operates much of the control plane in an Oxide fleet

use crate::authn;
use crate::authz;
use crate::config;
use crate::context::OpContext;
use crate::db;
use crate::populate::populate_start;
use crate::populate::PopulateStatus;
use crate::saga_interface::SagaContext;
use anyhow::anyhow;
use omicron_common::api::external::Error;
use slog::Logger;
use std::sync::Arc;
use uuid::Uuid;

// The implementation of Nexus is large, and split into a number of submodules
// by resource.
mod disk;
mod iam;
mod image;
<<<<<<< HEAD
=======
mod instance;
mod ip_pool;
>>>>>>> deab7db7
mod organization;
mod oximeter;
mod project;
mod rack;
mod saga;
mod session;
mod silo;
mod sled;
pub mod test_interfaces;
mod update;
mod vm_instance;
mod vpc;
mod vpc_router;
mod vpc_subnet;

// Sagas are not part of the "Nexus" implementation, but they are
// application logic.
mod sagas;

// TODO: When referring to API types, we should try to include
// the prefix unless it is unambiguous.

pub(crate) const MAX_DISKS_PER_INSTANCE: u32 = 8;

pub(crate) const MAX_NICS_PER_INSTANCE: u32 = 8;

/// Manages an Oxide fleet -- the heart of the control plane
pub struct Nexus {
    /// uuid for this nexus instance.
    id: Uuid,

    /// uuid for this rack (TODO should also be in persistent storage)
    rack_id: Uuid,

    /// general server log
    log: Logger,

    /// cached rack identity metadata
    api_rack_identity: db::model::RackIdentity,

    /// persistent storage for resources in the control plane
    db_datastore: Arc<db::DataStore>,

    /// handle to global authz information
    authz: Arc<authz::Authz>,

    /// saga execution coordinator
    sec_client: Arc<steno::SecClient>,

    /// Task representing completion of recovered Sagas
    recovery_task: std::sync::Mutex<Option<db::RecoveryTask>>,

    /// Status of background task to populate database
    populate_status: tokio::sync::watch::Receiver<PopulateStatus>,

    /// Client to the timeseries database.
    timeseries_client: oximeter_db::Client,

    /// Contents of the trusted root role for the TUF repository.
    updates_config: Option<config::UpdatesConfig>,

    /// The tunable parameters from a configuration file
    tunables: config::Tunables,

    /// Operational context used for VmInstance allocation
    opctx_alloc: OpContext,

    /// Operational context used for external request authentication
    opctx_external_authn: OpContext,
}

// TODO Is it possible to make some of these operations more generic?  A
// particularly good example is probably list() (or even lookup()), where
// with the right type parameters, generic code can be written to work on all
// types.
//
// TODO update and delete need to accommodate both with-etag and don't-care
// TODO audit logging ought to be part of this structure and its functions
impl Nexus {
    /// Create a new Nexus instance for the given rack id `rack_id`
    // TODO-polish revisit rack metadata
    pub fn new_with_id(
        rack_id: Uuid,
        log: Logger,
        pool: db::Pool,
        config: &config::Config,
        authz: Arc<authz::Authz>,
    ) -> Arc<Nexus> {
        let pool = Arc::new(pool);
        let my_sec_id = db::SecId::from(config.deployment.id);
        let db_datastore = Arc::new(db::DataStore::new(Arc::clone(&pool)));
        let sec_store = Arc::new(db::CockroachDbSecStore::new(
            my_sec_id,
            Arc::clone(&db_datastore),
            log.new(o!("component" => "SecStore")),
        )) as Arc<dyn steno::SecStore>;
        let sec_client = Arc::new(steno::sec(
            log.new(o!(
                "component" => "SEC",
                "sec_id" => my_sec_id.to_string()
            )),
            sec_store,
        ));
        let timeseries_client =
            oximeter_db::Client::new(config.pkg.timeseries_db.address, &log);

        // TODO-cleanup We may want a first-class subsystem for managing startup
        // background tasks.  It could use a Future for each one, a status enum
        // for each one, status communication via channels, and a single task to
        // run them all.
        let populate_ctx = OpContext::for_background(
            log.new(o!("component" => "DataLoader")),
            Arc::clone(&authz),
            authn::Context::internal_db_init(),
            Arc::clone(&db_datastore),
        );
        let populate_status =
            populate_start(populate_ctx, Arc::clone(&db_datastore));

        let nexus = Nexus {
            id: config.deployment.id,
            rack_id,
            log: log.new(o!()),
            api_rack_identity: db::model::RackIdentity::new(rack_id),
            db_datastore: Arc::clone(&db_datastore),
            authz: Arc::clone(&authz),
            sec_client: Arc::clone(&sec_client),
            recovery_task: std::sync::Mutex::new(None),
            populate_status,
            timeseries_client,
            updates_config: config.pkg.updates.clone(),
            tunables: config.pkg.tunables.clone(),
            opctx_alloc: OpContext::for_background(
                log.new(o!("component" => "InstanceAllocator")),
                Arc::clone(&authz),
                authn::Context::internal_read(),
                Arc::clone(&db_datastore),
            ),
            opctx_external_authn: OpContext::for_background(
                log.new(o!("component" => "ExternalAuthn")),
                Arc::clone(&authz),
                authn::Context::external_authn(),
                Arc::clone(&db_datastore),
            ),
        };

        // TODO-cleanup all the extra Arcs here seems wrong
        let nexus = Arc::new(nexus);
        let opctx = OpContext::for_background(
            log.new(o!("component" => "SagaRecoverer")),
            Arc::clone(&authz),
            authn::Context::internal_saga_recovery(),
            Arc::clone(&db_datastore),
        );
        let saga_logger = nexus.log.new(o!("saga_type" => "recovery"));
        let recovery_task = db::recover(
            opctx,
            my_sec_id,
            Arc::new(Arc::new(SagaContext::new(
                Arc::clone(&nexus),
                saga_logger,
                Arc::clone(&authz),
            ))),
            db_datastore,
            Arc::clone(&sec_client),
            &sagas::ALL_TEMPLATES,
        );

        *nexus.recovery_task.lock().unwrap() = Some(recovery_task);
        nexus
    }

    /// Return the tunable configuration parameters, e.g. for use in tests.
    pub fn tunables(&self) -> &config::Tunables {
        &self.tunables
    }

    pub async fn wait_for_populate(&self) -> Result<(), anyhow::Error> {
        let mut my_rx = self.populate_status.clone();
        loop {
            my_rx
                .changed()
                .await
                .map_err(|error| anyhow!(error.to_string()))?;
            match &*my_rx.borrow() {
                PopulateStatus::NotDone => (),
                PopulateStatus::Done => return Ok(()),
                PopulateStatus::Failed(error) => {
                    return Err(anyhow!(error.clone()))
                }
            };
        }
    }

    /// Returns an [`OpContext`] used for authenticating external requests
    pub fn opctx_external_authn(&self) -> &OpContext {
        &self.opctx_external_authn
    }

    /// Used as the body of a "stub" endpoint -- one that's currently
    /// unimplemented but that we eventually intend to implement
    ///
    /// Even though an endpoint is unimplemented, it's useful if it implements
    /// the correct authn/authz behaviors behaviors for unauthenticated and
    /// authenticated, unauthorized requests.  This allows us to maintain basic
    /// authn/authz test coverage for stub endpoints, which in turn helps us
    /// ensure that all endpoints are covered.
    ///
    /// In order to implement the correct authn/authz behavior, we need to know
    /// a little about the endpoint.  This is given by the `visibility`
    /// argument.  See the examples below.
    ///
    /// # Examples
    ///
    /// ## A top-level API endpoint (always visible)
    ///
    /// For example, "/my-new-kind-of-resource".  The assumption is that the
    /// _existence_ of this endpoint is not a secret.  Use:
    ///
    /// ```
    /// use omicron_nexus::app::Nexus;
    /// use omicron_nexus::app::Unimpl;
    /// use omicron_nexus::context::OpContext;
    /// use omicron_nexus::db::DataStore;
    /// use omicron_common::api::external::Error;
    ///
    /// async fn my_things_list(
    ///     nexus: &Nexus,
    ///     datastore: &DataStore,
    ///     opctx: &OpContext,
    /// ) -> Result<(), Error>
    /// {
    ///     Err(nexus.unimplemented_todo(opctx, Unimpl::Public).await)
    /// }
    /// ```
    ///
    /// ## An authz-protected resource under the top level
    ///
    /// For example, "/my-new-kind-of-resource/demo" (where "demo" is the name
    /// of a specific resource of type "my-new-kind-of-resource").  Use:
    ///
    /// ```
    /// use omicron_nexus::app::Nexus;
    /// use omicron_nexus::app::Unimpl;
    /// use omicron_nexus::context::OpContext;
    /// use omicron_nexus::db::model::Name;
    /// use omicron_nexus::db::DataStore;
    /// use omicron_common::api::external::Error;
    /// use omicron_common::api::external::LookupType;
    /// use omicron_common::api::external::ResourceType;
    ///
    /// async fn my_thing_fetch(
    ///     nexus: &Nexus,
    ///     datastore: &DataStore,
    ///     opctx: &OpContext,
    ///     the_name: &Name,
    /// ) -> Result<(), Error>
    /// {
    ///     // You will want to have defined your own ResourceType variant for
    ///     // this resource, even though it's still a stub.
    ///     let resource_type: ResourceType = todo!();
    ///     let lookup_type = LookupType::ByName(the_name.to_string());
    ///     let not_found_error = lookup_type.into_not_found(resource_type);
    ///     let unimp = Unimpl::ProtectedLookup(not_found_error);
    ///     Err(nexus.unimplemented_todo(opctx, unimp).await)
    /// }
    /// ```
    ///
    /// This does the bare minimum to produce an appropriate 404 "Not Found"
    /// error for authenticated, unauthorized users.
    ///
    /// ## An authz-protected API endpoint under some other (non-stub) resource
    ///
    /// ### ... when the endpoint never returns 404 (e.g., "list", "create")
    ///
    /// For example, "/organizations/my-org/my-new-kind-of-resource".  In this
    /// case, your function should do whatever lookup of the non-stub resource
    /// that the function will eventually do, and then treat it like the first
    /// example.
    ///
    /// Here's an example stub for the "list" endpoint for a new resource
    /// underneath Organizations:
    ///
    /// ```
    /// use omicron_nexus::app::Nexus;
    /// use omicron_nexus::app::Unimpl;
    /// use omicron_nexus::authz;
    /// use omicron_nexus::context::OpContext;
    /// use omicron_nexus::db::lookup::LookupPath;
    /// use omicron_nexus::db::model::Name;
    /// use omicron_nexus::db::DataStore;
    /// use omicron_common::api::external::Error;
    ///
    /// async fn organization_list_my_thing(
    ///     nexus: &Nexus,
    ///     datastore: &DataStore,
    ///     opctx: &OpContext,
    ///     organization_name: &Name,
    /// ) -> Result<(), Error>
    /// {
    ///     let (.., _authz_org) = LookupPath::new(opctx, datastore)
    ///         .organization_name(organization_name)
    ///         .lookup_for(authz::Action::ListChildren)
    ///         .await?;
    ///     Err(nexus.unimplemented_todo(opctx, Unimpl::Public).await)
    /// }
    /// ```
    ///
    /// ### ... when the endpoint can return 404 (e.g., "get", "delete")
    ///
    /// You can treat this exactly like the second example above.  Here's an
    /// example stub for the "get" endpoint for that same resource:
    ///
    /// ```
    /// use omicron_nexus::app::Nexus;
    /// use omicron_nexus::app::Unimpl;
    /// use omicron_nexus::authz;
    /// use omicron_nexus::context::OpContext;
    /// use omicron_nexus::db::lookup::LookupPath;
    /// use omicron_nexus::db::model::Name;
    /// use omicron_nexus::db::DataStore;
    /// use omicron_common::api::external::Error;
    /// use omicron_common::api::external::LookupType;
    /// use omicron_common::api::external::ResourceType;
    ///
    /// async fn my_thing_fetch(
    ///     nexus: &Nexus,
    ///     datastore: &DataStore,
    ///     opctx: &OpContext,
    ///     organization_name: &Name,
    ///     the_name: &Name,
    /// ) -> Result<(), Error>
    /// {
    ///     // You will want to have defined your own ResourceType variant for
    ///     // this resource, even though it's still a stub.
    ///     let resource_type: ResourceType = todo!();
    ///     let lookup_type = LookupType::ByName(the_name.to_string());
    ///     let not_found_error = lookup_type.into_not_found(resource_type);
    ///     let unimp = Unimpl::ProtectedLookup(not_found_error);
    ///     Err(nexus.unimplemented_todo(opctx, unimp).await)
    /// }
    /// ```
    pub async fn unimplemented_todo(
        &self,
        opctx: &OpContext,
        visibility: Unimpl,
    ) -> Error {
        // Deny access to non-super-users.  This is really just for the benefit
        // of the authz coverage tests.  By requiring (and testing) correct
        // authz behavior for stubs, we ensure that that behavior is preserved
        // when the stub's implementation is fleshed out.
        match opctx.authorize(authz::Action::Modify, &authz::FLEET).await {
            Err(error @ Error::Forbidden) => {
                // Emulate the behavior of `Authz::authorize()`: if this is a
                // non-public resource, then the user should get a 404, not a
                // 403, when authorization fails.
                if let Unimpl::ProtectedLookup(lookup_error) = visibility {
                    lookup_error
                } else {
                    error
                }
            }
            Err(error) => error,
            Ok(_) => {
                // In the event that a superuser actually gets this far, produce
                // a server error.
                //
                // It's tempting to use other status codes here:
                //
                // "501 Not Implemented" is specifically when we don't recognize
                // the HTTP method and cannot implement it on _any_ resource.
                //
                // "405 Method Not Allowed" is specifically when an HTTP method
                // isn't supported.  That doesn't feel quite right either --
                // this is usually interpreted to mean "not part of the API",
                // which it obviously _is_, since the client found it in the API
                // spec.
                //
                // Neither of these is true: this HTTP method on this HTTP
                // resource is part of the API, and it will be supported by the
                // server, but it doesn't work yet.
                Error::internal_error("endpoint is not implemented")
            }
        }
    }

    pub fn datastore(&self) -> &Arc<db::DataStore> {
        &self.db_datastore
    }
}

/// For unimplemented endpoints, indicates whether the resource identified
/// by this endpoint will always be publicly visible or not
///
/// For example, the resource "/images" is well-known (it's part of the
/// API).  Being unauthorized to list images will result in a "403
/// Forbidden".  It's `UnimplResourceVisibility::Public'.
///
/// By contrast, the resource "/images/some-image" is not publicly-known.
/// If you're not authorized to view it, you'll get a "404 Not Found".  It's
/// `Unimpl::ProtectedLookup(LookupType::ByName("some-image"))`.
pub enum Unimpl {
    Public,
    ProtectedLookup(Error),
}<|MERGE_RESOLUTION|>--- conflicted
+++ resolved
@@ -23,11 +23,7 @@
 mod disk;
 mod iam;
 mod image;
-<<<<<<< HEAD
-=======
-mod instance;
 mod ip_pool;
->>>>>>> deab7db7
 mod organization;
 mod oximeter;
 mod project;
