--- conflicted
+++ resolved
@@ -405,11 +405,8 @@
             config.deployment.id,
             resolver.clone(),
             saga_request,
-<<<<<<< HEAD
             v2p_watcher_channel.clone(),
-=======
             producer_registry,
->>>>>>> e0a11849
         );
 
         let external_resolver = {
