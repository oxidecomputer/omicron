// This Source Code Form is subject to the terms of the Mozilla Public
// License, v. 2.0. If a copy of the MPL was not distributed with this
// file, You can obtain one at https://mozilla.org/MPL/2.0/.

//! Nexus, the service that operates much of the control plane in an Oxide fleet

use self::external_endpoints::NexusCertResolver;
use self::saga::SagaExecutor;
use crate::app::oximeter::LazyTimeseriesClient;
use crate::populate::populate_start;
use crate::populate::PopulateArgs;
use crate::populate::PopulateStatus;
use crate::saga_interface::SagaContext;
use crate::DropshotServer;
use ::oximeter::types::ProducerRegistry;
use anyhow::anyhow;
use internal_dns::ServiceName;
use nexus_config::NexusConfig;
use nexus_config::RegionAllocationStrategy;
use nexus_config::Tunables;
use nexus_config::UpdatesConfig;
use nexus_db_queries::authn;
use nexus_db_queries::authz;
use nexus_db_queries::context::OpContext;
use nexus_db_queries::db;
use omicron_common::address::DENDRITE_PORT;
use omicron_common::address::MGD_PORT;
use omicron_common::address::MGS_PORT;
use omicron_common::api::external::Error;
use omicron_common::api::internal::shared::SwitchLocation;
use oximeter_producer::Server as ProducerServer;
use slog::Logger;
use std::collections::HashMap;
use std::net::SocketAddrV6;
use std::net::{IpAddr, Ipv6Addr};
use std::sync::Arc;
use std::sync::OnceLock;
use uuid::Uuid;

// The implementation of Nexus is large, and split into a number of submodules
// by resource.
mod address_lot;
mod allow_list;
pub(crate) mod background;
mod bfd;
mod bgp;
mod certificate;
mod crucible;
mod deployment;
mod device_auth;
mod disk;
mod external_dns;
pub(crate) mod external_endpoints;
mod external_ip;
mod iam;
mod image;
mod instance;
mod instance_network;
mod ip_pool;
mod metrics;
mod network_interface;
pub(crate) mod oximeter;
mod probe;
mod project;
mod quota;
mod rack;
pub(crate) mod saga;
mod session;
mod silo;
mod sled;
mod sled_instance;
mod snapshot;
mod ssh_key;
mod switch;
mod switch_interface;
mod switch_port;
pub mod test_interfaces;
mod update;
mod utilization;
mod volume;
mod vpc;
mod vpc_router;
mod vpc_subnet;

// Sagas are not part of the "Nexus" implementation, but they are
// application logic.
pub(crate) mod sagas;

// TODO: When referring to API types, we should try to include
// the prefix unless it is unambiguous.

pub(crate) use nexus_db_queries::db::queries::disk::MAX_DISKS_PER_INSTANCE;

use nexus_db_model::AllSchemaVersions;
pub(crate) use nexus_db_model::MAX_NICS_PER_INSTANCE;

// XXX: Might want to recast as max *floating* IPs, we have at most one
//      ephemeral (so bounded in saga by design).
//      The value here is arbitrary, but we need *a* limit for the instance
//      create saga to have a bounded DAG. We might want to only enforce
//      this during instance create (rather than live attach) in future.
pub(crate) const MAX_EXTERNAL_IPS_PER_INSTANCE: usize =
    nexus_db_queries::db::queries::external_ip::MAX_EXTERNAL_IPS_PER_INSTANCE
        as usize;
pub(crate) const MAX_EPHEMERAL_IPS_PER_INSTANCE: usize = 1;

pub const MAX_VCPU_PER_INSTANCE: u16 = 64;

pub const MIN_MEMORY_BYTES_PER_INSTANCE: u32 = 1 << 30; // 1 GiB
pub const MAX_MEMORY_BYTES_PER_INSTANCE: u64 = 256 * (1 << 30); // 256 GiB

pub const MIN_DISK_SIZE_BYTES: u32 = 1 << 30; // 1 GiB
pub const MAX_DISK_SIZE_BYTES: u64 = 1023 * (1 << 30); // 1023 GiB

/// This value is aribtrary
pub const MAX_SSH_KEYS_PER_INSTANCE: u32 = 100;

/// Manages an Oxide fleet -- the heart of the control plane
pub struct Nexus {
    /// uuid for this nexus instance.
    id: Uuid,

    /// uuid for this rack
    rack_id: Uuid,

    /// general server log
    log: Logger,

    /// persistent storage for resources in the control plane
    db_datastore: Arc<db::DataStore>,

    /// handle to global authz information
    authz: Arc<authz::Authz>,

    /// saga execution coordinator
    sagas: Arc<SagaExecutor>,

    /// Task representing completion of recovered Sagas
    recovery_task: std::sync::Mutex<Option<db::RecoveryTask>>,

    /// External dropshot servers
    external_server: std::sync::Mutex<Option<DropshotServer>>,

    /// External dropshot server that listens on the internal network to allow
    /// connections from the tech port; see RFD 431.
    techport_external_server: std::sync::Mutex<Option<DropshotServer>>,

    /// Internal dropshot server
    internal_server: std::sync::Mutex<Option<DropshotServer>>,

    /// Status of background task to populate database
    populate_status: tokio::sync::watch::Receiver<PopulateStatus>,

    /// The metric producer server from which oximeter collects metric data.
    producer_server: std::sync::Mutex<Option<ProducerServer>>,

    /// Reusable `reqwest::Client`, to be cloned and used with the Progenitor-
    /// generated `Client::new_with_client`.
    ///
    /// (This does not need to be in an `Arc` because `reqwest::Client` uses
    /// `Arc` internally.)
    reqwest_client: reqwest::Client,

    /// Client to the timeseries database.
    timeseries_client: LazyTimeseriesClient,

    /// Contents of the trusted root role for the TUF repository.
    #[allow(dead_code)]
    updates_config: Option<UpdatesConfig>,

    /// The tunable parameters from a configuration file
    tunables: Tunables,

    /// Operational context used for Instance allocation
    opctx_alloc: OpContext,

    /// Operational context used for external request authentication
    opctx_external_authn: OpContext,

    /// Max issue delay for samael crate - used only for testing
    // the samael crate has an extra check (beyond the check against the SAML
    // response NotOnOrAfter) that fails if the issue instant was too long ago.
    // this amount of time is called "max issue delay" and we have to set that
    // in order for our integration tests that POST static SAML responses to
    // Nexus to not all fail.
    samael_max_issue_delay: std::sync::Mutex<Option<chrono::Duration>>,

    /// DNS resolver for internal services
    internal_resolver: internal_dns::resolver::Resolver,

    /// DNS resolver Nexus uses to resolve an external host
    external_resolver: Arc<external_dns::Resolver>,

    /// DNS servers used in `external_resolver`, used to provide DNS servers to
    /// instances via DHCP
    // TODO: This needs to be moved to the database.
    // https://github.com/oxidecomputer/omicron/issues/3732
    external_dns_servers: Vec<IpAddr>,

    /// Background task driver
    background_tasks_driver: OnceLock<background::Driver>,

    /// Handles to various specific tasks
    background_tasks: background::BackgroundTasks,

    /// Default Crucible region allocation strategy
    default_region_allocation_strategy: RegionAllocationStrategy,
}

impl Nexus {
    /// Create a new Nexus instance for the given rack id `rack_id`
    // TODO-polish revisit rack metadata
    pub(crate) async fn new_with_id(
        rack_id: Uuid,
        log: Logger,
        resolver: internal_dns::resolver::Resolver,
        pool: db::Pool,
        producer_registry: &ProducerRegistry,
        config: &NexusConfig,
        authz: Arc<authz::Authz>,
    ) -> Result<Arc<Nexus>, String> {
        let pool = Arc::new(pool);
        let all_versions = config
            .pkg
            .schema
            .as_ref()
            .map(|s| AllSchemaVersions::load(&s.schema_dir))
            .transpose()
            .map_err(|error| format!("{error:#}"))?;
        let db_datastore = Arc::new(
            db::DataStore::new(&log, Arc::clone(&pool), all_versions.as_ref())
                .await?,
        );
        db_datastore.register_producers(producer_registry);

        let my_sec_id = db::SecId::from(config.deployment.id);
        let sec_store = Arc::new(db::CockroachDbSecStore::new(
            my_sec_id,
            Arc::clone(&db_datastore),
            log.new(o!("component" => "SecStore")),
        )) as Arc<dyn steno::SecStore>;

        let sec_client = Arc::new(steno::sec(
            log.new(o!(
                "component" => "SEC",
                "sec_id" => my_sec_id.to_string()
            )),
            sec_store,
        ));

        let sagas = Arc::new(SagaExecutor::new(
            Arc::clone(&sec_client),
            log.new(o!("component" => "SagaExecutor")),
        ));

        let client_state = dpd_client::ClientState {
            tag: String::from("nexus"),
            log: log.new(o!(
                "component" => "DpdClient"
            )),
        };

        let mut dpd_clients: HashMap<SwitchLocation, Arc<dpd_client::Client>> =
            HashMap::new();

        let mut mg_clients: HashMap<
            SwitchLocation,
            Arc<mg_admin_client::Client>,
        > = HashMap::new();

        // Currently static dpd configuration mappings are still required for
        // testing
        for (location, config) in &config.pkg.dendrite {
            let address = config.address.ip().to_string();
            let port = config.address.port();
            let dpd_client = dpd_client::Client::new(
                &format!("http://[{address}]:{port}"),
                client_state.clone(),
            );
            dpd_clients.insert(*location, Arc::new(dpd_client));
        }
        for (location, config) in &config.pkg.mgd {
            let mg_client = mg_admin_client::Client::new(
                &format!("http://{}", config.address),
                log.clone(),
            );
            mg_clients.insert(*location, Arc::new(mg_client));
        }
        if config.pkg.dendrite.is_empty() {
            loop {
                let result = resolver
                    .lookup_all_ipv6(ServiceName::Dendrite)
                    .await
                    .map_err(|e| {
                        format!("Cannot lookup Dendrite addresses: {e}")
                    });
                match result {
                    Ok(addrs) => {
                        let mappings = map_switch_zone_addrs(
                            &log.new(o!("component" => "Nexus")),
                            addrs,
                        )
                        .await;
                        for (location, addr) in &mappings {
                            let port = DENDRITE_PORT;
                            let dpd_client = dpd_client::Client::new(
                                &format!("http://[{addr}]:{port}"),
                                client_state.clone(),
                            );
                            dpd_clients.insert(*location, Arc::new(dpd_client));
                        }
                        break;
                    }
                    Err(e) => {
                        warn!(log, "Failed to lookup Dendrite address: {e}");
                        tokio::time::sleep(std::time::Duration::from_secs(1))
                            .await;
                    }
                }
            }
        }
        if config.pkg.mgd.is_empty() {
            loop {
                let result = resolver
                    // TODO this should be ServiceName::Mgd, but in the upgrade
                    //      path, that does not exist because RSS has not
                    //      created it. So we just piggyback on Dendrite's SRV
                    //      record.
                    .lookup_all_ipv6(ServiceName::Dendrite)
                    .await
                    .map_err(|e| format!("Cannot lookup mgd addresses: {e}"));
                match result {
                    Ok(addrs) => {
                        let mappings = map_switch_zone_addrs(
                            &log.new(o!("component" => "Nexus")),
                            addrs,
                        )
                        .await;
                        for (location, addr) in &mappings {
                            let port = MGD_PORT;
                            let mgd_client = mg_admin_client::Client::new(
                                &format!(
                                    "http://{}",
                                    &std::net::SocketAddr::new(
                                        (*addr).into(),
                                        port,
                                    )
                                ),
                                log.clone(),
                            );
                            mg_clients.insert(*location, Arc::new(mgd_client));
                        }
                        break;
                    }
                    Err(e) => {
                        warn!(log, "Failed to lookup mgd address: {e}");
                        tokio::time::sleep(std::time::Duration::from_secs(1))
                            .await;
                    }
                }
            }
        }

        let reqwest_client = reqwest::ClientBuilder::new()
            .connect_timeout(std::time::Duration::from_secs(15))
            .timeout(std::time::Duration::from_secs(15))
            .build()
            .map_err(|e| e.to_string())?;

        // Connect to clickhouse - but do so lazily.
        // Clickhouse may not be executing when Nexus starts.
        let timeseries_client = if let Some(address) =
            &config.pkg.timeseries_db.address
        {
            // If an address was provided, use it instead of DNS.
            LazyTimeseriesClient::new_from_address(log.clone(), *address)
        } else {
            LazyTimeseriesClient::new_from_dns(log.clone(), resolver.clone())
        };

        // TODO-cleanup We may want to make the populator a first-class
        // background task.
        let populate_ctx = OpContext::for_background(
            log.new(o!("component" => "DataLoader")),
            Arc::clone(&authz),
            authn::Context::internal_db_init(),
            Arc::clone(&db_datastore) as Arc<dyn nexus_auth::storage::Storage>,
        );

        let populate_args = PopulateArgs::new(rack_id);
        let populate_status = populate_start(
            populate_ctx,
            Arc::clone(&db_datastore),
            populate_args,
        );

        let background_ctx = OpContext::for_background(
            log.new(o!("component" => "BackgroundTasks")),
            Arc::clone(&authz),
            authn::Context::internal_api(),
            Arc::clone(&db_datastore) as Arc<dyn nexus_auth::storage::Storage>,
        );

<<<<<<< HEAD
        let v2p_watcher_channel = tokio::sync::watch::channel(());
=======
        let (saga_request, mut saga_request_recv) = SagaRequest::channel();
>>>>>>> 45ea9dca

        let (background_tasks_initializer, background_tasks) =
            background::BackgroundTasksInitializer::new();

        let external_resolver = {
            if config.deployment.external_dns_servers.is_empty() {
                return Err("expected at least 1 external DNS server".into());
            }
            Arc::new(external_dns::Resolver::new(
                &config.deployment.external_dns_servers,
            ))
        };

        let nexus = Nexus {
            id: config.deployment.id,
            rack_id,
            log: log.new(o!()),
            db_datastore: Arc::clone(&db_datastore),
            authz: Arc::clone(&authz),
            sagas,
            recovery_task: std::sync::Mutex::new(None),
            external_server: std::sync::Mutex::new(None),
            techport_external_server: std::sync::Mutex::new(None),
            internal_server: std::sync::Mutex::new(None),
            producer_server: std::sync::Mutex::new(None),
            populate_status,
            reqwest_client,
            timeseries_client,
            updates_config: config.pkg.updates.clone(),
            tunables: config.pkg.tunables.clone(),
            opctx_alloc: OpContext::for_background(
                log.new(o!("component" => "InstanceAllocator")),
                Arc::clone(&authz),
                authn::Context::internal_read(),
                Arc::clone(&db_datastore)
                    as Arc<dyn nexus_auth::storage::Storage>,
            ),
            opctx_external_authn: OpContext::for_background(
                log.new(o!("component" => "ExternalAuthn")),
                Arc::clone(&authz),
                authn::Context::external_authn(),
                Arc::clone(&db_datastore)
                    as Arc<dyn nexus_auth::storage::Storage>,
            ),
            samael_max_issue_delay: std::sync::Mutex::new(None),
            internal_resolver: resolver.clone(),
            external_resolver,
            external_dns_servers: config
                .deployment
                .external_dns_servers
                .clone(),
            background_tasks_driver: OnceLock::new(),
            background_tasks,
            default_region_allocation_strategy: config
                .pkg
                .default_region_allocation_strategy
                .clone(),
<<<<<<< HEAD
            v2p_notification_tx: v2p_watcher_channel.0.clone(),
=======
>>>>>>> 45ea9dca
        };

        // TODO-cleanup all the extra Arcs here seems wrong
        let nexus = Arc::new(nexus);
        nexus.sagas.set_nexus(nexus.clone());
        let opctx = OpContext::for_background(
            log.new(o!("component" => "SagaRecoverer")),
            Arc::clone(&authz),
            authn::Context::internal_saga_recovery(),
            Arc::clone(&db_datastore) as Arc<dyn nexus_auth::storage::Storage>,
        );
        let saga_logger = nexus.log.new(o!("saga_type" => "recovery"));
        let recovery_task = db::recover(
            opctx,
            my_sec_id,
            Arc::new(Arc::new(SagaContext::new(
                Arc::clone(&nexus),
                saga_logger,
            ))),
            Arc::clone(&db_datastore),
            Arc::clone(&sec_client),
            sagas::ACTION_REGISTRY.clone(),
        );

        *nexus.recovery_task.lock().unwrap() = Some(recovery_task);

        // Wait to start background tasks until after the populate step
        // finishes.  Among other things, the populate step installs role
        // assignments for internal identities that are used by the background
        // tasks.  If we don't do this here, those tasks would fail spuriously
        // on startup and not be retried for a while.
        let task_nexus = nexus.clone();
        let task_log = nexus.log.clone();
        let task_registry = producer_registry.clone();
        let task_config = config.clone();
        tokio::spawn(async move {
            match task_nexus.wait_for_populate().await {
                Ok(_) => {
<<<<<<< HEAD
                    info!(
                        task_log,
                        "populate complete; activating background tasks"
                    );

                    let driver = background_tasks_initializer.start(
                        &task_nexus.background_tasks,
                        background_ctx,
                        db_datastore,
                        task_config.pkg.background_tasks,
                        rack_id,
                        task_config.deployment.id,
                        resolver,
                        v2p_watcher_channel.clone(),
                        task_registry,
                        task_nexus.sagas.clone(),
                    );

                    if let Err(_) =
                        task_nexus.background_tasks_driver.set(driver)
                    {
                        panic!(
                            "concurrent initialization of \
                             background_tasks_driver?!"
                        )
                    }
=======
                    info!(task_log, "populate complete");
>>>>>>> 45ea9dca
                }
                Err(_) => {
                    error!(task_log, "populate failed");
                }
            };

            // That said, even if the populate step fails, we may as well try to
            // start the background tasks so that whatever can work will work.
            info!(task_log, "activating background tasks");

            let driver = background_tasks_initializer.start(
                &task_nexus.background_tasks,
                background_ctx,
                db_datastore,
                task_config.pkg.background_tasks,
                rack_id,
                task_config.deployment.id,
                resolver,
                saga_request,
                task_registry,
            );

            if let Err(_) = task_nexus.background_tasks_driver.set(driver) {
                panic!(
                    "concurrent initialization of \
                             background_tasks_driver?!"
                )
            }
        });

        Ok(nexus)
    }

    /// Return the ID for this Nexus instance.
    pub fn id(&self) -> &Uuid {
        &self.id
    }

    /// Return the rack ID for this Nexus instance.
    pub fn rack_id(&self) -> Uuid {
        self.rack_id
    }

    /// Return the tunable configuration parameters, e.g. for use in tests.
    pub fn tunables(&self) -> &Tunables {
        &self.tunables
    }

    pub fn authz(&self) -> &Arc<authz::Authz> {
        &self.authz
    }

    #[cfg(test)]
    pub(crate) fn saga_executor(&self) -> &Arc<SagaExecutor> {
        &self.sagas
    }

    pub(crate) async fn wait_for_populate(&self) -> Result<(), anyhow::Error> {
        let mut my_rx = self.populate_status.clone();
        loop {
            my_rx
                .changed()
                .await
                .map_err(|error| anyhow!(error.to_string()))?;
            match &*my_rx.borrow() {
                PopulateStatus::NotDone => (),
                PopulateStatus::Done => return Ok(()),
                PopulateStatus::Failed(error) => {
                    return Err(anyhow!(error.clone()))
                }
            };
        }
    }

    pub(crate) async fn external_tls_config(
        &self,
        tls_enabled: bool,
    ) -> Option<rustls::ServerConfig> {
        // Wait for the background task to complete at least once.  We don't
        // care about its value.  To do this, we need our own copy of the
        // channel.
        let mut rx = self.background_tasks.external_endpoints.clone();
        let _ = rx.wait_for(|s| s.is_some()).await;
        if !tls_enabled {
            return None;
        }

        let mut rustls_cfg = rustls::ServerConfig::builder()
            .with_no_client_auth()
            .with_cert_resolver(Arc::new(NexusCertResolver::new(
                self.log.new(o!("component" => "NexusCertResolver")),
                self.background_tasks.external_endpoints.clone(),
            )));
        rustls_cfg.alpn_protocols = vec![b"h2".to_vec(), b"http/1.1".to_vec()];
        Some(rustls_cfg)
    }

    // Called to trigger inventory collection.
    pub(crate) fn activate_inventory_collection(&self) {
        self.background_tasks
            .activate(&self.background_tasks.task_inventory_collection);
    }

    // Called to hand off management of external servers to Nexus.
    pub(crate) async fn set_servers(
        &self,
        external_server: DropshotServer,
        techport_external_server: DropshotServer,
        internal_server: DropshotServer,
        producer_server: ProducerServer,
    ) {
        // If any servers already exist, close them.
        let _ = self.close_servers().await;

        // Insert the new servers.
        self.external_server.lock().unwrap().replace(external_server);
        self.techport_external_server
            .lock()
            .unwrap()
            .replace(techport_external_server);
        self.internal_server.lock().unwrap().replace(internal_server);
        self.producer_server.lock().unwrap().replace(producer_server);
    }

    pub(crate) async fn close_servers(&self) -> Result<(), String> {
        // NOTE: All these take the lock and swap out of the option immediately,
        // because they are synchronous mutexes, which cannot be held across the
        // await point these `close()` methods expose.
        let external_server = self.external_server.lock().unwrap().take();
        if let Some(server) = external_server {
            server.close().await?;
        }
        let techport_external_server =
            self.techport_external_server.lock().unwrap().take();
        if let Some(server) = techport_external_server {
            server.close().await?;
        }
        let internal_server = self.internal_server.lock().unwrap().take();
        if let Some(server) = internal_server {
            server.close().await?;
        }
        let producer_server = self.producer_server.lock().unwrap().take();
        if let Some(server) = producer_server {
            server.close().await.map_err(|e| e.to_string())?;
        }
        Ok(())
    }

    pub(crate) async fn wait_for_shutdown(&self) -> Result<(), String> {
        // The internal server is the last server to be closed.
        //
        // We don't wait for the external servers to be closed; we just expect
        // that they'll be closed before the internal server.
        let server_fut = self
            .internal_server
            .lock()
            .unwrap()
            .as_ref()
            .map(|s| s.wait_for_shutdown());
        if let Some(server_fut) = server_fut {
            server_fut.await?;
        }
        Ok(())
    }

    pub(crate) async fn get_external_server_address(
        &self,
    ) -> Option<std::net::SocketAddr> {
        self.external_server
            .lock()
            .unwrap()
            .as_ref()
            .map(|server| server.local_addr())
    }

    pub(crate) async fn get_techport_server_address(
        &self,
    ) -> Option<std::net::SocketAddr> {
        self.techport_external_server
            .lock()
            .unwrap()
            .as_ref()
            .map(|server| server.local_addr())
    }

    pub(crate) async fn get_internal_server_address(
        &self,
    ) -> Option<std::net::SocketAddr> {
        self.internal_server
            .lock()
            .unwrap()
            .as_ref()
            .map(|server| server.local_addr())
    }

    /// Returns an [`OpContext`] used for authenticating external requests
    pub fn opctx_external_authn(&self) -> &OpContext {
        &self.opctx_external_authn
    }

    /// Returns an [`OpContext`] used for balancing services.
    pub(crate) fn opctx_for_service_balancer(&self) -> OpContext {
        OpContext::for_background(
            self.log.new(o!("component" => "ServiceBalancer")),
            Arc::clone(&self.authz),
            authn::Context::internal_service_balancer(),
            Arc::clone(&self.db_datastore)
                as Arc<dyn nexus_auth::storage::Storage>,
        )
    }

    /// Returns an [`OpContext`] used for internal API calls.
    pub(crate) fn opctx_for_internal_api(&self) -> OpContext {
        OpContext::for_background(
            self.log.new(o!("component" => "InternalApi")),
            Arc::clone(&self.authz),
            authn::Context::internal_api(),
            Arc::clone(&self.db_datastore)
                as Arc<dyn nexus_auth::storage::Storage>,
        )
    }

    /// Used as the body of a "stub" endpoint -- one that's currently
    /// unimplemented but that we eventually intend to implement
    ///
    /// Even though an endpoint is unimplemented, it's useful if it implements
    /// the correct authn/authz behaviors behaviors for unauthenticated and
    /// authenticated, unauthorized requests.  This allows us to maintain basic
    /// authn/authz test coverage for stub endpoints, which in turn helps us
    /// ensure that all endpoints are covered.
    ///
    /// In order to implement the correct authn/authz behavior, we need to know
    /// a little about the endpoint.  This is given by the `visibility`
    /// argument.  See the examples below.
    ///
    /// # Examples
    ///
    /// ## A top-level API endpoint (always visible)
    ///
    /// For example, "/my-new-kind-of-resource".  The assumption is that the
    /// _existence_ of this endpoint is not a secret.  Use:
    ///
    /// ```
    /// use nexus_db_queries::context::OpContext;
    /// use nexus_db_queries::db::DataStore;
    /// use omicron_nexus::app::Nexus;
    /// use omicron_nexus::app::Unimpl;
    /// use omicron_common::api::external::Error;
    ///
    /// async fn my_things_list(
    ///     nexus: &Nexus,
    ///     datastore: &DataStore,
    ///     opctx: &OpContext,
    /// ) -> Result<(), Error>
    /// {
    ///     Err(nexus.unimplemented_todo(opctx, Unimpl::Public).await)
    /// }
    /// ```
    ///
    /// ## An authz-protected resource under the top level
    ///
    /// For example, "/my-new-kind-of-resource/demo" (where "demo" is the name
    /// of a specific resource of type "my-new-kind-of-resource").  Use:
    ///
    /// ```
    /// use nexus_db_queries::context::OpContext;
    /// use nexus_db_queries::db::model::Name;
    /// use nexus_db_queries::db::DataStore;
    /// use omicron_nexus::app::Nexus;
    /// use omicron_nexus::app::Unimpl;
    /// use omicron_common::api::external::Error;
    /// use omicron_common::api::external::LookupType;
    /// use omicron_common::api::external::ResourceType;
    ///
    /// async fn my_thing_fetch(
    ///     nexus: &Nexus,
    ///     datastore: &DataStore,
    ///     opctx: &OpContext,
    ///     the_name: &Name,
    /// ) -> Result<(), Error>
    /// {
    ///     // You will want to have defined your own ResourceType variant for
    ///     // this resource, even though it's still a stub.
    ///     let resource_type: ResourceType = todo!();
    ///     let lookup_type = LookupType::ByName(the_name.to_string());
    ///     let not_found_error = lookup_type.into_not_found(resource_type);
    ///     let unimp = Unimpl::ProtectedLookup(not_found_error);
    ///     Err(nexus.unimplemented_todo(opctx, unimp).await)
    /// }
    /// ```
    ///
    /// This does the bare minimum to produce an appropriate 404 "Not Found"
    /// error for authenticated, unauthorized users.
    ///
    /// ## An authz-protected API endpoint under some other (non-stub) resource
    ///
    /// ### ... when the endpoint never returns 404 (e.g., "list", "create")
    ///
    /// For example, "/organizations/my-org/my-new-kind-of-resource".  In this
    /// case, your function should do whatever lookup of the non-stub resource
    /// that the function will eventually do, and then treat it like the first
    /// example.
    ///
    /// Here's an example stub for the "list" endpoint for a new resource
    /// underneath Organizations:
    ///
    /// ```
    /// use nexus_db_queries::authz;
    /// use nexus_db_queries::context::OpContext;
    /// use nexus_db_queries::db::lookup::LookupPath;
    /// use nexus_db_queries::db::model::Name;
    /// use nexus_db_queries::db::DataStore;
    /// use omicron_nexus::app::Nexus;
    /// use omicron_nexus::app::Unimpl;
    /// use omicron_common::api::external::Error;
    ///
    /// async fn project_list_my_thing(
    ///     nexus: &Nexus,
    ///     datastore: &DataStore,
    ///     opctx: &OpContext,
    ///     project_name: &Name,
    /// ) -> Result<(), Error>
    /// {
    ///     let (.., _authz_proj) = LookupPath::new(opctx, datastore)
    ///         .project_name(project_name)
    ///         .lookup_for(authz::Action::ListChildren)
    ///         .await?;
    ///     Err(nexus.unimplemented_todo(opctx, Unimpl::Public).await)
    /// }
    /// ```
    ///
    /// ### ... when the endpoint can return 404 (e.g., "get", "delete")
    ///
    /// You can treat this exactly like the second example above.  Here's an
    /// example stub for the "get" endpoint for that same resource:
    ///
    /// ```
    /// use nexus_db_queries::authz;
    /// use nexus_db_queries::context::OpContext;
    /// use nexus_db_queries::db::lookup::LookupPath;
    /// use nexus_db_queries::db::model::Name;
    /// use nexus_db_queries::db::DataStore;
    /// use omicron_nexus::app::Nexus;
    /// use omicron_nexus::app::Unimpl;
    /// use omicron_common::api::external::Error;
    /// use omicron_common::api::external::LookupType;
    /// use omicron_common::api::external::ResourceType;
    ///
    /// async fn my_thing_fetch(
    ///     nexus: &Nexus,
    ///     datastore: &DataStore,
    ///     opctx: &OpContext,
    ///     the_name: &Name,
    /// ) -> Result<(), Error>
    /// {
    ///     // You will want to have defined your own ResourceType variant for
    ///     // this resource, even though it's still a stub.
    ///     let resource_type: ResourceType = todo!();
    ///     let lookup_type = LookupType::ByName(the_name.to_string());
    ///     let not_found_error = lookup_type.into_not_found(resource_type);
    ///     let unimp = Unimpl::ProtectedLookup(not_found_error);
    ///     Err(nexus.unimplemented_todo(opctx, unimp).await)
    /// }
    /// ```
    pub async fn unimplemented_todo(
        &self,
        opctx: &OpContext,
        visibility: Unimpl,
    ) -> Error {
        // Deny access to non-super-users.  This is really just for the benefit
        // of the authz coverage tests.  By requiring (and testing) correct
        // authz behavior for stubs, we ensure that that behavior is preserved
        // when the stub's implementation is fleshed out.
        match opctx.authorize(authz::Action::Modify, &authz::FLEET).await {
            Err(error @ Error::Forbidden) => {
                // Emulate the behavior of `Authz::authorize()`: if this is a
                // non-public resource, then the user should get a 404, not a
                // 403, when authorization fails.
                if let Unimpl::ProtectedLookup(lookup_error) = visibility {
                    lookup_error
                } else {
                    error
                }
            }
            Err(error) => error,
            Ok(_) => {
                // In the event that a superuser actually gets this far, produce
                // a server error.
                //
                // It's tempting to use other status codes here:
                //
                // "501 Not Implemented" is specifically when we don't recognize
                // the HTTP method and cannot implement it on _any_ resource.
                //
                // "405 Method Not Allowed" is specifically when an HTTP method
                // isn't supported.  That doesn't feel quite right either --
                // this is usually interpreted to mean "not part of the API",
                // which it obviously _is_, since the client found it in the API
                // spec.
                //
                // Neither of these is true: this HTTP method on this HTTP
                // resource is part of the API, and it will be supported by the
                // server, but it doesn't work yet.
                Error::internal_error("endpoint is not implemented")
            }
        }
    }

    pub fn datastore(&self) -> &Arc<db::DataStore> {
        &self.db_datastore
    }

    pub(crate) fn samael_max_issue_delay(&self) -> Option<chrono::Duration> {
        let mid = self.samael_max_issue_delay.lock().unwrap();
        *mid
    }

    pub(crate) async fn resolver(&self) -> internal_dns::resolver::Resolver {
        self.internal_resolver.clone()
    }

    pub(crate) async fn dpd_clients(
        &self,
    ) -> Result<HashMap<SwitchLocation, dpd_client::Client>, String> {
        let resolver = self.resolver().await;
        dpd_clients(&resolver, &self.log).await
    }

    pub(crate) async fn mg_clients(
        &self,
    ) -> Result<HashMap<SwitchLocation, mg_admin_client::Client>, String> {
        let resolver = self.resolver().await;
        let mappings =
            switch_zone_address_mappings(&resolver, &self.log).await?;
        let mut clients: Vec<(SwitchLocation, mg_admin_client::Client)> =
            vec![];
        for (location, addr) in &mappings {
            let port = MGD_PORT;
            let socketaddr =
                std::net::SocketAddr::V6(SocketAddrV6::new(*addr, port, 0, 0));
            let client = mg_admin_client::Client::new(
                format!("http://{}", socketaddr).as_str(),
                self.log.clone(),
            );
            clients.push((*location, client));
        }
        Ok(clients.into_iter().collect::<HashMap<_, _>>())
    }
}

/// For unimplemented endpoints, indicates whether the resource identified
/// by this endpoint will always be publicly visible or not
///
/// For example, the resource "/system/images" is well-known (it's part of the
/// API).  Being unauthorized to list images will result in a "403
/// Forbidden".  It's `UnimplResourceVisibility::Public'.
///
/// By contrast, the resource "/system/images/some-image" is not publicly-known.
/// If you're not authorized to view it, you'll get a "404 Not Found".  It's
/// `Unimpl::ProtectedLookup(LookupType::ByName("some-image"))`.
pub enum Unimpl {
    #[allow(unused)]
    Public,
    ProtectedLookup(Error),
}

pub(crate) async fn dpd_clients(
    resolver: &internal_dns::resolver::Resolver,
    log: &slog::Logger,
) -> Result<HashMap<SwitchLocation, dpd_client::Client>, String> {
    let mappings = switch_zone_address_mappings(resolver, log).await?;
    let clients: HashMap<SwitchLocation, dpd_client::Client> = mappings
        .iter()
        .map(|(location, addr)| {
            let port = DENDRITE_PORT;

            let client_state = dpd_client::ClientState {
                tag: String::from("nexus"),
                log: log.new(o!(
                    "component" => "DpdClient"
                )),
            };

            let dpd_client = dpd_client::Client::new(
                &format!("http://[{addr}]:{port}"),
                client_state,
            );
            (*location, dpd_client)
        })
        .collect();
    Ok(clients)
}

async fn switch_zone_address_mappings(
    resolver: &internal_dns::resolver::Resolver,
    log: &slog::Logger,
) -> Result<HashMap<SwitchLocation, Ipv6Addr>, String> {
    let switch_zone_addresses = match resolver
        .lookup_all_ipv6(ServiceName::Dendrite)
        .await
    {
        Ok(addrs) => addrs,
        Err(e) => {
            error!(log, "failed to resolve addresses for Dendrite services"; "error" => %e);
            return Err(e.to_string());
        }
    };
    Ok(map_switch_zone_addrs(&log, switch_zone_addresses).await)
}

// TODO: #3596 Allow updating of Nexus from `handoff_to_nexus()`
// This logic is duplicated from RSS
// RSS needs to know which addresses are managing which slots, and so does Nexus,
// but it doesn't seem like we can just pass the discovered information off
// from RSS once Nexus is running since we can't mutate the state in Nexus
// via an API call. We probably will need to rethink how we're looking
// up switch addresses as a whole, since how DNS is currently setup for
// Dendrite is insufficient for what we need.
async fn map_switch_zone_addrs(
    log: &Logger,
    switch_zone_addresses: Vec<Ipv6Addr>,
) -> HashMap<SwitchLocation, Ipv6Addr> {
    use gateway_client::Client as MgsClient;
    info!(log, "Determining switch slots managed by switch zones");
    let mut switch_zone_addrs = HashMap::new();
    for addr in switch_zone_addresses {
        let mgs_client = MgsClient::new(
            &format!("http://[{}]:{}", addr, MGS_PORT),
            log.new(o!("component" => "MgsClient")),
        );

        info!(log, "determining switch slot managed by dendrite zone"; "zone_address" => #?addr);
        // TODO: #3599 Use retry function instead of looping on a fixed timer
        let switch_slot = loop {
            match mgs_client.sp_local_switch_id().await {
                Ok(switch) => {
                    info!(
                        log,
                        "identified switch slot for dendrite zone";
                        "slot" => #?switch,
                        "zone_address" => #?addr
                    );
                    break switch.slot;
                }
                Err(e) => {
                    warn!(
                        log,
                        "failed to identify switch slot for dendrite, will retry in 2 seconds";
                        "zone_address" => #?addr,
                        "reason" => #?e
                    );
                }
            }
            tokio::time::sleep(std::time::Duration::from_secs(2)).await;
        };

        match switch_slot {
            0 => {
                switch_zone_addrs.insert(SwitchLocation::Switch0, addr);
            }
            1 => {
                switch_zone_addrs.insert(SwitchLocation::Switch1, addr);
            }
            _ => {
                warn!(log, "Expected a slot number of 0 or 1, found {switch_slot:#?} when querying {addr:#?}");
            }
        };
    }
    info!(
        log,
        "completed mapping dendrite zones to switch slots";
        "mappings" => #?switch_zone_addrs
    );
    switch_zone_addrs
}<|MERGE_RESOLUTION|>--- conflicted
+++ resolved
@@ -401,12 +401,6 @@
             Arc::clone(&db_datastore) as Arc<dyn nexus_auth::storage::Storage>,
         );
 
-<<<<<<< HEAD
-        let v2p_watcher_channel = tokio::sync::watch::channel(());
-=======
-        let (saga_request, mut saga_request_recv) = SagaRequest::channel();
->>>>>>> 45ea9dca
-
         let (background_tasks_initializer, background_tasks) =
             background::BackgroundTasksInitializer::new();
 
@@ -463,10 +457,6 @@
                 .pkg
                 .default_region_allocation_strategy
                 .clone(),
-<<<<<<< HEAD
-            v2p_notification_tx: v2p_watcher_channel.0.clone(),
-=======
->>>>>>> 45ea9dca
         };
 
         // TODO-cleanup all the extra Arcs here seems wrong
@@ -505,36 +495,7 @@
         tokio::spawn(async move {
             match task_nexus.wait_for_populate().await {
                 Ok(_) => {
-<<<<<<< HEAD
-                    info!(
-                        task_log,
-                        "populate complete; activating background tasks"
-                    );
-
-                    let driver = background_tasks_initializer.start(
-                        &task_nexus.background_tasks,
-                        background_ctx,
-                        db_datastore,
-                        task_config.pkg.background_tasks,
-                        rack_id,
-                        task_config.deployment.id,
-                        resolver,
-                        v2p_watcher_channel.clone(),
-                        task_registry,
-                        task_nexus.sagas.clone(),
-                    );
-
-                    if let Err(_) =
-                        task_nexus.background_tasks_driver.set(driver)
-                    {
-                        panic!(
-                            "concurrent initialization of \
-                             background_tasks_driver?!"
-                        )
-                    }
-=======
                     info!(task_log, "populate complete");
->>>>>>> 45ea9dca
                 }
                 Err(_) => {
                     error!(task_log, "populate failed");
@@ -553,15 +514,12 @@
                 rack_id,
                 task_config.deployment.id,
                 resolver,
-                saga_request,
+                task_nexus.sagas.clone(),
                 task_registry,
             );
 
             if let Err(_) = task_nexus.background_tasks_driver.set(driver) {
-                panic!(
-                    "concurrent initialization of \
-                             background_tasks_driver?!"
-                )
+                panic!("multiple initialization of background_tasks_driver");
             }
         });
 
