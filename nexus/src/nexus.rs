--- conflicted
+++ resolved
@@ -107,15 +107,13 @@
         session: db::model::ConsoleSession,
     ) -> CreateResult<db::model::ConsoleSession>;
 
-<<<<<<< HEAD
+    async fn set_disk_as_faulted(&self, disk_id: &Uuid) -> Result<bool, Error>;
+
     async fn silo_user_create(
         &self,
         silo_id: Uuid,
         silo_user_id: Uuid,
     ) -> CreateResult<SiloUser>;
-=======
-    async fn set_disk_as_faulted(&self, disk_id: &Uuid) -> Result<bool, Error>;
->>>>>>> 3424aeb4
 }
 
 pub static BASE_ARTIFACT_DIR: &str = "/var/tmp/oxide_artifacts";
@@ -3346,7 +3344,23 @@
         Ok(self.db_datastore.session_create(session).await?)
     }
 
-<<<<<<< HEAD
+    async fn set_disk_as_faulted(&self, disk_id: &Uuid) -> Result<bool, Error> {
+        let opctx = OpContext::for_tests(
+            self.log.new(o!()),
+            Arc::clone(&self.db_datastore),
+        );
+
+        let authz_disk = self.db_datastore.disk_lookup_by_id(*disk_id).await?;
+        let db_disk =
+            self.db_datastore.disk_refetch(&opctx, &authz_disk).await?;
+
+        let new_runtime = db_disk.runtime_state.faulted();
+
+        self.db_datastore
+            .disk_update_runtime(&opctx, &authz_disk, &new_runtime)
+            .await
+    }
+
     async fn silo_user_create(
         &self,
         silo_id: Uuid,
@@ -3354,22 +3368,4 @@
     ) -> CreateResult<SiloUser> {
         let silo_user = SiloUser::new(silo_id, silo_user_id);
         Ok(self.db_datastore.silo_user_create(silo_user).await?)
-=======
-    async fn set_disk_as_faulted(&self, disk_id: &Uuid) -> Result<bool, Error> {
-        let opctx = OpContext::for_tests(
-            self.log.new(o!()),
-            Arc::clone(&self.db_datastore),
-        );
-
-        let authz_disk = self.db_datastore.disk_lookup_by_id(*disk_id).await?;
-        let db_disk =
-            self.db_datastore.disk_refetch(&opctx, &authz_disk).await?;
-
-        let new_runtime = db_disk.runtime_state.faulted();
-
-        self.db_datastore
-            .disk_update_runtime(&opctx, &authz_disk, &new_runtime)
-            .await
->>>>>>> 3424aeb4
-    }
 }