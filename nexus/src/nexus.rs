// This Source Code Form is subject to the terms of the Mozilla Public
// License, v. 2.0. If a copy of the MPL was not distributed with this
// file, You can obtain one at https://mozilla.org/MPL/2.0/.

/*!
 * Nexus, the service that operates much of the control plane in an Oxide fleet
 */

use crate::authn;
use crate::authz;
use crate::config;
use crate::context::OpContext;
use crate::db;
use crate::db::identity::{Asset, Resource};
use crate::db::model::DatasetKind;
use crate::db::model::Name;
use crate::external_api::params;
use crate::internal_api::params::{OximeterInfo, ZpoolPutRequest};
use crate::populate::populate_start;
use crate::populate::PopulateStatus;
use crate::saga_interface::SagaContext;
use crate::sagas;
use anyhow::anyhow;
use anyhow::Context;
use async_trait::async_trait;
use futures::future::ready;
use futures::StreamExt;
use hex;
use ipnetwork::Ipv4Network;
use ipnetwork::Ipv6Network;
use lazy_static::lazy_static;
use omicron_common::api::external;
use omicron_common::api::external::CreateResult;
use omicron_common::api::external::DataPageParams;
use omicron_common::api::external::DeleteResult;
use omicron_common::api::external::Disk;
use omicron_common::api::external::DiskState;
use omicron_common::api::external::Error;
use omicron_common::api::external::IdentityMetadataCreateParams;
use omicron_common::api::external::InstanceState;
use omicron_common::api::external::Ipv4Net;
use omicron_common::api::external::Ipv6Net;
use omicron_common::api::external::ListResult;
use omicron_common::api::external::ListResultVec;
use omicron_common::api::external::LookupResult;
use omicron_common::api::external::PaginationOrder;
use omicron_common::api::external::ResourceType;
use omicron_common::api::external::RouteDestination;
use omicron_common::api::external::RouteTarget;
use omicron_common::api::external::RouterRouteCreateParams;
use omicron_common::api::external::RouterRouteKind;
use omicron_common::api::external::RouterRouteUpdateParams;
use omicron_common::api::external::UpdateResult;
use omicron_common::api::external::VpcFirewallRuleUpdateParams;
use omicron_common::api::external::VpcFirewallRuleUpdateResult;
use omicron_common::api::external::VpcRouterKind;
use omicron_common::api::internal::nexus;
use omicron_common::api::internal::nexus::DiskRuntimeState;
use omicron_common::api::internal::sled_agent::InstanceRuntimeStateRequested;
use omicron_common::api::internal::sled_agent::InstanceStateRequested;
use omicron_common::backoff;
use omicron_common::bail_unless;
use oximeter_client::Client as OximeterClient;
use oximeter_producer::register;
use rand::{rngs::StdRng, Rng, RngCore, SeedableRng};
use ring::digest;
use sled_agent_client::Client as SledAgentClient;
use slog::Logger;
use std::convert::{TryFrom, TryInto};
use std::net::SocketAddr;
use std::num::NonZeroU32;
use std::path::Path;
use std::sync::Arc;
use std::time::Duration;
use steno::SagaId;
use steno::SagaResultOk;
use steno::SagaTemplate;
use steno::SagaType;
use tokio::io::AsyncWriteExt;
use uuid::Uuid;

// TODO: When referring to API types, we should try to include
// the prefix unless it is unambiguous.

/**
 * Exposes additional [`Nexus`] interfaces for use by the test suite
 */
#[async_trait]
pub trait TestInterfaces {
    /**
     * Returns the SledAgentClient for an Instance from its id.  We may also
     * want to split this up into instance_lookup_by_id() and instance_sled(),
     * but after all it's a test suite special to begin with.
     */
    async fn instance_sled_by_id(
        &self,
        id: &Uuid,
    ) -> Result<Arc<SledAgentClient>, Error>;

    /**
     * Returns the SledAgentClient for a Disk from its id.
     */
    async fn disk_sled_by_id(
        &self,
        id: &Uuid,
    ) -> Result<Arc<SledAgentClient>, Error>;

    async fn session_create_with(
        &self,
        session: db::model::ConsoleSession,
    ) -> CreateResult<db::model::ConsoleSession>;
}

pub static BASE_ARTIFACT_DIR: &str = "/var/tmp/oxide_artifacts";

/**
 * Manages an Oxide fleet -- the heart of the control plane
 */
pub struct Nexus {
    /** uuid for this nexus instance. */
    id: Uuid,

    /** uuid for this rack (TODO should also be in persistent storage) */
    rack_id: Uuid,

    /** general server log */
    log: Logger,

    /** cached rack identity metadata */
    api_rack_identity: db::model::RackIdentity,

    /** persistent storage for resources in the control plane */
    db_datastore: Arc<db::DataStore>,

    /** saga execution coordinator */
    sec_client: Arc<steno::SecClient>,

    /** Task representing completion of recovered Sagas */
    recovery_task: std::sync::Mutex<Option<db::RecoveryTask>>,

<<<<<<< HEAD
    tuf_trusted_root: Option<Vec<u8>>,
=======
    /** Status of background task to populate database */
    populate_status: tokio::sync::watch::Receiver<PopulateStatus>,
>>>>>>> 9116b079
}

/*
 * TODO Is it possible to make some of these operations more generic?  A
 * particularly good example is probably list() (or even lookup()), where
 * with the right type parameters, generic code can be written to work on all
 * types.
 * TODO update and delete need to accommodate both with-etag and don't-care
 * TODO audit logging ought to be part of this structure and its functions
 */
impl Nexus {
    /**
     * Create a new Nexus instance for the given rack id `rack_id`
     */
    /* TODO-polish revisit rack metadata */
    pub async fn new_with_id(
        rack_id: Uuid,
        log: Logger,
        pool: db::Pool,
        config: &config::Config,
        authz: Arc<authz::Authz>,
    ) -> Arc<Nexus> {
        let pool = Arc::new(pool);
        let my_sec_id = db::SecId::from(config.id);
        let db_datastore = Arc::new(db::DataStore::new(Arc::clone(&pool)));
        let sec_store = Arc::new(db::CockroachDbSecStore::new(
            my_sec_id,
            Arc::clone(&db_datastore),
            log.new(o!("component" => "SecStore")),
        )) as Arc<dyn steno::SecStore>;
        let sec_client = Arc::new(steno::sec(
            log.new(o!(
                "component" => "SEC",
                "sec_id" => my_sec_id.to_string()
            )),
            sec_store,
        ));

        /*
         * TODO-cleanup We may want a first-class subsystem for managing startup
         * background tasks.  It could use a Future for each one, a status enum
         * for each one, status communication via channels, and a single task to
         * run them all.
         */
        let populate_ctx = OpContext::for_background(
            log.new(o!("component" => "DataLoader")),
            Arc::clone(&authz),
            authn::Context::internal_db_init(),
        );
        let populate_status =
            populate_start(populate_ctx, Arc::clone(&db_datastore));

        let nexus = Nexus {
            id: config.id,
            rack_id,
            log: log.new(o!()),
            api_rack_identity: db::model::RackIdentity::new(rack_id),
            db_datastore: Arc::clone(&db_datastore),
            sec_client: Arc::clone(&sec_client),
            recovery_task: std::sync::Mutex::new(None),
<<<<<<< HEAD
            tuf_trusted_root: match &config.updates.tuf_trusted_root {
                Some(root) => Some(tokio::fs::read(root).await.unwrap()),
                None => None,
            },
=======
            populate_status,
>>>>>>> 9116b079
        };

        /* TODO-cleanup all the extra Arcs here seems wrong */
        let nexus_arc = Arc::new(nexus);
        let opctx = OpContext::for_background(
            log.new(o!("component" => "SagaRecoverer")),
            authz,
            authn::Context::internal_saga_recovery(),
        );
        let recovery_task = db::recover(
            opctx,
            my_sec_id,
            Arc::new(Arc::new(SagaContext::new(Arc::clone(&nexus_arc)))),
            db_datastore,
            Arc::clone(&sec_client),
            &sagas::ALL_TEMPLATES,
        );

        *nexus_arc.recovery_task.lock().unwrap() = Some(recovery_task);
        nexus_arc
    }

    pub async fn wait_for_populate(&self) -> Result<(), anyhow::Error> {
        let mut my_rx = self.populate_status.clone();
        loop {
            my_rx
                .changed()
                .await
                .map_err(|error| anyhow!(error.to_string()))?;
            match &*my_rx.borrow() {
                PopulateStatus::NotDone => (),
                PopulateStatus::Done => return Ok(()),
                PopulateStatus::Failed(error) => {
                    return Err(anyhow!(error.clone()))
                }
            };
        }
    }

    /*
     * TODO-robustness we should have a limit on how many sled agents there can
     * be (for graceful degradation at large scale).
     */
    pub async fn upsert_sled(
        &self,
        id: Uuid,
        address: SocketAddr,
    ) -> Result<(), Error> {
        info!(self.log, "registered sled agent"; "sled_uuid" => id.to_string());
        let sled = db::model::Sled::new(id, address);
        self.db_datastore.sled_upsert(sled).await?;
        Ok(())
    }

    /// Upserts a Zpool into the database, updating it if it already exists.
    pub async fn upsert_zpool(
        &self,
        id: Uuid,
        sled_id: Uuid,
        info: ZpoolPutRequest,
    ) -> Result<(), Error> {
        info!(self.log, "upserting zpool"; "sled_id" => sled_id.to_string(), "zpool_id" => id.to_string());
        let zpool = db::model::Zpool::new(id, sled_id, &info);
        self.db_datastore.zpool_upsert(zpool).await?;
        Ok(())
    }

    /// Upserts a dataset into the database, updating it if it already exists.
    pub async fn upsert_dataset(
        &self,
        id: Uuid,
        zpool_id: Uuid,
        address: SocketAddr,
        kind: DatasetKind,
    ) -> Result<(), Error> {
        info!(self.log, "upserting dataset"; "zpool_id" => zpool_id.to_string(), "dataset_id" => id.to_string());
        let dataset = db::model::Dataset::new(id, zpool_id, address, kind);
        self.db_datastore.dataset_upsert(dataset).await?;
        Ok(())
    }

    /**
     * Insert a new record of an Oximeter collector server.
     */
    pub async fn upsert_oximeter_collector(
        &self,
        oximeter_info: &OximeterInfo,
    ) -> Result<(), Error> {
        // Insert the Oximeter instance into the DB. Note that this _updates_ the record,
        // specifically, the time_modified, ip, and port columns, if the instance has already been
        // registered.
        let db_info = db::model::OximeterInfo::new(&oximeter_info);
        self.db_datastore.oximeter_create(&db_info).await?;
        info!(
            self.log,
            "registered new oximeter metric collection server";
            "collector_id" => ?oximeter_info.collector_id,
            "address" => oximeter_info.address,
        );

        // Regardless, notify the collector of any assigned metric producers. This should be empty
        // if this Oximeter collector is registering for the first time, but may not be if the
        // service is re-registering after failure.
        let pagparams = DataPageParams {
            marker: None,
            direction: PaginationOrder::Ascending,
            limit: std::num::NonZeroU32::new(100).unwrap(),
        };
        let producers = self
            .db_datastore
            .producers_list_by_oximeter_id(
                oximeter_info.collector_id,
                &pagparams,
            )
            .await?;
        if !producers.is_empty() {
            debug!(
                self.log,
                "registered oximeter collector that is already assigned producers, re-assigning them to the collector";
                "n_producers" => producers.len(),
                "collector_id" => ?oximeter_info.collector_id,
            );
            let client = self.build_oximeter_client(
                &oximeter_info.collector_id,
                oximeter_info.address,
            );
            for producer in producers.into_iter() {
                let producer_info = oximeter_client::types::ProducerEndpoint {
                    id: producer.id(),
                    address: SocketAddr::new(
                        producer.ip.ip(),
                        producer.port.try_into().unwrap(),
                    )
                    .to_string(),
                    base_route: producer.base_route,
                    interval: oximeter_client::types::Duration::from(
                        Duration::from_secs_f64(producer.interval),
                    ),
                };
                client
                    .producers_post(&producer_info)
                    .await
                    .map_err(Error::from)?;
            }
        }
        Ok(())
    }

    /// Register as a metric producer with the oximeter metric collection server.
    pub async fn register_as_producer(&self, address: SocketAddr) {
        let producer_endpoint = nexus::ProducerEndpoint {
            id: self.id,
            address,
            base_route: String::from("/metrics/collect"),
            interval: Duration::from_secs(10),
        };
        let register = || async {
            debug!(self.log, "registering nexus as metric producer");
            register(address, &self.log, &producer_endpoint)
                .await
                .map_err(backoff::BackoffError::Transient)
        };
        let log_registration_failure = |error, delay| {
            warn!(
                self.log,
                "failed to register nexus as a metric producer, will retry in {:?}", delay;
                "error_message" => ?error,
            );
        };
        backoff::retry_notify(
            backoff::internal_service_policy(),
            register,
            log_registration_failure,
        ).await
        .expect("expected an infinite retry loop registering nexus as a metric producer");
    }

    // Internal helper to build an Oximeter client from its ID and address (common data between
    // model type and the API type).
    fn build_oximeter_client(
        &self,
        id: &Uuid,
        address: SocketAddr,
    ) -> OximeterClient {
        let client_log =
            self.log.new(o!("oximeter-collector" => id.to_string()));
        let client =
            OximeterClient::new(&format!("http://{}", address), client_log);
        info!(
            self.log,
            "registered oximeter collector client";
            "id" => id.to_string(),
        );
        client
    }

    /**
     * List all registered Oximeter collector instances.
     */
    pub async fn oximeter_list(
        &self,
        page_params: &DataPageParams<'_, Uuid>,
    ) -> ListResultVec<db::model::OximeterInfo> {
        self.db_datastore.oximeter_list(page_params).await
    }

    pub fn datastore(&self) -> &db::DataStore {
        &self.db_datastore
    }

    /**
     * Given a saga template and parameters, create a new saga and execute it.
     */
    async fn execute_saga<P, S>(
        self: &Arc<Self>,
        saga_template: Arc<SagaTemplate<S>>,
        template_name: &str,
        saga_params: Arc<P>,
    ) -> Result<SagaResultOk, Error>
    where
        S: SagaType<
            ExecContextType = Arc<SagaContext>,
            SagaParamsType = Arc<P>,
        >,
        /*
         * TODO-cleanup The bound `P: Serialize` should not be necessary because
         * SagaParamsType must already impl Serialize.
         */
        P: serde::Serialize,
    {
        let saga_id = SagaId(Uuid::new_v4());
        let saga_context =
            Arc::new(Arc::new(SagaContext::new(Arc::clone(self))));
        let future = self
            .sec_client
            .saga_create(
                saga_id,
                saga_context,
                saga_template,
                template_name.to_owned(),
                saga_params,
            )
            .await
            .context("creating saga")
            .map_err(|error| {
                /*
                 * TODO-error This could be a service unavailable error,
                 * depending on the failure mode.  We need more information from
                 * Steno.
                 */
                Error::internal_error(&format!("{:#}", error))
            })?;

        self.sec_client
            .saga_start(saga_id)
            .await
            .context("starting saga")
            .map_err(|error| Error::internal_error(&format!("{:#}", error)))?;

        let result = future.await;
        result.kind.map_err(|saga_error| {
            saga_error.error_source.convert::<Error>().unwrap_or_else(|e| {
                /* TODO-error more context would be useful */
                Error::InternalError { internal_message: e.to_string() }
            })
        })
    }

    /*
     * Organizations
     */

    pub async fn organization_create(
        &self,
        opctx: &OpContext,
        new_organization: &params::OrganizationCreate,
    ) -> CreateResult<db::model::Organization> {
        let db_org = db::model::Organization::new(new_organization.clone());
        self.db_datastore.organization_create(opctx, db_org).await
    }

    pub async fn organization_fetch(
        &self,
        name: &Name,
    ) -> LookupResult<db::model::Organization> {
        self.db_datastore.organization_fetch(name).await
    }

    pub async fn organizations_list_by_name(
        &self,
        opctx: &OpContext,
        pagparams: &DataPageParams<'_, Name>,
    ) -> ListResultVec<db::model::Organization> {
        self.db_datastore.organizations_list_by_name(opctx, pagparams).await
    }

    pub async fn organizations_list_by_id(
        &self,
        opctx: &OpContext,
        pagparams: &DataPageParams<'_, Uuid>,
    ) -> ListResultVec<db::model::Organization> {
        self.db_datastore.organizations_list_by_id(opctx, pagparams).await
    }

    pub async fn organization_delete(&self, name: &Name) -> DeleteResult {
        self.db_datastore.organization_delete(name).await
    }

    pub async fn organization_update(
        &self,
        name: &Name,
        new_params: &params::OrganizationUpdate,
    ) -> UpdateResult<db::model::Organization> {
        self.db_datastore
            .organization_update(name, new_params.clone().into())
            .await
    }

    /*
     * Projects
     */

    pub async fn project_create(
        &self,
        opctx: &OpContext,
        organization_name: &Name,
        new_project: &params::ProjectCreate,
    ) -> CreateResult<db::model::Project> {
        let org =
            self.db_datastore.organization_lookup(organization_name).await?;

        // Create a project.
        let db_project = db::model::Project::new(org.id(), new_project.clone());
        let db_project =
            self.db_datastore.project_create(opctx, &org, db_project).await?;

        // TODO: We probably want to have "project creation" and "default VPC
        // creation" co-located within a saga for atomicity.
        //
        // Until then, we just perform the operations sequentially.

        // Create a default VPC associated with the project.
        let _ = self
            .project_create_vpc(
                &organization_name,
                &new_project.identity.name.clone().into(),
                &params::VpcCreate {
                    identity: IdentityMetadataCreateParams {
                        name: "default".parse().unwrap(),
                        description: "Default VPC".to_string(),
                    },
                    // TODO-robustness this will need to be None if we decide to handle
                    // the logic around name and dns_name by making dns_name optional
                    dns_name: "default".parse().unwrap(),
                },
            )
            .await?;

        Ok(db_project)
    }

    pub async fn project_fetch(
        &self,
        organization_name: &Name,
        project_name: &Name,
    ) -> LookupResult<db::model::Project> {
        let organization_id = self
            .db_datastore
            .organization_lookup_id_by_name(organization_name)
            .await?;
        self.db_datastore.project_fetch(&organization_id, project_name).await
    }

    pub async fn projects_list_by_name(
        &self,
        organization_name: &Name,
        pagparams: &DataPageParams<'_, Name>,
    ) -> ListResultVec<db::model::Project> {
        let organization_id = self
            .db_datastore
            .organization_lookup_id_by_name(organization_name)
            .await?;
        self.db_datastore
            .projects_list_by_name(&organization_id, pagparams)
            .await
    }

    pub async fn projects_list_by_id(
        &self,
        organization_name: &Name,
        pagparams: &DataPageParams<'_, Uuid>,
    ) -> ListResultVec<db::model::Project> {
        let organization_id = self
            .db_datastore
            .organization_lookup_id_by_name(organization_name)
            .await?;
        self.db_datastore.projects_list_by_id(&organization_id, pagparams).await
    }

    pub async fn project_delete(
        &self,
        organization_name: &Name,
        project_name: &Name,
    ) -> DeleteResult {
        let organization_id = self
            .db_datastore
            .organization_lookup_id_by_name(organization_name)
            .await?;
        self.db_datastore.project_delete(&organization_id, project_name).await
    }

    pub async fn project_update(
        &self,
        organization_name: &Name,
        project_name: &Name,
        new_params: &params::ProjectUpdate,
    ) -> UpdateResult<db::model::Project> {
        let organization_id = self
            .db_datastore
            .organization_lookup_id_by_name(organization_name)
            .await?;
        self.db_datastore
            .project_update(
                &organization_id,
                project_name,
                new_params.clone().into(),
            )
            .await
    }

    /*
     * Disks
     */

    pub async fn project_list_disks(
        &self,
        organization_name: &Name,
        project_name: &Name,
        pagparams: &DataPageParams<'_, Name>,
    ) -> ListResultVec<db::model::Disk> {
        let organization_id = self
            .db_datastore
            .organization_lookup_id_by_name(organization_name)
            .await?;
        let project_id = self
            .db_datastore
            .project_lookup_id_by_name(&organization_id, project_name)
            .await?;
        self.db_datastore.project_list_disks(&project_id, pagparams).await
    }

    pub async fn project_create_disk(
        &self,
        organization_name: &Name,
        project_name: &Name,
        params: &params::DiskCreate,
    ) -> CreateResult<db::model::Disk> {
        let project =
            self.project_fetch(organization_name, project_name).await?;

        /*
         * Until we implement snapshots, do not allow disks to be created with a
         * snapshot id.
         */
        if params.snapshot_id.is_some() {
            return Err(Error::InvalidValue {
                label: String::from("snapshot_id"),
                message: String::from("snapshots are not yet supported"),
            });
        }

        let disk_id = Uuid::new_v4();
        let disk = db::model::Disk::new(
            disk_id,
            project.id(),
            params.clone(),
            db::model::DiskRuntimeState::new(),
        );
        let disk_created = self.db_datastore.project_create_disk(disk).await?;

        // TODO: Here, we should ensure the disk is backed by appropriate
        // regions. This is blocked behind actually having Crucible agents
        // running in zones for dedicated zpools.
        //
        // TODO: Performing this operation, alongside "create" and "update
        // state from create to detach", should be executed in a Saga.

        /*
         * This is a little hokey.  We'd like to simulate an asynchronous
         * transition from "Creating" to "Detached".  For instances, the
         * simulation lives in a simulated sled agent.  Here, the analog might
         * be a simulated storage control plane.  But that doesn't exist yet,
         * and we don't even know what APIs it would provide yet.  So we just
         * carry out the simplest possible "simulation" here: we'll return to
         * the client a structure describing a disk in state "Creating", but by
         * the time we do so, we've already updated the internal representation
         * to "Created".
         */
        self.db_datastore
            .disk_update_runtime(&disk_id, &disk_created.runtime().detach())
            .await?;

        Ok(disk_created)
    }

    pub async fn project_lookup_disk(
        &self,
        organization_name: &Name,
        project_name: &Name,
        disk_name: &Name,
    ) -> LookupResult<(db::model::Disk, authz::ProjectChild)> {
        let organization_id = self
            .db_datastore
            .organization_lookup_id_by_name(organization_name)
            .await?;
        let project_id = self
            .db_datastore
            .project_lookup_id_by_name(&organization_id, project_name)
            .await?;
        let disk = self
            .db_datastore
            .disk_fetch_by_name(&project_id, disk_name)
            .await?;
        let disk_id = disk.id();
        Ok((
            disk,
            authz::FLEET
                .organization(organization_id)
                .project(project_id)
                .resource(ResourceType::Disk, disk_id),
        ))
    }

    pub async fn project_delete_disk(
        &self,
        opctx: &OpContext,
        organization_name: &Name,
        project_name: &Name,
        disk_name: &Name,
    ) -> DeleteResult {
        let (disk, authz_disk) = self
            .project_lookup_disk(organization_name, project_name, disk_name)
            .await?;
        let runtime = disk.runtime();
        bail_unless!(runtime.state().state() != &DiskState::Destroyed);

        if runtime.state().is_attached() {
            return Err(Error::InvalidRequest {
                message: String::from("disk is attached"),
            });
        }

        /*
         * TODO-correctness It's not clear how this handles the case where we
         * begin this delete operation while some other request is ongoing to
         * attach the disk.  We won't be able to see that in the state here.  We
         * might be able to detect this when we go update the disk's state to
         * Attaching (because a SQL UPDATE will update 0 rows), but we'd sort of
         * already be in a bad state because the destroyed disk will be
         * attaching (and eventually attached) on some sled, and if the wrong
         * combination of components crash at this point, we could wind up not
         * fixing that state.
         *
         * This is a consequence of the choice _not_ to record the Attaching
         * state in the database before beginning the attach process.  If we did
         * that, we wouldn't have this problem, but we'd have a similar problem
         * of dealing with the case of a crash after recording this state and
         * before actually beginning the attach process.  Sagas can maybe
         * address that.
         */
        self.db_datastore.project_delete_disk(opctx, authz_disk).await
    }

    /*
     * Instances
     */

    /*
     * TODO-design This interface should not exist.  See
     * SagaContext::alloc_server().
     */
    pub async fn sled_allocate(&self) -> Result<Uuid, Error> {
        // TODO: replace this with a real allocation policy.
        //
        // This implementation always assigns the first sled (by ID order).
        let pagparams = DataPageParams {
            marker: None,
            direction: dropshot::PaginationOrder::Ascending,
            limit: std::num::NonZeroU32::new(1).unwrap(),
        };
        let sleds = self.db_datastore.sled_list(&pagparams).await?;

        sleds
            .first()
            .ok_or_else(|| Error::ServiceUnavailable {
                internal_message: String::from(
                    "no sleds available for new Instance",
                ),
            })
            .map(|s| s.id())
    }

    pub async fn project_list_instances(
        &self,
        organization_name: &Name,
        project_name: &Name,
        pagparams: &DataPageParams<'_, Name>,
    ) -> ListResultVec<db::model::Instance> {
        let organization_id = self
            .db_datastore
            .organization_lookup_id_by_name(organization_name)
            .await?;
        let project_id = self
            .db_datastore
            .project_lookup_id_by_name(&organization_id, project_name)
            .await?;
        self.db_datastore.project_list_instances(&project_id, pagparams).await
    }

    pub async fn project_create_instance(
        self: &Arc<Self>,
        organization_name: &Name,
        project_name: &Name,
        params: &params::InstanceCreate,
    ) -> CreateResult<db::model::Instance> {
        let organization_id = self
            .db_datastore
            .organization_lookup_id_by_name(organization_name)
            .await?;
        let project_id = self
            .db_datastore
            .project_lookup_id_by_name(&organization_id, project_name)
            .await?;

        let saga_params = Arc::new(sagas::ParamsInstanceCreate {
            project_id,
            create_params: params.clone(),
        });

        let saga_outputs = self
            .execute_saga(
                Arc::clone(&sagas::SAGA_INSTANCE_CREATE_TEMPLATE),
                sagas::SAGA_INSTANCE_CREATE_NAME,
                saga_params,
            )
            .await?;
        /* TODO-error more context would be useful  */
        let instance_id =
            saga_outputs.lookup_output::<Uuid>("instance_id").map_err(|e| {
                Error::InternalError { internal_message: e.to_string() }
            })?;
        /*
         * TODO-correctness TODO-robustness TODO-design It's not quite correct
         * to take this instance id and look it up again.  It's possible that
         * it's been modified or even deleted since the saga executed.  In that
         * case, we might return a different state of the Instance than the one
         * that the user created or even fail with a 404!  Both of those are
         * wrong behavior -- we should be returning the very instance that the
         * user created.
         *
         * How can we fix this?  Right now we have internal representations like
         * Instance and analaogous end-user-facing representations like
         * Instance.  The former is not even serializable.  The saga
         * _could_ emit the View version, but that's not great for two (related)
         * reasons: (1) other sagas might want to provision instances and get
         * back the internal representation to do other things with the
         * newly-created instance, and (2) even within a saga, it would be
         * useful to pass a single Instance representation along the saga,
         * but they probably would want the internal representation, not the
         * view.
         *
         * The saga could emit an Instance directly.  Today, Instance
         * etc. aren't supposed to even be serializable -- we wanted to be able
         * to have other datastore state there if needed.  We could have a third
         * InstanceInternalView...but that's starting to feel pedantic.  We
         * could just make Instance serializable, store that, and call it a
         * day.  Does it matter that we might have many copies of the same
         * objects in memory?
         *
         * If we make these serializable, it would be nice if we could leverage
         * the type system to ensure that we never accidentally send them out a
         * dropshot endpoint.  (On the other hand, maybe we _do_ want to do
         * that, for internal interfaces!  Can we do this on a
         * per-dropshot-server-basis?)
         */
        let instance = self.db_datastore.instance_fetch(&instance_id).await?;
        Ok(instance)
    }

    /*
     * TODO-correctness It's not totally clear what the semantics and behavior
     * should be here.  It might be nice to say that you can only do this
     * operation if the Instance is already stopped, in which case we can
     * execute this immediately by just removing it from the database, with the
     * same race we have with disk delete (i.e., if someone else is requesting
     * an instance boot, we may wind up in an inconsistent state).  On the other
     * hand, we could always allow this operation, issue the request to the SA
     * to destroy the instance (not just stop it), and proceed with deletion
     * when that finishes.  But in that case, although the HTTP DELETE request
     * completed, the object will still appear for a little while, which kind of
     * sucks.
     */
    pub async fn project_destroy_instance(
        &self,
        organization_name: &Name,
        project_name: &Name,
        instance_name: &Name,
    ) -> DeleteResult {
        /*
         * TODO-robustness We need to figure out what to do with Destroyed
         * instances?  Presumably we need to clean them up at some point, but
         * not right away so that callers can see that they've been destroyed.
         */
        let organization_id = self
            .db_datastore
            .organization_lookup_id_by_name(organization_name)
            .await?;
        let project_id = self
            .db_datastore
            .project_lookup_id_by_name(&organization_id, project_name)
            .await?;
        let instance = self
            .db_datastore
            .instance_fetch_by_name(&project_id, instance_name)
            .await?;
        self.db_datastore.project_delete_instance(&instance.id()).await
    }

    pub async fn project_lookup_instance(
        &self,
        organization_name: &Name,
        project_name: &Name,
        instance_name: &Name,
    ) -> LookupResult<db::model::Instance> {
        let organization_id = self
            .db_datastore
            .organization_lookup_id_by_name(organization_name)
            .await?;
        let project_id = self
            .db_datastore
            .project_lookup_id_by_name(&organization_id, project_name)
            .await?;
        self.db_datastore
            .instance_fetch_by_name(&project_id, instance_name)
            .await
    }

    fn check_runtime_change_allowed(
        &self,
        runtime: &nexus::InstanceRuntimeState,
    ) -> Result<(), Error> {
        /*
         * Users are allowed to request a start or stop even if the instance is
         * already in the desired state (or moving to it), and we will issue a
         * request to the SA to make the state change in these cases in case the
         * runtime state we saw here was stale.  However, users are not allowed
         * to change the state of an instance that's failed or destroyed.
         */
        let allowed = match runtime.run_state {
            InstanceState::Creating => true,
            InstanceState::Starting => true,
            InstanceState::Running => true,
            InstanceState::Stopping => true,
            InstanceState::Stopped => true,
            InstanceState::Rebooting => true,

            InstanceState::Repairing => false,
            InstanceState::Failed => false,
            InstanceState::Destroyed => false,
        };

        if allowed {
            Ok(())
        } else {
            Err(Error::InvalidRequest {
                message: format!(
                    "instance state cannot be changed from state \"{}\"",
                    runtime.run_state
                ),
            })
        }
    }

    pub async fn sled_client(
        &self,
        id: &Uuid,
    ) -> Result<Arc<SledAgentClient>, Error> {
        // TODO: We should consider injecting connection pooling here,
        // but for now, connections to sled agents are constructed
        // on an "as requested" basis.
        //
        // Franky, returning an "Arc" here without a connection pool is a little
        // silly; it's not actually used if each client connection exists as a
        // one-shot.
        let sled = self.sled_lookup(id).await?;

        let log = self.log.new(o!("SledAgent" => id.clone().to_string()));
        let dur = std::time::Duration::from_secs(60);
        let client = reqwest::ClientBuilder::new()
            .connect_timeout(dur)
            .timeout(dur)
            .build()
            .unwrap();
        Ok(Arc::new(SledAgentClient::new_with_client(
            &format!("http://{}", sled.address()),
            client,
            log,
        )))
    }

    /**
     * Returns the SledAgentClient for the host where this Instance is running.
     */
    async fn instance_sled(
        &self,
        instance: &db::model::Instance,
    ) -> Result<Arc<SledAgentClient>, Error> {
        let sa_id = &instance.runtime().sled_uuid;
        self.sled_client(&sa_id).await
    }

    /**
     * Reboot the specified instance.
     */
    pub async fn instance_reboot(
        &self,
        organization_name: &Name,
        project_name: &Name,
        instance_name: &Name,
    ) -> UpdateResult<db::model::Instance> {
        /*
         * To implement reboot, we issue a call to the sled agent to set a
         * runtime state of "reboot". We cannot simply stop the Instance and
         * start it again here because if we crash in the meantime, we might
         * leave it stopped.
         *
         * When an instance is rebooted, the "rebooting" flag remains set on
         * the runtime state as it transitions to "Stopping" and "Stopped".
         * This flag is cleared when the state goes to "Starting".  This way,
         * even if the whole rack powered off while this was going on, we would
         * never lose track of the fact that this Instance was supposed to be
         * running.
         */
        let instance = self
            .project_lookup_instance(
                organization_name,
                project_name,
                instance_name,
            )
            .await?;

        self.check_runtime_change_allowed(&instance.runtime().clone().into())?;
        self.instance_set_runtime(
            &instance,
            self.instance_sled(&instance).await?,
            InstanceRuntimeStateRequested {
                run_state: InstanceStateRequested::Reboot,
            },
        )
        .await?;
        self.db_datastore.instance_fetch(&instance.id()).await
    }

    /**
     * Make sure the given Instance is running.
     */
    pub async fn instance_start(
        &self,
        organization_name: &Name,
        project_name: &Name,
        instance_name: &Name,
    ) -> UpdateResult<db::model::Instance> {
        let instance = self
            .project_lookup_instance(
                organization_name,
                project_name,
                instance_name,
            )
            .await?;

        self.check_runtime_change_allowed(&instance.runtime().clone().into())?;
        self.instance_set_runtime(
            &instance,
            self.instance_sled(&instance).await?,
            InstanceRuntimeStateRequested {
                run_state: InstanceStateRequested::Running,
            },
        )
        .await?;
        self.db_datastore.instance_fetch(&instance.id()).await
    }

    /**
     * Make sure the given Instance is stopped.
     */
    pub async fn instance_stop(
        &self,
        organization_name: &Name,
        project_name: &Name,
        instance_name: &Name,
    ) -> UpdateResult<db::model::Instance> {
        let instance = self
            .project_lookup_instance(
                organization_name,
                project_name,
                instance_name,
            )
            .await?;

        self.check_runtime_change_allowed(&instance.runtime().clone().into())?;
        self.instance_set_runtime(
            &instance,
            self.instance_sled(&instance).await?,
            InstanceRuntimeStateRequested {
                run_state: InstanceStateRequested::Stopped,
            },
        )
        .await?;
        self.db_datastore.instance_fetch(&instance.id()).await
    }

    /**
     * Modifies the runtime state of the Instance as requested.  This generally
     * means booting or halting the Instance.
     */
    async fn instance_set_runtime(
        &self,
        instance: &db::model::Instance,
        sa: Arc<SledAgentClient>,
        requested: InstanceRuntimeStateRequested,
    ) -> Result<(), Error> {
        /*
         * Ask the sled agent to begin the state change.  Then update the
         * database to reflect the new intermediate state.  If this update is
         * not the newest one, that's fine.  That might just mean the sled agent
         * beat us to it.
         */

        let runtime: nexus::InstanceRuntimeState =
            instance.runtime().clone().into();

        // TODO: Populate this with an appropriate NIC.
        // See also: sic_create_instance_record in sagas.rs for a similar
        // construction.
        let instance_hardware = sled_agent_client::types::InstanceHardware {
            runtime: sled_agent_client::types::InstanceRuntimeState::from(
                runtime,
            ),
            nics: vec![],
        };

        let new_runtime = sa
            .instance_put(
                &instance.id(),
                &sled_agent_client::types::InstanceEnsureBody {
                    initial: instance_hardware,
                    target: requested.into(),
                },
            )
            .await
            .map_err(Error::from)?;

        let new_runtime: nexus::InstanceRuntimeState = new_runtime.into();

        self.db_datastore
            .instance_update_runtime(&instance.id(), &new_runtime.into())
            .await
            .map(|_| ())
    }

    /**
     * Lists disks attached to the instance.
     */
    pub async fn instance_list_disks(
        &self,
        organization_name: &Name,
        project_name: &Name,
        instance_name: &Name,
        pagparams: &DataPageParams<'_, Name>,
    ) -> ListResultVec<db::model::Disk> {
        let instance = self
            .project_lookup_instance(
                organization_name,
                project_name,
                instance_name,
            )
            .await?;
        self.db_datastore.instance_list_disks(&instance.id(), pagparams).await
    }

    /**
     * Fetch information about whether this disk is attached to this instance.
     */
    pub async fn instance_get_disk(
        &self,
        organization_name: &Name,
        project_name: &Name,
        instance_name: &Name,
        disk_name: &Name,
    ) -> LookupResult<Disk> {
        let instance = self
            .project_lookup_instance(
                organization_name,
                project_name,
                instance_name,
            )
            .await?;
        // TODO: This shouldn't be looking up multiple database entries by name,
        // it should resolve names to IDs first.
        let (disk, _) = self
            .project_lookup_disk(organization_name, project_name, disk_name)
            .await?;
        if let Some(instance_id) = disk.runtime_state.attach_instance_id {
            if instance_id == instance.id() {
                return Ok(disk.into());
            }
        }

        Err(Error::not_found_other(
            ResourceType::Disk,
            format!(
                "disk \"{}\" is not attached to instance \"{}\"",
                disk_name.as_str(),
                instance_name.as_str()
            ),
        ))
    }

    /**
     * Attach a disk to an instance.
     */
    pub async fn instance_attach_disk(
        &self,
        organization_name: &Name,
        project_name: &Name,
        instance_name: &Name,
        disk_name: &Name,
    ) -> UpdateResult<db::model::Disk> {
        let instance = self
            .project_lookup_instance(
                organization_name,
                project_name,
                instance_name,
            )
            .await?;
        // TODO: This shouldn't be looking up multiple database entries by name,
        // it should resolve names to IDs first.
        let (disk, _) = self
            .project_lookup_disk(organization_name, project_name, disk_name)
            .await?;
        let instance_id = &instance.id();

        fn disk_attachment_error(
            disk: &db::model::Disk,
        ) -> CreateResult<db::model::Disk> {
            let disk_status = match disk.runtime().state().into() {
                DiskState::Destroyed => "disk is destroyed",
                DiskState::Faulted => "disk is faulted",
                DiskState::Creating => "disk is detached",
                DiskState::Detached => "disk is detached",

                /*
                 * It would be nice to provide a more specific message here, but
                 * the appropriate identifier to provide the user would be the
                 * other instance's name.  Getting that would require another
                 * database hit, which doesn't seem worth it for this.
                 */
                DiskState::Attaching(_) => {
                    "disk is attached to another instance"
                }
                DiskState::Attached(_) => {
                    "disk is attached to another instance"
                }
                DiskState::Detaching(_) => {
                    "disk is attached to another instance"
                }
            };
            let message = format!(
                "cannot attach disk \"{}\": {}",
                disk.name().as_str(),
                disk_status
            );
            Err(Error::InvalidRequest { message })
        }

        match &disk.state().into() {
            /*
             * If we're already attaching or attached to the requested instance,
             * there's nothing else to do.
             */
            DiskState::Attached(id) if id == instance_id => return Ok(disk),

            /*
             * If the disk is currently attaching or attached to another
             * instance, fail this request.  Users must explicitly detach first
             * if that's what they want.  If it's detaching, they have to wait
             * for it to become detached.
             * TODO-debug: the error message here could be better.  We'd have to
             * look up the other instance by id (and gracefully handle it not
             * existing).
             */
            DiskState::Attached(id) => {
                assert_ne!(id, instance_id);
                return disk_attachment_error(&disk);
            }
            DiskState::Detaching(_) => {
                return disk_attachment_error(&disk);
            }
            DiskState::Attaching(id) if id != instance_id => {
                return disk_attachment_error(&disk);
            }
            DiskState::Destroyed => {
                return disk_attachment_error(&disk);
            }
            DiskState::Faulted => {
                return disk_attachment_error(&disk);
            }

            DiskState::Creating => (),
            DiskState::Detached => (),
            DiskState::Attaching(id) => {
                assert_eq!(id, instance_id);
            }
        }

        self.disk_set_runtime(
            &disk,
            self.instance_sled(&instance).await?,
            sled_agent_client::types::DiskStateRequested::Attached(
                *instance_id,
            ),
        )
        .await?;
        self.db_datastore.disk_fetch(&disk.id()).await
    }

    /**
     * Detach a disk from an instance.
     */
    pub async fn instance_detach_disk(
        &self,
        organization_name: &Name,
        project_name: &Name,
        instance_name: &Name,
        disk_name: &Name,
    ) -> UpdateResult<db::model::Disk> {
        let instance = self
            .project_lookup_instance(
                organization_name,
                project_name,
                instance_name,
            )
            .await?;
        // TODO: This shouldn't be looking up multiple database entries by name,
        // it should resolve names to IDs first.
        let (disk, _) = self
            .project_lookup_disk(organization_name, project_name, disk_name)
            .await?;
        let instance_id = &instance.id();

        match &disk.state().into() {
            /*
             * This operation is a noop if the disk is not attached or already
             * detaching from the same instance.
             */
            DiskState::Creating => return Ok(disk),
            DiskState::Detached => return Ok(disk),
            DiskState::Destroyed => return Ok(disk),
            DiskState::Faulted => return Ok(disk),
            DiskState::Detaching(id) if id == instance_id => return Ok(disk),

            /*
             * This operation is not allowed if the disk is attached to some
             * other instance.
             */
            DiskState::Attaching(id) if id != instance_id => {
                return Err(Error::InvalidRequest {
                    message: String::from("disk is attached elsewhere"),
                });
            }
            DiskState::Attached(id) if id != instance_id => {
                return Err(Error::InvalidRequest {
                    message: String::from("disk is attached elsewhere"),
                });
            }
            DiskState::Detaching(_) => {
                return Err(Error::InvalidRequest {
                    message: String::from("disk is attached elsewhere"),
                });
            }

            /* These are the cases where we have to do something. */
            DiskState::Attaching(_) => (),
            DiskState::Attached(_) => (),
        }

        self.disk_set_runtime(
            &disk,
            self.instance_sled(&instance).await?,
            sled_agent_client::types::DiskStateRequested::Detached,
        )
        .await?;
        Ok(disk)
    }

    /**
     * Modifies the runtime state of the Disk as requested.  This generally
     * means attaching or detaching the disk.
     */
    async fn disk_set_runtime(
        &self,
        disk: &db::model::Disk,
        sa: Arc<SledAgentClient>,
        requested: sled_agent_client::types::DiskStateRequested,
    ) -> Result<(), Error> {
        let runtime: DiskRuntimeState = disk.runtime().into();

        /*
         * Ask the SA to begin the state change.  Then update the database to
         * reflect the new intermediate state.
         */
        let new_runtime = sa
            .disk_put(
                &disk.id(),
                &sled_agent_client::types::DiskEnsureBody {
                    initial_runtime:
                        sled_agent_client::types::DiskRuntimeState::from(
                            runtime,
                        ),
                    target: requested,
                },
            )
            .await
            .map_err(Error::from)?;

        let new_runtime: DiskRuntimeState = new_runtime.into();

        self.db_datastore
            .disk_update_runtime(&disk.id(), &new_runtime.into())
            .await
            .map(|_| ())
    }

    /**
     * Creates a new network interface for this instance
     */
    pub async fn instance_create_network_interface(
        &self,
        organization_name: &Name,
        project_name: &Name,
        instance_name: &Name,
        vpc_name: &Name,
        subnet_name: &Name,
        params: &params::NetworkInterfaceCreate,
    ) -> CreateResult<db::model::NetworkInterface> {
        let instance = self
            .project_lookup_instance(
                organization_name,
                project_name,
                instance_name,
            )
            .await?;
        let vpc = self
            .db_datastore
            .vpc_fetch_by_name(&instance.project_id, vpc_name)
            .await?;
        let subnet = self
            .db_datastore
            .vpc_subnet_fetch_by_name(&vpc.id(), subnet_name)
            .await?;

        let mac = db::model::MacAddr::new()?;

        let interface_id = Uuid::new_v4();
        // Request an allocation
        let ip = None;
        let interface = db::model::IncompleteNetworkInterface::new(
            interface_id,
            instance.id(),
            // TODO-correctness: vpc_id here is used for name uniqueness. Should
            // interface names be unique to the subnet's VPC or to the
            // VPC associated with the instance's default interface?
            vpc.id(),
            subnet,
            mac,
            ip,
            params.clone(),
        );
        self.db_datastore.instance_create_network_interface(interface).await
    }

    pub async fn project_list_vpcs(
        &self,
        organization_name: &Name,
        project_name: &Name,
        pagparams: &DataPageParams<'_, Name>,
    ) -> ListResultVec<db::model::Vpc> {
        let organization_id = self
            .db_datastore
            .organization_lookup_id_by_name(organization_name)
            .await?;
        let project_id = self
            .db_datastore
            .project_lookup_id_by_name(&organization_id, project_name)
            .await?;
        let vpcs =
            self.db_datastore.project_list_vpcs(&project_id, pagparams).await?;
        Ok(vpcs)
    }

    pub async fn project_create_vpc(
        &self,
        organization_name: &Name,
        project_name: &Name,
        params: &params::VpcCreate,
    ) -> CreateResult<db::model::Vpc> {
        let organization_id = self
            .db_datastore
            .organization_lookup_id_by_name(organization_name)
            .await?;
        let project_id = self
            .db_datastore
            .project_lookup_id_by_name(&organization_id, project_name)
            .await?;
        let vpc_id = Uuid::new_v4();
        let system_router_id = Uuid::new_v4();
        let default_route_id = Uuid::new_v4();
        let default_subnet_id = Uuid::new_v4();
        // TODO: Ultimately when the VPC is created a system router w/ an appropriate setup should also be created.
        // Given that the underlying systems aren't wired up yet this is a naive implementation to populate the database
        // with a starting router. Eventually this code should be replaced with a saga that'll handle creating the VPC and
        // its underlying system
        let router = db::model::VpcRouter::new(
            system_router_id,
            vpc_id,
            VpcRouterKind::System,
            params::VpcRouterCreate {
                identity: IdentityMetadataCreateParams {
                    name: "system".parse().unwrap(),
                    description: "Routes are automatically added to this router as vpc subnets are created".into()
                }
            }
            );
        let _ = self.db_datastore.vpc_create_router(router).await?;
        let route = db::model::RouterRoute::new(
            default_route_id,
            system_router_id,
            RouterRouteKind::Default,
            RouterRouteCreateParams {
                identity: IdentityMetadataCreateParams {
                    name: "default".parse().unwrap(),
                    description: "The default route of a vpc".to_string(),
                },
                target: RouteTarget::InternetGateway(
                    "outbound".parse().unwrap(),
                ),
                destination: RouteDestination::Vpc(
                    params.identity.name.clone(),
                ),
            },
        );

        // TODO: This is both fake and utter nonsense. It should be eventually replaced with the proper behavior for creating
        // the default route which may not even happen here. Creating the vpc, its system router, and that routers default route
        // should all be apart of the same transaction.
        self.db_datastore.router_create_route(route).await?;
        let vpc = db::model::Vpc::new(
            vpc_id,
            project_id,
            system_router_id,
            params.clone(),
        );
        let vpc = self.db_datastore.project_create_vpc(vpc).await?;

        // TODO: batch this up with everything above
        let subnet = db::model::VpcSubnet::new(
            default_subnet_id,
            vpc_id,
            params::VpcSubnetCreate {
                identity: IdentityMetadataCreateParams {
                    name: "default".parse().unwrap(),
                    description: format!(
                        "The default subnet for {}",
                        params.identity.name
                    ),
                },
                ipv4_block: Some(Ipv4Net(
                    // TODO: This value should be replaced with the correct ipv4 range for a default subnet
                    "10.1.9.32/16".parse::<Ipv4Network>().unwrap(),
                )),
                ipv6_block: Some(Ipv6Net(
                    // TODO: This value should be replaced w/ the first `/64` ipv6 from the address block
                    "2001:db8::0/64".parse::<Ipv6Network>().unwrap(),
                )),
            },
        );
        self.db_datastore.vpc_create_subnet(subnet).await?;

        self.create_default_vpc_firewall(&vpc_id).await?;
        Ok(vpc)
    }

    async fn create_default_vpc_firewall(
        &self,
        vpc_id: &Uuid,
    ) -> CreateResult<()> {
        let rules = db::model::VpcFirewallRule::vec_from_params(
            *vpc_id,
            DEFAULT_FIREWALL_RULES.clone(),
        );
        self.db_datastore.vpc_update_firewall_rules(&vpc_id, rules).await?;
        Ok(())
    }

    pub async fn project_lookup_vpc(
        &self,
        organization_name: &Name,
        project_name: &Name,
        vpc_name: &Name,
    ) -> LookupResult<db::model::Vpc> {
        let organization_id = self
            .db_datastore
            .organization_lookup_id_by_name(organization_name)
            .await?;
        let project_id = self
            .db_datastore
            .project_lookup_id_by_name(&organization_id, project_name)
            .await?;
        Ok(self.db_datastore.vpc_fetch_by_name(&project_id, vpc_name).await?)
    }

    pub async fn project_update_vpc(
        &self,
        organization_name: &Name,
        project_name: &Name,
        vpc_name: &Name,
        params: &params::VpcUpdate,
    ) -> UpdateResult<()> {
        let organization_id = self
            .db_datastore
            .organization_lookup_id_by_name(organization_name)
            .await?;
        let project_id = self
            .db_datastore
            .project_lookup_id_by_name(&organization_id, project_name)
            .await?;
        let vpc =
            self.db_datastore.vpc_fetch_by_name(&project_id, vpc_name).await?;
        Ok(self
            .db_datastore
            .project_update_vpc(&vpc.id(), params.clone().into())
            .await?)
    }

    pub async fn project_delete_vpc(
        &self,
        organization_name: &Name,
        project_name: &Name,
        vpc_name: &Name,
    ) -> DeleteResult {
        let vpc = self
            .project_lookup_vpc(organization_name, project_name, vpc_name)
            .await?;
        // TODO: This should eventually use a saga to call the
        // networking subsystem to have it clean up the networking resources
        self.db_datastore.vpc_delete_router(&vpc.system_router_id).await?;
        self.db_datastore.project_delete_vpc(&vpc.id()).await?;

        // Delete all firewall rules after deleting the VPC, to ensure no
        // firewall rules get added between rules deletion and VPC deletion.
        self.db_datastore.vpc_delete_all_firewall_rules(&vpc.id()).await
    }

    pub async fn vpc_list_firewall_rules(
        &self,
        organization_name: &Name,
        project_name: &Name,
        vpc_name: &Name,
        pagparams: &DataPageParams<'_, Name>,
    ) -> ListResultVec<db::model::VpcFirewallRule> {
        let vpc = self
            .project_lookup_vpc(organization_name, project_name, vpc_name)
            .await?;
        let subnets = self
            .db_datastore
            .vpc_list_firewall_rules(&vpc.id(), pagparams)
            .await?;
        Ok(subnets)
    }

    pub async fn vpc_update_firewall_rules(
        &self,
        organization_name: &Name,
        project_name: &Name,
        vpc_name: &Name,
        params: &VpcFirewallRuleUpdateParams,
    ) -> UpdateResult<VpcFirewallRuleUpdateResult> {
        let vpc = self
            .project_lookup_vpc(organization_name, project_name, vpc_name)
            .await?;
        let rules = db::model::VpcFirewallRule::vec_from_params(
            vpc.id(),
            params.clone(),
        );
        let result = self
            .db_datastore
            .vpc_update_firewall_rules(&vpc.id(), rules)
            .await?
            .into_iter()
            .map(|rule| rule.into())
            .collect();
        Ok(result)
    }

    pub async fn vpc_list_subnets(
        &self,
        organization_name: &Name,
        project_name: &Name,
        vpc_name: &Name,
        pagparams: &DataPageParams<'_, Name>,
    ) -> ListResultVec<db::model::VpcSubnet> {
        let vpc = self
            .project_lookup_vpc(organization_name, project_name, vpc_name)
            .await?;
        let subnets =
            self.db_datastore.vpc_list_subnets(&vpc.id(), pagparams).await?;
        Ok(subnets)
    }

    pub async fn vpc_lookup_subnet(
        &self,
        organization_name: &Name,
        project_name: &Name,
        vpc_name: &Name,
        subnet_name: &Name,
    ) -> LookupResult<db::model::VpcSubnet> {
        // TODO: join projects, vpcs, and subnets and do this in one query
        let vpc = self
            .project_lookup_vpc(organization_name, project_name, vpc_name)
            .await?;
        Ok(self
            .db_datastore
            .vpc_subnet_fetch_by_name(&vpc.id(), subnet_name)
            .await?)
    }

    // TODO: When a subnet is created it should add a route entry into the VPC's system router
    pub async fn vpc_create_subnet(
        &self,
        organization_name: &Name,
        project_name: &Name,
        vpc_name: &Name,
        params: &params::VpcSubnetCreate,
    ) -> CreateResult<db::model::VpcSubnet> {
        let vpc = self
            .project_lookup_vpc(organization_name, project_name, vpc_name)
            .await?;
        let id = Uuid::new_v4();
        let subnet = db::model::VpcSubnet::new(id, vpc.id(), params.clone());
        let subnet = self.db_datastore.vpc_create_subnet(subnet).await?;
        Ok(subnet)
    }

    // TODO: When a subnet is deleted it should remove its entry from the VPC's system router.
    pub async fn vpc_delete_subnet(
        &self,
        organization_name: &Name,
        project_name: &Name,
        vpc_name: &Name,
        subnet_name: &Name,
    ) -> DeleteResult {
        let subnet = self
            .vpc_lookup_subnet(
                organization_name,
                project_name,
                vpc_name,
                subnet_name,
            )
            .await?;
        self.db_datastore.vpc_delete_subnet(&subnet.id()).await
    }

    pub async fn vpc_update_subnet(
        &self,
        organization_name: &Name,
        project_name: &Name,
        vpc_name: &Name,
        subnet_name: &Name,
        params: &params::VpcSubnetUpdate,
    ) -> UpdateResult<()> {
        let subnet = self
            .vpc_lookup_subnet(
                organization_name,
                project_name,
                vpc_name,
                subnet_name,
            )
            .await?;
        Ok(self
            .db_datastore
            .vpc_update_subnet(&subnet.id(), params.clone().into())
            .await?)
    }

    pub async fn subnet_list_network_interfaces(
        &self,
        organization_name: &Name,
        project_name: &Name,
        vpc_name: &Name,
        subnet_name: &Name,
        pagparams: &DataPageParams<'_, Name>,
    ) -> ListResultVec<db::model::NetworkInterface> {
        let subnet = self
            .vpc_lookup_subnet(
                organization_name,
                project_name,
                vpc_name,
                subnet_name,
            )
            .await?;
        self.db_datastore
            .subnet_list_network_interfaces(&subnet.id(), pagparams)
            .await
    }

    pub async fn vpc_list_routers(
        &self,
        organization_name: &Name,
        project_name: &Name,
        vpc_name: &Name,
        pagparams: &DataPageParams<'_, Name>,
    ) -> ListResultVec<db::model::VpcRouter> {
        let vpc = self
            .project_lookup_vpc(organization_name, project_name, vpc_name)
            .await?;
        let routers =
            self.db_datastore.vpc_list_routers(&vpc.id(), pagparams).await?;
        Ok(routers)
    }

    pub async fn vpc_lookup_router(
        &self,
        organization_name: &Name,
        project_name: &Name,
        vpc_name: &Name,
        router_name: &Name,
    ) -> LookupResult<db::model::VpcRouter> {
        let vpc = self
            .project_lookup_vpc(organization_name, project_name, vpc_name)
            .await?;
        Ok(self
            .db_datastore
            .vpc_router_fetch_by_name(&vpc.id(), router_name)
            .await?)
    }

    pub async fn vpc_create_router(
        &self,
        organization_name: &Name,
        project_name: &Name,
        vpc_name: &Name,
        kind: &VpcRouterKind,
        params: &params::VpcRouterCreate,
    ) -> CreateResult<db::model::VpcRouter> {
        let vpc = self
            .project_lookup_vpc(organization_name, project_name, vpc_name)
            .await?;
        let id = Uuid::new_v4();
        let router =
            db::model::VpcRouter::new(id, vpc.id(), *kind, params.clone());
        let router = self.db_datastore.vpc_create_router(router).await?;
        Ok(router)
    }

    // TODO: When a router is deleted all its routes should be deleted
    // TODO: When a router is deleted it should be unassociated w/ any subnets it may be associated with
    //       or trigger an error
    pub async fn vpc_delete_router(
        &self,
        organization_name: &Name,
        project_name: &Name,
        vpc_name: &Name,
        router_name: &Name,
    ) -> DeleteResult {
        let router = self
            .vpc_lookup_router(
                organization_name,
                project_name,
                vpc_name,
                router_name,
            )
            .await?;
        if router.kind.0 == VpcRouterKind::System {
            return Err(Error::MethodNotAllowed {
                internal_message: "Cannot delete system router".to_string(),
            });
        }
        self.db_datastore.vpc_delete_router(&router.id()).await
    }

    pub async fn vpc_update_router(
        &self,
        organization_name: &Name,
        project_name: &Name,
        vpc_name: &Name,
        router_name: &Name,
        params: &params::VpcRouterUpdate,
    ) -> UpdateResult<()> {
        let router = self
            .vpc_lookup_router(
                organization_name,
                project_name,
                vpc_name,
                router_name,
            )
            .await?;
        Ok(self
            .db_datastore
            .vpc_update_router(&router.id(), params.clone().into())
            .await?)
    }

    /**
     * VPC Router routes
     */

    pub async fn router_list_routes(
        &self,
        organization_name: &Name,
        project_name: &Name,
        vpc_name: &Name,
        router_name: &Name,
        pagparams: &DataPageParams<'_, Name>,
    ) -> ListResultVec<db::model::RouterRoute> {
        let router = self
            .vpc_lookup_router(
                organization_name,
                project_name,
                vpc_name,
                router_name,
            )
            .await?;
        let routes = self
            .db_datastore
            .router_list_routes(&router.id(), pagparams)
            .await?;
        Ok(routes)
    }

    pub async fn router_lookup_route(
        &self,
        organization_name: &Name,
        project_name: &Name,
        vpc_name: &Name,
        router_name: &Name,
        route_name: &Name,
    ) -> LookupResult<db::model::RouterRoute> {
        let router = self
            .vpc_lookup_router(
                organization_name,
                project_name,
                vpc_name,
                router_name,
            )
            .await?;
        Ok(self
            .db_datastore
            .router_route_fetch_by_name(&router.id(), route_name)
            .await?)
    }

    pub async fn router_create_route(
        &self,
        organization_name: &Name,
        project_name: &Name,
        vpc_name: &Name,
        router_name: &Name,
        kind: &RouterRouteKind,
        params: &RouterRouteCreateParams,
    ) -> CreateResult<db::model::RouterRoute> {
        let router = self
            .vpc_lookup_router(
                organization_name,
                project_name,
                vpc_name,
                router_name,
            )
            .await?;
        let id = Uuid::new_v4();
        let route =
            db::model::RouterRoute::new(id, router.id(), *kind, params.clone());
        let route = self.db_datastore.router_create_route(route).await?;
        Ok(route)
    }

    pub async fn router_delete_route(
        &self,
        organization_name: &Name,
        project_name: &Name,
        vpc_name: &Name,
        router_name: &Name,
        route_name: &Name,
    ) -> DeleteResult {
        let route = self
            .router_lookup_route(
                organization_name,
                project_name,
                vpc_name,
                router_name,
                route_name,
            )
            .await?;
        // Only custom routes can be deleted
        if route.kind.0 != RouterRouteKind::Custom {
            return Err(Error::MethodNotAllowed {
                internal_message: "DELETE not allowed on system routes"
                    .to_string(),
            });
        }
        self.db_datastore.router_delete_route(&route.id()).await
    }

    pub async fn router_update_route(
        &self,
        organization_name: &Name,
        project_name: &Name,
        vpc_name: &Name,
        router_name: &Name,
        route_name: &Name,
        params: &RouterRouteUpdateParams,
    ) -> UpdateResult<()> {
        let route = self
            .router_lookup_route(
                organization_name,
                project_name,
                vpc_name,
                router_name,
                route_name,
            )
            .await?;
        // TODO: Write a test for this once there's a way to test it (i.e. subnets automatically register to the system router table)
        match route.kind.0 {
            RouterRouteKind::Custom | RouterRouteKind::Default => (),
            _ => {
                return Err(Error::MethodNotAllowed {
                    internal_message: format!(
                        "routes of type {} from the system table of VPC {} are not modifiable",
                        route.kind.0,
                        vpc_name
                    ),
                })
            }
        }
        Ok(self
            .db_datastore
            .router_update_route(&route.id(), params.clone().into())
            .await?)
    }

    /*
     * Racks.  We simulate just one for now.
     */

    fn as_rack(&self) -> db::model::Rack {
        db::model::Rack {
            identity: self.api_rack_identity.clone(),
            tuf_metadata_base_url: "http://localhost:8000/metadata".to_string(),
            tuf_targets_base_url: "http://localhost:8000/targets".to_string(),
        }
    }

    pub async fn racks_list(
        &self,
        pagparams: &DataPageParams<'_, Uuid>,
    ) -> ListResult<db::model::Rack> {
        if let Some(marker) = pagparams.marker {
            if *marker >= self.rack_id {
                return Ok(futures::stream::empty().boxed());
            }
        }

        Ok(futures::stream::once(ready(Ok(self.as_rack()))).boxed())
    }

    pub async fn rack_lookup(
        &self,
        rack_id: &Uuid,
    ) -> LookupResult<db::model::Rack> {
        if *rack_id == self.rack_id {
            Ok(self.as_rack())
        } else {
            Err(Error::not_found_by_id(ResourceType::Rack, rack_id))
        }
    }

    /*
     * Sleds
     */

    pub async fn sleds_list(
        &self,
        pagparams: &DataPageParams<'_, Uuid>,
    ) -> ListResultVec<db::model::Sled> {
        self.db_datastore.sled_list(pagparams).await
    }

    pub async fn sled_lookup(
        &self,
        sled_id: &Uuid,
    ) -> LookupResult<db::model::Sled> {
        self.db_datastore.sled_fetch(*sled_id).await
    }

    /*
     * Sagas
     */

    pub async fn sagas_list(
        &self,
        pagparams: &DataPageParams<'_, Uuid>,
    ) -> ListResult<external::Saga> {
        /*
         * The endpoint we're serving only supports `ScanById`, which only
         * supports an ascending scan.
         */
        bail_unless!(
            pagparams.direction == dropshot::PaginationOrder::Ascending
        );
        let marker = pagparams.marker.map(|s| SagaId::from(*s));
        let saga_list = self
            .sec_client
            .saga_list(marker, pagparams.limit)
            .await
            .into_iter()
            .map(external::Saga::from)
            .map(Ok);
        Ok(futures::stream::iter(saga_list).boxed())
    }

    pub async fn saga_get(&self, id: Uuid) -> LookupResult<external::Saga> {
        self.sec_client
            .saga_get(steno::SagaId::from(id))
            .await
            .map(external::Saga::from)
            .map(Ok)
            .map_err(|_: ()| {
                Error::not_found_by_id(ResourceType::SagaDbg, &id)
            })?
    }

    /*
     * Built-in users
     */

    pub async fn users_builtin_list(
        &self,
        opctx: &OpContext,
        pagparams: &DataPageParams<'_, Name>,
    ) -> ListResultVec<db::model::UserBuiltin> {
        self.db_datastore.users_builtin_list_by_name(opctx, pagparams).await
    }

    pub async fn user_builtin_fetch(
        &self,
        opctx: &OpContext,
        name: &Name,
    ) -> LookupResult<db::model::UserBuiltin> {
        self.db_datastore.user_builtin_fetch(opctx, name).await
    }

    /*
     * Built-in roles
     */

    pub async fn roles_builtin_list(
        &self,
        opctx: &OpContext,
        pagparams: &DataPageParams<'_, (String, String)>,
    ) -> ListResultVec<db::model::RoleBuiltin> {
        self.db_datastore.roles_builtin_list_by_name(opctx, pagparams).await
    }

    pub async fn role_builtin_fetch(
        &self,
        opctx: &OpContext,
        name: &str,
    ) -> LookupResult<db::model::RoleBuiltin> {
        self.db_datastore.role_builtin_fetch(opctx, name).await
    }

    /*
     * Internal control plane interfaces.
     */

    /**
     * Invoked by a sled agent to publish an updated runtime state for an
     * Instance.
     */
    pub async fn notify_instance_updated(
        &self,
        id: &Uuid,
        new_runtime_state: &nexus::InstanceRuntimeState,
    ) -> Result<(), Error> {
        let log = &self.log;

        let result = self
            .db_datastore
            .instance_update_runtime(id, &(new_runtime_state.clone().into()))
            .await;

        match result {
            Ok(true) => {
                info!(log, "instance updated by sled agent";
                    "instance_id" => %id,
                    "new_state" => %new_runtime_state.run_state);
                Ok(())
            }

            Ok(false) => {
                info!(log, "instance update from sled agent ignored (old)";
                    "instance_id" => %id);
                Ok(())
            }

            /*
             * If the instance doesn't exist, swallow the error -- there's
             * nothing to do here.
             * TODO-robustness This could only be possible if we've removed an
             * Instance from the datastore altogether.  When would we do that?
             * We don't want to do it as soon as something's destroyed, I think,
             * and in that case, we'd need some async task for cleaning these
             * up.
             */
            Err(Error::ObjectNotFound { .. }) => {
                warn!(log, "non-existent instance updated by sled agent";
                    "instance_id" => %id,
                    "new_state" => %new_runtime_state.run_state);
                Ok(())
            }

            /*
             * If the datastore is unavailable, propagate that to the caller.
             * TODO-robustness Really this should be any _transient_ error.  How
             * can we distinguish?  Maybe datastore should emit something
             * different from Error with an Into<Error>.
             */
            Err(error) => {
                warn!(log, "failed to update instance from sled agent";
                    "instance_id" => %id,
                    "new_state" => %new_runtime_state.run_state,
                    "error" => ?error);
                Err(error)
            }
        }
    }

    pub async fn notify_disk_updated(
        &self,
        id: &Uuid,
        new_state: &DiskRuntimeState,
    ) -> Result<(), Error> {
        let log = &self.log;

        let result = self
            .db_datastore
            .disk_update_runtime(id, &new_state.clone().into())
            .await;

        /* TODO-cleanup commonize with notify_instance_updated() */
        match result {
            Ok(true) => {
                info!(log, "disk updated by sled agent";
                    "disk_id" => %id,
                    "new_state" => ?new_state);
                Ok(())
            }

            Ok(false) => {
                info!(log, "disk update from sled agent ignored (old)";
                    "disk_id" => %id);
                Ok(())
            }

            /*
             * If the disk doesn't exist, swallow the error -- there's
             * nothing to do here.
             * TODO-robustness This could only be possible if we've removed a
             * disk from the datastore altogether.  When would we do that?
             * We don't want to do it as soon as something's destroyed, I think,
             * and in that case, we'd need some async task for cleaning these
             * up.
             */
            Err(Error::ObjectNotFound { .. }) => {
                warn!(log, "non-existent disk updated by sled agent";
                    "instance_id" => %id,
                    "new_state" => ?new_state);
                Ok(())
            }

            /*
             * If the datastore is unavailable, propagate that to the caller.
             */
            Err(error) => {
                warn!(log, "failed to update disk from sled agent";
                    "disk_id" => %id,
                    "new_state" => ?new_state,
                    "error" => ?error);
                Err(error)
            }
        }
    }

    /**
     * Assign a newly-registered metric producer to an oximeter collector server.
     */
    pub async fn assign_producer(
        &self,
        producer_info: nexus::ProducerEndpoint,
    ) -> Result<(), Error> {
        let (collector, id) = self.next_collector().await?;
        let db_info = db::model::ProducerEndpoint::new(&producer_info, id);
        self.db_datastore.producer_endpoint_create(&db_info).await?;
        collector
            .producers_post(&oximeter_client::types::ProducerEndpoint::from(
                &producer_info,
            ))
            .await
            .map_err(Error::from)?;
        info!(
            self.log,
            "assigned collector to new producer";
            "producer_id" => ?producer_info.id,
            "collector_id" => ?id,
        );
        Ok(())
    }

    /**
     * Return an oximeter collector to assign a newly-registered producer
     */
    async fn next_collector(&self) -> Result<(OximeterClient, Uuid), Error> {
        // TODO-robustness Replace with a real load-balancing strategy.
        let page_params = DataPageParams {
            marker: None,
            direction: dropshot::PaginationOrder::Ascending,
            limit: std::num::NonZeroU32::new(1).unwrap(),
        };
        let oxs = self.db_datastore.oximeter_list(&page_params).await?;
        let info = oxs.first().ok_or_else(|| Error::ServiceUnavailable {
            internal_message: String::from("no oximeter collectors available"),
        })?;
        let address =
            SocketAddr::from((info.ip.ip(), info.port.try_into().unwrap()));
        let id = info.id;
        Ok((self.build_oximeter_client(&id, address), id))
    }

    pub async fn session_fetch(
        &self,
        token: String,
    ) -> LookupResult<db::model::ConsoleSession> {
        self.db_datastore.session_fetch(token).await
    }

    pub async fn session_create(
        &self,
        user_id: Uuid,
    ) -> CreateResult<db::model::ConsoleSession> {
        let session =
            db::model::ConsoleSession::new(generate_session_token(), user_id);
        Ok(self.db_datastore.session_create(session).await?)
    }

    // update last_used to now
    pub async fn session_update_last_used(
        &self,
        token: String,
    ) -> UpdateResult<db::model::ConsoleSession> {
        Ok(self.db_datastore.session_update_last_used(token).await?)
    }

    pub async fn session_hard_delete(&self, token: String) -> DeleteResult {
        self.db_datastore.session_hard_delete(token).await
    }

    pub async fn updates_refresh_metadata(&self) -> Result<(), Error> {
        let rack = self.as_rack();
        let trust_root = self
            .tuf_trusted_root
            .as_ref()
            .ok_or_else(|| Error::InvalidRequest {
                message: "updates system not configured".into(),
            })?
            .clone();

        let artifacts = tokio::task::spawn_blocking(move || {
            crate::updates::read_artifacts(&rack, &trust_root)
        })
        .await
        .unwrap()
        .map_err(|e| Error::InternalError {
            internal_message: format!("error trying to refresh updates: {}", e),
        })?;

        // FIXME: if we hit an error in any of these database calls, the available artifact table
        // will be out of sync with the current artifacts.json. can we do a transaction or
        // something?

        let mut current_version = None;
        for artifact in &artifacts {
            current_version = Some(artifact.targets_role_version);
            self.db_datastore
                .update_available_artifact_upsert(artifact.clone())
                .await?;
        }

        // ensure table is in sync with current copy of artifacts.json
        if let Some(current_version) = current_version {
            self.db_datastore
                .update_available_artifact_hard_delete_outdated(current_version)
                .await?;
        }

        // demo-grade update logic: tell all sleds to apply all artifacts
        for sled in self
            .db_datastore
            .sled_list(&DataPageParams {
                marker: None,
                direction: PaginationOrder::Ascending,
                limit: NonZeroU32::new(100).unwrap(),
            })
            .await?
        {
            let client = self.sled_client(&sled.id()).await?;
            for artifact in &artifacts {
                info!(
                    self.log,
                    "telling sled {} to apply {}",
                    sled.id(),
                    artifact.target_name
                );
                client
                    .update_artifact(
                        &sled_agent_client::types::UpdateArtifact {
                            name: artifact.name.clone(),
                            version: artifact.version,
                            // TODO: de-duplicate these structs between nexus and sled-agent so
                            // that we don't have to assume there is one kind of artifact
                            kind: sled_agent_client::types::UpdateArtifactKind::Zone,
                        },
                    )
                    .await?;
            }
        }

        Ok(())
    }

    /// Downloads a file from within [`BASE_ARTIFACT_DIR`].
    pub async fn download_artifact<P: AsRef<Path>>(
        &self,
        path: P,
    ) -> Result<Vec<u8>, Error> {
        let rack = self.as_rack();

        let path = path.as_ref();
        if !path.starts_with(BASE_ARTIFACT_DIR) {
            return Err(Error::internal_error(
                "Cannot access path outside artifact directory",
            ));
        }

        if !path.exists() {
            info!(
                self.log,
                "Accessing {} - needs to be downloaded",
                path.display()
            );
            // If the artifact doesn't exist, we should download it.
            //
            // TODO: There also exists the question of "when should we *remove*
            // things from BASE_ARTIFACT_DIR", which we should also resolve.
            // Demo-quality solution could be "destroy it on boot" or something?
            // (we aren't doing that yet).

            let file_name = path.strip_prefix(BASE_ARTIFACT_DIR).unwrap();
            let artifact = self
                .db_datastore
                .update_available_artifact_fetch(
                    file_name.to_str().unwrap().into(),
                )
                .await?;

            // We should only create the intermediate directories
            // after validating that this is a real artifact that
            // can (and should) be downloaded.
            if let Some(parent) = path.parent() {
                tokio::fs::create_dir_all(parent).await.map_err(|e| {
                    Error::internal_error(&format!(
                        "Failed to create intermediate directory: {}",
                        e
                    ))
                })?;
            }

            let mut response = reqwest::get(format!(
                "{}/{}.{}",
                rack.tuf_targets_base_url,
                artifact.target_sha256,
                artifact.target_name
            ))
            .await
            .map_err(|e| {
                Error::internal_error(&format!(
                    "Failed to fetch artifact: {}",
                    e
                ))
            })?;

            // To ensure another request isn't trying to use this target while we're downloading it
            // or before we've verified it, write to a random path in the same directory, then move
            // it to the correct path after verification.
            // FIXME(iliana): replace this with the tempfile crate
            let temp_path = path.with_file_name(format!(
                ".{}.{:x}",
                artifact.target_name,
                rand::thread_rng().gen::<u64>()
            ));
            let mut file =
                tokio::fs::File::create(&temp_path).await.map_err(|e| {
                    Error::internal_error(&format!(
                        "Failed to create file: {}",
                        e
                    ))
                })?;

            let mut context = digest::Context::new(&digest::SHA256);
            let mut length: i64 = 0;
            while let Some(chunk) = response.chunk().await.map_err(|e| {
                Error::internal_error(&format!(
                    "Failed to read HTTP body: {}",
                    e
                ))
            })? {
                file.write_all(&chunk).await.map_err(|e| {
                    Error::internal_error(&format!(
                        "Failed to write to file: {}",
                        e
                    ))
                })?;
                context.update(&chunk);
                length += i64::try_from(chunk.len()).unwrap();

                if length > artifact.target_length {
                    return Err(Error::internal_error(&format!(
                        "target {} is larger than expected",
                        artifact.target_name
                    )));
                }
            }
            drop(file);

            if hex::encode(context.finish()) == artifact.target_sha256
                && length == artifact.target_length
            {
                tokio::fs::rename(temp_path, path).await.map_err(|e| {
                    Error::internal_error(&format!(
                        "Failed to rename file after verification: {}",
                        e
                    ))
                })?
            } else {
                return Err(Error::internal_error(&format!(
                    "failed to verify target {}",
                    artifact.target_name
                )));
            }

            info!(self.log, "wrote {} to artifact dir", artifact.target_name);
        } else {
            info!(self.log, "Accessing {} - already exists", path.display());
        }

        // TODO: These artifacts could be quite large - we should figure out how to
        // stream this file back instead of holding it entirely in-memory in a
        // Vec<u8>.
        //
        // Options:
        // - RFC 7233 - "Range Requests" (is this HTTP/1.1 only?)
        // https://developer.mozilla.org/en-US/docs/Web/HTTP/Range_requests
        // - "Roll our own". See:
        // https://stackoverflow.com/questions/20969331/standard-method-for-http-partial-upload-resume-upload
        let body = tokio::fs::read(&path).await.map_err(|e| {
            Error::internal_error(&format!(
                "Cannot read artifact from filesystem: {}",
                e
            ))
        })?;
        Ok(body)
    }
}

fn generate_session_token() -> String {
    // TODO: "If getrandom is unable to provide secure entropy this method will panic."
    // Should we explicitly handle that?
    // TODO: store generator somewhere so we don't reseed every time
    let mut rng = StdRng::from_entropy();
    // OWASP recommends at least 64 bits of entropy, OAuth 2 spec 128 minimum, 160 recommended
    // 20 bytes = 160 bits of entropy
    // TODO: the size should be a constant somewhere, maybe even in config?
    let mut random_bytes: [u8; 20] = [0; 20];
    rng.fill_bytes(&mut random_bytes);
    hex::encode(random_bytes)
}

#[async_trait]
impl TestInterfaces for Nexus {
    async fn instance_sled_by_id(
        &self,
        id: &Uuid,
    ) -> Result<Arc<SledAgentClient>, Error> {
        let instance = self.db_datastore.instance_fetch(id).await?;
        self.instance_sled(&instance).await
    }

    async fn disk_sled_by_id(
        &self,
        id: &Uuid,
    ) -> Result<Arc<SledAgentClient>, Error> {
        let disk = self.db_datastore.disk_fetch(id).await?;
        let instance_id = disk.runtime().attach_instance_id.unwrap();
        let instance = self.db_datastore.instance_fetch(&instance_id).await?;
        self.instance_sled(&instance).await
    }

    async fn session_create_with(
        &self,
        session: db::model::ConsoleSession,
    ) -> CreateResult<db::model::ConsoleSession> {
        Ok(self.db_datastore.session_create(session).await?)
    }
}

lazy_static! {
    static ref DEFAULT_FIREWALL_RULES: external::VpcFirewallRuleUpdateParams =
        serde_json::from_str(r#"{
            "allow-internal-inbound": {
                "status": "enabled",
                "direction": "inbound",
                "targets": [ { "type": "vpc", "value": "default" } ],
                "filters": { "hosts": [ { "type": "vpc", "value": "default" } ] },
                "action": "allow",
                "priority": 65534,
                "description": "allow inbound traffic to all instances within the VPC if originated within the VPC"
            },
            "allow-ssh": {
                "status": "enabled",
                "direction": "inbound",
                "targets": [ { "type": "vpc", "value": "default" } ],
                "filters": { "ports": [ "22" ], "protocols": [ "TCP" ] },
                "action": "allow",
                "priority": 65534,
                "description": "allow inbound TCP connections on port 22 from anywhere"
            },
            "allow-icmp": {
                "status": "enabled",
                "direction": "inbound",
                "targets": [ { "type": "vpc", "value": "default" } ],
                "filters": { "protocols": [ "ICMP" ] },
                "action": "allow",
                "priority": 65534,
                "description": "allow inbound ICMP traffic from anywhere"
            },
            "allow-rdp": {
                "status": "enabled",
                "direction": "inbound",
                "targets": [ { "type": "vpc", "value": "default" } ],
                "filters": { "ports": [ "3389" ], "protocols": [ "TCP" ] },
                "action": "allow",
                "priority": 65534,
                "description": "allow inbound TCP connections on port 3389 from anywhere"
            }
        }"#).unwrap();
}<|MERGE_RESOLUTION|>--- conflicted
+++ resolved
@@ -138,12 +138,10 @@
     /** Task representing completion of recovered Sagas */
     recovery_task: std::sync::Mutex<Option<db::RecoveryTask>>,
 
-<<<<<<< HEAD
-    tuf_trusted_root: Option<Vec<u8>>,
-=======
     /** Status of background task to populate database */
     populate_status: tokio::sync::watch::Receiver<PopulateStatus>,
->>>>>>> 9116b079
+
+    tuf_trusted_root: Option<Vec<u8>>,
 }
 
 /*
@@ -204,14 +202,11 @@
             db_datastore: Arc::clone(&db_datastore),
             sec_client: Arc::clone(&sec_client),
             recovery_task: std::sync::Mutex::new(None),
-<<<<<<< HEAD
+            populate_status,
             tuf_trusted_root: match &config.updates.tuf_trusted_root {
                 Some(root) => Some(tokio::fs::read(root).await.unwrap()),
                 None => None,
             },
-=======
-            populate_status,
->>>>>>> 9116b079
         };
 
         /* TODO-cleanup all the extra Arcs here seems wrong */
