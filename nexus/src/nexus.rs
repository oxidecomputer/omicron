--- conflicted
+++ resolved
@@ -773,12 +773,6 @@
             .lookup_for(authz::Action::CreateChild)
             .await?;
 
-<<<<<<< HEAD
-        // TODO-security This may need to be revisited once we implement authz
-        // checks for saga actions.  Even then, though, it still will be correct
-        // (if possibly redundant) to check this here.
-        opctx.authorize(authz::Action::CreateChild, &authz_project).await?;
-
         // Reject disks where the block size doesn't evenly divide the total
         // size
         if (params.size.to_bytes() % (params.block_size as u64)) != 0 {
@@ -792,10 +786,6 @@
 
         // Until we implement snapshots, do not allow disks to be created from a
         // snapshot.
-=======
-        // Until we implement snapshots, do not allow disks to be created with a
-        // snapshot id.
->>>>>>> 325773d8
         if params.snapshot_id.is_some() {
             return Err(Error::InvalidValue {
                 label: String::from("snapshot_id"),
