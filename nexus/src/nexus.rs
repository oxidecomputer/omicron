/*!
 * Nexus, the service that operates much of the control plane in an Oxide fleet
 */

use crate::db;
<<<<<<< HEAD
use crate::db::identity::{Asset, Resource};
=======
use crate::db::model::Name;
>>>>>>> 298fdd9e
use crate::saga_interface::SagaContext;
use crate::sagas;
use anyhow::Context;
use async_trait::async_trait;
use futures::future::ready;
use futures::StreamExt;
use omicron_common::api::external;
use omicron_common::api::external::CreateResult;
use omicron_common::api::external::DataPageParams;
use omicron_common::api::external::DeleteResult;
use omicron_common::api::external::DiskAttachment;
use omicron_common::api::external::DiskCreateParams;
use omicron_common::api::external::DiskState;
use omicron_common::api::external::Error;
use omicron_common::api::external::IdentityMetadataCreateParams;
use omicron_common::api::external::InstanceCreateParams;
use omicron_common::api::external::InstanceState;
use omicron_common::api::external::ListResult;
use omicron_common::api::external::ListResultVec;
use omicron_common::api::external::LookupResult;
use omicron_common::api::external::OrganizationCreateParams;
use omicron_common::api::external::OrganizationUpdateParams;
use omicron_common::api::external::PaginationOrder;
use omicron_common::api::external::ProjectCreateParams;
use omicron_common::api::external::ProjectUpdateParams;
use omicron_common::api::external::ResourceType;
use omicron_common::api::external::UpdateResult;
use omicron_common::api::external::Vpc;
use omicron_common::api::external::VpcCreateParams;
use omicron_common::api::external::VpcSubnet;
use omicron_common::api::external::VpcSubnetCreateParams;
use omicron_common::api::external::VpcSubnetUpdateParams;
use omicron_common::api::external::VpcUpdateParams;
use omicron_common::api::internal::nexus;
use omicron_common::api::internal::nexus::DiskRuntimeState;
use omicron_common::api::internal::nexus::OximeterInfo;
use omicron_common::api::internal::nexus::ProducerEndpoint;
use omicron_common::api::internal::sled_agent::DiskStateRequested;
use omicron_common::api::internal::sled_agent::InstanceHardware;
use omicron_common::api::internal::sled_agent::InstanceRuntimeStateRequested;
use omicron_common::api::internal::sled_agent::InstanceStateRequested;
use omicron_common::bail_unless;
use omicron_common::OximeterClient;
use omicron_common::SledAgentClient;
use slog::Logger;
use std::convert::{TryFrom, TryInto};
use std::net::SocketAddr;
use std::sync::Arc;
use std::time::Duration;
use steno::SagaId;
use steno::SagaResultOk;
use steno::SagaTemplate;
use steno::SagaType;
use uuid::Uuid;

// TODO: When referring to API types, we should try to include
// the prefix unless it is unambiguous.

/**
 * Exposes additional [`Nexus`] interfaces for use by the test suite
 */
#[async_trait]
pub trait TestInterfaces {
    /**
     * Returns the SledAgentClient for an Instance from its id.  We may also
     * want to split this up into instance_lookup_by_id() and instance_sled(),
     * but after all it's a test suite special to begin with.
     */
    async fn instance_sled_by_id(
        &self,
        id: &Uuid,
    ) -> Result<Arc<SledAgentClient>, Error>;

    /**
     * Returns the SledAgentClient for a Disk from its id.
     */
    async fn disk_sled_by_id(
        &self,
        id: &Uuid,
    ) -> Result<Arc<SledAgentClient>, Error>;
}

/**
 * Manages an Oxide fleet -- the heart of the control plane
 */
pub struct Nexus {
    /** uuid for this rack (TODO should also be in persistent storage) */
    rack_id: Uuid,

    /** general server log */
    log: Logger,

    /** cached rack identity metadata */
    api_rack_identity: db::model::RackIdentity,

    /** persistent storage for resources in the control plane */
    db_datastore: Arc<db::DataStore>,

    /** saga execution coordinator */
    sec_client: Arc<steno::SecClient>,

    /** Task representing completion of recovered Sagas */
    recovery_task: std::sync::Mutex<Option<db::RecoveryTask>>,
}

/*
 * TODO Is it possible to make some of these operations more generic?  A
 * particularly good example is probably list() (or even lookup()), where
 * with the right type parameters, generic code can be written to work on all
 * types.
 * TODO update and delete need to accommodate both with-etag and don't-care
 * TODO audit logging ought to be part of this structure and its functions
 */
impl Nexus {
    /**
     * Create a new Nexus instance for the given rack id `rack_id`
     */
    /* TODO-polish revisit rack metadata */
    pub fn new_with_id(
        rack_id: &Uuid,
        log: Logger,
        pool: db::Pool,
        nexus_id: &Uuid,
    ) -> Arc<Nexus> {
        let pool = Arc::new(pool);
        let my_sec_id = db::SecId::from(*nexus_id);
        let db_datastore = Arc::new(db::DataStore::new(Arc::clone(&pool)));
        let sec_store = Arc::new(db::CockroachDbSecStore::new(
            my_sec_id,
            Arc::clone(&db_datastore),
            log.new(o!("component" => "SecStore")),
        )) as Arc<dyn steno::SecStore>;
        let sec_client = Arc::new(steno::sec(
            log.new(o!(
                "component" => "SEC",
                "sec_id" => my_sec_id.to_string()
            )),
            sec_store,
        ));
        let nexus = Nexus {
            rack_id: *rack_id,
            log: log.new(o!()),
<<<<<<< HEAD
            api_rack_identity: db::model::RackIdentity::new(*rack_id),
=======
            api_rack_identity: IdentityMetadata {
                id: *rack_id,
                name: external::Name::try_from(format!("rack-{}", *rack_id))
                    .unwrap(),
                description: String::from(""),
                time_created: Utc::now(),
                time_modified: Utc::now(),
            },
>>>>>>> 298fdd9e
            db_datastore: Arc::clone(&db_datastore),
            sec_client: Arc::clone(&sec_client),
            recovery_task: std::sync::Mutex::new(None),
        };

        /* TODO-cleanup all the extra Arcs here seems wrong */
        let nexus_arc = Arc::new(nexus);
        let recovery_task = db::recover(
            log.new(o!("component" => "SagaRecoverer")),
            my_sec_id,
            Arc::new(Arc::new(SagaContext::new(Arc::clone(&nexus_arc)))),
            db_datastore,
            Arc::clone(&sec_client),
            &sagas::ALL_TEMPLATES,
        );

        *nexus_arc.recovery_task.lock().unwrap() = Some(recovery_task);
        nexus_arc
    }

    /*
     * TODO-robustness we should have a limit on how many sled agents there can
     * be (for graceful degradation at large scale).
     */
    pub async fn upsert_sled(
        &self,
        id: Uuid,
        address: SocketAddr,
    ) -> Result<(), Error> {
        info!(self.log, "registered sled agent"; "sled_uuid" => id.to_string());

        // Insert the sled into the database.
<<<<<<< HEAD
        let sled = db::model::Sled::new(id, address);
=======
        let create_params = IdentityMetadataCreateParams {
            name: external::Name::try_from("sled").unwrap(),
            description: "Self-Identified Sled".to_string(),
        };
        let sled = db::model::Sled::new(id, address, create_params);
>>>>>>> 298fdd9e
        self.db_datastore.sled_upsert(sled).await?;

        Ok(())
    }

    /**
     * Insert a new record of an Oximeter collector server.
     */
    pub async fn upsert_oximeter_collector(
        &self,
        oximeter_info: &OximeterInfo,
    ) -> Result<(), Error> {
        // Insert the Oximeter instance into the DB. Note that this _updates_ the record,
        // specifically, the time_modified, ip, and port columns, if the instance has already been
        // registered.
        let db_info = db::model::OximeterInfo::new(&oximeter_info);
        self.db_datastore.oximeter_create(&db_info).await?;

        // Regardless, notify the collector of any assigned metric producers. This should be empty
        // if this Oximeter collector is registering for the first time, but may not be if the
        // service is re-registering after failure.
        let pagparams = DataPageParams {
            marker: None,
            direction: PaginationOrder::Ascending,
            limit: std::num::NonZeroU32::new(100).unwrap(),
        };
        let producers = self
            .db_datastore
            .producers_list_by_oximeter_id(
                oximeter_info.collector_id,
                &pagparams,
            )
            .await?;
        if !producers.is_empty() {
            debug!(
                self.log,
                "registered oximeter collector that is already assigned producers, re-assigning them to the collector";
                "n_producers" => producers.len(),
                "collector_id" => ?oximeter_info.collector_id,
            );
            let client = self.build_oximeter_client(
                oximeter_info.collector_id,
                oximeter_info.address,
            );
            for producer in producers.into_iter() {
                let producer_info = ProducerEndpoint {
                    id: producer.id(),
                    address: SocketAddr::new(
                        producer.ip.ip(),
                        producer.port.try_into().unwrap(),
                    ),
                    base_route: producer.base_route,
                    interval: Duration::from_secs_f64(producer.interval),
                };
                client.register_producer(&producer_info).await?;
            }
        }
        Ok(())
    }

    /// Return a client to the Oximeter instance with the given ID.
    pub async fn oximeter_client(
        &self,
        id: Uuid,
    ) -> Result<OximeterClient, Error> {
        let oximeter_info = self.db_datastore.oximeter_fetch(id).await?;
        let address = SocketAddr::new(
            oximeter_info.ip.ip(),
            oximeter_info.port.try_into().unwrap(),
        );
        Ok(self.build_oximeter_client(oximeter_info.id, address))
    }

    // Internal helper to build an Oximeter client from its ID and address (common data between
    // model type and the API type).
    fn build_oximeter_client(
        &self,
        id: Uuid,
        address: SocketAddr,
    ) -> OximeterClient {
        let client_log =
            self.log.new(o!("oximeter-collector" => id.to_string()));
        let client = OximeterClient::new(id, address, client_log);
        info!(
            self.log,
            "registered oximeter collector client";
            "id" => id.to_string(),
        );
        client
    }

    /**
     * List all registered Oximeter collector instances.
     */
    pub async fn oximeter_list(
        &self,
        page_params: &DataPageParams<'_, Uuid>,
    ) -> ListResultVec<db::model::OximeterInfo> {
        self.db_datastore.oximeter_list(page_params).await
    }

    pub fn datastore(&self) -> &db::DataStore {
        &self.db_datastore
    }

    /**
     * Given a saga template and parameters, create a new saga and execute it.
     */
    async fn execute_saga<P, S>(
        self: &Arc<Self>,
        saga_template: Arc<SagaTemplate<S>>,
        template_name: &str,
        saga_params: Arc<P>,
    ) -> Result<SagaResultOk, Error>
    where
        S: SagaType<
            ExecContextType = Arc<SagaContext>,
            SagaParamsType = Arc<P>,
        >,
        /*
         * TODO-cleanup The bound `P: Serialize` should not be necessary because
         * SagaParamsType must already impl Serialize.
         */
        P: serde::Serialize,
    {
        let saga_id = SagaId(Uuid::new_v4());
        let saga_context =
            Arc::new(Arc::new(SagaContext::new(Arc::clone(self))));
        let future = self
            .sec_client
            .saga_create(
                saga_id,
                saga_context,
                saga_template,
                template_name.to_owned(),
                saga_params,
            )
            .await
            .context("creating saga")
            .map_err(|error| {
                /*
                 * TODO-error This could be a service unavailable error,
                 * depending on the failure mode.  We need more information from
                 * Steno.
                 */
                Error::internal_error(&format!("{:#}", error))
            })?;

        self.sec_client
            .saga_start(saga_id)
            .await
            .context("starting saga")
            .map_err(|error| Error::internal_error(&format!("{:#}", error)))?;

        let result = future.await;
        result.kind.map_err(|saga_error| {
            saga_error.error_source.convert::<Error>().unwrap_or_else(|e| {
                /* TODO-error more context would be useful */
                Error::InternalError { message: e.to_string() }
            })
        })
    }

    /*
     * Organizations
     */

    pub async fn organization_create(
        &self,
        new_organization: &OrganizationCreateParams,
    ) -> CreateResult<db::model::Organization> {
        let db_org = db::model::Organization::new(new_organization.clone());
        self.db_datastore.organization_create(db_org).await
    }

    pub async fn organization_fetch(
        &self,
        name: &Name,
    ) -> LookupResult<db::model::Organization> {
        self.db_datastore.organization_fetch(name).await
    }

    pub async fn organizations_list_by_name(
        &self,
        pagparams: &DataPageParams<'_, Name>,
    ) -> ListResultVec<db::model::Organization> {
        self.db_datastore.organizations_list_by_name(pagparams).await
    }

    pub async fn organizations_list_by_id(
        &self,
        pagparams: &DataPageParams<'_, Uuid>,
    ) -> ListResultVec<db::model::Organization> {
        self.db_datastore.organizations_list_by_id(pagparams).await
    }

    pub async fn organization_delete(&self, name: &Name) -> DeleteResult {
        self.db_datastore.organization_delete(name).await
    }

    pub async fn organization_update(
        &self,
        name: &Name,
        new_params: &OrganizationUpdateParams,
    ) -> UpdateResult<db::model::Organization> {
        self.db_datastore.organization_update(name, &new_params).await
    }

    /*
     * Projects
     */

    pub async fn project_create(
        &self,
        new_project: &ProjectCreateParams,
    ) -> CreateResult<db::model::Project> {
        // Create a project.
        let db_project = db::model::Project::new(new_project.clone());
        let db_project = self.db_datastore.project_create(db_project).await?;

        // TODO: We probably want to have "project creation" and "default VPC
        // creation" co-located within a saga for atomicity.
        //
        // Until then, we just perform the operations sequentially.

        // Create a default VPC associated with the project.
        let id = Uuid::new_v4();
        let _ = self
            .db_datastore
            .project_create_vpc(
                &id,
                &db_project.id(),
                &VpcCreateParams {
                    identity: IdentityMetadataCreateParams {
                        name: external::Name::try_from("default").unwrap(),
                        description: "Default VPC".to_string(),
                    },
                    // TODO-robustness this will need to be None if we decide to handle
                    // the logic around name and dns_name by making dns_name optional
                    dns_name: external::Name::try_from("default").unwrap(),
                },
            )
            .await?;

        Ok(db_project)
    }

    pub async fn project_fetch(
        &self,
        name: &Name,
    ) -> LookupResult<db::model::Project> {
        self.db_datastore.project_fetch(name).await
    }

    pub async fn projects_list_by_name(
        &self,
        pagparams: &DataPageParams<'_, Name>,
    ) -> ListResultVec<db::model::Project> {
        self.db_datastore.projects_list_by_name(pagparams).await
    }

    pub async fn projects_list_by_id(
        &self,
        pagparams: &DataPageParams<'_, Uuid>,
    ) -> ListResultVec<db::model::Project> {
        self.db_datastore.projects_list_by_id(pagparams).await
    }

    pub async fn project_delete(&self, name: &Name) -> DeleteResult {
        self.db_datastore.project_delete(name).await
    }

    pub async fn project_update(
        &self,
        name: &Name,
        new_params: &ProjectUpdateParams,
    ) -> UpdateResult<db::model::Project> {
        self.db_datastore.project_update(name, &new_params).await
    }

    /*
     * Disks
     */

    pub async fn project_list_disks(
        &self,
        project_name: &Name,
        pagparams: &DataPageParams<'_, Name>,
    ) -> ListResultVec<db::model::Disk> {
        let project_id =
            self.db_datastore.project_lookup_id_by_name(project_name).await?;
        self.db_datastore.project_list_disks(&project_id, pagparams).await
    }

    pub async fn project_create_disk(
        &self,
        project_name: &Name,
        params: &DiskCreateParams,
    ) -> CreateResult<db::model::Disk> {
        let project = self.project_fetch(project_name).await?;

        /*
         * Until we implement snapshots, do not allow disks to be created with a
         * snapshot id.
         */
        if params.snapshot_id.is_some() {
            return Err(Error::InvalidValue {
                label: String::from("snapshot_id"),
                message: String::from("snapshots are not yet supported"),
            });
        }

        let disk_id = Uuid::new_v4();
        let disk_created = self
            .db_datastore
            .project_create_disk(
                &disk_id,
                &project.id(),
                params,
                &db::model::DiskRuntimeState::new(),
            )
            .await?;

        /*
         * This is a little hokey.  We'd like to simulate an asynchronous
         * transition from "Creating" to "Detached".  For instances, the
         * simulation lives in a simulated sled agent.  Here, the analog might
         * be a simulated storage control plane.  But that doesn't exist yet,
         * and we don't even know what APIs it would provide yet.  So we just
         * carry out the simplest possible "simulation" here: we'll return to
         * the client a structure describing a disk in state "Creating", but by
         * the time we do so, we've already updated the internal representation
         * to "Created".
         */
        self.db_datastore
            .disk_update_runtime(&disk_id, &disk_created.runtime().detach())
            .await?;

        Ok(disk_created)
    }

    pub async fn project_lookup_disk(
        &self,
        project_name: &Name,
        disk_name: &Name,
    ) -> LookupResult<db::model::Disk> {
        let project_id =
            self.db_datastore.project_lookup_id_by_name(project_name).await?;
        self.db_datastore.disk_fetch_by_name(&project_id, disk_name).await
    }

    pub async fn project_delete_disk(
        &self,
        project_name: &Name,
        disk_name: &Name,
    ) -> DeleteResult {
        let disk = self.project_lookup_disk(project_name, disk_name).await?;
        let runtime = disk.runtime();
        bail_unless!(runtime.state().state() != &DiskState::Destroyed);

        if runtime.state().is_attached() {
            return Err(Error::InvalidRequest {
                message: String::from("disk is attached"),
            });
        }

        /*
         * TODO-correctness It's not clear how this handles the case where we
         * begin this delete operation while some other request is ongoing to
         * attach the disk.  We won't be able to see that in the state here.  We
         * might be able to detect this when we go update the disk's state to
         * Attaching (because a SQL UPDATE will update 0 rows), but we'd sort of
         * already be in a bad state because the destroyed disk will be
         * attaching (and eventually attached) on some sled, and if the wrong
         * combination of components crash at this point, we could wind up not
         * fixing that state.
         *
         * This is a consequence of the choice _not_ to record the Attaching
         * state in the database before beginning the attach process.  If we did
         * that, we wouldn't have this problem, but we'd have a similar problem
         * of dealing with the case of a crash after recording this state and
         * before actually beginning the attach process.  Sagas can maybe
         * address that.
         */
        self.db_datastore.project_delete_disk(&disk.id()).await
    }

    /*
     * Instances
     */

    /*
     * TODO-design This interface should not exist.  See
     * SagaContext::alloc_server().
     */
    pub async fn sled_allocate(&self) -> Result<Uuid, Error> {
        // TODO: replace this with a real allocation policy.
        //
        // This implementation always assigns the first sled (by ID order).
        let pagparams = DataPageParams {
            marker: None,
            direction: dropshot::PaginationOrder::Ascending,
            limit: std::num::NonZeroU32::new(1).unwrap(),
        };
        let sleds = self.db_datastore.sled_list(&pagparams).await?;

        sleds
            .first()
            .ok_or_else(|| Error::ServiceUnavailable {
                message: String::from("no sleds available for new Instance"),
            })
            .map(|s| s.id())
    }

    pub async fn project_list_instances(
        &self,
        project_name: &Name,
        pagparams: &DataPageParams<'_, Name>,
    ) -> ListResultVec<db::model::Instance> {
        let project_id =
            self.db_datastore.project_lookup_id_by_name(project_name).await?;
        self.db_datastore.project_list_instances(&project_id, pagparams).await
    }

    pub async fn project_create_instance(
        self: &Arc<Self>,
        project_name: &Name,
        params: &InstanceCreateParams,
    ) -> CreateResult<db::model::Instance> {
        let project_id =
            self.db_datastore.project_lookup_id_by_name(project_name).await?;

        let saga_params = Arc::new(sagas::ParamsInstanceCreate {
            project_id,
            create_params: params.clone(),
        });

        let saga_outputs = self
            .execute_saga(
                Arc::clone(&sagas::SAGA_INSTANCE_CREATE_TEMPLATE),
                sagas::SAGA_INSTANCE_CREATE_NAME,
                saga_params,
            )
            .await?;
        /* TODO-error more context would be useful  */
        let instance_id = saga_outputs
            .lookup_output::<Uuid>("instance_id")
            .map_err(|e| Error::InternalError { message: e.to_string() })?;
        /*
         * TODO-correctness TODO-robustness TODO-design It's not quite correct
         * to take this instance id and look it up again.  It's possible that
         * it's been modified or even deleted since the saga executed.  In that
         * case, we might return a different state of the Instance than the one
         * that the user created or even fail with a 404!  Both of those are
         * wrong behavior -- we should be returning the very instance that the
         * user created.
         *
         * How can we fix this?  Right now we have internal representations like
         * Instance and analaogous end-user-facing representations like
         * Instance.  The former is not even serializable.  The saga
         * _could_ emit the View version, but that's not great for two (related)
         * reasons: (1) other sagas might want to provision instances and get
         * back the internal representation to do other things with the
         * newly-created instance, and (2) even within a saga, it would be
         * useful to pass a single Instance representation along the saga,
         * but they probably would want the internal representation, not the
         * view.
         *
         * The saga could emit an Instance directly.  Today, Instance
         * etc. aren't supposed to even be serializable -- we wanted to be able
         * to have other datastore state there if needed.  We could have a third
         * InstanceInternalView...but that's starting to feel pedantic.  We
         * could just make Instance serializable, store that, and call it a
         * day.  Does it matter that we might have many copies of the same
         * objects in memory?
         *
         * If we make these serializable, it would be nice if we could leverage
         * the type system to ensure that we never accidentally send them out a
         * dropshot endpoint.  (On the other hand, maybe we _do_ want to do
         * that, for internal interfaces!  Can we do this on a
         * per-dropshot-server-basis?)
         */
        let instance = self.db_datastore.instance_fetch(&instance_id).await?;
        Ok(instance)
    }

    /*
     * TODO-correctness It's not totally clear what the semantics and behavior
     * should be here.  It might be nice to say that you can only do this
     * operation if the Instance is already stopped, in which case we can
     * execute this immediately by just removing it from the database, with the
     * same race we have with disk delete (i.e., if someone else is requesting
     * an instance boot, we may wind up in an inconsistent state).  On the other
     * hand, we could always allow this operation, issue the request to the SA
     * to destroy the instance (not just stop it), and proceed with deletion
     * when that finishes.  But in that case, although the HTTP DELETE request
     * completed, the object will still appear for a little while, which kind of
     * sucks.
     */
    pub async fn project_destroy_instance(
        &self,
        project_name: &Name,
        instance_name: &Name,
    ) -> DeleteResult {
        /*
         * TODO-robustness We need to figure out what to do with Destroyed
         * instances?  Presumably we need to clean them up at some point, but
         * not right away so that callers can see that they've been destroyed.
         */
        let project_id =
            self.db_datastore.project_lookup_id_by_name(project_name).await?;
        let instance = self
            .db_datastore
            .instance_fetch_by_name(&project_id, instance_name)
            .await?;
        self.db_datastore.project_delete_instance(&instance.id()).await
    }

    pub async fn project_lookup_instance(
        &self,
        project_name: &Name,
        instance_name: &Name,
    ) -> LookupResult<db::model::Instance> {
        let project_id =
            self.db_datastore.project_lookup_id_by_name(project_name).await?;
        self.db_datastore
            .instance_fetch_by_name(&project_id, instance_name)
            .await
    }

    fn check_runtime_change_allowed(
        &self,
        runtime: &nexus::InstanceRuntimeState,
    ) -> Result<(), Error> {
        /*
         * Users are allowed to request a start or stop even if the instance is
         * already in the desired state (or moving to it), and we will issue a
         * request to the SA to make the state change in these cases in case the
         * runtime state we saw here was stale.  However, users are not allowed
         * to change the state of an instance that's failed or destroyed.
         */
        let allowed = match runtime.run_state {
            InstanceState::Creating => true,
            InstanceState::Starting => true,
            InstanceState::Running => true,
            InstanceState::Stopping => true,
            InstanceState::Stopped => true,
            InstanceState::Rebooting => true,

            InstanceState::Repairing => false,
            InstanceState::Failed => false,
            InstanceState::Destroyed => false,
        };

        if allowed {
            Ok(())
        } else {
            Err(Error::InvalidRequest {
                message: format!(
                    "instance state cannot be changed from state \"{}\"",
                    runtime.run_state
                ),
            })
        }
    }

    pub async fn sled_client(
        &self,
        id: &Uuid,
    ) -> Result<Arc<SledAgentClient>, Error> {
        // TODO: We should consider injecting connection pooling here,
        // but for now, connections to sled agents are constructed
        // on an "as requested" basis.
        //
        // Franky, returning an "Arc" here without a connection pool is a little
        // silly; it's not actually used if each client connection exists as a
        // one-shot.
        let sled = self.sled_lookup(id).await?;

        let log = self.log.new(o!("SledAgent" => id.clone().to_string()));
        Ok(Arc::new(SledAgentClient::new(id, sled.address(), log)))
    }

    /**
     * Returns the SledAgentClient for the host where this Instance is running.
     */
    async fn instance_sled(
        &self,
        instance: &db::model::Instance,
    ) -> Result<Arc<SledAgentClient>, Error> {
        let sa_id = &instance.runtime().sled_uuid;
        self.sled_client(&sa_id).await
    }

    /**
     * Reboot the specified instance.
     */
    pub async fn instance_reboot(
        &self,
        project_name: &Name,
        instance_name: &Name,
    ) -> UpdateResult<db::model::Instance> {
        /*
         * To implement reboot, we issue a call to the sled agent to set a
         * runtime state of "reboot". We cannot simply stop the Instance and
         * start it again here because if we crash in the meantime, we might
         * leave it stopped.
         *
         * When an instance is rebooted, the "rebooting" flag remains set on
         * the runtime state as it transitions to "Stopping" and "Stopped".
         * This flag is cleared when the state goes to "Starting".  This way,
         * even if the whole rack powered off while this was going on, we would
         * never lose track of the fact that this Instance was supposed to be
         * running.
         */
        let instance =
            self.project_lookup_instance(project_name, instance_name).await?;

        self.check_runtime_change_allowed(&instance.runtime().clone().into())?;
        self.instance_set_runtime(
            &instance,
            self.instance_sled(&instance).await?,
            InstanceRuntimeStateRequested {
                run_state: InstanceStateRequested::Reboot,
            },
        )
        .await?;
        self.db_datastore.instance_fetch(&instance.id()).await
    }

    /**
     * Make sure the given Instance is running.
     */
    pub async fn instance_start(
        &self,
        project_name: &Name,
        instance_name: &Name,
    ) -> UpdateResult<db::model::Instance> {
        let instance =
            self.project_lookup_instance(project_name, instance_name).await?;

        self.check_runtime_change_allowed(&instance.runtime().clone().into())?;
        self.instance_set_runtime(
            &instance,
            self.instance_sled(&instance).await?,
            InstanceRuntimeStateRequested {
                run_state: InstanceStateRequested::Running,
            },
        )
        .await?;
        self.db_datastore.instance_fetch(&instance.id()).await
    }

    /**
     * Make sure the given Instance is stopped.
     */
    pub async fn instance_stop(
        &self,
        project_name: &Name,
        instance_name: &Name,
    ) -> UpdateResult<db::model::Instance> {
        let instance =
            self.project_lookup_instance(project_name, instance_name).await?;

        self.check_runtime_change_allowed(&instance.runtime().clone().into())?;
        self.instance_set_runtime(
            &instance,
            self.instance_sled(&instance).await?,
            InstanceRuntimeStateRequested {
                run_state: InstanceStateRequested::Stopped,
            },
        )
        .await?;
        self.db_datastore.instance_fetch(&instance.id()).await
    }

    /**
     * Modifies the runtime state of the Instance as requested.  This generally
     * means booting or halting the Instance.
     */
    async fn instance_set_runtime(
        &self,
        instance: &db::model::Instance,
        sa: Arc<SledAgentClient>,
        requested: InstanceRuntimeStateRequested,
    ) -> Result<(), Error> {
        /*
         * Ask the sled agent to begin the state change.  Then update the
         * database to reflect the new intermediate state.  If this update is
         * not the newest one, that's fine.  That might just mean the sled agent
         * beat us to it.
         */

        // TODO: Populate this with an appropriate NIC.
        // See also: sic_create_instance_record in sagas.rs for a similar
        // construction.
        let instance_hardware = InstanceHardware {
            runtime: instance.runtime().clone().into(),
            nics: vec![],
        };

        let new_runtime = sa
            .instance_ensure(instance.id(), instance_hardware, requested)
            .await?;

        self.db_datastore
            .instance_update_runtime(&instance.id(), &new_runtime.into())
            .await
            .map(|_| ())
    }

    /**
     * Lists disks attached to the instance.
     */
    pub async fn instance_list_disks(
        &self,
        project_name: &Name,
        instance_name: &Name,
        pagparams: &DataPageParams<'_, Name>,
    ) -> ListResultVec<db::model::DiskAttachment> {
        let instance =
            self.project_lookup_instance(project_name, instance_name).await?;
        self.db_datastore.instance_list_disks(&instance.id(), pagparams).await
    }

    /**
     * Fetch information about whether this disk is attached to this instance.
     */
    pub async fn instance_get_disk(
        &self,
        project_name: &Name,
        instance_name: &Name,
        disk_name: &Name,
    ) -> LookupResult<DiskAttachment> {
        let instance =
            self.project_lookup_instance(project_name, instance_name).await?;
        let disk = self.project_lookup_disk(project_name, disk_name).await?;
        if let Some(instance_id) = disk.runtime_state.attach_instance_id {
            if instance_id == instance.id() {
                return Ok(DiskAttachment {
<<<<<<< HEAD
                    instance_id: instance.id(),
                    disk_name: disk.name().clone(),
                    disk_id: disk.id(),
=======
                    instance_id: instance.id,
                    disk_name: disk.name.clone().into(),
                    disk_id: disk.id,
>>>>>>> 298fdd9e
                    disk_state: disk.state().into(),
                });
            }
        }

        Err(Error::not_found_other(
            ResourceType::DiskAttachment,
            format!(
                "disk \"{}\" is not attached to instance \"{}\"",
                disk_name.as_str(),
                instance_name.as_str()
            ),
        ))
    }

    /**
     * Attach a disk to an instance.
     */
    pub async fn instance_attach_disk(
        &self,
        project_name: &Name,
        instance_name: &Name,
        disk_name: &Name,
    ) -> CreateResult<DiskAttachment> {
        let instance =
            self.project_lookup_instance(project_name, instance_name).await?;
        let disk = self.project_lookup_disk(project_name, disk_name).await?;
        let instance_id = &instance.id();

        fn disk_attachment_for(
            instance: &db::model::Instance,
            disk: &db::model::Disk,
        ) -> CreateResult<DiskAttachment> {
            assert_eq!(
                instance.id(),
                disk.runtime_state.attach_instance_id.unwrap()
            );
            Ok(DiskAttachment {
<<<<<<< HEAD
                instance_id: instance.id(),
                disk_id: disk.id(),
                disk_name: disk.name().clone(),
=======
                instance_id: instance.id,
                disk_id: disk.id,
                disk_name: disk.name.clone().into(),
>>>>>>> 298fdd9e
                disk_state: disk.runtime().state().into(),
            })
        }

        fn disk_attachment_error(
            disk: &db::model::Disk,
        ) -> CreateResult<DiskAttachment> {
            let disk_status = match disk.runtime().state().into() {
                DiskState::Destroyed => "disk is destroyed",
                DiskState::Faulted => "disk is faulted",
                DiskState::Creating => "disk is detached",
                DiskState::Detached => "disk is detached",

                /*
                 * It would be nice to provide a more specific message here, but
                 * the appropriate identifier to provide the user would be the
                 * other instance's name.  Getting that would require another
                 * database hit, which doesn't seem worth it for this.
                 */
                DiskState::Attaching(_) => {
                    "disk is attached to another instance"
                }
                DiskState::Attached(_) => {
                    "disk is attached to another instance"
                }
                DiskState::Detaching(_) => {
                    "disk is attached to another instance"
                }
            };
            let message = format!(
                "cannot attach disk \"{}\": {}",
                disk.name().as_str(),
                disk_status
            );
            Err(Error::InvalidRequest { message })
        }

        match &disk.state().into() {
            /*
             * If we're already attaching or attached to the requested instance,
             * there's nothing else to do.
             */
            DiskState::Attached(id) if id == instance_id => {
                return disk_attachment_for(&instance, &disk);
            }

            /*
             * If the disk is currently attaching or attached to another
             * instance, fail this request.  Users must explicitly detach first
             * if that's what they want.  If it's detaching, they have to wait
             * for it to become detached.
             * TODO-debug: the error message here could be better.  We'd have to
             * look up the other instance by id (and gracefully handle it not
             * existing).
             */
            DiskState::Attached(id) => {
                assert_ne!(id, instance_id);
                return disk_attachment_error(&disk);
            }
            DiskState::Detaching(_) => {
                return disk_attachment_error(&disk);
            }
            DiskState::Attaching(id) if id != instance_id => {
                return disk_attachment_error(&disk);
            }
            DiskState::Destroyed => {
                return disk_attachment_error(&disk);
            }
            DiskState::Faulted => {
                return disk_attachment_error(&disk);
            }

            DiskState::Creating => (),
            DiskState::Detached => (),
            DiskState::Attaching(id) => {
                assert_eq!(id, instance_id);
            }
        }

        self.disk_set_runtime(
            &disk,
            self.instance_sled(&instance).await?,
            DiskStateRequested::Attached(*instance_id),
        )
        .await?;
        let disk = self.db_datastore.disk_fetch(&disk.id()).await?;
        disk_attachment_for(&instance, &disk)
    }

    /**
     * Detach a disk from an instance.
     */
    pub async fn instance_detach_disk(
        &self,
        project_name: &Name,
        instance_name: &Name,
        disk_name: &Name,
    ) -> DeleteResult {
        let instance =
            self.project_lookup_instance(project_name, instance_name).await?;
        let disk = self.project_lookup_disk(project_name, disk_name).await?;
        let instance_id = &instance.id();

        match &disk.state().into() {
            /*
             * This operation is a noop if the disk is not attached or already
             * detaching from the same instance.
             */
            DiskState::Creating => return Ok(()),
            DiskState::Detached => return Ok(()),
            DiskState::Destroyed => return Ok(()),
            DiskState::Faulted => return Ok(()),
            DiskState::Detaching(id) if id == instance_id => return Ok(()),

            /*
             * This operation is not allowed if the disk is attached to some
             * other instance.
             */
            DiskState::Attaching(id) if id != instance_id => {
                return Err(Error::InvalidRequest {
                    message: String::from("disk is attached elsewhere"),
                });
            }
            DiskState::Attached(id) if id != instance_id => {
                return Err(Error::InvalidRequest {
                    message: String::from("disk is attached elsewhere"),
                });
            }
            DiskState::Detaching(_) => {
                return Err(Error::InvalidRequest {
                    message: String::from("disk is attached elsewhere"),
                });
            }

            /* These are the cases where we have to do something. */
            DiskState::Attaching(_) => (),
            DiskState::Attached(_) => (),
        }

        self.disk_set_runtime(
            &disk,
            self.instance_sled(&instance).await?,
            DiskStateRequested::Detached,
        )
        .await?;
        Ok(())
    }

    /**
     * Modifies the runtime state of the Disk as requested.  This generally
     * means attaching or detaching the disk.
     */
    async fn disk_set_runtime(
        &self,
        disk: &db::model::Disk,
        sa: Arc<SledAgentClient>,
        requested: DiskStateRequested,
    ) -> Result<(), Error> {
        /*
         * Ask the SA to begin the state change.  Then update the database to
         * reflect the new intermediate state.
         */
        let new_runtime =
            sa.disk_ensure(disk.id(), disk.runtime().into(), requested).await?;
        self.db_datastore
            .disk_update_runtime(&disk.id(), &new_runtime.into())
            .await
            .map(|_| ())
    }

    pub async fn project_list_vpcs(
        &self,
        project_name: &Name,
        pagparams: &DataPageParams<'_, Name>,
    ) -> ListResultVec<Vpc> {
        let project_id =
            self.db_datastore.project_lookup_id_by_name(project_name).await?;
        let vpcs = self
            .db_datastore
            .project_list_vpcs(&project_id, pagparams)
            .await?
            .into_iter()
            .map(|vpc| vpc.into())
            .collect::<Vec<Vpc>>();
        Ok(vpcs)
    }

    pub async fn project_create_vpc(
        &self,
        project_name: &Name,
        params: &VpcCreateParams,
    ) -> CreateResult<Vpc> {
        let project_id =
            self.db_datastore.project_lookup_id_by_name(project_name).await?;
        let id = Uuid::new_v4();
        let vpc = self
            .db_datastore
            .project_create_vpc(&id, &project_id, params)
            .await?;
        Ok(vpc.into())
    }

    pub async fn project_lookup_vpc(
        &self,
        project_name: &Name,
        vpc_name: &Name,
    ) -> LookupResult<Vpc> {
        let project_id =
            self.db_datastore.project_lookup_id_by_name(project_name).await?;
        Ok(self
            .db_datastore
            .vpc_fetch_by_name(&project_id, vpc_name)
            .await?
            .into())
    }

    pub async fn project_update_vpc(
        &self,
        project_name: &Name,
        vpc_name: &Name,
        params: &VpcUpdateParams,
    ) -> UpdateResult<()> {
        let project_id =
            self.db_datastore.project_lookup_id_by_name(project_name).await?;
        let vpc =
            self.db_datastore.vpc_fetch_by_name(&project_id, vpc_name).await?;
        Ok(self.db_datastore.project_update_vpc(&vpc.id(), params).await?)
    }

    pub async fn project_delete_vpc(
        &self,
        project_name: &Name,
        vpc_name: &Name,
    ) -> DeleteResult {
        let vpc = self.project_lookup_vpc(project_name, vpc_name).await?;
        self.db_datastore.project_delete_vpc(&vpc.identity.id).await
    }

    pub async fn vpc_list_subnets(
        &self,
        project_name: &Name,
        vpc_name: &Name,
        pagparams: &DataPageParams<'_, Name>,
    ) -> ListResultVec<VpcSubnet> {
        let vpc = self.project_lookup_vpc(project_name, vpc_name).await?;
        let subnets = self
            .db_datastore
            .vpc_list_subnets(&vpc.identity.id, pagparams)
            .await?
            .into_iter()
            .map(|subnet| subnet.into())
            .collect::<Vec<VpcSubnet>>();
        Ok(subnets)
    }

    pub async fn vpc_lookup_subnet(
        &self,
        project_name: &Name,
        vpc_name: &Name,
        subnet_name: &Name,
    ) -> LookupResult<VpcSubnet> {
        // TODO: join projects, vpcs, and subnets and do this in one query
        let vpc = self.project_lookup_vpc(project_name, vpc_name).await?;
        Ok(self
            .db_datastore
            .vpc_subnet_fetch_by_name(&vpc.identity.id, subnet_name)
            .await?
            .into())
    }

    pub async fn vpc_create_subnet(
        &self,
        project_name: &Name,
        vpc_name: &Name,
        params: &VpcSubnetCreateParams,
    ) -> CreateResult<VpcSubnet> {
        let vpc = self.project_lookup_vpc(project_name, vpc_name).await?;
        let id = Uuid::new_v4();
        let subnet = self
            .db_datastore
            .vpc_create_subnet(&id, &vpc.identity.id, params)
            .await?;
        Ok(subnet.into())
    }

    pub async fn vpc_delete_subnet(
        &self,
        project_name: &Name,
        vpc_name: &Name,
        subnet_name: &Name,
    ) -> DeleteResult {
        let subnet =
            self.vpc_lookup_subnet(project_name, vpc_name, subnet_name).await?;
        self.db_datastore.vpc_delete_subnet(&subnet.identity.id).await
    }

    pub async fn vpc_update_subnet(
        &self,
        project_name: &Name,
        vpc_name: &Name,
        subnet_name: &Name,
        params: &VpcSubnetUpdateParams,
    ) -> UpdateResult<()> {
        let subnet =
            self.vpc_lookup_subnet(project_name, vpc_name, subnet_name).await?;
        Ok(self
            .db_datastore
            .vpc_update_subnet(&subnet.identity.id, params)
            .await?)
    }

    /*
     * Racks.  We simulate just one for now.
     */

    fn as_rack(&self) -> db::model::Rack {
        db::model::Rack { identity: self.api_rack_identity.clone() }
    }

    pub async fn racks_list(
        &self,
        pagparams: &DataPageParams<'_, Uuid>,
    ) -> ListResult<db::model::Rack> {
        if let Some(marker) = pagparams.marker {
            if *marker >= self.rack_id {
                return Ok(futures::stream::empty().boxed());
            }
        }

        Ok(futures::stream::once(ready(Ok(self.as_rack()))).boxed())
    }

    pub async fn rack_lookup(
        &self,
        rack_id: &Uuid,
    ) -> LookupResult<db::model::Rack> {
        if *rack_id == self.rack_id {
            Ok(self.as_rack())
        } else {
            Err(Error::not_found_by_id(ResourceType::Rack, rack_id))
        }
    }

    /*
     * Sleds
     */

    pub async fn sleds_list(
        &self,
        pagparams: &DataPageParams<'_, Uuid>,
    ) -> ListResultVec<db::model::Sled> {
        self.db_datastore.sled_list(pagparams).await
    }

    pub async fn sled_lookup(
        &self,
        sled_id: &Uuid,
    ) -> LookupResult<db::model::Sled> {
        self.db_datastore.sled_fetch(*sled_id).await
    }

    /*
     * Sagas
     */

    pub async fn sagas_list(
        &self,
        pagparams: &DataPageParams<'_, Uuid>,
    ) -> ListResult<external::Saga> {
        /*
         * The endpoint we're serving only supports `ScanById`, which only
         * supports an ascending scan.
         */
        bail_unless!(
            pagparams.direction == dropshot::PaginationOrder::Ascending
        );
        let marker = pagparams.marker.map(|s| SagaId::from(*s));
        let saga_list = self
            .sec_client
            .saga_list(marker, pagparams.limit)
            .await
            .into_iter()
            .map(external::Saga::from)
            .map(Ok);
        Ok(futures::stream::iter(saga_list).boxed())
    }

    pub async fn saga_get(&self, id: Uuid) -> LookupResult<external::Saga> {
        self.sec_client
            .saga_get(steno::SagaId::from(id))
            .await
            .map(external::Saga::from)
            .map(Ok)
            .map_err(|_: ()| {
                Error::not_found_by_id(ResourceType::SagaDbg, &id)
            })?
    }

    /*
     * Internal control plane interfaces.
     */

    /**
     * Invoked by a sled agent to publish an updated runtime state for an
     * Instance.
     */
    pub async fn notify_instance_updated(
        &self,
        id: &Uuid,
        new_runtime_state: &nexus::InstanceRuntimeState,
    ) -> Result<(), Error> {
        let log = &self.log;

        let result = self
            .db_datastore
            .instance_update_runtime(id, &(new_runtime_state.clone().into()))
            .await;

        match result {
            Ok(true) => {
                info!(log, "instance updated by sled agent";
                    "instance_id" => %id,
                    "new_state" => %new_runtime_state.run_state);
                Ok(())
            }

            Ok(false) => {
                info!(log, "instance update from sled agent ignored (old)";
                    "instance_id" => %id);
                Ok(())
            }

            /*
             * If the instance doesn't exist, swallow the error -- there's
             * nothing to do here.
             * TODO-robustness This could only be possible if we've removed an
             * Instance from the datastore altogether.  When would we do that?
             * We don't want to do it as soon as something's destroyed, I think,
             * and in that case, we'd need some async task for cleaning these
             * up.
             */
            Err(Error::ObjectNotFound { .. }) => {
                warn!(log, "non-existent instance updated by sled agent";
                    "instance_id" => %id,
                    "new_state" => %new_runtime_state.run_state);
                Ok(())
            }

            /*
             * If the datastore is unavailable, propagate that to the caller.
             * TODO-robustness Really this should be any _transient_ error.  How
             * can we distinguish?  Maybe datastore should emit something
             * different from Error with an Into<Error>.
             */
            Err(error) => {
                warn!(log, "failed to update instance from sled agent";
                    "instance_id" => %id,
                    "new_state" => %new_runtime_state.run_state,
                    "error" => ?error);
                Err(error)
            }
        }
    }

    pub async fn notify_disk_updated(
        &self,
        id: &Uuid,
        new_state: &DiskRuntimeState,
    ) -> Result<(), Error> {
        let log = &self.log;

        let result = self
            .db_datastore
            .disk_update_runtime(id, &new_state.clone().into())
            .await;

        /* TODO-cleanup commonize with notify_instance_updated() */
        match result {
            Ok(true) => {
                info!(log, "disk updated by sled agent";
                    "disk_id" => %id,
                    "new_state" => ?new_state);
                Ok(())
            }

            Ok(false) => {
                info!(log, "disk update from sled agent ignored (old)";
                    "disk_id" => %id);
                Ok(())
            }

            /*
             * If the disk doesn't exist, swallow the error -- there's
             * nothing to do here.
             * TODO-robustness This could only be possible if we've removed a
             * disk from the datastore altogether.  When would we do that?
             * We don't want to do it as soon as something's destroyed, I think,
             * and in that case, we'd need some async task for cleaning these
             * up.
             */
            Err(Error::ObjectNotFound { .. }) => {
                warn!(log, "non-existent disk updated by sled agent";
                    "instance_id" => %id,
                    "new_state" => ?new_state);
                Ok(())
            }

            /*
             * If the datastore is unavailable, propagate that to the caller.
             */
            Err(error) => {
                warn!(log, "failed to update disk from sled agent";
                    "disk_id" => %id,
                    "new_state" => ?new_state,
                    "error" => ?error);
                Err(error)
            }
        }
    }

    /**
     * Assign a newly-registered metric producer to an oximeter collector server.
     */
    pub async fn assign_producer(
        &self,
        producer_info: ProducerEndpoint,
    ) -> Result<(), Error> {
        let collector = self.next_collector().await?;
        let db_info =
            db::model::ProducerEndpoint::new(&producer_info, collector.id);
        self.db_datastore.producer_endpoint_create(&db_info).await?;
        collector.register_producer(&producer_info).await?;
        info!(
            self.log,
            "assigned collector to new producer";
            "producer_id" => ?producer_info.id,
            "collector_id" => ?collector.id,
        );
        Ok(())
    }

    /**
     * Return an oximeter collector to assign a newly-registered producer
     */
    async fn next_collector(&self) -> Result<OximeterClient, Error> {
        // TODO-robustness Replace with a real load-balancing strategy.
        let page_params = DataPageParams {
            marker: None,
            direction: dropshot::PaginationOrder::Ascending,
            limit: std::num::NonZeroU32::new(1).unwrap(),
        };
        let oxs = self.db_datastore.oximeter_list(&page_params).await?;
        let info = oxs.first().ok_or_else(|| Error::ServiceUnavailable {
            message: String::from("no oximeter collectors available"),
        })?;
        let address =
            SocketAddr::from((info.ip.ip(), info.port.try_into().unwrap()));
        Ok(self.build_oximeter_client(info.id, address))
    }
}

#[async_trait]
impl TestInterfaces for Nexus {
    async fn instance_sled_by_id(
        &self,
        id: &Uuid,
    ) -> Result<Arc<SledAgentClient>, Error> {
        let instance = self.db_datastore.instance_fetch(id).await?;
        self.instance_sled(&instance).await
    }

    async fn disk_sled_by_id(
        &self,
        id: &Uuid,
    ) -> Result<Arc<SledAgentClient>, Error> {
        let disk = self.db_datastore.disk_fetch(id).await?;
        let instance_id = disk.runtime().attach_instance_id.unwrap();
        let instance = self.db_datastore.instance_fetch(&instance_id).await?;
        self.instance_sled(&instance).await
    }
}<|MERGE_RESOLUTION|>--- conflicted
+++ resolved
@@ -3,11 +3,8 @@
  */
 
 use crate::db;
-<<<<<<< HEAD
 use crate::db::identity::{Asset, Resource};
-=======
 use crate::db::model::Name;
->>>>>>> 298fdd9e
 use crate::saga_interface::SagaContext;
 use crate::sagas;
 use anyhow::Context;
@@ -150,18 +147,7 @@
         let nexus = Nexus {
             rack_id: *rack_id,
             log: log.new(o!()),
-<<<<<<< HEAD
             api_rack_identity: db::model::RackIdentity::new(*rack_id),
-=======
-            api_rack_identity: IdentityMetadata {
-                id: *rack_id,
-                name: external::Name::try_from(format!("rack-{}", *rack_id))
-                    .unwrap(),
-                description: String::from(""),
-                time_created: Utc::now(),
-                time_modified: Utc::now(),
-            },
->>>>>>> 298fdd9e
             db_datastore: Arc::clone(&db_datastore),
             sec_client: Arc::clone(&sec_client),
             recovery_task: std::sync::Mutex::new(None),
@@ -194,15 +180,7 @@
         info!(self.log, "registered sled agent"; "sled_uuid" => id.to_string());
 
         // Insert the sled into the database.
-<<<<<<< HEAD
         let sled = db::model::Sled::new(id, address);
-=======
-        let create_params = IdentityMetadataCreateParams {
-            name: external::Name::try_from("sled").unwrap(),
-            description: "Self-Identified Sled".to_string(),
-        };
-        let sled = db::model::Sled::new(id, address, create_params);
->>>>>>> 298fdd9e
         self.db_datastore.sled_upsert(sled).await?;
 
         Ok(())
@@ -943,15 +921,9 @@
         if let Some(instance_id) = disk.runtime_state.attach_instance_id {
             if instance_id == instance.id() {
                 return Ok(DiskAttachment {
-<<<<<<< HEAD
                     instance_id: instance.id(),
-                    disk_name: disk.name().clone(),
+                    disk_name: disk.name().clone().into(),
                     disk_id: disk.id(),
-=======
-                    instance_id: instance.id,
-                    disk_name: disk.name.clone().into(),
-                    disk_id: disk.id,
->>>>>>> 298fdd9e
                     disk_state: disk.state().into(),
                 });
             }
@@ -990,15 +962,9 @@
                 disk.runtime_state.attach_instance_id.unwrap()
             );
             Ok(DiskAttachment {
-<<<<<<< HEAD
                 instance_id: instance.id(),
                 disk_id: disk.id(),
-                disk_name: disk.name().clone(),
-=======
-                instance_id: instance.id,
-                disk_id: disk.id,
-                disk_name: disk.name.clone().into(),
->>>>>>> 298fdd9e
+                disk_name: disk.name().clone().into(),
                 disk_state: disk.runtime().state().into(),
             })
         }
