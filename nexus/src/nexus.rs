// This Source Code Form is subject to the terms of the Mozilla Public
// License, v. 2.0. If a copy of the MPL was not distributed with this
// file, You can obtain one at https://mozilla.org/MPL/2.0/.

/*!
 * Nexus, the service that operates much of the control plane in an Oxide fleet
 */

use crate::authn;
use crate::authz;
use crate::config;
use crate::context::OpContext;
use crate::db;
use crate::db::identity::{Asset, Resource};
use crate::db::model::DatasetKind;
use crate::db::model::Name;
use crate::external_api::params;
use crate::internal_api::params::{OximeterInfo, ZpoolPutRequest};
use crate::populate::populate_start;
use crate::populate::PopulateStatus;
use crate::saga_interface::SagaContext;
use crate::sagas;
use anyhow::anyhow;
use anyhow::Context;
use async_trait::async_trait;
use futures::future::ready;
use futures::StreamExt;
use hex;
use ipnetwork::Ipv4Network;
use ipnetwork::Ipv6Network;
use lazy_static::lazy_static;
use omicron_common::api::external;
use omicron_common::api::external::CreateResult;
use omicron_common::api::external::DataPageParams;
use omicron_common::api::external::DeleteResult;
use omicron_common::api::external::Disk;
use omicron_common::api::external::DiskState;
use omicron_common::api::external::Error;
use omicron_common::api::external::IdentityMetadataCreateParams;
use omicron_common::api::external::InstanceState;
use omicron_common::api::external::Ipv4Net;
use omicron_common::api::external::Ipv6Net;
use omicron_common::api::external::ListResult;
use omicron_common::api::external::ListResultVec;
use omicron_common::api::external::LookupResult;
use omicron_common::api::external::LookupType;
use omicron_common::api::external::PaginationOrder;
use omicron_common::api::external::ResourceType;
use omicron_common::api::external::RouteDestination;
use omicron_common::api::external::RouteTarget;
use omicron_common::api::external::RouterRouteCreateParams;
use omicron_common::api::external::RouterRouteKind;
use omicron_common::api::external::RouterRouteUpdateParams;
use omicron_common::api::external::UpdateResult;
use omicron_common::api::external::VpcFirewallRuleUpdateParams;
use omicron_common::api::external::VpcFirewallRuleUpdateResult;
use omicron_common::api::external::VpcRouterKind;
use omicron_common::api::internal::nexus;
use omicron_common::api::internal::nexus::DiskRuntimeState;
use omicron_common::api::internal::sled_agent::InstanceRuntimeStateRequested;
use omicron_common::api::internal::sled_agent::InstanceStateRequested;
use omicron_common::backoff;
use omicron_common::bail_unless;
use oximeter_client::Client as OximeterClient;
use oximeter_db::TimeseriesSchema;
use oximeter_db::TimeseriesSchemaPaginationParams;
use oximeter_producer::register;
use rand::{rngs::StdRng, RngCore, SeedableRng};
use sled_agent_client::Client as SledAgentClient;
use slog::Logger;
use std::convert::TryInto;
use std::net::SocketAddr;
use std::num::NonZeroU32;
use std::sync::Arc;
use std::time::Duration;
use steno::SagaId;
use steno::SagaResultOk;
use steno::SagaTemplate;
use steno::SagaType;
use uuid::Uuid;

// TODO: When referring to API types, we should try to include
// the prefix unless it is unambiguous.

/**
 * Exposes additional [`Nexus`] interfaces for use by the test suite
 */
#[async_trait]
pub trait TestInterfaces {
    /**
     * Returns the SledAgentClient for an Instance from its id.  We may also
     * want to split this up into instance_lookup_by_id() and instance_sled(),
     * but after all it's a test suite special to begin with.
     */
    async fn instance_sled_by_id(
        &self,
        id: &Uuid,
    ) -> Result<Arc<SledAgentClient>, Error>;

    /**
     * Returns the SledAgentClient for a Disk from its id.
     */
    async fn disk_sled_by_id(
        &self,
        id: &Uuid,
    ) -> Result<Arc<SledAgentClient>, Error>;

    async fn session_create_with(
        &self,
        session: db::model::ConsoleSession,
    ) -> CreateResult<db::model::ConsoleSession>;
}

/**
 * Manages an Oxide fleet -- the heart of the control plane
 */
pub struct Nexus {
    /** uuid for this nexus instance. */
    id: Uuid,

    /** uuid for this rack (TODO should also be in persistent storage) */
    rack_id: Uuid,

    /** general server log */
    log: Logger,

    /** cached rack identity metadata */
    api_rack_identity: db::model::RackIdentity,

    /** persistent storage for resources in the control plane */
    db_datastore: Arc<db::DataStore>,

    /** saga execution coordinator */
    sec_client: Arc<steno::SecClient>,

    /** Task representing completion of recovered Sagas */
    recovery_task: std::sync::Mutex<Option<db::RecoveryTask>>,

    /** Status of background task to populate database */
    populate_status: tokio::sync::watch::Receiver<PopulateStatus>,

    /** Client to the timeseries database. */
    timeseries_client: oximeter_db::Client,
}

/*
 * TODO Is it possible to make some of these operations more generic?  A
 * particularly good example is probably list() (or even lookup()), where
 * with the right type parameters, generic code can be written to work on all
 * types.
 * TODO update and delete need to accommodate both with-etag and don't-care
 * TODO audit logging ought to be part of this structure and its functions
 */
impl Nexus {
    /**
     * Create a new Nexus instance for the given rack id `rack_id`
     */
    /* TODO-polish revisit rack metadata */
    pub fn new_with_id(
        rack_id: &Uuid,
        log: Logger,
        pool: db::Pool,
        config: &config::Config,
        authz: Arc<authz::Authz>,
    ) -> Arc<Nexus> {
        let pool = Arc::new(pool);
        let my_sec_id = db::SecId::from(config.id);
        let db_datastore = Arc::new(db::DataStore::new(Arc::clone(&pool)));
        let sec_store = Arc::new(db::CockroachDbSecStore::new(
            my_sec_id,
            Arc::clone(&db_datastore),
            log.new(o!("component" => "SecStore")),
        )) as Arc<dyn steno::SecStore>;
        let sec_client = Arc::new(steno::sec(
            log.new(o!(
                "component" => "SEC",
                "sec_id" => my_sec_id.to_string()
            )),
            sec_store,
        ));
        let timeseries_client =
            oximeter_db::Client::new(config.timeseries_db.address, &log);

        /*
         * TODO-cleanup We may want a first-class subsystem for managing startup
         * background tasks.  It could use a Future for each one, a status enum
         * for each one, status communication via channels, and a single task to
         * run them all.
         */
        let populate_ctx = OpContext::for_background(
            log.new(o!("component" => "DataLoader")),
            Arc::clone(&authz),
            authn::Context::internal_db_init(),
            Arc::clone(&db_datastore),
        );
        let populate_status =
            populate_start(populate_ctx, Arc::clone(&db_datastore));

        let nexus = Nexus {
            id: config.id,
            rack_id: *rack_id,
            log: log.new(o!()),
            api_rack_identity: db::model::RackIdentity::new(*rack_id),
            db_datastore: Arc::clone(&db_datastore),
            sec_client: Arc::clone(&sec_client),
            recovery_task: std::sync::Mutex::new(None),
            populate_status,
            timeseries_client,
        };

        /* TODO-cleanup all the extra Arcs here seems wrong */
        let nexus_arc = Arc::new(nexus);
        let opctx = OpContext::for_background(
            log.new(o!("component" => "SagaRecoverer")),
            authz,
            authn::Context::internal_saga_recovery(),
            Arc::clone(&db_datastore),
        );
        let recovery_task = db::recover(
            opctx,
            my_sec_id,
            Arc::new(Arc::new(SagaContext::new(Arc::clone(&nexus_arc)))),
            db_datastore,
            Arc::clone(&sec_client),
            &sagas::ALL_TEMPLATES,
        );

        *nexus_arc.recovery_task.lock().unwrap() = Some(recovery_task);
        nexus_arc
    }

    pub fn log(&self) -> &Logger {
        &self.log
    }

    pub async fn wait_for_populate(&self) -> Result<(), anyhow::Error> {
        let mut my_rx = self.populate_status.clone();
        loop {
            my_rx
                .changed()
                .await
                .map_err(|error| anyhow!(error.to_string()))?;
            match &*my_rx.borrow() {
                PopulateStatus::NotDone => (),
                PopulateStatus::Done => return Ok(()),
                PopulateStatus::Failed(error) => {
                    return Err(anyhow!(error.clone()))
                }
            };
        }
    }

    /*
     * TODO-robustness we should have a limit on how many sled agents there can
     * be (for graceful degradation at large scale).
     */
    pub async fn upsert_sled(
        &self,
        id: Uuid,
        address: SocketAddr,
    ) -> Result<(), Error> {
        info!(self.log, "registered sled agent"; "sled_uuid" => id.to_string());
        let sled = db::model::Sled::new(id, address);
        self.db_datastore.sled_upsert(sled).await?;
        Ok(())
    }

    /// Upserts a Zpool into the database, updating it if it already exists.
    pub async fn upsert_zpool(
        &self,
        id: Uuid,
        sled_id: Uuid,
        info: ZpoolPutRequest,
    ) -> Result<(), Error> {
        info!(self.log, "upserting zpool"; "sled_id" => sled_id.to_string(), "zpool_id" => id.to_string());
        let zpool = db::model::Zpool::new(id, sled_id, &info);
        self.db_datastore.zpool_upsert(zpool).await?;
        Ok(())
    }

    /// Upserts a dataset into the database, updating it if it already exists.
    pub async fn upsert_dataset(
        &self,
        id: Uuid,
        zpool_id: Uuid,
        address: SocketAddr,
        kind: DatasetKind,
    ) -> Result<(), Error> {
        info!(self.log, "upserting dataset"; "zpool_id" => zpool_id.to_string(), "dataset_id" => id.to_string());
        let dataset = db::model::Dataset::new(id, zpool_id, address, kind);
        self.db_datastore.dataset_upsert(dataset).await?;
        Ok(())
    }

    /**
     * Insert a new record of an Oximeter collector server.
     */
    pub async fn upsert_oximeter_collector(
        &self,
        oximeter_info: &OximeterInfo,
    ) -> Result<(), Error> {
        // Insert the Oximeter instance into the DB. Note that this _updates_ the record,
        // specifically, the time_modified, ip, and port columns, if the instance has already been
        // registered.
        let db_info = db::model::OximeterInfo::new(&oximeter_info);
        self.db_datastore.oximeter_create(&db_info).await?;
        info!(
            self.log,
            "registered new oximeter metric collection server";
            "collector_id" => ?oximeter_info.collector_id,
            "address" => oximeter_info.address,
        );

        // Regardless, notify the collector of any assigned metric producers. This should be empty
        // if this Oximeter collector is registering for the first time, but may not be if the
        // service is re-registering after failure.
        let pagparams = DataPageParams {
            marker: None,
            direction: PaginationOrder::Ascending,
            limit: std::num::NonZeroU32::new(100).unwrap(),
        };
        let producers = self
            .db_datastore
            .producers_list_by_oximeter_id(
                oximeter_info.collector_id,
                &pagparams,
            )
            .await?;
        if !producers.is_empty() {
            debug!(
                self.log,
                "registered oximeter collector that is already assigned producers, re-assigning them to the collector";
                "n_producers" => producers.len(),
                "collector_id" => ?oximeter_info.collector_id,
            );
            let client = self.build_oximeter_client(
                &oximeter_info.collector_id,
                oximeter_info.address,
            );
            for producer in producers.into_iter() {
                let producer_info = oximeter_client::types::ProducerEndpoint {
                    id: producer.id(),
                    address: SocketAddr::new(
                        producer.ip.ip(),
                        producer.port.try_into().unwrap(),
                    )
                    .to_string(),
                    base_route: producer.base_route,
                    interval: oximeter_client::types::Duration::from(
                        Duration::from_secs_f64(producer.interval),
                    ),
                };
                client
                    .producers_post(&producer_info)
                    .await
                    .map_err(Error::from)?;
            }
        }
        Ok(())
    }

    /// Register as a metric producer with the oximeter metric collection server.
    pub async fn register_as_producer(&self, address: SocketAddr) {
        let producer_endpoint = nexus::ProducerEndpoint {
            id: self.id,
            address,
            base_route: String::from("/metrics/collect"),
            interval: Duration::from_secs(10),
        };
        let register = || async {
            debug!(self.log, "registering nexus as metric producer");
            register(address, &self.log, &producer_endpoint)
                .await
                .map_err(backoff::BackoffError::Transient)
        };
        let log_registration_failure = |error, delay| {
            warn!(
                self.log,
                "failed to register nexus as a metric producer, will retry in {:?}", delay;
                "error_message" => ?error,
            );
        };
        backoff::retry_notify(
            backoff::internal_service_policy(),
            register,
            log_registration_failure,
        ).await
        .expect("expected an infinite retry loop registering nexus as a metric producer");
    }

    // Internal helper to build an Oximeter client from its ID and address (common data between
    // model type and the API type).
    fn build_oximeter_client(
        &self,
        id: &Uuid,
        address: SocketAddr,
    ) -> OximeterClient {
        let client_log =
            self.log.new(o!("oximeter-collector" => id.to_string()));
        let client =
            OximeterClient::new(&format!("http://{}", address), client_log);
        info!(
            self.log,
            "registered oximeter collector client";
            "id" => id.to_string(),
        );
        client
    }

    /**
     * List all registered Oximeter collector instances.
     */
    pub async fn oximeter_list(
        &self,
        page_params: &DataPageParams<'_, Uuid>,
    ) -> ListResultVec<db::model::OximeterInfo> {
        self.db_datastore.oximeter_list(page_params).await
    }

    pub fn datastore(&self) -> &Arc<db::DataStore> {
        &self.db_datastore
    }

    /**
     * Given a saga template and parameters, create a new saga and execute it.
     */
    async fn execute_saga<P, S>(
        self: &Arc<Self>,
        saga_template: Arc<SagaTemplate<S>>,
        template_name: &str,
        saga_params: Arc<P>,
    ) -> Result<SagaResultOk, Error>
    where
        S: SagaType<
            ExecContextType = Arc<SagaContext>,
            SagaParamsType = Arc<P>,
        >,
        /*
         * TODO-cleanup The bound `P: Serialize` should not be necessary because
         * SagaParamsType must already impl Serialize.
         */
        P: serde::Serialize,
    {
        let saga_id = SagaId(Uuid::new_v4());
        let saga_context =
            Arc::new(Arc::new(SagaContext::new(Arc::clone(self))));
        let future = self
            .sec_client
            .saga_create(
                saga_id,
                saga_context,
                saga_template,
                template_name.to_owned(),
                saga_params,
            )
            .await
            .context("creating saga")
            .map_err(|error| {
                /*
                 * TODO-error This could be a service unavailable error,
                 * depending on the failure mode.  We need more information from
                 * Steno.
                 */
                Error::internal_error(&format!("{:#}", error))
            })?;

        self.sec_client
            .saga_start(saga_id)
            .await
            .context("starting saga")
            .map_err(|error| Error::internal_error(&format!("{:#}", error)))?;

        let result = future.await;
        result.kind.map_err(|saga_error| {
            saga_error.error_source.convert::<Error>().unwrap_or_else(|e| {
                /* TODO-error more context would be useful */
                Error::InternalError { internal_message: e.to_string() }
            })
        })
    }

    /*
     * Organizations
     */

    pub async fn organization_create(
        &self,
        opctx: &OpContext,
        new_organization: &params::OrganizationCreate,
    ) -> CreateResult<db::model::Organization> {
        let db_org = db::model::Organization::new(new_organization.clone());
        self.db_datastore.organization_create(opctx, db_org).await
    }

    pub async fn organization_fetch(
        &self,
        opctx: &OpContext,
        name: &Name,
    ) -> LookupResult<db::model::Organization> {
        Ok(self.db_datastore.organization_fetch(opctx, name).await?.1)
    }

    pub async fn organizations_list_by_name(
        &self,
        opctx: &OpContext,
        pagparams: &DataPageParams<'_, Name>,
    ) -> ListResultVec<db::model::Organization> {
        self.db_datastore.organizations_list_by_name(opctx, pagparams).await
    }

    pub async fn organizations_list_by_id(
        &self,
        opctx: &OpContext,
        pagparams: &DataPageParams<'_, Uuid>,
    ) -> ListResultVec<db::model::Organization> {
        self.db_datastore.organizations_list_by_id(opctx, pagparams).await
    }

    pub async fn organization_delete(
        &self,
        opctx: &OpContext,
        name: &Name,
    ) -> DeleteResult {
        self.db_datastore.organization_delete(opctx, name).await
    }

    pub async fn organization_update(
        &self,
        opctx: &OpContext,
        name: &Name,
        new_params: &params::OrganizationUpdate,
    ) -> UpdateResult<db::model::Organization> {
        self.db_datastore
            .organization_update(opctx, name, new_params.clone().into())
            .await
    }

    /*
     * Projects
     */

    pub async fn project_create(
        &self,
        opctx: &OpContext,
        organization_name: &Name,
        new_project: &params::ProjectCreate,
    ) -> CreateResult<db::model::Project> {
        let org =
            self.db_datastore.organization_lookup_id(organization_name).await?;

        // Create a project.
        let db_project = db::model::Project::new(org.id(), new_project.clone());
        let db_project =
            self.db_datastore.project_create(opctx, &org, db_project).await?;

        // TODO: We probably want to have "project creation" and "default VPC
        // creation" co-located within a saga for atomicity.
        //
        // Until then, we just perform the operations sequentially.

        // Create a default VPC associated with the project.
        let _ = self
            .project_create_vpc(
                &organization_name,
                &new_project.identity.name.clone().into(),
                &params::VpcCreate {
                    identity: IdentityMetadataCreateParams {
                        name: "default".parse().unwrap(),
                        description: "Default VPC".to_string(),
                    },
                    // TODO-robustness this will need to be None if we decide to
                    // handle the logic around name and dns_name by making
                    // dns_name optional
                    dns_name: "default".parse().unwrap(),
                },
            )
            .await?;

        Ok(db_project)
    }

    pub async fn project_fetch(
        &self,
        organization_name: &Name,
        project_name: &Name,
    ) -> LookupResult<db::model::Project> {
        let organization_id = self
            .db_datastore
            .organization_lookup_id(organization_name)
            .await?
            .id();
        self.db_datastore.project_fetch(&organization_id, project_name).await
    }

    pub async fn projects_list_by_name(
        &self,
        organization_name: &Name,
        pagparams: &DataPageParams<'_, Name>,
    ) -> ListResultVec<db::model::Project> {
        let organization_id = self
            .db_datastore
            .organization_lookup_id(organization_name)
            .await?
            .id();
        self.db_datastore
            .projects_list_by_name(&organization_id, pagparams)
            .await
    }

    pub async fn projects_list_by_id(
        &self,
        organization_name: &Name,
        pagparams: &DataPageParams<'_, Uuid>,
    ) -> ListResultVec<db::model::Project> {
        let organization_id = self
            .db_datastore
            .organization_lookup_id(organization_name)
            .await?
            .id();
        self.db_datastore.projects_list_by_id(&organization_id, pagparams).await
    }

    pub async fn project_delete(
        &self,
        organization_name: &Name,
        project_name: &Name,
    ) -> DeleteResult {
        let organization_id = self
            .db_datastore
            .organization_lookup_id(organization_name)
            .await?
            .id();
        self.db_datastore.project_delete(&organization_id, project_name).await
    }

    pub async fn project_update(
        &self,
        organization_name: &Name,
        project_name: &Name,
        new_params: &params::ProjectUpdate,
    ) -> UpdateResult<db::model::Project> {
        let organization_id = self
            .db_datastore
            .organization_lookup_id(organization_name)
            .await?
            .id();
        self.db_datastore
            .project_update(
                &organization_id,
                project_name,
                new_params.clone().into(),
            )
            .await
    }

    /*
     * Disks
     */

    pub async fn project_list_disks(
        &self,
        organization_name: &Name,
        project_name: &Name,
        pagparams: &DataPageParams<'_, Name>,
    ) -> ListResultVec<db::model::Disk> {
        let organization_id = self
            .db_datastore
            .organization_lookup_id(organization_name)
            .await?
            .id();
        let project_id = self
            .db_datastore
            .project_lookup_id_by_name(&organization_id, project_name)
            .await?;
        self.db_datastore.project_list_disks(&project_id, pagparams).await
    }

    pub async fn project_create_disk(
        self: &Arc<Self>,
        organization_name: &Name,
        project_name: &Name,
        params: &params::DiskCreate,
    ) -> CreateResult<db::model::Disk> {
        let project =
            self.project_fetch(organization_name, project_name).await?;

        /*
         * Until we implement snapshots, do not allow disks to be created with a
         * snapshot id.
         */
        if params.snapshot_id.is_some() {
            return Err(Error::InvalidValue {
                label: String::from("snapshot_id"),
                message: String::from("snapshots are not yet supported"),
            });
        }

        let saga_params = Arc::new(sagas::ParamsDiskCreate {
            project_id: project.id(),
            create_params: params.clone(),
        });

        let saga_outputs = self
            .execute_saga(
                Arc::clone(&sagas::SAGA_DISK_CREATE_TEMPLATE),
                sagas::SAGA_DISK_CREATE_NAME,
                saga_params,
            )
            .await?;
        let disk_created = saga_outputs
            .lookup_output::<db::model::Disk>("created_disk")
            .map_err(|e| Error::InternalError {
                internal_message: e.to_string(),
            })?;
        Ok(disk_created)
    }

    pub async fn project_lookup_disk(
        &self,
        organization_name: &Name,
        project_name: &Name,
        disk_name: &Name,
    ) -> LookupResult<(db::model::Disk, authz::ProjectChild)> {
        let organization_id = self
            .db_datastore
            .organization_lookup_id(organization_name)
            .await?
            .id();
        let project_id = self
            .db_datastore
            .project_lookup_id_by_name(&organization_id, project_name)
            .await?;
        let disk = self
            .db_datastore
            .disk_fetch_by_name(&project_id, disk_name)
            .await?;
        let disk_id = disk.id();
        Ok((
            disk,
            authz::FLEET
                .organization(
                    organization_id,
                    LookupType::from(&organization_name.0),
                )
                .project(project_id, LookupType::from(&project_name.0))
                .child_generic(
                    ResourceType::Disk,
                    disk_id,
                    LookupType::from(&disk_name.0),
                ),
        ))
    }

    pub async fn project_delete_disk(
        self: &Arc<Self>,
        opctx: &OpContext,
        organization_name: &Name,
        project_name: &Name,
        disk_name: &Name,
    ) -> DeleteResult {
        let (disk, authz_disk) = self
            .project_lookup_disk(organization_name, project_name, disk_name)
            .await?;

        // TODO: We need to sort out the authorization checks.
        //
        // Normally, this would be coupled alongside access to the
        // datastore, but now that disk deletion exists within a Saga,
        // this would require OpContext to be serialized (which is
        // not trivial).
        opctx.authorize(authz::Action::Query, authz::DATABASE).await?;
        opctx.authorize(authz::Action::Delete, authz_disk).await?;

        let saga_params =
            Arc::new(sagas::ParamsDiskDelete { disk_id: disk.id() });
        self.execute_saga(
            Arc::clone(&sagas::SAGA_DISK_DELETE_TEMPLATE),
            sagas::SAGA_DISK_DELETE_NAME,
            saga_params,
        )
        .await?;

<<<<<<< HEAD
        Ok(())
=======
        /*
         * TODO-correctness It's not clear how this handles the case where we
         * begin this delete operation while some other request is ongoing to
         * attach the disk.  We won't be able to see that in the state here.  We
         * might be able to detect this when we go update the disk's state to
         * Attaching (because a SQL UPDATE will update 0 rows), but we'd sort of
         * already be in a bad state because the destroyed disk will be
         * attaching (and eventually attached) on some sled, and if the wrong
         * combination of components crash at this point, we could wind up not
         * fixing that state.
         *
         * This is a consequence of the choice _not_ to record the Attaching
         * state in the database before beginning the attach process.  If we did
         * that, we wouldn't have this problem, but we'd have a similar problem
         * of dealing with the case of a crash after recording this state and
         * before actually beginning the attach process.  Sagas can maybe
         * address that.
         */
        self.db_datastore.project_delete_disk(opctx, &authz_disk).await
>>>>>>> 49e94299
    }

    /*
     * Instances
     */

    /*
     * TODO-design This interface should not exist.  See
     * SagaContext::alloc_server().
     */
    pub async fn sled_allocate(&self) -> Result<Uuid, Error> {
        // TODO: replace this with a real allocation policy.
        //
        // This implementation always assigns the first sled (by ID order).
        let pagparams = DataPageParams {
            marker: None,
            direction: dropshot::PaginationOrder::Ascending,
            limit: std::num::NonZeroU32::new(1).unwrap(),
        };
        let sleds = self.db_datastore.sled_list(&pagparams).await?;

        sleds
            .first()
            .ok_or_else(|| Error::ServiceUnavailable {
                internal_message: String::from(
                    "no sleds available for new Instance",
                ),
            })
            .map(|s| s.id())
    }

    pub async fn project_list_instances(
        &self,
        organization_name: &Name,
        project_name: &Name,
        pagparams: &DataPageParams<'_, Name>,
    ) -> ListResultVec<db::model::Instance> {
        let organization_id = self
            .db_datastore
            .organization_lookup_id(organization_name)
            .await?
            .id();
        let project_id = self
            .db_datastore
            .project_lookup_id_by_name(&organization_id, project_name)
            .await?;
        self.db_datastore.project_list_instances(&project_id, pagparams).await
    }

    pub async fn project_create_instance(
        self: &Arc<Self>,
        organization_name: &Name,
        project_name: &Name,
        params: &params::InstanceCreate,
    ) -> CreateResult<db::model::Instance> {
        let organization_id = self
            .db_datastore
            .organization_lookup_id(organization_name)
            .await?
            .id();
        let project_id = self
            .db_datastore
            .project_lookup_id_by_name(&organization_id, project_name)
            .await?;

        let saga_params = Arc::new(sagas::ParamsInstanceCreate {
            project_id,
            create_params: params.clone(),
        });

        let saga_outputs = self
            .execute_saga(
                Arc::clone(&sagas::SAGA_INSTANCE_CREATE_TEMPLATE),
                sagas::SAGA_INSTANCE_CREATE_NAME,
                saga_params,
            )
            .await?;
        /* TODO-error more context would be useful  */
        let instance_id =
            saga_outputs.lookup_output::<Uuid>("instance_id").map_err(|e| {
                Error::InternalError { internal_message: e.to_string() }
            })?;
        /*
         * TODO-correctness TODO-robustness TODO-design It's not quite correct
         * to take this instance id and look it up again.  It's possible that
         * it's been modified or even deleted since the saga executed.  In that
         * case, we might return a different state of the Instance than the one
         * that the user created or even fail with a 404!  Both of those are
         * wrong behavior -- we should be returning the very instance that the
         * user created.
         *
         * How can we fix this?  Right now we have internal representations like
         * Instance and analaogous end-user-facing representations like
         * Instance.  The former is not even serializable.  The saga
         * _could_ emit the View version, but that's not great for two (related)
         * reasons: (1) other sagas might want to provision instances and get
         * back the internal representation to do other things with the
         * newly-created instance, and (2) even within a saga, it would be
         * useful to pass a single Instance representation along the saga,
         * but they probably would want the internal representation, not the
         * view.
         *
         * The saga could emit an Instance directly.  Today, Instance
         * etc. aren't supposed to even be serializable -- we wanted to be able
         * to have other datastore state there if needed.  We could have a third
         * InstanceInternalView...but that's starting to feel pedantic.  We
         * could just make Instance serializable, store that, and call it a
         * day.  Does it matter that we might have many copies of the same
         * objects in memory?
         *
         * If we make these serializable, it would be nice if we could leverage
         * the type system to ensure that we never accidentally send them out a
         * dropshot endpoint.  (On the other hand, maybe we _do_ want to do
         * that, for internal interfaces!  Can we do this on a
         * per-dropshot-server-basis?)
         */
        let instance = self.db_datastore.instance_fetch(&instance_id).await?;
        Ok(instance)
    }

    /*
     * TODO-correctness It's not totally clear what the semantics and behavior
     * should be here.  It might be nice to say that you can only do this
     * operation if the Instance is already stopped, in which case we can
     * execute this immediately by just removing it from the database, with the
     * same race we have with disk delete (i.e., if someone else is requesting
     * an instance boot, we may wind up in an inconsistent state).  On the other
     * hand, we could always allow this operation, issue the request to the SA
     * to destroy the instance (not just stop it), and proceed with deletion
     * when that finishes.  But in that case, although the HTTP DELETE request
     * completed, the object will still appear for a little while, which kind of
     * sucks.
     */
    pub async fn project_destroy_instance(
        &self,
        organization_name: &Name,
        project_name: &Name,
        instance_name: &Name,
    ) -> DeleteResult {
        /*
         * TODO-robustness We need to figure out what to do with Destroyed
         * instances?  Presumably we need to clean them up at some point, but
         * not right away so that callers can see that they've been destroyed.
         */
        let organization_id = self
            .db_datastore
            .organization_lookup_id(organization_name)
            .await?
            .id();
        let project_id = self
            .db_datastore
            .project_lookup_id_by_name(&organization_id, project_name)
            .await?;
        let instance = self
            .db_datastore
            .instance_fetch_by_name(&project_id, instance_name)
            .await?;
        self.db_datastore.project_delete_instance(&instance.id()).await
    }

    pub async fn project_lookup_instance(
        &self,
        organization_name: &Name,
        project_name: &Name,
        instance_name: &Name,
    ) -> LookupResult<db::model::Instance> {
        let organization_id = self
            .db_datastore
            .organization_lookup_id(organization_name)
            .await?
            .id();
        let project_id = self
            .db_datastore
            .project_lookup_id_by_name(&organization_id, project_name)
            .await?;
        self.db_datastore
            .instance_fetch_by_name(&project_id, instance_name)
            .await
    }

    fn check_runtime_change_allowed(
        &self,
        runtime: &nexus::InstanceRuntimeState,
    ) -> Result<(), Error> {
        /*
         * Users are allowed to request a start or stop even if the instance is
         * already in the desired state (or moving to it), and we will issue a
         * request to the SA to make the state change in these cases in case the
         * runtime state we saw here was stale.  However, users are not allowed
         * to change the state of an instance that's failed or destroyed.
         */
        let allowed = match runtime.run_state {
            InstanceState::Creating => true,
            InstanceState::Starting => true,
            InstanceState::Running => true,
            InstanceState::Stopping => true,
            InstanceState::Stopped => true,
            InstanceState::Rebooting => true,

            InstanceState::Repairing => false,
            InstanceState::Failed => false,
            InstanceState::Destroyed => false,
        };

        if allowed {
            Ok(())
        } else {
            Err(Error::InvalidRequest {
                message: format!(
                    "instance state cannot be changed from state \"{}\"",
                    runtime.run_state
                ),
            })
        }
    }

    pub async fn sled_client(
        &self,
        id: &Uuid,
    ) -> Result<Arc<SledAgentClient>, Error> {
        // TODO: We should consider injecting connection pooling here,
        // but for now, connections to sled agents are constructed
        // on an "as requested" basis.
        //
        // Franky, returning an "Arc" here without a connection pool is a little
        // silly; it's not actually used if each client connection exists as a
        // one-shot.
        let sled = self.sled_lookup(id).await?;

        let log = self.log.new(o!("SledAgent" => id.clone().to_string()));
        let dur = std::time::Duration::from_secs(60);
        let client = reqwest::ClientBuilder::new()
            .connect_timeout(dur)
            .timeout(dur)
            .build()
            .unwrap();
        Ok(Arc::new(SledAgentClient::new_with_client(
            &format!("http://{}", sled.address()),
            client,
            log,
        )))
    }

    /**
     * Returns the SledAgentClient for the host where this Instance is running.
     */
    async fn instance_sled(
        &self,
        instance: &db::model::Instance,
    ) -> Result<Arc<SledAgentClient>, Error> {
        let sa_id = &instance.runtime().sled_uuid;
        self.sled_client(&sa_id).await
    }

    /**
     * Reboot the specified instance.
     */
    pub async fn instance_reboot(
        &self,
        organization_name: &Name,
        project_name: &Name,
        instance_name: &Name,
    ) -> UpdateResult<db::model::Instance> {
        /*
         * To implement reboot, we issue a call to the sled agent to set a
         * runtime state of "reboot". We cannot simply stop the Instance and
         * start it again here because if we crash in the meantime, we might
         * leave it stopped.
         *
         * When an instance is rebooted, the "rebooting" flag remains set on
         * the runtime state as it transitions to "Stopping" and "Stopped".
         * This flag is cleared when the state goes to "Starting".  This way,
         * even if the whole rack powered off while this was going on, we would
         * never lose track of the fact that this Instance was supposed to be
         * running.
         */
        let instance = self
            .project_lookup_instance(
                organization_name,
                project_name,
                instance_name,
            )
            .await?;

        self.check_runtime_change_allowed(&instance.runtime().clone().into())?;
        self.instance_set_runtime(
            &instance,
            self.instance_sled(&instance).await?,
            InstanceRuntimeStateRequested {
                run_state: InstanceStateRequested::Reboot,
            },
        )
        .await?;
        self.db_datastore.instance_fetch(&instance.id()).await
    }

    /**
     * Make sure the given Instance is running.
     */
    pub async fn instance_start(
        &self,
        organization_name: &Name,
        project_name: &Name,
        instance_name: &Name,
    ) -> UpdateResult<db::model::Instance> {
        let instance = self
            .project_lookup_instance(
                organization_name,
                project_name,
                instance_name,
            )
            .await?;

        self.check_runtime_change_allowed(&instance.runtime().clone().into())?;
        self.instance_set_runtime(
            &instance,
            self.instance_sled(&instance).await?,
            InstanceRuntimeStateRequested {
                run_state: InstanceStateRequested::Running,
            },
        )
        .await?;
        self.db_datastore.instance_fetch(&instance.id()).await
    }

    /**
     * Make sure the given Instance is stopped.
     */
    pub async fn instance_stop(
        &self,
        organization_name: &Name,
        project_name: &Name,
        instance_name: &Name,
    ) -> UpdateResult<db::model::Instance> {
        let instance = self
            .project_lookup_instance(
                organization_name,
                project_name,
                instance_name,
            )
            .await?;

        self.check_runtime_change_allowed(&instance.runtime().clone().into())?;
        self.instance_set_runtime(
            &instance,
            self.instance_sled(&instance).await?,
            InstanceRuntimeStateRequested {
                run_state: InstanceStateRequested::Stopped,
            },
        )
        .await?;
        self.db_datastore.instance_fetch(&instance.id()).await
    }

    /**
     * Modifies the runtime state of the Instance as requested.  This generally
     * means booting or halting the Instance.
     */
    async fn instance_set_runtime(
        &self,
        instance: &db::model::Instance,
        sa: Arc<SledAgentClient>,
        requested: InstanceRuntimeStateRequested,
    ) -> Result<(), Error> {
        /*
         * Ask the sled agent to begin the state change.  Then update the
         * database to reflect the new intermediate state.  If this update is
         * not the newest one, that's fine.  That might just mean the sled agent
         * beat us to it.
         */

        let runtime: nexus::InstanceRuntimeState =
            instance.runtime().clone().into();

        // TODO: Populate this with an appropriate NIC.
        // See also: sic_create_instance_record in sagas.rs for a similar
        // construction.
        let instance_hardware = sled_agent_client::types::InstanceHardware {
            runtime: sled_agent_client::types::InstanceRuntimeState::from(
                runtime,
            ),
            nics: vec![],
        };

        let new_runtime = sa
            .instance_put(
                &instance.id(),
                &sled_agent_client::types::InstanceEnsureBody {
                    initial: instance_hardware,
                    target: requested.into(),
                },
            )
            .await
            .map_err(Error::from)?;

        let new_runtime: nexus::InstanceRuntimeState = new_runtime.into();

        self.db_datastore
            .instance_update_runtime(&instance.id(), &new_runtime.into())
            .await
            .map(|_| ())
    }

    /**
     * Lists disks attached to the instance.
     */
    pub async fn instance_list_disks(
        &self,
        organization_name: &Name,
        project_name: &Name,
        instance_name: &Name,
        pagparams: &DataPageParams<'_, Name>,
    ) -> ListResultVec<db::model::Disk> {
        let instance = self
            .project_lookup_instance(
                organization_name,
                project_name,
                instance_name,
            )
            .await?;
        self.db_datastore.instance_list_disks(&instance.id(), pagparams).await
    }

    /**
     * Fetch information about whether this disk is attached to this instance.
     */
    pub async fn instance_get_disk(
        &self,
        organization_name: &Name,
        project_name: &Name,
        instance_name: &Name,
        disk_name: &Name,
    ) -> LookupResult<Disk> {
        let instance = self
            .project_lookup_instance(
                organization_name,
                project_name,
                instance_name,
            )
            .await?;
        // TODO: This shouldn't be looking up multiple database entries by name,
        // it should resolve names to IDs first.
        let (disk, _) = self
            .project_lookup_disk(organization_name, project_name, disk_name)
            .await?;
        if let Some(instance_id) = disk.runtime_state.attach_instance_id {
            if instance_id == instance.id() {
                return Ok(disk.into());
            }
        }

        Err(Error::not_found_other(
            ResourceType::Disk,
            format!(
                "disk \"{}\" is not attached to instance \"{}\"",
                disk_name.as_str(),
                instance_name.as_str()
            ),
        ))
    }

    /**
     * Attach a disk to an instance.
     */
    pub async fn instance_attach_disk(
        &self,
        organization_name: &Name,
        project_name: &Name,
        instance_name: &Name,
        disk_name: &Name,
    ) -> UpdateResult<db::model::Disk> {
        let instance = self
            .project_lookup_instance(
                organization_name,
                project_name,
                instance_name,
            )
            .await?;
        // TODO: This shouldn't be looking up multiple database entries by name,
        // it should resolve names to IDs first.
        let (disk, _) = self
            .project_lookup_disk(organization_name, project_name, disk_name)
            .await?;
        let instance_id = &instance.id();

        fn disk_attachment_error(
            disk: &db::model::Disk,
        ) -> CreateResult<db::model::Disk> {
            let disk_status = match disk.runtime().state().into() {
                DiskState::Destroyed => "disk is destroyed",
                DiskState::Faulted => "disk is faulted",
                DiskState::Creating => "disk is detached",
                DiskState::Detached => "disk is detached",

                /*
                 * It would be nice to provide a more specific message here, but
                 * the appropriate identifier to provide the user would be the
                 * other instance's name.  Getting that would require another
                 * database hit, which doesn't seem worth it for this.
                 */
                DiskState::Attaching(_) => {
                    "disk is attached to another instance"
                }
                DiskState::Attached(_) => {
                    "disk is attached to another instance"
                }
                DiskState::Detaching(_) => {
                    "disk is attached to another instance"
                }
            };
            let message = format!(
                "cannot attach disk \"{}\": {}",
                disk.name().as_str(),
                disk_status
            );
            Err(Error::InvalidRequest { message })
        }

        match &disk.state().into() {
            /*
             * If we're already attaching or attached to the requested instance,
             * there's nothing else to do.
             */
            DiskState::Attached(id) if id == instance_id => return Ok(disk),

            /*
             * If the disk is currently attaching or attached to another
             * instance, fail this request.  Users must explicitly detach first
             * if that's what they want.  If it's detaching, they have to wait
             * for it to become detached.
             * TODO-debug: the error message here could be better.  We'd have to
             * look up the other instance by id (and gracefully handle it not
             * existing).
             */
            DiskState::Attached(id) => {
                assert_ne!(id, instance_id);
                return disk_attachment_error(&disk);
            }
            DiskState::Detaching(_) => {
                return disk_attachment_error(&disk);
            }
            DiskState::Attaching(id) if id != instance_id => {
                return disk_attachment_error(&disk);
            }
            DiskState::Destroyed => {
                return disk_attachment_error(&disk);
            }
            DiskState::Faulted => {
                return disk_attachment_error(&disk);
            }

            DiskState::Creating => (),
            DiskState::Detached => (),
            DiskState::Attaching(id) => {
                assert_eq!(id, instance_id);
            }
        }

        self.disk_set_runtime(
            &disk,
            self.instance_sled(&instance).await?,
            sled_agent_client::types::DiskStateRequested::Attached(
                *instance_id,
            ),
        )
        .await?;
        self.db_datastore.disk_fetch(&disk.id()).await
    }

    /**
     * Detach a disk from an instance.
     */
    pub async fn instance_detach_disk(
        &self,
        organization_name: &Name,
        project_name: &Name,
        instance_name: &Name,
        disk_name: &Name,
    ) -> UpdateResult<db::model::Disk> {
        let instance = self
            .project_lookup_instance(
                organization_name,
                project_name,
                instance_name,
            )
            .await?;
        // TODO: This shouldn't be looking up multiple database entries by name,
        // it should resolve names to IDs first.
        let (disk, _) = self
            .project_lookup_disk(organization_name, project_name, disk_name)
            .await?;
        let instance_id = &instance.id();

        match &disk.state().into() {
            /*
             * This operation is a noop if the disk is not attached or already
             * detaching from the same instance.
             */
            DiskState::Creating => return Ok(disk),
            DiskState::Detached => return Ok(disk),
            DiskState::Destroyed => return Ok(disk),
            DiskState::Faulted => return Ok(disk),
            DiskState::Detaching(id) if id == instance_id => return Ok(disk),

            /*
             * This operation is not allowed if the disk is attached to some
             * other instance.
             */
            DiskState::Attaching(id) if id != instance_id => {
                return Err(Error::InvalidRequest {
                    message: String::from("disk is attached elsewhere"),
                });
            }
            DiskState::Attached(id) if id != instance_id => {
                return Err(Error::InvalidRequest {
                    message: String::from("disk is attached elsewhere"),
                });
            }
            DiskState::Detaching(_) => {
                return Err(Error::InvalidRequest {
                    message: String::from("disk is attached elsewhere"),
                });
            }

            /* These are the cases where we have to do something. */
            DiskState::Attaching(_) => (),
            DiskState::Attached(_) => (),
        }

        self.disk_set_runtime(
            &disk,
            self.instance_sled(&instance).await?,
            sled_agent_client::types::DiskStateRequested::Detached,
        )
        .await?;
        Ok(disk)
    }

    /**
     * Modifies the runtime state of the Disk as requested.  This generally
     * means attaching or detaching the disk.
     */
    async fn disk_set_runtime(
        &self,
        disk: &db::model::Disk,
        sa: Arc<SledAgentClient>,
        requested: sled_agent_client::types::DiskStateRequested,
    ) -> Result<(), Error> {
        let runtime: DiskRuntimeState = disk.runtime().into();

        /*
         * Ask the SA to begin the state change.  Then update the database to
         * reflect the new intermediate state.
         */
        let new_runtime = sa
            .disk_put(
                &disk.id(),
                &sled_agent_client::types::DiskEnsureBody {
                    initial_runtime:
                        sled_agent_client::types::DiskRuntimeState::from(
                            runtime,
                        ),
                    target: requested,
                },
            )
            .await
            .map_err(Error::from)?;

        let new_runtime: DiskRuntimeState = new_runtime.into();

        self.db_datastore
            .disk_update_runtime(&disk.id(), &new_runtime.into())
            .await
            .map(|_| ())
    }

    /**
     * Creates a new network interface for this instance
     */
    pub async fn instance_create_network_interface(
        &self,
        organization_name: &Name,
        project_name: &Name,
        instance_name: &Name,
        vpc_name: &Name,
        subnet_name: &Name,
        params: &params::NetworkInterfaceCreate,
    ) -> CreateResult<db::model::NetworkInterface> {
        let instance = self
            .project_lookup_instance(
                organization_name,
                project_name,
                instance_name,
            )
            .await?;
        let vpc = self
            .db_datastore
            .vpc_fetch_by_name(&instance.project_id, vpc_name)
            .await?;
        let subnet = self
            .db_datastore
            .vpc_subnet_fetch_by_name(&vpc.id(), subnet_name)
            .await?;

        let mac = db::model::MacAddr::new()?;

        let interface_id = Uuid::new_v4();
        // Request an allocation
        let ip = None;
        let interface = db::model::IncompleteNetworkInterface::new(
            interface_id,
            instance.id(),
            // TODO-correctness: vpc_id here is used for name uniqueness. Should
            // interface names be unique to the subnet's VPC or to the
            // VPC associated with the instance's default interface?
            vpc.id(),
            subnet,
            mac,
            ip,
            params.clone(),
        );
        self.db_datastore.instance_create_network_interface(interface).await
    }

    pub async fn project_list_vpcs(
        &self,
        organization_name: &Name,
        project_name: &Name,
        pagparams: &DataPageParams<'_, Name>,
    ) -> ListResultVec<db::model::Vpc> {
        let organization_id = self
            .db_datastore
            .organization_lookup_id(organization_name)
            .await?
            .id();
        let project_id = self
            .db_datastore
            .project_lookup_id_by_name(&organization_id, project_name)
            .await?;
        let vpcs =
            self.db_datastore.project_list_vpcs(&project_id, pagparams).await?;
        Ok(vpcs)
    }

    pub async fn project_create_vpc(
        &self,
        organization_name: &Name,
        project_name: &Name,
        params: &params::VpcCreate,
    ) -> CreateResult<db::model::Vpc> {
        let organization_id = self
            .db_datastore
            .organization_lookup_id(organization_name)
            .await?
            .id();
        let project_id = self
            .db_datastore
            .project_lookup_id_by_name(&organization_id, project_name)
            .await?;
        let vpc_id = Uuid::new_v4();
        let system_router_id = Uuid::new_v4();
        let default_route_id = Uuid::new_v4();
        let default_subnet_id = Uuid::new_v4();
        // TODO: Ultimately when the VPC is created a system router w/ an appropriate setup should also be created.
        // Given that the underlying systems aren't wired up yet this is a naive implementation to populate the database
        // with a starting router. Eventually this code should be replaced with a saga that'll handle creating the VPC and
        // its underlying system
        let router = db::model::VpcRouter::new(
            system_router_id,
            vpc_id,
            VpcRouterKind::System,
            params::VpcRouterCreate {
                identity: IdentityMetadataCreateParams {
                    name: "system".parse().unwrap(),
                    description: "Routes are automatically added to this router as vpc subnets are created".into()
                }
            }
            );
        let _ = self.db_datastore.vpc_create_router(router).await?;
        let route = db::model::RouterRoute::new(
            default_route_id,
            system_router_id,
            RouterRouteKind::Default,
            RouterRouteCreateParams {
                identity: IdentityMetadataCreateParams {
                    name: "default".parse().unwrap(),
                    description: "The default route of a vpc".to_string(),
                },
                target: RouteTarget::InternetGateway(
                    "outbound".parse().unwrap(),
                ),
                destination: RouteDestination::Vpc(
                    params.identity.name.clone(),
                ),
            },
        );

        // TODO: This is both fake and utter nonsense. It should be eventually replaced with the proper behavior for creating
        // the default route which may not even happen here. Creating the vpc, its system router, and that routers default route
        // should all be apart of the same transaction.
        self.db_datastore.router_create_route(route).await?;
        let vpc = db::model::Vpc::new(
            vpc_id,
            project_id,
            system_router_id,
            params.clone(),
        );
        let vpc = self.db_datastore.project_create_vpc(vpc).await?;

        // TODO: batch this up with everything above
        let subnet = db::model::VpcSubnet::new(
            default_subnet_id,
            vpc_id,
            params::VpcSubnetCreate {
                identity: IdentityMetadataCreateParams {
                    name: "default".parse().unwrap(),
                    description: format!(
                        "The default subnet for {}",
                        params.identity.name
                    ),
                },
                ipv4_block: Some(Ipv4Net(
                    // TODO: This value should be replaced with the correct ipv4 range for a default subnet
                    "10.1.9.32/16".parse::<Ipv4Network>().unwrap(),
                )),
                ipv6_block: Some(Ipv6Net(
                    // TODO: This value should be replaced w/ the first `/64` ipv6 from the address block
                    "2001:db8::0/64".parse::<Ipv6Network>().unwrap(),
                )),
            },
        );
        self.db_datastore.vpc_create_subnet(subnet).await?;

        self.create_default_vpc_firewall(&vpc_id).await?;
        Ok(vpc)
    }

    async fn create_default_vpc_firewall(
        &self,
        vpc_id: &Uuid,
    ) -> CreateResult<()> {
        let rules = db::model::VpcFirewallRule::vec_from_params(
            *vpc_id,
            DEFAULT_FIREWALL_RULES.clone(),
        );
        self.db_datastore.vpc_update_firewall_rules(&vpc_id, rules).await?;
        Ok(())
    }

    pub async fn project_lookup_vpc(
        &self,
        organization_name: &Name,
        project_name: &Name,
        vpc_name: &Name,
    ) -> LookupResult<db::model::Vpc> {
        let organization_id = self
            .db_datastore
            .organization_lookup_id(organization_name)
            .await?
            .id();
        let project_id = self
            .db_datastore
            .project_lookup_id_by_name(&organization_id, project_name)
            .await?;
        Ok(self.db_datastore.vpc_fetch_by_name(&project_id, vpc_name).await?)
    }

    pub async fn project_update_vpc(
        &self,
        organization_name: &Name,
        project_name: &Name,
        vpc_name: &Name,
        params: &params::VpcUpdate,
    ) -> UpdateResult<()> {
        let organization_id = self
            .db_datastore
            .organization_lookup_id(organization_name)
            .await?
            .id();
        let project_id = self
            .db_datastore
            .project_lookup_id_by_name(&organization_id, project_name)
            .await?;
        let vpc =
            self.db_datastore.vpc_fetch_by_name(&project_id, vpc_name).await?;
        Ok(self
            .db_datastore
            .project_update_vpc(&vpc.id(), params.clone().into())
            .await?)
    }

    pub async fn project_delete_vpc(
        &self,
        organization_name: &Name,
        project_name: &Name,
        vpc_name: &Name,
    ) -> DeleteResult {
        let vpc = self
            .project_lookup_vpc(organization_name, project_name, vpc_name)
            .await?;
        // TODO: This should eventually use a saga to call the
        // networking subsystem to have it clean up the networking resources
        self.db_datastore.vpc_delete_router(&vpc.system_router_id).await?;
        self.db_datastore.project_delete_vpc(&vpc.id()).await?;

        // Delete all firewall rules after deleting the VPC, to ensure no
        // firewall rules get added between rules deletion and VPC deletion.
        self.db_datastore.vpc_delete_all_firewall_rules(&vpc.id()).await
    }

    pub async fn vpc_list_firewall_rules(
        &self,
        organization_name: &Name,
        project_name: &Name,
        vpc_name: &Name,
        pagparams: &DataPageParams<'_, Name>,
    ) -> ListResultVec<db::model::VpcFirewallRule> {
        let vpc = self
            .project_lookup_vpc(organization_name, project_name, vpc_name)
            .await?;
        let subnets = self
            .db_datastore
            .vpc_list_firewall_rules(&vpc.id(), pagparams)
            .await?;
        Ok(subnets)
    }

    pub async fn vpc_update_firewall_rules(
        &self,
        organization_name: &Name,
        project_name: &Name,
        vpc_name: &Name,
        params: &VpcFirewallRuleUpdateParams,
    ) -> UpdateResult<VpcFirewallRuleUpdateResult> {
        let vpc = self
            .project_lookup_vpc(organization_name, project_name, vpc_name)
            .await?;
        let rules = db::model::VpcFirewallRule::vec_from_params(
            vpc.id(),
            params.clone(),
        );
        let result = self
            .db_datastore
            .vpc_update_firewall_rules(&vpc.id(), rules)
            .await?
            .into_iter()
            .map(|rule| rule.into())
            .collect();
        Ok(result)
    }

    pub async fn vpc_list_subnets(
        &self,
        organization_name: &Name,
        project_name: &Name,
        vpc_name: &Name,
        pagparams: &DataPageParams<'_, Name>,
    ) -> ListResultVec<db::model::VpcSubnet> {
        let vpc = self
            .project_lookup_vpc(organization_name, project_name, vpc_name)
            .await?;
        let subnets =
            self.db_datastore.vpc_list_subnets(&vpc.id(), pagparams).await?;
        Ok(subnets)
    }

    pub async fn vpc_lookup_subnet(
        &self,
        organization_name: &Name,
        project_name: &Name,
        vpc_name: &Name,
        subnet_name: &Name,
    ) -> LookupResult<db::model::VpcSubnet> {
        // TODO: join projects, vpcs, and subnets and do this in one query
        let vpc = self
            .project_lookup_vpc(organization_name, project_name, vpc_name)
            .await?;
        Ok(self
            .db_datastore
            .vpc_subnet_fetch_by_name(&vpc.id(), subnet_name)
            .await?)
    }

    // TODO: When a subnet is created it should add a route entry into the VPC's system router
    pub async fn vpc_create_subnet(
        &self,
        organization_name: &Name,
        project_name: &Name,
        vpc_name: &Name,
        params: &params::VpcSubnetCreate,
    ) -> CreateResult<db::model::VpcSubnet> {
        let vpc = self
            .project_lookup_vpc(organization_name, project_name, vpc_name)
            .await?;
        let id = Uuid::new_v4();
        let subnet = db::model::VpcSubnet::new(id, vpc.id(), params.clone());
        let subnet = self.db_datastore.vpc_create_subnet(subnet).await?;
        Ok(subnet)
    }

    // TODO: When a subnet is deleted it should remove its entry from the VPC's system router.
    pub async fn vpc_delete_subnet(
        &self,
        organization_name: &Name,
        project_name: &Name,
        vpc_name: &Name,
        subnet_name: &Name,
    ) -> DeleteResult {
        let subnet = self
            .vpc_lookup_subnet(
                organization_name,
                project_name,
                vpc_name,
                subnet_name,
            )
            .await?;
        self.db_datastore.vpc_delete_subnet(&subnet.id()).await
    }

    pub async fn vpc_update_subnet(
        &self,
        organization_name: &Name,
        project_name: &Name,
        vpc_name: &Name,
        subnet_name: &Name,
        params: &params::VpcSubnetUpdate,
    ) -> UpdateResult<()> {
        let subnet = self
            .vpc_lookup_subnet(
                organization_name,
                project_name,
                vpc_name,
                subnet_name,
            )
            .await?;
        Ok(self
            .db_datastore
            .vpc_update_subnet(&subnet.id(), params.clone().into())
            .await?)
    }

    pub async fn subnet_list_network_interfaces(
        &self,
        organization_name: &Name,
        project_name: &Name,
        vpc_name: &Name,
        subnet_name: &Name,
        pagparams: &DataPageParams<'_, Name>,
    ) -> ListResultVec<db::model::NetworkInterface> {
        let subnet = self
            .vpc_lookup_subnet(
                organization_name,
                project_name,
                vpc_name,
                subnet_name,
            )
            .await?;
        self.db_datastore
            .subnet_list_network_interfaces(&subnet.id(), pagparams)
            .await
    }

    pub async fn vpc_list_routers(
        &self,
        organization_name: &Name,
        project_name: &Name,
        vpc_name: &Name,
        pagparams: &DataPageParams<'_, Name>,
    ) -> ListResultVec<db::model::VpcRouter> {
        let vpc = self
            .project_lookup_vpc(organization_name, project_name, vpc_name)
            .await?;
        let routers =
            self.db_datastore.vpc_list_routers(&vpc.id(), pagparams).await?;
        Ok(routers)
    }

    pub async fn vpc_lookup_router(
        &self,
        organization_name: &Name,
        project_name: &Name,
        vpc_name: &Name,
        router_name: &Name,
    ) -> LookupResult<db::model::VpcRouter> {
        let vpc = self
            .project_lookup_vpc(organization_name, project_name, vpc_name)
            .await?;
        Ok(self
            .db_datastore
            .vpc_router_fetch_by_name(&vpc.id(), router_name)
            .await?)
    }

    pub async fn vpc_create_router(
        &self,
        organization_name: &Name,
        project_name: &Name,
        vpc_name: &Name,
        kind: &VpcRouterKind,
        params: &params::VpcRouterCreate,
    ) -> CreateResult<db::model::VpcRouter> {
        let vpc = self
            .project_lookup_vpc(organization_name, project_name, vpc_name)
            .await?;
        let id = Uuid::new_v4();
        let router =
            db::model::VpcRouter::new(id, vpc.id(), *kind, params.clone());
        let router = self.db_datastore.vpc_create_router(router).await?;
        Ok(router)
    }

    // TODO: When a router is deleted all its routes should be deleted
    // TODO: When a router is deleted it should be unassociated w/ any subnets it may be associated with
    //       or trigger an error
    pub async fn vpc_delete_router(
        &self,
        organization_name: &Name,
        project_name: &Name,
        vpc_name: &Name,
        router_name: &Name,
    ) -> DeleteResult {
        let router = self
            .vpc_lookup_router(
                organization_name,
                project_name,
                vpc_name,
                router_name,
            )
            .await?;
        if router.kind.0 == VpcRouterKind::System {
            return Err(Error::MethodNotAllowed {
                internal_message: "Cannot delete system router".to_string(),
            });
        }
        self.db_datastore.vpc_delete_router(&router.id()).await
    }

    pub async fn vpc_update_router(
        &self,
        organization_name: &Name,
        project_name: &Name,
        vpc_name: &Name,
        router_name: &Name,
        params: &params::VpcRouterUpdate,
    ) -> UpdateResult<()> {
        let router = self
            .vpc_lookup_router(
                organization_name,
                project_name,
                vpc_name,
                router_name,
            )
            .await?;
        Ok(self
            .db_datastore
            .vpc_update_router(&router.id(), params.clone().into())
            .await?)
    }

    /**
     * VPC Router routes
     */

    pub async fn router_list_routes(
        &self,
        organization_name: &Name,
        project_name: &Name,
        vpc_name: &Name,
        router_name: &Name,
        pagparams: &DataPageParams<'_, Name>,
    ) -> ListResultVec<db::model::RouterRoute> {
        let router = self
            .vpc_lookup_router(
                organization_name,
                project_name,
                vpc_name,
                router_name,
            )
            .await?;
        let routes = self
            .db_datastore
            .router_list_routes(&router.id(), pagparams)
            .await?;
        Ok(routes)
    }

    pub async fn router_lookup_route(
        &self,
        organization_name: &Name,
        project_name: &Name,
        vpc_name: &Name,
        router_name: &Name,
        route_name: &Name,
    ) -> LookupResult<db::model::RouterRoute> {
        let router = self
            .vpc_lookup_router(
                organization_name,
                project_name,
                vpc_name,
                router_name,
            )
            .await?;
        Ok(self
            .db_datastore
            .router_route_fetch_by_name(&router.id(), route_name)
            .await?)
    }

    pub async fn router_create_route(
        &self,
        organization_name: &Name,
        project_name: &Name,
        vpc_name: &Name,
        router_name: &Name,
        kind: &RouterRouteKind,
        params: &RouterRouteCreateParams,
    ) -> CreateResult<db::model::RouterRoute> {
        let router = self
            .vpc_lookup_router(
                organization_name,
                project_name,
                vpc_name,
                router_name,
            )
            .await?;
        let id = Uuid::new_v4();
        let route =
            db::model::RouterRoute::new(id, router.id(), *kind, params.clone());
        let route = self.db_datastore.router_create_route(route).await?;
        Ok(route)
    }

    pub async fn router_delete_route(
        &self,
        organization_name: &Name,
        project_name: &Name,
        vpc_name: &Name,
        router_name: &Name,
        route_name: &Name,
    ) -> DeleteResult {
        let route = self
            .router_lookup_route(
                organization_name,
                project_name,
                vpc_name,
                router_name,
                route_name,
            )
            .await?;
        // Only custom routes can be deleted
        if route.kind.0 != RouterRouteKind::Custom {
            return Err(Error::MethodNotAllowed {
                internal_message: "DELETE not allowed on system routes"
                    .to_string(),
            });
        }
        self.db_datastore.router_delete_route(&route.id()).await
    }

    pub async fn router_update_route(
        &self,
        organization_name: &Name,
        project_name: &Name,
        vpc_name: &Name,
        router_name: &Name,
        route_name: &Name,
        params: &RouterRouteUpdateParams,
    ) -> UpdateResult<()> {
        let route = self
            .router_lookup_route(
                organization_name,
                project_name,
                vpc_name,
                router_name,
                route_name,
            )
            .await?;
        // TODO: Write a test for this once there's a way to test it (i.e. subnets automatically register to the system router table)
        match route.kind.0 {
            RouterRouteKind::Custom | RouterRouteKind::Default => (),
            _ => {
                return Err(Error::MethodNotAllowed {
                    internal_message: format!(
                        "routes of type {} from the system table of VPC {} are not modifiable",
                        route.kind.0,
                        vpc_name
                    ),
                })
            }
        }
        Ok(self
            .db_datastore
            .router_update_route(&route.id(), params.clone().into())
            .await?)
    }

    /*
     * Racks.  We simulate just one for now.
     */

    fn as_rack(&self) -> db::model::Rack {
        db::model::Rack { identity: self.api_rack_identity.clone() }
    }

    pub async fn racks_list(
        &self,
        pagparams: &DataPageParams<'_, Uuid>,
    ) -> ListResult<db::model::Rack> {
        if let Some(marker) = pagparams.marker {
            if *marker >= self.rack_id {
                return Ok(futures::stream::empty().boxed());
            }
        }

        Ok(futures::stream::once(ready(Ok(self.as_rack()))).boxed())
    }

    pub async fn rack_lookup(
        &self,
        rack_id: &Uuid,
    ) -> LookupResult<db::model::Rack> {
        if *rack_id == self.rack_id {
            Ok(self.as_rack())
        } else {
            Err(Error::not_found_by_id(ResourceType::Rack, rack_id))
        }
    }

    /*
     * Sleds
     */

    pub async fn sleds_list(
        &self,
        pagparams: &DataPageParams<'_, Uuid>,
    ) -> ListResultVec<db::model::Sled> {
        self.db_datastore.sled_list(pagparams).await
    }

    pub async fn sled_lookup(
        &self,
        sled_id: &Uuid,
    ) -> LookupResult<db::model::Sled> {
        self.db_datastore.sled_fetch(*sled_id).await
    }

    /*
     * Sagas
     */

    pub async fn sagas_list(
        &self,
        pagparams: &DataPageParams<'_, Uuid>,
    ) -> ListResult<external::Saga> {
        /*
         * The endpoint we're serving only supports `ScanById`, which only
         * supports an ascending scan.
         */
        bail_unless!(
            pagparams.direction == dropshot::PaginationOrder::Ascending
        );
        let marker = pagparams.marker.map(|s| SagaId::from(*s));
        let saga_list = self
            .sec_client
            .saga_list(marker, pagparams.limit)
            .await
            .into_iter()
            .map(external::Saga::from)
            .map(Ok);
        Ok(futures::stream::iter(saga_list).boxed())
    }

    pub async fn saga_get(&self, id: Uuid) -> LookupResult<external::Saga> {
        self.sec_client
            .saga_get(steno::SagaId::from(id))
            .await
            .map(external::Saga::from)
            .map(Ok)
            .map_err(|_: ()| {
                Error::not_found_by_id(ResourceType::SagaDbg, &id)
            })?
    }

    /*
     * Built-in users
     */

    pub async fn users_builtin_list(
        &self,
        opctx: &OpContext,
        pagparams: &DataPageParams<'_, Name>,
    ) -> ListResultVec<db::model::UserBuiltin> {
        self.db_datastore.users_builtin_list_by_name(opctx, pagparams).await
    }

    pub async fn user_builtin_fetch(
        &self,
        opctx: &OpContext,
        name: &Name,
    ) -> LookupResult<db::model::UserBuiltin> {
        self.db_datastore.user_builtin_fetch(opctx, name).await
    }

    /*
     * Built-in roles
     */

    pub async fn roles_builtin_list(
        &self,
        opctx: &OpContext,
        pagparams: &DataPageParams<'_, (String, String)>,
    ) -> ListResultVec<db::model::RoleBuiltin> {
        self.db_datastore.roles_builtin_list_by_name(opctx, pagparams).await
    }

    pub async fn role_builtin_fetch(
        &self,
        opctx: &OpContext,
        name: &str,
    ) -> LookupResult<db::model::RoleBuiltin> {
        self.db_datastore.role_builtin_fetch(opctx, name).await
    }

    /*
     * Internal control plane interfaces.
     */

    /**
     * Invoked by a sled agent to publish an updated runtime state for an
     * Instance.
     */
    pub async fn notify_instance_updated(
        &self,
        id: &Uuid,
        new_runtime_state: &nexus::InstanceRuntimeState,
    ) -> Result<(), Error> {
        let log = &self.log;

        let result = self
            .db_datastore
            .instance_update_runtime(id, &(new_runtime_state.clone().into()))
            .await;

        match result {
            Ok(true) => {
                info!(log, "instance updated by sled agent";
                    "instance_id" => %id,
                    "new_state" => %new_runtime_state.run_state);
                Ok(())
            }

            Ok(false) => {
                info!(log, "instance update from sled agent ignored (old)";
                    "instance_id" => %id);
                Ok(())
            }

            /*
             * If the instance doesn't exist, swallow the error -- there's
             * nothing to do here.
             * TODO-robustness This could only be possible if we've removed an
             * Instance from the datastore altogether.  When would we do that?
             * We don't want to do it as soon as something's destroyed, I think,
             * and in that case, we'd need some async task for cleaning these
             * up.
             */
            Err(Error::ObjectNotFound { .. }) => {
                warn!(log, "non-existent instance updated by sled agent";
                    "instance_id" => %id,
                    "new_state" => %new_runtime_state.run_state);
                Ok(())
            }

            /*
             * If the datastore is unavailable, propagate that to the caller.
             * TODO-robustness Really this should be any _transient_ error.  How
             * can we distinguish?  Maybe datastore should emit something
             * different from Error with an Into<Error>.
             */
            Err(error) => {
                warn!(log, "failed to update instance from sled agent";
                    "instance_id" => %id,
                    "new_state" => %new_runtime_state.run_state,
                    "error" => ?error);
                Err(error)
            }
        }
    }

    pub async fn notify_disk_updated(
        &self,
        id: &Uuid,
        new_state: &DiskRuntimeState,
    ) -> Result<(), Error> {
        let log = &self.log;

        let result = self
            .db_datastore
            .disk_update_runtime(id, &new_state.clone().into())
            .await;

        /* TODO-cleanup commonize with notify_instance_updated() */
        match result {
            Ok(true) => {
                info!(log, "disk updated by sled agent";
                    "disk_id" => %id,
                    "new_state" => ?new_state);
                Ok(())
            }

            Ok(false) => {
                info!(log, "disk update from sled agent ignored (old)";
                    "disk_id" => %id);
                Ok(())
            }

            /*
             * If the disk doesn't exist, swallow the error -- there's
             * nothing to do here.
             * TODO-robustness This could only be possible if we've removed a
             * disk from the datastore altogether.  When would we do that?
             * We don't want to do it as soon as something's destroyed, I think,
             * and in that case, we'd need some async task for cleaning these
             * up.
             */
            Err(Error::ObjectNotFound { .. }) => {
                warn!(log, "non-existent disk updated by sled agent";
                    "instance_id" => %id,
                    "new_state" => ?new_state);
                Ok(())
            }

            /*
             * If the datastore is unavailable, propagate that to the caller.
             */
            Err(error) => {
                warn!(log, "failed to update disk from sled agent";
                    "disk_id" => %id,
                    "new_state" => ?new_state,
                    "error" => ?error);
                Err(error)
            }
        }
    }

    /*
     * Timeseries
     */

    /**
     * List existing timeseries schema.
     */
    pub async fn timeseries_schema_list(
        &self,
        pag_params: &TimeseriesSchemaPaginationParams,
        limit: NonZeroU32,
    ) -> Result<dropshot::ResultsPage<TimeseriesSchema>, Error> {
        self.timeseries_client
            .timeseries_schema_list(&pag_params.page, limit)
            .await
            .map_err(|e| match e {
                oximeter_db::Error::DatabaseUnavailable(_) => {
                    Error::ServiceUnavailable {
                        internal_message: e.to_string(),
                    }
                }
                _ => Error::InternalError { internal_message: e.to_string() },
            })
    }

    /**
     * Assign a newly-registered metric producer to an oximeter collector server.
     */
    pub async fn assign_producer(
        &self,
        producer_info: nexus::ProducerEndpoint,
    ) -> Result<(), Error> {
        let (collector, id) = self.next_collector().await?;
        let db_info = db::model::ProducerEndpoint::new(&producer_info, id);
        self.db_datastore.producer_endpoint_create(&db_info).await?;
        collector
            .producers_post(&oximeter_client::types::ProducerEndpoint::from(
                &producer_info,
            ))
            .await
            .map_err(Error::from)?;
        info!(
            self.log,
            "assigned collector to new producer";
            "producer_id" => ?producer_info.id,
            "collector_id" => ?id,
        );
        Ok(())
    }

    /**
     * Return an oximeter collector to assign a newly-registered producer
     */
    async fn next_collector(&self) -> Result<(OximeterClient, Uuid), Error> {
        // TODO-robustness Replace with a real load-balancing strategy.
        let page_params = DataPageParams {
            marker: None,
            direction: dropshot::PaginationOrder::Ascending,
            limit: std::num::NonZeroU32::new(1).unwrap(),
        };
        let oxs = self.db_datastore.oximeter_list(&page_params).await?;
        let info = oxs.first().ok_or_else(|| Error::ServiceUnavailable {
            internal_message: String::from("no oximeter collectors available"),
        })?;
        let address =
            SocketAddr::from((info.ip.ip(), info.port.try_into().unwrap()));
        let id = info.id;
        Ok((self.build_oximeter_client(&id, address), id))
    }

    pub async fn session_fetch(
        &self,
        token: String,
    ) -> LookupResult<db::model::ConsoleSession> {
        self.db_datastore.session_fetch(token).await
    }

    pub async fn session_create(
        &self,
        user_id: Uuid,
    ) -> CreateResult<db::model::ConsoleSession> {
        let session =
            db::model::ConsoleSession::new(generate_session_token(), user_id);
        Ok(self.db_datastore.session_create(session).await?)
    }

    // update last_used to now
    pub async fn session_update_last_used(
        &self,
        token: String,
    ) -> UpdateResult<db::model::ConsoleSession> {
        Ok(self.db_datastore.session_update_last_used(token).await?)
    }

    pub async fn session_hard_delete(&self, token: String) -> DeleteResult {
        self.db_datastore.session_hard_delete(token).await
    }
}

fn generate_session_token() -> String {
    // TODO: "If getrandom is unable to provide secure entropy this method will panic."
    // Should we explicitly handle that?
    // TODO: store generator somewhere so we don't reseed every time
    let mut rng = StdRng::from_entropy();
    // OWASP recommends at least 64 bits of entropy, OAuth 2 spec 128 minimum, 160 recommended
    // 20 bytes = 160 bits of entropy
    // TODO: the size should be a constant somewhere, maybe even in config?
    let mut random_bytes: [u8; 20] = [0; 20];
    rng.fill_bytes(&mut random_bytes);
    hex::encode(random_bytes)
}

#[async_trait]
impl TestInterfaces for Nexus {
    async fn instance_sled_by_id(
        &self,
        id: &Uuid,
    ) -> Result<Arc<SledAgentClient>, Error> {
        let instance = self.db_datastore.instance_fetch(id).await?;
        self.instance_sled(&instance).await
    }

    async fn disk_sled_by_id(
        &self,
        id: &Uuid,
    ) -> Result<Arc<SledAgentClient>, Error> {
        let disk = self.db_datastore.disk_fetch(id).await?;
        let instance_id = disk.runtime().attach_instance_id.unwrap();
        let instance = self.db_datastore.instance_fetch(&instance_id).await?;
        self.instance_sled(&instance).await
    }

    async fn session_create_with(
        &self,
        session: db::model::ConsoleSession,
    ) -> CreateResult<db::model::ConsoleSession> {
        Ok(self.db_datastore.session_create(session).await?)
    }
}

lazy_static! {
    static ref DEFAULT_FIREWALL_RULES: external::VpcFirewallRuleUpdateParams =
        serde_json::from_str(r#"{
            "allow-internal-inbound": {
                "status": "enabled",
                "direction": "inbound",
                "targets": [ { "type": "vpc", "value": "default" } ],
                "filters": { "hosts": [ { "type": "vpc", "value": "default" } ] },
                "action": "allow",
                "priority": 65534,
                "description": "allow inbound traffic to all instances within the VPC if originated within the VPC"
            },
            "allow-ssh": {
                "status": "enabled",
                "direction": "inbound",
                "targets": [ { "type": "vpc", "value": "default" } ],
                "filters": { "ports": [ "22" ], "protocols": [ "TCP" ] },
                "action": "allow",
                "priority": 65534,
                "description": "allow inbound TCP connections on port 22 from anywhere"
            },
            "allow-icmp": {
                "status": "enabled",
                "direction": "inbound",
                "targets": [ { "type": "vpc", "value": "default" } ],
                "filters": { "protocols": [ "ICMP" ] },
                "action": "allow",
                "priority": 65534,
                "description": "allow inbound ICMP traffic from anywhere"
            },
            "allow-rdp": {
                "status": "enabled",
                "direction": "inbound",
                "targets": [ { "type": "vpc", "value": "default" } ],
                "filters": { "ports": [ "3389" ], "protocols": [ "TCP" ] },
                "action": "allow",
                "priority": 65534,
                "description": "allow inbound TCP connections on port 3389 from anywhere"
            }
        }"#).unwrap();
}<|MERGE_RESOLUTION|>--- conflicted
+++ resolved
@@ -768,8 +768,7 @@
         // datastore, but now that disk deletion exists within a Saga,
         // this would require OpContext to be serialized (which is
         // not trivial).
-        opctx.authorize(authz::Action::Query, authz::DATABASE).await?;
-        opctx.authorize(authz::Action::Delete, authz_disk).await?;
+        opctx.authorize(authz::Action::Delete, &authz_disk).await?;
 
         let saga_params =
             Arc::new(sagas::ParamsDiskDelete { disk_id: disk.id() });
@@ -780,29 +779,7 @@
         )
         .await?;
 
-<<<<<<< HEAD
         Ok(())
-=======
-        /*
-         * TODO-correctness It's not clear how this handles the case where we
-         * begin this delete operation while some other request is ongoing to
-         * attach the disk.  We won't be able to see that in the state here.  We
-         * might be able to detect this when we go update the disk's state to
-         * Attaching (because a SQL UPDATE will update 0 rows), but we'd sort of
-         * already be in a bad state because the destroyed disk will be
-         * attaching (and eventually attached) on some sled, and if the wrong
-         * combination of components crash at this point, we could wind up not
-         * fixing that state.
-         *
-         * This is a consequence of the choice _not_ to record the Attaching
-         * state in the database before beginning the attach process.  If we did
-         * that, we wouldn't have this problem, but we'd have a similar problem
-         * of dealing with the case of a crash after recording this state and
-         * before actually beginning the attach process.  Sagas can maybe
-         * address that.
-         */
-        self.db_datastore.project_delete_disk(opctx, &authz_disk).await
->>>>>>> 49e94299
     }
 
     /*
