// This Source Code Form is subject to the terms of the Mozilla Public
// License, v. 2.0. If a copy of the MPL was not distributed with this
// file, You can obtain one at https://mozilla.org/MPL/2.0/.

/*!
 * Nexus, the service that operates much of the control plane in an Oxide fleet
 */

use crate::authz;
use crate::config;
use crate::context::OpContext;
use crate::db;
use crate::db::identity::{Asset, Resource};
use crate::db::model::DatasetKind;
use crate::db::model::Name;
use crate::external_api::params;
use crate::internal_api::params::{OximeterInfo, ZpoolPutRequest};
use crate::saga_interface::SagaContext;
use crate::sagas;
use anyhow::Context;
use async_trait::async_trait;
use futures::future::ready;
use futures::StreamExt;
use hex;
use ipnetwork::Ipv4Network;
use ipnetwork::Ipv6Network;
use lazy_static::lazy_static;
use omicron_common::api::external;
use omicron_common::api::external::CreateResult;
use omicron_common::api::external::DataPageParams;
use omicron_common::api::external::DeleteResult;
use omicron_common::api::external::DiskAttachment;
use omicron_common::api::external::DiskState;
use omicron_common::api::external::Error;
use omicron_common::api::external::IdentityMetadataCreateParams;
use omicron_common::api::external::InstanceState;
use omicron_common::api::external::Ipv4Net;
use omicron_common::api::external::Ipv6Net;
use omicron_common::api::external::ListResult;
use omicron_common::api::external::ListResultVec;
use omicron_common::api::external::LookupResult;
use omicron_common::api::external::PaginationOrder;
use omicron_common::api::external::ResourceType;
use omicron_common::api::external::RouteDestination;
use omicron_common::api::external::RouteTarget;
use omicron_common::api::external::RouterRouteCreateParams;
use omicron_common::api::external::RouterRouteKind;
use omicron_common::api::external::RouterRouteUpdateParams;
use omicron_common::api::external::UpdateResult;
use omicron_common::api::external::VpcFirewallRuleUpdateParams;
use omicron_common::api::external::VpcFirewallRuleUpdateResult;
use omicron_common::api::external::VpcRouterKind;
use omicron_common::api::internal::nexus;
use omicron_common::api::internal::nexus::DiskRuntimeState;
use omicron_common::api::internal::sled_agent::InstanceRuntimeStateRequested;
use omicron_common::api::internal::sled_agent::InstanceStateRequested;
use omicron_common::backoff;
use omicron_common::bail_unless;
use oximeter_client::Client as OximeterClient;
use oximeter_producer::register;
use rand::{rngs::StdRng, RngCore, SeedableRng};
use sled_agent_client::Client as SledAgentClient;
use slog::Logger;
use std::convert::TryInto;
use std::net::SocketAddr;
use std::path::Path;
use std::sync::Arc;
use std::time::Duration;
use steno::SagaId;
use steno::SagaResultOk;
use steno::SagaTemplate;
use steno::SagaType;
use uuid::Uuid;

// TODO: When referring to API types, we should try to include
// the prefix unless it is unambiguous.

/**
 * Exposes additional [`Nexus`] interfaces for use by the test suite
 */
#[async_trait]
pub trait TestInterfaces {
    /**
     * Returns the SledAgentClient for an Instance from its id.  We may also
     * want to split this up into instance_lookup_by_id() and instance_sled(),
     * but after all it's a test suite special to begin with.
     */
    async fn instance_sled_by_id(
        &self,
        id: &Uuid,
    ) -> Result<Arc<SledAgentClient>, Error>;

    /**
     * Returns the SledAgentClient for a Disk from its id.
     */
    async fn disk_sled_by_id(
        &self,
        id: &Uuid,
    ) -> Result<Arc<SledAgentClient>, Error>;

    async fn session_create_with(
        &self,
        session: db::model::ConsoleSession,
    ) -> CreateResult<db::model::ConsoleSession>;
}

pub static BASE_ARTIFACT_DIR: &str = "/var/tmp/oxide_artifacts";

/**
 * Manages an Oxide fleet -- the heart of the control plane
 */
pub struct Nexus {
    /** uuid for this nexus instance. */
    id: Uuid,

    /** uuid for this rack (TODO should also be in persistent storage) */
    rack_id: Uuid,

    /** general server log */
    log: Logger,

    /** cached rack identity metadata */
    api_rack_identity: db::model::RackIdentity,

    /** persistent storage for resources in the control plane */
    db_datastore: Arc<db::DataStore>,

    /** saga execution coordinator */
    sec_client: Arc<steno::SecClient>,

    /** Task representing completion of recovered Sagas */
    recovery_task: std::sync::Mutex<Option<db::RecoveryTask>>,

    tuf_trusted_root: Option<Vec<u8>>,
}

/*
 * TODO Is it possible to make some of these operations more generic?  A
 * particularly good example is probably list() (or even lookup()), where
 * with the right type parameters, generic code can be written to work on all
 * types.
 * TODO update and delete need to accommodate both with-etag and don't-care
 * TODO audit logging ought to be part of this structure and its functions
 */
impl Nexus {
    /**
     * Create a new Nexus instance for the given rack id `rack_id`
     */
    /* TODO-polish revisit rack metadata */
    pub async fn new_with_id(
        rack_id: Uuid,
        log: Logger,
        pool: db::Pool,
        config: &config::Config,
        authz: Arc<authz::Authz>,
    ) -> Arc<Nexus> {
        let pool = Arc::new(pool);
        let my_sec_id = db::SecId::from(config.id);
        let db_datastore = Arc::new(db::DataStore::new(Arc::clone(&pool)));
        let sec_store = Arc::new(db::CockroachDbSecStore::new(
            my_sec_id,
            Arc::clone(&db_datastore),
            log.new(o!("component" => "SecStore")),
        )) as Arc<dyn steno::SecStore>;
        let sec_client = Arc::new(steno::sec(
            log.new(o!(
                "component" => "SEC",
                "sec_id" => my_sec_id.to_string()
            )),
            sec_store,
        ));
        let nexus = Nexus {
            id: config.id,
            rack_id,
            log: log.new(o!()),
            api_rack_identity: db::model::RackIdentity::new(rack_id),
            db_datastore: Arc::clone(&db_datastore),
            sec_client: Arc::clone(&sec_client),
            recovery_task: std::sync::Mutex::new(None),
            tuf_trusted_root: match &config.updates.tuf_trusted_root {
                Some(root) => Some(tokio::fs::read(root).await.unwrap()),
                None => None,
            },
        };

        /* TODO-cleanup all the extra Arcs here seems wrong */
        let nexus_arc = Arc::new(nexus);
        let opctx = OpContext::for_background(
            log.new(o!("component" => "SagaRecoverer")),
            authz,
        );
        let recovery_task = db::recover(
            opctx,
            my_sec_id,
            Arc::new(Arc::new(SagaContext::new(Arc::clone(&nexus_arc)))),
            db_datastore,
            Arc::clone(&sec_client),
            &sagas::ALL_TEMPLATES,
        );

        *nexus_arc.recovery_task.lock().unwrap() = Some(recovery_task);
        nexus_arc
    }

    /*
     * TODO-robustness we should have a limit on how many sled agents there can
     * be (for graceful degradation at large scale).
     */
    pub async fn upsert_sled(
        &self,
        id: Uuid,
        address: SocketAddr,
    ) -> Result<(), Error> {
        info!(self.log, "registered sled agent"; "sled_uuid" => id.to_string());
        let sled = db::model::Sled::new(id, address);
        self.db_datastore.sled_upsert(sled).await?;
        Ok(())
    }

    /// Upserts a Zpool into the database, updating it if it already exists.
    pub async fn upsert_zpool(
        &self,
        id: Uuid,
        sled_id: Uuid,
        info: ZpoolPutRequest,
    ) -> Result<(), Error> {
        info!(self.log, "upserting zpool"; "sled_id" => sled_id.to_string(), "zpool_id" => id.to_string());
        let zpool = db::model::Zpool::new(id, sled_id, &info);
        self.db_datastore.zpool_upsert(zpool).await?;
        Ok(())
    }

    /// Upserts a dataset into the database, updating it if it already exists.
    pub async fn upsert_dataset(
        &self,
        id: Uuid,
        zpool_id: Uuid,
        address: SocketAddr,
        kind: DatasetKind,
    ) -> Result<(), Error> {
        info!(self.log, "upserting dataset"; "zpool_id" => zpool_id.to_string(), "dataset_id" => id.to_string());
        let dataset = db::model::Dataset::new(id, zpool_id, address, kind);
        self.db_datastore.dataset_upsert(dataset).await?;
        Ok(())
    }

    /**
     * Insert a new record of an Oximeter collector server.
     */
    pub async fn upsert_oximeter_collector(
        &self,
        oximeter_info: &OximeterInfo,
    ) -> Result<(), Error> {
        // Insert the Oximeter instance into the DB. Note that this _updates_ the record,
        // specifically, the time_modified, ip, and port columns, if the instance has already been
        // registered.
        let db_info = db::model::OximeterInfo::new(&oximeter_info);
        self.db_datastore.oximeter_create(&db_info).await?;
        info!(
            self.log,
            "registered new oximeter metric collection server";
            "collector_id" => ?oximeter_info.collector_id,
            "address" => oximeter_info.address,
        );

        // Regardless, notify the collector of any assigned metric producers. This should be empty
        // if this Oximeter collector is registering for the first time, but may not be if the
        // service is re-registering after failure.
        let pagparams = DataPageParams {
            marker: None,
            direction: PaginationOrder::Ascending,
            limit: std::num::NonZeroU32::new(100).unwrap(),
        };
        let producers = self
            .db_datastore
            .producers_list_by_oximeter_id(
                oximeter_info.collector_id,
                &pagparams,
            )
            .await?;
        if !producers.is_empty() {
            debug!(
                self.log,
                "registered oximeter collector that is already assigned producers, re-assigning them to the collector";
                "n_producers" => producers.len(),
                "collector_id" => ?oximeter_info.collector_id,
            );
            let client = self.build_oximeter_client(
                &oximeter_info.collector_id,
                oximeter_info.address,
            );
            for producer in producers.into_iter() {
                let producer_info = oximeter_client::types::ProducerEndpoint {
                    id: producer.id(),
                    address: SocketAddr::new(
                        producer.ip.ip(),
                        producer.port.try_into().unwrap(),
                    )
                    .to_string(),
                    base_route: producer.base_route,
                    interval: oximeter_client::types::Duration::from(
                        Duration::from_secs_f64(producer.interval),
                    ),
                };
                client
                    .producers_post(&producer_info)
                    .await
                    .map_err(Error::from)?;
            }
        }
        Ok(())
    }

    /// Register as a metric producer with the oximeter metric collection server.
    pub async fn register_as_producer(&self, address: SocketAddr) {
        let producer_endpoint = nexus::ProducerEndpoint {
            id: self.id,
            address,
            base_route: String::from("/metrics/collect"),
            interval: Duration::from_secs(10),
        };
        let register = || async {
            debug!(self.log, "registering nexus as metric producer");
            register(address, &self.log, &producer_endpoint)
                .await
                .map_err(backoff::BackoffError::Transient)
        };
        let log_registration_failure = |error, delay| {
            warn!(
                self.log,
                "failed to register nexus as a metric producer, will retry in {:?}", delay;
                "error_message" => ?error,
            );
        };
        backoff::retry_notify(
            backoff::internal_service_policy(),
            register,
            log_registration_failure,
        ).await
        .expect("expected an infinite retry loop registering nexus as a metric producer");
    }

    // Internal helper to build an Oximeter client from its ID and address (common data between
    // model type and the API type).
    fn build_oximeter_client(
        &self,
        id: &Uuid,
        address: SocketAddr,
    ) -> OximeterClient {
        let client_log =
            self.log.new(o!("oximeter-collector" => id.to_string()));
        let client =
            OximeterClient::new(&format!("http://{}", address), client_log);
        info!(
            self.log,
            "registered oximeter collector client";
            "id" => id.to_string(),
        );
        client
    }

    /**
     * List all registered Oximeter collector instances.
     */
    pub async fn oximeter_list(
        &self,
        page_params: &DataPageParams<'_, Uuid>,
    ) -> ListResultVec<db::model::OximeterInfo> {
        self.db_datastore.oximeter_list(page_params).await
    }

    pub fn datastore(&self) -> &db::DataStore {
        &self.db_datastore
    }

    /**
     * Given a saga template and parameters, create a new saga and execute it.
     */
    async fn execute_saga<P, S>(
        self: &Arc<Self>,
        saga_template: Arc<SagaTemplate<S>>,
        template_name: &str,
        saga_params: Arc<P>,
    ) -> Result<SagaResultOk, Error>
    where
        S: SagaType<
            ExecContextType = Arc<SagaContext>,
            SagaParamsType = Arc<P>,
        >,
        /*
         * TODO-cleanup The bound `P: Serialize` should not be necessary because
         * SagaParamsType must already impl Serialize.
         */
        P: serde::Serialize,
    {
        let saga_id = SagaId(Uuid::new_v4());
        let saga_context =
            Arc::new(Arc::new(SagaContext::new(Arc::clone(self))));
        let future = self
            .sec_client
            .saga_create(
                saga_id,
                saga_context,
                saga_template,
                template_name.to_owned(),
                saga_params,
            )
            .await
            .context("creating saga")
            .map_err(|error| {
                /*
                 * TODO-error This could be a service unavailable error,
                 * depending on the failure mode.  We need more information from
                 * Steno.
                 */
                Error::internal_error(&format!("{:#}", error))
            })?;

        self.sec_client
            .saga_start(saga_id)
            .await
            .context("starting saga")
            .map_err(|error| Error::internal_error(&format!("{:#}", error)))?;

        let result = future.await;
        result.kind.map_err(|saga_error| {
            saga_error.error_source.convert::<Error>().unwrap_or_else(|e| {
                /* TODO-error more context would be useful */
                Error::InternalError { internal_message: e.to_string() }
            })
        })
    }

    /*
     * Organizations
     */

    pub async fn organization_create(
        &self,
        opctx: &OpContext,
        new_organization: &params::OrganizationCreate,
    ) -> CreateResult<db::model::Organization> {
        let db_org = db::model::Organization::new(new_organization.clone());
        self.db_datastore.organization_create(opctx, db_org).await
    }

    pub async fn organization_fetch(
        &self,
        name: &Name,
    ) -> LookupResult<db::model::Organization> {
        self.db_datastore.organization_fetch(name).await
    }

    pub async fn organizations_list_by_name(
        &self,
        opctx: &OpContext,
        pagparams: &DataPageParams<'_, Name>,
    ) -> ListResultVec<db::model::Organization> {
        self.db_datastore.organizations_list_by_name(opctx, pagparams).await
    }

    pub async fn organizations_list_by_id(
        &self,
        opctx: &OpContext,
        pagparams: &DataPageParams<'_, Uuid>,
    ) -> ListResultVec<db::model::Organization> {
        self.db_datastore.organizations_list_by_id(opctx, pagparams).await
    }

    pub async fn organization_delete(&self, name: &Name) -> DeleteResult {
        self.db_datastore.organization_delete(name).await
    }

    pub async fn organization_update(
        &self,
        name: &Name,
        new_params: &params::OrganizationUpdate,
    ) -> UpdateResult<db::model::Organization> {
        self.db_datastore
            .organization_update(name, new_params.clone().into())
            .await
    }

    /*
     * Projects
     */

    pub async fn project_create(
        &self,
        opctx: &OpContext,
        organization_name: &Name,
        new_project: &params::ProjectCreate,
    ) -> CreateResult<db::model::Project> {
        let org =
            self.db_datastore.organization_lookup(organization_name).await?;

        // Create a project.
        let db_project = db::model::Project::new(org.id(), new_project.clone());
        let db_project =
            self.db_datastore.project_create(opctx, &org, db_project).await?;

        // TODO: We probably want to have "project creation" and "default VPC
        // creation" co-located within a saga for atomicity.
        //
        // Until then, we just perform the operations sequentially.

        // Create a default VPC associated with the project.
        let _ = self
            .project_create_vpc(
                &organization_name,
                &new_project.identity.name.clone().into(),
                &params::VpcCreate {
                    identity: IdentityMetadataCreateParams {
                        name: "default".parse().unwrap(),
                        description: "Default VPC".to_string(),
                    },
                    // TODO-robustness this will need to be None if we decide to handle
                    // the logic around name and dns_name by making dns_name optional
                    dns_name: "default".parse().unwrap(),
                },
            )
            .await?;

        Ok(db_project)
    }

    pub async fn project_fetch(
        &self,
        organization_name: &Name,
        project_name: &Name,
    ) -> LookupResult<db::model::Project> {
        let organization_id = self
            .db_datastore
            .organization_lookup_id_by_name(organization_name)
            .await?;
        self.db_datastore.project_fetch(&organization_id, project_name).await
    }

    pub async fn projects_list_by_name(
        &self,
        organization_name: &Name,
        pagparams: &DataPageParams<'_, Name>,
    ) -> ListResultVec<db::model::Project> {
        let organization_id = self
            .db_datastore
            .organization_lookup_id_by_name(organization_name)
            .await?;
        self.db_datastore
            .projects_list_by_name(&organization_id, pagparams)
            .await
    }

    pub async fn projects_list_by_id(
        &self,
        organization_name: &Name,
        pagparams: &DataPageParams<'_, Uuid>,
    ) -> ListResultVec<db::model::Project> {
        let organization_id = self
            .db_datastore
            .organization_lookup_id_by_name(organization_name)
            .await?;
        self.db_datastore.projects_list_by_id(&organization_id, pagparams).await
    }

    pub async fn project_delete(
        &self,
        organization_name: &Name,
        project_name: &Name,
    ) -> DeleteResult {
        let organization_id = self
            .db_datastore
            .organization_lookup_id_by_name(organization_name)
            .await?;
        self.db_datastore.project_delete(&organization_id, project_name).await
    }

    pub async fn project_update(
        &self,
        organization_name: &Name,
        project_name: &Name,
        new_params: &params::ProjectUpdate,
    ) -> UpdateResult<db::model::Project> {
        let organization_id = self
            .db_datastore
            .organization_lookup_id_by_name(organization_name)
            .await?;
        self.db_datastore
            .project_update(
                &organization_id,
                project_name,
                new_params.clone().into(),
            )
            .await
    }

    /*
     * Disks
     */

    pub async fn project_list_disks(
        &self,
        organization_name: &Name,
        project_name: &Name,
        pagparams: &DataPageParams<'_, Name>,
    ) -> ListResultVec<db::model::Disk> {
        let organization_id = self
            .db_datastore
            .organization_lookup_id_by_name(organization_name)
            .await?;
        let project_id = self
            .db_datastore
            .project_lookup_id_by_name(&organization_id, project_name)
            .await?;
        self.db_datastore.project_list_disks(&project_id, pagparams).await
    }

    pub async fn project_create_disk(
        &self,
        organization_name: &Name,
        project_name: &Name,
        params: &params::DiskCreate,
    ) -> CreateResult<db::model::Disk> {
        let project =
            self.project_fetch(organization_name, project_name).await?;

        /*
         * Until we implement snapshots, do not allow disks to be created with a
         * snapshot id.
         */
        if params.snapshot_id.is_some() {
            return Err(Error::InvalidValue {
                label: String::from("snapshot_id"),
                message: String::from("snapshots are not yet supported"),
            });
        }

        let disk_id = Uuid::new_v4();
        let disk = db::model::Disk::new(
            disk_id,
            project.id(),
            params.clone(),
            db::model::DiskRuntimeState::new(),
        );
        let disk_created = self.db_datastore.project_create_disk(disk).await?;

        // TODO: Here, we should ensure the disk is backed by appropriate
        // regions. This is blocked behind actually having Crucible agents
        // running in zones for dedicated zpools.
        //
        // TODO: Performing this operation, alongside "create" and "update
        // state from create to detach", should be executed in a Saga.

        /*
         * This is a little hokey.  We'd like to simulate an asynchronous
         * transition from "Creating" to "Detached".  For instances, the
         * simulation lives in a simulated sled agent.  Here, the analog might
         * be a simulated storage control plane.  But that doesn't exist yet,
         * and we don't even know what APIs it would provide yet.  So we just
         * carry out the simplest possible "simulation" here: we'll return to
         * the client a structure describing a disk in state "Creating", but by
         * the time we do so, we've already updated the internal representation
         * to "Created".
         */
        self.db_datastore
            .disk_update_runtime(&disk_id, &disk_created.runtime().detach())
            .await?;

        Ok(disk_created)
    }

    pub async fn project_lookup_disk(
        &self,
        organization_name: &Name,
        project_name: &Name,
        disk_name: &Name,
    ) -> LookupResult<(db::model::Disk, authz::ProjectChild)> {
        let organization_id = self
            .db_datastore
            .organization_lookup_id_by_name(organization_name)
            .await?;
        let project_id = self
            .db_datastore
            .project_lookup_id_by_name(&organization_id, project_name)
            .await?;
        let disk = self
            .db_datastore
            .disk_fetch_by_name(&project_id, disk_name)
            .await?;
        let disk_id = disk.id();
        Ok((
            disk,
            authz::FLEET
                .organization(organization_id)
                .project(project_id)
                .resource(ResourceType::Disk, disk_id),
        ))
    }

    pub async fn project_delete_disk(
        &self,
        opctx: &OpContext,
        organization_name: &Name,
        project_name: &Name,
        disk_name: &Name,
    ) -> DeleteResult {
        let (disk, authz_disk) = self
            .project_lookup_disk(organization_name, project_name, disk_name)
            .await?;
        let runtime = disk.runtime();
        bail_unless!(runtime.state().state() != &DiskState::Destroyed);

        if runtime.state().is_attached() {
            return Err(Error::InvalidRequest {
                message: String::from("disk is attached"),
            });
        }

        /*
         * TODO-correctness It's not clear how this handles the case where we
         * begin this delete operation while some other request is ongoing to
         * attach the disk.  We won't be able to see that in the state here.  We
         * might be able to detect this when we go update the disk's state to
         * Attaching (because a SQL UPDATE will update 0 rows), but we'd sort of
         * already be in a bad state because the destroyed disk will be
         * attaching (and eventually attached) on some sled, and if the wrong
         * combination of components crash at this point, we could wind up not
         * fixing that state.
         *
         * This is a consequence of the choice _not_ to record the Attaching
         * state in the database before beginning the attach process.  If we did
         * that, we wouldn't have this problem, but we'd have a similar problem
         * of dealing with the case of a crash after recording this state and
         * before actually beginning the attach process.  Sagas can maybe
         * address that.
         */
        self.db_datastore.project_delete_disk(opctx, authz_disk).await
    }

    /*
     * Instances
     */

    /*
     * TODO-design This interface should not exist.  See
     * SagaContext::alloc_server().
     */
    pub async fn sled_allocate(&self) -> Result<Uuid, Error> {
        // TODO: replace this with a real allocation policy.
        //
        // This implementation always assigns the first sled (by ID order).
        let pagparams = DataPageParams {
            marker: None,
            direction: dropshot::PaginationOrder::Ascending,
            limit: std::num::NonZeroU32::new(1).unwrap(),
        };
        let sleds = self.db_datastore.sled_list(&pagparams).await?;

        sleds
            .first()
            .ok_or_else(|| Error::ServiceUnavailable {
                internal_message: String::from(
                    "no sleds available for new Instance",
                ),
            })
            .map(|s| s.id())
    }

    pub async fn project_list_instances(
        &self,
        organization_name: &Name,
        project_name: &Name,
        pagparams: &DataPageParams<'_, Name>,
    ) -> ListResultVec<db::model::Instance> {
        let organization_id = self
            .db_datastore
            .organization_lookup_id_by_name(organization_name)
            .await?;
        let project_id = self
            .db_datastore
            .project_lookup_id_by_name(&organization_id, project_name)
            .await?;
        self.db_datastore.project_list_instances(&project_id, pagparams).await
    }

    pub async fn project_create_instance(
        self: &Arc<Self>,
        organization_name: &Name,
        project_name: &Name,
        params: &params::InstanceCreate,
    ) -> CreateResult<db::model::Instance> {
        let organization_id = self
            .db_datastore
            .organization_lookup_id_by_name(organization_name)
            .await?;
        let project_id = self
            .db_datastore
            .project_lookup_id_by_name(&organization_id, project_name)
            .await?;

        let saga_params = Arc::new(sagas::ParamsInstanceCreate {
            project_id,
            create_params: params.clone(),
        });

        let saga_outputs = self
            .execute_saga(
                Arc::clone(&sagas::SAGA_INSTANCE_CREATE_TEMPLATE),
                sagas::SAGA_INSTANCE_CREATE_NAME,
                saga_params,
            )
            .await?;
        /* TODO-error more context would be useful  */
        let instance_id =
            saga_outputs.lookup_output::<Uuid>("instance_id").map_err(|e| {
                Error::InternalError { internal_message: e.to_string() }
            })?;
        /*
         * TODO-correctness TODO-robustness TODO-design It's not quite correct
         * to take this instance id and look it up again.  It's possible that
         * it's been modified or even deleted since the saga executed.  In that
         * case, we might return a different state of the Instance than the one
         * that the user created or even fail with a 404!  Both of those are
         * wrong behavior -- we should be returning the very instance that the
         * user created.
         *
         * How can we fix this?  Right now we have internal representations like
         * Instance and analaogous end-user-facing representations like
         * Instance.  The former is not even serializable.  The saga
         * _could_ emit the View version, but that's not great for two (related)
         * reasons: (1) other sagas might want to provision instances and get
         * back the internal representation to do other things with the
         * newly-created instance, and (2) even within a saga, it would be
         * useful to pass a single Instance representation along the saga,
         * but they probably would want the internal representation, not the
         * view.
         *
         * The saga could emit an Instance directly.  Today, Instance
         * etc. aren't supposed to even be serializable -- we wanted to be able
         * to have other datastore state there if needed.  We could have a third
         * InstanceInternalView...but that's starting to feel pedantic.  We
         * could just make Instance serializable, store that, and call it a
         * day.  Does it matter that we might have many copies of the same
         * objects in memory?
         *
         * If we make these serializable, it would be nice if we could leverage
         * the type system to ensure that we never accidentally send them out a
         * dropshot endpoint.  (On the other hand, maybe we _do_ want to do
         * that, for internal interfaces!  Can we do this on a
         * per-dropshot-server-basis?)
         */
        let instance = self.db_datastore.instance_fetch(&instance_id).await?;
        Ok(instance)
    }

    /*
     * TODO-correctness It's not totally clear what the semantics and behavior
     * should be here.  It might be nice to say that you can only do this
     * operation if the Instance is already stopped, in which case we can
     * execute this immediately by just removing it from the database, with the
     * same race we have with disk delete (i.e., if someone else is requesting
     * an instance boot, we may wind up in an inconsistent state).  On the other
     * hand, we could always allow this operation, issue the request to the SA
     * to destroy the instance (not just stop it), and proceed with deletion
     * when that finishes.  But in that case, although the HTTP DELETE request
     * completed, the object will still appear for a little while, which kind of
     * sucks.
     */
    pub async fn project_destroy_instance(
        &self,
        organization_name: &Name,
        project_name: &Name,
        instance_name: &Name,
    ) -> DeleteResult {
        /*
         * TODO-robustness We need to figure out what to do with Destroyed
         * instances?  Presumably we need to clean them up at some point, but
         * not right away so that callers can see that they've been destroyed.
         */
        let organization_id = self
            .db_datastore
            .organization_lookup_id_by_name(organization_name)
            .await?;
        let project_id = self
            .db_datastore
            .project_lookup_id_by_name(&organization_id, project_name)
            .await?;
        let instance = self
            .db_datastore
            .instance_fetch_by_name(&project_id, instance_name)
            .await?;
        self.db_datastore.project_delete_instance(&instance.id()).await
    }

    pub async fn project_lookup_instance(
        &self,
        organization_name: &Name,
        project_name: &Name,
        instance_name: &Name,
    ) -> LookupResult<db::model::Instance> {
        let organization_id = self
            .db_datastore
            .organization_lookup_id_by_name(organization_name)
            .await?;
        let project_id = self
            .db_datastore
            .project_lookup_id_by_name(&organization_id, project_name)
            .await?;
        self.db_datastore
            .instance_fetch_by_name(&project_id, instance_name)
            .await
    }

    fn check_runtime_change_allowed(
        &self,
        runtime: &nexus::InstanceRuntimeState,
    ) -> Result<(), Error> {
        /*
         * Users are allowed to request a start or stop even if the instance is
         * already in the desired state (or moving to it), and we will issue a
         * request to the SA to make the state change in these cases in case the
         * runtime state we saw here was stale.  However, users are not allowed
         * to change the state of an instance that's failed or destroyed.
         */
        let allowed = match runtime.run_state {
            InstanceState::Creating => true,
            InstanceState::Starting => true,
            InstanceState::Running => true,
            InstanceState::Stopping => true,
            InstanceState::Stopped => true,
            InstanceState::Rebooting => true,

            InstanceState::Repairing => false,
            InstanceState::Failed => false,
            InstanceState::Destroyed => false,
        };

        if allowed {
            Ok(())
        } else {
            Err(Error::InvalidRequest {
                message: format!(
                    "instance state cannot be changed from state \"{}\"",
                    runtime.run_state
                ),
            })
        }
    }

    pub async fn sled_client(
        &self,
        id: &Uuid,
    ) -> Result<Arc<SledAgentClient>, Error> {
        // TODO: We should consider injecting connection pooling here,
        // but for now, connections to sled agents are constructed
        // on an "as requested" basis.
        //
        // Franky, returning an "Arc" here without a connection pool is a little
        // silly; it's not actually used if each client connection exists as a
        // one-shot.
        let sled = self.sled_lookup(id).await?;

        let log = self.log.new(o!("SledAgent" => id.clone().to_string()));
        let dur = std::time::Duration::from_secs(60);
        let client = reqwest::ClientBuilder::new()
            .connect_timeout(dur)
            .timeout(dur)
            .build()
            .unwrap();
        Ok(Arc::new(SledAgentClient::new_with_client(
            &format!("http://{}", sled.address()),
            client,
            log,
        )))
    }

    /**
     * Returns the SledAgentClient for the host where this Instance is running.
     */
    async fn instance_sled(
        &self,
        instance: &db::model::Instance,
    ) -> Result<Arc<SledAgentClient>, Error> {
        let sa_id = &instance.runtime().sled_uuid;
        self.sled_client(&sa_id).await
    }

    /**
     * Reboot the specified instance.
     */
    pub async fn instance_reboot(
        &self,
        organization_name: &Name,
        project_name: &Name,
        instance_name: &Name,
    ) -> UpdateResult<db::model::Instance> {
        /*
         * To implement reboot, we issue a call to the sled agent to set a
         * runtime state of "reboot". We cannot simply stop the Instance and
         * start it again here because if we crash in the meantime, we might
         * leave it stopped.
         *
         * When an instance is rebooted, the "rebooting" flag remains set on
         * the runtime state as it transitions to "Stopping" and "Stopped".
         * This flag is cleared when the state goes to "Starting".  This way,
         * even if the whole rack powered off while this was going on, we would
         * never lose track of the fact that this Instance was supposed to be
         * running.
         */
        let instance = self
            .project_lookup_instance(
                organization_name,
                project_name,
                instance_name,
            )
            .await?;

        self.check_runtime_change_allowed(&instance.runtime().clone().into())?;
        self.instance_set_runtime(
            &instance,
            self.instance_sled(&instance).await?,
            InstanceRuntimeStateRequested {
                run_state: InstanceStateRequested::Reboot,
            },
        )
        .await?;
        self.db_datastore.instance_fetch(&instance.id()).await
    }

    /**
     * Make sure the given Instance is running.
     */
    pub async fn instance_start(
        &self,
        organization_name: &Name,
        project_name: &Name,
        instance_name: &Name,
    ) -> UpdateResult<db::model::Instance> {
        let instance = self
            .project_lookup_instance(
                organization_name,
                project_name,
                instance_name,
            )
            .await?;

        self.check_runtime_change_allowed(&instance.runtime().clone().into())?;
        self.instance_set_runtime(
            &instance,
            self.instance_sled(&instance).await?,
            InstanceRuntimeStateRequested {
                run_state: InstanceStateRequested::Running,
            },
        )
        .await?;
        self.db_datastore.instance_fetch(&instance.id()).await
    }

    /**
     * Make sure the given Instance is stopped.
     */
    pub async fn instance_stop(
        &self,
        organization_name: &Name,
        project_name: &Name,
        instance_name: &Name,
    ) -> UpdateResult<db::model::Instance> {
        let instance = self
            .project_lookup_instance(
                organization_name,
                project_name,
                instance_name,
            )
            .await?;

        self.check_runtime_change_allowed(&instance.runtime().clone().into())?;
        self.instance_set_runtime(
            &instance,
            self.instance_sled(&instance).await?,
            InstanceRuntimeStateRequested {
                run_state: InstanceStateRequested::Stopped,
            },
        )
        .await?;
        self.db_datastore.instance_fetch(&instance.id()).await
    }

    /**
     * Modifies the runtime state of the Instance as requested.  This generally
     * means booting or halting the Instance.
     */
    async fn instance_set_runtime(
        &self,
        instance: &db::model::Instance,
        sa: Arc<SledAgentClient>,
        requested: InstanceRuntimeStateRequested,
    ) -> Result<(), Error> {
        /*
         * Ask the sled agent to begin the state change.  Then update the
         * database to reflect the new intermediate state.  If this update is
         * not the newest one, that's fine.  That might just mean the sled agent
         * beat us to it.
         */

        let runtime: nexus::InstanceRuntimeState =
            instance.runtime().clone().into();

        // TODO: Populate this with an appropriate NIC.
        // See also: sic_create_instance_record in sagas.rs for a similar
        // construction.
        let instance_hardware = sled_agent_client::types::InstanceHardware {
            runtime: sled_agent_client::types::InstanceRuntimeState::from(
                runtime,
            ),
            nics: vec![],
        };

        let new_runtime = sa
            .instance_put(
                &instance.id(),
                &sled_agent_client::types::InstanceEnsureBody {
                    initial: instance_hardware,
                    target: requested.into(),
                },
            )
            .await
            .map_err(Error::from)?;

        let new_runtime: nexus::InstanceRuntimeState = new_runtime.into();

        self.db_datastore
            .instance_update_runtime(&instance.id(), &new_runtime.into())
            .await
            .map(|_| ())
    }

    /**
     * Lists disks attached to the instance.
     */
    pub async fn instance_list_disks(
        &self,
        organization_name: &Name,
        project_name: &Name,
        instance_name: &Name,
        pagparams: &DataPageParams<'_, Name>,
    ) -> ListResultVec<db::model::DiskAttachment> {
        let instance = self
            .project_lookup_instance(
                organization_name,
                project_name,
                instance_name,
            )
            .await?;
        self.db_datastore.instance_list_disks(&instance.id(), pagparams).await
    }

    /**
     * Fetch information about whether this disk is attached to this instance.
     */
    pub async fn instance_get_disk(
        &self,
        organization_name: &Name,
        project_name: &Name,
        instance_name: &Name,
        disk_name: &Name,
    ) -> LookupResult<DiskAttachment> {
        let instance = self
            .project_lookup_instance(
                organization_name,
                project_name,
                instance_name,
            )
            .await?;
        // TODO: This shouldn't be looking up multiple database entries by name,
        // it should resolve names to IDs first.
        let (disk, _) = self
            .project_lookup_disk(organization_name, project_name, disk_name)
            .await?;
        if let Some(instance_id) = disk.runtime_state.attach_instance_id {
            if instance_id == instance.id() {
                return Ok(DiskAttachment {
                    instance_id: instance.id(),
                    disk_name: disk.name().clone().into(),
                    disk_id: disk.id(),
                    disk_state: disk.state().into(),
                });
            }
        }

        Err(Error::not_found_other(
            ResourceType::DiskAttachment,
            format!(
                "disk \"{}\" is not attached to instance \"{}\"",
                disk_name.as_str(),
                instance_name.as_str()
            ),
        ))
    }

    /**
     * Attach a disk to an instance.
     */
    pub async fn instance_attach_disk(
        &self,
        organization_name: &Name,
        project_name: &Name,
        instance_name: &Name,
        disk_name: &Name,
    ) -> CreateResult<DiskAttachment> {
        let instance = self
            .project_lookup_instance(
                organization_name,
                project_name,
                instance_name,
            )
            .await?;
        // TODO: This shouldn't be looking up multiple database entries by name,
        // it should resolve names to IDs first.
        let (disk, _) = self
            .project_lookup_disk(organization_name, project_name, disk_name)
            .await?;
        let instance_id = &instance.id();

        fn disk_attachment_for(
            instance: &db::model::Instance,
            disk: &db::model::Disk,
        ) -> CreateResult<DiskAttachment> {
            assert_eq!(
                instance.id(),
                disk.runtime_state.attach_instance_id.unwrap()
            );
            Ok(DiskAttachment {
                instance_id: instance.id(),
                disk_id: disk.id(),
                disk_name: disk.name().clone().into(),
                disk_state: disk.runtime().state().into(),
            })
        }

        fn disk_attachment_error(
            disk: &db::model::Disk,
        ) -> CreateResult<DiskAttachment> {
            let disk_status = match disk.runtime().state().into() {
                DiskState::Destroyed => "disk is destroyed",
                DiskState::Faulted => "disk is faulted",
                DiskState::Creating => "disk is detached",
                DiskState::Detached => "disk is detached",

                /*
                 * It would be nice to provide a more specific message here, but
                 * the appropriate identifier to provide the user would be the
                 * other instance's name.  Getting that would require another
                 * database hit, which doesn't seem worth it for this.
                 */
                DiskState::Attaching(_) => {
                    "disk is attached to another instance"
                }
                DiskState::Attached(_) => {
                    "disk is attached to another instance"
                }
                DiskState::Detaching(_) => {
                    "disk is attached to another instance"
                }
            };
            let message = format!(
                "cannot attach disk \"{}\": {}",
                disk.name().as_str(),
                disk_status
            );
            Err(Error::InvalidRequest { message })
        }

        match &disk.state().into() {
            /*
             * If we're already attaching or attached to the requested instance,
             * there's nothing else to do.
             */
            DiskState::Attached(id) if id == instance_id => {
                return disk_attachment_for(&instance, &disk);
            }

            /*
             * If the disk is currently attaching or attached to another
             * instance, fail this request.  Users must explicitly detach first
             * if that's what they want.  If it's detaching, they have to wait
             * for it to become detached.
             * TODO-debug: the error message here could be better.  We'd have to
             * look up the other instance by id (and gracefully handle it not
             * existing).
             */
            DiskState::Attached(id) => {
                assert_ne!(id, instance_id);
                return disk_attachment_error(&disk);
            }
            DiskState::Detaching(_) => {
                return disk_attachment_error(&disk);
            }
            DiskState::Attaching(id) if id != instance_id => {
                return disk_attachment_error(&disk);
            }
            DiskState::Destroyed => {
                return disk_attachment_error(&disk);
            }
            DiskState::Faulted => {
                return disk_attachment_error(&disk);
            }

            DiskState::Creating => (),
            DiskState::Detached => (),
            DiskState::Attaching(id) => {
                assert_eq!(id, instance_id);
            }
        }

        self.disk_set_runtime(
            &disk,
            self.instance_sled(&instance).await?,
            sled_agent_client::types::DiskStateRequested::Attached(
                *instance_id,
            ),
        )
        .await?;
        let disk = self.db_datastore.disk_fetch(&disk.id()).await?;
        disk_attachment_for(&instance, &disk)
    }

    /**
     * Detach a disk from an instance.
     */
    pub async fn instance_detach_disk(
        &self,
        organization_name: &Name,
        project_name: &Name,
        instance_name: &Name,
        disk_name: &Name,
    ) -> DeleteResult {
        let instance = self
            .project_lookup_instance(
                organization_name,
                project_name,
                instance_name,
            )
            .await?;
        // TODO: This shouldn't be looking up multiple database entries by name,
        // it should resolve names to IDs first.
        let (disk, _) = self
            .project_lookup_disk(organization_name, project_name, disk_name)
            .await?;
        let instance_id = &instance.id();

        match &disk.state().into() {
            /*
             * This operation is a noop if the disk is not attached or already
             * detaching from the same instance.
             */
            DiskState::Creating => return Ok(()),
            DiskState::Detached => return Ok(()),
            DiskState::Destroyed => return Ok(()),
            DiskState::Faulted => return Ok(()),
            DiskState::Detaching(id) if id == instance_id => return Ok(()),

            /*
             * This operation is not allowed if the disk is attached to some
             * other instance.
             */
            DiskState::Attaching(id) if id != instance_id => {
                return Err(Error::InvalidRequest {
                    message: String::from("disk is attached elsewhere"),
                });
            }
            DiskState::Attached(id) if id != instance_id => {
                return Err(Error::InvalidRequest {
                    message: String::from("disk is attached elsewhere"),
                });
            }
            DiskState::Detaching(_) => {
                return Err(Error::InvalidRequest {
                    message: String::from("disk is attached elsewhere"),
                });
            }

            /* These are the cases where we have to do something. */
            DiskState::Attaching(_) => (),
            DiskState::Attached(_) => (),
        }

        self.disk_set_runtime(
            &disk,
            self.instance_sled(&instance).await?,
            sled_agent_client::types::DiskStateRequested::Detached,
        )
        .await?;
        Ok(())
    }

    /**
     * Modifies the runtime state of the Disk as requested.  This generally
     * means attaching or detaching the disk.
     */
    async fn disk_set_runtime(
        &self,
        disk: &db::model::Disk,
        sa: Arc<SledAgentClient>,
        requested: sled_agent_client::types::DiskStateRequested,
    ) -> Result<(), Error> {
        let runtime: DiskRuntimeState = disk.runtime().into();

        /*
         * Ask the SA to begin the state change.  Then update the database to
         * reflect the new intermediate state.
         */
        let new_runtime = sa
            .disk_put(
                &disk.id(),
                &sled_agent_client::types::DiskEnsureBody {
                    initial_runtime:
                        sled_agent_client::types::DiskRuntimeState::from(
                            runtime,
                        ),
                    target: requested,
                },
            )
            .await
            .map_err(Error::from)?;

        let new_runtime: DiskRuntimeState = new_runtime.into();

        self.db_datastore
            .disk_update_runtime(&disk.id(), &new_runtime.into())
            .await
            .map(|_| ())
    }

    pub async fn project_list_vpcs(
        &self,
        organization_name: &Name,
        project_name: &Name,
        pagparams: &DataPageParams<'_, Name>,
    ) -> ListResultVec<db::model::Vpc> {
        let organization_id = self
            .db_datastore
            .organization_lookup_id_by_name(organization_name)
            .await?;
        let project_id = self
            .db_datastore
            .project_lookup_id_by_name(&organization_id, project_name)
            .await?;
        let vpcs =
            self.db_datastore.project_list_vpcs(&project_id, pagparams).await?;
        Ok(vpcs)
    }

    pub async fn project_create_vpc(
        &self,
        organization_name: &Name,
        project_name: &Name,
        params: &params::VpcCreate,
    ) -> CreateResult<db::model::Vpc> {
        let organization_id = self
            .db_datastore
            .organization_lookup_id_by_name(organization_name)
            .await?;
        let project_id = self
            .db_datastore
            .project_lookup_id_by_name(&organization_id, project_name)
            .await?;
        let vpc_id = Uuid::new_v4();
        let system_router_id = Uuid::new_v4();
        let default_route_id = Uuid::new_v4();
        let default_subnet_id = Uuid::new_v4();
        // TODO: Ultimately when the VPC is created a system router w/ an appropriate setup should also be created.
        // Given that the underlying systems aren't wired up yet this is a naive implementation to populate the database
        // with a starting router. Eventually this code should be replaced with a saga that'll handle creating the VPC and
        // its underlying system
        let router = db::model::VpcRouter::new(
            system_router_id,
            vpc_id,
            VpcRouterKind::System,
            params::VpcRouterCreate {
                identity: IdentityMetadataCreateParams {
                    name: "system".parse().unwrap(),
                    description: "Routes are automatically added to this router as vpc subnets are created".into()
                }
            }
            );
        let _ = self.db_datastore.vpc_create_router(router).await?;
        let route = db::model::RouterRoute::new(
            default_route_id,
            system_router_id,
            RouterRouteKind::Default,
            RouterRouteCreateParams {
                identity: IdentityMetadataCreateParams {
                    name: "default".parse().unwrap(),
                    description: "The default route of a vpc".to_string(),
                },
                target: RouteTarget::InternetGateway(
                    "outbound".parse().unwrap(),
                ),
                destination: RouteDestination::Vpc(
                    params.identity.name.clone(),
                ),
            },
        );

        // TODO: This is both fake and utter nonsense. It should be eventually replaced with the proper behavior for creating
        // the default route which may not even happen here. Creating the vpc, its system router, and that routers default route
        // should all be apart of the same transaction.
        self.db_datastore.router_create_route(route).await?;
        let vpc = db::model::Vpc::new(
            vpc_id,
            project_id,
            system_router_id,
            params.clone(),
        );
        let vpc = self.db_datastore.project_create_vpc(vpc).await?;

        // TODO: batch this up with everything above
        let subnet = db::model::VpcSubnet::new(
            default_subnet_id,
            vpc_id,
            params::VpcSubnetCreate {
                identity: IdentityMetadataCreateParams {
                    name: "default".parse().unwrap(),
                    description: format!(
                        "The default subnet for {}",
                        params.identity.name
                    ),
                },
                ipv4_block: Some(Ipv4Net(
                    // TODO: This value should be replaced with the correct ipv4 range for a default subnet
                    "10.1.9.32/16".parse::<Ipv4Network>().unwrap(),
                )),
                ipv6_block: Some(Ipv6Net(
                    // TODO: This value should be replaced w/ the first `/64` ipv6 from the address block
                    "2001:db8::0/64".parse::<Ipv6Network>().unwrap(),
                )),
            },
        );
        self.db_datastore.vpc_create_subnet(subnet).await?;

        self.create_default_vpc_firewall(&vpc_id).await?;
        Ok(vpc)
    }

    async fn create_default_vpc_firewall(
        &self,
        vpc_id: &Uuid,
    ) -> CreateResult<()> {
        let rules = db::model::VpcFirewallRule::vec_from_params(
            *vpc_id,
            DEFAULT_FIREWALL_RULES.clone(),
        );
        self.db_datastore.vpc_update_firewall_rules(&vpc_id, rules).await?;
        Ok(())
    }

    pub async fn project_lookup_vpc(
        &self,
        organization_name: &Name,
        project_name: &Name,
        vpc_name: &Name,
    ) -> LookupResult<db::model::Vpc> {
        let organization_id = self
            .db_datastore
            .organization_lookup_id_by_name(organization_name)
            .await?;
        let project_id = self
            .db_datastore
            .project_lookup_id_by_name(&organization_id, project_name)
            .await?;
        Ok(self.db_datastore.vpc_fetch_by_name(&project_id, vpc_name).await?)
    }

    pub async fn project_update_vpc(
        &self,
        organization_name: &Name,
        project_name: &Name,
        vpc_name: &Name,
        params: &params::VpcUpdate,
    ) -> UpdateResult<()> {
        let organization_id = self
            .db_datastore
            .organization_lookup_id_by_name(organization_name)
            .await?;
        let project_id = self
            .db_datastore
            .project_lookup_id_by_name(&organization_id, project_name)
            .await?;
        let vpc =
            self.db_datastore.vpc_fetch_by_name(&project_id, vpc_name).await?;
        Ok(self
            .db_datastore
            .project_update_vpc(&vpc.id(), params.clone().into())
            .await?)
    }

    pub async fn project_delete_vpc(
        &self,
        organization_name: &Name,
        project_name: &Name,
        vpc_name: &Name,
    ) -> DeleteResult {
        let vpc = self
            .project_lookup_vpc(organization_name, project_name, vpc_name)
            .await?;
        // TODO: This should eventually use a saga to call the
        // networking subsystem to have it clean up the networking resources
        self.db_datastore.vpc_delete_router(&vpc.system_router_id).await?;
        self.db_datastore.project_delete_vpc(&vpc.id()).await?;

        // Delete all firewall rules after deleting the VPC, to ensure no
        // firewall rules get added between rules deletion and VPC deletion.
        self.db_datastore.vpc_delete_all_firewall_rules(&vpc.id()).await
    }

    pub async fn vpc_list_firewall_rules(
        &self,
        organization_name: &Name,
        project_name: &Name,
        vpc_name: &Name,
        pagparams: &DataPageParams<'_, Name>,
    ) -> ListResultVec<db::model::VpcFirewallRule> {
        let vpc = self
            .project_lookup_vpc(organization_name, project_name, vpc_name)
            .await?;
        let subnets = self
            .db_datastore
            .vpc_list_firewall_rules(&vpc.id(), pagparams)
            .await?;
        Ok(subnets)
    }

    pub async fn vpc_update_firewall_rules(
        &self,
        organization_name: &Name,
        project_name: &Name,
        vpc_name: &Name,
        params: &VpcFirewallRuleUpdateParams,
    ) -> UpdateResult<VpcFirewallRuleUpdateResult> {
        let vpc = self
            .project_lookup_vpc(organization_name, project_name, vpc_name)
            .await?;
        let rules = db::model::VpcFirewallRule::vec_from_params(
            vpc.id(),
            params.clone(),
        );
        let result = self
            .db_datastore
            .vpc_update_firewall_rules(&vpc.id(), rules)
            .await?
            .into_iter()
            .map(|rule| rule.into())
            .collect();
        Ok(result)
    }

    pub async fn vpc_list_subnets(
        &self,
        organization_name: &Name,
        project_name: &Name,
        vpc_name: &Name,
        pagparams: &DataPageParams<'_, Name>,
    ) -> ListResultVec<db::model::VpcSubnet> {
        let vpc = self
            .project_lookup_vpc(organization_name, project_name, vpc_name)
            .await?;
        let subnets =
            self.db_datastore.vpc_list_subnets(&vpc.id(), pagparams).await?;
        Ok(subnets)
    }

    pub async fn vpc_lookup_subnet(
        &self,
        organization_name: &Name,
        project_name: &Name,
        vpc_name: &Name,
        subnet_name: &Name,
    ) -> LookupResult<db::model::VpcSubnet> {
        // TODO: join projects, vpcs, and subnets and do this in one query
        let vpc = self
            .project_lookup_vpc(organization_name, project_name, vpc_name)
            .await?;
        Ok(self
            .db_datastore
            .vpc_subnet_fetch_by_name(&vpc.id(), subnet_name)
            .await?)
    }

    // TODO: When a subnet is created it should add a route entry into the VPC's system router
    pub async fn vpc_create_subnet(
        &self,
        organization_name: &Name,
        project_name: &Name,
        vpc_name: &Name,
        params: &params::VpcSubnetCreate,
    ) -> CreateResult<db::model::VpcSubnet> {
        let vpc = self
            .project_lookup_vpc(organization_name, project_name, vpc_name)
            .await?;
        let id = Uuid::new_v4();
        let subnet = db::model::VpcSubnet::new(id, vpc.id(), params.clone());
        let subnet = self.db_datastore.vpc_create_subnet(subnet).await?;
        Ok(subnet)
    }

    // TODO: When a subnet is deleted it should remove its entry from the VPC's system router.
    pub async fn vpc_delete_subnet(
        &self,
        organization_name: &Name,
        project_name: &Name,
        vpc_name: &Name,
        subnet_name: &Name,
    ) -> DeleteResult {
        let subnet = self
            .vpc_lookup_subnet(
                organization_name,
                project_name,
                vpc_name,
                subnet_name,
            )
            .await?;
        self.db_datastore.vpc_delete_subnet(&subnet.id()).await
    }

    pub async fn vpc_update_subnet(
        &self,
        organization_name: &Name,
        project_name: &Name,
        vpc_name: &Name,
        subnet_name: &Name,
        params: &params::VpcSubnetUpdate,
    ) -> UpdateResult<()> {
        let subnet = self
            .vpc_lookup_subnet(
                organization_name,
                project_name,
                vpc_name,
                subnet_name,
            )
            .await?;
        Ok(self
            .db_datastore
            .vpc_update_subnet(&subnet.id(), params.clone().into())
            .await?)
    }

    pub async fn vpc_list_routers(
        &self,
        organization_name: &Name,
        project_name: &Name,
        vpc_name: &Name,
        pagparams: &DataPageParams<'_, Name>,
    ) -> ListResultVec<db::model::VpcRouter> {
        let vpc = self
            .project_lookup_vpc(organization_name, project_name, vpc_name)
            .await?;
        let routers =
            self.db_datastore.vpc_list_routers(&vpc.id(), pagparams).await?;
        Ok(routers)
    }

    pub async fn vpc_lookup_router(
        &self,
        organization_name: &Name,
        project_name: &Name,
        vpc_name: &Name,
        router_name: &Name,
    ) -> LookupResult<db::model::VpcRouter> {
        let vpc = self
            .project_lookup_vpc(organization_name, project_name, vpc_name)
            .await?;
        Ok(self
            .db_datastore
            .vpc_router_fetch_by_name(&vpc.id(), router_name)
            .await?)
    }

    pub async fn vpc_create_router(
        &self,
        organization_name: &Name,
        project_name: &Name,
        vpc_name: &Name,
        kind: &VpcRouterKind,
        params: &params::VpcRouterCreate,
    ) -> CreateResult<db::model::VpcRouter> {
        let vpc = self
            .project_lookup_vpc(organization_name, project_name, vpc_name)
            .await?;
        let id = Uuid::new_v4();
        let router =
            db::model::VpcRouter::new(id, vpc.id(), *kind, params.clone());
        let router = self.db_datastore.vpc_create_router(router).await?;
        Ok(router)
    }

    // TODO: When a router is deleted all its routes should be deleted
    // TODO: When a router is deleted it should be unassociated w/ any subnets it may be associated with
    //       or trigger an error
    pub async fn vpc_delete_router(
        &self,
        organization_name: &Name,
        project_name: &Name,
        vpc_name: &Name,
        router_name: &Name,
    ) -> DeleteResult {
        let router = self
            .vpc_lookup_router(
                organization_name,
                project_name,
                vpc_name,
                router_name,
            )
            .await?;
        if router.kind.0 == VpcRouterKind::System {
            return Err(Error::MethodNotAllowed {
                internal_message: "Cannot delete system router".to_string(),
            });
        }
        self.db_datastore.vpc_delete_router(&router.id()).await
    }

    pub async fn vpc_update_router(
        &self,
        organization_name: &Name,
        project_name: &Name,
        vpc_name: &Name,
        router_name: &Name,
        params: &params::VpcRouterUpdate,
    ) -> UpdateResult<()> {
        let router = self
            .vpc_lookup_router(
                organization_name,
                project_name,
                vpc_name,
                router_name,
            )
            .await?;
        Ok(self
            .db_datastore
            .vpc_update_router(&router.id(), params.clone().into())
            .await?)
    }

    /**
     * VPC Router routes
     */

    pub async fn router_list_routes(
        &self,
        organization_name: &Name,
        project_name: &Name,
        vpc_name: &Name,
        router_name: &Name,
        pagparams: &DataPageParams<'_, Name>,
    ) -> ListResultVec<db::model::RouterRoute> {
        let router = self
            .vpc_lookup_router(
                organization_name,
                project_name,
                vpc_name,
                router_name,
            )
            .await?;
        let routes = self
            .db_datastore
            .router_list_routes(&router.id(), pagparams)
            .await?;
        Ok(routes)
    }

    pub async fn router_lookup_route(
        &self,
        organization_name: &Name,
        project_name: &Name,
        vpc_name: &Name,
        router_name: &Name,
        route_name: &Name,
    ) -> LookupResult<db::model::RouterRoute> {
        let router = self
            .vpc_lookup_router(
                organization_name,
                project_name,
                vpc_name,
                router_name,
            )
            .await?;
        Ok(self
            .db_datastore
            .router_route_fetch_by_name(&router.id(), route_name)
            .await?)
    }

    pub async fn router_create_route(
        &self,
        organization_name: &Name,
        project_name: &Name,
        vpc_name: &Name,
        router_name: &Name,
        kind: &RouterRouteKind,
        params: &RouterRouteCreateParams,
    ) -> CreateResult<db::model::RouterRoute> {
        let router = self
            .vpc_lookup_router(
                organization_name,
                project_name,
                vpc_name,
                router_name,
            )
            .await?;
        let id = Uuid::new_v4();
        let route =
            db::model::RouterRoute::new(id, router.id(), *kind, params.clone());
        let route = self.db_datastore.router_create_route(route).await?;
        Ok(route)
    }

    pub async fn router_delete_route(
        &self,
        organization_name: &Name,
        project_name: &Name,
        vpc_name: &Name,
        router_name: &Name,
        route_name: &Name,
    ) -> DeleteResult {
        let route = self
            .router_lookup_route(
                organization_name,
                project_name,
                vpc_name,
                router_name,
                route_name,
            )
            .await?;
        // Only custom routes can be deleted
        if route.kind.0 != RouterRouteKind::Custom {
            return Err(Error::MethodNotAllowed {
                internal_message: "DELETE not allowed on system routes"
                    .to_string(),
            });
        }
        self.db_datastore.router_delete_route(&route.id()).await
    }

    pub async fn router_update_route(
        &self,
        organization_name: &Name,
        project_name: &Name,
        vpc_name: &Name,
        router_name: &Name,
        route_name: &Name,
        params: &RouterRouteUpdateParams,
    ) -> UpdateResult<()> {
        let route = self
            .router_lookup_route(
                organization_name,
                project_name,
                vpc_name,
                router_name,
                route_name,
            )
            .await?;
        // TODO: Write a test for this once there's a way to test it (i.e. subnets automatically register to the system router table)
        match route.kind.0 {
            RouterRouteKind::Custom | RouterRouteKind::Default => (),
            _ => {
                return Err(Error::MethodNotAllowed {
                    internal_message: format!(
                        "routes of type {} from the system table of VPC {} are not modifiable",
                        route.kind.0,
                        vpc_name
                    ),
                })
            }
        }
        Ok(self
            .db_datastore
            .router_update_route(&route.id(), params.clone().into())
            .await?)
    }

    /*
     * Racks.  We simulate just one for now.
     */

    fn as_rack(&self) -> db::model::Rack {
        db::model::Rack {
            identity: self.api_rack_identity.clone(),
            tuf_metadata_base_url: "http://localhost:8000/metadata".to_string(),
            tuf_targets_base_url: "http://localhost:8000/targets".to_string(),
        }
    }

    pub async fn racks_list(
        &self,
        pagparams: &DataPageParams<'_, Uuid>,
    ) -> ListResult<db::model::Rack> {
        if let Some(marker) = pagparams.marker {
            if *marker >= self.rack_id {
                return Ok(futures::stream::empty().boxed());
            }
        }

        Ok(futures::stream::once(ready(Ok(self.as_rack()))).boxed())
    }

    pub async fn rack_lookup(
        &self,
        rack_id: &Uuid,
    ) -> LookupResult<db::model::Rack> {
        if *rack_id == self.rack_id {
            Ok(self.as_rack())
        } else {
            Err(Error::not_found_by_id(ResourceType::Rack, rack_id))
        }
    }

    /*
     * Sleds
     */

    pub async fn sleds_list(
        &self,
        pagparams: &DataPageParams<'_, Uuid>,
    ) -> ListResultVec<db::model::Sled> {
        self.db_datastore.sled_list(pagparams).await
    }

    pub async fn sled_lookup(
        &self,
        sled_id: &Uuid,
    ) -> LookupResult<db::model::Sled> {
        self.db_datastore.sled_fetch(*sled_id).await
    }

    /*
     * Sagas
     */

    pub async fn sagas_list(
        &self,
        pagparams: &DataPageParams<'_, Uuid>,
    ) -> ListResult<external::Saga> {
        /*
         * The endpoint we're serving only supports `ScanById`, which only
         * supports an ascending scan.
         */
        bail_unless!(
            pagparams.direction == dropshot::PaginationOrder::Ascending
        );
        let marker = pagparams.marker.map(|s| SagaId::from(*s));
        let saga_list = self
            .sec_client
            .saga_list(marker, pagparams.limit)
            .await
            .into_iter()
            .map(external::Saga::from)
            .map(Ok);
        Ok(futures::stream::iter(saga_list).boxed())
    }

    pub async fn saga_get(&self, id: Uuid) -> LookupResult<external::Saga> {
        self.sec_client
            .saga_get(steno::SagaId::from(id))
            .await
            .map(external::Saga::from)
            .map(Ok)
            .map_err(|_: ()| {
                Error::not_found_by_id(ResourceType::SagaDbg, &id)
            })?
    }

    /*
     * Internal control plane interfaces.
     */

    /**
     * Invoked by a sled agent to publish an updated runtime state for an
     * Instance.
     */
    pub async fn notify_instance_updated(
        &self,
        id: &Uuid,
        new_runtime_state: &nexus::InstanceRuntimeState,
    ) -> Result<(), Error> {
        let log = &self.log;

        let result = self
            .db_datastore
            .instance_update_runtime(id, &(new_runtime_state.clone().into()))
            .await;

        match result {
            Ok(true) => {
                info!(log, "instance updated by sled agent";
                    "instance_id" => %id,
                    "new_state" => %new_runtime_state.run_state);
                Ok(())
            }

            Ok(false) => {
                info!(log, "instance update from sled agent ignored (old)";
                    "instance_id" => %id);
                Ok(())
            }

            /*
             * If the instance doesn't exist, swallow the error -- there's
             * nothing to do here.
             * TODO-robustness This could only be possible if we've removed an
             * Instance from the datastore altogether.  When would we do that?
             * We don't want to do it as soon as something's destroyed, I think,
             * and in that case, we'd need some async task for cleaning these
             * up.
             */
            Err(Error::ObjectNotFound { .. }) => {
                warn!(log, "non-existent instance updated by sled agent";
                    "instance_id" => %id,
                    "new_state" => %new_runtime_state.run_state);
                Ok(())
            }

            /*
             * If the datastore is unavailable, propagate that to the caller.
             * TODO-robustness Really this should be any _transient_ error.  How
             * can we distinguish?  Maybe datastore should emit something
             * different from Error with an Into<Error>.
             */
            Err(error) => {
                warn!(log, "failed to update instance from sled agent";
                    "instance_id" => %id,
                    "new_state" => %new_runtime_state.run_state,
                    "error" => ?error);
                Err(error)
            }
        }
    }

    pub async fn notify_disk_updated(
        &self,
        id: &Uuid,
        new_state: &DiskRuntimeState,
    ) -> Result<(), Error> {
        let log = &self.log;

        let result = self
            .db_datastore
            .disk_update_runtime(id, &new_state.clone().into())
            .await;

        /* TODO-cleanup commonize with notify_instance_updated() */
        match result {
            Ok(true) => {
                info!(log, "disk updated by sled agent";
                    "disk_id" => %id,
                    "new_state" => ?new_state);
                Ok(())
            }

            Ok(false) => {
                info!(log, "disk update from sled agent ignored (old)";
                    "disk_id" => %id);
                Ok(())
            }

            /*
             * If the disk doesn't exist, swallow the error -- there's
             * nothing to do here.
             * TODO-robustness This could only be possible if we've removed a
             * disk from the datastore altogether.  When would we do that?
             * We don't want to do it as soon as something's destroyed, I think,
             * and in that case, we'd need some async task for cleaning these
             * up.
             */
            Err(Error::ObjectNotFound { .. }) => {
                warn!(log, "non-existent disk updated by sled agent";
                    "instance_id" => %id,
                    "new_state" => ?new_state);
                Ok(())
            }

            /*
             * If the datastore is unavailable, propagate that to the caller.
             */
            Err(error) => {
                warn!(log, "failed to update disk from sled agent";
                    "disk_id" => %id,
                    "new_state" => ?new_state,
                    "error" => ?error);
                Err(error)
            }
        }
    }

    /**
     * Assign a newly-registered metric producer to an oximeter collector server.
     */
    pub async fn assign_producer(
        &self,
        producer_info: nexus::ProducerEndpoint,
    ) -> Result<(), Error> {
        let (collector, id) = self.next_collector().await?;
        let db_info = db::model::ProducerEndpoint::new(&producer_info, id);
        self.db_datastore.producer_endpoint_create(&db_info).await?;
        collector
            .producers_post(&oximeter_client::types::ProducerEndpoint::from(
                &producer_info,
            ))
            .await
            .map_err(Error::from)?;
        info!(
            self.log,
            "assigned collector to new producer";
            "producer_id" => ?producer_info.id,
            "collector_id" => ?id,
        );
        Ok(())
    }

    /**
     * Return an oximeter collector to assign a newly-registered producer
     */
    async fn next_collector(&self) -> Result<(OximeterClient, Uuid), Error> {
        // TODO-robustness Replace with a real load-balancing strategy.
        let page_params = DataPageParams {
            marker: None,
            direction: dropshot::PaginationOrder::Ascending,
            limit: std::num::NonZeroU32::new(1).unwrap(),
        };
        let oxs = self.db_datastore.oximeter_list(&page_params).await?;
        let info = oxs.first().ok_or_else(|| Error::ServiceUnavailable {
            internal_message: String::from("no oximeter collectors available"),
        })?;
        let address =
            SocketAddr::from((info.ip.ip(), info.port.try_into().unwrap()));
        let id = info.id;
        Ok((self.build_oximeter_client(&id, address), id))
    }

    pub async fn session_fetch(
        &self,
        token: String,
    ) -> LookupResult<db::model::ConsoleSession> {
        self.db_datastore.session_fetch(token).await
    }

    pub async fn session_create(
        &self,
        user_id: Uuid,
    ) -> CreateResult<db::model::ConsoleSession> {
        let session =
            db::model::ConsoleSession::new(generate_session_token(), user_id);
        Ok(self.db_datastore.session_create(session).await?)
    }

    // update last_used to now
    pub async fn session_update_last_used(
        &self,
        token: String,
    ) -> UpdateResult<db::model::ConsoleSession> {
        Ok(self.db_datastore.session_update_last_used(token).await?)
    }

    pub async fn session_hard_delete(&self, token: String) -> DeleteResult {
        self.db_datastore.session_hard_delete(token).await
    }

<<<<<<< HEAD
    pub async fn updates_refresh_metadata(&self) -> Result<(), Error> {
        let rack = self.as_rack();
        let trust_root = self
            .tuf_trusted_root
            .as_ref()
            .ok_or_else(|| Error::InvalidRequest {
                message: "updates system not configured".into(),
            })?
            .clone();

        let artifacts = tokio::task::spawn_blocking(move || {
            crate::updates::read_artifacts(&rack, &trust_root)
        })
        .await
        .unwrap()
        .map_err(|e| Error::InternalError {
            internal_message: format!("error trying to refresh updates: {}", e),
        })?;

        // FIXME: if we hit an error in any of these database calls, the available artifact table
        // will be out of sync with the current artifacts.json. can we do a transaction or
        // something?

        let mut current_version = None;
        for artifact in artifacts {
            current_version = Some(artifact.targets_role_version);
            self.db_datastore
                .update_available_artifact_upsert(artifact)
                .await?;
        }

        // ensure table is in sync with current copy of artifacts.json
        if let Some(current_version) = current_version {
            self.db_datastore
                .update_available_artifact_hard_delete_outdated(current_version)
                .await?;
        }

        Ok(())
=======
    /// Downloads a file from within [`BASE_ARTIFACT_DIR`].
    pub async fn download_artifact<P: AsRef<Path>>(
        &self,
        path: P,
    ) -> Result<Vec<u8>, Error> {
        let path = path.as_ref();
        if !path.starts_with(BASE_ARTIFACT_DIR) {
            return Err(Error::internal_error(
                "Cannot access path outside artifact directory",
            ));
        }

        if !path.exists() {
            info!(
                self.log,
                "Accessing {} - needs to be downloaded",
                path.display()
            );
            // If the artifact doesn't exist, we should download it.
            //
            // TODO: There also exists the question of "when should we *remove*
            // things from BASE_ARTIFACT_DIR", which we should also resolve.
            // Demo-quality solution could be "destroy it on boot" or something?
            // (we aren't doing that yet).

            let file_name = path.strip_prefix(BASE_ARTIFACT_DIR).unwrap();
            match file_name.to_str().unwrap() {
                // TODO: iliana if you're reading this,
                // 1. I'm sorry
                // 2. We should probably do something less bad here
                //
                // At the moment, the only file we "know" how to download is a
                // testfile, which is pulled out of thin air. Realistically, we
                // should pull this from the DB + query an external server.
                // Happy to delete this as soon as we can.
                "testfile" => {
                    // We should only create the intermediate directories
                    // after validating that this is a real artifact that
                    // can (and should) be downloaded.
                    if let Some(parent) = path.parent() {
                        tokio::fs::create_dir_all(parent).await.map_err(|e| {
                            Error::internal_error(
                                &format!("Failed to create intermediate directory: {}", e)
                            )
                        })?;
                    }
                    tokio::fs::write(path, "testfile contents").await.map_err(
                        |e| {
                            Error::internal_error(&format!(
                                "Failed to write file: {}",
                                e
                            ))
                        },
                    )?;
                }
                _ => {
                    return Err(Error::not_found_other(
                        ResourceType::DownloadArtifact,
                        file_name.display().to_string(),
                    ));
                }
            }
        } else {
            info!(self.log, "Accessing {} - already exists", path.display());
        }

        // TODO: These artifacts could be quite large - we should figure out how to
        // stream this file back instead of holding it entirely in-memory in a
        // Vec<u8>.
        //
        // Options:
        // - RFC 7233 - "Range Requests" (is this HTTP/1.1 only?)
        // https://developer.mozilla.org/en-US/docs/Web/HTTP/Range_requests
        // - "Roll our own". See:
        // https://stackoverflow.com/questions/20969331/standard-method-for-http-partial-upload-resume-upload
        let body = tokio::fs::read(&path).await.map_err(|e| {
            Error::internal_error(&format!(
                "Cannot read artifact from filesystem: {}",
                e
            ))
        })?;
        Ok(body)
>>>>>>> e2af4707
    }
}

fn generate_session_token() -> String {
    // TODO: "If getrandom is unable to provide secure entropy this method will panic."
    // Should we explicitly handle that?
    // TODO: store generator somewhere so we don't reseed every time
    let mut rng = StdRng::from_entropy();
    // OWASP recommends at least 64 bits of entropy, OAuth 2 spec 128 minimum, 160 recommended
    // 20 bytes = 160 bits of entropy
    // TODO: the size should be a constant somewhere, maybe even in config?
    let mut random_bytes: [u8; 20] = [0; 20];
    rng.fill_bytes(&mut random_bytes);
    hex::encode(random_bytes)
}

#[async_trait]
impl TestInterfaces for Nexus {
    async fn instance_sled_by_id(
        &self,
        id: &Uuid,
    ) -> Result<Arc<SledAgentClient>, Error> {
        let instance = self.db_datastore.instance_fetch(id).await?;
        self.instance_sled(&instance).await
    }

    async fn disk_sled_by_id(
        &self,
        id: &Uuid,
    ) -> Result<Arc<SledAgentClient>, Error> {
        let disk = self.db_datastore.disk_fetch(id).await?;
        let instance_id = disk.runtime().attach_instance_id.unwrap();
        let instance = self.db_datastore.instance_fetch(&instance_id).await?;
        self.instance_sled(&instance).await
    }

    async fn session_create_with(
        &self,
        session: db::model::ConsoleSession,
    ) -> CreateResult<db::model::ConsoleSession> {
        Ok(self.db_datastore.session_create(session).await?)
    }
}

lazy_static! {
    static ref DEFAULT_FIREWALL_RULES: external::VpcFirewallRuleUpdateParams =
        serde_json::from_str(r#"{
            "allow-internal-inbound": {
                "status": "enabled",
                "direction": "inbound",
                "targets": [ { "type": "vpc", "value": "default" } ],
                "filters": { "hosts": [ { "type": "vpc", "value": "default" } ] },
                "action": "allow",
                "priority": 65534,
                "description": "allow inbound traffic to all instances within the VPC if originated within the VPC"
            },
            "allow-ssh": {
                "status": "enabled",
                "direction": "inbound",
                "targets": [ { "type": "vpc", "value": "default" } ],
                "filters": { "ports": [ "22" ], "protocols": [ "TCP" ] },
                "action": "allow",
                "priority": 65534,
                "description": "allow inbound TCP connections on port 22 from anywhere"
            },
            "allow-icmp": {
                "status": "enabled",
                "direction": "inbound",
                "targets": [ { "type": "vpc", "value": "default" } ],
                "filters": { "protocols": [ "ICMP" ] },
                "action": "allow",
                "priority": 65534,
                "description": "allow inbound ICMP traffic from anywhere"
            },
            "allow-rdp": {
                "status": "enabled",
                "direction": "inbound",
                "targets": [ { "type": "vpc", "value": "default" } ],
                "filters": { "ports": [ "3389" ], "protocols": [ "TCP" ] },
                "action": "allow",
                "priority": 65534,
                "description": "allow inbound TCP connections on port 3389 from anywhere"
            }
        }"#).unwrap();
}<|MERGE_RESOLUTION|>--- conflicted
+++ resolved
@@ -2263,7 +2263,6 @@
         self.db_datastore.session_hard_delete(token).await
     }
 
-<<<<<<< HEAD
     pub async fn updates_refresh_metadata(&self) -> Result<(), Error> {
         let rack = self.as_rack();
         let trust_root = self
@@ -2303,7 +2302,8 @@
         }
 
         Ok(())
-=======
+    }
+
     /// Downloads a file from within [`BASE_ARTIFACT_DIR`].
     pub async fn download_artifact<P: AsRef<Path>>(
         &self,
@@ -2386,7 +2386,6 @@
             ))
         })?;
         Ok(body)
->>>>>>> e2af4707
     }
 }
 
