--- conflicted
+++ resolved
@@ -1443,15 +1443,6 @@
                     name: "system".parse().unwrap(),
                     description: "Routes are automatically added to this router as vpc subnets are created".into(),
                 },
-<<<<<<< HEAD
-            )
-            .await?;
-        let vpc = self
-            .db_datastore
-            .project_create_vpc(&vpc_id, &project_id, &system_router_id, params)
-            .await?;
-        self.create_default_vpc_firewall(&vpc_id).await?;
-=======
             },
         );
 
@@ -1463,7 +1454,7 @@
             params.clone(),
         );
         let vpc = self.db_datastore.project_create_vpc(vpc).await?;
->>>>>>> 3342e260
+        self.create_default_vpc_firewall(&vpc_id).await?;
         Ok(vpc.into())
     }
 
