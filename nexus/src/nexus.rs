// This Source Code Form is subject to the terms of the Mozilla Public
// License, v. 2.0. If a copy of the MPL was not distributed with this
// file, You can obtain one at https://mozilla.org/MPL/2.0/.

/*!
 * Nexus, the service that operates much of the control plane in an Oxide fleet
 */

use crate::authn;
use crate::authz;
use crate::config;
use crate::context::OpContext;
use crate::db;
use crate::db::identity::{Asset, Resource};
use crate::db::model::DatasetKind;
use crate::db::model::Name;
<<<<<<< HEAD
use crate::db::model::VpcSubnet;
=======
use crate::db::subnet_allocation::NetworkInterfaceError;
>>>>>>> 0a15cdfc
use crate::db::subnet_allocation::SubnetError;
use crate::defaults;
use crate::external_api::params;
use crate::internal_api::params::{OximeterInfo, ZpoolPutRequest};
use crate::populate::populate_start;
use crate::populate::PopulateStatus;
use crate::saga_interface::SagaContext;
use crate::sagas;
use anyhow::anyhow;
use anyhow::Context;
use async_trait::async_trait;
use futures::future::ready;
use futures::StreamExt;
use hex;
use omicron_common::api::external;
use omicron_common::api::external::CreateResult;
use omicron_common::api::external::DataPageParams;
use omicron_common::api::external::DeleteResult;
use omicron_common::api::external::DiskState;
use omicron_common::api::external::Error;
use omicron_common::api::external::IdentityMetadataCreateParams;
use omicron_common::api::external::InstanceState;
use omicron_common::api::external::ListResult;
use omicron_common::api::external::ListResultVec;
use omicron_common::api::external::LookupResult;
use omicron_common::api::external::PaginationOrder;
use omicron_common::api::external::ResourceType;
use omicron_common::api::external::RouteDestination;
use omicron_common::api::external::RouteTarget;
use omicron_common::api::external::RouterRouteCreateParams;
use omicron_common::api::external::RouterRouteKind;
use omicron_common::api::external::RouterRouteUpdateParams;
use omicron_common::api::external::UpdateResult;
use omicron_common::api::external::VpcFirewallRuleUpdateParams;
use omicron_common::api::external::VpcRouterKind;
use omicron_common::api::internal::nexus;
use omicron_common::api::internal::nexus::DiskRuntimeState;
use omicron_common::api::internal::nexus::UpdateArtifact;
use omicron_common::api::internal::sled_agent::InstanceRuntimeStateMigrateParams;
use omicron_common::api::internal::sled_agent::InstanceRuntimeStateRequested;
use omicron_common::api::internal::sled_agent::InstanceStateRequested;
use omicron_common::backoff;
use omicron_common::bail_unless;
use oximeter_client::Client as OximeterClient;
use oximeter_db::TimeseriesSchema;
use oximeter_db::TimeseriesSchemaPaginationParams;
use oximeter_producer::register;
use rand::{rngs::StdRng, Rng, RngCore, SeedableRng};
use ring::digest;
use sled_agent_client::Client as SledAgentClient;
use slog::Logger;
use std::convert::{TryFrom, TryInto};
use std::net::SocketAddr;
use std::num::NonZeroU32;
use std::path::Path;
use std::sync::Arc;
use std::time::Duration;
use steno::SagaId;
use steno::SagaResultOk;
use steno::SagaTemplate;
use steno::SagaType;
use tokio::io::AsyncWriteExt;
use uuid::Uuid;

// TODO: When referring to API types, we should try to include
// the prefix unless it is unambiguous.

/**
 * Exposes additional [`Nexus`] interfaces for use by the test suite
 */
#[async_trait]
pub trait TestInterfaces {
    /**
     * Returns the SledAgentClient for an Instance from its id.  We may also
     * want to split this up into instance_lookup_by_id() and instance_sled(),
     * but after all it's a test suite special to begin with.
     */
    async fn instance_sled_by_id(
        &self,
        id: &Uuid,
    ) -> Result<Arc<SledAgentClient>, Error>;

    /**
     * Returns the SledAgentClient for a Disk from its id.
     */
    async fn disk_sled_by_id(
        &self,
        id: &Uuid,
    ) -> Result<Arc<SledAgentClient>, Error>;

    async fn session_create_with(
        &self,
        session: db::model::ConsoleSession,
    ) -> CreateResult<db::model::ConsoleSession>;
}

pub static BASE_ARTIFACT_DIR: &str = "/var/tmp/oxide_artifacts";

/**
 * Manages an Oxide fleet -- the heart of the control plane
 */
pub struct Nexus {
    /** uuid for this nexus instance. */
    id: Uuid,

    /** uuid for this rack (TODO should also be in persistent storage) */
    rack_id: Uuid,

    /** general server log */
    log: Logger,

    /** cached rack identity metadata */
    api_rack_identity: db::model::RackIdentity,

    /** persistent storage for resources in the control plane */
    db_datastore: Arc<db::DataStore>,

    /** handle to global authz information */
    authz: Arc<authz::Authz>,

    /** saga execution coordinator */
    sec_client: Arc<steno::SecClient>,

    /** Task representing completion of recovered Sagas */
    recovery_task: std::sync::Mutex<Option<db::RecoveryTask>>,

    /** Status of background task to populate database */
    populate_status: tokio::sync::watch::Receiver<PopulateStatus>,

    /** Client to the timeseries database. */
    timeseries_client: oximeter_db::Client,

    /** Contents of the trusted root role for the TUF repository. */
    updates_config: Option<config::UpdatesConfig>,
}

/*
 * TODO Is it possible to make some of these operations more generic?  A
 * particularly good example is probably list() (or even lookup()), where
 * with the right type parameters, generic code can be written to work on all
 * types.
 * TODO update and delete need to accommodate both with-etag and don't-care
 * TODO audit logging ought to be part of this structure and its functions
 */
impl Nexus {
    /**
     * Create a new Nexus instance for the given rack id `rack_id`
     */
    /* TODO-polish revisit rack metadata */
    pub fn new_with_id(
        rack_id: Uuid,
        log: Logger,
        pool: db::Pool,
        config: &config::Config,
        authz: Arc<authz::Authz>,
    ) -> Arc<Nexus> {
        let pool = Arc::new(pool);
        let my_sec_id = db::SecId::from(config.id);
        let db_datastore = Arc::new(db::DataStore::new(Arc::clone(&pool)));
        let sec_store = Arc::new(db::CockroachDbSecStore::new(
            my_sec_id,
            Arc::clone(&db_datastore),
            log.new(o!("component" => "SecStore")),
        )) as Arc<dyn steno::SecStore>;
        let sec_client = Arc::new(steno::sec(
            log.new(o!(
                "component" => "SEC",
                "sec_id" => my_sec_id.to_string()
            )),
            sec_store,
        ));
        let timeseries_client =
            oximeter_db::Client::new(config.timeseries_db.address, &log);

        /*
         * TODO-cleanup We may want a first-class subsystem for managing startup
         * background tasks.  It could use a Future for each one, a status enum
         * for each one, status communication via channels, and a single task to
         * run them all.
         */
        let populate_ctx = OpContext::for_background(
            log.new(o!("component" => "DataLoader")),
            Arc::clone(&authz),
            authn::Context::internal_db_init(),
            Arc::clone(&db_datastore),
        );
        let populate_status =
            populate_start(populate_ctx, Arc::clone(&db_datastore));

        let nexus = Nexus {
            id: config.id,
            rack_id,
            log: log.new(o!()),
            api_rack_identity: db::model::RackIdentity::new(rack_id),
            db_datastore: Arc::clone(&db_datastore),
            authz: Arc::clone(&authz),
            sec_client: Arc::clone(&sec_client),
            recovery_task: std::sync::Mutex::new(None),
            populate_status,
            timeseries_client,
            updates_config: config.updates.clone(),
        };

        /* TODO-cleanup all the extra Arcs here seems wrong */
        let nexus = Arc::new(nexus);
        let opctx = OpContext::for_background(
            log.new(o!("component" => "SagaRecoverer")),
            Arc::clone(&authz),
            authn::Context::internal_saga_recovery(),
            Arc::clone(&db_datastore),
        );
        let saga_logger = nexus.log.new(o!("saga_type" => "recovery"));
        let recovery_task = db::recover(
            opctx,
            my_sec_id,
            Arc::new(Arc::new(SagaContext::new(
                Arc::clone(&nexus),
                saga_logger,
                Arc::clone(&authz),
            ))),
            db_datastore,
            Arc::clone(&sec_client),
            &sagas::ALL_TEMPLATES,
        );

        *nexus.recovery_task.lock().unwrap() = Some(recovery_task);
        nexus
    }

    pub async fn wait_for_populate(&self) -> Result<(), anyhow::Error> {
        let mut my_rx = self.populate_status.clone();
        loop {
            my_rx
                .changed()
                .await
                .map_err(|error| anyhow!(error.to_string()))?;
            match &*my_rx.borrow() {
                PopulateStatus::NotDone => (),
                PopulateStatus::Done => return Ok(()),
                PopulateStatus::Failed(error) => {
                    return Err(anyhow!(error.clone()))
                }
            };
        }
    }

    /*
     * TODO-robustness we should have a limit on how many sled agents there can
     * be (for graceful degradation at large scale).
     */
    pub async fn upsert_sled(
        &self,
        id: Uuid,
        address: SocketAddr,
    ) -> Result<(), Error> {
        info!(self.log, "registered sled agent"; "sled_uuid" => id.to_string());
        let sled = db::model::Sled::new(id, address);
        self.db_datastore.sled_upsert(sled).await?;
        Ok(())
    }

    /// Upserts a Zpool into the database, updating it if it already exists.
    pub async fn upsert_zpool(
        &self,
        id: Uuid,
        sled_id: Uuid,
        info: ZpoolPutRequest,
    ) -> Result<(), Error> {
        info!(self.log, "upserting zpool"; "sled_id" => sled_id.to_string(), "zpool_id" => id.to_string());
        let zpool = db::model::Zpool::new(id, sled_id, &info);
        self.db_datastore.zpool_upsert(zpool).await?;
        Ok(())
    }

    /// Upserts a dataset into the database, updating it if it already exists.
    pub async fn upsert_dataset(
        &self,
        id: Uuid,
        zpool_id: Uuid,
        address: SocketAddr,
        kind: DatasetKind,
    ) -> Result<(), Error> {
        info!(self.log, "upserting dataset"; "zpool_id" => zpool_id.to_string(), "dataset_id" => id.to_string(), "address" => address.to_string());
        let dataset = db::model::Dataset::new(id, zpool_id, address, kind);
        self.db_datastore.dataset_upsert(dataset).await?;
        Ok(())
    }

    /**
     * Insert a new record of an Oximeter collector server.
     */
    pub async fn upsert_oximeter_collector(
        &self,
        oximeter_info: &OximeterInfo,
    ) -> Result<(), Error> {
        // Insert the Oximeter instance into the DB. Note that this _updates_ the record,
        // specifically, the time_modified, ip, and port columns, if the instance has already been
        // registered.
        let db_info = db::model::OximeterInfo::new(&oximeter_info);
        self.db_datastore.oximeter_create(&db_info).await?;
        info!(
            self.log,
            "registered new oximeter metric collection server";
            "collector_id" => ?oximeter_info.collector_id,
            "address" => oximeter_info.address,
        );

        // Regardless, notify the collector of any assigned metric producers. This should be empty
        // if this Oximeter collector is registering for the first time, but may not be if the
        // service is re-registering after failure.
        let pagparams = DataPageParams {
            marker: None,
            direction: PaginationOrder::Ascending,
            limit: std::num::NonZeroU32::new(100).unwrap(),
        };
        let producers = self
            .db_datastore
            .producers_list_by_oximeter_id(
                oximeter_info.collector_id,
                &pagparams,
            )
            .await?;
        if !producers.is_empty() {
            debug!(
                self.log,
                "registered oximeter collector that is already assigned producers, re-assigning them to the collector";
                "n_producers" => producers.len(),
                "collector_id" => ?oximeter_info.collector_id,
            );
            let client = self.build_oximeter_client(
                &oximeter_info.collector_id,
                oximeter_info.address,
            );
            for producer in producers.into_iter() {
                let producer_info = oximeter_client::types::ProducerEndpoint {
                    id: producer.id(),
                    address: SocketAddr::new(
                        producer.ip.ip(),
                        producer.port.try_into().unwrap(),
                    )
                    .to_string(),
                    base_route: producer.base_route,
                    interval: oximeter_client::types::Duration::from(
                        Duration::from_secs_f64(producer.interval),
                    ),
                };
                client
                    .producers_post(&producer_info)
                    .await
                    .map_err(Error::from)?;
            }
        }
        Ok(())
    }

    /// Register as a metric producer with the oximeter metric collection server.
    pub async fn register_as_producer(&self, address: SocketAddr) {
        let producer_endpoint = nexus::ProducerEndpoint {
            id: self.id,
            address,
            base_route: String::from("/metrics/collect"),
            interval: Duration::from_secs(10),
        };
        let register = || async {
            debug!(self.log, "registering nexus as metric producer");
            register(address, &self.log, &producer_endpoint)
                .await
                .map_err(backoff::BackoffError::Transient)
        };
        let log_registration_failure = |error, delay| {
            warn!(
                self.log,
                "failed to register nexus as a metric producer, will retry in {:?}", delay;
                "error_message" => ?error,
            );
        };
        backoff::retry_notify(
            backoff::internal_service_policy(),
            register,
            log_registration_failure,
        ).await
        .expect("expected an infinite retry loop registering nexus as a metric producer");
    }

    // Internal helper to build an Oximeter client from its ID and address (common data between
    // model type and the API type).
    fn build_oximeter_client(
        &self,
        id: &Uuid,
        address: SocketAddr,
    ) -> OximeterClient {
        let client_log =
            self.log.new(o!("oximeter-collector" => id.to_string()));
        let client =
            OximeterClient::new(&format!("http://{}", address), client_log);
        info!(
            self.log,
            "registered oximeter collector client";
            "id" => id.to_string(),
        );
        client
    }

    /**
     * List all registered Oximeter collector instances.
     */
    pub async fn oximeter_list(
        &self,
        page_params: &DataPageParams<'_, Uuid>,
    ) -> ListResultVec<db::model::OximeterInfo> {
        self.db_datastore.oximeter_list(page_params).await
    }

    pub fn datastore(&self) -> &Arc<db::DataStore> {
        &self.db_datastore
    }

    /**
     * Given a saga template and parameters, create a new saga and execute it.
     */
    async fn execute_saga<P, S>(
        self: &Arc<Self>,
        saga_template: Arc<SagaTemplate<S>>,
        template_name: &str,
        saga_params: Arc<P>,
    ) -> Result<SagaResultOk, Error>
    where
        S: SagaType<
            ExecContextType = Arc<SagaContext>,
            SagaParamsType = Arc<P>,
        >,
        /*
         * TODO-cleanup The bound `P: Serialize` should not be necessary because
         * SagaParamsType must already impl Serialize.
         */
        P: serde::Serialize,
    {
        let saga_id = SagaId(Uuid::new_v4());
        let saga_logger =
            self.log.new(o!("template_name" => template_name.to_owned()));
        let saga_context = Arc::new(Arc::new(SagaContext::new(
            Arc::clone(self),
            saga_logger,
            Arc::clone(&self.authz),
        )));
        let future = self
            .sec_client
            .saga_create(
                saga_id,
                saga_context,
                saga_template,
                template_name.to_owned(),
                saga_params,
            )
            .await
            .context("creating saga")
            .map_err(|error| {
                /*
                 * TODO-error This could be a service unavailable error,
                 * depending on the failure mode.  We need more information from
                 * Steno.
                 */
                Error::internal_error(&format!("{:#}", error))
            })?;

        self.sec_client
            .saga_start(saga_id)
            .await
            .context("starting saga")
            .map_err(|error| Error::internal_error(&format!("{:#}", error)))?;

        let result = future.await;
        result.kind.map_err(|saga_error| {
            saga_error.error_source.convert::<Error>().unwrap_or_else(|e| {
                /* TODO-error more context would be useful */
                Error::InternalError { internal_message: e.to_string() }
            })
        })
    }

    /*
     * Organizations
     */

    pub async fn organization_create(
        &self,
        opctx: &OpContext,
        new_organization: &params::OrganizationCreate,
    ) -> CreateResult<db::model::Organization> {
        let db_org = db::model::Organization::new(new_organization.clone());
        self.db_datastore.organization_create(opctx, db_org).await
    }

    pub async fn organization_fetch(
        &self,
        opctx: &OpContext,
        name: &Name,
    ) -> LookupResult<db::model::Organization> {
        Ok(self.db_datastore.organization_fetch(opctx, name).await?.1)
    }

    pub async fn organizations_list_by_name(
        &self,
        opctx: &OpContext,
        pagparams: &DataPageParams<'_, Name>,
    ) -> ListResultVec<db::model::Organization> {
        self.db_datastore.organizations_list_by_name(opctx, pagparams).await
    }

    pub async fn organizations_list_by_id(
        &self,
        opctx: &OpContext,
        pagparams: &DataPageParams<'_, Uuid>,
    ) -> ListResultVec<db::model::Organization> {
        self.db_datastore.organizations_list_by_id(opctx, pagparams).await
    }

    pub async fn organization_delete(
        &self,
        opctx: &OpContext,
        name: &Name,
    ) -> DeleteResult {
        self.db_datastore.organization_delete(opctx, name).await
    }

    pub async fn organization_update(
        &self,
        opctx: &OpContext,
        name: &Name,
        new_params: &params::OrganizationUpdate,
    ) -> UpdateResult<db::model::Organization> {
        self.db_datastore
            .organization_update(opctx, name, new_params.clone().into())
            .await
    }

    /*
     * Projects
     */

    pub async fn project_create(
        &self,
        opctx: &OpContext,
        organization_name: &Name,
        new_project: &params::ProjectCreate,
    ) -> CreateResult<db::model::Project> {
        let org = self
            .db_datastore
            .organization_lookup_by_path(organization_name)
            .await?;

        // Create a project.
        let db_project = db::model::Project::new(org.id(), new_project.clone());
        let db_project =
            self.db_datastore.project_create(opctx, &org, db_project).await?;

        // TODO: We probably want to have "project creation" and "default VPC
        // creation" co-located within a saga for atomicity.
        //
        // Until then, we just perform the operations sequentially.

        // Create a default VPC associated with the project.
        let _ = self
            .project_create_vpc(
                opctx,
                &organization_name,
                &new_project.identity.name.clone().into(),
                &params::VpcCreate {
                    identity: IdentityMetadataCreateParams {
                        name: "default".parse().unwrap(),
                        description: "Default VPC".to_string(),
                    },
                    ipv6_prefix: Some(defaults::random_vpc_ipv6_prefix()?),
                    // TODO-robustness this will need to be None if we decide to
                    // handle the logic around name and dns_name by making
                    // dns_name optional
                    dns_name: "default".parse().unwrap(),
                },
            )
            .await?;

        Ok(db_project)
    }

    pub async fn project_fetch(
        &self,
        opctx: &OpContext,
        organization_name: &Name,
        project_name: &Name,
    ) -> LookupResult<db::model::Project> {
        let authz_org = self
            .db_datastore
            .organization_lookup_by_path(organization_name)
            .await?;
        Ok(self
            .db_datastore
            .project_fetch(opctx, &authz_org, project_name)
            .await?
            .1)
    }

    pub async fn projects_list_by_name(
        &self,
        opctx: &OpContext,
        organization_name: &Name,
        pagparams: &DataPageParams<'_, Name>,
    ) -> ListResultVec<db::model::Project> {
        let authz_org = self
            .db_datastore
            .organization_lookup_by_path(organization_name)
            .await?;
        self.db_datastore
            .projects_list_by_name(opctx, &authz_org, pagparams)
            .await
    }

    pub async fn projects_list_by_id(
        &self,
        opctx: &OpContext,
        organization_name: &Name,
        pagparams: &DataPageParams<'_, Uuid>,
    ) -> ListResultVec<db::model::Project> {
        let authz_org = self
            .db_datastore
            .organization_lookup_by_path(organization_name)
            .await?;
        self.db_datastore
            .projects_list_by_id(opctx, &authz_org, pagparams)
            .await
    }

    pub async fn project_delete(
        &self,
        opctx: &OpContext,
        organization_name: &Name,
        project_name: &Name,
    ) -> DeleteResult {
        let authz_project = self
            .db_datastore
            .project_lookup_by_path(organization_name, project_name)
            .await?;
        self.db_datastore.project_delete(opctx, &authz_project).await
    }

    pub async fn project_update(
        &self,
        opctx: &OpContext,
        organization_name: &Name,
        project_name: &Name,
        new_params: &params::ProjectUpdate,
    ) -> UpdateResult<db::model::Project> {
        let authz_project = self
            .db_datastore
            .project_lookup_by_path(organization_name, project_name)
            .await?;
        self.db_datastore
            .project_update(opctx, &authz_project, new_params.clone().into())
            .await
    }

    /*
     * Disks
     */

    pub async fn project_list_disks(
        &self,
        opctx: &OpContext,
        organization_name: &Name,
        project_name: &Name,
        pagparams: &DataPageParams<'_, Name>,
    ) -> ListResultVec<db::model::Disk> {
        let authz_project = self
            .db_datastore
            .project_lookup_by_path(organization_name, project_name)
            .await?;
        self.db_datastore
            .project_list_disks(opctx, &authz_project, pagparams)
            .await
    }

    pub async fn project_create_disk(
        self: &Arc<Self>,
        opctx: &OpContext,
        organization_name: &Name,
        project_name: &Name,
        params: &params::DiskCreate,
    ) -> CreateResult<db::model::Disk> {
        let authz_project = self
            .db_datastore
            .project_lookup_by_path(organization_name, project_name)
            .await?;

        // TODO-security This may need to be revisited once we implement authz
        // checks for saga actions.  Even then, though, it still will be correct
        // (if possibly redundant) to check this here.
        opctx.authorize(authz::Action::CreateChild, &authz_project).await?;

        /*
         * Until we implement snapshots, do not allow disks to be created with a
         * snapshot id.
         */
        if params.snapshot_id.is_some() {
            return Err(Error::InvalidValue {
                label: String::from("snapshot_id"),
                message: String::from("snapshots are not yet supported"),
            });
        }

        let saga_params = Arc::new(sagas::ParamsDiskCreate {
            serialized_authn: authn::saga::Serialized::for_opctx(opctx),
            project_id: authz_project.id(),
            create_params: params.clone(),
        });
        let saga_outputs = self
            .execute_saga(
                Arc::clone(&sagas::SAGA_DISK_CREATE_TEMPLATE),
                sagas::SAGA_DISK_CREATE_NAME,
                saga_params,
            )
            .await?;
        let disk_created = saga_outputs
            .lookup_output::<db::model::Disk>("created_disk")
            .map_err(|e| Error::InternalError {
                internal_message: e.to_string(),
            })?;
        Ok(disk_created)
    }

    pub async fn disk_fetch(
        &self,
        opctx: &OpContext,
        organization_name: &Name,
        project_name: &Name,
        disk_name: &Name,
    ) -> LookupResult<db::model::Disk> {
        let authz_project = self
            .db_datastore
            .project_lookup_by_path(organization_name, project_name)
            .await?;
        Ok(self
            .db_datastore
            .disk_fetch(opctx, &authz_project, disk_name)
            .await?
            .1)
    }

    pub async fn project_delete_disk(
        self: &Arc<Self>,
        opctx: &OpContext,
        organization_name: &Name,
        project_name: &Name,
        disk_name: &Name,
    ) -> DeleteResult {
        let authz_disk = self
            .db_datastore
            .disk_lookup_by_path(organization_name, project_name, disk_name)
            .await?;

        // TODO: We need to sort out the authorization checks.
        //
        // Normally, this would be coupled alongside access to the
        // datastore, but now that disk deletion exists within a Saga,
        // this would require OpContext to be serialized (which is
        // not trivial).
        opctx.authorize(authz::Action::Delete, &authz_disk).await?;

        let saga_params =
            Arc::new(sagas::ParamsDiskDelete { disk_id: authz_disk.id() });
        self.execute_saga(
            Arc::clone(&sagas::SAGA_DISK_DELETE_TEMPLATE),
            sagas::SAGA_DISK_DELETE_NAME,
            saga_params,
        )
        .await?;

        Ok(())
    }

    /*
     * Instances
     */

    /*
     * TODO-design This interface should not exist.  See
     * SagaContext::alloc_server().
     */
    pub async fn sled_allocate(&self) -> Result<Uuid, Error> {
        // TODO: replace this with a real allocation policy.
        //
        // This implementation always assigns the first sled (by ID order).
        let pagparams = DataPageParams {
            marker: None,
            direction: dropshot::PaginationOrder::Ascending,
            limit: std::num::NonZeroU32::new(1).unwrap(),
        };
        let sleds = self.db_datastore.sled_list(&pagparams).await?;

        sleds
            .first()
            .ok_or_else(|| Error::ServiceUnavailable {
                internal_message: String::from(
                    "no sleds available for new Instance",
                ),
            })
            .map(|s| s.id())
    }

    pub async fn project_list_instances(
        &self,
        opctx: &OpContext,
        organization_name: &Name,
        project_name: &Name,
        pagparams: &DataPageParams<'_, Name>,
    ) -> ListResultVec<db::model::Instance> {
        let authz_project = self
            .db_datastore
            .project_lookup_by_path(organization_name, project_name)
            .await?;
        self.db_datastore
            .project_list_instances(opctx, &authz_project, pagparams)
            .await
    }

    pub async fn project_create_instance(
        self: &Arc<Self>,
        opctx: &OpContext,
        organization_name: &Name,
        project_name: &Name,
        params: &params::InstanceCreate,
    ) -> CreateResult<db::model::Instance> {
        let authz_project = self
            .db_datastore
            .project_lookup_by_path(organization_name, project_name)
            .await?;

        opctx.authorize(authz::Action::CreateChild, &authz_project).await?;

        let saga_params = Arc::new(sagas::ParamsInstanceCreate {
            serialized_authn: authn::saga::Serialized::for_opctx(opctx),
            project_id: authz_project.id(),
            create_params: params.clone(),
        });

        let saga_outputs = self
            .execute_saga(
                Arc::clone(&sagas::SAGA_INSTANCE_CREATE_TEMPLATE),
                sagas::SAGA_INSTANCE_CREATE_NAME,
                saga_params,
            )
            .await?;
        /* TODO-error more context would be useful  */
        let instance_id =
            saga_outputs.lookup_output::<Uuid>("instance_id").map_err(|e| {
                Error::InternalError { internal_message: e.to_string() }
            })?;
        /*
         * TODO-correctness TODO-robustness TODO-design It's not quite correct
         * to take this instance id and look it up again.  It's possible that
         * it's been modified or even deleted since the saga executed.  In that
         * case, we might return a different state of the Instance than the one
         * that the user created or even fail with a 404!  Both of those are
         * wrong behavior -- we should be returning the very instance that the
         * user created.
         *
         * How can we fix this?  Right now we have internal representations like
         * Instance and analaogous end-user-facing representations like
         * Instance.  The former is not even serializable.  The saga
         * _could_ emit the View version, but that's not great for two (related)
         * reasons: (1) other sagas might want to provision instances and get
         * back the internal representation to do other things with the
         * newly-created instance, and (2) even within a saga, it would be
         * useful to pass a single Instance representation along the saga,
         * but they probably would want the internal representation, not the
         * view.
         *
         * The saga could emit an Instance directly.  Today, Instance
         * etc. aren't supposed to even be serializable -- we wanted to be able
         * to have other datastore state there if needed.  We could have a third
         * InstanceInternalView...but that's starting to feel pedantic.  We
         * could just make Instance serializable, store that, and call it a
         * day.  Does it matter that we might have many copies of the same
         * objects in memory?
         *
         * If we make these serializable, it would be nice if we could leverage
         * the type system to ensure that we never accidentally send them out a
         * dropshot endpoint.  (On the other hand, maybe we _do_ want to do
         * that, for internal interfaces!  Can we do this on a
         * per-dropshot-server-basis?)
         *
         * TODO Even worse, post-authz, we do two lookups here instead of one.
         * Maybe sagas should be able to emit `authz::Instance`-type objects.
         */
        let authz_instance =
            self.db_datastore.instance_lookup_by_id(instance_id).await?;
        self.db_datastore.instance_refetch(opctx, &authz_instance).await
    }

    /*
     * TODO-correctness It's not totally clear what the semantics and behavior
     * should be here.  It might be nice to say that you can only do this
     * operation if the Instance is already stopped, in which case we can
     * execute this immediately by just removing it from the database, with the
     * same race we have with disk delete (i.e., if someone else is requesting
     * an instance boot, we may wind up in an inconsistent state).  On the other
     * hand, we could always allow this operation, issue the request to the SA
     * to destroy the instance (not just stop it), and proceed with deletion
     * when that finishes.  But in that case, although the HTTP DELETE request
     * completed, the object will still appear for a little while, which kind of
     * sucks.
     */
    pub async fn project_destroy_instance(
        &self,
        opctx: &OpContext,
        organization_name: &Name,
        project_name: &Name,
        instance_name: &Name,
    ) -> DeleteResult {
        /*
         * TODO-robustness We need to figure out what to do with Destroyed
         * instances?  Presumably we need to clean them up at some point, but
         * not right away so that callers can see that they've been destroyed.
         */
        let authz_instance = self
            .db_datastore
            .instance_lookup_by_path(
                organization_name,
                project_name,
                instance_name,
            )
            .await?;
        self.db_datastore.project_delete_instance(opctx, &authz_instance).await
    }

    pub async fn project_migrate_instance(
        self: &Arc<Self>,
        opctx: &OpContext,
        organization_name: &Name,
        project_name: &Name,
        instance_name: &Name,
        params: params::InstanceMigrate,
    ) -> UpdateResult<db::model::Instance> {
        let authz_instance = self
            .db_datastore
            .instance_lookup_by_path(
                organization_name,
                project_name,
                instance_name,
            )
            .await?;
        opctx.authorize(authz::Action::Modify, &authz_instance).await?;

        // Kick off the migration saga
        let saga_params = Arc::new(sagas::ParamsInstanceMigrate {
            serialized_authn: authn::saga::Serialized::for_opctx(opctx),
            instance_id: authz_instance.id(),
            migrate_params: params,
        });
        self.execute_saga(
            Arc::clone(&sagas::SAGA_INSTANCE_MIGRATE_TEMPLATE),
            sagas::SAGA_INSTANCE_MIGRATE_NAME,
            saga_params,
        )
        .await?;

        // TODO correctness TODO robustness TODO design
        // Should we lookup the instance again here?
        // See comment in project_create_instance.
        self.db_datastore.instance_refetch(opctx, &authz_instance).await
    }

    pub async fn instance_fetch(
        &self,
        opctx: &OpContext,
        organization_name: &Name,
        project_name: &Name,
        instance_name: &Name,
    ) -> LookupResult<db::model::Instance> {
        let authz_project = self
            .db_datastore
            .project_lookup_by_path(organization_name, project_name)
            .await?;
        Ok(self
            .db_datastore
            .instance_fetch(opctx, &authz_project, instance_name)
            .await?
            .1)
    }

    fn check_runtime_change_allowed(
        &self,
        runtime: &nexus::InstanceRuntimeState,
        requested: &InstanceRuntimeStateRequested,
    ) -> Result<(), Error> {
        /*
         * Users are allowed to request a start or stop even if the instance is
         * already in the desired state (or moving to it), and we will issue a
         * request to the SA to make the state change in these cases in case the
         * runtime state we saw here was stale.  However, users are not allowed
         * to change the state of an instance that's migrating, failed or
         * destroyed.  But if we're already migrating, requesting a migration is
         * allowed to allow for idempotency.
         */
        let allowed = match runtime.run_state {
            InstanceState::Creating => true,
            InstanceState::Starting => true,
            InstanceState::Running => true,
            InstanceState::Stopping => true,
            InstanceState::Stopped => true,
            InstanceState::Rebooting => true,

            InstanceState::Migrating => {
                requested.run_state == InstanceStateRequested::Migrating
            }
            InstanceState::Repairing => false,
            InstanceState::Failed => false,
            InstanceState::Destroyed => false,
        };

        if allowed {
            Ok(())
        } else {
            Err(Error::InvalidRequest {
                message: format!(
                    "instance state cannot be changed from state \"{}\"",
                    runtime.run_state
                ),
            })
        }
    }

    pub async fn sled_client(
        &self,
        id: &Uuid,
    ) -> Result<Arc<SledAgentClient>, Error> {
        // TODO: We should consider injecting connection pooling here,
        // but for now, connections to sled agents are constructed
        // on an "as requested" basis.
        //
        // Franky, returning an "Arc" here without a connection pool is a little
        // silly; it's not actually used if each client connection exists as a
        // one-shot.
        let sled = self.sled_lookup(id).await?;

        let log = self.log.new(o!("SledAgent" => id.clone().to_string()));
        let dur = std::time::Duration::from_secs(60);
        let client = reqwest::ClientBuilder::new()
            .connect_timeout(dur)
            .timeout(dur)
            .build()
            .unwrap();
        Ok(Arc::new(SledAgentClient::new_with_client(
            &format!("http://{}", sled.address()),
            client,
            log,
        )))
    }

    /**
     * Returns the SledAgentClient for the host where this Instance is running.
     */
    async fn instance_sled(
        &self,
        instance: &db::model::Instance,
    ) -> Result<Arc<SledAgentClient>, Error> {
        let sa_id = &instance.runtime().sled_uuid;
        self.sled_client(&sa_id).await
    }

    /**
     * Reboot the specified instance.
     */
    pub async fn instance_reboot(
        &self,
        opctx: &OpContext,
        organization_name: &Name,
        project_name: &Name,
        instance_name: &Name,
    ) -> UpdateResult<db::model::Instance> {
        /*
         * To implement reboot, we issue a call to the sled agent to set a
         * runtime state of "reboot". We cannot simply stop the Instance and
         * start it again here because if we crash in the meantime, we might
         * leave it stopped.
         *
         * When an instance is rebooted, the "rebooting" flag remains set on
         * the runtime state as it transitions to "Stopping" and "Stopped".
         * This flag is cleared when the state goes to "Starting".  This way,
         * even if the whole rack powered off while this was going on, we would
         * never lose track of the fact that this Instance was supposed to be
         * running.
         */
        let authz_project = self
            .db_datastore
            .project_lookup_by_path(organization_name, project_name)
            .await?;
        let (authz_instance, db_instance) = self
            .db_datastore
            .instance_fetch(opctx, &authz_project, instance_name)
            .await?;
        let requested = InstanceRuntimeStateRequested {
            run_state: InstanceStateRequested::Reboot,
            migration_params: None,
        };
        self.instance_set_runtime(
            opctx,
            &authz_instance,
            &db_instance,
            requested,
        )
        .await?;
        self.db_datastore.instance_refetch(opctx, &authz_instance).await
    }

    /**
     * Make sure the given Instance is running.
     */
    pub async fn instance_start(
        &self,
        opctx: &OpContext,
        organization_name: &Name,
        project_name: &Name,
        instance_name: &Name,
    ) -> UpdateResult<db::model::Instance> {
        let authz_project = self
            .db_datastore
            .project_lookup_by_path(organization_name, project_name)
            .await?;
        let (authz_instance, db_instance) = self
            .db_datastore
            .instance_fetch(opctx, &authz_project, instance_name)
            .await?;
        let requested = InstanceRuntimeStateRequested {
            run_state: InstanceStateRequested::Running,
            migration_params: None,
        };
        self.instance_set_runtime(
            opctx,
            &authz_instance,
            &db_instance,
            requested,
        )
        .await?;
        self.db_datastore.instance_refetch(opctx, &authz_instance).await
    }

    /**
     * Make sure the given Instance is stopped.
     */
    pub async fn instance_stop(
        &self,
        opctx: &OpContext,
        organization_name: &Name,
        project_name: &Name,
        instance_name: &Name,
    ) -> UpdateResult<db::model::Instance> {
        let authz_project = self
            .db_datastore
            .project_lookup_by_path(organization_name, project_name)
            .await?;
        let (authz_instance, db_instance) = self
            .db_datastore
            .instance_fetch(opctx, &authz_project, instance_name)
            .await?;
        let requested = InstanceRuntimeStateRequested {
            run_state: InstanceStateRequested::Stopped,
            migration_params: None,
        };
        self.instance_set_runtime(
            opctx,
            &authz_instance,
            &db_instance,
            requested,
        )
        .await?;
        self.db_datastore.instance_refetch(opctx, &authz_instance).await
    }

    /**
     * Idempotently place the instance in a 'Migrating' state.
     */
    pub async fn instance_start_migrate(
        &self,
        opctx: &OpContext,
        instance_id: Uuid,
        migration_id: Uuid,
        dst_propolis_id: Uuid,
    ) -> UpdateResult<db::model::Instance> {
        let authz_instance =
            self.db_datastore.instance_lookup_by_id(instance_id).await?;
        let db_instance =
            self.db_datastore.instance_refetch(opctx, &authz_instance).await?;
        let requested = InstanceRuntimeStateRequested {
            run_state: InstanceStateRequested::Migrating,
            migration_params: Some(InstanceRuntimeStateMigrateParams {
                migration_id,
                dst_propolis_id,
            }),
        };
        self.instance_set_runtime(
            opctx,
            &authz_instance,
            &db_instance,
            requested,
        )
        .await?;
        self.db_datastore.instance_refetch(opctx, &authz_instance).await
    }

    /**
     * Modifies the runtime state of the Instance as requested.  This generally
     * means booting or halting the Instance.
     */
    async fn instance_set_runtime(
        &self,
        opctx: &OpContext,
        authz_instance: &authz::Instance,
        db_instance: &db::model::Instance,
        requested: InstanceRuntimeStateRequested,
    ) -> Result<(), Error> {
        opctx.authorize(authz::Action::Modify, authz_instance).await?;

        self.check_runtime_change_allowed(
            &db_instance.runtime().clone().into(),
            &requested,
        )?;

        let sa = self.instance_sled(&db_instance).await?;

        /*
         * Ask the sled agent to begin the state change.  Then update the
         * database to reflect the new intermediate state.  If this update is
         * not the newest one, that's fine.  That might just mean the sled agent
         * beat us to it.
         */

        let runtime: nexus::InstanceRuntimeState =
            db_instance.runtime().clone().into();

        // TODO: Populate this with an appropriate NIC.
        // See also: sic_create_instance_record in sagas.rs for a similar
        // construction.
        let instance_hardware = sled_agent_client::types::InstanceHardware {
            runtime: sled_agent_client::types::InstanceRuntimeState::from(
                runtime,
            ),
            nics: vec![],
        };

        let new_runtime = sa
            .instance_put(
                &db_instance.id(),
                &sled_agent_client::types::InstanceEnsureBody {
                    initial: instance_hardware,
                    target: requested.into(),
                    migrate: None,
                },
            )
            .await
            .map_err(Error::from)?;

        let new_runtime: nexus::InstanceRuntimeState =
            new_runtime.into_inner().into();

        self.db_datastore
            .instance_update_runtime(&db_instance.id(), &new_runtime.into())
            .await
            .map(|_| ())
    }

    /**
     * Lists disks attached to the instance.
     */
    pub async fn instance_list_disks(
        &self,
        opctx: &OpContext,
        organization_name: &Name,
        project_name: &Name,
        instance_name: &Name,
        pagparams: &DataPageParams<'_, Name>,
    ) -> ListResultVec<db::model::Disk> {
        let authz_instance = self
            .db_datastore
            .instance_lookup_by_path(
                organization_name,
                project_name,
                instance_name,
            )
            .await?;
        self.db_datastore
            .instance_list_disks(opctx, &authz_instance, pagparams)
            .await
    }

    /**
     * Attach a disk to an instance.
     */
    pub async fn instance_attach_disk(
        &self,
        opctx: &OpContext,
        organization_name: &Name,
        project_name: &Name,
        instance_name: &Name,
        disk_name: &Name,
    ) -> UpdateResult<db::model::Disk> {
        // TODO: This shouldn't be looking up multiple database entries by name,
        // it should resolve names to IDs first.
        let authz_project = self
            .db_datastore
            .project_lookup_by_path(organization_name, project_name)
            .await?;
        let (authz_disk, db_disk) = self
            .db_datastore
            .disk_fetch(opctx, &authz_project, disk_name)
            .await?;
        let (authz_instance, db_instance) = self
            .db_datastore
            .instance_fetch(opctx, &authz_project, instance_name)
            .await?;
        let instance_id = &authz_instance.id();

        fn disk_attachment_error(
            disk: &db::model::Disk,
        ) -> CreateResult<db::model::Disk> {
            let disk_status = match disk.runtime().state().into() {
                DiskState::Destroyed => "disk is destroyed",
                DiskState::Faulted => "disk is faulted",
                DiskState::Creating => "disk is detached",
                DiskState::Detached => "disk is detached",

                /*
                 * It would be nice to provide a more specific message here, but
                 * the appropriate identifier to provide the user would be the
                 * other instance's name.  Getting that would require another
                 * database hit, which doesn't seem worth it for this.
                 */
                DiskState::Attaching(_) => {
                    "disk is attached to another instance"
                }
                DiskState::Attached(_) => {
                    "disk is attached to another instance"
                }
                DiskState::Detaching(_) => {
                    "disk is attached to another instance"
                }
            };
            let message = format!(
                "cannot attach disk \"{}\": {}",
                disk.name().as_str(),
                disk_status
            );
            Err(Error::InvalidRequest { message })
        }

        match &db_disk.state().into() {
            /*
             * If we're already attaching or attached to the requested instance,
             * there's nothing else to do.
             * TODO-security should it be an error if you're not authorized to
             * do this and we did not actually have to do anything?
             */
            DiskState::Attached(id) if id == instance_id => return Ok(db_disk),

            /*
             * If the disk is currently attaching or attached to another
             * instance, fail this request.  Users must explicitly detach first
             * if that's what they want.  If it's detaching, they have to wait
             * for it to become detached.
             * TODO-debug: the error message here could be better.  We'd have to
             * look up the other instance by id (and gracefully handle it not
             * existing).
             */
            DiskState::Attached(id) => {
                assert_ne!(id, instance_id);
                return disk_attachment_error(&db_disk);
            }
            DiskState::Detaching(_) => {
                return disk_attachment_error(&db_disk);
            }
            DiskState::Attaching(id) if id != instance_id => {
                return disk_attachment_error(&db_disk);
            }
            DiskState::Destroyed => {
                return disk_attachment_error(&db_disk);
            }
            DiskState::Faulted => {
                return disk_attachment_error(&db_disk);
            }

            DiskState::Creating => (),
            DiskState::Detached => (),
            DiskState::Attaching(id) => {
                assert_eq!(id, instance_id);
            }
        }

        self.disk_set_runtime(
            opctx,
            &authz_disk,
            &db_disk,
            self.instance_sled(&db_instance).await?,
            sled_agent_client::types::DiskStateRequested::Attached(
                *instance_id,
            ),
        )
        .await?;
        self.db_datastore.disk_refetch(opctx, &authz_disk).await
    }

    /**
     * Detach a disk from an instance.
     */
    pub async fn instance_detach_disk(
        &self,
        opctx: &OpContext,
        organization_name: &Name,
        project_name: &Name,
        instance_name: &Name,
        disk_name: &Name,
    ) -> UpdateResult<db::model::Disk> {
        // TODO: This shouldn't be looking up multiple database entries by name,
        // it should resolve names to IDs first.
        let authz_project = self
            .db_datastore
            .project_lookup_by_path(organization_name, project_name)
            .await?;
        let (authz_disk, db_disk) = self
            .db_datastore
            .disk_fetch(opctx, &authz_project, disk_name)
            .await?;
        let (authz_instance, db_instance) = self
            .db_datastore
            .instance_fetch(opctx, &authz_project, instance_name)
            .await?;
        let instance_id = &authz_instance.id();

        match &db_disk.state().into() {
            /*
             * This operation is a noop if the disk is not attached or already
             * detaching from the same instance.
             * TODO-security should it be an error if you're not authorized to
             * do this and we did not actually have to do anything?
             */
            DiskState::Creating => return Ok(db_disk),
            DiskState::Detached => return Ok(db_disk),
            DiskState::Destroyed => return Ok(db_disk),
            DiskState::Faulted => return Ok(db_disk),
            DiskState::Detaching(id) if id == instance_id => {
                return Ok(db_disk)
            }

            /*
             * This operation is not allowed if the disk is attached to some
             * other instance.
             */
            DiskState::Attaching(id) if id != instance_id => {
                return Err(Error::InvalidRequest {
                    message: String::from("disk is attached elsewhere"),
                });
            }
            DiskState::Attached(id) if id != instance_id => {
                return Err(Error::InvalidRequest {
                    message: String::from("disk is attached elsewhere"),
                });
            }
            DiskState::Detaching(_) => {
                return Err(Error::InvalidRequest {
                    message: String::from("disk is attached elsewhere"),
                });
            }

            /* These are the cases where we have to do something. */
            DiskState::Attaching(_) => (),
            DiskState::Attached(_) => (),
        }

        self.disk_set_runtime(
            opctx,
            &authz_disk,
            &db_disk,
            self.instance_sled(&db_instance).await?,
            sled_agent_client::types::DiskStateRequested::Detached,
        )
        .await?;
        self.db_datastore.disk_refetch(opctx, &authz_disk).await
    }

    /**
     * Modifies the runtime state of the Disk as requested.  This generally
     * means attaching or detaching the disk.
     */
    async fn disk_set_runtime(
        &self,
        opctx: &OpContext,
        authz_disk: &authz::Disk,
        db_disk: &db::model::Disk,
        sa: Arc<SledAgentClient>,
        requested: sled_agent_client::types::DiskStateRequested,
    ) -> Result<(), Error> {
        let runtime: DiskRuntimeState = db_disk.runtime().into();

        opctx.authorize(authz::Action::Modify, authz_disk).await?;

        /*
         * Ask the Sled Agent to begin the state change.  Then update the
         * database to reflect the new intermediate state.
         */
        let new_runtime = sa
            .disk_put(
                &authz_disk.id(),
                &sled_agent_client::types::DiskEnsureBody {
                    initial_runtime:
                        sled_agent_client::types::DiskRuntimeState::from(
                            runtime,
                        ),
                    target: requested,
                },
            )
            .await
            .map_err(Error::from)?;

        let new_runtime: DiskRuntimeState = new_runtime.into_inner().into();

        self.db_datastore
            .disk_update_runtime(opctx, authz_disk, &new_runtime.into())
            .await
            .map(|_| ())
    }

    ///  Lists network interfaces attached to the instance.
    pub async fn instance_list_network_interfaces(
        &self,
        opctx: &OpContext,
        organization_name: &Name,
        project_name: &Name,
        instance_name: &Name,
        pagparams: &DataPageParams<'_, Name>,
    ) -> ListResultVec<db::model::NetworkInterface> {
        let authz_instance = self
            .db_datastore
            .instance_lookup_by_path(
                organization_name,
                project_name,
                instance_name,
            )
            .await?;
        opctx.authorize(authz::Action::ListChildren, &authz_instance).await?;
        self.db_datastore
            .instance_list_network_interfaces(&authz_instance.id(), pagparams)
            .await
    }

    /// Create a network interface attached to the provided instance.
    // TODO-performance: Add a version of this that accepts the instance ID
    // directly. This will avoid all the internal database lookups in the event
    // that we create many NICs for the same instance, such as in a saga.
    pub async fn instance_create_network_interface(
        &self,
        opctx: &OpContext,
        organization_name: &Name,
        project_name: &Name,
        instance_name: &Name,
        params: &params::NetworkInterfaceCreate,
    ) -> CreateResult<db::model::NetworkInterface> {
        let authz_project = self
            .db_datastore
            .project_lookup_by_path(organization_name, project_name)
            .await?;
        let (authz_instance, db_instance) = self
            .db_datastore
            .instance_fetch(opctx, &authz_project, instance_name)
            .await?;
        opctx.authorize(authz::Action::Modify, &authz_instance).await?;

        // TODO-completeness: We'd like to relax this once hot-plug is supported
        let stopped =
            db::model::InstanceState::new(external::InstanceState::Stopped);
        if db_instance.runtime_state.state != stopped {
            return Err(external::Error::invalid_request(
                "Instance must be stopped to attach a new network interface",
            ));
        }

        // NOTE: We need to lookup the VPC and VPC Subnet, since we need both
        // IDs for creating the network interface.
        let vpc_name = db::model::Name(params.vpc_name.clone());
        let subnet_name = db::model::Name(params.subnet_name.clone());
        let vpc = self
            .project_lookup_vpc(organization_name, project_name, &vpc_name)
            .await?;
        let subnet = self
            .db_datastore
            .vpc_subnet_fetch_by_name(&vpc.id(), &subnet_name)
            .await?;
        let mac = db::model::MacAddr::new()?;
        let interface_id = Uuid::new_v4();
        let interface = db::model::IncompleteNetworkInterface::new(
            interface_id,
            authz_instance.id(),
            vpc.id(),
            subnet,
            mac,
            params.identity.clone(),
            params.ip,
        )?;
        let interface = self
            .db_datastore
            .instance_create_network_interface(interface)
            .await
            .map_err(NetworkInterfaceError::into_external)?;
        Ok(interface)
    }

    /// Delete a network interface from the provided instance.
    pub async fn instance_delete_network_interface(
        &self,
        opctx: &OpContext,
        organization_name: &Name,
        project_name: &Name,
        instance_name: &Name,
        interface_name: &Name,
    ) -> DeleteResult {
        let authz_project = self
            .db_datastore
            .project_lookup_by_path(organization_name, project_name)
            .await?;
        let (authz_instance, db_instance) = self
            .db_datastore
            .instance_fetch(opctx, &authz_project, instance_name)
            .await?;
        opctx.authorize(authz::Action::Modify, &authz_instance).await?;

        // TODO-completeness: We'd like to relax this once hot-plug is supported
        let stopped =
            db::model::InstanceState::new(external::InstanceState::Stopped);
        if db_instance.runtime_state.state != stopped {
            return Err(external::Error::invalid_request(
                "Instance must be stopped to detach a network interface",
            ));
        }
        // TODO-cleanup: It's annoying that we need to look up the interface by
        // name, which gets a single record, and then soft-delete that one
        // record. We should be able to do both at once, but the
        // `update_and_check` tools only operate on the primary key. That means
        // we need to fetch the whole record first.
        let interface = self
            .db_datastore
            .instance_lookup_network_interface(
                &authz_instance.id(),
                interface_name,
            )
            .await?;
        self.db_datastore
            .instance_delete_network_interface(&interface.id())
            .await
    }

    /// Fetch a network interface attached to the given instance.
    pub async fn instance_lookup_network_interface(
        &self,
        opctx: &OpContext,
        organization_name: &Name,
        project_name: &Name,
        instance_name: &Name,
        interface_name: &Name,
    ) -> LookupResult<db::model::NetworkInterface> {
        let authz_instance = self
            .db_datastore
            .instance_lookup_by_path(
                organization_name,
                project_name,
                instance_name,
            )
            .await?;
        opctx.authorize(authz::Action::ListChildren, &authz_instance).await?;
        self.db_datastore
            .instance_lookup_network_interface(
                &authz_instance.id(),
                interface_name,
            )
            .await
    }

    pub async fn project_list_vpcs(
        &self,
        opctx: &OpContext,
        organization_name: &Name,
        project_name: &Name,
        pagparams: &DataPageParams<'_, Name>,
    ) -> ListResultVec<db::model::Vpc> {
        let authz_project = self
            .db_datastore
            .project_lookup_by_path(organization_name, project_name)
            .await?;
        let vpcs = self
            .db_datastore
            .project_list_vpcs(&opctx, &authz_project, pagparams)
            .await?;
        Ok(vpcs)
    }

    pub async fn project_create_vpc(
        &self,
        opctx: &OpContext,
        organization_name: &Name,
        project_name: &Name,
        params: &params::VpcCreate,
    ) -> CreateResult<db::model::Vpc> {
        let authz_project = self
            .db_datastore
            .project_lookup_by_path(organization_name, project_name)
            .await?;
        let vpc_id = Uuid::new_v4();
        let system_router_id = Uuid::new_v4();
        let default_route_id = Uuid::new_v4();
        let default_subnet_id = Uuid::new_v4();
        // TODO: Ultimately when the VPC is created a system router w/ an
        // appropriate setup should also be created.  Given that the underlying
        // systems aren't wired up yet this is a naive implementation to
        // populate the database with a starting router. Eventually this code
        // should be replaced with a saga that'll handle creating the VPC and
        // its underlying system
        let router = db::model::VpcRouter::new(
            system_router_id,
            vpc_id,
            VpcRouterKind::System,
            params::VpcRouterCreate {
                identity: IdentityMetadataCreateParams {
                    name: "system".parse().unwrap(),
                    description: "Routes are automatically added to this \
                        router as vpc subnets are created"
                        .into(),
                },
            },
        );
        let _ = self.db_datastore.vpc_create_router(router).await?;
        let route = db::model::RouterRoute::new(
            default_route_id,
            system_router_id,
            RouterRouteKind::Default,
            RouterRouteCreateParams {
                identity: IdentityMetadataCreateParams {
                    name: "default".parse().unwrap(),
                    description: "The default route of a vpc".to_string(),
                },
                target: RouteTarget::InternetGateway(
                    "outbound".parse().unwrap(),
                ),
                destination: RouteDestination::Vpc(
                    params.identity.name.clone(),
                ),
            },
        );

        // TODO: This is both fake and utter nonsense. It should be eventually
        // replaced with the proper behavior for creating the default route
        // which may not even happen here. Creating the vpc, its system router,
        // and that routers default route should all be apart of the same
        // transaction.
        self.db_datastore.router_create_route(route).await?;
        let vpc = db::model::Vpc::new(
            vpc_id,
            authz_project.id(),
            system_router_id,
            params.clone(),
        )?;
        let (authz_vpc, db_vpc) = self
            .db_datastore
            .project_create_vpc(opctx, &authz_project, vpc)
            .await?;

        // Allocate the first /64 sub-range from the requested or created
        // prefix.
        let ipv6_block = external::Ipv6Net(
            ipnetwork::Ipv6Network::new(db_vpc.ipv6_prefix.network(), 64)
                .map_err(|_| {
                    external::Error::internal_error(
                        "Failed to allocate default IPv6 subnet",
                    )
                })?,
        );

        // TODO: batch this up with everything above
        let subnet = db::model::VpcSubnet::new(
            default_subnet_id,
            vpc_id,
            IdentityMetadataCreateParams {
                name: "default".parse().unwrap(),
                description: format!(
                    "The default subnet for {}",
                    params.identity.name
                ),
            },
            *defaults::DEFAULT_VPC_SUBNET_IPV4_BLOCK,
            ipv6_block,
        );

        // Create the subnet record in the database. Overlapping IP ranges
        // should be translated into an internal error. That implies that
        // there's already an existing VPC Subnet, but we're explicitly creating
        // the _first_ VPC in the project. Something is wrong, and likely a bug
        // in our code.
        self.db_datastore
            .vpc_create_subnet(opctx, &authz_vpc, subnet)
            .await
            .map_err(|err| match err {
                SubnetError::OverlappingIpRange => {
                    let ipv4_block = &defaults::DEFAULT_VPC_SUBNET_IPV4_BLOCK;
                    warn!(
                        self.log,
                        "failed to create default VPC Subnet, \
                        found overlapping IP address ranges";
                        "vpc_id" => ?vpc_id,
                        "subnet_id" => ?default_subnet_id,
                        "ipv4_block" => ?**ipv4_block,
                        "ipv6_block" => ?ipv6_block,
                    );
                    external::Error::internal_error(
                        "Failed to create default VPC Subnet, \
                            found overlapping IP address ranges",
                    )
                }
                SubnetError::External(e) => e,
            })?;
        self.create_default_vpc_firewall(&vpc_id).await?;
        Ok(db_vpc)
    }

    async fn create_default_vpc_firewall(
        &self,
        vpc_id: &Uuid,
    ) -> CreateResult<()> {
        let rules = db::model::VpcFirewallRule::vec_from_params(
            *vpc_id,
            defaults::DEFAULT_FIREWALL_RULES.clone(),
        );
        self.db_datastore.vpc_update_firewall_rules(&vpc_id, rules).await?;
        Ok(())
    }

    pub async fn vpc_fetch(
        &self,
        opctx: &OpContext,
        organization_name: &Name,
        project_name: &Name,
        vpc_name: &Name,
    ) -> LookupResult<db::model::Vpc> {
        let authz_project = self
            .db_datastore
            .project_lookup_by_path(organization_name, project_name)
            .await?;
        Ok(self
            .db_datastore
            .vpc_fetch(opctx, &authz_project, vpc_name)
            .await?
            .1)
    }

    // TODO-security TODO-cleanup Remove this function.  Callers should use
    // vpc_lookup_by_path() / vpc_fetch() instead, or we should create a more
    // useful pattern for looking up records by path (e.g., *_fetch_by_path()).
    pub async fn project_lookup_vpc(
        &self,
        organization_name: &Name,
        project_name: &Name,
        vpc_name: &Name,
    ) -> LookupResult<db::model::Vpc> {
        let project_id = self
            .db_datastore
            .project_lookup_by_path(organization_name, project_name)
            .await?
            .id();
        Ok(self.db_datastore.vpc_fetch_by_name(&project_id, vpc_name).await?)
    }

    pub async fn project_update_vpc(
        &self,
        opctx: &OpContext,
        organization_name: &Name,
        project_name: &Name,
        vpc_name: &Name,
        params: &params::VpcUpdate,
    ) -> UpdateResult<db::model::Vpc> {
        let authz_vpc = self
            .db_datastore
            .vpc_lookup_by_path(organization_name, project_name, vpc_name)
            .await?;
        self.db_datastore
            .project_update_vpc(opctx, &authz_vpc, params.clone().into())
            .await
    }

    pub async fn project_delete_vpc(
        &self,
        opctx: &OpContext,
        organization_name: &Name,
        project_name: &Name,
        vpc_name: &Name,
    ) -> DeleteResult {
        let authz_project = self
            .db_datastore
            .project_lookup_by_path(organization_name, project_name)
            .await?;
        let (authz_vpc, db_vpc) = self
            .db_datastore
            .vpc_fetch(opctx, &authz_project, vpc_name)
            .await?;
        // TODO: This should eventually use a saga to call the
        // networking subsystem to have it clean up the networking resources
        self.db_datastore.vpc_delete_router(&db_vpc.system_router_id).await?;
        self.db_datastore.project_delete_vpc(opctx, &authz_vpc).await?;

        // Delete all firewall rules after deleting the VPC, to ensure no
        // firewall rules get added between rules deletion and VPC deletion.
        self.db_datastore.vpc_delete_all_firewall_rules(&authz_vpc.id()).await
    }

    pub async fn vpc_list_firewall_rules(
        &self,
        organization_name: &Name,
        project_name: &Name,
        vpc_name: &Name,
    ) -> ListResultVec<db::model::VpcFirewallRule> {
        let vpc = self
            .project_lookup_vpc(organization_name, project_name, vpc_name)
            .await?;
        let rules =
            self.db_datastore.vpc_list_firewall_rules(&vpc.id()).await?;
        Ok(rules)
    }

    pub async fn vpc_update_firewall_rules(
        &self,
        organization_name: &Name,
        project_name: &Name,
        vpc_name: &Name,
        params: &VpcFirewallRuleUpdateParams,
    ) -> UpdateResult<Vec<db::model::VpcFirewallRule>> {
        let vpc = self
            .project_lookup_vpc(organization_name, project_name, vpc_name)
            .await?;
        let rules = db::model::VpcFirewallRule::vec_from_params(
            vpc.id(),
            params.clone(),
        );
        self.db_datastore.vpc_update_firewall_rules(&vpc.id(), rules).await
    }

    pub async fn vpc_list_subnets(
        &self,
        opctx: &OpContext,
        organization_name: &Name,
        project_name: &Name,
        vpc_name: &Name,
        pagparams: &DataPageParams<'_, Name>,
    ) -> ListResultVec<db::model::VpcSubnet> {
        let authz_vpc = self
            .db_datastore
            .vpc_lookup_by_path(organization_name, project_name, vpc_name)
            .await?;
        self.db_datastore.vpc_list_subnets(opctx, &authz_vpc, pagparams).await
    }

    pub async fn vpc_subnet_fetch(
        &self,
        opctx: &OpContext,
        organization_name: &Name,
        project_name: &Name,
        vpc_name: &Name,
        subnet_name: &Name,
    ) -> LookupResult<db::model::VpcSubnet> {
<<<<<<< HEAD
        let authz_vpc = self
            .db_datastore
            .vpc_lookup_by_path(organization_name, project_name, vpc_name)
=======
        let vpc = self
            .project_lookup_vpc(organization_name, project_name, vpc_name)
>>>>>>> 0a15cdfc
            .await?;
        Ok(self
            .db_datastore
            .vpc_subnet_fetch(opctx, &authz_vpc, subnet_name)
            .await?
            .1)
    }

    // TODO: When a subnet is created it should add a route entry into the VPC's
    // system router
    pub async fn vpc_create_subnet(
        &self,
        opctx: &OpContext,
        organization_name: &Name,
        project_name: &Name,
        vpc_name: &Name,
        params: &params::VpcSubnetCreate,
    ) -> CreateResult<db::model::VpcSubnet> {
        let authz_project = self
            .db_datastore
            .project_lookup_by_path(organization_name, project_name)
            .await?;
        let (authz_vpc, db_vpc) = self
            .db_datastore
            .vpc_fetch(opctx, &authz_project, vpc_name)
            .await?;

        // Validate IPv4 range
        if !params.ipv4_block.network().is_private() {
            return Err(external::Error::invalid_request(
                "VPC Subnet IPv4 address ranges must be from a private range",
            ));
        }
        if params.ipv4_block.prefix() < defaults::MIN_VPC_IPV4_SUBNET_PREFIX
            || params.ipv4_block.prefix() > defaults::MAX_VPC_IPV4_SUBNET_PREFIX
        {
            return Err(external::Error::invalid_request(&format!(
                concat!(
                    "VPC Subnet IPv4 address ranges must have prefix ",
                    "length between {} and {}, inclusive"
                ),
                defaults::MIN_VPC_IPV4_SUBNET_PREFIX,
                defaults::MAX_VPC_IPV4_SUBNET_PREFIX
            )));
        }

        // Allocate an ID and insert the record.
        //
        // If the client provided an IPv6 range, we try to insert that or fail
        // with a conflict error.
        //
        // If they did _not_, we randomly generate a subnet valid for the VPC's
        // prefix, and the insert that. There's a small retry loop if we get
        // unlucky and conflict with an existing IPv6 range. In the case we
        // cannot find a subnet within a small number of retries, we fail the
        // request with a 503.
        //
        // TODO-robustness: We'd really prefer to allocate deterministically.
        // See <https://github.com/oxidecomputer/omicron/issues/685> for
        // details.
        let subnet_id = Uuid::new_v4();
        match params.ipv6_block {
            None => {
                const NUM_RETRIES: usize = 2;
                let mut retry = 0;
                let result = loop {
                    let ipv6_block = db_vpc
                        .ipv6_prefix
                        .random_subnet(
                            external::Ipv6Net::VPC_SUBNET_IPV6_PREFIX_LENGTH,
                        )
                        .map(|block| block.0)
                        .ok_or_else(|| {
                            external::Error::internal_error(
                                "Failed to create random IPv6 subnet",
                            )
                        })?;
                    let subnet = db::model::VpcSubnet::new(
                        subnet_id,
                        authz_vpc.id(),
                        params.identity.clone(),
                        params.ipv4_block,
                        ipv6_block,
                    );
                    let result = self
                        .db_datastore
                        .vpc_create_subnet(opctx, &authz_vpc, subnet)
                        .await;
                    match result {
                        // Allow NUM_RETRIES retries, after the first attempt.
                        Err(SubnetError::OverlappingIpRange)
                            if retry <= NUM_RETRIES =>
                        {
                            debug!(
                                self.log,
                                "autogenerated random IPv6 range overlap";
                                "subnet_id" => ?subnet_id,
                                "ipv6_block" => %ipv6_block.0
                            );
                            retry += 1;
                            continue;
                        }
                        other => break other,
                    }
                };
                match result {
                    Err(SubnetError::OverlappingIpRange) => {
                        // TODO-monitoring TODO-debugging
                        //
                        // We should maintain a counter for this occurrence, and
                        // export that via `oximeter`, so that we can see these
                        // failures through the timeseries database. The main
                        // goal here is for us to notice that this is happening
                        // before it becomes a major issue for customers.
                        let vpc_id = authz_vpc.id();
                        warn!(
                            self.log,
                            "failed to generate unique random IPv6 address \
                            range in {} retries",
                            NUM_RETRIES;
                            "vpc_id" => ?vpc_id,
                            "subnet_id" => ?subnet_id,
                        );
                        Err(external::Error::internal_error(
                            "Unable to allocate unique IPv6 address range \
                            for VPC Subnet",
                        ))
                    }
                    Err(SubnetError::External(e)) => Err(e),
                    Ok(subnet) => Ok(subnet),
                }
            }
            Some(ipv6_block) => {
                if !ipv6_block.is_vpc_subnet(&db_vpc.ipv6_prefix) {
                    return Err(external::Error::invalid_request(&format!(
                        concat!(
                        "VPC Subnet IPv6 address range '{}' is not valid for ",
                        "VPC with IPv6 prefix '{}'",
                    ),
                        ipv6_block, db_vpc.ipv6_prefix.0 .0,
                    )));
                }
                let subnet = db::model::VpcSubnet::new(
                    subnet_id,
                    db_vpc.id(),
                    params.identity.clone(),
                    params.ipv4_block,
                    ipv6_block,
                );
                self.db_datastore
                    .vpc_create_subnet(opctx, &authz_vpc, subnet)
                    .await
                    .map_err(|err| match err {
                        SubnetError::OverlappingIpRange => {
                            external::Error::invalid_request(&format!(
                                concat!(
                                    "IPv4 block '{}' and/or IPv6 block '{}' ",
                                    "overlaps with existing VPC Subnet ",
                                    "IP address ranges"
                                ),
                                params.ipv4_block, ipv6_block,
                            ))
                        }
                        SubnetError::External(e) => e,
                    })
            }
        }
    }

    // TODO: When a subnet is deleted it should remove its entry from the VPC's
    // system router.
    pub async fn vpc_delete_subnet(
        &self,
        opctx: &OpContext,
        organization_name: &Name,
        project_name: &Name,
        vpc_name: &Name,
        subnet_name: &Name,
    ) -> DeleteResult {
        let authz_subnet = self
            .db_datastore
            .vpc_subnet_lookup_by_path(
                organization_name,
                project_name,
                vpc_name,
                subnet_name,
            )
            .await?;
        self.db_datastore.vpc_delete_subnet(opctx, &authz_subnet).await
    }

    pub async fn vpc_update_subnet(
        &self,
        opctx: &OpContext,
        organization_name: &Name,
        project_name: &Name,
        vpc_name: &Name,
        subnet_name: &Name,
        params: &params::VpcSubnetUpdate,
    ) -> UpdateResult<VpcSubnet> {
        let authz_subnet = self
            .db_datastore
            .vpc_subnet_lookup_by_path(
                organization_name,
                project_name,
                vpc_name,
                subnet_name,
            )
            .await?;
        self.db_datastore
            .vpc_update_subnet(&opctx, &authz_subnet, params.clone().into())
            .await
    }

    pub async fn subnet_list_network_interfaces(
        &self,
        opctx: &OpContext,
        organization_name: &Name,
        project_name: &Name,
        vpc_name: &Name,
        subnet_name: &Name,
        pagparams: &DataPageParams<'_, Name>,
    ) -> ListResultVec<db::model::NetworkInterface> {
        let authz_subnet = self
            .db_datastore
            .vpc_subnet_lookup_by_path(
                organization_name,
                project_name,
                vpc_name,
                subnet_name,
            )
            .await?;
        self.db_datastore
            .subnet_list_network_interfaces(opctx, &authz_subnet, pagparams)
            .await
    }

    pub async fn vpc_list_routers(
        &self,
        organization_name: &Name,
        project_name: &Name,
        vpc_name: &Name,
        pagparams: &DataPageParams<'_, Name>,
    ) -> ListResultVec<db::model::VpcRouter> {
        let vpc = self
            .project_lookup_vpc(organization_name, project_name, vpc_name)
            .await?;
        let routers =
            self.db_datastore.vpc_list_routers(&vpc.id(), pagparams).await?;
        Ok(routers)
    }

    pub async fn vpc_lookup_router(
        &self,
        organization_name: &Name,
        project_name: &Name,
        vpc_name: &Name,
        router_name: &Name,
    ) -> LookupResult<db::model::VpcRouter> {
        let vpc = self
            .project_lookup_vpc(organization_name, project_name, vpc_name)
            .await?;
        Ok(self
            .db_datastore
            .vpc_router_fetch_by_name(&vpc.id(), router_name)
            .await?)
    }

    pub async fn vpc_create_router(
        &self,
        organization_name: &Name,
        project_name: &Name,
        vpc_name: &Name,
        kind: &VpcRouterKind,
        params: &params::VpcRouterCreate,
    ) -> CreateResult<db::model::VpcRouter> {
        let vpc = self
            .project_lookup_vpc(organization_name, project_name, vpc_name)
            .await?;
        let id = Uuid::new_v4();
        let router =
            db::model::VpcRouter::new(id, vpc.id(), *kind, params.clone());
        let router = self.db_datastore.vpc_create_router(router).await?;
        Ok(router)
    }

    // TODO: When a router is deleted all its routes should be deleted
    // TODO: When a router is deleted it should be unassociated w/ any subnets it may be associated with
    //       or trigger an error
    pub async fn vpc_delete_router(
        &self,
        organization_name: &Name,
        project_name: &Name,
        vpc_name: &Name,
        router_name: &Name,
    ) -> DeleteResult {
        let router = self
            .vpc_lookup_router(
                organization_name,
                project_name,
                vpc_name,
                router_name,
            )
            .await?;
        if router.kind.0 == VpcRouterKind::System {
            return Err(Error::MethodNotAllowed {
                internal_message: "Cannot delete system router".to_string(),
            });
        }
        self.db_datastore.vpc_delete_router(&router.id()).await
    }

    pub async fn vpc_update_router(
        &self,
        organization_name: &Name,
        project_name: &Name,
        vpc_name: &Name,
        router_name: &Name,
        params: &params::VpcRouterUpdate,
    ) -> UpdateResult<()> {
        let router = self
            .vpc_lookup_router(
                organization_name,
                project_name,
                vpc_name,
                router_name,
            )
            .await?;
        Ok(self
            .db_datastore
            .vpc_update_router(&router.id(), params.clone().into())
            .await?)
    }

    /**
     * VPC Router routes
     */

    pub async fn router_list_routes(
        &self,
        organization_name: &Name,
        project_name: &Name,
        vpc_name: &Name,
        router_name: &Name,
        pagparams: &DataPageParams<'_, Name>,
    ) -> ListResultVec<db::model::RouterRoute> {
        let router = self
            .vpc_lookup_router(
                organization_name,
                project_name,
                vpc_name,
                router_name,
            )
            .await?;
        let routes = self
            .db_datastore
            .router_list_routes(&router.id(), pagparams)
            .await?;
        Ok(routes)
    }

    pub async fn router_lookup_route(
        &self,
        organization_name: &Name,
        project_name: &Name,
        vpc_name: &Name,
        router_name: &Name,
        route_name: &Name,
    ) -> LookupResult<db::model::RouterRoute> {
        let router = self
            .vpc_lookup_router(
                organization_name,
                project_name,
                vpc_name,
                router_name,
            )
            .await?;
        Ok(self
            .db_datastore
            .router_route_fetch_by_name(&router.id(), route_name)
            .await?)
    }

    pub async fn router_create_route(
        &self,
        organization_name: &Name,
        project_name: &Name,
        vpc_name: &Name,
        router_name: &Name,
        kind: &RouterRouteKind,
        params: &RouterRouteCreateParams,
    ) -> CreateResult<db::model::RouterRoute> {
        let router = self
            .vpc_lookup_router(
                organization_name,
                project_name,
                vpc_name,
                router_name,
            )
            .await?;
        let id = Uuid::new_v4();
        let route =
            db::model::RouterRoute::new(id, router.id(), *kind, params.clone());
        let route = self.db_datastore.router_create_route(route).await?;
        Ok(route)
    }

    pub async fn router_delete_route(
        &self,
        organization_name: &Name,
        project_name: &Name,
        vpc_name: &Name,
        router_name: &Name,
        route_name: &Name,
    ) -> DeleteResult {
        let route = self
            .router_lookup_route(
                organization_name,
                project_name,
                vpc_name,
                router_name,
                route_name,
            )
            .await?;
        // Only custom routes can be deleted
        if route.kind.0 != RouterRouteKind::Custom {
            return Err(Error::MethodNotAllowed {
                internal_message: "DELETE not allowed on system routes"
                    .to_string(),
            });
        }
        self.db_datastore.router_delete_route(&route.id()).await
    }

    pub async fn router_update_route(
        &self,
        organization_name: &Name,
        project_name: &Name,
        vpc_name: &Name,
        router_name: &Name,
        route_name: &Name,
        params: &RouterRouteUpdateParams,
    ) -> UpdateResult<()> {
        let route = self
            .router_lookup_route(
                organization_name,
                project_name,
                vpc_name,
                router_name,
                route_name,
            )
            .await?;
        // TODO: Write a test for this once there's a way to test it (i.e. subnets automatically register to the system router table)
        match route.kind.0 {
            RouterRouteKind::Custom | RouterRouteKind::Default => (),
            _ => {
                return Err(Error::MethodNotAllowed {
                    internal_message: format!(
                        "routes of type {} from the system table of VPC {} are not modifiable",
                        route.kind.0,
                        vpc_name
                    ),
                })
            }
        }
        Ok(self
            .db_datastore
            .router_update_route(&route.id(), params.clone().into())
            .await?)
    }

    /*
     * Racks.  We simulate just one for now.
     */

    fn as_rack(&self) -> db::model::Rack {
        db::model::Rack {
            identity: self.api_rack_identity.clone(),
            tuf_base_url: None,
        }
    }

    pub async fn racks_list(
        &self,
        pagparams: &DataPageParams<'_, Uuid>,
    ) -> ListResult<db::model::Rack> {
        if let Some(marker) = pagparams.marker {
            if *marker >= self.rack_id {
                return Ok(futures::stream::empty().boxed());
            }
        }

        Ok(futures::stream::once(ready(Ok(self.as_rack()))).boxed())
    }

    pub async fn rack_lookup(
        &self,
        rack_id: &Uuid,
    ) -> LookupResult<db::model::Rack> {
        if *rack_id == self.rack_id {
            Ok(self.as_rack())
        } else {
            Err(Error::not_found_by_id(ResourceType::Rack, rack_id))
        }
    }

    /*
     * Sleds
     */

    pub async fn sleds_list(
        &self,
        pagparams: &DataPageParams<'_, Uuid>,
    ) -> ListResultVec<db::model::Sled> {
        self.db_datastore.sled_list(pagparams).await
    }

    pub async fn sled_lookup(
        &self,
        sled_id: &Uuid,
    ) -> LookupResult<db::model::Sled> {
        self.db_datastore.sled_fetch(*sled_id).await
    }

    /*
     * Sagas
     */

    pub async fn sagas_list(
        &self,
        pagparams: &DataPageParams<'_, Uuid>,
    ) -> ListResult<external::Saga> {
        /*
         * The endpoint we're serving only supports `ScanById`, which only
         * supports an ascending scan.
         */
        bail_unless!(
            pagparams.direction == dropshot::PaginationOrder::Ascending
        );
        let marker = pagparams.marker.map(|s| SagaId::from(*s));
        let saga_list = self
            .sec_client
            .saga_list(marker, pagparams.limit)
            .await
            .into_iter()
            .map(external::Saga::from)
            .map(Ok);
        Ok(futures::stream::iter(saga_list).boxed())
    }

    pub async fn saga_get(&self, id: Uuid) -> LookupResult<external::Saga> {
        self.sec_client
            .saga_get(steno::SagaId::from(id))
            .await
            .map(external::Saga::from)
            .map(Ok)
            .map_err(|_: ()| {
                Error::not_found_by_id(ResourceType::SagaDbg, &id)
            })?
    }

    /*
     * Built-in users
     */

    pub async fn users_builtin_list(
        &self,
        opctx: &OpContext,
        pagparams: &DataPageParams<'_, Name>,
    ) -> ListResultVec<db::model::UserBuiltin> {
        self.db_datastore.users_builtin_list_by_name(opctx, pagparams).await
    }

    pub async fn user_builtin_fetch(
        &self,
        opctx: &OpContext,
        name: &Name,
    ) -> LookupResult<db::model::UserBuiltin> {
        self.db_datastore.user_builtin_fetch(opctx, name).await
    }

    /*
     * Built-in roles
     */

    pub async fn roles_builtin_list(
        &self,
        opctx: &OpContext,
        pagparams: &DataPageParams<'_, (String, String)>,
    ) -> ListResultVec<db::model::RoleBuiltin> {
        self.db_datastore.roles_builtin_list_by_name(opctx, pagparams).await
    }

    pub async fn role_builtin_fetch(
        &self,
        opctx: &OpContext,
        name: &str,
    ) -> LookupResult<db::model::RoleBuiltin> {
        self.db_datastore.role_builtin_fetch(opctx, name).await
    }

    /*
     * Internal control plane interfaces.
     */

    /**
     * Invoked by a sled agent to publish an updated runtime state for an
     * Instance.
     */
    pub async fn notify_instance_updated(
        &self,
        id: &Uuid,
        new_runtime_state: &nexus::InstanceRuntimeState,
    ) -> Result<(), Error> {
        let log = &self.log;

        let result = self
            .db_datastore
            .instance_update_runtime(id, &(new_runtime_state.clone().into()))
            .await;

        match result {
            Ok(true) => {
                info!(log, "instance updated by sled agent";
                    "instance_id" => %id,
                    "propolis_id" => %new_runtime_state.propolis_uuid,
                    "new_state" => %new_runtime_state.run_state);
                Ok(())
            }

            Ok(false) => {
                info!(log, "instance update from sled agent ignored (old)";
                    "instance_id" => %id,
                    "propolis_id" => %new_runtime_state.propolis_uuid,
                    "requested_state" => %new_runtime_state.run_state);
                Ok(())
            }

            /*
             * If the instance doesn't exist, swallow the error -- there's
             * nothing to do here.
             * TODO-robustness This could only be possible if we've removed an
             * Instance from the datastore altogether.  When would we do that?
             * We don't want to do it as soon as something's destroyed, I think,
             * and in that case, we'd need some async task for cleaning these
             * up.
             */
            Err(Error::ObjectNotFound { .. }) => {
                warn!(log, "non-existent instance updated by sled agent";
                    "instance_id" => %id,
                    "new_state" => %new_runtime_state.run_state);
                Ok(())
            }

            /*
             * If the datastore is unavailable, propagate that to the caller.
             * TODO-robustness Really this should be any _transient_ error.  How
             * can we distinguish?  Maybe datastore should emit something
             * different from Error with an Into<Error>.
             */
            Err(error) => {
                warn!(log, "failed to update instance from sled agent";
                    "instance_id" => %id,
                    "new_state" => %new_runtime_state.run_state,
                    "error" => ?error);
                Err(error)
            }
        }
    }

    pub async fn notify_disk_updated(
        &self,
        opctx: &OpContext,
        id: Uuid,
        new_state: &DiskRuntimeState,
    ) -> Result<(), Error> {
        let log = &self.log;
        let authz_disk = self.db_datastore.disk_lookup_by_id(id).await?;

        let result = self
            .db_datastore
            .disk_update_runtime(opctx, &authz_disk, &new_state.clone().into())
            .await;

        /* TODO-cleanup commonize with notify_instance_updated() */
        match result {
            Ok(true) => {
                info!(log, "disk updated by sled agent";
                    "disk_id" => %id,
                    "new_state" => ?new_state);
                Ok(())
            }

            Ok(false) => {
                info!(log, "disk update from sled agent ignored (old)";
                    "disk_id" => %id);
                Ok(())
            }

            /*
             * If the disk doesn't exist, swallow the error -- there's
             * nothing to do here.
             * TODO-robustness This could only be possible if we've removed a
             * disk from the datastore altogether.  When would we do that?
             * We don't want to do it as soon as something's destroyed, I think,
             * and in that case, we'd need some async task for cleaning these
             * up.
             */
            Err(Error::ObjectNotFound { .. }) => {
                warn!(log, "non-existent disk updated by sled agent";
                    "instance_id" => %id,
                    "new_state" => ?new_state);
                Ok(())
            }

            /*
             * If the datastore is unavailable, propagate that to the caller.
             */
            Err(error) => {
                warn!(log, "failed to update disk from sled agent";
                    "disk_id" => %id,
                    "new_state" => ?new_state,
                    "error" => ?error);
                Err(error)
            }
        }
    }

    /*
     * Timeseries
     */

    /**
     * List existing timeseries schema.
     */
    pub async fn timeseries_schema_list(
        &self,
        pag_params: &TimeseriesSchemaPaginationParams,
        limit: NonZeroU32,
    ) -> Result<dropshot::ResultsPage<TimeseriesSchema>, Error> {
        self.timeseries_client
            .timeseries_schema_list(&pag_params.page, limit)
            .await
            .map_err(|e| match e {
                oximeter_db::Error::DatabaseUnavailable(_) => {
                    Error::ServiceUnavailable {
                        internal_message: e.to_string(),
                    }
                }
                _ => Error::InternalError { internal_message: e.to_string() },
            })
    }

    /**
     * Assign a newly-registered metric producer to an oximeter collector server.
     */
    pub async fn assign_producer(
        &self,
        producer_info: nexus::ProducerEndpoint,
    ) -> Result<(), Error> {
        let (collector, id) = self.next_collector().await?;
        let db_info = db::model::ProducerEndpoint::new(&producer_info, id);
        self.db_datastore.producer_endpoint_create(&db_info).await?;
        collector
            .producers_post(&oximeter_client::types::ProducerEndpoint::from(
                &producer_info,
            ))
            .await
            .map_err(Error::from)?;
        info!(
            self.log,
            "assigned collector to new producer";
            "producer_id" => ?producer_info.id,
            "collector_id" => ?id,
        );
        Ok(())
    }

    /**
     * Return an oximeter collector to assign a newly-registered producer
     */
    async fn next_collector(&self) -> Result<(OximeterClient, Uuid), Error> {
        // TODO-robustness Replace with a real load-balancing strategy.
        let page_params = DataPageParams {
            marker: None,
            direction: dropshot::PaginationOrder::Ascending,
            limit: std::num::NonZeroU32::new(1).unwrap(),
        };
        let oxs = self.db_datastore.oximeter_list(&page_params).await?;
        let info = oxs.first().ok_or_else(|| Error::ServiceUnavailable {
            internal_message: String::from("no oximeter collectors available"),
        })?;
        let address =
            SocketAddr::from((info.ip.ip(), info.port.try_into().unwrap()));
        let id = info.id;
        Ok((self.build_oximeter_client(&id, address), id))
    }

    pub async fn session_fetch(
        &self,
        token: String,
    ) -> LookupResult<db::model::ConsoleSession> {
        self.db_datastore.session_fetch(token).await
    }

    pub async fn session_create(
        &self,
        user_id: Uuid,
    ) -> CreateResult<db::model::ConsoleSession> {
        let session =
            db::model::ConsoleSession::new(generate_session_token(), user_id);
        Ok(self.db_datastore.session_create(session).await?)
    }

    // update last_used to now
    pub async fn session_update_last_used(
        &self,
        token: String,
    ) -> UpdateResult<db::model::ConsoleSession> {
        Ok(self.db_datastore.session_update_last_used(token).await?)
    }

    pub async fn session_hard_delete(&self, token: String) -> DeleteResult {
        self.db_datastore.session_hard_delete(token).await
    }

    fn tuf_base_url(&self) -> Option<String> {
        self.updates_config.as_ref().map(|c| {
            let rack = self.as_rack();
            rack.tuf_base_url.unwrap_or_else(|| c.default_base_url.clone())
        })
    }

    pub async fn updates_refresh_metadata(&self) -> Result<(), Error> {
        let updates_config = self.updates_config.as_ref().ok_or_else(|| {
            Error::InvalidRequest {
                message: "updates system not configured".into(),
            }
        })?;
        let base_url =
            self.tuf_base_url().ok_or_else(|| Error::InvalidRequest {
                message: "updates system not configured".into(),
            })?;
        let trusted_root = tokio::fs::read(&updates_config.trusted_root)
            .await
            .map_err(|e| Error::InternalError {
                internal_message: format!(
                    "error trying to read trusted root: {}",
                    e
                ),
            })?;

        let artifacts = tokio::task::spawn_blocking(move || {
            crate::updates::read_artifacts(&trusted_root, base_url)
        })
        .await
        .unwrap()
        .map_err(|e| Error::InternalError {
            internal_message: format!("error trying to refresh updates: {}", e),
        })?;

        // FIXME: if we hit an error in any of these database calls, the available artifact table
        // will be out of sync with the current artifacts.json. can we do a transaction or
        // something?

        let mut current_version = None;
        for artifact in &artifacts {
            current_version = Some(artifact.targets_role_version);
            self.db_datastore
                .update_available_artifact_upsert(artifact.clone())
                .await?;
        }

        // ensure table is in sync with current copy of artifacts.json
        if let Some(current_version) = current_version {
            self.db_datastore
                .update_available_artifact_hard_delete_outdated(current_version)
                .await?;
        }

        // demo-grade update logic: tell all sleds to apply all artifacts
        for sled in self
            .db_datastore
            .sled_list(&DataPageParams {
                marker: None,
                direction: PaginationOrder::Ascending,
                limit: NonZeroU32::new(100).unwrap(),
            })
            .await?
        {
            let client = self.sled_client(&sled.id()).await?;
            for artifact in &artifacts {
                info!(
                    self.log,
                    "telling sled {} to apply {}",
                    sled.id(),
                    artifact.target_name
                );
                client
                    .update_artifact(
                        &sled_agent_client::types::UpdateArtifact {
                            name: artifact.name.clone(),
                            version: artifact.version,
                            kind: artifact.kind.0.into(),
                        },
                    )
                    .await?;
            }
        }

        Ok(())
    }

    /// Downloads a file from within [`BASE_ARTIFACT_DIR`].
    pub async fn download_artifact(
        &self,
        artifact: UpdateArtifact,
    ) -> Result<Vec<u8>, Error> {
        let mut base_url =
            self.tuf_base_url().ok_or_else(|| Error::InvalidRequest {
                message: "updates system not configured".into(),
            })?;
        if !base_url.ends_with('/') {
            base_url.push('/');
        }

        // We cache the artifact based on its checksum, so fetch that from the database.
        let artifact_entry = self
            .db_datastore
            .update_available_artifact_fetch(&artifact)
            .await?;
        let filename = format!(
            "{}.{}.{}-{}",
            artifact_entry.target_sha256,
            artifact.kind,
            artifact.name,
            artifact.version
        );
        let path = Path::new(BASE_ARTIFACT_DIR).join(&filename);

        if !path.exists() {
            // If the artifact doesn't exist, we should download it.
            //
            // TODO: There also exists the question of "when should we *remove*
            // things from BASE_ARTIFACT_DIR", which we should also resolve.
            // Demo-quality solution could be "destroy it on boot" or something?
            // (we aren't doing that yet).
            info!(self.log, "Accessing {} - needs to be downloaded", filename);
            tokio::fs::create_dir_all(BASE_ARTIFACT_DIR).await.map_err(
                |e| {
                    Error::internal_error(&format!(
                        "Failed to create artifacts directory: {}",
                        e
                    ))
                },
            )?;

            let mut response = reqwest::get(format!(
                "{}targets/{}.{}",
                base_url,
                artifact_entry.target_sha256,
                artifact_entry.target_name
            ))
            .await
            .map_err(|e| {
                Error::internal_error(&format!(
                    "Failed to fetch artifact: {}",
                    e
                ))
            })?;

            // To ensure another request isn't trying to use this target while we're downloading it
            // or before we've verified it, write to a random path in the same directory, then move
            // it to the correct path after verification.
            let temp_path = path.with_file_name(format!(
                ".{}.{:x}",
                filename,
                rand::thread_rng().gen::<u64>()
            ));
            let mut file =
                tokio::fs::File::create(&temp_path).await.map_err(|e| {
                    Error::internal_error(&format!(
                        "Failed to create file: {}",
                        e
                    ))
                })?;

            let mut context = digest::Context::new(&digest::SHA256);
            let mut length: i64 = 0;
            while let Some(chunk) = response.chunk().await.map_err(|e| {
                Error::internal_error(&format!(
                    "Failed to read HTTP body: {}",
                    e
                ))
            })? {
                file.write_all(&chunk).await.map_err(|e| {
                    Error::internal_error(&format!(
                        "Failed to write to file: {}",
                        e
                    ))
                })?;
                context.update(&chunk);
                length += i64::try_from(chunk.len()).unwrap();

                if length > artifact_entry.target_length {
                    return Err(Error::internal_error(&format!(
                        "target {} is larger than expected",
                        artifact_entry.target_name
                    )));
                }
            }
            drop(file);

            if hex::encode(context.finish()) == artifact_entry.target_sha256
                && length == artifact_entry.target_length
            {
                tokio::fs::rename(temp_path, &path).await.map_err(|e| {
                    Error::internal_error(&format!(
                        "Failed to rename file after verification: {}",
                        e
                    ))
                })?
            } else {
                return Err(Error::internal_error(&format!(
                    "failed to verify target {}",
                    artifact_entry.target_name
                )));
            }

            info!(
                self.log,
                "wrote {} to artifact dir", artifact_entry.target_name
            );
        } else {
            info!(self.log, "Accessing {} - already exists", path.display());
        }

        // TODO: These artifacts could be quite large - we should figure out how to
        // stream this file back instead of holding it entirely in-memory in a
        // Vec<u8>.
        //
        // Options:
        // - RFC 7233 - "Range Requests" (is this HTTP/1.1 only?)
        // https://developer.mozilla.org/en-US/docs/Web/HTTP/Range_requests
        // - "Roll our own". See:
        // https://stackoverflow.com/questions/20969331/standard-method-for-http-partial-upload-resume-upload
        let body = tokio::fs::read(&path).await.map_err(|e| {
            Error::internal_error(&format!(
                "Cannot read artifact from filesystem: {}",
                e
            ))
        })?;
        Ok(body)
    }
}

fn generate_session_token() -> String {
    // TODO: "If getrandom is unable to provide secure entropy this method will panic."
    // Should we explicitly handle that?
    // TODO: store generator somewhere so we don't reseed every time
    let mut rng = StdRng::from_entropy();
    // OWASP recommends at least 64 bits of entropy, OAuth 2 spec 128 minimum, 160 recommended
    // 20 bytes = 160 bits of entropy
    // TODO: the size should be a constant somewhere, maybe even in config?
    let mut random_bytes: [u8; 20] = [0; 20];
    rng.fill_bytes(&mut random_bytes);
    hex::encode(random_bytes)
}

#[async_trait]
impl TestInterfaces for Nexus {
    async fn instance_sled_by_id(
        &self,
        id: &Uuid,
    ) -> Result<Arc<SledAgentClient>, Error> {
        let opctx = OpContext::for_tests(
            self.log.new(o!()),
            Arc::clone(&self.db_datastore),
        );
        let authz_instance =
            self.db_datastore.instance_lookup_by_id(*id).await?;
        let db_instance =
            self.db_datastore.instance_refetch(&opctx, &authz_instance).await?;
        self.instance_sled(&db_instance).await
    }

    async fn disk_sled_by_id(
        &self,
        id: &Uuid,
    ) -> Result<Arc<SledAgentClient>, Error> {
        let opctx = OpContext::for_tests(
            self.log.new(o!()),
            Arc::clone(&self.db_datastore),
        );
        let authz_disk = self.db_datastore.disk_lookup_by_id(*id).await?;
        let db_disk =
            self.db_datastore.disk_refetch(&opctx, &authz_disk).await?;
        let instance_id = db_disk.runtime().attach_instance_id.unwrap();
        let authz_instance =
            self.db_datastore.instance_lookup_by_id(instance_id).await?;
        let db_instance =
            self.db_datastore.instance_refetch(&opctx, &authz_instance).await?;
        self.instance_sled(&db_instance).await
    }

    async fn session_create_with(
        &self,
        session: db::model::ConsoleSession,
    ) -> CreateResult<db::model::ConsoleSession> {
        Ok(self.db_datastore.session_create(session).await?)
    }
}<|MERGE_RESOLUTION|>--- conflicted
+++ resolved
@@ -14,11 +14,8 @@
 use crate::db::identity::{Asset, Resource};
 use crate::db::model::DatasetKind;
 use crate::db::model::Name;
-<<<<<<< HEAD
 use crate::db::model::VpcSubnet;
-=======
 use crate::db::subnet_allocation::NetworkInterfaceError;
->>>>>>> 0a15cdfc
 use crate::db::subnet_allocation::SubnetError;
 use crate::defaults;
 use crate::external_api::params;
@@ -1605,20 +1602,21 @@
         // IDs for creating the network interface.
         let vpc_name = db::model::Name(params.vpc_name.clone());
         let subnet_name = db::model::Name(params.subnet_name.clone());
-        let vpc = self
-            .project_lookup_vpc(organization_name, project_name, &vpc_name)
-            .await?;
-        let subnet = self
-            .db_datastore
-            .vpc_subnet_fetch_by_name(&vpc.id(), &subnet_name)
+        let (authz_vpc, _) = self
+            .db_datastore
+            .vpc_fetch(opctx, &authz_project, &vpc_name)
+            .await?;
+        let (_, db_subnet) = self
+            .db_datastore
+            .vpc_subnet_fetch(opctx, &authz_vpc, &subnet_name)
             .await?;
         let mac = db::model::MacAddr::new()?;
         let interface_id = Uuid::new_v4();
         let interface = db::model::IncompleteNetworkInterface::new(
             interface_id,
             authz_instance.id(),
-            vpc.id(),
-            subnet,
+            authz_vpc.id(),
+            db_subnet,
             mac,
             params.identity.clone(),
             params.ip,
@@ -1989,14 +1987,9 @@
         vpc_name: &Name,
         subnet_name: &Name,
     ) -> LookupResult<db::model::VpcSubnet> {
-<<<<<<< HEAD
         let authz_vpc = self
             .db_datastore
             .vpc_lookup_by_path(organization_name, project_name, vpc_name)
-=======
-        let vpc = self
-            .project_lookup_vpc(organization_name, project_name, vpc_name)
->>>>>>> 0a15cdfc
             .await?;
         Ok(self
             .db_datastore
