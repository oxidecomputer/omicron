--- conflicted
+++ resolved
@@ -90,49 +90,6 @@
             .await
     }
 
-<<<<<<< HEAD
-    async fn sled_firewall_rules_request(
-        rqctx: RequestContext<Self::Context>,
-        path_params: Path<SledAgentPathParam>,
-    ) -> Result<HttpResponseUpdatedNoContent, HttpError> {
-        let apictx = &rqctx.context().context;
-        let nexus = &apictx.nexus;
-        let opctx = crate::context::op_context_for_internal_api(&rqctx).await;
-        let path = path_params.into_inner();
-        let sled_id = &path.sled_id;
-        let handler = async {
-            nexus.sled_request_firewall_rules(&opctx, *sled_id).await?;
-            Ok(HttpResponseUpdatedNoContent())
-        };
-        apictx
-            .internal_latencies
-            .instrument_dropshot_handler(&rqctx, handler)
-            .await
-=======
-    async fn rack_initialization_complete(
-        rqctx: RequestContext<Self::Context>,
-        path_params: Path<RackPathParam>,
-        info: TypedBody<RackInitializationRequest>,
-    ) -> Result<HttpResponseUpdatedNoContent, HttpError> {
-        let apictx = &rqctx.context().context;
-        let nexus = &apictx.nexus;
-        let path = path_params.into_inner();
-        let request = info.into_inner();
-        let opctx = crate::context::op_context_for_internal_api(&rqctx).await;
-
-        nexus
-            .rack_initialize(
-                &opctx,
-                path.rack_id,
-                request,
-                true, // blueprint_execution_enabled
-            )
-            .await?;
-
-        Ok(HttpResponseUpdatedNoContent())
->>>>>>> b8efb9a0
-    }
-
     async fn switch_put(
         rqctx: RequestContext<Self::Context>,
         path_params: Path<SwitchPathParam>,
