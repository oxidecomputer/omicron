--- conflicted
+++ resolved
@@ -59,52 +59,9 @@
 
 /// Returns a description of the internal nexus API
 pub(crate) fn internal_api() -> NexusApiDescription {
-<<<<<<< HEAD
     nexus_internal_api_mod::api_description::<NexusInternalApiImpl>()
         .expect("registered API endpoints successfully")
 }
-=======
-    fn register_endpoints(
-        api: &mut NexusApiDescription,
-    ) -> Result<(), ApiDescriptionRegisterError> {
-        api.register(sled_agent_get)?;
-        api.register(sled_agent_put)?;
-        api.register(sled_firewall_rules_request)?;
-        api.register(switch_put)?;
-        api.register(rack_initialization_complete)?;
-        api.register(cpapi_instances_put)?;
-        api.register(cpapi_disks_put)?;
-        api.register(cpapi_volume_remove_read_only_parent)?;
-        api.register(cpapi_disk_remove_read_only_parent)?;
-        api.register(cpapi_producers_post)?;
-        api.register(cpapi_assigned_producers_list)?;
-        api.register(cpapi_collectors_post)?;
-        api.register(cpapi_artifact_download)?;
-
-        api.register(cpapi_upstairs_repair_start)?;
-        api.register(cpapi_upstairs_repair_finish)?;
-        api.register(cpapi_upstairs_repair_progress)?;
-        api.register(cpapi_downstairs_client_stop_request)?;
-        api.register(cpapi_downstairs_client_stopped)?;
-
-        api.register(saga_list)?;
-        api.register(saga_view)?;
-
-        api.register(ipv4_nat_changeset)?;
-
-        api.register(bgtask_list)?;
-        api.register(bgtask_view)?;
-        api.register(bgtask_activate)?;
-
-        api.register(blueprint_list)?;
-        api.register(blueprint_view)?;
-        api.register(blueprint_delete)?;
-        api.register(blueprint_target_view)?;
-        api.register(blueprint_target_set)?;
-        api.register(blueprint_target_set_enabled)?;
-        api.register(blueprint_regenerate)?;
-        api.register(blueprint_import)?;
->>>>>>> 8da86c15
 
 enum NexusInternalApiImpl {}
 
