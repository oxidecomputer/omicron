--- conflicted
+++ resolved
@@ -1,15 +1,12 @@
-<<<<<<< HEAD
-use crate::nexus::BASE_ARTIFACT_DIR;
-=======
 // This Source Code Form is subject to the terms of the Mozilla Public
 // License, v. 2.0. If a copy of the MPL was not distributed with this
 // file, You can obtain one at https://mozilla.org/MPL/2.0/.
 
->>>>>>> 8757ec54
 /**
  * Handler functions (entrypoints) for HTTP APIs internal to the control plane
  */
 use crate::ServerContext;
+use crate::nexus::BASE_ARTIFACT_DIR;
 
 use super::params::{OximeterInfo, SledAgentStartupInfo};
 use dropshot::endpoint;
