// This Source Code Form is subject to the terms of the Mozilla Public
// License, v. 2.0. If a copy of the MPL was not distributed with this
// file, You can obtain one at https://mozilla.org/MPL/2.0/.

<<<<<<< HEAD
use crate::nexus::BASE_ARTIFACT_DIR;
=======
use crate::context::OpContext;
>>>>>>> 755b07d3
/**
 * Handler functions (entrypoints) for HTTP APIs internal to the control plane
 */
use crate::ServerContext;

use super::params::{
    DatasetPutRequest, DatasetPutResponse, OximeterInfo, SledAgentStartupInfo,
    ZpoolPutRequest, ZpoolPutResponse,
};
use dropshot::endpoint;
use dropshot::ApiDescription;
use dropshot::HttpError;
use dropshot::HttpResponseOk;
use dropshot::HttpResponseUpdatedNoContent;
use dropshot::Path;
use dropshot::RequestContext;
use dropshot::TypedBody;
use http::{Response, StatusCode};
use hyper::Body;
use omicron_common::api::internal::nexus::DiskRuntimeState;
use omicron_common::api::internal::nexus::InstanceRuntimeState;
use omicron_common::api::internal::nexus::ProducerEndpoint;
use oximeter::types::ProducerResults;
use oximeter_producer::{collect, ProducerIdPathParams};
use schemars::JsonSchema;
use serde::Deserialize;
use std::path::PathBuf;
use std::sync::Arc;
use uuid::Uuid;

type NexusApiDescription = ApiDescription<Arc<ServerContext>>;

/**
 * Returns a description of the internal nexus API
 */
pub fn internal_api() -> NexusApiDescription {
    fn register_endpoints(api: &mut NexusApiDescription) -> Result<(), String> {
        api.register(cpapi_sled_agents_post)?;
        api.register(zpool_put)?;
        api.register(dataset_put)?;
        api.register(cpapi_instances_put)?;
        api.register(cpapi_disks_put)?;
        api.register(cpapi_producers_post)?;
        api.register(cpapi_collectors_post)?;
        api.register(cpapi_metrics_collect)?;
        api.register(cpapi_artifact_download)?;
        Ok(())
    }

    let mut api = NexusApiDescription::new();
    if let Err(err) = register_endpoints(&mut api) {
        panic!("failed to register entrypoints: {}", err);
    }
    api
}

/**
 * Path parameters for Sled Agent requests (internal API)
 */
#[derive(Deserialize, JsonSchema)]
struct SledAgentPathParam {
    sled_id: Uuid,
}

/// Report that the sled agent for the specified sled has come online.
// TODO: Should probably be "PUT", since:
// 1. We're upserting the value
// 2. The client supplies the UUID
// 3. This call is idempotent (mod "time_modified").
#[endpoint {
     method = POST,
     path = "/sled_agents/{sled_id}",
 }]
async fn cpapi_sled_agents_post(
    rqctx: Arc<RequestContext<Arc<ServerContext>>>,
    path_params: Path<SledAgentPathParam>,
    sled_info: TypedBody<SledAgentStartupInfo>,
) -> Result<HttpResponseUpdatedNoContent, HttpError> {
    let apictx = rqctx.context();
    let nexus = &apictx.nexus;
    let path = path_params.into_inner();
    let si = sled_info.into_inner();
    let sled_id = &path.sled_id;
    let handler = async {
        nexus.upsert_sled(*sled_id, si.sa_address).await?;
        Ok(HttpResponseUpdatedNoContent())
    };
    apictx.internal_latencies.instrument_dropshot_handler(&rqctx, handler).await
}

/**
 * Path parameters for Sled Agent requests (internal API)
 */
#[derive(Deserialize, JsonSchema)]
struct ZpoolPathParam {
    sled_id: Uuid,
    zpool_id: Uuid,
}

/**
 * Report that a pool for a specified sled has come online.
 */
#[endpoint {
     method = PUT,
     path = "/sled_agents/{sled_id}/zpools/{zpool_id}",
 }]
async fn zpool_put(
    rqctx: Arc<RequestContext<Arc<ServerContext>>>,
    path_params: Path<ZpoolPathParam>,
    pool_info: TypedBody<ZpoolPutRequest>,
) -> Result<HttpResponseOk<ZpoolPutResponse>, HttpError> {
    let apictx = rqctx.context();
    let nexus = &apictx.nexus;
    let path = path_params.into_inner();
    let pi = pool_info.into_inner();
    nexus.upsert_zpool(path.zpool_id, path.sled_id, pi).await?;
    Ok(HttpResponseOk(ZpoolPutResponse {}))
}

#[derive(Deserialize, JsonSchema)]
struct DatasetPathParam {
    zpool_id: Uuid,
    dataset_id: Uuid,
}

/**
 * Report that a dataset within a pool has come online.
 */
#[endpoint {
     method = PUT,
     path = "/zpools/{zpool_id}/dataset/{dataset_id}",
 }]
async fn dataset_put(
    rqctx: Arc<RequestContext<Arc<ServerContext>>>,
    path_params: Path<DatasetPathParam>,
    info: TypedBody<DatasetPutRequest>,
) -> Result<HttpResponseOk<DatasetPutResponse>, HttpError> {
    let apictx = rqctx.context();
    let nexus = &apictx.nexus;
    let path = path_params.into_inner();
    let info = info.into_inner();
    nexus
        .upsert_dataset(
            path.dataset_id,
            path.zpool_id,
            info.address,
            info.kind.into(),
        )
        .await?;
    Ok(HttpResponseOk(DatasetPutResponse { reservation: None, quota: None }))
}

/**
 * Path parameters for Instance requests (internal API)
 */
#[derive(Deserialize, JsonSchema)]
struct InstancePathParam {
    instance_id: Uuid,
}

/**
 * Report updated state for an instance.
 */
#[endpoint {
     method = PUT,
     path = "/instances/{instance_id}",
 }]
async fn cpapi_instances_put(
    rqctx: Arc<RequestContext<Arc<ServerContext>>>,
    path_params: Path<InstancePathParam>,
    new_runtime_state: TypedBody<InstanceRuntimeState>,
) -> Result<HttpResponseUpdatedNoContent, HttpError> {
    let apictx = rqctx.context();
    let nexus = &apictx.nexus;
    let path = path_params.into_inner();
    let new_state = new_runtime_state.into_inner();
    let handler = async {
        nexus.notify_instance_updated(&path.instance_id, &new_state).await?;
        Ok(HttpResponseUpdatedNoContent())
    };
    apictx.internal_latencies.instrument_dropshot_handler(&rqctx, handler).await
}

/**
 * Path parameters for Disk requests (internal API)
 */
#[derive(Deserialize, JsonSchema)]
struct DiskPathParam {
    disk_id: Uuid,
}

/**
 * Report updated state for a disk.
 */
#[endpoint {
     method = PUT,
     path = "/disks/{disk_id}",
 }]
async fn cpapi_disks_put(
    rqctx: Arc<RequestContext<Arc<ServerContext>>>,
    path_params: Path<DiskPathParam>,
    new_runtime_state: TypedBody<DiskRuntimeState>,
) -> Result<HttpResponseUpdatedNoContent, HttpError> {
    let apictx = rqctx.context();
    let nexus = &apictx.nexus;
    let path = path_params.into_inner();
    let new_state = new_runtime_state.into_inner();
    let handler = async {
        let opctx = OpContext::for_internal_api(&rqctx).await;
        nexus.notify_disk_updated(&opctx, path.disk_id, &new_state).await?;
        Ok(HttpResponseUpdatedNoContent())
    };
    apictx.internal_latencies.instrument_dropshot_handler(&rqctx, handler).await
}

/**
 * Accept a registration from a new metric producer
 */
#[endpoint {
     method = POST,
     path = "/metrics/producers",
 }]
async fn cpapi_producers_post(
    request_context: Arc<RequestContext<Arc<ServerContext>>>,
    producer_info: TypedBody<ProducerEndpoint>,
) -> Result<HttpResponseUpdatedNoContent, HttpError> {
    let context = request_context.context();
    let nexus = &context.nexus;
    let producer_info = producer_info.into_inner();
    let handler = async {
        nexus.assign_producer(producer_info).await?;
        Ok(HttpResponseUpdatedNoContent())
    };
    context
        .internal_latencies
        .instrument_dropshot_handler(&request_context, handler)
        .await
}

/**
 * Accept a notification of a new oximeter collection server.
 */
#[endpoint {
     method = POST,
     path = "/metrics/collectors",
 }]
async fn cpapi_collectors_post(
    request_context: Arc<RequestContext<Arc<ServerContext>>>,
    oximeter_info: TypedBody<OximeterInfo>,
) -> Result<HttpResponseUpdatedNoContent, HttpError> {
    let context = request_context.context();
    let nexus = &context.nexus;
    let oximeter_info = oximeter_info.into_inner();
    let handler = async {
        nexus.upsert_oximeter_collector(&oximeter_info).await?;
        Ok(HttpResponseUpdatedNoContent())
    };
    context
        .internal_latencies
        .instrument_dropshot_handler(&request_context, handler)
        .await
}

/**
 * Endpoint for oximeter to collect nexus server metrics.
 */
#[endpoint {
    method = GET,
    path = "/metrics/collect/{producer_id}",
}]
async fn cpapi_metrics_collect(
    request_context: Arc<RequestContext<Arc<ServerContext>>>,
    path_params: Path<ProducerIdPathParams>,
) -> Result<HttpResponseOk<ProducerResults>, HttpError> {
    let context = request_context.context();
    let producer_id = path_params.into_inner().producer_id;
    let handler =
        async { collect(&context.producer_registry, producer_id).await };
    context
        .internal_latencies
        .instrument_dropshot_handler(&request_context, handler)
        .await
}

#[derive(Deserialize, JsonSchema)]
struct AllPath {
    path: String,
}

/// Endpoint used by Sled Agents to download cached artifacts.
#[endpoint {
    method = GET,
    path = "/artifacts/{path}",
}]
async fn cpapi_artifact_download(
    request_context: Arc<RequestContext<Arc<ServerContext>>>,
    path: Path<AllPath>,
) -> Result<Response<Body>, HttpError> {
    let context = request_context.context();
    let nexus = &context.nexus;
    let mut entry = PathBuf::from(BASE_ARTIFACT_DIR);

    // TODO: Most of the below code is ready to accept a multi-component path,
    // such as in:
    // https://github.com/oxidecomputer/dropshot/blob/78be3deda556a9339ea09f3a9961fd91389f8757/dropshot/examples/file_server.rs#L86-L89
    //
    // However, openapi does *not* like that currently, so we limit the endpoint
    // to only accepting single-component paths.
    let path = vec![path.into_inner().path];

    for component in &path {
        // Dropshot should not provide "." and ".." components.
        assert_ne!(component, ".");
        assert_ne!(component, "..");
        entry.push(component);

        if entry.exists() {
            // We explicitly prohibit consumers from following symlinks to prevent
            // showing data outside of the intended directory.
            let m = entry.symlink_metadata().map_err(|e| {
                HttpError::for_bad_request(
                    None,
                    format!("Failed to query file metadata: {}", e),
                )
            })?;
            if m.file_type().is_symlink() {
                return Err(HttpError::for_bad_request(
                    None,
                    "Cannot traverse symlinks".to_string(),
                ));
            }
        }
    }

    // Note - at this point, "entry" may or may not actually exist.
    // We try to avoid creating intermediate artifacts until we know there
    // is something "real" to download, as this would let malformed paths
    // create defunct intermediate directories.
    if entry.is_dir() {
        return Err(HttpError::for_bad_request(
            None,
            "Directory download not supported".to_string(),
        ));
    }
    let body = nexus.download_artifact(&entry).await?;

    // Derive the MIME type from the file name
    let content_type = mime_guess::from_path(&entry)
        .first()
        .map_or_else(|| "text/plain".to_string(), |m| m.to_string());

    Ok(Response::builder()
        .status(StatusCode::OK)
        .header(http::header::CONTENT_TYPE, content_type)
        .body(body.into())?)
}<|MERGE_RESOLUTION|>--- conflicted
+++ resolved
@@ -2,14 +2,11 @@
 // License, v. 2.0. If a copy of the MPL was not distributed with this
 // file, You can obtain one at https://mozilla.org/MPL/2.0/.
 
-<<<<<<< HEAD
+/**
+ * Handler functions (entrypoints) for HTTP APIs internal to the control plane
+ */
+use crate::context::OpContext;
 use crate::nexus::BASE_ARTIFACT_DIR;
-=======
-use crate::context::OpContext;
->>>>>>> 755b07d3
-/**
- * Handler functions (entrypoints) for HTTP APIs internal to the control plane
- */
 use crate::ServerContext;
 
 use super::params::{
