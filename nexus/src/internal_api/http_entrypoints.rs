// This Source Code Form is subject to the terms of the Mozilla Public
// License, v. 2.0. If a copy of the MPL was not distributed with this
// file, You can obtain one at https://mozilla.org/MPL/2.0/.

//! Handler functions (entrypoints) for HTTP APIs internal to the control plane

use crate::ServerContext;

use super::params::{
    OximeterInfo, PhysicalDiskDeleteRequest, PhysicalDiskPutRequest,
    PhysicalDiskPutResponse, RackInitializationRequest, SledAgentInfo,
    ZpoolPutRequest, ZpoolPutResponse,
};
use dropshot::endpoint;
use dropshot::ApiDescription;
use dropshot::FreeformBody;
use dropshot::HttpError;
use dropshot::HttpResponseDeleted;
use dropshot::HttpResponseOk;
use dropshot::HttpResponseUpdatedNoContent;
use dropshot::Path;
use dropshot::Query;
use dropshot::RequestContext;
use dropshot::ResultsPage;
use dropshot::TypedBody;
use hyper::Body;
use nexus_db_model::Ipv4NatEntryView;
use nexus_db_queries::db::datastore::ProbeInfo;
use nexus_types::deployment::Blueprint;
use nexus_types::deployment::BlueprintMetadata;
use nexus_types::deployment::BlueprintTarget;
use nexus_types::deployment::BlueprintTargetSet;
use nexus_types::external_api::params::SledSelector;
use nexus_types::external_api::params::UninitializedSledId;
use nexus_types::external_api::shared::UninitializedSled;
use nexus_types::external_api::views::SledPolicy;
use nexus_types::internal_api::params::SwitchPutRequest;
use nexus_types::internal_api::params::SwitchPutResponse;
use nexus_types::internal_api::views::to_list;
use nexus_types::internal_api::views::BackgroundTask;
use nexus_types::internal_api::views::Saga;
use omicron_common::api::external::http_pagination::data_page_params_for;
use omicron_common::api::external::http_pagination::PaginatedById;
use omicron_common::api::external::http_pagination::ScanById;
use omicron_common::api::external::http_pagination::ScanParams;
use omicron_common::api::external::Error;
use omicron_common::api::internal::nexus::DiskRuntimeState;
use omicron_common::api::internal::nexus::ProducerEndpoint;
use omicron_common::api::internal::nexus::SledInstanceState;
use omicron_common::update::ArtifactId;
use oximeter::types::ProducerResults;
use oximeter_producer::{collect, ProducerIdPathParams};
use schemars::JsonSchema;
use serde::Deserialize;
use std::collections::BTreeMap;
use std::sync::Arc;
use uuid::Uuid;

type NexusApiDescription = ApiDescription<Arc<ServerContext>>;

/// Returns a description of the internal nexus API
pub(crate) fn internal_api() -> NexusApiDescription {
    fn register_endpoints(api: &mut NexusApiDescription) -> Result<(), String> {
        api.register(sled_agent_get)?;
        api.register(sled_agent_put)?;
        api.register(sled_firewall_rules_request)?;
        api.register(switch_put)?;
        api.register(rack_initialization_complete)?;
        api.register(physical_disk_put)?;
        api.register(physical_disk_delete)?;
        api.register(zpool_put)?;
        api.register(cpapi_instances_put)?;
        api.register(cpapi_disks_put)?;
        api.register(cpapi_volume_remove_read_only_parent)?;
        api.register(cpapi_disk_remove_read_only_parent)?;
        api.register(cpapi_producers_post)?;
        api.register(cpapi_collectors_post)?;
        api.register(cpapi_metrics_collect)?;
        api.register(cpapi_artifact_download)?;

        api.register(saga_list)?;
        api.register(saga_view)?;

        api.register(ipv4_nat_changeset)?;

        api.register(bgtask_list)?;
        api.register(bgtask_view)?;

        api.register(blueprint_list)?;
        api.register(blueprint_view)?;
        api.register(blueprint_delete)?;
        api.register(blueprint_target_view)?;
        api.register(blueprint_target_set)?;
        api.register(blueprint_generate_from_collection)?;
        api.register(blueprint_regenerate)?;

        api.register(sled_list_uninitialized)?;
        api.register(sled_add)?;
        api.register(sled_expunge)?;

        api.register(probes_get)?;

        Ok(())
    }

    let mut api = NexusApiDescription::new();
    if let Err(err) = register_endpoints(&mut api) {
        panic!("failed to register entrypoints: {}", err);
    }
    api
}

/// Path parameters for Sled Agent requests (internal API)
#[derive(Deserialize, JsonSchema)]
struct SledAgentPathParam {
    sled_id: Uuid,
}

/// Return information about the given sled agent
#[endpoint {
     method = GET,
     path = "/sled-agents/{sled_id}",
 }]
async fn sled_agent_get(
    rqctx: RequestContext<Arc<ServerContext>>,
    path_params: Path<SledAgentPathParam>,
) -> Result<HttpResponseOk<SledAgentInfo>, HttpError> {
    let apictx = rqctx.context();
    let nexus = &apictx.nexus;
    let opctx = crate::context::op_context_for_internal_api(&rqctx).await;
    let path = path_params.into_inner();
    let sled_id = &path.sled_id;
    let handler = async {
        let (.., sled) = nexus.sled_lookup(&opctx, sled_id)?.fetch().await?;
        Ok(HttpResponseOk(sled.into()))
    };
    apictx.internal_latencies.instrument_dropshot_handler(&rqctx, handler).await
}

/// Report that the sled agent for the specified sled has come online.
#[endpoint {
     method = POST,
     path = "/sled-agents/{sled_id}",
 }]
async fn sled_agent_put(
    rqctx: RequestContext<Arc<ServerContext>>,
    path_params: Path<SledAgentPathParam>,
    sled_info: TypedBody<SledAgentInfo>,
) -> Result<HttpResponseUpdatedNoContent, HttpError> {
    let apictx = rqctx.context();
    let nexus = &apictx.nexus;
    let opctx = crate::context::op_context_for_internal_api(&rqctx).await;
    let path = path_params.into_inner();
    let info = sled_info.into_inner();
    let sled_id = &path.sled_id;
    let handler = async {
        nexus.upsert_sled(&opctx, *sled_id, info).await?;
        Ok(HttpResponseUpdatedNoContent())
    };
    apictx.internal_latencies.instrument_dropshot_handler(&rqctx, handler).await
}

/// Request a new set of firewall rules for a sled.
///
/// This causes Nexus to read the latest set of rules for the sled,
/// and call a Sled endpoint which applies the rules to all OPTE ports
/// that happen to exist.
#[endpoint {
     method = POST,
     path = "/sled-agents/{sled_id}/firewall-rules-update",
 }]
async fn sled_firewall_rules_request(
    rqctx: RequestContext<Arc<ServerContext>>,
    path_params: Path<SledAgentPathParam>,
) -> Result<HttpResponseUpdatedNoContent, HttpError> {
    let apictx = rqctx.context();
    let nexus = &apictx.nexus;
    let opctx = crate::context::op_context_for_internal_api(&rqctx).await;
    let path = path_params.into_inner();
    let sled_id = &path.sled_id;
    let handler = async {
        nexus.sled_request_firewall_rules(&opctx, *sled_id).await?;
        Ok(HttpResponseUpdatedNoContent())
    };
    apictx.internal_latencies.instrument_dropshot_handler(&rqctx, handler).await
}

/// Path parameters for Rack requests.
#[derive(Deserialize, JsonSchema)]
struct RackPathParam {
    rack_id: Uuid,
}

/// Report that the Rack Setup Service initialization is complete
///
/// See RFD 278 for more details.
#[endpoint {
     method = PUT,
     path = "/racks/{rack_id}/initialization-complete",
 }]
async fn rack_initialization_complete(
    rqctx: RequestContext<Arc<ServerContext>>,
    path_params: Path<RackPathParam>,
    info: TypedBody<RackInitializationRequest>,
) -> Result<HttpResponseUpdatedNoContent, HttpError> {
    let apictx = rqctx.context();
    let nexus = &apictx.nexus;
    let path = path_params.into_inner();
    let request = info.into_inner();
    let opctx = crate::context::op_context_for_internal_api(&rqctx).await;

    nexus.rack_initialize(&opctx, path.rack_id, request).await?;

    Ok(HttpResponseUpdatedNoContent())
}

/// Path parameters for Switch requests.
#[derive(Deserialize, JsonSchema)]
struct SwitchPathParam {
    switch_id: Uuid,
}

#[endpoint {
    method = PUT,
    path = "/switch/{switch_id}",
}]
async fn switch_put(
    rqctx: RequestContext<Arc<ServerContext>>,
    path_params: Path<SwitchPathParam>,
    body: TypedBody<SwitchPutRequest>,
) -> Result<HttpResponseOk<SwitchPutResponse>, HttpError> {
    let apictx = rqctx.context();
    let handler = async {
        let nexus = &apictx.nexus;
        let path = path_params.into_inner();
        let switch = body.into_inner();
        nexus.switch_upsert(path.switch_id, switch).await?;
        Ok(HttpResponseOk(SwitchPutResponse {}))
    };
    apictx.internal_latencies.instrument_dropshot_handler(&rqctx, handler).await
}

/// Report that a physical disk for the specified sled has come online.
#[endpoint {
     method = PUT,
     path = "/physical-disk",
 }]
async fn physical_disk_put(
    rqctx: RequestContext<Arc<ServerContext>>,
    body: TypedBody<PhysicalDiskPutRequest>,
) -> Result<HttpResponseOk<PhysicalDiskPutResponse>, HttpError> {
    let apictx = rqctx.context();
    let nexus = &apictx.nexus;
    let disk = body.into_inner();
    let handler = async {
        let opctx = crate::context::op_context_for_internal_api(&rqctx).await;
        nexus.upsert_physical_disk(&opctx, disk).await?;
        Ok(HttpResponseOk(PhysicalDiskPutResponse {}))
    };
    apictx.internal_latencies.instrument_dropshot_handler(&rqctx, handler).await
}

/// Report that a physical disk for the specified sled has gone offline.
#[endpoint {
     method = DELETE,
     path = "/physical-disk",
 }]
async fn physical_disk_delete(
    rqctx: RequestContext<Arc<ServerContext>>,
    body: TypedBody<PhysicalDiskDeleteRequest>,
) -> Result<HttpResponseDeleted, HttpError> {
    let apictx = rqctx.context();
    let nexus = &apictx.nexus;
    let disk = body.into_inner();

    let handler = async {
        let opctx = crate::context::op_context_for_internal_api(&rqctx).await;
        nexus.delete_physical_disk(&opctx, disk).await?;
        Ok(HttpResponseDeleted())
    };
    apictx.internal_latencies.instrument_dropshot_handler(&rqctx, handler).await
}

/// Path parameters for Zpool requests (internal API)
#[derive(Deserialize, JsonSchema)]
struct ZpoolPathParam {
    sled_id: Uuid,
    zpool_id: Uuid,
}

/// Report that a pool for a specified sled has come online.
#[endpoint {
     method = PUT,
     path = "/sled-agents/{sled_id}/zpools/{zpool_id}",
 }]
async fn zpool_put(
    rqctx: RequestContext<Arc<ServerContext>>,
    path_params: Path<ZpoolPathParam>,
    pool_info: TypedBody<ZpoolPutRequest>,
) -> Result<HttpResponseOk<ZpoolPutResponse>, HttpError> {
    let apictx = rqctx.context();
    let nexus = &apictx.nexus;
    let path = path_params.into_inner();
    let pi = pool_info.into_inner();

    let handler = async {
        let opctx = crate::context::op_context_for_internal_api(&rqctx).await;
        nexus.upsert_zpool(&opctx, path.zpool_id, path.sled_id, pi).await?;
        Ok(HttpResponseOk(ZpoolPutResponse {}))
    };
    apictx.internal_latencies.instrument_dropshot_handler(&rqctx, handler).await
}

/// Path parameters for Instance requests (internal API)
#[derive(Deserialize, JsonSchema)]
struct InstancePathParam {
    instance_id: Uuid,
}

/// Report updated state for an instance.
#[endpoint {
     method = PUT,
     path = "/instances/{instance_id}",
 }]
async fn cpapi_instances_put(
    rqctx: RequestContext<Arc<ServerContext>>,
    path_params: Path<InstancePathParam>,
    new_runtime_state: TypedBody<SledInstanceState>,
) -> Result<HttpResponseUpdatedNoContent, HttpError> {
    let apictx = rqctx.context();
    let nexus = &apictx.nexus;
    let path = path_params.into_inner();
    let new_state = new_runtime_state.into_inner();
    let opctx = crate::context::op_context_for_internal_api(&rqctx).await;
    let handler = async {
        nexus
            .notify_instance_updated(&opctx, &path.instance_id, &new_state)
            .await?;
        Ok(HttpResponseUpdatedNoContent())
    };
    apictx.internal_latencies.instrument_dropshot_handler(&rqctx, handler).await
}

/// Path parameters for Disk requests (internal API)
#[derive(Deserialize, JsonSchema)]
struct DiskPathParam {
    disk_id: Uuid,
}

/// Report updated state for a disk.
#[endpoint {
     method = PUT,
     path = "/disks/{disk_id}",
 }]
async fn cpapi_disks_put(
    rqctx: RequestContext<Arc<ServerContext>>,
    path_params: Path<DiskPathParam>,
    new_runtime_state: TypedBody<DiskRuntimeState>,
) -> Result<HttpResponseUpdatedNoContent, HttpError> {
    let apictx = rqctx.context();
    let nexus = &apictx.nexus;
    let path = path_params.into_inner();
    let new_state = new_runtime_state.into_inner();
    let handler = async {
        let opctx = crate::context::op_context_for_internal_api(&rqctx).await;
        nexus.notify_disk_updated(&opctx, path.disk_id, &new_state).await?;
        Ok(HttpResponseUpdatedNoContent())
    };
    apictx.internal_latencies.instrument_dropshot_handler(&rqctx, handler).await
}

/// Path parameters for Volume requests (internal API)
#[derive(Deserialize, JsonSchema)]
struct VolumePathParam {
    volume_id: Uuid,
}

/// Request removal of a read_only_parent from a volume
/// A volume can be created with the source data for that volume being another
/// volume that attached as a "read_only_parent". In the background there
/// exists a scrubber that will copy the data from the read_only_parent
/// into the volume. When that scrubber has completed copying the data, this
/// endpoint can be called to update the database that the read_only_parent
/// is no longer needed for a volume and future attachments of this volume
/// should not include that read_only_parent.
#[endpoint {
     method = POST,
     path = "/volume/{volume_id}/remove-read-only-parent",
 }]
async fn cpapi_volume_remove_read_only_parent(
    rqctx: RequestContext<Arc<ServerContext>>,
    path_params: Path<VolumePathParam>,
) -> Result<HttpResponseUpdatedNoContent, HttpError> {
    let apictx = rqctx.context();
    let nexus = &apictx.nexus;
    let path = path_params.into_inner();

    let handler = async {
        let opctx = crate::context::op_context_for_internal_api(&rqctx).await;
        nexus.volume_remove_read_only_parent(&opctx, path.volume_id).await?;
        Ok(HttpResponseUpdatedNoContent())
    };
    apictx.internal_latencies.instrument_dropshot_handler(&rqctx, handler).await
}

/// Request removal of a read_only_parent from a disk
/// This is a thin wrapper around the volume_remove_read_only_parent saga.
/// All we are doing here is, given a disk UUID, figure out what the
/// volume_id is for that disk, then use that to call the
/// volume_remove_read_only_parent saga on it.
#[endpoint {
     method = POST,
     path = "/disk/{disk_id}/remove-read-only-parent",
 }]
async fn cpapi_disk_remove_read_only_parent(
    rqctx: RequestContext<Arc<ServerContext>>,
    path_params: Path<DiskPathParam>,
) -> Result<HttpResponseUpdatedNoContent, HttpError> {
    let apictx = rqctx.context();
    let nexus = &apictx.nexus;
    let path = path_params.into_inner();

    let handler = async {
        let opctx = crate::context::op_context_for_internal_api(&rqctx).await;
        nexus.disk_remove_read_only_parent(&opctx, path.disk_id).await?;
        Ok(HttpResponseUpdatedNoContent())
    };
    apictx.internal_latencies.instrument_dropshot_handler(&rqctx, handler).await
}

/// Accept a registration from a new metric producer
#[endpoint {
     method = POST,
     path = "/metrics/producers",
 }]
async fn cpapi_producers_post(
    request_context: RequestContext<Arc<ServerContext>>,
    producer_info: TypedBody<ProducerEndpoint>,
) -> Result<HttpResponseUpdatedNoContent, HttpError> {
    let context = request_context.context();
    let nexus = &context.nexus;
    let producer_info = producer_info.into_inner();
    let handler = async {
        nexus.assign_producer(producer_info).await?;
        Ok(HttpResponseUpdatedNoContent())
    };
    context
        .internal_latencies
        .instrument_dropshot_handler(&request_context, handler)
        .await
}

/// Accept a notification of a new oximeter collection server.
#[endpoint {
     method = POST,
     path = "/metrics/collectors",
 }]
async fn cpapi_collectors_post(
    request_context: RequestContext<Arc<ServerContext>>,
    oximeter_info: TypedBody<OximeterInfo>,
) -> Result<HttpResponseUpdatedNoContent, HttpError> {
    let context = request_context.context();
    let nexus = &context.nexus;
    let oximeter_info = oximeter_info.into_inner();
    let handler = async {
        nexus.upsert_oximeter_collector(&oximeter_info).await?;
        Ok(HttpResponseUpdatedNoContent())
    };
    context
        .internal_latencies
        .instrument_dropshot_handler(&request_context, handler)
        .await
}

/// Endpoint for oximeter to collect nexus server metrics.
#[endpoint {
    method = GET,
    path = "/metrics/collect/{producer_id}",
}]
async fn cpapi_metrics_collect(
    request_context: RequestContext<Arc<ServerContext>>,
    path_params: Path<ProducerIdPathParams>,
) -> Result<HttpResponseOk<ProducerResults>, HttpError> {
    let context = request_context.context();
    let producer_id = path_params.into_inner().producer_id;
    let handler =
        async { collect(&context.producer_registry, producer_id).await };
    context
        .internal_latencies
        .instrument_dropshot_handler(&request_context, handler)
        .await
}

/// Endpoint used by Sled Agents to download cached artifacts.
#[endpoint {
    method = GET,
    path = "/artifacts/{kind}/{name}/{version}",
}]
async fn cpapi_artifact_download(
    request_context: RequestContext<Arc<ServerContext>>,
    path_params: Path<ArtifactId>,
) -> Result<HttpResponseOk<FreeformBody>, HttpError> {
    let context = request_context.context();
    let nexus = &context.nexus;
    let opctx =
        crate::context::op_context_for_internal_api(&request_context).await;
    // TODO: return 404 if the error we get here says that the record isn't found
    let body = nexus
        .updates_download_artifact(&opctx, path_params.into_inner())
        .await?;

    Ok(HttpResponseOk(Body::from(body).into()))
}

// Sagas

/// List sagas
#[endpoint {
    method = GET,
    path = "/sagas",
}]
async fn saga_list(
    rqctx: RequestContext<Arc<ServerContext>>,
    query_params: Query<PaginatedById>,
) -> Result<HttpResponseOk<ResultsPage<Saga>>, HttpError> {
    let apictx = rqctx.context();
    let handler = async {
        let nexus = &apictx.nexus;
        let query = query_params.into_inner();
        let pagparams = data_page_params_for(&rqctx, &query)?;
        let opctx = crate::context::op_context_for_internal_api(&rqctx).await;
        let saga_stream = nexus.sagas_list(&opctx, &pagparams).await?;
        let view_list = to_list(saga_stream).await;
        Ok(HttpResponseOk(ScanById::results_page(
            &query,
            view_list,
            &|_, saga: &Saga| saga.id,
        )?))
    };
    apictx.internal_latencies.instrument_dropshot_handler(&rqctx, handler).await
}

/// Path parameters for Saga requests
#[derive(Deserialize, JsonSchema)]
struct SagaPathParam {
    saga_id: Uuid,
}

/// Fetch a saga
#[endpoint {
    method = GET,
    path = "/sagas/{saga_id}",
}]
async fn saga_view(
    rqctx: RequestContext<Arc<ServerContext>>,
    path_params: Path<SagaPathParam>,
) -> Result<HttpResponseOk<Saga>, HttpError> {
    let apictx = rqctx.context();
    let handler = async {
        let opctx = crate::context::op_context_for_internal_api(&rqctx).await;
        let nexus = &apictx.nexus;
        let path = path_params.into_inner();
        let saga = nexus.saga_get(&opctx, path.saga_id).await?;
        Ok(HttpResponseOk(saga))
    };
    apictx.internal_latencies.instrument_dropshot_handler(&rqctx, handler).await
}

// Background Tasks

/// List background tasks
///
/// This is a list of discrete background activities that Nexus carries out.
/// This is exposed for support and debugging.
#[endpoint {
    method = GET,
    path = "/bgtasks",
}]
async fn bgtask_list(
    rqctx: RequestContext<Arc<ServerContext>>,
) -> Result<HttpResponseOk<BTreeMap<String, BackgroundTask>>, HttpError> {
    let apictx = rqctx.context();
    let handler = async {
        let nexus = &apictx.nexus;
        let opctx = crate::context::op_context_for_internal_api(&rqctx).await;
        let bgtask_list = nexus.bgtasks_list(&opctx).await?;
        Ok(HttpResponseOk(bgtask_list))
    };
    apictx.internal_latencies.instrument_dropshot_handler(&rqctx, handler).await
}

/// Path parameters for Background Task requests
#[derive(Deserialize, JsonSchema)]
struct BackgroundTaskPathParam {
    bgtask_name: String,
}

/// Fetch status of one background task
///
/// This is exposed for support and debugging.
#[endpoint {
    method = GET,
    path = "/bgtasks/{bgtask_name}",
}]
async fn bgtask_view(
    rqctx: RequestContext<Arc<ServerContext>>,
    path_params: Path<BackgroundTaskPathParam>,
) -> Result<HttpResponseOk<BackgroundTask>, HttpError> {
    let apictx = rqctx.context();
    let handler = async {
        let opctx = crate::context::op_context_for_internal_api(&rqctx).await;
        let nexus = &apictx.nexus;
        let path = path_params.into_inner();
        let bgtask = nexus.bgtask_status(&opctx, &path.bgtask_name).await?;
        Ok(HttpResponseOk(bgtask))
    };
    apictx.internal_latencies.instrument_dropshot_handler(&rqctx, handler).await
}

// NAT RPW internal APIs

/// Path parameters for NAT ChangeSet
#[derive(Deserialize, JsonSchema)]
struct RpwNatPathParam {
    /// which change number to start generating
    /// the change set from
    from_gen: i64,
}

/// Query parameters for NAT ChangeSet
#[derive(Deserialize, JsonSchema)]
struct RpwNatQueryParam {
    limit: u32,
}

/// Fetch NAT ChangeSet
///
/// Caller provides their generation as `from_gen`, along with a query
/// parameter for the page size (`limit`). Endpoint will return changes
/// that have occured since the caller's generation number up to the latest
/// change or until the `limit` is reached. If there are no changes, an
/// empty vec is returned.
#[endpoint {
    method = GET,
    path = "/nat/ipv4/changeset/{from_gen}"
}]
async fn ipv4_nat_changeset(
    rqctx: RequestContext<Arc<ServerContext>>,
    path_params: Path<RpwNatPathParam>,
    query_params: Query<RpwNatQueryParam>,
) -> Result<HttpResponseOk<Vec<Ipv4NatEntryView>>, HttpError> {
    let apictx = rqctx.context();
    let handler = async {
        let opctx = crate::context::op_context_for_internal_api(&rqctx).await;
        let nexus = &apictx.nexus;
        let path = path_params.into_inner();
        let query = query_params.into_inner();
        let mut changeset = nexus
            .datastore()
            .ipv4_nat_changeset(&opctx, path.from_gen, query.limit)
            .await?;
        changeset.sort_by_key(|e| e.gen);
        Ok(HttpResponseOk(changeset))
    };
    apictx.internal_latencies.instrument_dropshot_handler(&rqctx, handler).await
}

// APIs for managing blueprints
//
// These are not (yet) intended for use by any other programs.  Eventually, we
// will want this functionality part of the public API.  But we don't want to
// commit to any of this yet.  These properly belong in an RFD 399-style
// "Service and Support API".  Absent that, we stick them here.

/// Lists blueprints
#[endpoint {
    method = GET,
    path = "/deployment/blueprints/all",
}]
async fn blueprint_list(
    rqctx: RequestContext<Arc<ServerContext>>,
    query_params: Query<PaginatedById>,
) -> Result<HttpResponseOk<ResultsPage<BlueprintMetadata>>, HttpError> {
    let apictx = rqctx.context();
    let handler = async {
        let nexus = &apictx.nexus;
        let query = query_params.into_inner();
        let opctx = crate::context::op_context_for_internal_api(&rqctx).await;
        let pagparams = data_page_params_for(&rqctx, &query)?;
        let blueprints = nexus.blueprint_list(&opctx, &pagparams).await?;
        Ok(HttpResponseOk(ScanById::results_page(
            &query,
            blueprints,
            &|_, blueprint: &BlueprintMetadata| blueprint.id,
        )?))
    };

    apictx.internal_latencies.instrument_dropshot_handler(&rqctx, handler).await
}

/// Fetches one blueprint
#[endpoint {
    method = GET,
    path = "/deployment/blueprints/all/{blueprint_id}",
}]
async fn blueprint_view(
    rqctx: RequestContext<Arc<ServerContext>>,
    path_params: Path<nexus_types::external_api::params::BlueprintPath>,
) -> Result<HttpResponseOk<Blueprint>, HttpError> {
    let apictx = rqctx.context();
    let handler = async {
        let opctx = crate::context::op_context_for_internal_api(&rqctx).await;
        let nexus = &apictx.nexus;
        let path = path_params.into_inner();
        let blueprint = nexus.blueprint_view(&opctx, path.blueprint_id).await?;
        Ok(HttpResponseOk(blueprint))
    };
    apictx.internal_latencies.instrument_dropshot_handler(&rqctx, handler).await
}

/// Deletes one blueprint
#[endpoint {
    method = DELETE,
    path = "/deployment/blueprints/all/{blueprint_id}",
}]
async fn blueprint_delete(
    rqctx: RequestContext<Arc<ServerContext>>,
    path_params: Path<nexus_types::external_api::params::BlueprintPath>,
) -> Result<HttpResponseDeleted, HttpError> {
    let apictx = rqctx.context();
    let handler = async {
        let opctx = crate::context::op_context_for_internal_api(&rqctx).await;
        let nexus = &apictx.nexus;
        let path = path_params.into_inner();
        nexus.blueprint_delete(&opctx, path.blueprint_id).await?;
        Ok(HttpResponseDeleted())
    };
    apictx.internal_latencies.instrument_dropshot_handler(&rqctx, handler).await
}

// Managing the current target blueprint

/// Fetches the current target blueprint, if any
#[endpoint {
    method = GET,
    path = "/deployment/blueprints/target",
}]
async fn blueprint_target_view(
    rqctx: RequestContext<Arc<ServerContext>>,
) -> Result<HttpResponseOk<BlueprintTarget>, HttpError> {
    let apictx = rqctx.context();
    let handler = async {
        let opctx = crate::context::op_context_for_internal_api(&rqctx).await;
        let nexus = &apictx.nexus;
        let target =
            nexus.blueprint_target_view(&opctx).await?.ok_or_else(|| {
                Error::conflict("no target blueprint has been configured")
            })?;
        Ok(HttpResponseOk(target))
    };
    apictx.internal_latencies.instrument_dropshot_handler(&rqctx, handler).await
}

/// Make the specified blueprint the new target
#[endpoint {
    method = POST,
    path = "/deployment/blueprints/target",
}]
async fn blueprint_target_set(
    rqctx: RequestContext<Arc<ServerContext>>,
    target: TypedBody<BlueprintTargetSet>,
) -> Result<HttpResponseOk<BlueprintTarget>, HttpError> {
    let apictx = rqctx.context();
    let handler = async {
        let opctx = crate::context::op_context_for_internal_api(&rqctx).await;
        let nexus = &apictx.nexus;
        let target = target.into_inner();
        let target = nexus.blueprint_target_set(&opctx, target).await?;
        Ok(HttpResponseOk(target))
    };
    apictx.internal_latencies.instrument_dropshot_handler(&rqctx, handler).await
}

// Generating blueprints

#[derive(Debug, Deserialize, JsonSchema)]
struct CollectionId {
    collection_id: Uuid,
}

/// Generates a new blueprint matching the specified inventory collection
#[endpoint {
    method = POST,
    path = "/deployment/blueprints/generate-from-collection",
}]
async fn blueprint_generate_from_collection(
    rqctx: RequestContext<Arc<ServerContext>>,
    params: TypedBody<CollectionId>,
) -> Result<HttpResponseOk<Blueprint>, HttpError> {
    let apictx = rqctx.context();
    let handler = async {
        let opctx = crate::context::op_context_for_internal_api(&rqctx).await;
        let nexus = &apictx.nexus;
        let collection_id = params.into_inner().collection_id;
        let result = nexus
            .blueprint_generate_from_collection(&opctx, collection_id)
            .await?;
        Ok(HttpResponseOk(result))
    };
    apictx.internal_latencies.instrument_dropshot_handler(&rqctx, handler).await
}

/// Generates a new blueprint for the current system, re-evaluating anything
/// that's changed since the last one was generated
#[endpoint {
    method = POST,
    path = "/deployment/blueprints/regenerate",
}]
async fn blueprint_regenerate(
    rqctx: RequestContext<Arc<ServerContext>>,
) -> Result<HttpResponseOk<Blueprint>, HttpError> {
    let apictx = rqctx.context();
    let handler = async {
        let opctx = crate::context::op_context_for_internal_api(&rqctx).await;
        let nexus = &apictx.nexus;
        let result = nexus.blueprint_create_regenerate(&opctx).await?;
        Ok(HttpResponseOk(result))
    };
    apictx.internal_latencies.instrument_dropshot_handler(&rqctx, handler).await
}

/// List uninitialized sleds
#[endpoint {
    method = GET,
    path = "/sleds/uninitialized",
}]
async fn sled_list_uninitialized(
    rqctx: RequestContext<Arc<ServerContext>>,
) -> Result<HttpResponseOk<ResultsPage<UninitializedSled>>, HttpError> {
    let apictx = rqctx.context();
    let handler = async {
        let nexus = &apictx.nexus;
        let opctx = crate::context::op_context_for_internal_api(&rqctx).await;
        let sleds = nexus.sled_list_uninitialized(&opctx).await?;
        Ok(HttpResponseOk(ResultsPage { items: sleds, next_page: None }))
    };
    apictx.internal_latencies.instrument_dropshot_handler(&rqctx, handler).await
}

/// Add sled to initialized rack
//
// TODO: In the future this should really be a PUT request, once we resolve
// https://github.com/oxidecomputer/omicron/issues/4494. It should also
// explicitly be tied to a rack via a `rack_id` path param. For now we assume
// we are only operating on single rack systems.
#[endpoint {
    method = POST,
    path = "/sleds/add",
}]
async fn sled_add(
    rqctx: RequestContext<Arc<ServerContext>>,
    sled: TypedBody<UninitializedSledId>,
) -> Result<HttpResponseUpdatedNoContent, HttpError> {
    let apictx = rqctx.context();
    let nexus = &apictx.nexus;
    let handler = async {
        let opctx = crate::context::op_context_for_internal_api(&rqctx).await;
        nexus.sled_add(&opctx, sled.into_inner()).await?;
        Ok(HttpResponseUpdatedNoContent())
    };
    apictx.internal_latencies.instrument_dropshot_handler(&rqctx, handler).await
}

<<<<<<< HEAD
/// Mark a sled as expunged
///
/// This is an irreversible process! It should only be called after
/// sufficient warning to the operator.
///
/// This is idempotent, and it returns the old policy of the sled.
#[endpoint {
    method = POST,
    path = "/sleds/expunge",
}]
async fn sled_expunge(
    rqctx: RequestContext<Arc<ServerContext>>,
    sled: TypedBody<SledSelector>,
) -> Result<HttpResponseOk<SledPolicy>, HttpError> {
    let apictx = rqctx.context();
    let nexus = &apictx.nexus;
    let handler = async {
        let opctx = crate::context::op_context_for_internal_api(&rqctx).await;
        let previous_policy =
            nexus.sled_expunge(&opctx, sled.into_inner().sled).await?;
        Ok(HttpResponseOk(previous_policy))
=======
/// Path parameters for probes
#[derive(Deserialize, JsonSchema)]
struct ProbePathParam {
    sled: Uuid,
}

/// Get all the probes associated with a given sled.
#[endpoint {
    method = GET,
    path = "/probes/{sled}"
}]
async fn probes_get(
    rqctx: RequestContext<Arc<ServerContext>>,
    path_params: Path<ProbePathParam>,
    query_params: Query<PaginatedById>,
) -> Result<HttpResponseOk<Vec<ProbeInfo>>, HttpError> {
    let apictx = rqctx.context();
    let handler = async {
        let query = query_params.into_inner();
        let path = path_params.into_inner();
        let nexus = &apictx.nexus;
        let opctx = crate::context::op_context_for_internal_api(&rqctx).await;
        let pagparams = data_page_params_for(&rqctx, &query)?;
        Ok(HttpResponseOk(
            nexus.probe_list_for_sled(&opctx, &pagparams, path.sled).await?,
        ))
>>>>>>> 9dc85d64
    };
    apictx.internal_latencies.instrument_dropshot_handler(&rqctx, handler).await
}<|MERGE_RESOLUTION|>--- conflicted
+++ resolved
@@ -871,7 +871,6 @@
     apictx.internal_latencies.instrument_dropshot_handler(&rqctx, handler).await
 }
 
-<<<<<<< HEAD
 /// Mark a sled as expunged
 ///
 /// This is an irreversible process! It should only be called after
@@ -893,7 +892,10 @@
         let previous_policy =
             nexus.sled_expunge(&opctx, sled.into_inner().sled).await?;
         Ok(HttpResponseOk(previous_policy))
-=======
+    };
+    apictx.internal_latencies.instrument_dropshot_handler(&rqctx, handler).await
+}
+
 /// Path parameters for probes
 #[derive(Deserialize, JsonSchema)]
 struct ProbePathParam {
@@ -920,7 +922,6 @@
         Ok(HttpResponseOk(
             nexus.probe_list_for_sled(&opctx, &pagparams, path.sled).await?,
         ))
->>>>>>> 9dc85d64
     };
     apictx.internal_latencies.instrument_dropshot_handler(&rqctx, handler).await
 }