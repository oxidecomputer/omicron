// This Source Code Form is subject to the terms of the Mozilla Public
// License, v. 2.0. If a copy of the MPL was not distributed with this
// file, You can obtain one at https://mozilla.org/MPL/2.0/.

//! Handler functions (entrypoints) for HTTP APIs internal to the control plane

use super::params::{OximeterInfo, RackInitializationRequest};
use crate::context::ApiContext;
use dropshot::ApiDescription;
use dropshot::FreeformBody;
use dropshot::HttpError;
use dropshot::HttpResponseCreated;
use dropshot::HttpResponseDeleted;
use dropshot::HttpResponseOk;
use dropshot::HttpResponseUpdatedNoContent;
use dropshot::Path;
use dropshot::Query;
use dropshot::RequestContext;
use dropshot::ResultsPage;
use dropshot::TypedBody;
use hyper::Body;
use nexus_internal_api::*;
use nexus_types::deployment::Blueprint;
use nexus_types::deployment::BlueprintMetadata;
use nexus_types::deployment::BlueprintTarget;
use nexus_types::deployment::BlueprintTargetSet;
use nexus_types::external_api::params::SledSelector;
use nexus_types::external_api::params::UninitializedSledId;
use nexus_types::external_api::shared::ProbeInfo;
use nexus_types::external_api::shared::UninitializedSled;
use nexus_types::external_api::views::SledPolicy;
use nexus_types::internal_api::params::SledAgentInfo;
use nexus_types::internal_api::params::SwitchPutRequest;
use nexus_types::internal_api::params::SwitchPutResponse;
use nexus_types::internal_api::views::to_list;
use nexus_types::internal_api::views::BackgroundTask;
use nexus_types::internal_api::views::Ipv4NatEntryView;
use nexus_types::internal_api::views::Saga;
use omicron_common::api::external::http_pagination::data_page_params_for;
use omicron_common::api::external::http_pagination::PaginatedById;
use omicron_common::api::external::http_pagination::ScanById;
use omicron_common::api::external::http_pagination::ScanParams;
use omicron_common::api::internal::nexus::DiskRuntimeState;
use omicron_common::api::internal::nexus::DownstairsClientStopRequest;
use omicron_common::api::internal::nexus::DownstairsClientStopped;
use omicron_common::api::internal::nexus::ProducerEndpoint;
use omicron_common::api::internal::nexus::ProducerRegistrationResponse;
use omicron_common::api::internal::nexus::RepairFinishInfo;
use omicron_common::api::internal::nexus::RepairProgress;
use omicron_common::api::internal::nexus::RepairStartInfo;
use omicron_common::api::internal::nexus::SledInstanceState;
use omicron_common::update::ArtifactId;
<<<<<<< HEAD
=======
use omicron_uuid_kinds::DownstairsKind;
use omicron_uuid_kinds::GenericUuid;
use omicron_uuid_kinds::InstanceUuid;
use omicron_uuid_kinds::SledUuid;
use omicron_uuid_kinds::TypedUuid;
use omicron_uuid_kinds::UpstairsKind;
use omicron_uuid_kinds::UpstairsRepairKind;
use schemars::JsonSchema;
use serde::Deserialize;
use serde::Serialize;
>>>>>>> 3bd03503
use std::collections::BTreeMap;

type NexusApiDescription = ApiDescription<ApiContext>;

/// Returns a description of the internal nexus API
pub(crate) fn internal_api() -> NexusApiDescription {
    NexusInternalApiFactory::api_description::<NexusInternalApiImpl>()
        .expect("registered API endpoints successfully")
}

enum NexusInternalApiImpl {}

impl NexusInternalApi for NexusInternalApiImpl {
    type Context = ApiContext;

    async fn sled_agent_get(
        rqctx: RequestContext<ApiContext>,
        path_params: Path<SledAgentPathParam>,
    ) -> Result<HttpResponseOk<SledAgentInfo>, HttpError> {
        let apictx = &rqctx.context().context;
        let nexus = &apictx.nexus;
        let opctx = crate::context::op_context_for_internal_api(&rqctx).await;
        let path = path_params.into_inner();
        let sled_id = &path.sled_id;
        let handler = async {
            let (.., sled) =
                nexus.sled_lookup(&opctx, sled_id)?.fetch().await?;
            Ok(HttpResponseOk(sled.into()))
        };
        apictx
            .internal_latencies
            .instrument_dropshot_handler(&rqctx, handler)
            .await
    }

    async fn sled_agent_put(
        rqctx: RequestContext<ApiContext>,
        path_params: Path<SledAgentPathParam>,
        sled_info: TypedBody<SledAgentInfo>,
    ) -> Result<HttpResponseUpdatedNoContent, HttpError> {
        let apictx = &rqctx.context().context;
        let nexus = &apictx.nexus;
        let opctx = crate::context::op_context_for_internal_api(&rqctx).await;
        let path = path_params.into_inner();
        let info = sled_info.into_inner();
        let sled_id = &path.sled_id;
        let handler = async {
            nexus.upsert_sled(&opctx, *sled_id, info).await?;
            Ok(HttpResponseUpdatedNoContent())
        };
        apictx
            .internal_latencies
            .instrument_dropshot_handler(&rqctx, handler)
            .await
    }

    async fn sled_firewall_rules_request(
        rqctx: RequestContext<ApiContext>,
        path_params: Path<SledAgentPathParam>,
    ) -> Result<HttpResponseUpdatedNoContent, HttpError> {
        let apictx = &rqctx.context().context;
        let nexus = &apictx.nexus;
        let opctx = crate::context::op_context_for_internal_api(&rqctx).await;
        let path = path_params.into_inner();
        let sled_id = &path.sled_id;
        let handler = async {
            nexus.sled_request_firewall_rules(&opctx, *sled_id).await?;
            Ok(HttpResponseUpdatedNoContent())
        };
        apictx
            .internal_latencies
            .instrument_dropshot_handler(&rqctx, handler)
            .await
    }

    async fn rack_initialization_complete(
        rqctx: RequestContext<ApiContext>,
        path_params: Path<RackPathParam>,
        info: TypedBody<RackInitializationRequest>,
    ) -> Result<HttpResponseUpdatedNoContent, HttpError> {
        let apictx = &rqctx.context().context;
        let nexus = &apictx.nexus;
        let path = path_params.into_inner();
        let request = info.into_inner();
        let opctx = crate::context::op_context_for_internal_api(&rqctx).await;

        nexus.rack_initialize(&opctx, path.rack_id, request).await?;

<<<<<<< HEAD
=======
/// Report updated state for an instance.
#[endpoint {
     method = PUT,
     path = "/instances/{instance_id}",
 }]
async fn cpapi_instances_put(
    rqctx: RequestContext<ApiContext>,
    path_params: Path<InstancePathParam>,
    new_runtime_state: TypedBody<SledInstanceState>,
) -> Result<HttpResponseUpdatedNoContent, HttpError> {
    let apictx = &rqctx.context().context;
    let nexus = &apictx.nexus;
    let path = path_params.into_inner();
    let new_state = new_runtime_state.into_inner();
    let opctx = crate::context::op_context_for_internal_api(&rqctx).await;
    let handler = async {
        nexus
            .notify_instance_updated(
                &opctx,
                &InstanceUuid::from_untyped_uuid(path.instance_id),
                &new_state,
            )
            .await?;
>>>>>>> 3bd03503
        Ok(HttpResponseUpdatedNoContent())
    }

    async fn switch_put(
        rqctx: RequestContext<ApiContext>,
        path_params: Path<SwitchPathParam>,
        body: TypedBody<SwitchPutRequest>,
    ) -> Result<HttpResponseOk<SwitchPutResponse>, HttpError> {
        let apictx = &rqctx.context().context;
        let handler = async {
            let nexus = &apictx.nexus;
            let path = path_params.into_inner();
            let switch = body.into_inner();
            nexus.switch_upsert(path.switch_id, switch).await?;
            Ok(HttpResponseOk(SwitchPutResponse {}))
        };
        apictx
            .internal_latencies
            .instrument_dropshot_handler(&rqctx, handler)
            .await
    }

    async fn cpapi_instances_put(
        rqctx: RequestContext<ApiContext>,
        path_params: Path<InstancePathParam>,
        new_runtime_state: TypedBody<SledInstanceState>,
    ) -> Result<HttpResponseUpdatedNoContent, HttpError> {
        let apictx = &rqctx.context().context;
        let nexus = &apictx.nexus;
        let path = path_params.into_inner();
        let new_state = new_runtime_state.into_inner();
        let opctx = crate::context::op_context_for_internal_api(&rqctx).await;
        let handler = async {
            nexus
                .notify_instance_updated(&opctx, &path.instance_id, &new_state)
                .await?;
            Ok(HttpResponseUpdatedNoContent())
        };
        apictx
            .internal_latencies
            .instrument_dropshot_handler(&rqctx, handler)
            .await
    }

    async fn cpapi_disks_put(
        rqctx: RequestContext<ApiContext>,
        path_params: Path<DiskPathParam>,
        new_runtime_state: TypedBody<DiskRuntimeState>,
    ) -> Result<HttpResponseUpdatedNoContent, HttpError> {
        let apictx = &rqctx.context().context;
        let nexus = &apictx.nexus;
        let path = path_params.into_inner();
        let new_state = new_runtime_state.into_inner();
        let handler = async {
            let opctx =
                crate::context::op_context_for_internal_api(&rqctx).await;
            nexus.notify_disk_updated(&opctx, path.disk_id, &new_state).await?;
            Ok(HttpResponseUpdatedNoContent())
        };
        apictx
            .internal_latencies
            .instrument_dropshot_handler(&rqctx, handler)
            .await
    }

    async fn cpapi_volume_remove_read_only_parent(
        rqctx: RequestContext<ApiContext>,
        path_params: Path<VolumePathParam>,
    ) -> Result<HttpResponseUpdatedNoContent, HttpError> {
        let apictx = &rqctx.context().context;
        let nexus = &apictx.nexus;
        let path = path_params.into_inner();

        let handler = async {
            let opctx =
                crate::context::op_context_for_internal_api(&rqctx).await;
            nexus
                .volume_remove_read_only_parent(&opctx, path.volume_id)
                .await?;
            Ok(HttpResponseUpdatedNoContent())
        };
        apictx
            .internal_latencies
            .instrument_dropshot_handler(&rqctx, handler)
            .await
    }

    async fn cpapi_disk_remove_read_only_parent(
        rqctx: RequestContext<ApiContext>,
        path_params: Path<DiskPathParam>,
    ) -> Result<HttpResponseUpdatedNoContent, HttpError> {
        let apictx = &rqctx.context().context;
        let nexus = &apictx.nexus;
        let path = path_params.into_inner();

        let handler = async {
            let opctx =
                crate::context::op_context_for_internal_api(&rqctx).await;
            nexus.disk_remove_read_only_parent(&opctx, path.disk_id).await?;
            Ok(HttpResponseUpdatedNoContent())
        };
        apictx
            .internal_latencies
            .instrument_dropshot_handler(&rqctx, handler)
            .await
    }

    async fn cpapi_producers_post(
        request_context: RequestContext<ApiContext>,
        producer_info: TypedBody<ProducerEndpoint>,
    ) -> Result<HttpResponseCreated<ProducerRegistrationResponse>, HttpError>
    {
        let context = &request_context.context().context;
        let handler = async {
            let nexus = &context.nexus;
            let producer_info = producer_info.into_inner();
            let opctx =
                crate::context::op_context_for_internal_api(&request_context)
                    .await;
            nexus
                .assign_producer(&opctx, producer_info)
                .await
                .map_err(HttpError::from)
                .map(|_| {
                    HttpResponseCreated(ProducerRegistrationResponse {
                        lease_duration:
                            crate::app::oximeter::PRODUCER_LEASE_DURATION,
                    })
                })
        };
        context
            .internal_latencies
            .instrument_dropshot_handler(&request_context, handler)
            .await
    }

    async fn cpapi_assigned_producers_list(
        request_context: RequestContext<ApiContext>,
        path_params: Path<CollectorIdPathParams>,
        query_params: Query<PaginatedById>,
    ) -> Result<HttpResponseOk<ResultsPage<ProducerEndpoint>>, HttpError> {
        let context = &request_context.context().context;
        let handler = async {
            let nexus = &context.nexus;
            let collector_id = path_params.into_inner().collector_id;
            let query = query_params.into_inner();
            let pagparams = data_page_params_for(&request_context, &query)?;
            let opctx =
                crate::context::op_context_for_internal_api(&request_context)
                    .await;
            let producers = nexus
                .list_assigned_producers(&opctx, collector_id, &pagparams)
                .await?;
            Ok(HttpResponseOk(ScanById::results_page(
                &query,
                producers,
                &|_, producer: &ProducerEndpoint| producer.id,
            )?))
        };
        context
            .internal_latencies
            .instrument_dropshot_handler(&request_context, handler)
            .await
    }

    async fn cpapi_collectors_post(
        request_context: RequestContext<ApiContext>,
        oximeter_info: TypedBody<OximeterInfo>,
    ) -> Result<HttpResponseUpdatedNoContent, HttpError> {
        let context = &request_context.context().context;
        let handler = async {
            let nexus = &context.nexus;
            let oximeter_info = oximeter_info.into_inner();
            let opctx =
                crate::context::op_context_for_internal_api(&request_context)
                    .await;
            nexus.upsert_oximeter_collector(&opctx, &oximeter_info).await?;
            Ok(HttpResponseUpdatedNoContent())
        };
        context
            .internal_latencies
            .instrument_dropshot_handler(&request_context, handler)
            .await
    }

    async fn cpapi_artifact_download(
        request_context: RequestContext<ApiContext>,
        path_params: Path<ArtifactId>,
    ) -> Result<HttpResponseOk<FreeformBody>, HttpError> {
        let context = &request_context.context().context;
        let nexus = &context.nexus;
        let opctx =
            crate::context::op_context_for_internal_api(&request_context).await;
        // TODO: return 404 if the error we get here says that the record isn't found
        let body = nexus
            .updates_download_artifact(&opctx, path_params.into_inner())
            .await?;

        Ok(HttpResponseOk(Body::from(body).into()))
    }

    async fn cpapi_upstairs_repair_start(
        rqctx: RequestContext<ApiContext>,
        path_params: Path<UpstairsPathParam>,
        repair_start_info: TypedBody<RepairStartInfo>,
    ) -> Result<HttpResponseUpdatedNoContent, HttpError> {
        let apictx = &rqctx.context().context;
        let nexus = &apictx.nexus;
        let path = path_params.into_inner();

        let handler = async {
            let opctx =
                crate::context::op_context_for_internal_api(&rqctx).await;
            nexus
                .upstairs_repair_start(
                    &opctx,
                    path.upstairs_id,
                    repair_start_info.into_inner(),
                )
                .await?;
            Ok(HttpResponseUpdatedNoContent())
        };
        apictx
            .internal_latencies
            .instrument_dropshot_handler(&rqctx, handler)
            .await
    }

    async fn cpapi_upstairs_repair_finish(
        rqctx: RequestContext<ApiContext>,
        path_params: Path<UpstairsPathParam>,
        repair_finish_info: TypedBody<RepairFinishInfo>,
    ) -> Result<HttpResponseUpdatedNoContent, HttpError> {
        let apictx = &rqctx.context().context;
        let nexus = &apictx.nexus;
        let path = path_params.into_inner();

        let handler = async {
            let opctx =
                crate::context::op_context_for_internal_api(&rqctx).await;
            nexus
                .upstairs_repair_finish(
                    &opctx,
                    path.upstairs_id,
                    repair_finish_info.into_inner(),
                )
                .await?;
            Ok(HttpResponseUpdatedNoContent())
        };
        apictx
            .internal_latencies
            .instrument_dropshot_handler(&rqctx, handler)
            .await
    }

    async fn cpapi_upstairs_repair_progress(
        rqctx: RequestContext<ApiContext>,
        path_params: Path<UpstairsRepairPathParam>,
        repair_progress: TypedBody<RepairProgress>,
    ) -> Result<HttpResponseUpdatedNoContent, HttpError> {
        let apictx = &rqctx.context().context;
        let nexus = &apictx.nexus;
        let path = path_params.into_inner();

        let handler = async {
            let opctx =
                crate::context::op_context_for_internal_api(&rqctx).await;
            nexus
                .upstairs_repair_progress(
                    &opctx,
                    path.upstairs_id,
                    path.repair_id,
                    repair_progress.into_inner(),
                )
                .await?;
            Ok(HttpResponseUpdatedNoContent())
        };
        apictx
            .internal_latencies
            .instrument_dropshot_handler(&rqctx, handler)
            .await
    }

    async fn cpapi_downstairs_client_stop_request(
        rqctx: RequestContext<ApiContext>,
        path_params: Path<UpstairsDownstairsPathParam>,
        downstairs_client_stop_request: TypedBody<DownstairsClientStopRequest>,
    ) -> Result<HttpResponseUpdatedNoContent, HttpError> {
        let apictx = &rqctx.context().context;
        let nexus = &apictx.nexus;
        let path = path_params.into_inner();

        let handler = async {
            let opctx =
                crate::context::op_context_for_internal_api(&rqctx).await;
            nexus
                .downstairs_client_stop_request_notification(
                    &opctx,
                    path.upstairs_id,
                    path.downstairs_id,
                    downstairs_client_stop_request.into_inner(),
                )
                .await?;
            Ok(HttpResponseUpdatedNoContent())
        };
        apictx
            .internal_latencies
            .instrument_dropshot_handler(&rqctx, handler)
            .await
    }

    async fn cpapi_downstairs_client_stopped(
        rqctx: RequestContext<ApiContext>,
        path_params: Path<UpstairsDownstairsPathParam>,
        downstairs_client_stopped: TypedBody<DownstairsClientStopped>,
    ) -> Result<HttpResponseUpdatedNoContent, HttpError> {
        let apictx = &rqctx.context().context;
        let nexus = &apictx.nexus;
        let path = path_params.into_inner();

        let handler = async {
            let opctx =
                crate::context::op_context_for_internal_api(&rqctx).await;
            nexus
                .downstairs_client_stopped_notification(
                    &opctx,
                    path.upstairs_id,
                    path.downstairs_id,
                    downstairs_client_stopped.into_inner(),
                )
                .await?;
            Ok(HttpResponseUpdatedNoContent())
        };
        apictx
            .internal_latencies
            .instrument_dropshot_handler(&rqctx, handler)
            .await
    }

    // Sagas

    async fn saga_list(
        rqctx: RequestContext<ApiContext>,
        query_params: Query<PaginatedById>,
    ) -> Result<HttpResponseOk<ResultsPage<Saga>>, HttpError> {
        let apictx = &rqctx.context().context;
        let handler = async {
            let nexus = &apictx.nexus;
            let query = query_params.into_inner();
            let pagparams = data_page_params_for(&rqctx, &query)?;
            let opctx =
                crate::context::op_context_for_internal_api(&rqctx).await;
            let saga_stream = nexus.sagas_list(&opctx, &pagparams).await?;
            let view_list = to_list(saga_stream).await;
            Ok(HttpResponseOk(ScanById::results_page(
                &query,
                view_list,
                &|_, saga: &Saga| saga.id,
            )?))
        };
        apictx
            .internal_latencies
            .instrument_dropshot_handler(&rqctx, handler)
            .await
    }

    async fn saga_view(
        rqctx: RequestContext<ApiContext>,
        path_params: Path<SagaPathParam>,
    ) -> Result<HttpResponseOk<Saga>, HttpError> {
        let apictx = &rqctx.context().context;
        let handler = async {
            let opctx =
                crate::context::op_context_for_internal_api(&rqctx).await;
            let nexus = &apictx.nexus;
            let path = path_params.into_inner();
            let saga = nexus.saga_get(&opctx, path.saga_id).await?;
            Ok(HttpResponseOk(saga))
        };
        apictx
            .internal_latencies
            .instrument_dropshot_handler(&rqctx, handler)
            .await
    }

    // Background Tasks

    async fn bgtask_list(
        rqctx: RequestContext<ApiContext>,
    ) -> Result<HttpResponseOk<BTreeMap<String, BackgroundTask>>, HttpError>
    {
        let apictx = &rqctx.context().context;
        let handler = async {
            let nexus = &apictx.nexus;
            let opctx =
                crate::context::op_context_for_internal_api(&rqctx).await;
            let bgtask_list = nexus.bgtasks_list(&opctx).await?;
            Ok(HttpResponseOk(bgtask_list))
        };
        apictx
            .internal_latencies
            .instrument_dropshot_handler(&rqctx, handler)
            .await
    }

    async fn bgtask_view(
        rqctx: RequestContext<ApiContext>,
        path_params: Path<BackgroundTaskPathParam>,
    ) -> Result<HttpResponseOk<BackgroundTask>, HttpError> {
        let apictx = &rqctx.context().context;
        let handler = async {
            let opctx =
                crate::context::op_context_for_internal_api(&rqctx).await;
            let nexus = &apictx.nexus;
            let path = path_params.into_inner();
            let bgtask = nexus.bgtask_status(&opctx, &path.bgtask_name).await?;
            Ok(HttpResponseOk(bgtask))
        };
        apictx
            .internal_latencies
            .instrument_dropshot_handler(&rqctx, handler)
            .await
    }

    async fn bgtask_activate(
        rqctx: RequestContext<ApiContext>,
        body: TypedBody<BackgroundTasksActivateRequest>,
    ) -> Result<HttpResponseUpdatedNoContent, HttpError> {
        let apictx = &rqctx.context().context;
        let handler = async {
            let opctx =
                crate::context::op_context_for_internal_api(&rqctx).await;
            let nexus = &apictx.nexus;
            let body = body.into_inner();
            nexus.bgtask_activate(&opctx, body.bgtask_names).await?;
            Ok(HttpResponseUpdatedNoContent())
        };
        apictx
            .internal_latencies
            .instrument_dropshot_handler(&rqctx, handler)
            .await
    }

    // NAT RPW internal APIs

    async fn ipv4_nat_changeset(
        rqctx: RequestContext<ApiContext>,
        path_params: Path<RpwNatPathParam>,
        query_params: Query<RpwNatQueryParam>,
    ) -> Result<HttpResponseOk<Vec<Ipv4NatEntryView>>, HttpError> {
        let apictx = &rqctx.context().context;
        let handler = async {
            let opctx =
                crate::context::op_context_for_internal_api(&rqctx).await;
            let nexus = &apictx.nexus;
            let path = path_params.into_inner();
            let query = query_params.into_inner();
            let mut changeset = nexus
                .datastore()
                .ipv4_nat_changeset(&opctx, path.from_gen, query.limit)
                .await?;
            changeset.sort_by_key(|e| e.gen);
            Ok(HttpResponseOk(changeset))
        };
        apictx
            .internal_latencies
            .instrument_dropshot_handler(&rqctx, handler)
            .await
    }

    // APIs for managing blueprints
    async fn blueprint_list(
        rqctx: RequestContext<ApiContext>,
        query_params: Query<PaginatedById>,
    ) -> Result<HttpResponseOk<ResultsPage<BlueprintMetadata>>, HttpError> {
        let apictx = &rqctx.context().context;
        let handler = async {
            let nexus = &apictx.nexus;
            let query = query_params.into_inner();
            let opctx =
                crate::context::op_context_for_internal_api(&rqctx).await;
            let pagparams = data_page_params_for(&rqctx, &query)?;
            let blueprints = nexus.blueprint_list(&opctx, &pagparams).await?;
            Ok(HttpResponseOk(ScanById::results_page(
                &query,
                blueprints,
                &|_, blueprint: &BlueprintMetadata| blueprint.id,
            )?))
        };

        apictx
            .internal_latencies
            .instrument_dropshot_handler(&rqctx, handler)
            .await
    }

    /// Fetches one blueprint
    async fn blueprint_view(
        rqctx: RequestContext<ApiContext>,
        path_params: Path<nexus_types::external_api::params::BlueprintPath>,
    ) -> Result<HttpResponseOk<Blueprint>, HttpError> {
        let apictx = &rqctx.context().context;
        let handler = async {
            let opctx =
                crate::context::op_context_for_internal_api(&rqctx).await;
            let nexus = &apictx.nexus;
            let path = path_params.into_inner();
            let blueprint =
                nexus.blueprint_view(&opctx, path.blueprint_id).await?;
            Ok(HttpResponseOk(blueprint))
        };
        apictx
            .internal_latencies
            .instrument_dropshot_handler(&rqctx, handler)
            .await
    }

    /// Deletes one blueprint
    async fn blueprint_delete(
        rqctx: RequestContext<ApiContext>,
        path_params: Path<nexus_types::external_api::params::BlueprintPath>,
    ) -> Result<HttpResponseDeleted, HttpError> {
        let apictx = &rqctx.context().context;
        let handler = async {
            let opctx =
                crate::context::op_context_for_internal_api(&rqctx).await;
            let nexus = &apictx.nexus;
            let path = path_params.into_inner();
            nexus.blueprint_delete(&opctx, path.blueprint_id).await?;
            Ok(HttpResponseDeleted())
        };
        apictx
            .internal_latencies
            .instrument_dropshot_handler(&rqctx, handler)
            .await
    }

    async fn blueprint_target_view(
        rqctx: RequestContext<ApiContext>,
    ) -> Result<HttpResponseOk<BlueprintTarget>, HttpError> {
        let apictx = &rqctx.context().context;
        let handler = async {
            let opctx =
                crate::context::op_context_for_internal_api(&rqctx).await;
            let nexus = &apictx.nexus;
            let target = nexus.blueprint_target_view(&opctx).await?;
            Ok(HttpResponseOk(target))
        };
        apictx
            .internal_latencies
            .instrument_dropshot_handler(&rqctx, handler)
            .await
    }

    async fn blueprint_target_set(
        rqctx: RequestContext<ApiContext>,
        target: TypedBody<BlueprintTargetSet>,
    ) -> Result<HttpResponseOk<BlueprintTarget>, HttpError> {
        let apictx = &rqctx.context().context;
        let handler = async {
            let opctx =
                crate::context::op_context_for_internal_api(&rqctx).await;
            let nexus = &apictx.nexus;
            let target = target.into_inner();
            let target = nexus.blueprint_target_set(&opctx, target).await?;
            Ok(HttpResponseOk(target))
        };
        apictx
            .internal_latencies
            .instrument_dropshot_handler(&rqctx, handler)
            .await
    }

    async fn blueprint_target_set_enabled(
        rqctx: RequestContext<ApiContext>,
        target: TypedBody<BlueprintTargetSet>,
    ) -> Result<HttpResponseOk<BlueprintTarget>, HttpError> {
        let apictx = &rqctx.context().context;
        let handler = async {
            let opctx =
                crate::context::op_context_for_internal_api(&rqctx).await;
            let nexus = &apictx.nexus;
            let target = target.into_inner();
            let target =
                nexus.blueprint_target_set_enabled(&opctx, target).await?;
            Ok(HttpResponseOk(target))
        };
        apictx
            .internal_latencies
            .instrument_dropshot_handler(&rqctx, handler)
            .await
    }

    async fn blueprint_regenerate(
        rqctx: RequestContext<ApiContext>,
    ) -> Result<HttpResponseOk<Blueprint>, HttpError> {
        let apictx = &rqctx.context().context;
        let handler = async {
            let opctx =
                crate::context::op_context_for_internal_api(&rqctx).await;
            let nexus = &apictx.nexus;
            let result = nexus.blueprint_create_regenerate(&opctx).await?;
            Ok(HttpResponseOk(result))
        };
        apictx
            .internal_latencies
            .instrument_dropshot_handler(&rqctx, handler)
            .await
    }

    async fn blueprint_import(
        rqctx: RequestContext<ApiContext>,
        blueprint: TypedBody<Blueprint>,
    ) -> Result<HttpResponseUpdatedNoContent, HttpError> {
        let apictx = &rqctx.context().context;
        let handler = async {
            let opctx =
                crate::context::op_context_for_internal_api(&rqctx).await;
            let nexus = &apictx.nexus;
            let blueprint = blueprint.into_inner();
            nexus.blueprint_import(&opctx, blueprint).await?;
            Ok(HttpResponseUpdatedNoContent())
        };
        apictx
            .internal_latencies
            .instrument_dropshot_handler(&rqctx, handler)
            .await
    }

    async fn sled_list_uninitialized(
        rqctx: RequestContext<ApiContext>,
    ) -> Result<HttpResponseOk<ResultsPage<UninitializedSled>>, HttpError> {
        let apictx = &rqctx.context().context;
        let handler = async {
            let nexus = &apictx.nexus;
            let opctx =
                crate::context::op_context_for_internal_api(&rqctx).await;
            let sleds = nexus.sled_list_uninitialized(&opctx).await?;
            Ok(HttpResponseOk(ResultsPage { items: sleds, next_page: None }))
        };
        apictx
            .internal_latencies
            .instrument_dropshot_handler(&rqctx, handler)
            .await
    }

    async fn sled_add(
        rqctx: RequestContext<ApiContext>,
        sled: TypedBody<UninitializedSledId>,
    ) -> Result<HttpResponseCreated<SledId>, HttpError> {
        let apictx = &rqctx.context().context;
        let nexus = &apictx.nexus;
        let handler = async {
            let opctx =
                crate::context::op_context_for_internal_api(&rqctx).await;
            let id = nexus.sled_add(&opctx, sled.into_inner()).await?;
            Ok(HttpResponseCreated(SledId { id }))
        };
        apictx
            .internal_latencies
            .instrument_dropshot_handler(&rqctx, handler)
            .await
    }

    async fn sled_expunge(
        rqctx: RequestContext<ApiContext>,
        sled: TypedBody<SledSelector>,
    ) -> Result<HttpResponseOk<SledPolicy>, HttpError> {
        let apictx = &rqctx.context().context;
        let nexus = &apictx.nexus;
        let handler = async {
            let opctx =
                crate::context::op_context_for_internal_api(&rqctx).await;
            let previous_policy =
                nexus.sled_expunge(&opctx, sled.into_inner().sled).await?;
            Ok(HttpResponseOk(previous_policy))
        };
        apictx
            .internal_latencies
            .instrument_dropshot_handler(&rqctx, handler)
            .await
    }

    async fn probes_get(
        rqctx: RequestContext<ApiContext>,
        path_params: Path<ProbePathParam>,
        query_params: Query<PaginatedById>,
    ) -> Result<HttpResponseOk<Vec<ProbeInfo>>, HttpError> {
        let apictx = &rqctx.context().context;
        let handler = async {
            let query = query_params.into_inner();
            let path = path_params.into_inner();
            let nexus = &apictx.nexus;
            let opctx =
                crate::context::op_context_for_internal_api(&rqctx).await;
            let pagparams = data_page_params_for(&rqctx, &query)?;
            Ok(HttpResponseOk(
                nexus
                    .probe_list_for_sled(&opctx, &pagparams, path.sled)
                    .await?,
            ))
        };
        apictx
            .internal_latencies
            .instrument_dropshot_handler(&rqctx, handler)
            .await
    }
}<|MERGE_RESOLUTION|>--- conflicted
+++ resolved
@@ -50,26 +50,15 @@
 use omicron_common::api::internal::nexus::RepairStartInfo;
 use omicron_common::api::internal::nexus::SledInstanceState;
 use omicron_common::update::ArtifactId;
-<<<<<<< HEAD
-=======
-use omicron_uuid_kinds::DownstairsKind;
 use omicron_uuid_kinds::GenericUuid;
 use omicron_uuid_kinds::InstanceUuid;
-use omicron_uuid_kinds::SledUuid;
-use omicron_uuid_kinds::TypedUuid;
-use omicron_uuid_kinds::UpstairsKind;
-use omicron_uuid_kinds::UpstairsRepairKind;
-use schemars::JsonSchema;
-use serde::Deserialize;
-use serde::Serialize;
->>>>>>> 3bd03503
 use std::collections::BTreeMap;
 
 type NexusApiDescription = ApiDescription<ApiContext>;
 
 /// Returns a description of the internal nexus API
 pub(crate) fn internal_api() -> NexusApiDescription {
-    NexusInternalApiFactory::api_description::<NexusInternalApiImpl>()
+    nexus_internal_api_mod::api_description::<NexusInternalApiImpl>()
         .expect("registered API endpoints successfully")
 }
 
@@ -79,7 +68,7 @@
     type Context = ApiContext;
 
     async fn sled_agent_get(
-        rqctx: RequestContext<ApiContext>,
+        rqctx: RequestContext<Self::Context>,
         path_params: Path<SledAgentPathParam>,
     ) -> Result<HttpResponseOk<SledAgentInfo>, HttpError> {
         let apictx = &rqctx.context().context;
@@ -99,7 +88,7 @@
     }
 
     async fn sled_agent_put(
-        rqctx: RequestContext<ApiContext>,
+        rqctx: RequestContext<Self::Context>,
         path_params: Path<SledAgentPathParam>,
         sled_info: TypedBody<SledAgentInfo>,
     ) -> Result<HttpResponseUpdatedNoContent, HttpError> {
@@ -120,7 +109,7 @@
     }
 
     async fn sled_firewall_rules_request(
-        rqctx: RequestContext<ApiContext>,
+        rqctx: RequestContext<Self::Context>,
         path_params: Path<SledAgentPathParam>,
     ) -> Result<HttpResponseUpdatedNoContent, HttpError> {
         let apictx = &rqctx.context().context;
@@ -139,7 +128,7 @@
     }
 
     async fn rack_initialization_complete(
-        rqctx: RequestContext<ApiContext>,
+        rqctx: RequestContext<Self::Context>,
         path_params: Path<RackPathParam>,
         info: TypedBody<RackInitializationRequest>,
     ) -> Result<HttpResponseUpdatedNoContent, HttpError> {
@@ -151,37 +140,11 @@
 
         nexus.rack_initialize(&opctx, path.rack_id, request).await?;
 
-<<<<<<< HEAD
-=======
-/// Report updated state for an instance.
-#[endpoint {
-     method = PUT,
-     path = "/instances/{instance_id}",
- }]
-async fn cpapi_instances_put(
-    rqctx: RequestContext<ApiContext>,
-    path_params: Path<InstancePathParam>,
-    new_runtime_state: TypedBody<SledInstanceState>,
-) -> Result<HttpResponseUpdatedNoContent, HttpError> {
-    let apictx = &rqctx.context().context;
-    let nexus = &apictx.nexus;
-    let path = path_params.into_inner();
-    let new_state = new_runtime_state.into_inner();
-    let opctx = crate::context::op_context_for_internal_api(&rqctx).await;
-    let handler = async {
-        nexus
-            .notify_instance_updated(
-                &opctx,
-                &InstanceUuid::from_untyped_uuid(path.instance_id),
-                &new_state,
-            )
-            .await?;
->>>>>>> 3bd03503
         Ok(HttpResponseUpdatedNoContent())
     }
 
     async fn switch_put(
-        rqctx: RequestContext<ApiContext>,
+        rqctx: RequestContext<Self::Context>,
         path_params: Path<SwitchPathParam>,
         body: TypedBody<SwitchPutRequest>,
     ) -> Result<HttpResponseOk<SwitchPutResponse>, HttpError> {
@@ -200,7 +163,7 @@
     }
 
     async fn cpapi_instances_put(
-        rqctx: RequestContext<ApiContext>,
+        rqctx: RequestContext<Self::Context>,
         path_params: Path<InstancePathParam>,
         new_runtime_state: TypedBody<SledInstanceState>,
     ) -> Result<HttpResponseUpdatedNoContent, HttpError> {
@@ -211,7 +174,11 @@
         let opctx = crate::context::op_context_for_internal_api(&rqctx).await;
         let handler = async {
             nexus
-                .notify_instance_updated(&opctx, &path.instance_id, &new_state)
+                .notify_instance_updated(
+                    &opctx,
+                    &InstanceUuid::from_untyped_uuid(path.instance_id),
+                    &new_state,
+                )
                 .await?;
             Ok(HttpResponseUpdatedNoContent())
         };
@@ -222,7 +189,7 @@
     }
 
     async fn cpapi_disks_put(
-        rqctx: RequestContext<ApiContext>,
+        rqctx: RequestContext<Self::Context>,
         path_params: Path<DiskPathParam>,
         new_runtime_state: TypedBody<DiskRuntimeState>,
     ) -> Result<HttpResponseUpdatedNoContent, HttpError> {
@@ -243,7 +210,7 @@
     }
 
     async fn cpapi_volume_remove_read_only_parent(
-        rqctx: RequestContext<ApiContext>,
+        rqctx: RequestContext<Self::Context>,
         path_params: Path<VolumePathParam>,
     ) -> Result<HttpResponseUpdatedNoContent, HttpError> {
         let apictx = &rqctx.context().context;
@@ -265,7 +232,7 @@
     }
 
     async fn cpapi_disk_remove_read_only_parent(
-        rqctx: RequestContext<ApiContext>,
+        rqctx: RequestContext<Self::Context>,
         path_params: Path<DiskPathParam>,
     ) -> Result<HttpResponseUpdatedNoContent, HttpError> {
         let apictx = &rqctx.context().context;
@@ -285,7 +252,7 @@
     }
 
     async fn cpapi_producers_post(
-        request_context: RequestContext<ApiContext>,
+        request_context: RequestContext<Self::Context>,
         producer_info: TypedBody<ProducerEndpoint>,
     ) -> Result<HttpResponseCreated<ProducerRegistrationResponse>, HttpError>
     {
@@ -314,7 +281,7 @@
     }
 
     async fn cpapi_assigned_producers_list(
-        request_context: RequestContext<ApiContext>,
+        request_context: RequestContext<Self::Context>,
         path_params: Path<CollectorIdPathParams>,
         query_params: Query<PaginatedById>,
     ) -> Result<HttpResponseOk<ResultsPage<ProducerEndpoint>>, HttpError> {
@@ -343,7 +310,7 @@
     }
 
     async fn cpapi_collectors_post(
-        request_context: RequestContext<ApiContext>,
+        request_context: RequestContext<Self::Context>,
         oximeter_info: TypedBody<OximeterInfo>,
     ) -> Result<HttpResponseUpdatedNoContent, HttpError> {
         let context = &request_context.context().context;
@@ -363,7 +330,7 @@
     }
 
     async fn cpapi_artifact_download(
-        request_context: RequestContext<ApiContext>,
+        request_context: RequestContext<Self::Context>,
         path_params: Path<ArtifactId>,
     ) -> Result<HttpResponseOk<FreeformBody>, HttpError> {
         let context = &request_context.context().context;
@@ -379,7 +346,7 @@
     }
 
     async fn cpapi_upstairs_repair_start(
-        rqctx: RequestContext<ApiContext>,
+        rqctx: RequestContext<Self::Context>,
         path_params: Path<UpstairsPathParam>,
         repair_start_info: TypedBody<RepairStartInfo>,
     ) -> Result<HttpResponseUpdatedNoContent, HttpError> {
@@ -406,7 +373,7 @@
     }
 
     async fn cpapi_upstairs_repair_finish(
-        rqctx: RequestContext<ApiContext>,
+        rqctx: RequestContext<Self::Context>,
         path_params: Path<UpstairsPathParam>,
         repair_finish_info: TypedBody<RepairFinishInfo>,
     ) -> Result<HttpResponseUpdatedNoContent, HttpError> {
@@ -433,7 +400,7 @@
     }
 
     async fn cpapi_upstairs_repair_progress(
-        rqctx: RequestContext<ApiContext>,
+        rqctx: RequestContext<Self::Context>,
         path_params: Path<UpstairsRepairPathParam>,
         repair_progress: TypedBody<RepairProgress>,
     ) -> Result<HttpResponseUpdatedNoContent, HttpError> {
@@ -461,7 +428,7 @@
     }
 
     async fn cpapi_downstairs_client_stop_request(
-        rqctx: RequestContext<ApiContext>,
+        rqctx: RequestContext<Self::Context>,
         path_params: Path<UpstairsDownstairsPathParam>,
         downstairs_client_stop_request: TypedBody<DownstairsClientStopRequest>,
     ) -> Result<HttpResponseUpdatedNoContent, HttpError> {
@@ -489,7 +456,7 @@
     }
 
     async fn cpapi_downstairs_client_stopped(
-        rqctx: RequestContext<ApiContext>,
+        rqctx: RequestContext<Self::Context>,
         path_params: Path<UpstairsDownstairsPathParam>,
         downstairs_client_stopped: TypedBody<DownstairsClientStopped>,
     ) -> Result<HttpResponseUpdatedNoContent, HttpError> {
@@ -519,7 +486,7 @@
     // Sagas
 
     async fn saga_list(
-        rqctx: RequestContext<ApiContext>,
+        rqctx: RequestContext<Self::Context>,
         query_params: Query<PaginatedById>,
     ) -> Result<HttpResponseOk<ResultsPage<Saga>>, HttpError> {
         let apictx = &rqctx.context().context;
@@ -544,7 +511,7 @@
     }
 
     async fn saga_view(
-        rqctx: RequestContext<ApiContext>,
+        rqctx: RequestContext<Self::Context>,
         path_params: Path<SagaPathParam>,
     ) -> Result<HttpResponseOk<Saga>, HttpError> {
         let apictx = &rqctx.context().context;
@@ -565,7 +532,7 @@
     // Background Tasks
 
     async fn bgtask_list(
-        rqctx: RequestContext<ApiContext>,
+        rqctx: RequestContext<Self::Context>,
     ) -> Result<HttpResponseOk<BTreeMap<String, BackgroundTask>>, HttpError>
     {
         let apictx = &rqctx.context().context;
@@ -583,7 +550,7 @@
     }
 
     async fn bgtask_view(
-        rqctx: RequestContext<ApiContext>,
+        rqctx: RequestContext<Self::Context>,
         path_params: Path<BackgroundTaskPathParam>,
     ) -> Result<HttpResponseOk<BackgroundTask>, HttpError> {
         let apictx = &rqctx.context().context;
@@ -602,7 +569,7 @@
     }
 
     async fn bgtask_activate(
-        rqctx: RequestContext<ApiContext>,
+        rqctx: RequestContext<Self::Context>,
         body: TypedBody<BackgroundTasksActivateRequest>,
     ) -> Result<HttpResponseUpdatedNoContent, HttpError> {
         let apictx = &rqctx.context().context;
@@ -623,7 +590,7 @@
     // NAT RPW internal APIs
 
     async fn ipv4_nat_changeset(
-        rqctx: RequestContext<ApiContext>,
+        rqctx: RequestContext<Self::Context>,
         path_params: Path<RpwNatPathParam>,
         query_params: Query<RpwNatQueryParam>,
     ) -> Result<HttpResponseOk<Vec<Ipv4NatEntryView>>, HttpError> {
@@ -649,7 +616,7 @@
 
     // APIs for managing blueprints
     async fn blueprint_list(
-        rqctx: RequestContext<ApiContext>,
+        rqctx: RequestContext<Self::Context>,
         query_params: Query<PaginatedById>,
     ) -> Result<HttpResponseOk<ResultsPage<BlueprintMetadata>>, HttpError> {
         let apictx = &rqctx.context().context;
@@ -675,7 +642,7 @@
 
     /// Fetches one blueprint
     async fn blueprint_view(
-        rqctx: RequestContext<ApiContext>,
+        rqctx: RequestContext<Self::Context>,
         path_params: Path<nexus_types::external_api::params::BlueprintPath>,
     ) -> Result<HttpResponseOk<Blueprint>, HttpError> {
         let apictx = &rqctx.context().context;
@@ -696,7 +663,7 @@
 
     /// Deletes one blueprint
     async fn blueprint_delete(
-        rqctx: RequestContext<ApiContext>,
+        rqctx: RequestContext<Self::Context>,
         path_params: Path<nexus_types::external_api::params::BlueprintPath>,
     ) -> Result<HttpResponseDeleted, HttpError> {
         let apictx = &rqctx.context().context;
@@ -715,7 +682,7 @@
     }
 
     async fn blueprint_target_view(
-        rqctx: RequestContext<ApiContext>,
+        rqctx: RequestContext<Self::Context>,
     ) -> Result<HttpResponseOk<BlueprintTarget>, HttpError> {
         let apictx = &rqctx.context().context;
         let handler = async {
@@ -732,7 +699,7 @@
     }
 
     async fn blueprint_target_set(
-        rqctx: RequestContext<ApiContext>,
+        rqctx: RequestContext<Self::Context>,
         target: TypedBody<BlueprintTargetSet>,
     ) -> Result<HttpResponseOk<BlueprintTarget>, HttpError> {
         let apictx = &rqctx.context().context;
@@ -751,7 +718,7 @@
     }
 
     async fn blueprint_target_set_enabled(
-        rqctx: RequestContext<ApiContext>,
+        rqctx: RequestContext<Self::Context>,
         target: TypedBody<BlueprintTargetSet>,
     ) -> Result<HttpResponseOk<BlueprintTarget>, HttpError> {
         let apictx = &rqctx.context().context;
@@ -771,7 +738,7 @@
     }
 
     async fn blueprint_regenerate(
-        rqctx: RequestContext<ApiContext>,
+        rqctx: RequestContext<Self::Context>,
     ) -> Result<HttpResponseOk<Blueprint>, HttpError> {
         let apictx = &rqctx.context().context;
         let handler = async {
@@ -788,7 +755,7 @@
     }
 
     async fn blueprint_import(
-        rqctx: RequestContext<ApiContext>,
+        rqctx: RequestContext<Self::Context>,
         blueprint: TypedBody<Blueprint>,
     ) -> Result<HttpResponseUpdatedNoContent, HttpError> {
         let apictx = &rqctx.context().context;
@@ -807,7 +774,7 @@
     }
 
     async fn sled_list_uninitialized(
-        rqctx: RequestContext<ApiContext>,
+        rqctx: RequestContext<Self::Context>,
     ) -> Result<HttpResponseOk<ResultsPage<UninitializedSled>>, HttpError> {
         let apictx = &rqctx.context().context;
         let handler = async {
@@ -824,7 +791,7 @@
     }
 
     async fn sled_add(
-        rqctx: RequestContext<ApiContext>,
+        rqctx: RequestContext<Self::Context>,
         sled: TypedBody<UninitializedSledId>,
     ) -> Result<HttpResponseCreated<SledId>, HttpError> {
         let apictx = &rqctx.context().context;
@@ -842,7 +809,7 @@
     }
 
     async fn sled_expunge(
-        rqctx: RequestContext<ApiContext>,
+        rqctx: RequestContext<Self::Context>,
         sled: TypedBody<SledSelector>,
     ) -> Result<HttpResponseOk<SledPolicy>, HttpError> {
         let apictx = &rqctx.context().context;
@@ -861,7 +828,7 @@
     }
 
     async fn probes_get(
-        rqctx: RequestContext<ApiContext>,
+        rqctx: RequestContext<Self::Context>,
         path_params: Path<ProbePathParam>,
         query_params: Query<PaginatedById>,
     ) -> Result<HttpResponseOk<Vec<ProbeInfo>>, HttpError> {
