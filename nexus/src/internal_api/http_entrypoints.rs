// This Source Code Form is subject to the terms of the Mozilla Public
// License, v. 2.0. If a copy of the MPL was not distributed with this
// file, You can obtain one at https://mozilla.org/MPL/2.0/.

//! Handler functions (entrypoints) for HTTP APIs internal to the control plane

use super::params::{OximeterInfo, RackInitializationRequest};
use crate::context::ApiContext;
use dropshot::ApiDescription;
use dropshot::FreeformBody;
use dropshot::HttpError;
use dropshot::HttpResponseCreated;
use dropshot::HttpResponseDeleted;
use dropshot::HttpResponseOk;
use dropshot::HttpResponseUpdatedNoContent;
use dropshot::Path;
use dropshot::Query;
use dropshot::RequestContext;
use dropshot::ResultsPage;
use dropshot::TypedBody;
use hyper::Body;
use nexus_internal_api::*;
use nexus_types::deployment::Blueprint;
use nexus_types::deployment::BlueprintMetadata;
use nexus_types::deployment::BlueprintTarget;
use nexus_types::deployment::BlueprintTargetSet;
use nexus_types::external_api::params::PhysicalDiskPath;
use nexus_types::external_api::params::SledSelector;
use nexus_types::external_api::params::UninitializedSledId;
use nexus_types::external_api::shared::ProbeInfo;
use nexus_types::external_api::shared::UninitializedSled;
use nexus_types::external_api::views::SledPolicy;
use nexus_types::internal_api::params::SledAgentInfo;
use nexus_types::internal_api::params::SwitchPutRequest;
use nexus_types::internal_api::params::SwitchPutResponse;
use nexus_types::internal_api::views::to_list;
use nexus_types::internal_api::views::BackgroundTask;
use nexus_types::internal_api::views::Ipv4NatEntryView;
use nexus_types::internal_api::views::Saga;
use omicron_common::api::external::http_pagination::data_page_params_for;
use omicron_common::api::external::http_pagination::PaginatedById;
use omicron_common::api::external::http_pagination::ScanById;
use omicron_common::api::external::http_pagination::ScanParams;
use omicron_common::api::internal::nexus::DiskRuntimeState;
use omicron_common::api::internal::nexus::DownstairsClientStopRequest;
use omicron_common::api::internal::nexus::DownstairsClientStopped;
use omicron_common::api::internal::nexus::ProducerEndpoint;
use omicron_common::api::internal::nexus::ProducerRegistrationResponse;
use omicron_common::api::internal::nexus::RepairFinishInfo;
use omicron_common::api::internal::nexus::RepairProgress;
use omicron_common::api::internal::nexus::RepairStartInfo;
use omicron_common::api::internal::nexus::SledInstanceState;
use omicron_common::update::ArtifactId;
use omicron_uuid_kinds::GenericUuid;
use omicron_uuid_kinds::InstanceUuid;
use std::collections::BTreeMap;

type NexusApiDescription = ApiDescription<ApiContext>;

/// Returns a description of the internal nexus API
pub(crate) fn internal_api() -> NexusApiDescription {
    nexus_internal_api_mod::api_description::<NexusInternalApiImpl>()
        .expect("registered API endpoints successfully")
}

enum NexusInternalApiImpl {}

<<<<<<< HEAD
        api.register(physical_disk_expunge)?;

        api.register(probes_get)?;
=======
impl NexusInternalApi for NexusInternalApiImpl {
    type Context = ApiContext;
>>>>>>> d57ec70f

    async fn sled_agent_get(
        rqctx: RequestContext<Self::Context>,
        path_params: Path<SledAgentPathParam>,
    ) -> Result<HttpResponseOk<SledAgentInfo>, HttpError> {
        let apictx = &rqctx.context().context;
        let nexus = &apictx.nexus;
        let opctx = crate::context::op_context_for_internal_api(&rqctx).await;
        let path = path_params.into_inner();
        let sled_id = &path.sled_id;
        let handler = async {
            let (.., sled) =
                nexus.sled_lookup(&opctx, sled_id)?.fetch().await?;
            Ok(HttpResponseOk(sled.into()))
        };
        apictx
            .internal_latencies
            .instrument_dropshot_handler(&rqctx, handler)
            .await
    }

    async fn sled_agent_put(
        rqctx: RequestContext<Self::Context>,
        path_params: Path<SledAgentPathParam>,
        sled_info: TypedBody<SledAgentInfo>,
    ) -> Result<HttpResponseUpdatedNoContent, HttpError> {
        let apictx = &rqctx.context().context;
        let nexus = &apictx.nexus;
        let opctx = crate::context::op_context_for_internal_api(&rqctx).await;
        let path = path_params.into_inner();
        let info = sled_info.into_inner();
        let sled_id = &path.sled_id;
        let handler = async {
            nexus.upsert_sled(&opctx, *sled_id, info).await?;
            Ok(HttpResponseUpdatedNoContent())
        };
        apictx
            .internal_latencies
            .instrument_dropshot_handler(&rqctx, handler)
            .await
    }

    async fn sled_firewall_rules_request(
        rqctx: RequestContext<Self::Context>,
        path_params: Path<SledAgentPathParam>,
    ) -> Result<HttpResponseUpdatedNoContent, HttpError> {
        let apictx = &rqctx.context().context;
        let nexus = &apictx.nexus;
        let opctx = crate::context::op_context_for_internal_api(&rqctx).await;
        let path = path_params.into_inner();
        let sled_id = &path.sled_id;
        let handler = async {
            nexus.sled_request_firewall_rules(&opctx, *sled_id).await?;
            Ok(HttpResponseUpdatedNoContent())
        };
        apictx
            .internal_latencies
            .instrument_dropshot_handler(&rqctx, handler)
            .await
    }

    async fn rack_initialization_complete(
        rqctx: RequestContext<Self::Context>,
        path_params: Path<RackPathParam>,
        info: TypedBody<RackInitializationRequest>,
    ) -> Result<HttpResponseUpdatedNoContent, HttpError> {
        let apictx = &rqctx.context().context;
        let nexus = &apictx.nexus;
        let path = path_params.into_inner();
        let request = info.into_inner();
        let opctx = crate::context::op_context_for_internal_api(&rqctx).await;

        nexus.rack_initialize(&opctx, path.rack_id, request).await?;

        Ok(HttpResponseUpdatedNoContent())
    }

    async fn switch_put(
        rqctx: RequestContext<Self::Context>,
        path_params: Path<SwitchPathParam>,
        body: TypedBody<SwitchPutRequest>,
    ) -> Result<HttpResponseOk<SwitchPutResponse>, HttpError> {
        let apictx = &rqctx.context().context;
        let handler = async {
            let nexus = &apictx.nexus;
            let path = path_params.into_inner();
            let switch = body.into_inner();
            nexus.switch_upsert(path.switch_id, switch).await?;
            Ok(HttpResponseOk(SwitchPutResponse {}))
        };
        apictx
            .internal_latencies
            .instrument_dropshot_handler(&rqctx, handler)
            .await
    }

    async fn cpapi_instances_put(
        rqctx: RequestContext<Self::Context>,
        path_params: Path<InstancePathParam>,
        new_runtime_state: TypedBody<SledInstanceState>,
    ) -> Result<HttpResponseUpdatedNoContent, HttpError> {
        let apictx = &rqctx.context().context;
        let nexus = &apictx.nexus;
        let path = path_params.into_inner();
        let new_state = new_runtime_state.into_inner();
        let opctx = crate::context::op_context_for_internal_api(&rqctx).await;
        let handler = async {
            nexus
                .notify_instance_updated(
                    &opctx,
                    &InstanceUuid::from_untyped_uuid(path.instance_id),
                    &new_state,
                )
                .await?;
            Ok(HttpResponseUpdatedNoContent())
        };
        apictx
            .internal_latencies
            .instrument_dropshot_handler(&rqctx, handler)
            .await
    }

    async fn cpapi_disks_put(
        rqctx: RequestContext<Self::Context>,
        path_params: Path<DiskPathParam>,
        new_runtime_state: TypedBody<DiskRuntimeState>,
    ) -> Result<HttpResponseUpdatedNoContent, HttpError> {
        let apictx = &rqctx.context().context;
        let nexus = &apictx.nexus;
        let path = path_params.into_inner();
        let new_state = new_runtime_state.into_inner();
        let handler = async {
            let opctx =
                crate::context::op_context_for_internal_api(&rqctx).await;
            nexus.notify_disk_updated(&opctx, path.disk_id, &new_state).await?;
            Ok(HttpResponseUpdatedNoContent())
        };
        apictx
            .internal_latencies
            .instrument_dropshot_handler(&rqctx, handler)
            .await
    }

    async fn cpapi_volume_remove_read_only_parent(
        rqctx: RequestContext<Self::Context>,
        path_params: Path<VolumePathParam>,
    ) -> Result<HttpResponseUpdatedNoContent, HttpError> {
        let apictx = &rqctx.context().context;
        let nexus = &apictx.nexus;
        let path = path_params.into_inner();

        let handler = async {
            let opctx =
                crate::context::op_context_for_internal_api(&rqctx).await;
            nexus
                .volume_remove_read_only_parent(&opctx, path.volume_id)
                .await?;
            Ok(HttpResponseUpdatedNoContent())
        };
        apictx
            .internal_latencies
            .instrument_dropshot_handler(&rqctx, handler)
            .await
    }

    async fn cpapi_disk_remove_read_only_parent(
        rqctx: RequestContext<Self::Context>,
        path_params: Path<DiskPathParam>,
    ) -> Result<HttpResponseUpdatedNoContent, HttpError> {
        let apictx = &rqctx.context().context;
        let nexus = &apictx.nexus;
        let path = path_params.into_inner();

        let handler = async {
            let opctx =
                crate::context::op_context_for_internal_api(&rqctx).await;
            nexus.disk_remove_read_only_parent(&opctx, path.disk_id).await?;
            Ok(HttpResponseUpdatedNoContent())
        };
        apictx
            .internal_latencies
            .instrument_dropshot_handler(&rqctx, handler)
            .await
    }

    async fn cpapi_producers_post(
        request_context: RequestContext<Self::Context>,
        producer_info: TypedBody<ProducerEndpoint>,
    ) -> Result<HttpResponseCreated<ProducerRegistrationResponse>, HttpError>
    {
        let context = &request_context.context().context;
        let handler = async {
            let nexus = &context.nexus;
            let producer_info = producer_info.into_inner();
            let opctx =
                crate::context::op_context_for_internal_api(&request_context)
                    .await;
            nexus
                .assign_producer(&opctx, producer_info)
                .await
                .map_err(HttpError::from)
                .map(|_| {
                    HttpResponseCreated(ProducerRegistrationResponse {
                        lease_duration:
                            crate::app::oximeter::PRODUCER_LEASE_DURATION,
                    })
                })
        };
        context
            .internal_latencies
            .instrument_dropshot_handler(&request_context, handler)
            .await
    }

    async fn cpapi_assigned_producers_list(
        request_context: RequestContext<Self::Context>,
        path_params: Path<CollectorIdPathParams>,
        query_params: Query<PaginatedById>,
    ) -> Result<HttpResponseOk<ResultsPage<ProducerEndpoint>>, HttpError> {
        let context = &request_context.context().context;
        let handler = async {
            let nexus = &context.nexus;
            let collector_id = path_params.into_inner().collector_id;
            let query = query_params.into_inner();
            let pagparams = data_page_params_for(&request_context, &query)?;
            let opctx =
                crate::context::op_context_for_internal_api(&request_context)
                    .await;
            let producers = nexus
                .list_assigned_producers(&opctx, collector_id, &pagparams)
                .await?;
            Ok(HttpResponseOk(ScanById::results_page(
                &query,
                producers,
                &|_, producer: &ProducerEndpoint| producer.id,
            )?))
        };
        context
            .internal_latencies
            .instrument_dropshot_handler(&request_context, handler)
            .await
    }

    async fn cpapi_collectors_post(
        request_context: RequestContext<Self::Context>,
        oximeter_info: TypedBody<OximeterInfo>,
    ) -> Result<HttpResponseUpdatedNoContent, HttpError> {
        let context = &request_context.context().context;
        let handler = async {
            let nexus = &context.nexus;
            let oximeter_info = oximeter_info.into_inner();
            let opctx =
                crate::context::op_context_for_internal_api(&request_context)
                    .await;
            nexus.upsert_oximeter_collector(&opctx, &oximeter_info).await?;
            Ok(HttpResponseUpdatedNoContent())
        };
        context
            .internal_latencies
            .instrument_dropshot_handler(&request_context, handler)
            .await
    }

    async fn cpapi_artifact_download(
        request_context: RequestContext<Self::Context>,
        path_params: Path<ArtifactId>,
    ) -> Result<HttpResponseOk<FreeformBody>, HttpError> {
        let context = &request_context.context().context;
        let nexus = &context.nexus;
        let opctx =
            crate::context::op_context_for_internal_api(&request_context).await;
        // TODO: return 404 if the error we get here says that the record isn't found
        let body = nexus
            .updates_download_artifact(&opctx, path_params.into_inner())
            .await?;

        Ok(HttpResponseOk(Body::from(body).into()))
    }

    async fn cpapi_upstairs_repair_start(
        rqctx: RequestContext<Self::Context>,
        path_params: Path<UpstairsPathParam>,
        repair_start_info: TypedBody<RepairStartInfo>,
    ) -> Result<HttpResponseUpdatedNoContent, HttpError> {
        let apictx = &rqctx.context().context;
        let nexus = &apictx.nexus;
        let path = path_params.into_inner();

        let handler = async {
            let opctx =
                crate::context::op_context_for_internal_api(&rqctx).await;
            nexus
                .upstairs_repair_start(
                    &opctx,
                    path.upstairs_id,
                    repair_start_info.into_inner(),
                )
                .await?;
            Ok(HttpResponseUpdatedNoContent())
        };
        apictx
            .internal_latencies
            .instrument_dropshot_handler(&rqctx, handler)
            .await
    }

    async fn cpapi_upstairs_repair_finish(
        rqctx: RequestContext<Self::Context>,
        path_params: Path<UpstairsPathParam>,
        repair_finish_info: TypedBody<RepairFinishInfo>,
    ) -> Result<HttpResponseUpdatedNoContent, HttpError> {
        let apictx = &rqctx.context().context;
        let nexus = &apictx.nexus;
        let path = path_params.into_inner();

        let handler = async {
            let opctx =
                crate::context::op_context_for_internal_api(&rqctx).await;
            nexus
                .upstairs_repair_finish(
                    &opctx,
                    path.upstairs_id,
                    repair_finish_info.into_inner(),
                )
                .await?;
            Ok(HttpResponseUpdatedNoContent())
        };
        apictx
            .internal_latencies
            .instrument_dropshot_handler(&rqctx, handler)
            .await
    }

    async fn cpapi_upstairs_repair_progress(
        rqctx: RequestContext<Self::Context>,
        path_params: Path<UpstairsRepairPathParam>,
        repair_progress: TypedBody<RepairProgress>,
    ) -> Result<HttpResponseUpdatedNoContent, HttpError> {
        let apictx = &rqctx.context().context;
        let nexus = &apictx.nexus;
        let path = path_params.into_inner();

        let handler = async {
            let opctx =
                crate::context::op_context_for_internal_api(&rqctx).await;
            nexus
                .upstairs_repair_progress(
                    &opctx,
                    path.upstairs_id,
                    path.repair_id,
                    repair_progress.into_inner(),
                )
                .await?;
            Ok(HttpResponseUpdatedNoContent())
        };
        apictx
            .internal_latencies
            .instrument_dropshot_handler(&rqctx, handler)
            .await
    }

    async fn cpapi_downstairs_client_stop_request(
        rqctx: RequestContext<Self::Context>,
        path_params: Path<UpstairsDownstairsPathParam>,
        downstairs_client_stop_request: TypedBody<DownstairsClientStopRequest>,
    ) -> Result<HttpResponseUpdatedNoContent, HttpError> {
        let apictx = &rqctx.context().context;
        let nexus = &apictx.nexus;
        let path = path_params.into_inner();

        let handler = async {
            let opctx =
                crate::context::op_context_for_internal_api(&rqctx).await;
            nexus
                .downstairs_client_stop_request_notification(
                    &opctx,
                    path.upstairs_id,
                    path.downstairs_id,
                    downstairs_client_stop_request.into_inner(),
                )
                .await?;
            Ok(HttpResponseUpdatedNoContent())
        };
        apictx
            .internal_latencies
            .instrument_dropshot_handler(&rqctx, handler)
            .await
    }

    async fn cpapi_downstairs_client_stopped(
        rqctx: RequestContext<Self::Context>,
        path_params: Path<UpstairsDownstairsPathParam>,
        downstairs_client_stopped: TypedBody<DownstairsClientStopped>,
    ) -> Result<HttpResponseUpdatedNoContent, HttpError> {
        let apictx = &rqctx.context().context;
        let nexus = &apictx.nexus;
        let path = path_params.into_inner();

        let handler = async {
            let opctx =
                crate::context::op_context_for_internal_api(&rqctx).await;
            nexus
                .downstairs_client_stopped_notification(
                    &opctx,
                    path.upstairs_id,
                    path.downstairs_id,
                    downstairs_client_stopped.into_inner(),
                )
                .await?;
            Ok(HttpResponseUpdatedNoContent())
        };
        apictx
            .internal_latencies
            .instrument_dropshot_handler(&rqctx, handler)
            .await
    }

    // Sagas

    async fn saga_list(
        rqctx: RequestContext<Self::Context>,
        query_params: Query<PaginatedById>,
    ) -> Result<HttpResponseOk<ResultsPage<Saga>>, HttpError> {
        let apictx = &rqctx.context().context;
        let handler = async {
            let nexus = &apictx.nexus;
            let query = query_params.into_inner();
            let pagparams = data_page_params_for(&rqctx, &query)?;
            let opctx =
                crate::context::op_context_for_internal_api(&rqctx).await;
            let saga_stream = nexus.sagas_list(&opctx, &pagparams).await?;
            let view_list = to_list(saga_stream).await;
            Ok(HttpResponseOk(ScanById::results_page(
                &query,
                view_list,
                &|_, saga: &Saga| saga.id,
            )?))
        };
        apictx
            .internal_latencies
            .instrument_dropshot_handler(&rqctx, handler)
            .await
    }

    async fn saga_view(
        rqctx: RequestContext<Self::Context>,
        path_params: Path<SagaPathParam>,
    ) -> Result<HttpResponseOk<Saga>, HttpError> {
        let apictx = &rqctx.context().context;
        let handler = async {
            let opctx =
                crate::context::op_context_for_internal_api(&rqctx).await;
            let nexus = &apictx.nexus;
            let path = path_params.into_inner();
            let saga = nexus.saga_get(&opctx, path.saga_id).await?;
            Ok(HttpResponseOk(saga))
        };
        apictx
            .internal_latencies
            .instrument_dropshot_handler(&rqctx, handler)
            .await
    }

    // Background Tasks

    async fn bgtask_list(
        rqctx: RequestContext<Self::Context>,
    ) -> Result<HttpResponseOk<BTreeMap<String, BackgroundTask>>, HttpError>
    {
        let apictx = &rqctx.context().context;
        let handler = async {
            let nexus = &apictx.nexus;
            let opctx =
                crate::context::op_context_for_internal_api(&rqctx).await;
            let bgtask_list = nexus.bgtasks_list(&opctx).await?;
            Ok(HttpResponseOk(bgtask_list))
        };
        apictx
            .internal_latencies
            .instrument_dropshot_handler(&rqctx, handler)
            .await
    }

    async fn bgtask_view(
        rqctx: RequestContext<Self::Context>,
        path_params: Path<BackgroundTaskPathParam>,
    ) -> Result<HttpResponseOk<BackgroundTask>, HttpError> {
        let apictx = &rqctx.context().context;
        let handler = async {
            let opctx =
                crate::context::op_context_for_internal_api(&rqctx).await;
            let nexus = &apictx.nexus;
            let path = path_params.into_inner();
            let bgtask = nexus.bgtask_status(&opctx, &path.bgtask_name).await?;
            Ok(HttpResponseOk(bgtask))
        };
        apictx
            .internal_latencies
            .instrument_dropshot_handler(&rqctx, handler)
            .await
    }

    async fn bgtask_activate(
        rqctx: RequestContext<Self::Context>,
        body: TypedBody<BackgroundTasksActivateRequest>,
    ) -> Result<HttpResponseUpdatedNoContent, HttpError> {
        let apictx = &rqctx.context().context;
        let handler = async {
            let opctx =
                crate::context::op_context_for_internal_api(&rqctx).await;
            let nexus = &apictx.nexus;
            let body = body.into_inner();
            nexus.bgtask_activate(&opctx, body.bgtask_names).await?;
            Ok(HttpResponseUpdatedNoContent())
        };
        apictx
            .internal_latencies
            .instrument_dropshot_handler(&rqctx, handler)
            .await
    }

    // NAT RPW internal APIs

    async fn ipv4_nat_changeset(
        rqctx: RequestContext<Self::Context>,
        path_params: Path<RpwNatPathParam>,
        query_params: Query<RpwNatQueryParam>,
    ) -> Result<HttpResponseOk<Vec<Ipv4NatEntryView>>, HttpError> {
        let apictx = &rqctx.context().context;
        let handler = async {
            let opctx =
                crate::context::op_context_for_internal_api(&rqctx).await;
            let nexus = &apictx.nexus;
            let path = path_params.into_inner();
            let query = query_params.into_inner();
            let mut changeset = nexus
                .datastore()
                .ipv4_nat_changeset(&opctx, path.from_gen, query.limit)
                .await?;
            changeset.sort_by_key(|e| e.gen);
            Ok(HttpResponseOk(changeset))
        };
        apictx
            .internal_latencies
            .instrument_dropshot_handler(&rqctx, handler)
            .await
    }

    // APIs for managing blueprints
    async fn blueprint_list(
        rqctx: RequestContext<Self::Context>,
        query_params: Query<PaginatedById>,
    ) -> Result<HttpResponseOk<ResultsPage<BlueprintMetadata>>, HttpError> {
        let apictx = &rqctx.context().context;
        let handler = async {
            let nexus = &apictx.nexus;
            let query = query_params.into_inner();
            let opctx =
                crate::context::op_context_for_internal_api(&rqctx).await;
            let pagparams = data_page_params_for(&rqctx, &query)?;
            let blueprints = nexus.blueprint_list(&opctx, &pagparams).await?;
            Ok(HttpResponseOk(ScanById::results_page(
                &query,
                blueprints,
                &|_, blueprint: &BlueprintMetadata| blueprint.id,
            )?))
        };

        apictx
            .internal_latencies
            .instrument_dropshot_handler(&rqctx, handler)
            .await
    }

    /// Fetches one blueprint
    async fn blueprint_view(
        rqctx: RequestContext<Self::Context>,
        path_params: Path<nexus_types::external_api::params::BlueprintPath>,
    ) -> Result<HttpResponseOk<Blueprint>, HttpError> {
        let apictx = &rqctx.context().context;
        let handler = async {
            let opctx =
                crate::context::op_context_for_internal_api(&rqctx).await;
            let nexus = &apictx.nexus;
            let path = path_params.into_inner();
            let blueprint =
                nexus.blueprint_view(&opctx, path.blueprint_id).await?;
            Ok(HttpResponseOk(blueprint))
        };
        apictx
            .internal_latencies
            .instrument_dropshot_handler(&rqctx, handler)
            .await
    }

    /// Deletes one blueprint
    async fn blueprint_delete(
        rqctx: RequestContext<Self::Context>,
        path_params: Path<nexus_types::external_api::params::BlueprintPath>,
    ) -> Result<HttpResponseDeleted, HttpError> {
        let apictx = &rqctx.context().context;
        let handler = async {
            let opctx =
                crate::context::op_context_for_internal_api(&rqctx).await;
            let nexus = &apictx.nexus;
            let path = path_params.into_inner();
            nexus.blueprint_delete(&opctx, path.blueprint_id).await?;
            Ok(HttpResponseDeleted())
        };
        apictx
            .internal_latencies
            .instrument_dropshot_handler(&rqctx, handler)
            .await
    }

    async fn blueprint_target_view(
        rqctx: RequestContext<Self::Context>,
    ) -> Result<HttpResponseOk<BlueprintTarget>, HttpError> {
        let apictx = &rqctx.context().context;
        let handler = async {
            let opctx =
                crate::context::op_context_for_internal_api(&rqctx).await;
            let nexus = &apictx.nexus;
            let target = nexus.blueprint_target_view(&opctx).await?;
            Ok(HttpResponseOk(target))
        };
        apictx
            .internal_latencies
            .instrument_dropshot_handler(&rqctx, handler)
            .await
    }

    async fn blueprint_target_set(
        rqctx: RequestContext<Self::Context>,
        target: TypedBody<BlueprintTargetSet>,
    ) -> Result<HttpResponseOk<BlueprintTarget>, HttpError> {
        let apictx = &rqctx.context().context;
        let handler = async {
            let opctx =
                crate::context::op_context_for_internal_api(&rqctx).await;
            let nexus = &apictx.nexus;
            let target = target.into_inner();
            let target = nexus.blueprint_target_set(&opctx, target).await?;
            Ok(HttpResponseOk(target))
        };
        apictx
            .internal_latencies
            .instrument_dropshot_handler(&rqctx, handler)
            .await
    }

    async fn blueprint_target_set_enabled(
        rqctx: RequestContext<Self::Context>,
        target: TypedBody<BlueprintTargetSet>,
    ) -> Result<HttpResponseOk<BlueprintTarget>, HttpError> {
        let apictx = &rqctx.context().context;
        let handler = async {
            let opctx =
                crate::context::op_context_for_internal_api(&rqctx).await;
            let nexus = &apictx.nexus;
            let target = target.into_inner();
            let target =
                nexus.blueprint_target_set_enabled(&opctx, target).await?;
            Ok(HttpResponseOk(target))
        };
        apictx
            .internal_latencies
            .instrument_dropshot_handler(&rqctx, handler)
            .await
    }

    async fn blueprint_regenerate(
        rqctx: RequestContext<Self::Context>,
    ) -> Result<HttpResponseOk<Blueprint>, HttpError> {
        let apictx = &rqctx.context().context;
        let handler = async {
            let opctx =
                crate::context::op_context_for_internal_api(&rqctx).await;
            let nexus = &apictx.nexus;
            let result = nexus.blueprint_create_regenerate(&opctx).await?;
            Ok(HttpResponseOk(result))
        };
        apictx
            .internal_latencies
            .instrument_dropshot_handler(&rqctx, handler)
            .await
    }

    async fn blueprint_import(
        rqctx: RequestContext<Self::Context>,
        blueprint: TypedBody<Blueprint>,
    ) -> Result<HttpResponseUpdatedNoContent, HttpError> {
        let apictx = &rqctx.context().context;
        let handler = async {
            let opctx =
                crate::context::op_context_for_internal_api(&rqctx).await;
            let nexus = &apictx.nexus;
            let blueprint = blueprint.into_inner();
            nexus.blueprint_import(&opctx, blueprint).await?;
            Ok(HttpResponseUpdatedNoContent())
        };
        apictx
            .internal_latencies
            .instrument_dropshot_handler(&rqctx, handler)
            .await
    }

    async fn sled_list_uninitialized(
        rqctx: RequestContext<Self::Context>,
    ) -> Result<HttpResponseOk<ResultsPage<UninitializedSled>>, HttpError> {
        let apictx = &rqctx.context().context;
        let handler = async {
            let nexus = &apictx.nexus;
            let opctx =
                crate::context::op_context_for_internal_api(&rqctx).await;
            let sleds = nexus.sled_list_uninitialized(&opctx).await?;
            Ok(HttpResponseOk(ResultsPage { items: sleds, next_page: None }))
        };
        apictx
            .internal_latencies
            .instrument_dropshot_handler(&rqctx, handler)
            .await
    }

<<<<<<< HEAD
/// Mark a physical disk as expunged
///
/// This is an irreversible process! It should only be called after
/// sufficient warning to the operator.
///
/// This is idempotent.
#[endpoint {
    method = POST,
    path = "/physical-disk/expunge",
}]
async fn physical_disk_expunge(
    rqctx: RequestContext<ApiContext>,
    disk: TypedBody<PhysicalDiskPath>,
) -> Result<HttpResponseUpdatedNoContent, HttpError> {
    let apictx = &rqctx.context().context;
    let nexus = &apictx.nexus;
    let handler = async {
        let opctx = crate::context::op_context_for_internal_api(&rqctx).await;
        nexus.physical_disk_expunge(&opctx, disk.into_inner()).await?;
        Ok(HttpResponseUpdatedNoContent())
    };
    apictx.internal_latencies.instrument_dropshot_handler(&rqctx, handler).await
}

/// Path parameters for probes
#[derive(Deserialize, JsonSchema)]
struct ProbePathParam {
    sled: Uuid,
}
=======
    async fn sled_add(
        rqctx: RequestContext<Self::Context>,
        sled: TypedBody<UninitializedSledId>,
    ) -> Result<HttpResponseCreated<SledId>, HttpError> {
        let apictx = &rqctx.context().context;
        let nexus = &apictx.nexus;
        let handler = async {
            let opctx =
                crate::context::op_context_for_internal_api(&rqctx).await;
            let id = nexus.sled_add(&opctx, sled.into_inner()).await?;
            Ok(HttpResponseCreated(SledId { id }))
        };
        apictx
            .internal_latencies
            .instrument_dropshot_handler(&rqctx, handler)
            .await
    }
>>>>>>> d57ec70f

    async fn sled_expunge(
        rqctx: RequestContext<Self::Context>,
        sled: TypedBody<SledSelector>,
    ) -> Result<HttpResponseOk<SledPolicy>, HttpError> {
        let apictx = &rqctx.context().context;
        let nexus = &apictx.nexus;
        let handler = async {
            let opctx =
                crate::context::op_context_for_internal_api(&rqctx).await;
            let previous_policy =
                nexus.sled_expunge(&opctx, sled.into_inner().sled).await?;
            Ok(HttpResponseOk(previous_policy))
        };
        apictx
            .internal_latencies
            .instrument_dropshot_handler(&rqctx, handler)
            .await
    }

    async fn probes_get(
        rqctx: RequestContext<Self::Context>,
        path_params: Path<ProbePathParam>,
        query_params: Query<PaginatedById>,
    ) -> Result<HttpResponseOk<Vec<ProbeInfo>>, HttpError> {
        let apictx = &rqctx.context().context;
        let handler = async {
            let query = query_params.into_inner();
            let path = path_params.into_inner();
            let nexus = &apictx.nexus;
            let opctx =
                crate::context::op_context_for_internal_api(&rqctx).await;
            let pagparams = data_page_params_for(&rqctx, &query)?;
            Ok(HttpResponseOk(
                nexus
                    .probe_list_for_sled(&opctx, &pagparams, path.sled)
                    .await?,
            ))
        };
        apictx
            .internal_latencies
            .instrument_dropshot_handler(&rqctx, handler)
            .await
    }
}<|MERGE_RESOLUTION|>--- conflicted
+++ resolved
@@ -65,14 +65,8 @@
 
 enum NexusInternalApiImpl {}
 
-<<<<<<< HEAD
-        api.register(physical_disk_expunge)?;
-
-        api.register(probes_get)?;
-=======
 impl NexusInternalApi for NexusInternalApiImpl {
     type Context = ApiContext;
->>>>>>> d57ec70f
 
     async fn sled_agent_get(
         rqctx: RequestContext<Self::Context>,
@@ -797,37 +791,6 @@
             .await
     }
 
-<<<<<<< HEAD
-/// Mark a physical disk as expunged
-///
-/// This is an irreversible process! It should only be called after
-/// sufficient warning to the operator.
-///
-/// This is idempotent.
-#[endpoint {
-    method = POST,
-    path = "/physical-disk/expunge",
-}]
-async fn physical_disk_expunge(
-    rqctx: RequestContext<ApiContext>,
-    disk: TypedBody<PhysicalDiskPath>,
-) -> Result<HttpResponseUpdatedNoContent, HttpError> {
-    let apictx = &rqctx.context().context;
-    let nexus = &apictx.nexus;
-    let handler = async {
-        let opctx = crate::context::op_context_for_internal_api(&rqctx).await;
-        nexus.physical_disk_expunge(&opctx, disk.into_inner()).await?;
-        Ok(HttpResponseUpdatedNoContent())
-    };
-    apictx.internal_latencies.instrument_dropshot_handler(&rqctx, handler).await
-}
-
-/// Path parameters for probes
-#[derive(Deserialize, JsonSchema)]
-struct ProbePathParam {
-    sled: Uuid,
-}
-=======
     async fn sled_add(
         rqctx: RequestContext<Self::Context>,
         sled: TypedBody<UninitializedSledId>,
@@ -845,7 +808,6 @@
             .instrument_dropshot_handler(&rqctx, handler)
             .await
     }
->>>>>>> d57ec70f
 
     async fn sled_expunge(
         rqctx: RequestContext<Self::Context>,
@@ -859,6 +821,24 @@
             let previous_policy =
                 nexus.sled_expunge(&opctx, sled.into_inner().sled).await?;
             Ok(HttpResponseOk(previous_policy))
+        };
+        apictx
+            .internal_latencies
+            .instrument_dropshot_handler(&rqctx, handler)
+            .await
+    }
+
+    async fn physical_disk_expunge(
+        rqctx: RequestContext<Self::Context>,
+        disk: TypedBody<PhysicalDiskPath>,
+    ) -> Result<HttpResponseUpdatedNoContent, HttpError> {
+        let apictx = &rqctx.context().context;
+        let nexus = &apictx.nexus;
+        let handler = async {
+            let opctx =
+                crate::context::op_context_for_internal_api(&rqctx).await;
+            nexus.physical_disk_expunge(&opctx, disk.into_inner()).await?;
+            Ok(HttpResponseUpdatedNoContent())
         };
         apictx
             .internal_latencies
