// This Source Code Form is subject to the terms of the Mozilla Public
// License, v. 2.0. If a copy of the MPL was not distributed with this
// file, You can obtain one at https://mozilla.org/MPL/2.0/.

//! Guts of the authorization subsystem

use super::actor::AnyActor;
use super::roles::RoleSet;
use crate::authn;
use crate::authz::oso_generic;
use crate::authz::Action;
use crate::context::OpContext;
use crate::db::DataStore;
use futures::future::BoxFuture;
use omicron_common::api::external::Error;
use omicron_common::bail_unless;
use oso::Oso;
use oso::OsoError;
use std::collections::BTreeSet;
use std::sync::Arc;

/// Server-wide authorization context
pub struct Authz {
    oso: Oso,
    class_names: BTreeSet<String>,
}

impl Authz {
    /// Construct an authorization context
    ///
    /// # Panics
    ///
    /// This function panics if we could not load the compiled-in Polar
    /// configuration.  That should be impossible outside of development.
    pub fn new(log: &slog::Logger) -> Authz {
        let oso_init =
            oso_generic::make_omicron_oso(log).expect("initializing Oso");
        Authz { oso: oso_init.oso, class_names: oso_init.class_names }
    }

    // TODO-cleanup This should not be exposed outside the `authz` module.
    pub fn is_allowed<R>(
        &self,
        actor: &AnyActor,
        action: Action,
        resource: &R,
    ) -> Result<bool, OsoError>
    where
        R: oso::ToPolar + Clone,
    {
        self.oso.is_allowed(actor.clone(), action, resource.clone())
    }
}

/// Operation-specific authorization context
///
/// This is the primary external interface for the authorization subsystem,
/// through which Nexus at-large makes authorization checks.  This is almost
/// always done through [`OpContext::authorize()`].
pub struct Context {
    authn: Arc<authn::Context>,
    authz: Arc<Authz>,
    datastore: Arc<DataStore>,
}

impl Context {
    pub fn new(
        authn: Arc<authn::Context>,
        authz: Arc<Authz>,
        datastore: Arc<DataStore>,
    ) -> Context {
        Context { authn, authz, datastore }
    }

    /// Check whether the actor performing this request is authorized for
    /// `action` on `resource`.
    pub async fn authorize<Resource>(
        &self,
        opctx: &OpContext,
        action: Action,
        resource: Resource,
    ) -> Result<(), Error>
    where
        Resource: AuthorizedResource + oso::PolarClass + Clone,
    {
        // If we're given a resource whose PolarClass was never registered with
        // Oso, then the call to `is_allowed()` below will always return false
        // (indicating that the actor does not have permissions).  That will
        // cause this function to return an authz failure error (401, 403, or
        // 404, depending on the context).  This is never what we intend.
        // What's likely happened is that somebody forgot to register the class
        // with Oso.  This failure mode is very hard to debug because the Rust
        // code generates a valid Polar snippet and there's a working PolarClass
        // impl -- it's just that neither was ever given to Oso.  Make this
        // failure mode more debuggable by reporting a 500 with a clear error
        // message.  After all, this is a bug.  (We could panic, since it's more
        // of a programmer error than an operational error.  But unlike most
        // programmer errors, the nature of the problem and the blast radius are
        // well understood, so we may as well avoid crashing.)
        let class_name = &Resource::get_polar_class().name;
        bail_unless!(
            self.authz.class_names.contains(class_name),
            "attempted authz check on unregistered resource: {:?}",
            class_name
        );

        let mut roles = RoleSet::new();
        resource
            .load_roles(opctx, &self.datastore, &self.authn, &mut roles)
            .await?;
        debug!(opctx.log, "roles"; "roles" => ?roles);
        let actor = AnyActor::new(&self.authn, roles);
        let is_authn = self.authn.actor().is_some();
        match self.authz.is_allowed(&actor, action, &resource) {
            Ok(true) => Ok(()),
            Err(error) => Err(Error::internal_error(&format!(
                "failed to compute authorization: {:#}",
                error
            ))),
            Ok(false) => {
                Err(if !is_authn {
                    // If we failed an authz check, and the user did not
                    // authenticate at all, we report a 401.
                    Error::Unauthenticated {
                        internal_message: String::from(
                            "authorization failed for unauthenticated request",
                        ),
                    }
                } else {
                    // Otherwise, we normally think of this as a 403
                    // "Forbidden".  However, the resource impl may choose to
                    // override that with a 404 to avoid leaking information
                    // about the resource existing.
                    resource.on_unauthorized(
                        &self.authz,
                        Error::Forbidden,
                        actor,
                        action,
                    )
                })
            }
        }
    }
}

pub trait AuthorizedResource: oso::ToPolar + Send + Sync + 'static {
    /// Find all roles for the user described in `authn` that might be used to
    /// make an authorization decision on `self` (a resource)
    ///
    /// You can imagine that this function would first find roles that are
    /// explicitly associated with this resource in the database.  Then it would
    /// also find roles associated with its parent, since, for example, an
    /// Organization Administrator can access things within Projects in the
    /// organization.  This process continues up the hierarchy.
    ///
    /// That's how this works for most resources.  There are other kinds of
    /// resources (like the Database itself) that aren't stored in the database
    /// and for which a different mechanism might be used.
    fn load_roles<'a, 'b, 'c, 'd, 'e, 'f>(
        &'a self,
        opctx: &'b OpContext,
        datastore: &'c DataStore,
        authn: &'d authn::Context,
        roleset: &'e mut RoleSet,
    ) -> BoxFuture<'f, Result<(), Error>>
    where
        'a: 'f,
        'b: 'f,
        'c: 'f,
        'd: 'f,
        'e: 'f;

    /// Invoked on authz failure to determine the final authz result
    ///
    /// This is used for some resources to check if the actor should be able to
    /// even see them and produce an appropriate error if not
    fn on_unauthorized(
        &self,
        authz: &Authz,
        error: Error,
        actor: AnyActor,
        action: Action,
    ) -> Error;
<<<<<<< HEAD
=======
}

#[cfg(test)]
mod test {
    // These are essentially unit tests for the policy itself.
    // TODO-coverage This is just a start.  But we need better support for role
    // assignments for non-built-in users to do more here.
    // TODO If this gets any more complicated, we could consider automatically
    // generating the test cases.  We could precreate a bunch of resources and
    // some users with different roles.  Then we could run through a table that
    // says exactly which users should be able to do what to each resource.
    use crate::authn;
    use crate::authz::Action;
    use crate::authz::Authz;
    use crate::authz::Context;
    use crate::authz::DATABASE;
    use crate::authz::FLEET;
    use crate::db::DataStore;
    use nexus_test_utils::db::test_setup_database;
    use omicron_test_utils::dev;
    use std::sync::Arc;

    fn authz_context_for_actor(
        log: &slog::Logger,
        authn: authn::Context,
        datastore: Arc<DataStore>,
    ) -> Context {
        let authz = Authz::new(log);
        Context::new(Arc::new(authn), Arc::new(authz), datastore)
    }

    fn authz_context_noauth(
        log: &slog::Logger,
        datastore: Arc<DataStore>,
    ) -> Context {
        let authn = authn::Context::internal_unauthenticated();
        let authz = Authz::new(log);
        Context::new(Arc::new(authn), Arc::new(authz), datastore)
    }

    #[tokio::test]
    async fn test_database() {
        let logctx = dev::test_setup_log("test_database");
        let mut db = test_setup_database(&logctx.log).await;
        let (opctx, datastore) =
            crate::db::datastore::datastore_test(&logctx, &db).await;
        let authz_privileged = authz_context_for_actor(
            &logctx.log,
            authn::Context::privileged_test_user(),
            Arc::clone(&datastore),
        );
        authz_privileged
            .authorize(&opctx, Action::Query, DATABASE)
            .await
            .expect("expected privileged user to be able to query database");
        let error = authz_privileged
            .authorize(&opctx, Action::Modify, DATABASE)
            .await
            .expect_err(
                "expected privileged test user not to be able to modify \
                database",
            );
        assert!(matches!(
            error,
            omicron_common::api::external::Error::Forbidden
        ));
        let authz_nobody = authz_context_for_actor(
            &logctx.log,
            authn::Context::unprivileged_test_user(),
            Arc::clone(&datastore),
        );
        authz_nobody
            .authorize(&opctx, Action::Query, DATABASE)
            .await
            .expect("expected unprivileged user to be able to query database");
        let authz_noauth = authz_context_noauth(&logctx.log, datastore);
        authz_noauth
            .authorize(&opctx, Action::Query, DATABASE)
            .await
            .expect_err(
            "expected unauthenticated user not to be able to query database",
        );
        db.cleanup().await.unwrap();
        logctx.cleanup_successful();
    }

    #[tokio::test]
    async fn test_organization() {
        let logctx = dev::test_setup_log("test_organization");
        let mut db = test_setup_database(&logctx.log).await;
        let (opctx, datastore) =
            crate::db::datastore::datastore_test(&logctx, &db).await;

        let authz_privileged = authz_context_for_actor(
            &logctx.log,
            authn::Context::privileged_test_user(),
            Arc::clone(&datastore),
        );
        authz_privileged
            .authorize(&opctx, Action::CreateChild, FLEET)
            .await
            .expect(
                "expected privileged user to be able to create organization",
            );
        let authz_nobody = authz_context_for_actor(
            &logctx.log,
            authn::Context::unprivileged_test_user(),
            Arc::clone(&datastore),
        );
        authz_nobody
            .authorize(&opctx, Action::CreateChild, FLEET)
            .await
            .expect_err(
            "expected unprivileged user not to be able to create organization",
        );
        let authz_noauth = authz_context_noauth(&logctx.log, datastore);
        authz_noauth
            .authorize(&opctx, Action::Query, DATABASE)
            .await
            .expect_err(
                "expected unauthenticated user not to be able \
            to create organization",
            );
        db.cleanup().await.unwrap();
        logctx.cleanup_successful();
    }

    #[tokio::test]
    async fn test_unregistered_resource() {
        let logctx = dev::test_setup_log("test_unregistered_resource");
        let mut db = test_setup_database(&logctx.log).await;
        let (opctx, datastore) =
            crate::db::datastore::datastore_test(&logctx, &db).await;

        // Define a resource that we "forget" to register with Oso.
        use super::AuthorizedResource;
        use crate::authz::actor::AnyActor;
        use crate::authz::roles::RoleSet;
        use crate::context::OpContext;
        use omicron_common::api::external::Error;
        use oso::PolarClass;
        #[derive(Clone, PolarClass)]
        struct UnregisteredResource;
        impl AuthorizedResource for UnregisteredResource {
            fn load_roles<'a, 'b, 'c, 'd, 'e, 'f>(
                &'a self,
                _: &'b OpContext,
                _: &'c DataStore,
                _: &'d authn::Context,
                _: &'e mut RoleSet,
            ) -> futures::future::BoxFuture<'f, Result<(), Error>>
            where
                'a: 'f,
                'b: 'f,
                'c: 'f,
                'd: 'f,
                'e: 'f,
            {
                // authorize() shouldn't get far enough to call this.
                unimplemented!();
            }

            fn on_unauthorized(
                &self,
                _: &Authz,
                _: Error,
                _: AnyActor,
                _: Action,
            ) -> Error {
                // authorize() shouldn't get far enough to call this.
                unimplemented!();
            }
        }

        // Make sure an authz check with this resource fails with a clear
        // message.
        let unregistered_resource = UnregisteredResource {};
        let authz_privileged = authz_context_for_actor(
            &logctx.log,
            authn::Context::privileged_test_user(),
            Arc::clone(&datastore),
        );
        let error = authz_privileged
            .authorize(&opctx, Action::Read, unregistered_resource)
            .await;
        println!("{:?}", error);
        assert!(matches!(error, Err(Error::InternalError {
            internal_message
        }) if internal_message == "attempted authz check \
            on unregistered resource: \"UnregisteredResource\""));

        db.cleanup().await.unwrap();
        logctx.cleanup_successful();
    }
>>>>>>> aff0d7ac
}<|MERGE_RESOLUTION|>--- conflicted
+++ resolved
@@ -181,25 +181,14 @@
         actor: AnyActor,
         action: Action,
     ) -> Error;
-<<<<<<< HEAD
-=======
 }
 
 #[cfg(test)]
 mod test {
-    // These are essentially unit tests for the policy itself.
-    // TODO-coverage This is just a start.  But we need better support for role
-    // assignments for non-built-in users to do more here.
-    // TODO If this gets any more complicated, we could consider automatically
-    // generating the test cases.  We could precreate a bunch of resources and
-    // some users with different roles.  Then we could run through a table that
-    // says exactly which users should be able to do what to each resource.
     use crate::authn;
     use crate::authz::Action;
     use crate::authz::Authz;
     use crate::authz::Context;
-    use crate::authz::DATABASE;
-    use crate::authz::FLEET;
     use crate::db::DataStore;
     use nexus_test_utils::db::test_setup_database;
     use omicron_test_utils::dev;
@@ -212,102 +201,6 @@
     ) -> Context {
         let authz = Authz::new(log);
         Context::new(Arc::new(authn), Arc::new(authz), datastore)
-    }
-
-    fn authz_context_noauth(
-        log: &slog::Logger,
-        datastore: Arc<DataStore>,
-    ) -> Context {
-        let authn = authn::Context::internal_unauthenticated();
-        let authz = Authz::new(log);
-        Context::new(Arc::new(authn), Arc::new(authz), datastore)
-    }
-
-    #[tokio::test]
-    async fn test_database() {
-        let logctx = dev::test_setup_log("test_database");
-        let mut db = test_setup_database(&logctx.log).await;
-        let (opctx, datastore) =
-            crate::db::datastore::datastore_test(&logctx, &db).await;
-        let authz_privileged = authz_context_for_actor(
-            &logctx.log,
-            authn::Context::privileged_test_user(),
-            Arc::clone(&datastore),
-        );
-        authz_privileged
-            .authorize(&opctx, Action::Query, DATABASE)
-            .await
-            .expect("expected privileged user to be able to query database");
-        let error = authz_privileged
-            .authorize(&opctx, Action::Modify, DATABASE)
-            .await
-            .expect_err(
-                "expected privileged test user not to be able to modify \
-                database",
-            );
-        assert!(matches!(
-            error,
-            omicron_common::api::external::Error::Forbidden
-        ));
-        let authz_nobody = authz_context_for_actor(
-            &logctx.log,
-            authn::Context::unprivileged_test_user(),
-            Arc::clone(&datastore),
-        );
-        authz_nobody
-            .authorize(&opctx, Action::Query, DATABASE)
-            .await
-            .expect("expected unprivileged user to be able to query database");
-        let authz_noauth = authz_context_noauth(&logctx.log, datastore);
-        authz_noauth
-            .authorize(&opctx, Action::Query, DATABASE)
-            .await
-            .expect_err(
-            "expected unauthenticated user not to be able to query database",
-        );
-        db.cleanup().await.unwrap();
-        logctx.cleanup_successful();
-    }
-
-    #[tokio::test]
-    async fn test_organization() {
-        let logctx = dev::test_setup_log("test_organization");
-        let mut db = test_setup_database(&logctx.log).await;
-        let (opctx, datastore) =
-            crate::db::datastore::datastore_test(&logctx, &db).await;
-
-        let authz_privileged = authz_context_for_actor(
-            &logctx.log,
-            authn::Context::privileged_test_user(),
-            Arc::clone(&datastore),
-        );
-        authz_privileged
-            .authorize(&opctx, Action::CreateChild, FLEET)
-            .await
-            .expect(
-                "expected privileged user to be able to create organization",
-            );
-        let authz_nobody = authz_context_for_actor(
-            &logctx.log,
-            authn::Context::unprivileged_test_user(),
-            Arc::clone(&datastore),
-        );
-        authz_nobody
-            .authorize(&opctx, Action::CreateChild, FLEET)
-            .await
-            .expect_err(
-            "expected unprivileged user not to be able to create organization",
-        );
-        let authz_noauth = authz_context_noauth(&logctx.log, datastore);
-        authz_noauth
-            .authorize(&opctx, Action::Query, DATABASE)
-            .await
-            .expect_err(
-                "expected unauthenticated user not to be able \
-            to create organization",
-            );
-        db.cleanup().await.unwrap();
-        logctx.cleanup_successful();
     }
 
     #[tokio::test]
@@ -377,5 +270,4 @@
         db.cleanup().await.unwrap();
         logctx.cleanup_successful();
     }
->>>>>>> aff0d7ac
 }