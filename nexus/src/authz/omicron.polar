#
# Oso configuration for Omicron
# This file is augmented by generated snippets.
#


#
# General types and rules
#

# `AnyActor` includes both authenticated and unauthenticated users.
actor AnyActor {}

# An `AuthenticatedActor` has an identity in the system.  All of our operations
# today require that an actor be authenticated.
actor AuthenticatedActor {}

# For any resource, `actor` can perform action `action` on it if they're
# authenticated and their role(s) give them the corresponding permission on that
# resource.
allow(actor: AnyActor, action: Action, resource) if
    actor.authenticated and
    has_permission(actor.authn_actor.unwrap(), action.to_perm(), resource);

#
# Resources
#

# The "database" resource allows us to limit what users are allowed to perform
# operations that query the database (whether those read or write queries).
resource Database {
	permissions = [ "query", "modify" ];
	roles = [ "user", "init" ];

	"query" if "user";

	"modify" if "init";
	"user" if "init";
}

# All authenticated users have the "user" role on the database.
has_role(_actor: AuthenticatedActor, "user", _resource: Database);
# The "db-init" user is the only one with the "init" role.
has_role(actor: AuthenticatedActor, "init", _resource: Database)
	if actor = USER_DB_INIT;

# Define role relationships
has_role(actor: AuthenticatedActor, role: String, resource: Resource)
	if resource.has_role(actor, role);

#
# Permissions and predefined roles for resources in the
# Fleet/Organization/Project hierarchy
#
# For now, we define the following permissions for most resources in the system:
#
# - "create_child": required to create child resources.
#
# - "list_children": required to list children (of all types) of a resources
#
# - "modify": required to modify or delete a resource or any of its children
#
# - "read": required to read a resource
#
# We define the following predefined roles for only a few high-level resources:
#
# - "admin": has all permissions on the resource
#
# - "collaborator": has "list_children" and "create_$child" for all children.
#   They'll inherit the "admin" role for any resources that they create.
#
# - "viewer": has "read" and "list_children" on a resource
#
# Below the project level, permissions are granted at the Project level.  For
# example, for someone to be able to create, modify, or delete any Instances,
# they must be granted project.collaborator, which means they can create,
# modify, or delete _all_ resources in the Project.
#
# The complete set of predefined roles:
#
# - fleet.admin           (superuser for the whole system)
# - fleet.collaborator    (can create and own orgs)
# - fleet.viewer          (can read fleet-wide data)
# - organization.admin    (complete control over an organization)
# - organization.collaborator (can create, modify, and delete projects)
# - project.admin         (complete control over a project)
# - project.collaborator  (can create, modify, and delete all resources within
#                         the project, but cannot modify or delete the project
#                         itself)
# - project.viewer        (can see everything in the project, but cannot modify
#                         anything)
#

# At the top level is the "Fleet" resource.
resource Fleet {
	permissions = [
	    "list_children",
	    "modify",
	    "read",
	    "create_child",
	];

	roles = [
	    "admin",
	    "collaborator",
	    "viewer",

	    # internal roles
	    "external-authenticator"
	];

	# Fleet viewers can view Fleet-wide data
	"list_children" if "viewer";
	"read" if "viewer";

	# Fleet collaborators can create Organizations and see fleet-wide
	# information, including Organizations that they don't have permissions
	# on.  (They cannot list projects within those organizations, however.)
	# They cannot modify fleet-wide information.
	"viewer" if "collaborator";
	"create_child" if "collaborator";

	# Fleet administrators are whole-system superusers.
	"collaborator" if "admin";
	"modify" if "admin";
}

resource Organization {
	permissions = [
	    "list_children",
	    "modify",
	    "read",
	    "create_child",
	];
	roles = [ "admin", "collaborator" ];

	# Organization collaborators can create Projects and see
	# organization-wide information, including Projects that they don't have
	# permissions on.  (They cannot see anything inside those Projects,
	# though.)  They cannot modify or delete the organization itself.
	"list_children" if "collaborator";
	"read" if "collaborator";
	"create_child" if "collaborator";
	
	# Organization administrators can modify and delete the Organization
	# itself.  They can also see and administer everything in the
	# Organization (recursively).
	"collaborator" if "admin";
	"modify" if "admin";

	relations = { parent_fleet: Fleet };
	"admin" if "admin" on "parent_fleet";
}
has_relation(fleet: Fleet, "parent_fleet", organization: Organization)
	if organization.fleet = fleet;

resource Project {
	permissions = [
	    "list_children",
	    "modify",
	    "read",
	    "create_child",
	];
	roles = [ "admin", "collaborator", "viewer" ];

	# Project viewers can see everything in the Project.
	"list_children" if "viewer";
	"read" if "viewer";

	# Project collaborators can see, modify, and delete everything inside
	# the Project recursively.  (This is different from Fleet and
	# Organization-level collaborators, who can only modify and delete child
	# resources that they have specific permissions on.  That's because
	# we're not implementing fine-grained permissions within Projects yet.)
	# They cannot modify or delete the Project itself.
	"viewer" if "collaborator";
	"create_child" if "collaborator";

	# Project administrators can modify and delete the Project" itself.
	"collaborator" if "admin";
	"modify" if "admin";

	relations = { parent_organization: Organization };
	"admin" if "admin" on "parent_organization";
}
has_relation(organization: Organization, "parent_organization", project: Project)
	if project.organization = organization;

<<<<<<< HEAD
resource GlobalImageList {
	permissions = [
	    "list_children",
	    "modify",
	    "create_child",
	];

	# Only admins can create or modify the global images list
	relations = { parent_fleet: Fleet };
	"modify" if "admin" on "parent_fleet";
	"create_child" if "admin" on "parent_fleet";

	# Anyone with viewer can list global images
	"list_children" if "viewer" on "parent_fleet";
}
has_relation(fleet: Fleet, "parent_fleet", global_image_list: GlobalImageList)
	if global_image_list.fleet = fleet;

resource GlobalImage {
	permissions = [
	    "read",
	    "modify",
	];

	# Only admins can modify global images
	relations = { parent_fleet: Fleet };
	"modify" if "admin" on "parent_fleet";

	# Anyone with viewer can read global images
	"read" if "viewer" on "parent_fleet";
}
has_relation(fleet: Fleet, "parent_fleet", global_image: GlobalImage)
	if global_image.fleet = fleet;
=======

# ConsoleSessionList is a synthetic resource used for modeling who has access
# to create sessions.
resource ConsoleSessionList {
	permissions = [ "create_child" ];
	relations = { parent_fleet: Fleet };
	"create_child" if "external-authenticator" on "parent_fleet";
}
has_relation(fleet: Fleet, "parent_fleet", collection: ConsoleSessionList)
	if collection.fleet = fleet;

# These rules grants the external authenticator role the permissions it needs to
# read silo users and modify their sessions.  This is necessary for login to
# work.
has_permission(actor: AuthenticatedActor, "read", user: SiloUser)
	if has_role(actor, "external-authenticator", user.fleet);
has_permission(actor: AuthenticatedActor, "read", session: ConsoleSession)
	if has_role(actor, "external-authenticator", session.fleet);
has_permission(actor: AuthenticatedActor, "modify", session: ConsoleSession)
	if has_role(actor, "external-authenticator", session.fleet);
>>>>>>> 6c675094
<|MERGE_RESOLUTION|>--- conflicted
+++ resolved
@@ -186,7 +186,6 @@
 has_relation(organization: Organization, "parent_organization", project: Project)
 	if project.organization = organization;
 
-<<<<<<< HEAD
 resource GlobalImageList {
 	permissions = [
 	    "list_children",
@@ -220,7 +219,6 @@
 }
 has_relation(fleet: Fleet, "parent_fleet", global_image: GlobalImage)
 	if global_image.fleet = fleet;
-=======
 
 # ConsoleSessionList is a synthetic resource used for modeling who has access
 # to create sessions.
@@ -240,5 +238,4 @@
 has_permission(actor: AuthenticatedActor, "read", session: ConsoleSession)
 	if has_role(actor, "external-authenticator", session.fleet);
 has_permission(actor: AuthenticatedActor, "modify", session: ConsoleSession)
-	if has_role(actor, "external-authenticator", session.fleet);
->>>>>>> 6c675094
+	if has_role(actor, "external-authenticator", session.fleet);