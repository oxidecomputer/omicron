// This Source Code Form is subject to the terms of the Mozilla Public
// License, v. 2.0. If a copy of the MPL was not distributed with this
// file, You can obtain one at https://mozilla.org/MPL/2.0/.

//! Oso integration

use super::actor::AnyActor;
use super::actor::AuthenticatedActor;
use super::api_resources::*;
use super::context::AuthorizedResource;
use super::roles::RoleSet;
use super::Authz;
use crate::authn;
use crate::context::OpContext;
use crate::db::DataStore;
use anyhow::Context;
use futures::future::BoxFuture;
use futures::FutureExt;
use omicron_common::api::external::Error;
use oso::Oso;
use oso::PolarClass;
use std::fmt;

/// Base Polar configuration describing control plane authorization rules
const OMICRON_AUTHZ_CONFIG_BASE: &str = include_str!("omicron.polar");

/// Used to configure Polar resources
pub(super) struct Init {
    /// snippet of Polar describing a resource
    pub polar_snippet: &'static str,
    /// description of Rust type implementing the Polar resource
    pub polar_class: oso::Class,
}

/// Returns an Oso handle suitable for authorizing using Omicron's authorization
/// rules
pub fn make_omicron_oso(log: &slog::Logger) -> Result<Oso, anyhow::Error> {
    let mut oso = Oso::new();
    let classes = [
        // Hand-written classes
        Action::get_polar_class(),
        AnyActor::get_polar_class(),
        AuthenticatedActor::get_polar_class(),
        Database::get_polar_class(),
        Fleet::get_polar_class(),
        GlobalImageList::get_polar_class(),
        ConsoleSessionList::get_polar_class(),
    ];
    for c in classes {
        trace!(log, "registering Oso class"; "class" => &c.name);
        oso.register_class(c).context("registering class")?;
    }

    // Generated by the `authz_resource!` macro
    let generated_inits = [
        Organization::init(),
        Project::init(),
        Disk::init(),
        Instance::init(),
        NetworkInterface::init(),
        Vpc::init(),
        VpcRouter::init(),
        RouterRoute::init(),
        VpcSubnet::init(),
        // Fleet-level resources
        ConsoleSession::init(),
        Rack::init(),
        RoleBuiltin::init(),
        SshKey::init(),
        Silo::init(),
        SiloUser::init(),
        IdentityProvider::init(),
        SamlIdentityProvider::init(),
        Sled::init(),
        UpdateAvailableArtifact::init(),
        UserBuiltin::init(),
        GlobalImage::init(),
    ];

    let polar_config = std::iter::once(OMICRON_AUTHZ_CONFIG_BASE)
        .chain(generated_inits.iter().map(|init| init.polar_snippet))
        .collect::<Vec<&'static str>>()
        .join("\n");

    for init in generated_inits {
        trace!(log, "registering Oso class"; "class" => &init.polar_class.name);
        oso.register_class(init.polar_class).context("registering class")?;
    }

    trace!(log, "full Oso configuration"; "config" => &polar_config);
    oso.load_str(&polar_config).context("loading Polar (Oso) config")?;
    Ok(oso)
}

/// Describes an action being authorized
///
/// There's currently just one enum of Actions for all of Omicron.  We expect
/// most objects to support mostly the same set of actions.
#[derive(Clone, Copy, Debug, Eq, PartialEq)]
#[cfg_attr(test, derive(strum::EnumIter))]
pub enum Action {
    Query, // only used for [`Database`]
    Read,
    ListChildren,
    ReadPolicy,
    Modify,
    ModifyPolicy,
    CreateChild,
<<<<<<< HEAD
    Delete,
=======
    ListIdentityProviders, // only used during [`Nexus::identity_provider_list`]
>>>>>>> c458fddc
}

impl oso::PolarClass for Action {
    fn get_polar_class_builder() -> oso::ClassBuilder<Self> {
        oso::Class::builder()
            .with_equality_check()
            .add_method("to_perm", |a: &Action| Perm::from(a).to_string())
    }
}

/// A permission used in the Polar configuration
///
/// An authorization request starts by asking whether an actor can take some
/// _action_ on a resource.  Most of the policy is written in terms of
/// traditional RBAC-style _permissions_.  This type is used to help translate
/// from [`Action`] to permission.
///
/// Note that Polar appears to require that all permissions be strings.  So in
/// practice, the [`Action`] is converted to a [`Perm`] only for long enough to
/// convert that to a string.  Still, having a separate type here ensures that
/// not _any_ old string can be used as a permission.
#[derive(Clone, Copy, Debug, Eq, PartialEq)]
pub enum Perm {
    Query, // Only for [`Database`]
    Read,
    Modify,
    ListChildren,
    CreateChild,
    ListIdentityProviders, // only used during [`Nexus::identity_provider_list`]
}

impl From<&Action> for Perm {
    fn from(a: &Action) -> Self {
        match a {
            Action::Query => Perm::Query,
            Action::Read => Perm::Read,
            Action::ReadPolicy => Perm::Read,
            Action::Modify => Perm::Modify,
            Action::ModifyPolicy => Perm::Modify,
            Action::Delete => Perm::Modify,
            Action::ListChildren => Perm::ListChildren,
            Action::CreateChild => Perm::CreateChild,
            Action::ListIdentityProviders => Perm::ListIdentityProviders,
        }
    }
}

impl fmt::Display for Perm {
    fn fmt(&self, f: &mut fmt::Formatter<'_>) -> fmt::Result {
        // This implementation MUST be kept in sync with the Polar configuration
        // for Omicron, which uses literal strings for permissions.
        f.write_str(match self {
            Perm::Query => "query",
            Perm::Read => "read",
            Perm::Modify => "modify",
            Perm::ListChildren => "list_children",
            Perm::CreateChild => "create_child",
            Perm::ListIdentityProviders => "list_identity_providers",
        })
    }
}

// Non-API resources that we want to protect with authorization

/// Represents the database itself to Polar
///
/// This exists so that we can have roles with no access to the database at all.
#[derive(Clone, Copy, Debug, Eq, PartialEq)]
pub struct Database;
/// Singleton representing the [`Database`] itself for authz purposes
pub const DATABASE: Database = Database;

impl oso::PolarClass for Database {
    fn get_polar_class_builder() -> oso::ClassBuilder<Self> {
        oso::Class::builder().add_method(
            "has_role",
            |_d: &Database, _actor: AuthenticatedActor, _role: String| {
                // There is an explicit rule in the Oso policy granting the
                // appropriate roles on "Database" to the appropriate actors.
                // We don't need to grant anything extra here.
                false
            },
        )
    }
}

impl AuthorizedResource for Database {
    fn load_roles<'a, 'b, 'c, 'd, 'e, 'f>(
        &'a self,
        _: &'b OpContext,
        _: &'c DataStore,
        _: &'d authn::Context,
        _: &'e mut RoleSet,
    ) -> BoxFuture<'f, Result<(), Error>>
    where
        'a: 'f,
        'b: 'f,
        'c: 'f,
        'd: 'f,
        'e: 'f,
    {
        // We don't use (database) roles to grant access to the database.  The
        // role assignment is hardcoded for all authenticated users.  See the
        // "has_role" Polar method above.
        //
        // Instead of this, we could modify this function to insert into
        // `RoleSet` the "database user" role.  However, this doesn't fit into
        // the type signature of roles supported by RoleSet.  RoleSet is really
        // for roles on database objects -- it assumes they have a ResourceType
        // and id, neither of which is true for `Database`.
        futures::future::ready(Ok(())).boxed()
    }

    fn on_unauthorized(
        &self,
        _: &Authz,
        error: Error,
        _: AnyActor,
        _: Action,
    ) -> Error {
        error
    }
}<|MERGE_RESOLUTION|>--- conflicted
+++ resolved
@@ -106,11 +106,8 @@
     Modify,
     ModifyPolicy,
     CreateChild,
-<<<<<<< HEAD
     Delete,
-=======
     ListIdentityProviders, // only used during [`Nexus::identity_provider_list`]
->>>>>>> c458fddc
 }
 
 impl oso::PolarClass for Action {
