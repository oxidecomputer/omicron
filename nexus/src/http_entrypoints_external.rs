/*!
 * Handler functions (entrypoints) for external HTTP APIs
 */

use super::ServerContext;
use crate::db;
use crate::db::model::Name;

use dropshot::endpoint;
use dropshot::ApiDescription;
use dropshot::HttpError;
use dropshot::HttpResponseAccepted;
use dropshot::HttpResponseCreated;
use dropshot::HttpResponseDeleted;
use dropshot::HttpResponseOk;
use dropshot::Path;
use dropshot::Query;
use dropshot::RequestContext;
use dropshot::ResultsPage;
use dropshot::TypedBody;
use omicron_common::api::external::http_pagination::data_page_params_for;
use omicron_common::api::external::http_pagination::data_page_params_nameid_id;
use omicron_common::api::external::http_pagination::data_page_params_nameid_name;
use omicron_common::api::external::http_pagination::pagination_field_for_scan_params;
use omicron_common::api::external::http_pagination::PagField;
use omicron_common::api::external::http_pagination::PaginatedById;
use omicron_common::api::external::http_pagination::PaginatedByName;
use omicron_common::api::external::http_pagination::PaginatedByNameOrId;
use omicron_common::api::external::http_pagination::ScanById;
use omicron_common::api::external::http_pagination::ScanByName;
use omicron_common::api::external::http_pagination::ScanByNameOrId;
use omicron_common::api::external::http_pagination::ScanParams;
use omicron_common::api::external::to_list;
use omicron_common::api::external::DataPageParams;
use omicron_common::api::external::Disk;
use omicron_common::api::external::DiskAttachment;
use omicron_common::api::external::DiskCreateParams;
use omicron_common::api::external::Instance;
use omicron_common::api::external::InstanceCreateParams;
<<<<<<< HEAD
=======
use omicron_common::api::external::Name;
use omicron_common::api::external::Organization;
use omicron_common::api::external::OrganizationCreateParams;
use omicron_common::api::external::OrganizationUpdateParams;
>>>>>>> 983d037d
use omicron_common::api::external::PaginationOrder;
use omicron_common::api::external::Project;
use omicron_common::api::external::ProjectCreateParams;
use omicron_common::api::external::ProjectUpdateParams;
use omicron_common::api::external::Rack;
use omicron_common::api::external::Saga;
use omicron_common::api::external::Sled;
use omicron_common::api::external::Vpc;
use omicron_common::api::external::VpcCreateParams;
use omicron_common::api::external::VpcSubnet;
use omicron_common::api::external::VpcSubnetCreateParams;
use omicron_common::api::external::VpcSubnetUpdateParams;
use omicron_common::api::external::VpcUpdateParams;
use ref_cast::RefCast;
use schemars::JsonSchema;
use serde::Deserialize;
use std::num::NonZeroU32;
use std::sync::Arc;
use uuid::Uuid;

type NexusApiDescription = ApiDescription<Arc<ServerContext>>;

/**
 * Returns a description of the external nexus API
 */
pub fn external_api() -> NexusApiDescription {
    fn register_endpoints(api: &mut NexusApiDescription) -> Result<(), String> {
        api.register(organizations_get)?;
        api.register(organizations_post)?;
        api.register(organizations_get_organization)?;
        api.register(organizations_delete_organization)?;
        api.register(organizations_put_organization)?;

        api.register(projects_get)?;
        api.register(projects_post)?;
        api.register(projects_get_project)?;
        api.register(projects_delete_project)?;
        api.register(projects_put_project)?;

        api.register(project_disks_get)?;
        api.register(project_disks_post)?;
        api.register(project_disks_get_disk)?;
        api.register(project_disks_delete_disk)?;

        api.register(project_instances_get)?;
        api.register(project_instances_post)?;
        api.register(project_instances_get_instance)?;
        api.register(project_instances_delete_instance)?;
        api.register(project_instances_instance_reboot)?;
        api.register(project_instances_instance_start)?;
        api.register(project_instances_instance_stop)?;

        api.register(instance_disks_get)?;
        api.register(instance_disks_get_disk)?;
        api.register(instance_disks_put_disk)?;
        api.register(instance_disks_delete_disk)?;

        api.register(project_vpcs_get)?;
        api.register(project_vpcs_post)?;
        api.register(project_vpcs_get_vpc)?;
        api.register(project_vpcs_put_vpc)?;
        api.register(project_vpcs_delete_vpc)?;

        api.register(vpc_subnets_get)?;
        api.register(vpc_subnets_get_subnet)?;
        api.register(vpc_subnets_post)?;
        api.register(vpc_subnets_delete_subnet)?;
        api.register(vpc_subnets_put_subnet)?;

        api.register(hardware_racks_get)?;
        api.register(hardware_racks_get_rack)?;
        api.register(hardware_sleds_get)?;
        api.register(hardware_sleds_get_sled)?;

        api.register(sagas_get)?;
        api.register(sagas_get_saga)?;

        Ok(())
    }

    let mut api = NexusApiDescription::new();
    if let Err(err) = register_endpoints(&mut api) {
        panic!("failed to register entrypoints: {}", err);
    }
    api
}

/*
 * API ENDPOINT FUNCTION NAMING CONVENTIONS
 *
 * Generally, HTTP resources are grouped within some collection.  For a
 * relatively simple example:
 *
 *   GET    /projects                 (list the projects in the collection)
 *   POST   /projects                 (create a project in the collection)
 *   GET    /projects/{project_name}  (look up a project in the collection)
 *   DELETE /projects/{project_name}  (delete a project in the collection)
 *   PUT    /projects/{project_name}  (update a project in the collection)
 *
 * There's a naming convention for the functions that implement these API entry
 * points.  When operating on the collection itself, we use:
 *
 *    {collection_path}_{verb}
 *
 * For examples:
 *
 *    GET  /projects                    -> projects_get()
 *    POST /projects                    -> projects_post()
 *
 * For operations on items within the collection, we use:
 *
 *    {collection_path}_{verb}_{object}
 *
 * For examples:
 *
 *    DELETE /projects/{project_name}   -> projects_delete_project()
 *    GET    /projects/{project_name}   -> projects_get_project()
 *    PUT    /projects/{project_name}   -> projects_put_project()
 *
 * Note that these function names end up in generated OpenAPI spec as the
 * operationId for each endpoint, and therefore represent a contract with
 * clients. Client generators use operationId to name API methods, so changing
 * a function name is a breaking change from a client perspective.
 */

/**
 * List all organizations.
 */
#[endpoint {
     method = GET,
     path = "/organizations",
 }]
async fn organizations_get(
    rqctx: Arc<RequestContext<Arc<ServerContext>>>,
    query_params: Query<PaginatedByNameOrId>,
) -> Result<HttpResponseOk<ResultsPage<Organization>>, HttpError> {
    let apictx = rqctx.context();
    let nexus = &apictx.nexus;
    let query = query_params.into_inner();
    let params = ScanByNameOrId::from_query(&query)?;
    let field = pagination_field_for_scan_params(params);

    let organizations = match field {
        PagField::Id => {
            let page_selector = data_page_params_nameid_id(&rqctx, &query)?;
            nexus.organizations_list_by_id(&page_selector).await?
        }

        PagField::Name => {
            let page_selector = data_page_params_nameid_name(&rqctx, &query)?;
            nexus.organizations_list_by_name(&page_selector).await?
        }
    }
    .into_iter()
    .map(|p| p.into())
    .collect();
    Ok(HttpResponseOk(ScanByNameOrId::results_page(&query, organizations)?))
}

/**
 * Create a new organization.
 */
#[endpoint {
    method = POST,
    path = "/organizations"
}]
async fn organizations_post(
    rqctx: Arc<RequestContext<Arc<ServerContext>>>,
    new_organization: TypedBody<OrganizationCreateParams>,
) -> Result<HttpResponseCreated<Organization>, HttpError> {
    let apictx = rqctx.context();
    let nexus = &apictx.nexus;
    let organization =
        nexus.organization_create(&new_organization.into_inner()).await?;
    Ok(HttpResponseCreated(organization.into()))
}

/**
 * Path parameters for Organization requests
 */
#[derive(Deserialize, JsonSchema)]
struct OrganizationPathParam {
    /// The organization's unique name.
    organization_name: Name,
}

/**
 * Fetch a specific organization
 */
#[endpoint {
    method = GET,
    path = "/organizations/{organization_name}",
}]
async fn organizations_get_organization(
    rqctx: Arc<RequestContext<Arc<ServerContext>>>,
    path_params: Path<OrganizationPathParam>,
) -> Result<HttpResponseOk<Organization>, HttpError> {
    let apictx = rqctx.context();
    let nexus = &apictx.nexus;
    let path = path_params.into_inner();
    let organization_name = &path.organization_name;
    let organization = nexus.organization_fetch(&organization_name).await?;
    Ok(HttpResponseOk(organization.into()))
}

/**
 * Delete a specific organization.
 */
#[endpoint {
     method = DELETE,
     path = "/organizations/{organization_name}",
 }]
async fn organizations_delete_organization(
    rqctx: Arc<RequestContext<Arc<ServerContext>>>,
    path_params: Path<OrganizationPathParam>,
) -> Result<HttpResponseDeleted, HttpError> {
    let apictx = rqctx.context();
    let nexus = &apictx.nexus;
    let params = path_params.into_inner();
    let organization_name = &params.organization_name;
    nexus.organization_delete(&organization_name).await?;
    Ok(HttpResponseDeleted())
}

/**
 * Update a specific organization.
 *
 * TODO-correctness: Is it valid for PUT to accept application/json that's a
 * subset of what the resource actually represents?  If not, is that a problem?
 * (HTTP may require that this be idempotent.)  If so, can we get around that
 * having this be a slightly different content-type (e.g.,
 * "application/json-patch")?  We should see what other APIs do.
 */
#[endpoint {
     method = PUT,
     path = "/organizations/{organization_name}",
 }]
async fn organizations_put_organization(
    rqctx: Arc<RequestContext<Arc<ServerContext>>>,
    path_params: Path<OrganizationPathParam>,
    updated_organization: TypedBody<OrganizationUpdateParams>,
) -> Result<HttpResponseOk<Organization>, HttpError> {
    let apictx = rqctx.context();
    let nexus = &apictx.nexus;
    let path = path_params.into_inner();
    let organization_name = &path.organization_name;
    let new_organization = nexus
        .organization_update(
            &organization_name,
            &updated_organization.into_inner(),
        )
        .await?;
    Ok(HttpResponseOk(new_organization.into()))
}

/**
 * List all projects.
 */
#[endpoint {
     method = GET,
     path = "/projects",
 }]
async fn projects_get(
    rqctx: Arc<RequestContext<Arc<ServerContext>>>,
    query_params: Query<PaginatedByNameOrId>,
) -> Result<HttpResponseOk<ResultsPage<Project>>, HttpError> {
    let apictx = rqctx.context();
    let nexus = &apictx.nexus;
    let query = query_params.into_inner();
    let params = ScanByNameOrId::from_query(&query)?;
    let field = pagination_field_for_scan_params(params);

    let projects = match field {
        PagField::Id => {
            let page_selector = data_page_params_nameid_id(&rqctx, &query)?;
            nexus.projects_list_by_id(&page_selector).await?
        }

        PagField::Name => {
            let page_selector = data_page_params_nameid_name(&rqctx, &query)?
                .map_name(|n| Name::ref_cast(n));
            nexus.projects_list_by_name(&page_selector).await?
        }
    }
    .into_iter()
    .map(|p| p.into())
    .collect();
    Ok(HttpResponseOk(ScanByNameOrId::results_page(&query, projects)?))
}

/**
 * Create a new project.
 */
#[endpoint {
    method = POST,
    path = "/projects"
}]
async fn projects_post(
    rqctx: Arc<RequestContext<Arc<ServerContext>>>,
    new_project: TypedBody<ProjectCreateParams>,
) -> Result<HttpResponseCreated<Project>, HttpError> {
    let apictx = rqctx.context();
    let nexus = &apictx.nexus;
    let project = nexus.project_create(&new_project.into_inner()).await?;
    Ok(HttpResponseCreated(project.into()))
}

/**
 * Path parameters for Project requests
 */
#[derive(Deserialize, JsonSchema)]
struct ProjectPathParam {
    /// The project's unique ID.
    project_name: Name,
}

/**
 * Fetch a specific project
 */
#[endpoint {
    method = GET,
    path = "/projects/{project_name}",
}]
async fn projects_get_project(
    rqctx: Arc<RequestContext<Arc<ServerContext>>>,
    path_params: Path<ProjectPathParam>,
) -> Result<HttpResponseOk<Project>, HttpError> {
    let apictx = rqctx.context();
    let nexus = &apictx.nexus;
    let path = path_params.into_inner();
    let project_name = &path.project_name;
    let project = nexus.project_fetch(&project_name).await?;
    Ok(HttpResponseOk(project.into()))
}

/**
 * Delete a specific project.
 */
#[endpoint {
     method = DELETE,
     path = "/projects/{project_name}",
 }]
async fn projects_delete_project(
    rqctx: Arc<RequestContext<Arc<ServerContext>>>,
    path_params: Path<ProjectPathParam>,
) -> Result<HttpResponseDeleted, HttpError> {
    let apictx = rqctx.context();
    let nexus = &apictx.nexus;
    let params = path_params.into_inner();
    let project_name = &params.project_name;
    nexus.project_delete(&project_name).await?;
    Ok(HttpResponseDeleted())
}

/**
 * Update a specific project.
 *
 * TODO-correctness: Is it valid for PUT to accept application/json that's a
 * subset of what the resource actually represents?  If not, is that a problem?
 * (HTTP may require that this be idempotent.)  If so, can we get around that
 * having this be a slightly different content-type (e.g.,
 * "application/json-patch")?  We should see what other APIs do.
 */
#[endpoint {
     method = PUT,
     path = "/projects/{project_name}",
 }]
async fn projects_put_project(
    rqctx: Arc<RequestContext<Arc<ServerContext>>>,
    path_params: Path<ProjectPathParam>,
    updated_project: TypedBody<ProjectUpdateParams>,
) -> Result<HttpResponseOk<Project>, HttpError> {
    let apictx = rqctx.context();
    let nexus = &apictx.nexus;
    let path = path_params.into_inner();
    let project_name = &path.project_name;
    let newproject = nexus
        .project_update(&project_name, &updated_project.into_inner())
        .await?;
    Ok(HttpResponseOk(newproject.into()))
}

/*
 * Disks
 */

/**
 * List disks in a project.
 */
#[endpoint {
     method = GET,
     path = "/projects/{project_name}/disks",
 }]
async fn project_disks_get(
    rqctx: Arc<RequestContext<Arc<ServerContext>>>,
    query_params: Query<PaginatedByName>,
    path_params: Path<ProjectPathParam>,
) -> Result<HttpResponseOk<ResultsPage<Disk>>, HttpError> {
    let apictx = rqctx.context();
    let nexus = &apictx.nexus;
    let query = query_params.into_inner();
    let path = path_params.into_inner();
    let project_name = &path.project_name;
    let disks = nexus
        .project_list_disks(
            project_name,
            &data_page_params_for(&rqctx, &query)?
                .map_name(|n| Name::ref_cast(n)),
        )
        .await?
        .into_iter()
        .map(|d| d.into())
        .collect();
    Ok(HttpResponseOk(ScanByName::results_page(&query, disks)?))
}

/**
 * Create a disk in a project.
 *
 * TODO-correctness See note about instance create.  This should be async.
 */
#[endpoint {
     method = POST,
     path = "/projects/{project_name}/disks",
 }]
async fn project_disks_post(
    rqctx: Arc<RequestContext<Arc<ServerContext>>>,
    path_params: Path<ProjectPathParam>,
    new_disk: TypedBody<DiskCreateParams>,
) -> Result<HttpResponseCreated<Disk>, HttpError> {
    let apictx = rqctx.context();
    let nexus = &apictx.nexus;
    let path = path_params.into_inner();
    let project_name = &path.project_name;
    let new_disk_params = &new_disk.into_inner();
    let disk =
        nexus.project_create_disk(&project_name, &new_disk_params).await?;
    Ok(HttpResponseCreated(disk.into()))
}

/**
 * Path parameters for Disk requests
 */
#[derive(Deserialize, JsonSchema)]
struct DiskPathParam {
    project_name: Name,
    disk_name: Name,
}

/**
 * Fetch a single disk in a project.
 */
#[endpoint {
     method = GET,
     path = "/projects/{project_name}/disks/{disk_name}",
 }]
async fn project_disks_get_disk(
    rqctx: Arc<RequestContext<Arc<ServerContext>>>,
    path_params: Path<DiskPathParam>,
) -> Result<HttpResponseOk<Disk>, HttpError> {
    let apictx = rqctx.context();
    let nexus = &apictx.nexus;
    let path = path_params.into_inner();
    let project_name = &path.project_name;
    let disk_name = &path.disk_name;
    let disk = nexus.project_lookup_disk(&project_name, &disk_name).await?;
    Ok(HttpResponseOk(disk.into()))
}

/**
 * Delete a disk from a project.
 */
#[endpoint {
     method = DELETE,
     path = "/projects/{project_name}/disks/{disk_name}",
 }]
async fn project_disks_delete_disk(
    rqctx: Arc<RequestContext<Arc<ServerContext>>>,
    path_params: Path<DiskPathParam>,
) -> Result<HttpResponseDeleted, HttpError> {
    let apictx = rqctx.context();
    let nexus = &apictx.nexus;
    let path = path_params.into_inner();
    let project_name = &path.project_name;
    let disk_name = &path.disk_name;
    nexus.project_delete_disk(&project_name, &disk_name).await?;
    Ok(HttpResponseDeleted())
}

/*
 * Instances
 */

/**
 * List instances in a project.
 */
#[endpoint {
     method = GET,
     path = "/projects/{project_name}/instances",
 }]
async fn project_instances_get(
    rqctx: Arc<RequestContext<Arc<ServerContext>>>,
    query_params: Query<PaginatedByName>,
    path_params: Path<ProjectPathParam>,
) -> Result<HttpResponseOk<ResultsPage<Instance>>, HttpError> {
    let apictx = rqctx.context();
    let nexus = &apictx.nexus;
    let query = query_params.into_inner();
    let path = path_params.into_inner();
    let project_name = &path.project_name;
    let instances = nexus
        .project_list_instances(
            &project_name,
            &data_page_params_for(&rqctx, &query)?
                .map_name(|n| Name::ref_cast(n)),
        )
        .await?
        .into_iter()
        .map(|i| i.into())
        .collect();
    Ok(HttpResponseOk(ScanByName::results_page(&query, instances)?))
}

/**
 * Create an instance in a project.
 *
 * TODO-correctness This is supposed to be async.  Is that right?  We can create
 * the instance immediately -- it's just not booted yet.  Maybe the boot
 * operation is what's a separate operation_id.  What about the response code
 * (201 Created vs 202 Accepted)?  Is that orthogonal?  Things can return a
 * useful response, including an operation id, with either response code.  Maybe
 * a "reboot" operation would return a 202 Accepted because there's no actual
 * resource created?
 */
#[endpoint {
     method = POST,
     path = "/projects/{project_name}/instances",
 }]
async fn project_instances_post(
    rqctx: Arc<RequestContext<Arc<ServerContext>>>,
    path_params: Path<ProjectPathParam>,
    new_instance: TypedBody<InstanceCreateParams>,
) -> Result<HttpResponseCreated<Instance>, HttpError> {
    let apictx = rqctx.context();
    let nexus = &apictx.nexus;
    let path = path_params.into_inner();
    let project_name = &path.project_name;
    let new_instance_params = &new_instance.into_inner();
    let instance = nexus
        .project_create_instance(&project_name, &new_instance_params)
        .await?;
    Ok(HttpResponseCreated(instance.into()))
}

/**
 * Path parameters for Instance requests
 */
#[derive(Deserialize, JsonSchema)]
struct InstancePathParam {
    project_name: Name,
    instance_name: Name,
}

/**
 * Get an instance in a project.
 */
#[endpoint {
     method = GET,
     path = "/projects/{project_name}/instances/{instance_name}",
 }]
async fn project_instances_get_instance(
    rqctx: Arc<RequestContext<Arc<ServerContext>>>,
    path_params: Path<InstancePathParam>,
) -> Result<HttpResponseOk<Instance>, HttpError> {
    let apictx = rqctx.context();
    let nexus = &apictx.nexus;
    let path = path_params.into_inner();
    let project_name = &path.project_name;
    let instance_name = &path.instance_name;
    let instance =
        nexus.project_lookup_instance(&project_name, &instance_name).await?;
    Ok(HttpResponseOk(instance.into()))
}

/**
 * Delete an instance from a project.
 */
#[endpoint {
     method = DELETE,
     path = "/projects/{project_name}/instances/{instance_name}",
 }]
async fn project_instances_delete_instance(
    rqctx: Arc<RequestContext<Arc<ServerContext>>>,
    path_params: Path<InstancePathParam>,
) -> Result<HttpResponseDeleted, HttpError> {
    let apictx = rqctx.context();
    let nexus = &apictx.nexus;
    let path = path_params.into_inner();
    let project_name = &path.project_name;
    let instance_name = &path.instance_name;
    nexus.project_destroy_instance(&project_name, &instance_name).await?;
    Ok(HttpResponseDeleted())
}

/**
 * Reboot an instance.
 */
#[endpoint {
    method = POST,
    path = "/projects/{project_name}/instances/{instance_name}/reboot",
}]
async fn project_instances_instance_reboot(
    rqctx: Arc<RequestContext<Arc<ServerContext>>>,
    path_params: Path<InstancePathParam>,
) -> Result<HttpResponseAccepted<Instance>, HttpError> {
    let apictx = rqctx.context();
    let nexus = &apictx.nexus;
    let path = path_params.into_inner();
    let project_name = &path.project_name;
    let instance_name = &path.instance_name;
    let instance = nexus.instance_reboot(&project_name, &instance_name).await?;
    Ok(HttpResponseAccepted(instance.into()))
}

/**
 * Boot an instance.
 */
#[endpoint {
    method = POST,
    path = "/projects/{project_name}/instances/{instance_name}/start",
}]
async fn project_instances_instance_start(
    rqctx: Arc<RequestContext<Arc<ServerContext>>>,
    path_params: Path<InstancePathParam>,
) -> Result<HttpResponseAccepted<Instance>, HttpError> {
    let apictx = rqctx.context();
    let nexus = &apictx.nexus;
    let path = path_params.into_inner();
    let project_name = &path.project_name;
    let instance_name = &path.instance_name;
    let instance = nexus.instance_start(&project_name, &instance_name).await?;
    Ok(HttpResponseAccepted(instance.into()))
}

/**
 * Halt an instance.
 */
#[endpoint {
    method = POST,
    path = "/projects/{project_name}/instances/{instance_name}/stop",
}]
/* Our naming convention kind of falls apart here. */
async fn project_instances_instance_stop(
    rqctx: Arc<RequestContext<Arc<ServerContext>>>,
    path_params: Path<InstancePathParam>,
) -> Result<HttpResponseAccepted<Instance>, HttpError> {
    let apictx = rqctx.context();
    let nexus = &apictx.nexus;
    let path = path_params.into_inner();
    let project_name = &path.project_name;
    let instance_name = &path.instance_name;
    let instance = nexus.instance_stop(&project_name, &instance_name).await?;
    Ok(HttpResponseAccepted(instance.into()))
}

/**
 * List disks attached to this instance.
 */
/* TODO-scalability needs to be paginated */
#[endpoint {
    method = GET,
    path = "/projects/{project_name}/instances/{instance_name}/disks"
}]
async fn instance_disks_get(
    rqctx: Arc<RequestContext<Arc<ServerContext>>>,
    path_params: Path<InstancePathParam>,
) -> Result<HttpResponseOk<Vec<DiskAttachment>>, HttpError> {
    let apictx = rqctx.context();
    let nexus = &apictx.nexus;
    let path = path_params.into_inner();
    let project_name = &path.project_name;
    let instance_name = &path.instance_name;
    let fake_query = DataPageParams {
        marker: None,
        direction: PaginationOrder::Ascending,
        limit: NonZeroU32::new(std::u32::MAX).unwrap(),
    };
    let disks = nexus
        .instance_list_disks(&project_name, &instance_name, &fake_query)
        .await?
        .into_iter()
        .map(|d| d.into())
        .collect();
    Ok(HttpResponseOk(disks))
}

/**
 * Path parameters for requests that access Disks attached to an Instance
 */
#[derive(Deserialize, JsonSchema)]
struct InstanceDiskPathParam {
    project_name: Name,
    instance_name: Name,
    disk_name: Name,
}

/**
 * Fetch a description of the attachment of this disk to this instance.
 */
#[endpoint {
    method = GET,
    path = "/projects/{project_name}/instances/{instance_name}/disks/{disk_name}"
}]
async fn instance_disks_get_disk(
    rqctx: Arc<RequestContext<Arc<ServerContext>>>,
    path_params: Path<InstanceDiskPathParam>,
) -> Result<HttpResponseOk<DiskAttachment>, HttpError> {
    let apictx = rqctx.context();
    let nexus = &apictx.nexus;
    let path = path_params.into_inner();
    let project_name = &path.project_name;
    let instance_name = &path.instance_name;
    let disk_name = &path.disk_name;
    let attachment = nexus
        .instance_get_disk(&project_name, &instance_name, &disk_name)
        .await?;
    Ok(HttpResponseOk(attachment))
}

/**
 * Attach a disk to this instance.
 */
#[endpoint {
    method = PUT,
    path = "/projects/{project_name}/instances/{instance_name}/disks/{disk_name}"
}]
async fn instance_disks_put_disk(
    rqctx: Arc<RequestContext<Arc<ServerContext>>>,
    path_params: Path<InstanceDiskPathParam>,
) -> Result<HttpResponseCreated<DiskAttachment>, HttpError> {
    let apictx = rqctx.context();
    let nexus = &apictx.nexus;
    let path = path_params.into_inner();
    let project_name = &path.project_name;
    let instance_name = &path.instance_name;
    let disk_name = &path.disk_name;
    let attachment = nexus
        .instance_attach_disk(&project_name, &instance_name, &disk_name)
        .await?;
    Ok(HttpResponseCreated(attachment))
}

/**
 * Detach a disk from this instance.
 */
#[endpoint {
    method = DELETE,
    path = "/projects/{project_name}/instances/{instance_name}/disks/{disk_name}"
}]
async fn instance_disks_delete_disk(
    rqctx: Arc<RequestContext<Arc<ServerContext>>>,
    path_params: Path<InstanceDiskPathParam>,
) -> Result<HttpResponseDeleted, HttpError> {
    let apictx = rqctx.context();
    let nexus = &apictx.nexus;
    let path = path_params.into_inner();
    let project_name = &path.project_name;
    let instance_name = &path.instance_name;
    let disk_name = &path.disk_name;
    nexus
        .instance_detach_disk(&project_name, &instance_name, &disk_name)
        .await?;
    Ok(HttpResponseDeleted())
}

/*
 * VPCs
 */

/**
 * List VPCs in a project.
 */
#[endpoint {
     method = GET,
     path = "/projects/{project_name}/vpcs",
 }]
async fn project_vpcs_get(
    rqctx: Arc<RequestContext<Arc<ServerContext>>>,
    query_params: Query<PaginatedByName>,
    path_params: Path<ProjectPathParam>,
) -> Result<HttpResponseOk<ResultsPage<Vpc>>, HttpError> {
    let apictx = rqctx.context();
    let nexus = &apictx.nexus;
    let query = query_params.into_inner();
    let path = path_params.into_inner();
    let project_name = &path.project_name;
    let vpcs = nexus
        .project_list_vpcs(
            &project_name,
            &data_page_params_for(&rqctx, &query)?
                .map_name(|n| Name::ref_cast(n)),
        )
        .await?;
    Ok(HttpResponseOk(ScanByName::results_page(&query, vpcs)?))
}

/**
 * Path parameters for VPC requests
 */
#[derive(Deserialize, JsonSchema)]
struct VpcPathParam {
    project_name: Name,
    vpc_name: Name,
}

/**
 * Get a VPC in a project.
 */
#[endpoint {
     method = GET,
     path = "/projects/{project_name}/vpcs/{vpc_name}",
 }]
async fn project_vpcs_get_vpc(
    rqctx: Arc<RequestContext<Arc<ServerContext>>>,
    path_params: Path<VpcPathParam>,
) -> Result<HttpResponseOk<Vpc>, HttpError> {
    let apictx = rqctx.context();
    let nexus = &apictx.nexus;
    let path = path_params.into_inner();
    let project_name = &path.project_name;
    let vpc_name = &path.vpc_name;
    let vpc = nexus.project_lookup_vpc(&project_name, &vpc_name).await?;
    Ok(HttpResponseOk(vpc))
}

/**
 * Create a VPC in a project.
 */
#[endpoint {
     method = POST,
     path = "/projects/{project_name}/vpcs",
 }]
async fn project_vpcs_post(
    rqctx: Arc<RequestContext<Arc<ServerContext>>>,
    path_params: Path<ProjectPathParam>,
    new_vpc: TypedBody<VpcCreateParams>,
) -> Result<HttpResponseCreated<Vpc>, HttpError> {
    let apictx = rqctx.context();
    let nexus = &apictx.nexus;
    let path = path_params.into_inner();
    let project_name = &path.project_name;
    let new_vpc_params = &new_vpc.into_inner();
    let vpc = nexus.project_create_vpc(&project_name, &new_vpc_params).await?;
    Ok(HttpResponseCreated(vpc))
}

/**
 * Update a VPC.
 */
#[endpoint {
     method = PUT,
     path = "/projects/{project_name}/vpcs/{vpc_name}",
 }]
async fn project_vpcs_put_vpc(
    rqctx: Arc<RequestContext<Arc<ServerContext>>>,
    path_params: Path<VpcPathParam>,
    updated_vpc: TypedBody<VpcUpdateParams>,
) -> Result<HttpResponseOk<()>, HttpError> {
    let apictx = rqctx.context();
    let nexus = &apictx.nexus;
    let path = path_params.into_inner();
    nexus
        .project_update_vpc(
            &path.project_name,
            &path.vpc_name,
            &updated_vpc.into_inner(),
        )
        .await?;
    Ok(HttpResponseOk(()))
}

/**
 * Delete a vpc from a project.
 */
#[endpoint {
     method = DELETE,
     path = "/projects/{project_name}/vpcs/{vpc_name}",
 }]
async fn project_vpcs_delete_vpc(
    rqctx: Arc<RequestContext<Arc<ServerContext>>>,
    path_params: Path<VpcPathParam>,
) -> Result<HttpResponseDeleted, HttpError> {
    let apictx = rqctx.context();
    let nexus = &apictx.nexus;
    let path = path_params.into_inner();
    let project_name = &path.project_name;
    let vpc_name = &path.vpc_name;
    nexus.project_delete_vpc(&project_name, &vpc_name).await?;
    Ok(HttpResponseDeleted())
}

/**
 * List subnets in a VPC.
 */
#[endpoint {
     method = GET,
     path = "/projects/{project_name}/vpcs/{vpc_name}/subnets",
 }]
async fn vpc_subnets_get(
    rqctx: Arc<RequestContext<Arc<ServerContext>>>,
    query_params: Query<PaginatedByName>,
    path_params: Path<VpcPathParam>,
) -> Result<HttpResponseOk<ResultsPage<VpcSubnet>>, HttpError> {
    let apictx = rqctx.context();
    let nexus = &apictx.nexus;
    let query = query_params.into_inner();
    let path = path_params.into_inner();
    let vpcs = nexus
        .vpc_list_subnets(
            &path.project_name,
            &path.vpc_name,
            &data_page_params_for(&rqctx, &query)?
                .map_name(|n| Name::ref_cast(n)),
        )
        .await?;
    Ok(HttpResponseOk(ScanByName::results_page(&query, vpcs)?))
}

/**
 * Path parameters for VPC Subnet requests
 */
#[derive(Deserialize, JsonSchema)]
struct VpcSubnetPathParam {
    project_name: Name,
    vpc_name: Name,
    subnet_name: Name,
}

/**
 * Get subnet in a VPC.
 */
#[endpoint {
     method = GET,
     path = "/projects/{project_name}/vpcs/{vpc_name}/subnets/{subnet_name}",
 }]
async fn vpc_subnets_get_subnet(
    rqctx: Arc<RequestContext<Arc<ServerContext>>>,
    path_params: Path<VpcSubnetPathParam>,
) -> Result<HttpResponseOk<VpcSubnet>, HttpError> {
    let apictx = rqctx.context();
    let nexus = &apictx.nexus;
    let path = path_params.into_inner();
    let subnet = nexus
        .vpc_lookup_subnet(
            &path.project_name,
            &path.vpc_name,
            &path.subnet_name,
        )
        .await?;
    Ok(HttpResponseOk(subnet))
}

/**
 * Create a subnet in a VPC.
 */
#[endpoint {
     method = POST,
     path = "/projects/{project_name}/vpcs/{vpc_name}/subnets",
 }]
async fn vpc_subnets_post(
    rqctx: Arc<RequestContext<Arc<ServerContext>>>,
    path_params: Path<VpcPathParam>,
    create_params: TypedBody<VpcSubnetCreateParams>,
) -> Result<HttpResponseCreated<VpcSubnet>, HttpError> {
    let apictx = rqctx.context();
    let nexus = &apictx.nexus;
    let path = path_params.into_inner();
    let subnet = nexus
        .vpc_create_subnet(
            &path.project_name,
            &path.vpc_name,
            &create_params.into_inner(),
        )
        .await?;
    Ok(HttpResponseCreated(subnet))
}

/**
 * Delete a subnet from a VPC.
 */
#[endpoint {
     method = DELETE,
     path = "/projects/{project_name}/vpcs/{vpc_name}/subnets/{subnet_name}",
 }]
async fn vpc_subnets_delete_subnet(
    rqctx: Arc<RequestContext<Arc<ServerContext>>>,
    path_params: Path<VpcSubnetPathParam>,
) -> Result<HttpResponseDeleted, HttpError> {
    let apictx = rqctx.context();
    let nexus = &apictx.nexus;
    let path = path_params.into_inner();
    nexus
        .vpc_delete_subnet(
            &path.project_name,
            &path.vpc_name,
            &path.subnet_name,
        )
        .await?;
    Ok(HttpResponseDeleted())
}

/**
 * Update a VPC Subnet.
 */
#[endpoint {
     method = PUT,
     path = "/projects/{project_name}/vpcs/{vpc_name}/subnets/{subnet_name}",
 }]
async fn vpc_subnets_put_subnet(
    rqctx: Arc<RequestContext<Arc<ServerContext>>>,
    path_params: Path<VpcSubnetPathParam>,
    subnet_params: TypedBody<VpcSubnetUpdateParams>,
) -> Result<HttpResponseOk<()>, HttpError> {
    let apictx = rqctx.context();
    let nexus = &apictx.nexus;
    let path = path_params.into_inner();
    nexus
        .vpc_update_subnet(
            &path.project_name,
            &path.vpc_name,
            &path.subnet_name,
            &subnet_params.into_inner(),
        )
        .await?;
    Ok(HttpResponseOk(()))
}

/*
 * Racks
 */

/**
 * List racks in the system.
 */
#[endpoint {
     method = GET,
     path = "/hardware/racks",
 }]
async fn hardware_racks_get(
    rqctx: Arc<RequestContext<Arc<ServerContext>>>,
    query_params: Query<PaginatedById>,
) -> Result<HttpResponseOk<ResultsPage<Rack>>, HttpError> {
    let apictx = rqctx.context();
    let nexus = &apictx.nexus;
    let query = query_params.into_inner();
    let rack_stream =
        nexus.racks_list(&data_page_params_for(&rqctx, &query)?).await?;
    let view_list = to_list::<db::model::Rack, Rack>(rack_stream).await;
    Ok(HttpResponseOk(ScanById::results_page(&query, view_list)?))
}

/**
 * Path parameters for Rack requests
 */
#[derive(Deserialize, JsonSchema)]
struct RackPathParam {
    /** The rack's unique ID. */
    rack_id: Uuid,
}

/**
 * Fetch information about a particular rack.
 */
#[endpoint {
    method = GET,
    path = "/hardware/racks/{rack_id}",
}]
async fn hardware_racks_get_rack(
    rqctx: Arc<RequestContext<Arc<ServerContext>>>,
    path_params: Path<RackPathParam>,
) -> Result<HttpResponseOk<Rack>, HttpError> {
    let apictx = rqctx.context();
    let nexus = &apictx.nexus;
    let path = path_params.into_inner();
    let rack_info = nexus.rack_lookup(&path.rack_id).await?;
    Ok(HttpResponseOk(rack_info.into()))
}

/*
 * Sleds
 */

/**
 * List sleds in the system.
 */
#[endpoint {
     method = GET,
     path = "/hardware/sleds",
 }]
async fn hardware_sleds_get(
    rqctx: Arc<RequestContext<Arc<ServerContext>>>,
    query_params: Query<PaginatedById>,
) -> Result<HttpResponseOk<ResultsPage<Sled>>, HttpError> {
    let apictx = rqctx.context();
    let nexus = &apictx.nexus;
    let query = query_params.into_inner();
    let sleds = nexus
        .sleds_list(&data_page_params_for(&rqctx, &query)?)
        .await?
        .into_iter()
        .map(|s| s.into())
        .collect();
    Ok(HttpResponseOk(ScanById::results_page(&query, sleds)?))
}

/**
 * Path parameters for Sled requests
 */
#[derive(Deserialize, JsonSchema)]
struct SledPathParam {
    /** The sled's unique ID. */
    sled_id: Uuid,
}

/**
 * Fetch information about a sled in the system.
 */
#[endpoint {
     method = GET,
     path = "/hardware/sleds/{sled_id}",
 }]
async fn hardware_sleds_get_sled(
    rqctx: Arc<RequestContext<Arc<ServerContext>>>,
    path_params: Path<SledPathParam>,
) -> Result<HttpResponseOk<Sled>, HttpError> {
    let apictx = rqctx.context();
    let nexus = &apictx.nexus;
    let path = path_params.into_inner();
    let sled_info = nexus.sled_lookup(&path.sled_id).await?;
    Ok(HttpResponseOk(sled_info.into()))
}

/*
 * Sagas
 */

/**
 * List all sagas (for debugging)
 */
#[endpoint {
     method = GET,
     path = "/sagas",
 }]
async fn sagas_get(
    rqctx: Arc<RequestContext<Arc<ServerContext>>>,
    query_params: Query<PaginatedById>,
) -> Result<HttpResponseOk<ResultsPage<Saga>>, HttpError> {
    let apictx = rqctx.context();
    let nexus = &apictx.nexus;
    let query = query_params.into_inner();
    let pagparams = data_page_params_for(&rqctx, &query)?;
    let saga_stream = nexus.sagas_list(&pagparams).await?;
    let view_list = to_list(saga_stream).await;
    Ok(HttpResponseOk(ScanById::results_page(&query, view_list)?))
}

/**
 * Path parameters for Saga requests
 */
#[derive(Deserialize, JsonSchema)]
struct SagaPathParam {
    saga_id: Uuid,
}

/**
 * Fetch information about a single saga (for debugging)
 */
#[endpoint {
     method = GET,
     path = "/sagas/{saga_id}",
 }]
async fn sagas_get_saga(
    rqctx: Arc<RequestContext<Arc<ServerContext>>>,
    path_params: Path<SagaPathParam>,
) -> Result<HttpResponseOk<Saga>, HttpError> {
    let apictx = rqctx.context();
    let nexus = &apictx.nexus;
    let path = path_params.into_inner();
    let saga = nexus.saga_get(path.saga_id).await?;
    Ok(HttpResponseOk(saga))
}<|MERGE_RESOLUTION|>--- conflicted
+++ resolved
@@ -37,13 +37,9 @@
 use omicron_common::api::external::DiskCreateParams;
 use omicron_common::api::external::Instance;
 use omicron_common::api::external::InstanceCreateParams;
-<<<<<<< HEAD
-=======
-use omicron_common::api::external::Name;
 use omicron_common::api::external::Organization;
 use omicron_common::api::external::OrganizationCreateParams;
 use omicron_common::api::external::OrganizationUpdateParams;
->>>>>>> 983d037d
 use omicron_common::api::external::PaginationOrder;
 use omicron_common::api::external::Project;
 use omicron_common::api::external::ProjectCreateParams;
@@ -193,7 +189,8 @@
         }
 
         PagField::Name => {
-            let page_selector = data_page_params_nameid_name(&rqctx, &query)?;
+            let page_selector = data_page_params_nameid_name(&rqctx, &query)?
+                .map_name(|n| Name::ref_cast(n));
             nexus.organizations_list_by_name(&page_selector).await?
         }
     }
