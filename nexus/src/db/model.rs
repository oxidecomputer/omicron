--- conflicted
+++ resolved
@@ -1,15 +1,9 @@
 //! Structures stored to the database.
 
-<<<<<<< HEAD
 use crate::db::identity::{Asset, Resource};
 use crate::db::schema::{
-    disk, instance, metricproducer, networkinterface, oximeter, project, rack,
-    sled, vpc, vpcsubnet,
-=======
-use super::schema::{
     disk, instance, metricproducer, networkinterface, organization, oximeter,
-    project, sled, vpc, vpcsubnet,
->>>>>>> 983d037d
+    project, rack, sled, vpc, vpcsubnet,
 };
 use chrono::{DateTime, Utc};
 use db_macros::{Asset, Resource};
@@ -79,15 +73,11 @@
 }
 
 /// Describes an organization within the database.
-#[derive(Queryable, Identifiable, Insertable, Debug)]
+#[derive(Queryable, Insertable, Debug, Resource, Selectable)]
 #[table_name = "organization"]
 pub struct Organization {
-    pub id: Uuid,
-    pub name: external::Name,
-    pub description: String,
-    pub time_created: DateTime<Utc>,
-    pub time_modified: DateTime<Utc>,
-    pub time_deleted: Option<DateTime<Utc>>,
+    #[diesel(embed)]
+    identity: OrganizationIdentity,
 
     /// child resource generation number, per RFD 192
     pub rcgen: external::Generation,
@@ -97,53 +87,16 @@
     /// Creates a new database Organization object.
     pub fn new(params: external::OrganizationCreateParams) -> Self {
         let id = Uuid::new_v4();
-        let identity = IdentityMetadata::new(id, params.identity);
-        Self {
-            id: identity.id,
-            name: identity.name,
-            description: identity.description,
-            time_created: identity.time_created,
-            time_modified: identity.time_modified,
-            time_deleted: identity.time_deleted,
+        Self {
+            identity: OrganizationIdentity::new(id, params.identity),
             rcgen: external::Generation::new(),
         }
-    }
-
-    pub fn name(&self) -> &str {
-        self.name.as_str()
-    }
-
-    pub fn id(&self) -> &Uuid {
-        &self.id
     }
 }
 
 impl Into<external::Organization> for Organization {
     fn into(self) -> external::Organization {
-        external::Organization {
-            identity: external::IdentityMetadata {
-                id: self.id,
-                name: self.name,
-                description: self.description,
-                time_created: self.time_created,
-                time_modified: self.time_modified,
-            },
-        }
-    }
-}
-
-/// Conversion from the external API type.
-impl From<external::Organization> for Organization {
-    fn from(organization: external::Organization) -> Self {
-        Self {
-            id: organization.identity.id,
-            name: organization.identity.name,
-            description: organization.identity.description,
-            time_created: organization.identity.time_created,
-            time_modified: organization.identity.time_modified,
-            time_deleted: None,
-            rcgen: external::Generation::new(),
-        }
+        external::Organization { identity: self.identity() }
     }
 }
 
