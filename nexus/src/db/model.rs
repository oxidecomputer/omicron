// This Source Code Form is subject to the terms of the Mozilla Public
// License, v. 2.0. If a copy of the MPL was not distributed with this
// file, You can obtain one at https://mozilla.org/MPL/2.0/.

//! Structures stored to the database.

use crate::db::collection_insert::DatastoreCollection;
use crate::db::identity::{Asset, Resource};
use crate::db::schema::{
    console_session, dataset, disk, instance, metric_producer,
    network_interface, organization, oximeter, project, rack, region,
<<<<<<< HEAD
    role_assignment_builtin, role_builtin, router_route, sled, snapshot,
    static_v6_address, update_available_artifact, user_builtin, volume, vpc,
=======
    role_assignment_builtin, role_builtin, router_route, silo, silo_user, sled,
    snapshot, update_available_artifact, user_builtin, volume, vpc,
>>>>>>> 31f0996b
    vpc_firewall_rule, vpc_router, vpc_subnet, zpool,
};
use crate::defaults;
use crate::external_api::params;
use crate::external_api::views;
use crate::internal_api;
use chrono::{DateTime, Utc};
use db_macros::{Asset, Resource};
use diesel::backend::{Backend, BinaryRawValue, RawValue};
use diesel::deserialize::{self, FromSql};
use diesel::serialize::{self, IsNull, ToSql};
use diesel::sql_types;
use ipnetwork::IpNetwork;
use omicron_common::api::external;
use omicron_common::api::internal;
use omicron_sled_agent::common::instance::PROPOLIS_PORT;
use parse_display::Display;
use rand::{rngs::StdRng, SeedableRng};
use ref_cast::RefCast;
use schemars::JsonSchema;
use serde::{Deserialize, Serialize};
use std::convert::TryFrom;
use std::net::IpAddr;
use std::net::Ipv4Addr;
use std::net::Ipv6Addr;
use std::net::SocketAddr;
use uuid::Uuid;

// TODO: Break up types into multiple files

// TODO: The existence of both impl_enum_type and impl_enum_wrapper is a
// temporary state of affairs while we do the work of converting uses of
// impl_enum_wrapper to impl_enum_type. This is part of a broader initiative to
// move types out of the common crate into Nexus where possible. See
// https://github.com/oxidecomputer/omicron/issues/388

/// This macro implements serialization and deserialization of an enum type from
/// our database into our model types. This version wraps an enum imported from
/// the common crate in a struct so we can implement DB traits on it. We are
/// moving those enum definitions into this file and using impl_enum_type
/// instead, so eventually this macro will go away. See [`InstanceState`] for a
/// sample usage.
macro_rules! impl_enum_wrapper {
    (
        $(#[$enum_meta:meta])*
        pub struct $diesel_type:ident;

        $(#[$model_meta:meta])*
        pub struct $model_type:ident(pub $ext_type:ty);
        $($enum_item:ident => $sql_value:literal)+
    ) => {

        $(#[$enum_meta])*
        pub struct $diesel_type;

        $(#[$model_meta])*
        pub struct $model_type(pub $ext_type);

        impl<DB> ToSql<$diesel_type, DB> for $model_type
        where
            DB: Backend,
        {
            fn to_sql<W: std::io::Write>(
                &self,
                out: &mut serialize::Output<W, DB>,
            ) -> serialize::Result {
                match self.0 {
                    $(
                    <$ext_type>::$enum_item => {
                        out.write_all($sql_value)?
                    }
                    )*
                }
                Ok(IsNull::No)
            }
        }

        impl<DB> FromSql<$diesel_type, DB> for $model_type
        where
            DB: Backend + for<'a> BinaryRawValue<'a>,
        {
            fn from_sql(bytes: RawValue<DB>) -> deserialize::Result<Self> {
                match DB::as_bytes(bytes) {
                    $(
                    $sql_value => {
                        Ok($model_type(<$ext_type>::$enum_item))
                    }
                    )*
                    _ => {
                        Err(concat!("Unrecognized enum variant for ",
                                stringify!{$model_type})
                            .into())
                    }
                }
            }
        }
    }
}

/// This macro implements serialization and deserialization of an enum type from
/// our database into our model types. See [`VpcRouterKindEnum`] and
/// [`VpcRouterKind`] for a sample usage
macro_rules! impl_enum_type {
    (
        $(#[$enum_meta:meta])*
        pub struct $diesel_type:ident;

        $(#[$model_meta:meta])*
        pub enum $model_type:ident;
        $($enum_item:ident => $sql_value:literal)+
    ) => {

        $(#[$enum_meta])*
        pub struct $diesel_type;

        $(#[$model_meta])*
        pub enum $model_type {
            $(
                $enum_item,
            )*
        }

        impl<DB> ToSql<$diesel_type, DB> for $model_type
        where
            DB: Backend,
        {
            fn to_sql<W: std::io::Write>(
                &self,
                out: &mut serialize::Output<W, DB>,
            ) -> serialize::Result {
                match self {
                    $(
                    $model_type::$enum_item => {
                        out.write_all($sql_value)?
                    }
                    )*
                }
                Ok(IsNull::No)
            }
        }

        impl<DB> FromSql<$diesel_type, DB> for $model_type
        where
            DB: Backend + for<'a> BinaryRawValue<'a>,
        {
            fn from_sql(bytes: RawValue<DB>) -> deserialize::Result<Self> {
                match DB::as_bytes(bytes) {
                    $(
                    $sql_value => {
                        Ok($model_type::$enum_item)
                    }
                    )*
                    _ => {
                        Err(concat!("Unrecognized enum variant for ",
                                stringify!{$model_type})
                            .into())
                    }
                }
            }
        }
    }
}

/// Newtype wrapper around [external::Name].
#[derive(
    Clone,
    Debug,
    Display,
    AsExpression,
    FromSqlRow,
    Eq,
    PartialEq,
    Ord,
    PartialOrd,
    RefCast,
    JsonSchema,
    Serialize,
    Deserialize,
)]
#[sql_type = "sql_types::Text"]
#[serde(transparent)]
#[repr(transparent)]
#[display("{0}")]
pub struct Name(pub external::Name);

NewtypeFrom! { () pub struct Name(external::Name); }
NewtypeDeref! { () pub struct Name(external::Name); }

impl<DB> ToSql<sql_types::Text, DB> for Name
where
    DB: Backend,
    str: ToSql<sql_types::Text, DB>,
{
    fn to_sql<W: std::io::Write>(
        &self,
        out: &mut serialize::Output<W, DB>,
    ) -> serialize::Result {
        self.as_str().to_sql(out)
    }
}

// Deserialize the "Name" object from SQL TEXT.
impl<DB> FromSql<sql_types::Text, DB> for Name
where
    DB: Backend,
    String: FromSql<sql_types::Text, DB>,
{
    fn from_sql(bytes: RawValue<DB>) -> deserialize::Result<Self> {
        String::from_sql(bytes)?.parse().map(Name).map_err(|e| e.into())
    }
}

#[derive(
    Copy,
    Clone,
    Debug,
    AsExpression,
    FromSqlRow,
    Serialize,
    Deserialize,
    PartialEq,
)]
#[sql_type = "sql_types::BigInt"]
pub struct ByteCount(pub external::ByteCount);

NewtypeFrom! { () pub struct ByteCount(external::ByteCount); }
NewtypeDeref! { () pub struct ByteCount(external::ByteCount); }

impl<DB> ToSql<sql_types::BigInt, DB> for ByteCount
where
    DB: Backend,
    i64: ToSql<sql_types::BigInt, DB>,
{
    fn to_sql<W: std::io::Write>(
        &self,
        out: &mut serialize::Output<W, DB>,
    ) -> serialize::Result {
        i64::from(self.0).to_sql(out)
    }
}

impl<DB> FromSql<sql_types::BigInt, DB> for ByteCount
where
    DB: Backend,
    i64: FromSql<sql_types::BigInt, DB>,
{
    fn from_sql(bytes: RawValue<DB>) -> deserialize::Result<Self> {
        external::ByteCount::try_from(i64::from_sql(bytes)?)
            .map(ByteCount)
            .map_err(|e| e.into())
    }
}

impl From<ByteCount> for sled_agent_client::types::ByteCount {
    fn from(b: ByteCount) -> Self {
        Self(b.to_bytes())
    }
}

#[derive(
    Copy,
    Clone,
    Debug,
    Eq,
    Ord,
    PartialEq,
    PartialOrd,
    AsExpression,
    FromSqlRow,
    Serialize,
    Deserialize,
)]
#[sql_type = "sql_types::BigInt"]
#[repr(transparent)]
pub struct Generation(pub external::Generation);

NewtypeFrom! { () pub struct Generation(external::Generation); }
NewtypeDeref! { () pub struct Generation(external::Generation); }

impl Generation {
    pub fn new() -> Self {
        Self(external::Generation::new())
    }
}

impl<DB> ToSql<sql_types::BigInt, DB> for Generation
where
    DB: Backend,
    i64: ToSql<sql_types::BigInt, DB>,
{
    fn to_sql<W: std::io::Write>(
        &self,
        out: &mut serialize::Output<W, DB>,
    ) -> serialize::Result {
        i64::from(&self.0).to_sql(out)
    }
}

impl<DB> FromSql<sql_types::BigInt, DB> for Generation
where
    DB: Backend,
    i64: FromSql<sql_types::BigInt, DB>,
{
    fn from_sql(bytes: RawValue<DB>) -> deserialize::Result<Self> {
        external::Generation::try_from(i64::from_sql(bytes)?)
            .map(Generation)
            .map_err(|e| e.into())
    }
}

impl From<Generation> for sled_agent_client::types::Generation {
    fn from(g: Generation) -> Self {
        Self(i64::from(&g.0) as u64)
    }
}

/// Representation of a [`u16`] in the database.
/// We need this because the database does not support unsigned types.
/// This handles converting from the database's INT4 to the actual u16.
#[derive(
    Copy, Clone, Debug, Eq, Ord, PartialEq, PartialOrd, AsExpression, FromSqlRow,
)]
#[sql_type = "sql_types::Int4"]
#[repr(transparent)]
pub struct SqlU16(pub u16);

NewtypeFrom! { () pub struct SqlU16(u16); }
NewtypeDeref! { () pub struct SqlU16(u16); }

impl SqlU16 {
    pub fn new(port: u16) -> Self {
        Self(port)
    }
}

impl<DB> ToSql<sql_types::Int4, DB> for SqlU16
where
    DB: Backend,
    i32: ToSql<sql_types::Int4, DB>,
{
    fn to_sql<W: std::io::Write>(
        &self,
        out: &mut serialize::Output<W, DB>,
    ) -> serialize::Result {
        i32::from(self.0).to_sql(out)
    }
}

impl<DB> FromSql<sql_types::Int4, DB> for SqlU16
where
    DB: Backend,
    i32: FromSql<sql_types::Int4, DB>,
{
    fn from_sql(bytes: RawValue<DB>) -> deserialize::Result<Self> {
        u16::try_from(i32::from_sql(bytes)?).map(SqlU16).map_err(|e| e.into())
    }
}

#[derive(Copy, Clone, Debug, AsExpression, FromSqlRow)]
#[sql_type = "sql_types::BigInt"]
pub struct InstanceCpuCount(pub external::InstanceCpuCount);

NewtypeFrom! { () pub struct InstanceCpuCount(external::InstanceCpuCount); }
NewtypeDeref! { () pub struct InstanceCpuCount(external::InstanceCpuCount); }

impl<DB> ToSql<sql_types::BigInt, DB> for InstanceCpuCount
where
    DB: Backend,
    i64: ToSql<sql_types::BigInt, DB>,
{
    fn to_sql<W: std::io::Write>(
        &self,
        out: &mut serialize::Output<W, DB>,
    ) -> serialize::Result {
        i64::from(&self.0).to_sql(out)
    }
}

impl<DB> FromSql<sql_types::BigInt, DB> for InstanceCpuCount
where
    DB: Backend,
    i64: FromSql<sql_types::BigInt, DB>,
{
    fn from_sql(bytes: RawValue<DB>) -> deserialize::Result<Self> {
        external::InstanceCpuCount::try_from(i64::from_sql(bytes)?)
            .map(InstanceCpuCount)
            .map_err(|e| e.into())
    }
}

impl From<InstanceCpuCount> for sled_agent_client::types::InstanceCpuCount {
    fn from(i: InstanceCpuCount) -> Self {
        Self(i.0 .0)
    }
}

#[derive(Clone, Copy, Debug, PartialEq, AsExpression, FromSqlRow)]
#[sql_type = "sql_types::Inet"]
pub struct Ipv4Net(pub external::Ipv4Net);

NewtypeFrom! { () pub struct Ipv4Net(external::Ipv4Net); }
NewtypeDeref! { () pub struct Ipv4Net(external::Ipv4Net); }

impl Ipv4Net {
    /// Check if an address is a valid user-requestable address for this subnet
    pub fn check_requestable_addr(&self, addr: Ipv4Addr) -> bool {
        self.contains(addr)
            && (
                // First N addresses are reserved
                self.iter()
                    .take(defaults::NUM_INITIAL_RESERVED_IP_ADDRESSES)
                    .all(|this| this != addr)
            )
            && (
                // Last address in the subnet is reserved
                addr != self.broadcast()
            )
    }
}

impl<DB> ToSql<sql_types::Inet, DB> for Ipv4Net
where
    DB: Backend,
    IpNetwork: ToSql<sql_types::Inet, DB>,
{
    fn to_sql<W: std::io::Write>(
        &self,
        out: &mut serialize::Output<W, DB>,
    ) -> serialize::Result {
        IpNetwork::V4(*self.0).to_sql(out)
    }
}

impl<DB> FromSql<sql_types::Inet, DB> for Ipv4Net
where
    DB: Backend,
    IpNetwork: FromSql<sql_types::Inet, DB>,
{
    fn from_sql(bytes: RawValue<DB>) -> deserialize::Result<Self> {
        let inet = IpNetwork::from_sql(bytes)?;
        match inet {
            IpNetwork::V4(net) => Ok(Ipv4Net(external::Ipv4Net(net))),
            _ => Err("Expected IPV4".into()),
        }
    }
}

#[derive(Clone, Copy, Debug, PartialEq, AsExpression, FromSqlRow)]
#[sql_type = "sql_types::Inet"]
pub struct Ipv6Net(pub external::Ipv6Net);

NewtypeFrom! { () pub struct Ipv6Net(external::Ipv6Net); }
NewtypeDeref! { () pub struct Ipv6Net(external::Ipv6Net); }

impl Ipv6Net {
    /// Generate a random subnetwork from this one, of the given prefix length.
    ///
    /// `None` is returned if:
    ///
    ///  - `prefix` is less than this address's prefix
    ///  - `prefix` is greater than 128
    ///
    /// Note that if the prefix is the same as this address's prefix, a copy of
    /// `self` is returned.
    pub fn random_subnet(&self, prefix: u8) -> Option<Self> {
        use rand::RngCore;

        const MAX_IPV6_SUBNET_PREFIX: u8 = 128;
        if prefix < self.prefix() || prefix > MAX_IPV6_SUBNET_PREFIX {
            return None;
        }
        if prefix == self.prefix() {
            return Some(*self);
        }

        // Generate a random address
        let mut rng = if cfg!(test) {
            StdRng::seed_from_u64(0)
        } else {
            StdRng::from_entropy()
        };
        let random =
            u128::from(rng.next_u64()) << 64 | u128::from(rng.next_u64());

        // Generate a mask for the new address.
        //
        // We're operating on the big-endian byte representation of the address.
        // So shift down by the prefix, and then invert, so that we have 1's
        // on the leading bits up to the prefix.
        let full_mask = !(u128::MAX >> prefix);

        // Get the existing network address and mask.
        let network = u128::from_be_bytes(self.network().octets());
        let network_mask = u128::from_be_bytes(self.mask().octets());

        // Take random bits _only_ where the new mask is set.
        let random_mask = full_mask ^ network_mask;

        let out = (network & network_mask) | (random & random_mask);
        let addr = std::net::Ipv6Addr::from(out.to_be_bytes());
        let net = ipnetwork::Ipv6Network::new(addr, prefix)
            .expect("Failed to create random subnet");
        Some(Self(external::Ipv6Net(net)))
    }

    /// Check if an address is a valid user-requestable address for this subnet
    pub fn check_requestable_addr(&self, addr: Ipv6Addr) -> bool {
        // Only the first N addresses are reserved
        self.contains(addr)
            && self
                .iter()
                .take(defaults::NUM_INITIAL_RESERVED_IP_ADDRESSES)
                .all(|this| this != addr)
    }
}

impl<DB> ToSql<sql_types::Inet, DB> for Ipv6Net
where
    DB: Backend,
    IpNetwork: ToSql<sql_types::Inet, DB>,
{
    fn to_sql<W: std::io::Write>(
        &self,
        out: &mut serialize::Output<W, DB>,
    ) -> serialize::Result {
        IpNetwork::V6(self.0 .0).to_sql(out)
    }
}

impl<DB> FromSql<sql_types::Inet, DB> for Ipv6Net
where
    DB: Backend,
    IpNetwork: FromSql<sql_types::Inet, DB>,
{
    fn from_sql(bytes: RawValue<DB>) -> deserialize::Result<Self> {
        let inet = IpNetwork::from_sql(bytes)?;
        match inet {
            IpNetwork::V6(net) => Ok(Ipv6Net(external::Ipv6Net(net))),
            _ => Err("Expected IPV6".into()),
        }
    }
}

#[derive(Clone, Copy, Debug, PartialEq, AsExpression, FromSqlRow)]
#[sql_type = "sql_types::Text"]
pub struct MacAddr(pub external::MacAddr);

impl MacAddr {
    /// Generate a unique MAC address for an interface
    pub fn new() -> Result<Self, external::Error> {
        use rand::Fill;
        // Use the Oxide OUI A8 40 25
        let mut addr = [0xA8, 0x40, 0x25, 0x00, 0x00, 0x00];
        addr[3..].try_fill(&mut StdRng::from_entropy()).map_err(|_| {
            external::Error::internal_error("failed to generate MAC")
        })?;
        // From RFD 174, Oxide virtual MACs are constrained to have these bits
        // set.
        addr[3] |= 0xF0;
        // TODO-correctness: We should use an explicit allocator for the MACs
        // given the small address space. Right now creation requests may fail
        // due to MAC collision, especially given the 20-bit space.
        Ok(Self(external::MacAddr(macaddr::MacAddr6::from(addr))))
    }
}

NewtypeFrom! { () pub struct MacAddr(external::MacAddr); }
NewtypeDeref! { () pub struct MacAddr(external::MacAddr); }

impl<DB> ToSql<sql_types::Text, DB> for MacAddr
where
    DB: Backend,
    String: ToSql<sql_types::Text, DB>,
{
    fn to_sql<W: std::io::Write>(
        &self,
        out: &mut serialize::Output<W, DB>,
    ) -> serialize::Result {
        self.0.to_string().to_sql(out)
    }
}

impl<DB> FromSql<sql_types::Text, DB> for MacAddr
where
    DB: Backend,
    String: FromSql<sql_types::Text, DB>,
{
    fn from_sql(bytes: RawValue<DB>) -> deserialize::Result<Self> {
        external::MacAddr::try_from(String::from_sql(bytes)?)
            .map(MacAddr)
            .map_err(|e| e.into())
    }
}

// NOTE: This object is not currently stored in the database.
//
// However, it likely will be in the future - for the single-rack
// case, however, it is synthesized.
#[derive(Queryable, Insertable, Debug, Clone, Selectable, Asset)]
#[table_name = "rack"]
pub struct Rack {
    #[diesel(embed)]
    pub identity: RackIdentity,

    pub tuf_base_url: Option<String>,
}

/// Database representation of a Sled.
#[derive(Queryable, Insertable, Debug, Clone, Selectable, Asset)]
#[table_name = "sled"]
pub struct Sled {
    #[diesel(embed)]
    identity: SledIdentity,
    time_deleted: Option<DateTime<Utc>>,
    rcgen: Generation,

    // ServiceAddress (Sled Agent).
    pub ip: ipnetwork::IpNetwork,
    // TODO: Make use of SqlU16
    pub port: i32,
}

impl Sled {
    pub fn new(id: Uuid, addr: SocketAddr) -> Self {
        Self {
            identity: SledIdentity::new(id),
            time_deleted: None,
            rcgen: Generation::new(),
            ip: addr.ip().into(),
            port: addr.port().into(),
        }
    }

    pub fn address(&self) -> SocketAddr {
        // TODO: avoid this unwrap
        self.address_with_port(u16::try_from(self.port).unwrap())
    }

    pub fn address_with_port(&self, port: u16) -> SocketAddr {
        SocketAddr::new(self.ip.ip(), port)
    }
}

impl DatastoreCollection<Zpool> for Sled {
    type CollectionId = Uuid;
    type GenerationNumberColumn = sled::dsl::rcgen;
    type CollectionTimeDeletedColumn = sled::dsl::time_deleted;
    type CollectionIdColumn = zpool::dsl::sled_id;
}

/// Database representation of a Pool.
///
/// A zpool represents a ZFS storage pool, allocated on a single
/// physical sled.
#[derive(Queryable, Insertable, Debug, Clone, Selectable, Asset)]
#[table_name = "zpool"]
pub struct Zpool {
    #[diesel(embed)]
    identity: ZpoolIdentity,
    time_deleted: Option<DateTime<Utc>>,
    rcgen: Generation,

    // Sled to which this Zpool belongs.
    pub sled_id: Uuid,

    // TODO: In the future, we may expand this structure to include
    // size, allocation, and health information.
    pub total_size: ByteCount,
}

impl Zpool {
    pub fn new(
        id: Uuid,
        sled_id: Uuid,
        info: &internal_api::params::ZpoolPutRequest,
    ) -> Self {
        Self {
            identity: ZpoolIdentity::new(id),
            time_deleted: None,
            rcgen: Generation::new(),
            sled_id,
            total_size: info.size.into(),
        }
    }
}

impl DatastoreCollection<Dataset> for Zpool {
    type CollectionId = Uuid;
    type GenerationNumberColumn = zpool::dsl::rcgen;
    type CollectionTimeDeletedColumn = zpool::dsl::time_deleted;
    type CollectionIdColumn = dataset::dsl::pool_id;
}

impl_enum_type!(
    #[derive(SqlType, Debug, QueryId)]
    #[postgres(type_name = "dataset_kind", type_schema = "public")]
    pub struct DatasetKindEnum;

    #[derive(Clone, Debug, AsExpression, FromSqlRow, Serialize, Deserialize, PartialEq)]
    #[sql_type = "DatasetKindEnum"]
    pub enum DatasetKind;

    // Enum values
    Crucible => b"crucible"
    Cockroach => b"cockroach"
    Clickhouse => b"clickhouse"
);

impl From<internal_api::params::DatasetKind> for DatasetKind {
    fn from(k: internal_api::params::DatasetKind) -> Self {
        match k {
            internal_api::params::DatasetKind::Crucible => {
                DatasetKind::Crucible
            }
            internal_api::params::DatasetKind::Cockroach => {
                DatasetKind::Cockroach
            }
            internal_api::params::DatasetKind::Clickhouse => {
                DatasetKind::Clickhouse
            }
        }
    }
}

/// Database representation of a Dataset.
///
/// A dataset represents a portion of a Zpool, which is then made
/// available to a service on the Sled.
#[derive(
    Queryable,
    Insertable,
    Debug,
    Clone,
    Selectable,
    Asset,
    Deserialize,
    Serialize,
    PartialEq,
)]
#[table_name = "dataset"]
pub struct Dataset {
    #[diesel(embed)]
    identity: DatasetIdentity,
    time_deleted: Option<DateTime<Utc>>,
    rcgen: Generation,

    pub pool_id: Uuid,

    ip: ipnetwork::IpNetwork,
    port: i32,

    kind: DatasetKind,
    pub size_used: Option<i64>,
}

impl Dataset {
    pub fn new(
        id: Uuid,
        pool_id: Uuid,
        addr: SocketAddr,
        kind: DatasetKind,
    ) -> Self {
        let size_used = match kind {
            DatasetKind::Crucible => Some(0),
            _ => None,
        };
        Self {
            identity: DatasetIdentity::new(id),
            time_deleted: None,
            rcgen: Generation::new(),
            pool_id,
            ip: addr.ip().into(),
            port: addr.port().into(),
            kind,
            size_used,
        }
    }

    pub fn address(&self) -> SocketAddr {
        // TODO: avoid this unwrap
        self.address_with_port(u16::try_from(self.port).unwrap())
    }

    pub fn address_with_port(&self, port: u16) -> SocketAddr {
        SocketAddr::new(self.ip.ip(), port)
    }
}

// Datasets contain regions
impl DatastoreCollection<Region> for Dataset {
    type CollectionId = Uuid;
    type GenerationNumberColumn = dataset::dsl::rcgen;
    type CollectionTimeDeletedColumn = dataset::dsl::time_deleted;
    type CollectionIdColumn = region::dsl::dataset_id;
}

// Volumes contain regions
impl DatastoreCollection<Region> for Volume {
    type CollectionId = Uuid;
    type GenerationNumberColumn = volume::dsl::rcgen;
    type CollectionTimeDeletedColumn = volume::dsl::time_deleted;
    type CollectionIdColumn = region::dsl::volume_id;
}

/// Database representation of a Region.
///
/// A region represents a portion of a Crucible Downstairs dataset
/// allocated within a volume.
#[derive(
    Queryable,
    Insertable,
    Debug,
    Clone,
    Selectable,
    Asset,
    Serialize,
    Deserialize,
    PartialEq,
)]
#[table_name = "region"]
pub struct Region {
    #[diesel(embed)]
    identity: RegionIdentity,

    dataset_id: Uuid,
    volume_id: Uuid,

    block_size: ByteCount,
    blocks_per_extent: i64,
    extent_count: i64,
}

impl Region {
    pub fn new(
        dataset_id: Uuid,
        volume_id: Uuid,
        block_size: ByteCount,
        blocks_per_extent: i64,
        extent_count: i64,
    ) -> Self {
        Self {
            identity: RegionIdentity::new(Uuid::new_v4()),
            dataset_id,
            volume_id,
            block_size,
            blocks_per_extent,
            extent_count,
        }
    }

    pub fn volume_id(&self) -> Uuid {
        self.volume_id
    }
    pub fn dataset_id(&self) -> Uuid {
        self.dataset_id
    }
    pub fn block_size(&self) -> external::ByteCount {
        self.block_size.0
    }
    pub fn blocks_per_extent(&self) -> i64 {
        self.blocks_per_extent
    }
    pub fn extent_count(&self) -> i64 {
        self.extent_count
    }
    pub fn encrypted(&self) -> bool {
        // Per RFD 29, data is always encrypted at rest, and support for
        // external, customer-supplied keys is a non-requirement.
        true
    }
}

#[derive(
    Asset,
    Queryable,
    Insertable,
    Debug,
    Selectable,
    Serialize,
    Deserialize,
    Clone,
)]
#[table_name = "volume"]
pub struct Volume {
    #[diesel(embed)]
    identity: VolumeIdentity,
    time_deleted: Option<DateTime<Utc>>,

    rcgen: Generation,

    data: String,
}

impl Volume {
    pub fn new(id: Uuid, data: String) -> Self {
        Self {
            identity: VolumeIdentity::new(id),
            time_deleted: None,
            rcgen: Generation::new(),
            data,
        }
    }

    pub fn data(&self) -> &str {
        &self.data
    }
}

/// Describes a silo within the database.
#[derive(Queryable, Insertable, Debug, Resource, Selectable)]
#[table_name = "silo"]
pub struct Silo {
    #[diesel(embed)]
    identity: SiloIdentity,

    pub discoverable: bool,

    /// child resource generation number, per RFD 192
    pub rcgen: Generation,
}

impl Silo {
    /// Creates a new database Silo object.
    pub fn new(params: params::SiloCreate) -> Self {
        Self::new_with_id(Uuid::new_v4(), params)
    }

    pub fn new_with_id(id: Uuid, params: params::SiloCreate) -> Self {
        Self {
            identity: SiloIdentity::new(id, params.identity),
            discoverable: params.discoverable,
            rcgen: Generation::new(),
        }
    }
}

impl DatastoreCollection<Organization> for Silo {
    type CollectionId = Uuid;
    type GenerationNumberColumn = silo::dsl::rcgen;
    type CollectionTimeDeletedColumn = silo::dsl::time_deleted;
    type CollectionIdColumn = organization::dsl::silo_id;
}

/// Describes a silo user within the database.
#[derive(Queryable, Insertable, Debug, Selectable)]
#[table_name = "silo_user"]
pub struct SiloUser {
    pub id: Uuid,
    pub silo_id: Uuid,

    pub time_created: DateTime<Utc>,
    pub time_modified: DateTime<Utc>,
    pub time_deleted: Option<DateTime<Utc>>,
}

impl SiloUser {
    pub fn new(silo_id: Uuid, user_id: Uuid) -> Self {
        let now = Utc::now();
        Self {
            id: user_id,
            silo_id,

            time_created: now,
            time_modified: now,
            time_deleted: None,
        }
    }
}

/// Describes an organization within the database.
#[derive(Queryable, Insertable, Debug, Resource, Selectable)]
#[table_name = "organization"]
pub struct Organization {
    #[diesel(embed)]
    identity: OrganizationIdentity,

    silo_id: Uuid,

    /// child resource generation number, per RFD 192
    pub rcgen: Generation,
}

impl Organization {
    /// Creates a new database Organization object.
    pub fn new(params: params::OrganizationCreate, silo_id: Uuid) -> Self {
        let id = Uuid::new_v4();
        Self {
            identity: OrganizationIdentity::new(id, params.identity),
            silo_id,
            rcgen: Generation::new(),
        }
    }

    pub fn silo_id(&self) -> Uuid {
        self.silo_id
    }
}

impl DatastoreCollection<Project> for Organization {
    type CollectionId = Uuid;
    type GenerationNumberColumn = organization::dsl::rcgen;
    type CollectionTimeDeletedColumn = organization::dsl::time_deleted;
    type CollectionIdColumn = project::dsl::organization_id;
}

/// Describes a set of updates for the [`Organization`] model.
#[derive(AsChangeset)]
#[table_name = "organization"]
pub struct OrganizationUpdate {
    pub name: Option<Name>,
    pub description: Option<String>,
    pub time_modified: DateTime<Utc>,
}

impl From<params::OrganizationUpdate> for OrganizationUpdate {
    fn from(params: params::OrganizationUpdate) -> Self {
        Self {
            name: params.identity.name.map(|n| n.into()),
            description: params.identity.description,
            time_modified: Utc::now(),
        }
    }
}

/// Describes a project within the database.
#[derive(Selectable, Queryable, Insertable, Debug, Resource)]
#[table_name = "project"]
pub struct Project {
    #[diesel(embed)]
    identity: ProjectIdentity,

    pub organization_id: Uuid,
}

impl Project {
    /// Creates a new database Project object.
    pub fn new(organization_id: Uuid, params: params::ProjectCreate) -> Self {
        Self {
            identity: ProjectIdentity::new(Uuid::new_v4(), params.identity),
            organization_id,
        }
    }
}

/// Describes a set of updates for the [`Project`] model.
#[derive(AsChangeset)]
#[table_name = "project"]
pub struct ProjectUpdate {
    pub name: Option<Name>,
    pub description: Option<String>,
    pub time_modified: DateTime<Utc>,
}

impl From<params::ProjectUpdate> for ProjectUpdate {
    fn from(params: params::ProjectUpdate) -> Self {
        Self {
            name: params.identity.name.map(Name),
            description: params.identity.description,
            time_modified: Utc::now(),
        }
    }
}

/// An Instance (VM).
#[derive(Queryable, Insertable, Debug, Selectable, Resource)]
#[table_name = "instance"]
pub struct Instance {
    #[diesel(embed)]
    identity: InstanceIdentity,

    /// id for the project containing this Instance
    pub project_id: Uuid,

    /// runtime state of the Instance
    #[diesel(embed)]
    pub runtime_state: InstanceRuntimeState,
}

impl Instance {
    pub fn new(
        instance_id: Uuid,
        project_id: Uuid,
        params: &params::InstanceCreate,
        runtime: InstanceRuntimeState,
    ) -> Self {
        let identity =
            InstanceIdentity::new(instance_id, params.identity.clone());
        Self { identity, project_id, runtime_state: runtime }
    }

    pub fn runtime(&self) -> &InstanceRuntimeState {
        &self.runtime_state
    }
}

/// Conversion to the external API type.
impl Into<external::Instance> for Instance {
    fn into(self) -> external::Instance {
        external::Instance {
            identity: self.identity(),
            project_id: self.project_id,
            ncpus: self.runtime().ncpus.into(),
            memory: self.runtime().memory.into(),
            hostname: self.runtime().hostname.clone(),
            runtime: self.runtime().clone().into(),
        }
    }
}

/// Runtime state of the Instance, including the actual running state and minimal
/// metadata
///
/// This state is owned by the sled agent running that Instance.
#[derive(Clone, Debug, AsChangeset, Selectable, Insertable, Queryable)]
#[table_name = "instance"]
pub struct InstanceRuntimeState {
    /// runtime state of the Instance
    #[column_name = "state"]
    pub state: InstanceState,
    /// timestamp for this information
    // TODO: Is this redundant with "time_modified"?
    #[column_name = "time_state_updated"]
    pub time_updated: DateTime<Utc>,
    /// generation number for this state
    #[column_name = "state_generation"]
    pub gen: Generation,
    /// which sled is running this Instance
    // TODO: should this be optional?
    #[column_name = "active_server_id"]
    pub sled_uuid: Uuid,
    #[column_name = "active_propolis_id"]
    pub propolis_uuid: Uuid,
    #[column_name = "target_propolis_id"]
    pub dst_propolis_uuid: Option<Uuid>,
    #[column_name = "active_propolis_ip"]
    pub propolis_ip: Option<ipnetwork::IpNetwork>,
    #[column_name = "migration_id"]
    pub migration_uuid: Option<Uuid>,
    #[column_name = "ncpus"]
    pub ncpus: InstanceCpuCount,
    #[column_name = "memory"]
    pub memory: ByteCount,
    // TODO-cleanup: Different type?
    #[column_name = "hostname"]
    pub hostname: String,
}

impl From<InstanceRuntimeState>
    for sled_agent_client::types::InstanceRuntimeState
{
    fn from(s: InstanceRuntimeState) -> Self {
        Self {
            run_state: s.state.into(),
            sled_uuid: s.sled_uuid,
            propolis_uuid: s.propolis_uuid,
            dst_propolis_uuid: s.dst_propolis_uuid,
            propolis_addr: s
                .propolis_ip
                .map(|ip| SocketAddr::new(ip.ip(), PROPOLIS_PORT).to_string()),
            migration_uuid: s.migration_uuid,
            ncpus: s.ncpus.into(),
            memory: s.memory.into(),
            hostname: s.hostname,
            gen: s.gen.into(),
            time_updated: s.time_updated,
        }
    }
}

/// Conversion to the external API type.
impl Into<external::InstanceRuntimeState> for InstanceRuntimeState {
    fn into(self) -> external::InstanceRuntimeState {
        external::InstanceRuntimeState {
            run_state: *self.state.state(),
            time_run_state_updated: self.time_updated,
        }
    }
}

/// Conversion from the internal API type.
impl From<internal::nexus::InstanceRuntimeState> for InstanceRuntimeState {
    fn from(state: internal::nexus::InstanceRuntimeState) -> Self {
        Self {
            state: InstanceState::new(state.run_state),
            sled_uuid: state.sled_uuid,
            propolis_uuid: state.propolis_uuid,
            dst_propolis_uuid: state.dst_propolis_uuid,
            propolis_ip: state.propolis_addr.map(|addr| addr.ip().into()),
            migration_uuid: state.migration_uuid,
            ncpus: state.ncpus.into(),
            memory: state.memory.into(),
            hostname: state.hostname,
            gen: state.gen.into(),
            time_updated: state.time_updated,
        }
    }
}

/// Conversion to the internal API type.
impl Into<internal::nexus::InstanceRuntimeState> for InstanceRuntimeState {
    fn into(self) -> internal::nexus::InstanceRuntimeState {
        internal::nexus::InstanceRuntimeState {
            run_state: *self.state.state(),
            sled_uuid: self.sled_uuid,
            propolis_uuid: self.propolis_uuid,
            dst_propolis_uuid: self.dst_propolis_uuid,
            propolis_addr: self
                .propolis_ip
                .map(|ip| SocketAddr::new(ip.ip(), PROPOLIS_PORT)),
            migration_uuid: self.migration_uuid,
            ncpus: self.ncpus.into(),
            memory: self.memory.into(),
            hostname: self.hostname,
            gen: self.gen.into(),
            time_updated: self.time_updated,
        }
    }
}

impl_enum_wrapper!(
    #[derive(SqlType, Debug)]
    #[postgres(type_name = "instance_state", type_schema = "public")]
    pub struct InstanceStateEnum;

    #[derive(Clone, Debug, PartialEq, AsExpression, FromSqlRow)]
    #[sql_type = "InstanceStateEnum"]
    pub struct InstanceState(pub external::InstanceState);

    // Enum values
    Creating => b"creating"
    Starting => b"starting"
    Running => b"running"
    Stopping => b"stopping"
    Stopped => b"stopped"
    Rebooting => b"rebooting"
    Migrating => b"migrating"
    Repairing => b"repairing"
    Failed => b"failed"
    Destroyed => b"destroyed"
);

impl InstanceState {
    pub fn new(state: external::InstanceState) -> Self {
        Self(state)
    }

    pub fn state(&self) -> &external::InstanceState {
        &self.0
    }
}

impl From<InstanceState> for sled_agent_client::types::InstanceState {
    fn from(s: InstanceState) -> Self {
        use external::InstanceState::*;
        use sled_agent_client::types::InstanceState as Output;
        match s.0 {
            Creating => Output::Creating,
            Starting => Output::Starting,
            Running => Output::Running,
            Stopping => Output::Stopping,
            Stopped => Output::Stopped,
            Rebooting => Output::Rebooting,
            Migrating => Output::Migrating,
            Repairing => Output::Repairing,
            Failed => Output::Failed,
            Destroyed => Output::Destroyed,
        }
    }
}

/// A Disk (network block device).
#[derive(
    Queryable,
    Insertable,
    Clone,
    Debug,
    Selectable,
    Resource,
    Serialize,
    Deserialize,
)]
#[table_name = "disk"]
pub struct Disk {
    #[diesel(embed)]
    identity: DiskIdentity,

    /// child resource generation number, per RFD 192
    rcgen: Generation,

    /// id for the project containing this Disk
    pub project_id: Uuid,

    /// Root volume of the disk
    pub volume_id: Uuid,

    /// runtime state of the Disk
    #[diesel(embed)]
    pub runtime_state: DiskRuntimeState,

    /// size of the Disk
    #[column_name = "size_bytes"]
    pub size: ByteCount,
    /// id for the snapshot from which this Disk was created (None means a blank
    /// disk)
    #[column_name = "origin_snapshot"]
    pub create_snapshot_id: Option<Uuid>,
}

impl Disk {
    pub fn new(
        disk_id: Uuid,
        project_id: Uuid,
        volume_id: Uuid,
        params: params::DiskCreate,
        runtime_initial: DiskRuntimeState,
    ) -> Self {
        let identity = DiskIdentity::new(disk_id, params.identity);
        Self {
            identity,
            rcgen: external::Generation::new().into(),
            project_id,
            volume_id,
            runtime_state: runtime_initial,
            size: params.size.into(),
            create_snapshot_id: params.snapshot_id,
        }
    }

    pub fn state(&self) -> DiskState {
        self.runtime_state.state()
    }

    pub fn runtime(&self) -> DiskRuntimeState {
        self.runtime_state.clone()
    }

    pub fn id(&self) -> Uuid {
        self.identity.id
    }
}

/// Conversion to the external API type.
impl Into<external::Disk> for Disk {
    fn into(self) -> external::Disk {
        let device_path = format!("/mnt/{}", self.name().as_str());
        external::Disk {
            identity: self.identity(),
            project_id: self.project_id,
            snapshot_id: self.create_snapshot_id,
            size: self.size.into(),
            state: self.state().into(),
            device_path,
        }
    }
}

#[derive(
    AsChangeset,
    Clone,
    Debug,
    Queryable,
    Insertable,
    Selectable,
    Serialize,
    Deserialize,
)]
#[table_name = "disk"]
// When "attach_instance_id" is set to None, we'd like to
// clear it from the DB, rather than ignore the update.
#[changeset_options(treat_none_as_null = "true")]
pub struct DiskRuntimeState {
    /// runtime state of the Disk
    pub disk_state: String,
    pub attach_instance_id: Option<Uuid>,
    /// generation number for this state
    #[column_name = "state_generation"]
    pub gen: Generation,
    /// timestamp for this information
    #[column_name = "time_state_updated"]
    pub time_updated: DateTime<Utc>,
}

impl DiskRuntimeState {
    pub fn new() -> Self {
        Self {
            disk_state: external::DiskState::Creating.label().to_string(),
            attach_instance_id: None,
            gen: external::Generation::new().into(),
            time_updated: Utc::now(),
        }
    }

    pub fn attach(self, instance_id: Uuid) -> Self {
        Self {
            disk_state: external::DiskState::Attached(instance_id)
                .label()
                .to_string(),
            attach_instance_id: Some(instance_id),
            gen: self.gen.next().into(),
            time_updated: Utc::now(),
        }
    }

    pub fn detach(self) -> Self {
        Self {
            disk_state: external::DiskState::Detached.label().to_string(),
            attach_instance_id: None,
            gen: self.gen.next().into(),
            time_updated: Utc::now(),
        }
    }

    pub fn state(&self) -> DiskState {
        // TODO: If we could store disk state in-line, we could avoid the
        // unwrap. Would prefer to parse it as such.
        DiskState::new(
            external::DiskState::try_from((
                self.disk_state.as_str(),
                self.attach_instance_id,
            ))
            .unwrap(),
        )
    }

    pub fn faulted(self) -> Self {
        Self {
            disk_state: external::DiskState::Faulted.label().to_string(),
            attach_instance_id: None,
            gen: self.gen.next().into(),
            time_updated: Utc::now(),
        }
    }
}

/// Conversion from the internal API type.
impl From<internal::nexus::DiskRuntimeState> for DiskRuntimeState {
    fn from(runtime: internal::nexus::DiskRuntimeState) -> Self {
        Self {
            disk_state: runtime.disk_state.label().to_string(),
            attach_instance_id: runtime
                .disk_state
                .attached_instance_id()
                .map(|id| *id),
            gen: runtime.gen.into(),
            time_updated: runtime.time_updated,
        }
    }
}

/// Conversion to the internal API type.
impl Into<internal::nexus::DiskRuntimeState> for DiskRuntimeState {
    fn into(self) -> internal::nexus::DiskRuntimeState {
        internal::nexus::DiskRuntimeState {
            disk_state: self.state().into(),
            gen: self.gen.into(),
            time_updated: self.time_updated,
        }
    }
}

#[derive(Clone, Debug, AsExpression)]
pub struct DiskState(external::DiskState);

impl DiskState {
    pub fn new(state: external::DiskState) -> Self {
        Self(state)
    }

    pub fn state(&self) -> &external::DiskState {
        &self.0
    }

    pub fn is_attached(&self) -> bool {
        self.0.is_attached()
    }

    pub fn attached_instance_id(&self) -> Option<&Uuid> {
        self.0.attached_instance_id()
    }
}

/// Conversion from the external API type.
impl From<external::DiskState> for DiskState {
    fn from(state: external::DiskState) -> Self {
        Self(state)
    }
}
/// Conversion to the external API type.
impl Into<external::DiskState> for DiskState {
    fn into(self) -> external::DiskState {
        self.0
    }
}

#[derive(
    Queryable,
    Insertable,
    Selectable,
    Clone,
    Debug,
    Resource,
    Serialize,
    Deserialize,
)]
#[table_name = "snapshot"]
pub struct Snapshot {
    #[diesel(embed)]
    identity: SnapshotIdentity,

    project_id: Uuid,
    disk_id: Uuid,
    volume_id: Uuid,

    #[column_name = "size_bytes"]
    pub size: ByteCount,
}

impl From<Snapshot> for views::Snapshot {
    fn from(snapshot: Snapshot) -> Self {
        Self {
            identity: snapshot.identity(),
            project_id: snapshot.project_id,
            disk_id: snapshot.disk_id,
            size: snapshot.size.into(),
        }
    }
}

/// Information announced by a metric server, used so that clients can contact it and collect
/// available metric data from it.
#[derive(Queryable, Insertable, Debug, Clone, Selectable, Asset)]
#[table_name = "metric_producer"]
pub struct ProducerEndpoint {
    #[diesel(embed)]
    identity: ProducerEndpointIdentity,

    pub ip: ipnetwork::IpNetwork,
    // TODO: Make use of SqlU16
    pub port: i32,
    pub interval: f64,
    pub base_route: String,
    pub oximeter_id: Uuid,
}

impl ProducerEndpoint {
    /// Create a new endpoint, with the data announced by the producer and a chosen Oximeter
    /// instance to act as its collector.
    pub fn new(
        endpoint: &internal::nexus::ProducerEndpoint,
        oximeter_id: Uuid,
    ) -> Self {
        Self {
            identity: ProducerEndpointIdentity::new(endpoint.id),
            ip: endpoint.address.ip().into(),
            port: endpoint.address.port().into(),
            base_route: endpoint.base_route.clone(),
            interval: endpoint.interval.as_secs_f64(),
            oximeter_id,
        }
    }

    /// Return the route that can be used to request metric data.
    pub fn collection_route(&self) -> String {
        format!("{}/{}", &self.base_route, self.id())
    }
}

/// Message used to notify Nexus that this oximeter instance is up and running.
#[derive(Queryable, Insertable, Debug, Clone, Copy)]
#[table_name = "oximeter"]
pub struct OximeterInfo {
    /// The ID for this oximeter instance.
    pub id: Uuid,
    /// When this resource was created.
    pub time_created: DateTime<Utc>,
    /// When this resource was last modified.
    pub time_modified: DateTime<Utc>,
    /// The address on which this oximeter instance listens for requests
    pub ip: ipnetwork::IpNetwork,
    // TODO: Make use of SqlU16
    pub port: i32,
}

impl OximeterInfo {
    pub fn new(info: &internal_api::params::OximeterInfo) -> Self {
        let now = Utc::now();
        Self {
            id: info.collector_id,
            time_created: now,
            time_modified: now,
            ip: info.address.ip().into(),
            port: info.address.port().into(),
        }
    }
}

#[derive(Queryable, Insertable, Clone, Debug, Selectable, Resource)]
#[table_name = "vpc"]
pub struct Vpc {
    #[diesel(embed)]
    identity: VpcIdentity,

    pub project_id: Uuid,
    pub system_router_id: Uuid,
    pub ipv6_prefix: Ipv6Net,
    pub dns_name: Name,

    /// firewall generation number, used as a child resource generation number
    /// per RFD 192
    pub firewall_gen: Generation,
}

impl Vpc {
    pub fn new(
        vpc_id: Uuid,
        project_id: Uuid,
        system_router_id: Uuid,
        params: params::VpcCreate,
    ) -> Result<Self, external::Error> {
        let identity = VpcIdentity::new(vpc_id, params.identity);
        let ipv6_prefix = match params.ipv6_prefix {
            None => defaults::random_vpc_ipv6_prefix(),
            Some(prefix) => {
                if prefix.is_vpc_prefix() {
                    Ok(prefix)
                } else {
                    Err(external::Error::invalid_request(
                        "VPC IPv6 address prefixes must be in the 
                            Unique Local Address range `fd00::/48` (RFD 4193)",
                    ))
                }
            }
        }?
        .into();
        Ok(Self {
            identity,
            project_id,
            system_router_id,
            ipv6_prefix,
            dns_name: params.dns_name.into(),
            firewall_gen: Generation::new(),
        })
    }
}

impl DatastoreCollection<VpcFirewallRule> for Vpc {
    type CollectionId = Uuid;
    type GenerationNumberColumn = vpc::dsl::firewall_gen;
    type CollectionTimeDeletedColumn = vpc::dsl::time_deleted;
    type CollectionIdColumn = vpc_firewall_rule::dsl::vpc_id;
}

#[derive(AsChangeset)]
#[table_name = "vpc"]
pub struct VpcUpdate {
    pub name: Option<Name>,
    pub description: Option<String>,
    pub time_modified: DateTime<Utc>,
    pub dns_name: Option<Name>,
}

impl From<params::VpcUpdate> for VpcUpdate {
    fn from(params: params::VpcUpdate) -> Self {
        Self {
            name: params.identity.name.map(Name),
            description: params.identity.description,
            time_modified: Utc::now(),
            dns_name: params.dns_name.map(Name),
        }
    }
}

#[derive(Queryable, Insertable, Clone, Debug, Selectable, Resource)]
#[table_name = "vpc_subnet"]
pub struct VpcSubnet {
    #[diesel(embed)]
    identity: VpcSubnetIdentity,

    pub vpc_id: Uuid,
    pub ipv4_block: Ipv4Net,
    pub ipv6_block: Ipv6Net,
}

impl VpcSubnet {
    /// Create a new VPC Subnet.
    ///
    /// NOTE: This assumes that the IP address ranges provided in `params` are
    /// valid for the VPC, and does not do any further validation.
    pub fn new(
        subnet_id: Uuid,
        vpc_id: Uuid,
        identity: external::IdentityMetadataCreateParams,
        ipv4_block: external::Ipv4Net,
        ipv6_block: external::Ipv6Net,
    ) -> Self {
        let identity = VpcSubnetIdentity::new(subnet_id, identity);
        Self {
            identity,
            vpc_id,
            ipv4_block: Ipv4Net(ipv4_block),
            ipv6_block: Ipv6Net(ipv6_block),
        }
    }

    /// Verify that the provided IP address is contained in the VPC Subnet.
    ///
    /// This checks:
    ///
    /// - The subnet has an allocated block of the same version as the address
    /// - The allocated block contains the address.
    /// - The address is not reserved.
    pub fn check_requestable_addr(
        &self,
        addr: IpAddr,
    ) -> Result<(), external::Error> {
        let subnet = match addr {
            IpAddr::V4(addr) => {
                if self.ipv4_block.check_requestable_addr(addr) {
                    return Ok(());
                }
                ipnetwork::IpNetwork::V4(self.ipv4_block.0 .0)
            }
            IpAddr::V6(addr) => {
                if self.ipv6_block.check_requestable_addr(addr) {
                    return Ok(());
                }
                ipnetwork::IpNetwork::V6(self.ipv6_block.0 .0)
            }
        };
        Err(external::Error::invalid_request(&format!(
            "Address '{}' not in subnet '{}' or is reserved for rack services",
            addr, subnet,
        )))
    }
}

#[derive(AsChangeset)]
#[table_name = "vpc_subnet"]
pub struct VpcSubnetUpdate {
    pub name: Option<Name>,
    pub description: Option<String>,
    pub time_modified: DateTime<Utc>,
    pub ipv4_block: Option<Ipv4Net>,
    pub ipv6_block: Option<Ipv6Net>,
}

impl From<params::VpcSubnetUpdate> for VpcSubnetUpdate {
    fn from(params: params::VpcSubnetUpdate) -> Self {
        Self {
            name: params.identity.name.map(Name),
            description: params.identity.description,
            time_modified: Utc::now(),
            ipv4_block: params.ipv4_block.map(Ipv4Net),
            ipv6_block: params.ipv6_block.map(Ipv6Net),
        }
    }
}

impl_enum_type!(
    #[derive(SqlType, Debug)]
    #[postgres(type_name = "vpc_router_kind", type_schema = "public")]
    pub struct VpcRouterKindEnum;

    #[derive(Clone, Copy, Debug, AsExpression, FromSqlRow, PartialEq)]
    #[sql_type = "VpcRouterKindEnum"]
    pub enum VpcRouterKind;

    // Enum values
    System => b"system"
    Custom => b"custom"
);

#[derive(Queryable, Insertable, Clone, Debug, Selectable, Resource)]
#[table_name = "vpc_router"]
pub struct VpcRouter {
    #[diesel(embed)]
    identity: VpcRouterIdentity,

    pub vpc_id: Uuid,
    pub kind: VpcRouterKind,
    pub rcgen: Generation,
}

impl VpcRouter {
    pub fn new(
        router_id: Uuid,
        vpc_id: Uuid,
        kind: VpcRouterKind,
        params: params::VpcRouterCreate,
    ) -> Self {
        let identity = VpcRouterIdentity::new(router_id, params.identity);
        Self { identity, vpc_id, kind, rcgen: Generation::new() }
    }
}

impl DatastoreCollection<RouterRoute> for VpcRouter {
    type CollectionId = Uuid;
    type GenerationNumberColumn = vpc_router::dsl::rcgen;
    type CollectionTimeDeletedColumn = vpc_router::dsl::time_deleted;
    type CollectionIdColumn = router_route::dsl::router_id;
}

#[derive(AsChangeset)]
#[table_name = "vpc_router"]
pub struct VpcRouterUpdate {
    pub name: Option<Name>,
    pub description: Option<String>,
    pub time_modified: DateTime<Utc>,
}

impl From<params::VpcRouterUpdate> for VpcRouterUpdate {
    fn from(params: params::VpcRouterUpdate) -> Self {
        Self {
            name: params.identity.name.map(Name),
            description: params.identity.description,
            time_modified: Utc::now(),
        }
    }
}

impl_enum_wrapper!(
    #[derive(SqlType, Debug)]
    #[postgres(type_name = "router_route_kind", type_schema = "public")]
    pub struct RouterRouteKindEnum;

    #[derive(Clone, Debug, AsExpression, FromSqlRow)]
    #[sql_type = "RouterRouteKindEnum"]
    pub struct RouterRouteKind(pub external::RouterRouteKind);

    // Enum values
    Default => b"default"
    VpcSubnet => b"vpc_subnet"
    VpcPeering => b"vpc_peering"
    Custom => b"custom"
);

#[derive(Clone, Debug, AsExpression, FromSqlRow)]
#[sql_type = "sql_types::Text"]
pub struct RouteTarget(pub external::RouteTarget);

impl<DB> ToSql<sql_types::Text, DB> for RouteTarget
where
    DB: Backend,
    str: ToSql<sql_types::Text, DB>,
{
    fn to_sql<W: std::io::Write>(
        &self,
        out: &mut serialize::Output<W, DB>,
    ) -> serialize::Result {
        self.0.to_string().as_str().to_sql(out)
    }
}

impl<DB> FromSql<sql_types::Text, DB> for RouteTarget
where
    DB: Backend,
    String: FromSql<sql_types::Text, DB>,
{
    fn from_sql(bytes: RawValue<DB>) -> deserialize::Result<Self> {
        Ok(RouteTarget(
            String::from_sql(bytes)?.parse::<external::RouteTarget>()?,
        ))
    }
}

#[derive(Clone, Debug, AsExpression, FromSqlRow)]
#[sql_type = "sql_types::Text"]
pub struct RouteDestination(pub external::RouteDestination);

impl RouteDestination {
    pub fn new(state: external::RouteDestination) -> Self {
        Self(state)
    }

    pub fn state(&self) -> &external::RouteDestination {
        &self.0
    }
}

impl<DB> ToSql<sql_types::Text, DB> for RouteDestination
where
    DB: Backend,
    str: ToSql<sql_types::Text, DB>,
{
    fn to_sql<W: std::io::Write>(
        &self,
        out: &mut serialize::Output<W, DB>,
    ) -> serialize::Result {
        self.0.to_string().as_str().to_sql(out)
    }
}

impl<DB> FromSql<sql_types::Text, DB> for RouteDestination
where
    DB: Backend,
    String: FromSql<sql_types::Text, DB>,
{
    fn from_sql(bytes: RawValue<DB>) -> deserialize::Result<Self> {
        Ok(RouteDestination::new(
            String::from_sql(bytes)?.parse::<external::RouteDestination>()?,
        ))
    }
}

#[derive(Queryable, Insertable, Clone, Debug, Selectable, Resource)]
#[table_name = "router_route"]
pub struct RouterRoute {
    #[diesel(embed)]
    identity: RouterRouteIdentity,

    pub kind: RouterRouteKind,
    pub router_id: Uuid,
    pub target: RouteTarget,
    pub destination: RouteDestination,
}

impl RouterRoute {
    pub fn new(
        route_id: Uuid,
        router_id: Uuid,
        kind: external::RouterRouteKind,
        params: external::RouterRouteCreateParams,
    ) -> Self {
        let identity = RouterRouteIdentity::new(route_id, params.identity);
        Self {
            identity,
            router_id,
            kind: RouterRouteKind(kind),
            target: RouteTarget(params.target),
            destination: RouteDestination::new(params.destination),
        }
    }
}

impl Into<external::RouterRoute> for RouterRoute {
    fn into(self) -> external::RouterRoute {
        external::RouterRoute {
            identity: self.identity(),
            router_id: self.router_id,
            kind: self.kind.0,
            target: self.target.0.clone(),
            destination: self.destination.state().clone(),
        }
    }
}

#[derive(AsChangeset)]
#[table_name = "router_route"]
pub struct RouterRouteUpdate {
    pub name: Option<Name>,
    pub description: Option<String>,
    pub time_modified: DateTime<Utc>,
    pub target: RouteTarget,
    pub destination: RouteDestination,
}

impl From<external::RouterRouteUpdateParams> for RouterRouteUpdate {
    fn from(params: external::RouterRouteUpdateParams) -> Self {
        Self {
            name: params.identity.name.map(Name),
            description: params.identity.description,
            time_modified: Utc::now(),
            target: RouteTarget(params.target),
            destination: RouteDestination::new(params.destination),
        }
    }
}

impl_enum_wrapper!(
    #[derive(SqlType, Debug)]
    #[postgres(type_name = "vpc_firewall_rule_status", type_schema = "public")]
    pub struct VpcFirewallRuleStatusEnum;

    #[derive(Clone, Debug, AsExpression, FromSqlRow)]
    #[sql_type = "VpcFirewallRuleStatusEnum"]
    pub struct VpcFirewallRuleStatus(pub external::VpcFirewallRuleStatus);

    Disabled => b"disabled"
    Enabled => b"enabled"
);
NewtypeFrom! { () pub struct VpcFirewallRuleStatus(external::VpcFirewallRuleStatus); }
NewtypeDeref! { () pub struct VpcFirewallRuleStatus(external::VpcFirewallRuleStatus); }

impl_enum_wrapper!(
    #[derive(SqlType, Debug)]
    #[postgres(type_name = "vpc_firewall_rule_direction", type_schema = "public")]
    pub struct VpcFirewallRuleDirectionEnum;

    #[derive(Clone, Debug, AsExpression, FromSqlRow)]
    #[sql_type = "VpcFirewallRuleDirectionEnum"]
    pub struct VpcFirewallRuleDirection(pub external::VpcFirewallRuleDirection);

    Inbound => b"inbound"
    Outbound => b"outbound"
);
NewtypeFrom! { () pub struct VpcFirewallRuleDirection(external::VpcFirewallRuleDirection); }
NewtypeDeref! { () pub struct VpcFirewallRuleDirection(external::VpcFirewallRuleDirection); }

impl_enum_wrapper!(
    #[derive(SqlType, Debug)]
    #[postgres(type_name = "vpc_firewall_rule_action", type_schema = "public")]
    pub struct VpcFirewallRuleActionEnum;

    #[derive(Clone, Debug, AsExpression, FromSqlRow)]
    #[sql_type = "VpcFirewallRuleActionEnum"]
    pub struct VpcFirewallRuleAction(pub external::VpcFirewallRuleAction);

    Allow => b"allow"
    Deny => b"deny"
);
NewtypeFrom! { () pub struct VpcFirewallRuleAction(external::VpcFirewallRuleAction); }
NewtypeDeref! { () pub struct VpcFirewallRuleAction(external::VpcFirewallRuleAction); }

impl_enum_wrapper!(
    #[derive(SqlType, Debug)]
    #[postgres(type_name = "vpc_firewall_rule_protocol", type_schema = "public")]
    pub struct VpcFirewallRuleProtocolEnum;

    #[derive(Clone, Debug, AsExpression, FromSqlRow)]
    #[sql_type = "VpcFirewallRuleProtocolEnum"]
    pub struct VpcFirewallRuleProtocol(pub external::VpcFirewallRuleProtocol);

    Tcp => b"TCP"
    Udp => b"UDP"
    Icmp => b"ICMP"
);
NewtypeFrom! { () pub struct VpcFirewallRuleProtocol(external::VpcFirewallRuleProtocol); }
NewtypeDeref! { () pub struct VpcFirewallRuleProtocol(external::VpcFirewallRuleProtocol); }

/// Newtype wrapper around [`external::VpcFirewallRuleTarget`] so we can derive
/// diesel traits for it
#[derive(Clone, Debug, AsExpression, FromSqlRow)]
#[sql_type = "sql_types::Text"]
#[repr(transparent)]
pub struct VpcFirewallRuleTarget(pub external::VpcFirewallRuleTarget);
NewtypeFrom! { () pub struct VpcFirewallRuleTarget(external::VpcFirewallRuleTarget); }
NewtypeDeref! { () pub struct VpcFirewallRuleTarget(external::VpcFirewallRuleTarget); }

impl<DB> ToSql<sql_types::Text, DB> for VpcFirewallRuleTarget
where
    DB: Backend,
    String: ToSql<sql_types::Text, DB>,
{
    fn to_sql<W: std::io::Write>(
        &self,
        out: &mut serialize::Output<W, DB>,
    ) -> serialize::Result {
        self.0.to_string().to_sql(out)
    }
}

// Deserialize the "VpcFirewallRuleTarget" object from SQL TEXT.
impl<DB> FromSql<sql_types::Text, DB> for VpcFirewallRuleTarget
where
    DB: Backend,
    String: FromSql<sql_types::Text, DB>,
{
    fn from_sql(bytes: RawValue<DB>) -> deserialize::Result<Self> {
        Ok(VpcFirewallRuleTarget(
            String::from_sql(bytes)?
                .parse::<external::VpcFirewallRuleTarget>()?,
        ))
    }
}

/// Newtype wrapper around [`external::VpcFirewallRuleHostFilter`] so we can derive
/// diesel traits for it
#[derive(Clone, Debug, AsExpression, FromSqlRow)]
#[sql_type = "sql_types::Text"]
#[repr(transparent)]
pub struct VpcFirewallRuleHostFilter(pub external::VpcFirewallRuleHostFilter);
NewtypeFrom! { () pub struct VpcFirewallRuleHostFilter(external::VpcFirewallRuleHostFilter); }
NewtypeDeref! { () pub struct VpcFirewallRuleHostFilter(external::VpcFirewallRuleHostFilter); }

impl<DB> ToSql<sql_types::Text, DB> for VpcFirewallRuleHostFilter
where
    DB: Backend,
    String: ToSql<sql_types::Text, DB>,
{
    fn to_sql<W: std::io::Write>(
        &self,
        out: &mut serialize::Output<W, DB>,
    ) -> serialize::Result {
        self.0.to_string().to_sql(out)
    }
}

// Deserialize the "VpcFirewallRuleHostFilter" object from SQL TEXT.
impl<DB> FromSql<sql_types::Text, DB> for VpcFirewallRuleHostFilter
where
    DB: Backend,
    String: FromSql<sql_types::Text, DB>,
{
    fn from_sql(bytes: RawValue<DB>) -> deserialize::Result<Self> {
        Ok(VpcFirewallRuleHostFilter(
            String::from_sql(bytes)?
                .parse::<external::VpcFirewallRuleHostFilter>()?,
        ))
    }
}

/// Newtype wrapper around [`external::L4PortRange`] so we can derive
/// diesel traits for it
#[derive(Clone, Copy, Debug, AsExpression, FromSqlRow)]
#[sql_type = "sql_types::Text"]
#[repr(transparent)]
pub struct L4PortRange(pub external::L4PortRange);
NewtypeFrom! { () pub struct L4PortRange(external::L4PortRange); }
NewtypeDeref! { () pub struct L4PortRange(external::L4PortRange); }

impl<DB> ToSql<sql_types::Text, DB> for L4PortRange
where
    DB: Backend,
    String: ToSql<sql_types::Text, DB>,
{
    fn to_sql<W: std::io::Write>(
        &self,
        out: &mut serialize::Output<W, DB>,
    ) -> serialize::Result {
        self.0.to_string().to_sql(out)
    }
}

// Deserialize the "L4PortRange" object from SQL INT4.
impl<DB> FromSql<sql_types::Text, DB> for L4PortRange
where
    DB: Backend,
    String: FromSql<sql_types::Text, DB>,
{
    fn from_sql(bytes: RawValue<DB>) -> deserialize::Result<Self> {
        String::from_sql(bytes)?.parse().map(L4PortRange).map_err(|e| e.into())
    }
}

/// Newtype wrapper around [`external::VpcFirewallRulePriority`] so we can derive
/// diesel traits for it
#[derive(Clone, Copy, Debug, AsExpression, FromSqlRow)]
#[repr(transparent)]
#[sql_type = "sql_types::Int4"]
pub struct VpcFirewallRulePriority(pub external::VpcFirewallRulePriority);
NewtypeFrom! { () pub struct VpcFirewallRulePriority(external::VpcFirewallRulePriority); }
NewtypeDeref! { () pub struct VpcFirewallRulePriority(external::VpcFirewallRulePriority); }

impl<DB> ToSql<sql_types::Int4, DB> for VpcFirewallRulePriority
where
    DB: Backend,
    SqlU16: ToSql<sql_types::Int4, DB>,
{
    fn to_sql<W: std::io::Write>(
        &self,
        out: &mut serialize::Output<W, DB>,
    ) -> serialize::Result {
        SqlU16(self.0 .0).to_sql(out)
    }
}

// Deserialize the "VpcFirewallRulePriority" object from SQL TEXT.
impl<DB> FromSql<sql_types::Int4, DB> for VpcFirewallRulePriority
where
    DB: Backend,
    SqlU16: FromSql<sql_types::Int4, DB>,
{
    fn from_sql(bytes: RawValue<DB>) -> deserialize::Result<Self> {
        Ok(VpcFirewallRulePriority(external::VpcFirewallRulePriority(
            *SqlU16::from_sql(bytes)?,
        )))
    }
}

#[derive(Queryable, Insertable, Clone, Debug, Selectable, Resource)]
#[table_name = "vpc_firewall_rule"]
pub struct VpcFirewallRule {
    #[diesel(embed)]
    pub identity: VpcFirewallRuleIdentity,

    pub vpc_id: Uuid,
    pub status: VpcFirewallRuleStatus,
    pub direction: VpcFirewallRuleDirection,
    pub targets: Vec<VpcFirewallRuleTarget>,
    pub filter_hosts: Option<Vec<VpcFirewallRuleHostFilter>>,
    pub filter_ports: Option<Vec<L4PortRange>>,
    pub filter_protocols: Option<Vec<VpcFirewallRuleProtocol>>,
    pub action: VpcFirewallRuleAction,
    pub priority: VpcFirewallRulePriority,
}

impl VpcFirewallRule {
    pub fn new(
        rule_id: Uuid,
        vpc_id: Uuid,
        rule: &external::VpcFirewallRuleUpdate,
    ) -> Self {
        let identity = VpcFirewallRuleIdentity::new(
            rule_id,
            external::IdentityMetadataCreateParams {
                name: rule.name.clone(),
                description: rule.description.clone(),
            },
        );
        Self {
            identity,
            vpc_id,
            status: rule.status.into(),
            direction: rule.direction.into(),
            targets: rule
                .targets
                .iter()
                .map(|target| target.clone().into())
                .collect(),
            filter_hosts: rule.filters.hosts.as_ref().map(|hosts| {
                hosts
                    .iter()
                    .map(|target| VpcFirewallRuleHostFilter(target.clone()))
                    .collect()
            }),
            filter_ports: rule.filters.ports.as_ref().map(|ports| {
                ports.iter().map(|range| L4PortRange(*range)).collect()
            }),
            filter_protocols: rule.filters.protocols.as_ref().map(|protos| {
                protos.iter().map(|proto| (*proto).into()).collect()
            }),
            action: rule.action.into(),
            priority: rule.priority.into(),
        }
    }

    pub fn vec_from_params(
        vpc_id: Uuid,
        params: external::VpcFirewallRuleUpdateParams,
    ) -> Vec<VpcFirewallRule> {
        params
            .rules
            .iter()
            .map(|rule| VpcFirewallRule::new(Uuid::new_v4(), vpc_id, rule))
            .collect()
    }
}

impl Into<external::VpcFirewallRule> for VpcFirewallRule {
    fn into(self) -> external::VpcFirewallRule {
        external::VpcFirewallRule {
            identity: self.identity(),
            status: self.status.into(),
            direction: self.direction.into(),
            targets: self
                .targets
                .iter()
                .map(|target| target.clone().into())
                .collect(),
            filters: external::VpcFirewallRuleFilter {
                hosts: self.filter_hosts.map(|hosts| {
                    hosts.iter().map(|host| host.0.clone()).collect()
                }),
                ports: self
                    .filter_ports
                    .map(|ports| ports.iter().map(|range| range.0).collect()),
                protocols: self.filter_protocols.map(|protocols| {
                    protocols.iter().map(|protocol| protocol.0).collect()
                }),
            },
            action: self.action.into(),
            priority: self.priority.into(),
            vpc_id: self.vpc_id,
        }
    }
}

/// A not fully constructed NetworkInterface. It may not yet have an IP
/// address allocated.
#[derive(Clone, Debug)]
pub struct IncompleteNetworkInterface {
    pub identity: NetworkInterfaceIdentity,

    pub instance_id: Uuid,
    pub vpc_id: Uuid,
    pub subnet: VpcSubnet,
    pub mac: MacAddr,
    pub ip: Option<std::net::IpAddr>,
}

impl IncompleteNetworkInterface {
    pub fn new(
        interface_id: Uuid,
        instance_id: Uuid,
        vpc_id: Uuid,
        subnet: VpcSubnet,
        mac: MacAddr,
        identity: external::IdentityMetadataCreateParams,
        ip: Option<std::net::IpAddr>,
    ) -> Result<Self, external::Error> {
        if let Some(ip) = ip {
            subnet.check_requestable_addr(ip)?;
        };
        let identity = NetworkInterfaceIdentity::new(interface_id, identity);
        Ok(Self { identity, instance_id, subnet, vpc_id, mac, ip })
    }
}

#[derive(Selectable, Queryable, Insertable, Clone, Debug, Resource)]
#[table_name = "network_interface"]
pub struct NetworkInterface {
    #[diesel(embed)]
    pub identity: NetworkInterfaceIdentity,

    pub instance_id: Uuid,
    pub vpc_id: Uuid,
    pub subnet_id: Uuid,
    pub mac: MacAddr,
    pub ip: ipnetwork::IpNetwork,
    // TODO-correctness: We need to split this into an optional V4 and optional V6 address, at
    // least one of which will always be specified.
    //
    // If user requests an address of either kind, give exactly that and not the other.
    // If neither is specified, auto-assign one of each?
}

impl From<NetworkInterface> for external::NetworkInterface {
    fn from(iface: NetworkInterface) -> Self {
        Self {
            identity: iface.identity(),
            instance_id: iface.instance_id,
            vpc_id: iface.vpc_id,
            subnet_id: iface.subnet_id,
            ip: iface.ip.ip(),
            mac: *iface.mac,
        }
    }
}

// TODO: `struct SessionToken(String)` for session token

#[derive(Queryable, Insertable, Clone, Debug, Selectable)]
#[table_name = "console_session"]
pub struct ConsoleSession {
    pub token: String,
    pub time_created: DateTime<Utc>,
    pub time_last_used: DateTime<Utc>,
    pub silo_user_id: Uuid,
}

impl ConsoleSession {
    pub fn new(token: String, silo_user_id: Uuid) -> Self {
        let now = Utc::now();
        Self { token, silo_user_id, time_last_used: now, time_created: now }
    }
}

/// Describes a built-in user, as stored in the database
#[derive(Queryable, Insertable, Debug, Resource, Selectable)]
#[table_name = "user_builtin"]
pub struct UserBuiltin {
    #[diesel(embed)]
    pub identity: UserBuiltinIdentity,
}

impl UserBuiltin {
    /// Creates a new database UserBuiltin object.
    pub fn new(id: Uuid, params: params::UserBuiltinCreate) -> Self {
        Self { identity: UserBuiltinIdentity::new(id, params.identity) }
    }
}

/// Describes a built-in role, as stored in the database
#[derive(Queryable, Insertable, Debug, Selectable)]
#[table_name = "role_builtin"]
pub struct RoleBuiltin {
    pub resource_type: String,
    pub role_name: String,
    pub description: String,
}

impl RoleBuiltin {
    /// Creates a new database UserBuiltin object.
    pub fn new(
        resource_type: omicron_common::api::external::ResourceType,
        role_name: &str,
        description: &str,
    ) -> Self {
        Self {
            resource_type: resource_type.to_string(),
            role_name: String::from(role_name),
            description: String::from(description),
        }
    }
}

/// Describes an assignment of a built-in role for a built-in user
#[derive(Queryable, Insertable, Debug, Selectable)]
#[table_name = "role_assignment_builtin"]
pub struct RoleAssignmentBuiltin {
    pub user_builtin_id: Uuid,
    pub resource_type: String,
    pub resource_id: Uuid,
    pub role_name: String,
}

impl RoleAssignmentBuiltin {
    /// Creates a new database RoleAssignmentBuiltin object.
    pub fn new(
        user_builtin_id: Uuid,
        resource_type: omicron_common::api::external::ResourceType,
        resource_id: Uuid,
        role_name: &str,
    ) -> Self {
        Self {
            user_builtin_id,
            resource_type: resource_type.to_string(),
            resource_id,
            role_name: String::from(role_name),
        }
    }
}

impl_enum_wrapper!(
    #[derive(SqlType, Debug, QueryId)]
    #[postgres(type_name = "update_artifact_kind", type_schema = "public")]
    pub struct UpdateArtifactKindEnum;

    #[derive(Clone, Debug, Display, AsExpression, FromSqlRow)]
    #[display("{0}")]
    #[sql_type = "UpdateArtifactKindEnum"]
    pub struct UpdateArtifactKind(pub internal::nexus::UpdateArtifactKind);

    // Enum values
    Zone => b"zone"
);

#[derive(
    Queryable, Insertable, Clone, Debug, Display, Selectable, AsChangeset,
)]
#[table_name = "update_available_artifact"]
#[display("{kind} \"{name}\" v{version}")]
pub struct UpdateAvailableArtifact {
    pub name: String,
    /// Version of the artifact itself
    pub version: i64,
    pub kind: UpdateArtifactKind,
    /// `version` field of targets.json from the repository
    // FIXME this *should* be a NonZeroU64
    pub targets_role_version: i64,
    pub valid_until: DateTime<Utc>,
    pub target_name: String,
    // FIXME should this be [u8; 32]?
    pub target_sha256: String,
    // FIXME this *should* be a u64
    pub target_length: i64,
}

#[derive(
    Queryable,
    QueryableByName,
    Insertable,
    Clone,
    Debug,
    Selectable,
    AsChangeset,
)]
#[table_name = "static_v6_address"]
pub struct StaticV6Address {
    pub address: IpNetwork,
    pub associated_id: Uuid,
}

#[cfg(test)]
mod tests {
    use super::Uuid;
    use super::VpcSubnet;
    use ipnetwork::Ipv4Network;
    use ipnetwork::Ipv6Network;
    use omicron_common::api::external::IdentityMetadataCreateParams;
    use omicron_common::api::external::Ipv4Net;
    use omicron_common::api::external::Ipv6Net;
    use std::net::IpAddr;
    use std::net::Ipv4Addr;
    use std::net::Ipv6Addr;

    #[test]
    fn test_vpc_subnet_check_requestable_addr() {
        let ipv4_block =
            Ipv4Net("192.168.0.0/16".parse::<Ipv4Network>().unwrap());
        let ipv6_block = Ipv6Net("fd00::/48".parse::<Ipv6Network>().unwrap());
        let identity = IdentityMetadataCreateParams {
            name: "net-test-vpc".parse().unwrap(),
            description: "A test VPC".parse().unwrap(),
        };
        let subnet = VpcSubnet::new(
            Uuid::new_v4(),
            Uuid::new_v4(),
            identity,
            ipv4_block,
            ipv6_block,
        );
        // Within subnet
        assert!(subnet
            .check_requestable_addr(IpAddr::from(Ipv4Addr::new(
                192, 168, 1, 10
            )))
            .is_ok());
        // Network address is reserved
        assert!(subnet
            .check_requestable_addr(IpAddr::from(Ipv4Addr::new(192, 168, 0, 0)))
            .is_err());
        // Broadcast address is reserved
        assert!(subnet
            .check_requestable_addr(IpAddr::from(Ipv4Addr::new(
                192, 168, 255, 255
            )))
            .is_err());
        // Within subnet, but reserved
        assert!(subnet
            .check_requestable_addr(IpAddr::from(Ipv4Addr::new(192, 168, 0, 1)))
            .is_err());
        // Not within subnet
        assert!(subnet
            .check_requestable_addr(IpAddr::from(Ipv4Addr::new(192, 160, 1, 1)))
            .is_err());

        // Within subnet
        assert!(subnet
            .check_requestable_addr(IpAddr::from(Ipv6Addr::new(
                0xfd00, 0x00, 0x00, 0x00, 0x00, 0x00, 0x00, 0x10
            )))
            .is_ok());
        // Within subnet, but reserved
        assert!(subnet
            .check_requestable_addr(IpAddr::from(Ipv6Addr::new(
                0xfd00, 0x00, 0x00, 0x00, 0x00, 0x00, 0x00, 0x01
            )))
            .is_err());
        // Not within subnet
        assert!(subnet
            .check_requestable_addr(IpAddr::from(Ipv6Addr::new(
                0xfc00, 0x00, 0x00, 0x00, 0x00, 0x00, 0x00, 0x10
            )))
            .is_err());
    }

    #[test]
    fn test_ipv6_net_random_subnet() {
        let base = super::Ipv6Net(Ipv6Net(
            "fd00::/48".parse::<Ipv6Network>().unwrap(),
        ));
        assert!(
            base.random_subnet(8).is_none(),
            "random_subnet() should fail when prefix is less than the base prefix"
        );
        assert!(
            base.random_subnet(130).is_none(),
            "random_subnet() should fail when prefix is greater than 128"
        );
        let subnet = base.random_subnet(64).unwrap();
        assert_eq!(
            subnet.prefix(),
            64,
            "random_subnet() returned an incorrect prefix"
        );
        let octets = subnet.network().octets();
        const EXPECTED_RANDOM_BYTES: [u8; 8] = [253, 0, 0, 0, 0, 0, 111, 127];
        assert_eq!(octets[..8], EXPECTED_RANDOM_BYTES);
        assert!(
            octets[8..].iter().all(|x| *x == 0),
            "Host address portion should be 0"
        );
        assert!(
            base.is_supernet_of(subnet.0 .0),
            "random_subnet should generate an actual subnet"
        );
        assert_eq!(base.random_subnet(base.prefix()), Some(base));
    }

    #[test]
    fn test_ip_subnet_check_requestable_address() {
        let subnet = super::Ipv4Net(Ipv4Net("192.168.0.0/16".parse().unwrap()));
        assert!(subnet.check_requestable_addr("192.168.0.10".parse().unwrap()));
        assert!(subnet.check_requestable_addr("192.168.1.0".parse().unwrap()));
        assert!(!subnet.check_requestable_addr("192.168.0.0".parse().unwrap()));
        assert!(subnet.check_requestable_addr("192.168.0.255".parse().unwrap()));
        assert!(
            !subnet.check_requestable_addr("192.168.255.255".parse().unwrap())
        );

        let subnet = super::Ipv6Net(Ipv6Net("fd00::/64".parse().unwrap()));
        assert!(subnet.check_requestable_addr("fd00::a".parse().unwrap()));
        assert!(!subnet.check_requestable_addr("fd00::1".parse().unwrap()));
        assert!(subnet.check_requestable_addr("fd00::1:1".parse().unwrap()));
    }
}<|MERGE_RESOLUTION|>--- conflicted
+++ resolved
@@ -9,14 +9,9 @@
 use crate::db::schema::{
     console_session, dataset, disk, instance, metric_producer,
     network_interface, organization, oximeter, project, rack, region,
-<<<<<<< HEAD
-    role_assignment_builtin, role_builtin, router_route, sled, snapshot,
-    static_v6_address, update_available_artifact, user_builtin, volume, vpc,
-=======
     role_assignment_builtin, role_builtin, router_route, silo, silo_user, sled,
-    snapshot, update_available_artifact, user_builtin, volume, vpc,
->>>>>>> 31f0996b
-    vpc_firewall_rule, vpc_router, vpc_subnet, zpool,
+    static_v6_address, snapshot, update_available_artifact, user_builtin,
+    volume, vpc, vpc_firewall_rule, vpc_router, vpc_subnet, zpool,
 };
 use crate::defaults;
 use crate::external_api::params;
