--- conflicted
+++ resolved
@@ -2671,16 +2671,10 @@
 
 /// Describes an assignment of a built-in role for a user
 #[derive(Queryable, Insertable, Debug, Selectable)]
-<<<<<<< HEAD
-#[table_name = "role_assignment"]
+#[table_name = role_assignment]
 pub struct RoleAssignment {
     pub identity_type: IdentityType,
     pub identity_id: Uuid,
-=======
-#[diesel(table_name = role_assignment_builtin)]
-pub struct RoleAssignmentBuiltin {
-    pub user_builtin_id: Uuid,
->>>>>>> d16d77b3
     pub resource_type: String,
     pub resource_id: Uuid,
     pub role_name: String,
