--- conflicted
+++ resolved
@@ -431,19 +431,11 @@
     }
 }
 
-<<<<<<< HEAD
 impl DatastoreCollection<Zpool> for Sled {
     type CollectionId = Uuid;
     type GenerationNumberColumn = sled::dsl::rcgen;
     type CollectionTimeDeletedColumn = sled::dsl::time_deleted;
     type CollectionIdColumn = zpool::dsl::sled_id;
-}
-
-impl Into<external::Sled> for Sled {
-    fn into(self) -> external::Sled {
-        let service_address = self.address();
-        external::Sled { identity: self.identity(), service_address }
-    }
 }
 
 /// Database representation of a Pool.
@@ -588,8 +580,6 @@
     extent_count: i64,
 }
 
-=======
->>>>>>> af453b48
 /// Describes an organization within the database.
 #[derive(Queryable, Insertable, Debug, Resource, Selectable)]
 #[table_name = "organization"]
