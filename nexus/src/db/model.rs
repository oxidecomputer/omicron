//! Structures stored to the database.

use crate::db::collection_insert::DatastoreCollection;
use crate::db::identity::{Asset, Resource};
use crate::db::schema::{
    console_session, disk, instance, metric_producer, network_interface,
<<<<<<< HEAD
    organization, oximeter, project, rack, sled, vpc, vpc_firewall_rule,
    vpc_router, vpc_subnet,
=======
    organization, oximeter, project, rack, router_route, sled, vpc, vpc_router,
    vpc_subnet,
>>>>>>> cf9a9ee9
};
use chrono::{DateTime, Utc};
use db_macros::{Asset, Resource};
use diesel::backend::{Backend, BinaryRawValue, RawValue};
use diesel::deserialize::{self, FromSql};
use diesel::serialize::{self, IsNull, ToSql};
use diesel::sql_types;
use ipnetwork::IpNetwork;
use omicron_common::api::external;
use omicron_common::api::internal;
use parse_display::Display;
use ref_cast::RefCast;
use schemars::JsonSchema;
use serde::Deserialize;
use std::convert::TryFrom;
use std::net::SocketAddr;
use uuid::Uuid;

// TODO: Break up types into multiple files

/// Newtype wrapper around [external::Name].
#[derive(
    Clone,
    Debug,
    Display,
    AsExpression,
    FromSqlRow,
    Eq,
    PartialEq,
    Ord,
    PartialOrd,
    RefCast,
    Deserialize,
    JsonSchema,
)]
#[sql_type = "sql_types::Text"]
#[serde(transparent)]
#[repr(transparent)]
#[display("{0}")]
pub struct Name(pub external::Name);

NewtypeFrom! { () pub struct Name(external::Name); }
NewtypeDeref! { () pub struct Name(external::Name); }

impl<DB> ToSql<sql_types::Text, DB> for Name
where
    DB: Backend,
    str: ToSql<sql_types::Text, DB>,
{
    fn to_sql<W: std::io::Write>(
        &self,
        out: &mut serialize::Output<W, DB>,
    ) -> serialize::Result {
        self.as_str().to_sql(out)
    }
}

// Deserialize the "Name" object from SQL TEXT.
impl<DB> FromSql<sql_types::Text, DB> for Name
where
    DB: Backend,
    String: FromSql<sql_types::Text, DB>,
{
    fn from_sql(bytes: RawValue<DB>) -> deserialize::Result<Self> {
        String::from_sql(bytes)?.parse().map(Name).map_err(|e| e.into())
    }
}

#[derive(Copy, Clone, Debug, AsExpression, FromSqlRow)]
#[sql_type = "sql_types::BigInt"]
pub struct ByteCount(pub external::ByteCount);

NewtypeFrom! { () pub struct ByteCount(external::ByteCount); }
NewtypeDeref! { () pub struct ByteCount(external::ByteCount); }

impl<DB> ToSql<sql_types::BigInt, DB> for ByteCount
where
    DB: Backend,
    i64: ToSql<sql_types::BigInt, DB>,
{
    fn to_sql<W: std::io::Write>(
        &self,
        out: &mut serialize::Output<W, DB>,
    ) -> serialize::Result {
        i64::from(&self.0).to_sql(out)
    }
}

impl<DB> FromSql<sql_types::BigInt, DB> for ByteCount
where
    DB: Backend,
    i64: FromSql<sql_types::BigInt, DB>,
{
    fn from_sql(bytes: RawValue<DB>) -> deserialize::Result<Self> {
        external::ByteCount::try_from(i64::from_sql(bytes)?)
            .map(ByteCount)
            .map_err(|e| e.into())
    }
}

#[derive(
    Copy, Clone, Debug, Eq, Ord, PartialEq, PartialOrd, AsExpression, FromSqlRow,
)]
#[sql_type = "sql_types::BigInt"]
#[repr(transparent)]
pub struct Generation(pub external::Generation);

NewtypeFrom! { () pub struct Generation(external::Generation); }
NewtypeDeref! { () pub struct Generation(external::Generation); }

impl Generation {
    pub fn new() -> Self {
        Self(external::Generation::new())
    }
}

impl<DB> ToSql<sql_types::BigInt, DB> for Generation
where
    DB: Backend,
    i64: ToSql<sql_types::BigInt, DB>,
{
    fn to_sql<W: std::io::Write>(
        &self,
        out: &mut serialize::Output<W, DB>,
    ) -> serialize::Result {
        i64::from(&self.0).to_sql(out)
    }
}

impl<DB> FromSql<sql_types::BigInt, DB> for Generation
where
    DB: Backend,
    i64: FromSql<sql_types::BigInt, DB>,
{
    fn from_sql(bytes: RawValue<DB>) -> deserialize::Result<Self> {
        external::Generation::try_from(i64::from_sql(bytes)?)
            .map(Generation)
            .map_err(|e| e.into())
    }
}

/// Representation of a [u16] in the database.
/// We need this because the database does not support unsigned types.
/// This handles converting from the database's INT4 to the actual u16.
#[derive(
    Copy, Clone, Debug, Eq, Ord, PartialEq, PartialOrd, AsExpression, FromSqlRow,
)]
#[sql_type = "sql_types::Int4"]
#[repr(transparent)]
pub struct SqlU16(pub u16);

NewtypeFrom! { () pub struct SqlU16(u16); }
NewtypeDeref! { () pub struct SqlU16(u16); }

impl SqlU16 {
    pub fn new(port: u16) -> Self {
        Self(port)
    }
}

impl<DB> ToSql<sql_types::Int4, DB> for SqlU16
where
    DB: Backend,
    i32: ToSql<sql_types::Int4, DB>,
{
    fn to_sql<W: std::io::Write>(
        &self,
        out: &mut serialize::Output<W, DB>,
    ) -> serialize::Result {
        i32::from(self.0).to_sql(out)
    }
}

impl<DB> FromSql<sql_types::Int4, DB> for SqlU16
where
    DB: Backend,
    i32: FromSql<sql_types::Int4, DB>,
{
    fn from_sql(bytes: RawValue<DB>) -> deserialize::Result<Self> {
        u16::try_from(i32::from_sql(bytes)?).map(SqlU16).map_err(|e| e.into())
    }
}

#[derive(Copy, Clone, Debug, AsExpression, FromSqlRow)]
#[sql_type = "sql_types::BigInt"]
pub struct InstanceCpuCount(pub external::InstanceCpuCount);

NewtypeFrom! { () pub struct InstanceCpuCount(external::InstanceCpuCount); }
NewtypeDeref! { () pub struct InstanceCpuCount(external::InstanceCpuCount); }

impl<DB> ToSql<sql_types::BigInt, DB> for InstanceCpuCount
where
    DB: Backend,
    i64: ToSql<sql_types::BigInt, DB>,
{
    fn to_sql<W: std::io::Write>(
        &self,
        out: &mut serialize::Output<W, DB>,
    ) -> serialize::Result {
        i64::from(&self.0).to_sql(out)
    }
}

impl<DB> FromSql<sql_types::BigInt, DB> for InstanceCpuCount
where
    DB: Backend,
    i64: FromSql<sql_types::BigInt, DB>,
{
    fn from_sql(bytes: RawValue<DB>) -> deserialize::Result<Self> {
        external::InstanceCpuCount::try_from(i64::from_sql(bytes)?)
            .map(InstanceCpuCount)
            .map_err(|e| e.into())
    }
}

#[derive(Clone, Copy, Debug, PartialEq, AsExpression, FromSqlRow)]
#[sql_type = "sql_types::Inet"]
pub struct Ipv4Net(pub external::Ipv4Net);

NewtypeFrom! { () pub struct Ipv4Net(external::Ipv4Net); }
NewtypeDeref! { () pub struct Ipv4Net(external::Ipv4Net); }

impl<DB> ToSql<sql_types::Inet, DB> for Ipv4Net
where
    DB: Backend,
    IpNetwork: ToSql<sql_types::Inet, DB>,
{
    fn to_sql<W: std::io::Write>(
        &self,
        out: &mut serialize::Output<W, DB>,
    ) -> serialize::Result {
        IpNetwork::V4(*self.0).to_sql(out)
    }
}

impl<DB> FromSql<sql_types::Inet, DB> for Ipv4Net
where
    DB: Backend,
    IpNetwork: FromSql<sql_types::Inet, DB>,
{
    fn from_sql(bytes: RawValue<DB>) -> deserialize::Result<Self> {
        let inet = IpNetwork::from_sql(bytes)?;
        match inet {
            IpNetwork::V4(net) => Ok(Ipv4Net(external::Ipv4Net(net))),
            _ => Err("Expected IPV4".into()),
        }
    }
}

#[derive(Clone, Copy, Debug, PartialEq, AsExpression, FromSqlRow)]
#[sql_type = "sql_types::Inet"]
pub struct Ipv6Net(pub external::Ipv6Net);

NewtypeFrom! { () pub struct Ipv6Net(external::Ipv6Net); }
NewtypeDeref! { () pub struct Ipv6Net(external::Ipv6Net); }

impl<DB> ToSql<sql_types::Inet, DB> for Ipv6Net
where
    DB: Backend,
    IpNetwork: ToSql<sql_types::Inet, DB>,
{
    fn to_sql<W: std::io::Write>(
        &self,
        out: &mut serialize::Output<W, DB>,
    ) -> serialize::Result {
        IpNetwork::V6(self.0 .0).to_sql(out)
    }
}

impl<DB> FromSql<sql_types::Inet, DB> for Ipv6Net
where
    DB: Backend,
    IpNetwork: FromSql<sql_types::Inet, DB>,
{
    fn from_sql(bytes: RawValue<DB>) -> deserialize::Result<Self> {
        let inet = IpNetwork::from_sql(bytes)?;
        match inet {
            IpNetwork::V6(net) => Ok(Ipv6Net(external::Ipv6Net(net))),
            _ => Err("Expected IPV6".into()),
        }
    }
}

#[derive(Clone, Copy, Debug, PartialEq, AsExpression, FromSqlRow)]
#[sql_type = "sql_types::Text"]
pub struct MacAddr(pub external::MacAddr);

NewtypeFrom! { () pub struct MacAddr(external::MacAddr); }
NewtypeDeref! { () pub struct MacAddr(external::MacAddr); }

impl<DB> ToSql<sql_types::Text, DB> for MacAddr
where
    DB: Backend,
    String: ToSql<sql_types::Text, DB>,
{
    fn to_sql<W: std::io::Write>(
        &self,
        out: &mut serialize::Output<W, DB>,
    ) -> serialize::Result {
        self.0.to_string().to_sql(out)
    }
}

impl<DB> FromSql<sql_types::Text, DB> for MacAddr
where
    DB: Backend,
    String: FromSql<sql_types::Text, DB>,
{
    fn from_sql(bytes: RawValue<DB>) -> deserialize::Result<Self> {
        external::MacAddr::try_from(String::from_sql(bytes)?)
            .map(MacAddr)
            .map_err(|e| e.into())
    }
}

// NOTE: This object is not currently stored in the database.
//
// However, it likely will be in the future - for the single-rack
// case, however, it is synthesized.
#[derive(Queryable, Insertable, Debug, Clone, Selectable, Asset)]
#[table_name = "rack"]
pub struct Rack {
    #[diesel(embed)]
    pub identity: RackIdentity,
}

impl Into<external::Rack> for Rack {
    fn into(self) -> external::Rack {
        external::Rack { identity: self.identity() }
    }
}

/// Database representation of a Sled.
#[derive(Queryable, Insertable, Debug, Clone, Selectable, Asset)]
#[table_name = "sled"]
pub struct Sled {
    #[diesel(embed)]
    identity: SledIdentity,

    // ServiceAddress (Sled Agent).
    pub ip: ipnetwork::IpNetwork,
    // TODO: Make use of SqlU16
    pub port: i32,
}

impl Sled {
    pub fn new(id: Uuid, addr: SocketAddr) -> Self {
        Self {
            identity: SledIdentity::new(id),
            ip: addr.ip().into(),
            port: addr.port().into(),
        }
    }

    pub fn address(&self) -> SocketAddr {
        // TODO: avoid this unwrap
        SocketAddr::new(self.ip.ip(), u16::try_from(self.port).unwrap())
    }
}

impl Into<external::Sled> for Sled {
    fn into(self) -> external::Sled {
        let service_address = self.address();
        external::Sled { identity: self.identity(), service_address }
    }
}

/// Describes an organization within the database.
#[derive(Queryable, Insertable, Debug, Resource, Selectable)]
#[table_name = "organization"]
pub struct Organization {
    #[diesel(embed)]
    identity: OrganizationIdentity,

    /// child resource generation number, per RFD 192
    pub rcgen: Generation,
}

impl Organization {
    /// Creates a new database Organization object.
    pub fn new(params: external::OrganizationCreateParams) -> Self {
        let id = Uuid::new_v4();
        Self {
            identity: OrganizationIdentity::new(id, params.identity),
            rcgen: Generation::new(),
        }
    }
}

impl DatastoreCollection<Project> for Organization {
    type CollectionId = Uuid;
    type GenerationNumberColumn = organization::dsl::rcgen;
    type CollectionTimeDeletedColumn = organization::dsl::time_deleted;
    type CollectionIdColumn = project::dsl::organization_id;
}

impl Into<external::Organization> for Organization {
    fn into(self) -> external::Organization {
        external::Organization { identity: self.identity() }
    }
}

/// Describes a set of updates for the [`Organization`] model.
#[derive(AsChangeset)]
#[table_name = "organization"]
pub struct OrganizationUpdate {
    pub name: Option<Name>,
    pub description: Option<String>,
    pub time_modified: DateTime<Utc>,
}

impl From<external::OrganizationUpdateParams> for OrganizationUpdate {
    fn from(params: external::OrganizationUpdateParams) -> Self {
        Self {
            name: params.identity.name.map(|n| n.into()),
            description: params.identity.description,
            time_modified: Utc::now(),
        }
    }
}

/// Describes a project within the database.
#[derive(Selectable, Queryable, Insertable, Debug, Resource)]
#[table_name = "project"]
pub struct Project {
    #[diesel(embed)]
    identity: ProjectIdentity,

    pub organization_id: Uuid,
}

impl Project {
    /// Creates a new database Project object.
    pub fn new(
        organization_id: Uuid,
        params: external::ProjectCreateParams,
    ) -> Self {
        Self {
            identity: ProjectIdentity::new(Uuid::new_v4(), params.identity),
            organization_id: organization_id,
        }
    }
}

impl Into<external::Project> for Project {
    fn into(self) -> external::Project {
        external::Project {
            identity: self.identity(),
            organization_id: self.organization_id,
        }
    }
}

/// Describes a set of updates for the [`Project`] model.
#[derive(AsChangeset)]
#[table_name = "project"]
pub struct ProjectUpdate {
    pub name: Option<Name>,
    pub description: Option<String>,
    pub time_modified: DateTime<Utc>,
}

impl From<external::ProjectUpdateParams> for ProjectUpdate {
    fn from(params: external::ProjectUpdateParams) -> Self {
        Self {
            name: params.identity.name.map(Name),
            description: params.identity.description,
            time_modified: Utc::now(),
        }
    }
}

/// An Instance (VM).
#[derive(Queryable, Insertable, Debug, Selectable, Resource)]
#[table_name = "instance"]
pub struct Instance {
    #[diesel(embed)]
    identity: InstanceIdentity,

    /// id for the project containing this Instance
    pub project_id: Uuid,

    /// runtime state of the Instance
    #[diesel(embed)]
    pub runtime_state: InstanceRuntimeState,
}

impl Instance {
    pub fn new(
        instance_id: Uuid,
        project_id: Uuid,
        params: &external::InstanceCreateParams,
        runtime: InstanceRuntimeState,
    ) -> Self {
        let identity =
            InstanceIdentity::new(instance_id, params.identity.clone());
        Self { identity, project_id, runtime_state: runtime }
    }

    pub fn runtime(&self) -> &InstanceRuntimeState {
        &self.runtime_state
    }
}

/// Conversion to the external API type.
impl Into<external::Instance> for Instance {
    fn into(self) -> external::Instance {
        external::Instance {
            identity: self.identity(),
            project_id: self.project_id,
            ncpus: self.runtime().ncpus.into(),
            memory: self.runtime().memory.into(),
            hostname: self.runtime().hostname.clone(),
            runtime: self.runtime().clone().into(),
        }
    }
}

/// Runtime state of the Instance, including the actual running state and minimal
/// metadata
///
/// This state is owned by the sled agent running that Instance.
#[derive(Clone, Debug, AsChangeset, Selectable, Insertable, Queryable)]
#[table_name = "instance"]
pub struct InstanceRuntimeState {
    /// runtime state of the Instance
    #[column_name = "state"]
    pub state: InstanceState,
    /// timestamp for this information
    // TODO: Is this redundant with "time_modified"?
    #[column_name = "time_state_updated"]
    pub time_updated: DateTime<Utc>,
    /// generation number for this state
    #[column_name = "state_generation"]
    pub gen: Generation,
    /// which sled is running this Instance
    // TODO: should this be optional?
    #[column_name = "active_server_id"]
    pub sled_uuid: Uuid,
    #[column_name = "ncpus"]
    pub ncpus: InstanceCpuCount,
    #[column_name = "memory"]
    pub memory: ByteCount,
    // TODO-cleanup: Different type?
    #[column_name = "hostname"]
    pub hostname: String,
}

/// Conversion to the external API type.
impl Into<external::InstanceRuntimeState> for InstanceRuntimeState {
    fn into(self) -> external::InstanceRuntimeState {
        external::InstanceRuntimeState {
            run_state: *self.state.state(),
            time_run_state_updated: self.time_updated,
        }
    }
}

/// Conversion from the internal API type.
impl From<internal::nexus::InstanceRuntimeState> for InstanceRuntimeState {
    fn from(state: internal::nexus::InstanceRuntimeState) -> Self {
        Self {
            state: InstanceState::new(state.run_state),
            sled_uuid: state.sled_uuid,
            ncpus: state.ncpus.into(),
            memory: state.memory.into(),
            hostname: state.hostname,
            gen: state.gen.into(),
            time_updated: state.time_updated,
        }
    }
}

/// Conversion to the internal API type.
impl Into<internal::nexus::InstanceRuntimeState> for InstanceRuntimeState {
    fn into(self) -> internal::nexus::InstanceRuntimeState {
        internal::nexus::InstanceRuntimeState {
            run_state: *self.state.state(),
            sled_uuid: self.sled_uuid,
            ncpus: self.ncpus.into(),
            memory: self.memory.into(),
            hostname: self.hostname,
            gen: self.gen.into(),
            time_updated: self.time_updated,
        }
    }
}

/// A wrapper around the external "InstanceState" object,
/// which may be stored to disk.
#[derive(Copy, Clone, Debug, AsExpression, FromSqlRow)]
#[sql_type = "sql_types::Text"]
pub struct InstanceState(external::InstanceState);

impl InstanceState {
    pub fn new(state: external::InstanceState) -> Self {
        Self(state)
    }

    pub fn state(&self) -> &external::InstanceState {
        &self.0
    }
}

impl<DB> ToSql<sql_types::Text, DB> for InstanceState
where
    DB: Backend,
    String: ToSql<sql_types::Text, DB>,
{
    fn to_sql<W: std::io::Write>(
        &self,
        out: &mut serialize::Output<W, DB>,
    ) -> serialize::Result {
        (&self.0.label().to_string() as &String).to_sql(out)
    }
}

impl<DB> FromSql<sql_types::Text, DB> for InstanceState
where
    DB: Backend,
    String: FromSql<sql_types::Text, DB>,
{
    fn from_sql(bytes: RawValue<DB>) -> deserialize::Result<Self> {
        let s = String::from_sql(bytes)?;
        let state = external::InstanceState::try_from(s.as_str())?;
        Ok(InstanceState::new(state))
    }
}

/// A Disk (network block device).
#[derive(Queryable, Insertable, Clone, Debug, Selectable, Resource)]
#[table_name = "disk"]
pub struct Disk {
    #[diesel(embed)]
    identity: DiskIdentity,

    /// id for the project containing this Disk
    pub project_id: Uuid,

    /// runtime state of the Disk
    #[diesel(embed)]
    pub runtime_state: DiskRuntimeState,

    /// size of the Disk
    #[column_name = "size_bytes"]
    pub size: ByteCount,
    /// id for the snapshot from which this Disk was created (None means a blank
    /// disk)
    #[column_name = "origin_snapshot"]
    pub create_snapshot_id: Option<Uuid>,
}

impl Disk {
    pub fn new(
        disk_id: Uuid,
        project_id: Uuid,
        params: external::DiskCreateParams,
        runtime_initial: DiskRuntimeState,
    ) -> Self {
        let identity = DiskIdentity::new(disk_id, params.identity);
        Self {
            identity,
            project_id,
            runtime_state: runtime_initial,
            size: params.size.into(),
            create_snapshot_id: params.snapshot_id,
        }
    }

    pub fn state(&self) -> DiskState {
        self.runtime_state.state()
    }

    pub fn runtime(&self) -> DiskRuntimeState {
        self.runtime_state.clone()
    }

    pub fn attachment(&self) -> Option<DiskAttachment> {
        if let Some(instance_id) = self.runtime_state.attach_instance_id {
            Some(DiskAttachment {
                instance_id,
                disk_id: self.id(),
                disk_name: self.name().clone(),
                disk_state: self.state(),
            })
        } else {
            None
        }
    }
}

/// Conversion to the external API type.
impl Into<external::Disk> for Disk {
    fn into(self) -> external::Disk {
        let device_path = format!("/mnt/{}", self.name().as_str());
        external::Disk {
            identity: self.identity(),
            project_id: self.project_id,
            snapshot_id: self.create_snapshot_id,
            size: self.size.into(),
            state: self.state().into(),
            device_path,
        }
    }
}

#[derive(AsChangeset, Clone, Debug, Queryable, Insertable, Selectable)]
#[table_name = "disk"]
// When "attach_instance_id" is set to None, we'd like to
// clear it from the DB, rather than ignore the update.
#[changeset_options(treat_none_as_null = "true")]
pub struct DiskRuntimeState {
    /// runtime state of the Disk
    pub disk_state: String,
    pub attach_instance_id: Option<Uuid>,
    /// generation number for this state
    #[column_name = "state_generation"]
    pub gen: Generation,
    /// timestamp for this information
    #[column_name = "time_state_updated"]
    pub time_updated: DateTime<Utc>,
}

impl DiskRuntimeState {
    pub fn new() -> Self {
        Self {
            disk_state: external::DiskState::Creating.label().to_string(),
            attach_instance_id: None,
            gen: external::Generation::new().into(),
            time_updated: Utc::now(),
        }
    }

    pub fn detach(self) -> Self {
        Self {
            disk_state: external::DiskState::Detached.label().to_string(),
            attach_instance_id: None,
            gen: self.gen.next().into(),
            time_updated: Utc::now(),
        }
    }

    pub fn state(&self) -> DiskState {
        // TODO: If we could store disk state in-line, we could avoid the
        // unwrap. Would prefer to parse it as such.
        DiskState::new(
            external::DiskState::try_from((
                self.disk_state.as_str(),
                self.attach_instance_id,
            ))
            .unwrap(),
        )
    }
}

/// Conversion from the internal API type.
impl From<internal::nexus::DiskRuntimeState> for DiskRuntimeState {
    fn from(runtime: internal::nexus::DiskRuntimeState) -> Self {
        Self {
            disk_state: runtime.disk_state.label().to_string(),
            attach_instance_id: runtime
                .disk_state
                .attached_instance_id()
                .map(|id| *id),
            gen: runtime.gen.into(),
            time_updated: runtime.time_updated,
        }
    }
}

/// Conversion to the internal API type.
impl Into<internal::nexus::DiskRuntimeState> for DiskRuntimeState {
    fn into(self) -> internal::nexus::DiskRuntimeState {
        internal::nexus::DiskRuntimeState {
            disk_state: self.state().into(),
            gen: self.gen.into(),
            time_updated: self.time_updated,
        }
    }
}

#[derive(Clone, Debug, AsExpression)]
pub struct DiskState(external::DiskState);

impl DiskState {
    pub fn new(state: external::DiskState) -> Self {
        Self(state)
    }

    pub fn state(&self) -> &external::DiskState {
        &self.0
    }

    pub fn is_attached(&self) -> bool {
        self.0.is_attached()
    }

    pub fn attached_instance_id(&self) -> Option<&Uuid> {
        self.0.attached_instance_id()
    }
}

/// Conversion from the external API type.
impl From<external::DiskState> for DiskState {
    fn from(state: external::DiskState) -> Self {
        Self(state)
    }
}
/// Conversion to the external API type.
impl Into<external::DiskState> for DiskState {
    fn into(self) -> external::DiskState {
        self.0
    }
}

/// Type which describes the attachment status of a disk.
#[derive(Clone, Debug)]
pub struct DiskAttachment {
    pub instance_id: Uuid,
    pub disk_id: Uuid,
    pub disk_name: Name,
    pub disk_state: DiskState,
}

impl Into<external::DiskAttachment> for DiskAttachment {
    fn into(self) -> external::DiskAttachment {
        external::DiskAttachment {
            instance_id: self.instance_id,
            disk_id: self.disk_id,
            disk_name: self.disk_name.0,
            disk_state: self.disk_state.0,
        }
    }
}

/// Information announced by a metric server, used so that clients can contact it and collect
/// available metric data from it.
#[derive(Queryable, Insertable, Debug, Clone, Selectable, Asset)]
#[table_name = "metric_producer"]
pub struct ProducerEndpoint {
    #[diesel(embed)]
    identity: ProducerEndpointIdentity,

    pub ip: ipnetwork::IpNetwork,
    // TODO: Make use of SqlU16
    pub port: i32,
    pub interval: f64,
    pub base_route: String,
    pub oximeter_id: Uuid,
}

impl ProducerEndpoint {
    /// Create a new endpoint, with the data announced by the producer and a chosen Oximeter
    /// instance to act as its collector.
    pub fn new(
        endpoint: &internal::nexus::ProducerEndpoint,
        oximeter_id: Uuid,
    ) -> Self {
        Self {
            identity: ProducerEndpointIdentity::new(endpoint.id),
            ip: endpoint.address.ip().into(),
            port: endpoint.address.port().into(),
            base_route: endpoint.base_route.clone(),
            interval: endpoint.interval.as_secs_f64(),
            oximeter_id,
        }
    }

    /// Return the route that can be used to request metric data.
    pub fn collection_route(&self) -> String {
        format!("{}/{}", &self.base_route, self.id())
    }
}

/// Message used to notify Nexus that this oximeter instance is up and running.
#[derive(Queryable, Insertable, Debug, Clone, Copy)]
#[table_name = "oximeter"]
pub struct OximeterInfo {
    /// The ID for this oximeter instance.
    pub id: Uuid,
    /// When this resource was created.
    pub time_created: DateTime<Utc>,
    /// When this resource was last modified.
    pub time_modified: DateTime<Utc>,
    /// The address on which this oximeter instance listens for requests
    pub ip: ipnetwork::IpNetwork,
    // TODO: Make use of SqlU16
    pub port: i32,
}

impl OximeterInfo {
    pub fn new(info: &internal::nexus::OximeterInfo) -> Self {
        let now = Utc::now();
        Self {
            id: info.collector_id,
            time_created: now,
            time_modified: now,
            ip: info.address.ip().into(),
            port: info.address.port().into(),
        }
    }
}

#[derive(Queryable, Insertable, Clone, Debug, Selectable, Resource)]
#[table_name = "vpc"]
pub struct Vpc {
    #[diesel(embed)]
    identity: VpcIdentity,

    pub project_id: Uuid,
    pub system_router_id: Uuid,
    pub dns_name: Name,

    /// firewall generation number, used as a child resource generation number
    /// per RFD 192
    pub firewall_gen: Generation,
}

impl Vpc {
    pub fn new(
        vpc_id: Uuid,
        project_id: Uuid,
        system_router_id: Uuid,
        params: external::VpcCreateParams,
    ) -> Self {
        let identity = VpcIdentity::new(vpc_id, params.identity);
        Self {
            identity,
            project_id,
            system_router_id,
            dns_name: params.dns_name.into(),
            firewall_gen: Generation::new(),
        }
    }
}

impl Into<external::Vpc> for Vpc {
    fn into(self) -> external::Vpc {
        external::Vpc {
            identity: self.identity(),
            project_id: self.project_id,
            system_router_id: self.system_router_id,
            dns_name: self.dns_name.0,
        }
    }
}

impl DatastoreCollection<VpcFirewallRule> for Vpc {
    type CollectionId = Uuid;
    type GenerationNumberColumn = vpc::dsl::firewall_gen;
    type CollectionTimeDeletedColumn = vpc::dsl::time_deleted;
    type CollectionIdColumn = vpc_firewall_rule::dsl::vpc_id;
}

#[derive(AsChangeset)]
#[table_name = "vpc"]
pub struct VpcUpdate {
    pub name: Option<Name>,
    pub description: Option<String>,
    pub time_modified: DateTime<Utc>,
    pub dns_name: Option<Name>,
}

impl From<external::VpcUpdateParams> for VpcUpdate {
    fn from(params: external::VpcUpdateParams) -> Self {
        Self {
            name: params.identity.name.map(Name),
            description: params.identity.description,
            time_modified: Utc::now(),
            dns_name: params.dns_name.map(Name),
        }
    }
}

#[derive(Queryable, Insertable, Clone, Debug, Selectable, Resource)]
#[table_name = "vpc_subnet"]
pub struct VpcSubnet {
    #[diesel(embed)]
    identity: VpcSubnetIdentity,

    pub vpc_id: Uuid,
    pub ipv4_block: Option<Ipv4Net>,
    pub ipv6_block: Option<Ipv6Net>,
}

impl VpcSubnet {
    pub fn new(
        subnet_id: Uuid,
        vpc_id: Uuid,
        params: external::VpcSubnetCreateParams,
    ) -> Self {
        let identity = VpcSubnetIdentity::new(subnet_id, params.identity);
        Self {
            identity,
            vpc_id,
            ipv4_block: params.ipv4_block.map(Ipv4Net),
            ipv6_block: params.ipv6_block.map(Ipv6Net),
        }
    }
}

impl Into<external::VpcSubnet> for VpcSubnet {
    fn into(self) -> external::VpcSubnet {
        external::VpcSubnet {
            identity: self.identity(),
            vpc_id: self.vpc_id,
            ipv4_block: self.ipv4_block.map(|ip| ip.into()),
            ipv6_block: self.ipv6_block.map(|ip| ip.into()),
        }
    }
}

#[derive(AsChangeset)]
#[table_name = "vpc_subnet"]
pub struct VpcSubnetUpdate {
    pub name: Option<Name>,
    pub description: Option<String>,
    pub time_modified: DateTime<Utc>,
    pub ipv4_block: Option<Ipv4Net>,
    pub ipv6_block: Option<Ipv6Net>,
}

impl From<external::VpcSubnetUpdateParams> for VpcSubnetUpdate {
    fn from(params: external::VpcSubnetUpdateParams) -> Self {
        Self {
            name: params.identity.name.map(Name),
            description: params.identity.description,
            time_modified: Utc::now(),
            ipv4_block: params.ipv4_block.map(Ipv4Net),
            ipv6_block: params.ipv6_block.map(Ipv6Net),
        }
    }
}

/// This macro implements serialization and deserialization of an enum type
/// from our database into our model types.
/// See [`VpcRouterKindEnum`] and [`VpcRouterKind`] for a sample usage
macro_rules! impl_enum_type {
    (
        $(#[$enum_meta:meta])*
        pub struct $diesel_type:ident;

        $(#[$model_meta:meta])*
        pub struct $model_type:ident(pub $ext_type:ty);
        $($enum_item:ident => $sql_value:literal)+
    ) => {

        $(#[$enum_meta])*
        pub struct $diesel_type;

        $(#[$model_meta])*
        pub struct $model_type(pub $ext_type);

        impl<DB> ToSql<$diesel_type, DB> for $model_type
        where
            DB: Backend,
        {
            fn to_sql<W: std::io::Write>(
                &self,
                out: &mut serialize::Output<W, DB>,
            ) -> serialize::Result {
                match self.0 {
                    $(
                    <$ext_type>::$enum_item => {
                        out.write_all($sql_value)?
                    }
                    )*
                }
                Ok(IsNull::No)
            }
        }

        impl<DB> FromSql<$diesel_type, DB> for $model_type
        where
            DB: Backend + for<'a> BinaryRawValue<'a>,
        {
            fn from_sql(bytes: RawValue<DB>) -> deserialize::Result<Self> {
                match DB::as_bytes(bytes) {
                    $(
                    $sql_value => {
                        Ok($model_type(<$ext_type>::$enum_item))
                    }
                    )*
                    _ => {
                        Err(concat!("Unrecognized enum variant for ",
                                stringify!{$model_type})
                            .into())
                    }
                }
            }
        }
    }
}

impl_enum_type!(
    #[derive(SqlType, Debug)]
    #[postgres(type_name = "vpc_router_kind", type_schema = "public")]
    pub struct VpcRouterKindEnum;

    #[derive(Clone, Debug, AsExpression, FromSqlRow)]
    #[sql_type = "VpcRouterKindEnum"]
    pub struct VpcRouterKind(pub external::VpcRouterKind);

    // Enum values
    System => b"system"
    Custom => b"custom"
);

#[derive(Queryable, Insertable, Clone, Debug, Selectable, Resource)]
#[table_name = "vpc_router"]
pub struct VpcRouter {
    #[diesel(embed)]
    identity: VpcRouterIdentity,

    pub vpc_id: Uuid,
    pub kind: VpcRouterKind,
    pub rcgen: Generation,
}

impl VpcRouter {
    pub fn new(
        router_id: Uuid,
        vpc_id: Uuid,
        kind: external::VpcRouterKind,
        params: external::VpcRouterCreateParams,
    ) -> Self {
        let identity = VpcRouterIdentity::new(router_id, params.identity);
        Self {
            identity,
            vpc_id,
            kind: VpcRouterKind(kind),
            rcgen: Generation::new(),
        }
    }
}

impl DatastoreCollection<RouterRoute> for VpcRouter {
    type CollectionId = Uuid;
    type GenerationNumberColumn = vpc_router::dsl::rcgen;
    type CollectionTimeDeletedColumn = vpc_router::dsl::time_deleted;
    type CollectionIdColumn = router_route::dsl::router_id;
}

impl Into<external::VpcRouter> for VpcRouter {
    fn into(self) -> external::VpcRouter {
        external::VpcRouter {
            identity: self.identity(),
            vpc_id: self.vpc_id,
            kind: self.kind.0,
        }
    }
}

#[derive(AsChangeset)]
#[table_name = "vpc_router"]
pub struct VpcRouterUpdate {
    pub name: Option<Name>,
    pub description: Option<String>,
    pub time_modified: DateTime<Utc>,
}

impl From<external::VpcRouterUpdateParams> for VpcRouterUpdate {
    fn from(params: external::VpcRouterUpdateParams) -> Self {
        Self {
            name: params.identity.name.map(Name),
            description: params.identity.description,
            time_modified: Utc::now(),
        }
    }
}

impl_enum_type!(
    #[derive(SqlType, Debug)]
<<<<<<< HEAD
    #[postgres(type_name = "vpc_firewall_rule_status", type_schema = "public")]
    pub struct VpcFirewallRuleStatusEnum;

    #[derive(Clone, Debug, AsExpression, FromSqlRow)]
    #[sql_type = "VpcFirewallRuleStatusEnum"]
    pub struct VpcFirewallRuleStatus(pub external::VpcFirewallRuleStatus);

    Disabled => b"disabled"
    Enabled => b"enabled"
);
NewtypeFrom! { () pub struct VpcFirewallRuleStatus(external::VpcFirewallRuleStatus); }
NewtypeDeref! { () pub struct VpcFirewallRuleStatus(external::VpcFirewallRuleStatus); }

impl_enum_type!(
    #[derive(SqlType, Debug)]
    #[postgres(type_name = "vpc_firewall_rule_direction", type_schema = "public")]
    pub struct VpcFirewallRuleDirectionEnum;

    #[derive(Clone, Debug, AsExpression, FromSqlRow)]
    #[sql_type = "VpcFirewallRuleDirectionEnum"]
    pub struct VpcFirewallRuleDirection(pub external::VpcFirewallRuleDirection);

    Inbound => b"inbound"
    Outbound => b"outbound"
);
NewtypeFrom! { () pub struct VpcFirewallRuleDirection(external::VpcFirewallRuleDirection); }
NewtypeDeref! { () pub struct VpcFirewallRuleDirection(external::VpcFirewallRuleDirection); }

impl_enum_type!(
    #[derive(SqlType, Debug)]
    #[postgres(type_name = "vpc_firewall_rule_action", type_schema = "public")]
    pub struct VpcFirewallRuleActionEnum;

    #[derive(Clone, Debug, AsExpression, FromSqlRow)]
    #[sql_type = "VpcFirewallRuleActionEnum"]
    pub struct VpcFirewallRuleAction(pub external::VpcFirewallRuleAction);

    Allow => b"allow"
    Deny => b"deny"
);
NewtypeFrom! { () pub struct VpcFirewallRuleAction(external::VpcFirewallRuleAction); }
NewtypeDeref! { () pub struct VpcFirewallRuleAction(external::VpcFirewallRuleAction); }

impl_enum_type!(
    #[derive(SqlType, Debug)]
    #[postgres(type_name = "vpc_firewall_rule_protocol", type_schema = "public")]
    pub struct VpcFirewallRuleProtocolEnum;

    #[derive(Clone, Debug, AsExpression, FromSqlRow)]
    #[sql_type = "VpcFirewallRuleProtocolEnum"]
    pub struct VpcFirewallRuleProtocol(pub external::VpcFirewallRuleProtocol);

    Tcp => b"TCP"
    Udp => b"UDP"
    Icmp => b"ICMP"
);
NewtypeFrom! { () pub struct VpcFirewallRuleProtocol(external::VpcFirewallRuleProtocol); }
NewtypeDeref! { () pub struct VpcFirewallRuleProtocol(external::VpcFirewallRuleProtocol); }

/// Newtype wrapper around [`external::VpcFirewallRuleTarget`] so we can derive
/// diesel traits for it
#[derive(Clone, Debug, AsExpression, FromSqlRow)]
#[sql_type = "sql_types::Text"]
#[repr(transparent)]
pub struct VpcFirewallRuleTarget(pub external::VpcFirewallRuleTarget);
NewtypeFrom! { () pub struct VpcFirewallRuleTarget(external::VpcFirewallRuleTarget); }
NewtypeDeref! { () pub struct VpcFirewallRuleTarget(external::VpcFirewallRuleTarget); }

impl<DB> ToSql<sql_types::Text, DB> for VpcFirewallRuleTarget
where
    DB: Backend,
    String: ToSql<sql_types::Text, DB>,
=======
    #[postgres(type_name = "router_route_kind", type_schema = "public")]
    pub struct RouterRouteKindEnum;

    #[derive(Clone, Debug, AsExpression, FromSqlRow)]
    #[sql_type = "RouterRouteKindEnum"]
    pub struct RouterRouteKind(pub external::RouterRouteKind);

    // Enum values
    Default => b"default"
    VpcSubnet => b"vpc_subnet"
    VpcPeering => b"vpc_peering"
    Custom => b"custom"
);

#[derive(Clone, Debug, AsExpression, FromSqlRow)]
#[sql_type = "sql_types::Text"]
pub struct RouteTarget(pub external::RouteTarget);

impl<DB> ToSql<sql_types::Text, DB> for RouteTarget
where
    DB: Backend,
    str: ToSql<sql_types::Text, DB>,
>>>>>>> cf9a9ee9
{
    fn to_sql<W: std::io::Write>(
        &self,
        out: &mut serialize::Output<W, DB>,
    ) -> serialize::Result {
<<<<<<< HEAD
        self.0.to_string().to_sql(out)
    }
}

// Deserialize the "VpcFirewallRuleTarget" object from SQL TEXT.
impl<DB> FromSql<sql_types::Text, DB> for VpcFirewallRuleTarget
=======
        self.0.to_string().as_str().to_sql(out)
    }
}

impl<DB> FromSql<sql_types::Text, DB> for RouteTarget
>>>>>>> cf9a9ee9
where
    DB: Backend,
    String: FromSql<sql_types::Text, DB>,
{
    fn from_sql(bytes: RawValue<DB>) -> deserialize::Result<Self> {
<<<<<<< HEAD
        Ok(VpcFirewallRuleTarget(
            String::from_sql(bytes)?
                .parse::<external::VpcFirewallRuleTarget>()?,
        ))
    }
}

/// Newtype wrapper around [`external::VpcFirewallRuleHostFilter`] so we can derive
/// diesel traits for it
#[derive(Clone, Debug, AsExpression, FromSqlRow)]
#[sql_type = "sql_types::Text"]
#[repr(transparent)]
pub struct VpcFirewallRuleHostFilter(pub external::VpcFirewallRuleHostFilter);
NewtypeFrom! { () pub struct VpcFirewallRuleHostFilter(external::VpcFirewallRuleHostFilter); }
NewtypeDeref! { () pub struct VpcFirewallRuleHostFilter(external::VpcFirewallRuleHostFilter); }

impl<DB> ToSql<sql_types::Text, DB> for VpcFirewallRuleHostFilter
where
    DB: Backend,
    String: ToSql<sql_types::Text, DB>,
{
    fn to_sql<W: std::io::Write>(
        &self,
        out: &mut serialize::Output<W, DB>,
    ) -> serialize::Result {
        self.0.to_string().to_sql(out)
    }
}

// Deserialize the "VpcFirewallRuleHostFilter" object from SQL TEXT.
impl<DB> FromSql<sql_types::Text, DB> for VpcFirewallRuleHostFilter
where
    DB: Backend,
    String: FromSql<sql_types::Text, DB>,
{
    fn from_sql(bytes: RawValue<DB>) -> deserialize::Result<Self> {
        Ok(VpcFirewallRuleHostFilter(
            String::from_sql(bytes)?
                .parse::<external::VpcFirewallRuleHostFilter>()?,
        ))
    }
}

/// Newtype wrapper around [`external::L4PortRange`] so we can derive
/// diesel traits for it
#[derive(Clone, Copy, Debug, AsExpression, FromSqlRow)]
#[sql_type = "sql_types::Text"]
#[repr(transparent)]
pub struct L4PortRange(pub external::L4PortRange);
NewtypeFrom! { () pub struct L4PortRange(external::L4PortRange); }
NewtypeDeref! { () pub struct L4PortRange(external::L4PortRange); }

impl<DB> ToSql<sql_types::Text, DB> for L4PortRange
where
    DB: Backend,
    String: ToSql<sql_types::Text, DB>,
=======
        Ok(RouteTarget(
            String::from_sql(bytes)?.parse::<external::RouteTarget>()?,
        ))
    }
}

#[derive(Clone, Debug, AsExpression, FromSqlRow)]
#[sql_type = "sql_types::Text"]
pub struct RouteDestination(pub external::RouteDestination);

impl RouteDestination {
    pub fn new(state: external::RouteDestination) -> Self {
        Self(state)
    }

    pub fn state(&self) -> &external::RouteDestination {
        &self.0
    }
}

impl<DB> ToSql<sql_types::Text, DB> for RouteDestination
where
    DB: Backend,
    str: ToSql<sql_types::Text, DB>,
>>>>>>> cf9a9ee9
{
    fn to_sql<W: std::io::Write>(
        &self,
        out: &mut serialize::Output<W, DB>,
    ) -> serialize::Result {
<<<<<<< HEAD
        let as_string: String = self.0.clone().into();
        as_string.to_sql(out)
    }
}

// Deserialize the "L4PortRange" object from SQL TEXT.
impl<DB> FromSql<sql_types::Text, DB> for L4PortRange
=======
        self.0.to_string().as_str().to_sql(out)
    }
}

impl<DB> FromSql<sql_types::Text, DB> for RouteDestination
>>>>>>> cf9a9ee9
where
    DB: Backend,
    String: FromSql<sql_types::Text, DB>,
{
    fn from_sql(bytes: RawValue<DB>) -> deserialize::Result<Self> {
<<<<<<< HEAD
        external::L4PortRange::try_from(String::from_sql(bytes)?)
            .map(L4PortRange)
            .map_err(|e| e.into())
    }
}

/// Newtype wrapper around [`external::VpcFirewallRulePriority`] so we can derive
/// diesel traits for it
#[derive(Clone, Copy, Debug, AsExpression, FromSqlRow)]
#[repr(transparent)]
#[sql_type = "sql_types::Int4"]
pub struct VpcFirewallRulePriority(pub external::VpcFirewallRulePriority);
NewtypeFrom! { () pub struct VpcFirewallRulePriority(external::VpcFirewallRulePriority); }
NewtypeDeref! { () pub struct VpcFirewallRulePriority(external::VpcFirewallRulePriority); }

impl<DB> ToSql<sql_types::Int4, DB> for VpcFirewallRulePriority
where
    DB: Backend,
    SqlU16: ToSql<sql_types::Int4, DB>,
{
    fn to_sql<W: std::io::Write>(
        &self,
        out: &mut serialize::Output<W, DB>,
    ) -> serialize::Result {
        SqlU16(self.0 .0).to_sql(out)
    }
}

// Deserialize the "VpcFirewallRulePriority" object from SQL TEXT.
impl<DB> FromSql<sql_types::Int4, DB> for VpcFirewallRulePriority
where
    DB: Backend,
    SqlU16: FromSql<sql_types::Int4, DB>,
{
    fn from_sql(bytes: RawValue<DB>) -> deserialize::Result<Self> {
        Ok(VpcFirewallRulePriority(external::VpcFirewallRulePriority(
            *SqlU16::from_sql(bytes)?,
        )))
    }
}

#[derive(Queryable, Insertable, Clone, Debug, Selectable, Resource)]
#[table_name = "vpc_firewall_rule"]
pub struct VpcFirewallRule {
    #[diesel(embed)]
    pub identity: VpcFirewallRuleIdentity,

    pub vpc_id: Uuid,
    pub status: VpcFirewallRuleStatus,
    pub direction: VpcFirewallRuleDirection,
    pub targets: Vec<VpcFirewallRuleTarget>,
    pub filter_hosts: Option<Vec<VpcFirewallRuleHostFilter>>,
    pub filter_ports: Option<Vec<L4PortRange>>,
    pub filter_protocols: Option<Vec<VpcFirewallRuleProtocol>>,
    pub action: VpcFirewallRuleAction,
    pub priority: VpcFirewallRulePriority,
}

impl VpcFirewallRule {
    pub fn new(
        rule_id: Uuid,
        vpc_id: Uuid,
        rule_name: external::Name,
        rule: &external::VpcFirewallRuleUpdate,
    ) -> Self {
        let identity = VpcFirewallRuleIdentity::new(
            rule_id,
            external::IdentityMetadataCreateParams {
                name: rule_name,
                description: rule.description.clone(),
            },
        );
        Self {
            identity,
            vpc_id,
            status: rule.status.into(),
            direction: rule.direction.into(),
            targets: rule
                .targets
                .iter()
                .map(|target| target.clone().into())
                .collect(),
            filter_hosts: rule.filters.hosts.as_ref().map(|hosts| {
                hosts
                    .iter()
                    .map(|target| VpcFirewallRuleHostFilter(target.clone()))
                    .collect()
            }),
            filter_ports: rule.filters.ports.as_ref().map(|ports| {
                ports.iter().map(|range| L4PortRange(*range)).collect()
            }),
            filter_protocols: rule.filters.protocols.as_ref().map(|protos| {
                protos.iter().map(|proto| (*proto).into()).collect()
            }),
            action: rule.action.into(),
            priority: rule.priority.into(),
        }
    }

    pub fn vec_from_params(
        vpc_id: Uuid,
        params: external::VpcFirewallRuleUpdateParams,
    ) -> Vec<VpcFirewallRule> {
        params
            .rules
            .iter()
            .map(|(name, rule)| {
                VpcFirewallRule::new(Uuid::new_v4(), vpc_id, name.clone(), rule)
            })
            .collect()
    }
}

impl Into<external::VpcFirewallRule> for VpcFirewallRule {
    fn into(self) -> external::VpcFirewallRule {
        external::VpcFirewallRule {
            identity: self.identity(),
            status: self.status.into(),
            direction: self.direction.into(),
            targets: self
                .targets
                .iter()
                .map(|target| target.clone().into())
                .collect(),
            filters: external::VpcFirewallRuleFilter {
                hosts: self.filter_hosts.map(|hosts| {
                    hosts.iter().map(|host| host.0.clone()).collect()
                }),
                ports: self
                    .filter_ports
                    .map(|ports| ports.iter().map(|range| range.0).collect()),
                protocols: self.filter_protocols.map(|protocols| {
                    protocols.iter().map(|protocol| protocol.0).collect()
                }),
            },
            action: self.action.into(),
            priority: self.priority.into(),
=======
        Ok(RouteDestination::new(
            String::from_sql(bytes)?.parse::<external::RouteDestination>()?,
        ))
    }
}
#[derive(Queryable, Insertable, Clone, Debug, Selectable, Resource)]
#[table_name = "router_route"]
pub struct RouterRoute {
    #[diesel(embed)]
    identity: RouterRouteIdentity,

    pub kind: RouterRouteKind,
    pub router_id: Uuid,
    pub target: RouteTarget,
    pub destination: RouteDestination,
}

impl RouterRoute {
    pub fn new(
        route_id: Uuid,
        router_id: Uuid,
        kind: external::RouterRouteKind,
        params: external::RouterRouteCreateParams,
    ) -> Self {
        let identity = RouterRouteIdentity::new(route_id, params.identity);
        Self {
            identity,
            router_id,
            kind: RouterRouteKind(kind),
            target: RouteTarget(params.target),
            destination: RouteDestination::new(params.destination),
        }
    }
}

impl Into<external::RouterRoute> for RouterRoute {
    fn into(self) -> external::RouterRoute {
        external::RouterRoute {
            identity: self.identity(),
            router_id: self.router_id,
            kind: self.kind.0,
            target: self.target.0.clone(),
            destination: self.destination.state().clone(),
        }
    }
}

#[derive(AsChangeset)]
#[table_name = "router_route"]
pub struct RouterRouteUpdate {
    pub name: Option<Name>,
    pub description: Option<String>,
    pub time_modified: DateTime<Utc>,
    pub target: RouteTarget,
    pub destination: RouteDestination,
}

impl From<external::RouterRouteUpdateParams> for RouterRouteUpdate {
    fn from(params: external::RouterRouteUpdateParams) -> Self {
        Self {
            name: params.identity.name.map(Name),
            description: params.identity.description,
            time_modified: Utc::now(),
            target: RouteTarget(params.target),
            destination: RouteDestination::new(params.destination),
>>>>>>> cf9a9ee9
        }
    }
}

#[derive(Queryable, Insertable, Clone, Debug, Resource)]
#[table_name = "network_interface"]
pub struct NetworkInterface {
    #[diesel(embed)]
    pub identity: NetworkInterfaceIdentity,

    pub vpc_id: Uuid,
    pub subnet_id: Uuid,
    pub mac: MacAddr,
    pub ip: ipnetwork::IpNetwork,
}

// TODO: `struct SessionToken(String)` for session token

#[derive(Queryable, Insertable, Clone, Debug, Selectable)]
#[table_name = "console_session"]
pub struct ConsoleSession {
    pub token: String,
    pub time_created: DateTime<Utc>,
    pub time_last_used: DateTime<Utc>,
    pub user_id: Uuid,
}

impl ConsoleSession {
    pub fn new(token: String, user_id: Uuid) -> Self {
        let now = Utc::now();
        Self { token, user_id, time_last_used: now, time_created: now }
    }
}<|MERGE_RESOLUTION|>--- conflicted
+++ resolved
@@ -4,13 +4,8 @@
 use crate::db::identity::{Asset, Resource};
 use crate::db::schema::{
     console_session, disk, instance, metric_producer, network_interface,
-<<<<<<< HEAD
-    organization, oximeter, project, rack, sled, vpc, vpc_firewall_rule,
-    vpc_router, vpc_subnet,
-=======
-    organization, oximeter, project, rack, router_route, sled, vpc, vpc_router,
-    vpc_subnet,
->>>>>>> cf9a9ee9
+    organization, oximeter, project, rack, router_route, sled, vpc,
+    vpc_firewall_rule, vpc_router, vpc_subnet,
 };
 use chrono::{DateTime, Utc};
 use db_macros::{Asset, Resource};
@@ -1184,7 +1179,154 @@
 
 impl_enum_type!(
     #[derive(SqlType, Debug)]
-<<<<<<< HEAD
+    #[postgres(type_name = "router_route_kind", type_schema = "public")]
+    pub struct RouterRouteKindEnum;
+
+    #[derive(Clone, Debug, AsExpression, FromSqlRow)]
+    #[sql_type = "RouterRouteKindEnum"]
+    pub struct RouterRouteKind(pub external::RouterRouteKind);
+
+    // Enum values
+    Default => b"default"
+    VpcSubnet => b"vpc_subnet"
+    VpcPeering => b"vpc_peering"
+    Custom => b"custom"
+);
+
+#[derive(Clone, Debug, AsExpression, FromSqlRow)]
+#[sql_type = "sql_types::Text"]
+pub struct RouteTarget(pub external::RouteTarget);
+
+impl<DB> ToSql<sql_types::Text, DB> for RouteTarget
+where
+    DB: Backend,
+    str: ToSql<sql_types::Text, DB>,
+{
+    fn to_sql<W: std::io::Write>(
+        &self,
+        out: &mut serialize::Output<W, DB>,
+    ) -> serialize::Result {
+        self.0.to_string().as_str().to_sql(out)
+    }
+}
+
+impl<DB> FromSql<sql_types::Text, DB> for RouteTarget
+where
+    DB: Backend,
+    String: FromSql<sql_types::Text, DB>,
+{
+    fn from_sql(bytes: RawValue<DB>) -> deserialize::Result<Self> {
+        Ok(RouteTarget(
+            String::from_sql(bytes)?.parse::<external::RouteTarget>()?,
+        ))
+    }
+}
+
+#[derive(Clone, Debug, AsExpression, FromSqlRow)]
+#[sql_type = "sql_types::Text"]
+pub struct RouteDestination(pub external::RouteDestination);
+
+impl RouteDestination {
+    pub fn new(state: external::RouteDestination) -> Self {
+        Self(state)
+    }
+
+    pub fn state(&self) -> &external::RouteDestination {
+        &self.0
+    }
+}
+
+impl<DB> ToSql<sql_types::Text, DB> for RouteDestination
+where
+    DB: Backend,
+    str: ToSql<sql_types::Text, DB>,
+{
+    fn to_sql<W: std::io::Write>(
+        &self,
+        out: &mut serialize::Output<W, DB>,
+    ) -> serialize::Result {
+        self.0.to_string().as_str().to_sql(out)
+    }
+}
+
+impl<DB> FromSql<sql_types::Text, DB> for RouteDestination
+where
+    DB: Backend,
+    String: FromSql<sql_types::Text, DB>,
+{
+    fn from_sql(bytes: RawValue<DB>) -> deserialize::Result<Self> {
+        Ok(RouteDestination::new(
+            String::from_sql(bytes)?.parse::<external::RouteDestination>()?,
+        ))
+    }
+}
+
+#[derive(Queryable, Insertable, Clone, Debug, Selectable, Resource)]
+#[table_name = "router_route"]
+pub struct RouterRoute {
+    #[diesel(embed)]
+    identity: RouterRouteIdentity,
+
+    pub kind: RouterRouteKind,
+    pub router_id: Uuid,
+    pub target: RouteTarget,
+    pub destination: RouteDestination,
+}
+
+impl RouterRoute {
+    pub fn new(
+        route_id: Uuid,
+        router_id: Uuid,
+        kind: external::RouterRouteKind,
+        params: external::RouterRouteCreateParams,
+    ) -> Self {
+        let identity = RouterRouteIdentity::new(route_id, params.identity);
+        Self {
+            identity,
+            router_id,
+            kind: RouterRouteKind(kind),
+            target: RouteTarget(params.target),
+            destination: RouteDestination::new(params.destination),
+        }
+    }
+}
+
+impl Into<external::RouterRoute> for RouterRoute {
+    fn into(self) -> external::RouterRoute {
+        external::RouterRoute {
+            identity: self.identity(),
+            router_id: self.router_id,
+            kind: self.kind.0,
+            target: self.target.0.clone(),
+            destination: self.destination.state().clone(),
+        }
+    }
+}
+
+#[derive(AsChangeset)]
+#[table_name = "router_route"]
+pub struct RouterRouteUpdate {
+    pub name: Option<Name>,
+    pub description: Option<String>,
+    pub time_modified: DateTime<Utc>,
+    pub target: RouteTarget,
+    pub destination: RouteDestination,
+}
+
+impl From<external::RouterRouteUpdateParams> for RouterRouteUpdate {
+    fn from(params: external::RouterRouteUpdateParams) -> Self {
+        Self {
+            name: params.identity.name.map(Name),
+            description: params.identity.description,
+            time_modified: Utc::now(),
+            target: RouteTarget(params.target),
+            destination: RouteDestination::new(params.destination),
+        }
+    }
+}
+
+impl_enum_type!(
+    #[derive(SqlType, Debug)]
     #[postgres(type_name = "vpc_firewall_rule_status", type_schema = "public")]
     pub struct VpcFirewallRuleStatusEnum;
 
@@ -1257,55 +1399,22 @@
 where
     DB: Backend,
     String: ToSql<sql_types::Text, DB>,
-=======
-    #[postgres(type_name = "router_route_kind", type_schema = "public")]
-    pub struct RouterRouteKindEnum;
-
-    #[derive(Clone, Debug, AsExpression, FromSqlRow)]
-    #[sql_type = "RouterRouteKindEnum"]
-    pub struct RouterRouteKind(pub external::RouterRouteKind);
-
-    // Enum values
-    Default => b"default"
-    VpcSubnet => b"vpc_subnet"
-    VpcPeering => b"vpc_peering"
-    Custom => b"custom"
-);
-
-#[derive(Clone, Debug, AsExpression, FromSqlRow)]
-#[sql_type = "sql_types::Text"]
-pub struct RouteTarget(pub external::RouteTarget);
-
-impl<DB> ToSql<sql_types::Text, DB> for RouteTarget
-where
-    DB: Backend,
-    str: ToSql<sql_types::Text, DB>,
->>>>>>> cf9a9ee9
 {
     fn to_sql<W: std::io::Write>(
         &self,
         out: &mut serialize::Output<W, DB>,
     ) -> serialize::Result {
-<<<<<<< HEAD
         self.0.to_string().to_sql(out)
     }
 }
 
 // Deserialize the "VpcFirewallRuleTarget" object from SQL TEXT.
 impl<DB> FromSql<sql_types::Text, DB> for VpcFirewallRuleTarget
-=======
-        self.0.to_string().as_str().to_sql(out)
-    }
-}
-
-impl<DB> FromSql<sql_types::Text, DB> for RouteTarget
->>>>>>> cf9a9ee9
 where
     DB: Backend,
     String: FromSql<sql_types::Text, DB>,
 {
     fn from_sql(bytes: RawValue<DB>) -> deserialize::Result<Self> {
-<<<<<<< HEAD
         Ok(VpcFirewallRuleTarget(
             String::from_sql(bytes)?
                 .parse::<external::VpcFirewallRuleTarget>()?,
@@ -1362,38 +1471,11 @@
 where
     DB: Backend,
     String: ToSql<sql_types::Text, DB>,
-=======
-        Ok(RouteTarget(
-            String::from_sql(bytes)?.parse::<external::RouteTarget>()?,
-        ))
-    }
-}
-
-#[derive(Clone, Debug, AsExpression, FromSqlRow)]
-#[sql_type = "sql_types::Text"]
-pub struct RouteDestination(pub external::RouteDestination);
-
-impl RouteDestination {
-    pub fn new(state: external::RouteDestination) -> Self {
-        Self(state)
-    }
-
-    pub fn state(&self) -> &external::RouteDestination {
-        &self.0
-    }
-}
-
-impl<DB> ToSql<sql_types::Text, DB> for RouteDestination
-where
-    DB: Backend,
-    str: ToSql<sql_types::Text, DB>,
->>>>>>> cf9a9ee9
 {
     fn to_sql<W: std::io::Write>(
         &self,
         out: &mut serialize::Output<W, DB>,
     ) -> serialize::Result {
-<<<<<<< HEAD
         let as_string: String = self.0.clone().into();
         as_string.to_sql(out)
     }
@@ -1401,19 +1483,11 @@
 
 // Deserialize the "L4PortRange" object from SQL TEXT.
 impl<DB> FromSql<sql_types::Text, DB> for L4PortRange
-=======
-        self.0.to_string().as_str().to_sql(out)
-    }
-}
-
-impl<DB> FromSql<sql_types::Text, DB> for RouteDestination
->>>>>>> cf9a9ee9
 where
     DB: Backend,
     String: FromSql<sql_types::Text, DB>,
 {
     fn from_sql(bytes: RawValue<DB>) -> deserialize::Result<Self> {
-<<<<<<< HEAD
         external::L4PortRange::try_from(String::from_sql(bytes)?)
             .map(L4PortRange)
             .map_err(|e| e.into())
@@ -1551,73 +1625,6 @@
             },
             action: self.action.into(),
             priority: self.priority.into(),
-=======
-        Ok(RouteDestination::new(
-            String::from_sql(bytes)?.parse::<external::RouteDestination>()?,
-        ))
-    }
-}
-#[derive(Queryable, Insertable, Clone, Debug, Selectable, Resource)]
-#[table_name = "router_route"]
-pub struct RouterRoute {
-    #[diesel(embed)]
-    identity: RouterRouteIdentity,
-
-    pub kind: RouterRouteKind,
-    pub router_id: Uuid,
-    pub target: RouteTarget,
-    pub destination: RouteDestination,
-}
-
-impl RouterRoute {
-    pub fn new(
-        route_id: Uuid,
-        router_id: Uuid,
-        kind: external::RouterRouteKind,
-        params: external::RouterRouteCreateParams,
-    ) -> Self {
-        let identity = RouterRouteIdentity::new(route_id, params.identity);
-        Self {
-            identity,
-            router_id,
-            kind: RouterRouteKind(kind),
-            target: RouteTarget(params.target),
-            destination: RouteDestination::new(params.destination),
-        }
-    }
-}
-
-impl Into<external::RouterRoute> for RouterRoute {
-    fn into(self) -> external::RouterRoute {
-        external::RouterRoute {
-            identity: self.identity(),
-            router_id: self.router_id,
-            kind: self.kind.0,
-            target: self.target.0.clone(),
-            destination: self.destination.state().clone(),
-        }
-    }
-}
-
-#[derive(AsChangeset)]
-#[table_name = "router_route"]
-pub struct RouterRouteUpdate {
-    pub name: Option<Name>,
-    pub description: Option<String>,
-    pub time_modified: DateTime<Utc>,
-    pub target: RouteTarget,
-    pub destination: RouteDestination,
-}
-
-impl From<external::RouterRouteUpdateParams> for RouterRouteUpdate {
-    fn from(params: external::RouterRouteUpdateParams) -> Self {
-        Self {
-            name: params.identity.name.map(Name),
-            description: params.identity.description,
-            time_modified: Utc::now(),
-            target: RouteTarget(params.target),
-            destination: RouteDestination::new(params.destination),
->>>>>>> cf9a9ee9
         }
     }
 }
