--- conflicted
+++ resolved
@@ -3,11 +3,7 @@
 use crate::db::identity::{Asset, Resource};
 use crate::db::schema::{
     disk, instance, metricproducer, networkinterface, organization, oximeter,
-<<<<<<< HEAD
-    project, rack, session, sled, vpc, vpcsubnet,
-=======
-    project, rack, sled, vpc, vpcrouter, vpcsubnet,
->>>>>>> 11ef945f
+    project, rack, session, sled, vpc, vpcrouter, vpcsubnet,
 };
 use chrono::{DateTime, Utc};
 use db_macros::{Asset, Resource};
