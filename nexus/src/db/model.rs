// This Source Code Form is subject to the terms of the Mozilla Public
// License, v. 2.0. If a copy of the MPL was not distributed with this
// file, You can obtain one at https://mozilla.org/MPL/2.0/.

//! Structures stored to the database.

use crate::db::collection_insert::DatastoreCollection;
use crate::db::identity::{Asset, Resource};
use crate::db::schema::{
    console_session, dataset, disk, instance, metric_producer,
    network_interface, organization, oximeter, project, rack, region,
<<<<<<< HEAD
    router_route, sled, update_available_artifact, vpc, vpc_firewall_rule,
=======
    role_builtin, router_route, sled, user_builtin, vpc, vpc_firewall_rule,
>>>>>>> 9116b079
    vpc_router, vpc_subnet, zpool,
};
use crate::external_api::params;
use crate::internal_api;
use chrono::{DateTime, Utc};
use db_macros::{Asset, Resource};
use diesel::backend::{Backend, BinaryRawValue, RawValue};
use diesel::deserialize::{self, FromSql};
use diesel::serialize::{self, IsNull, ToSql};
use diesel::sql_types;
use ipnetwork::IpNetwork;
use omicron_common::api::external;
use omicron_common::api::internal;
use parse_display::Display;
use rand::{rngs::StdRng, SeedableRng};
use ref_cast::RefCast;
use schemars::JsonSchema;
use serde::Deserialize;
use std::convert::TryFrom;
use std::net::SocketAddr;
use uuid::Uuid;

// TODO: Break up types into multiple files

/// This macro implements serialization and deserialization of an enum type
/// from our database into our model types.
/// See [`VpcRouterKindEnum`] and [`VpcRouterKind`] for a sample usage
macro_rules! impl_enum_type {
    (
        $(#[$enum_meta:meta])*
        pub struct $diesel_type:ident;

        $(#[$model_meta:meta])*
        pub struct $model_type:ident(pub $ext_type:ty);
        $($enum_item:ident => $sql_value:literal)+
    ) => {

        $(#[$enum_meta])*
        pub struct $diesel_type;

        $(#[$model_meta])*
        pub struct $model_type(pub $ext_type);

        impl<DB> ToSql<$diesel_type, DB> for $model_type
        where
            DB: Backend,
        {
            fn to_sql<W: std::io::Write>(
                &self,
                out: &mut serialize::Output<W, DB>,
            ) -> serialize::Result {
                match self.0 {
                    $(
                    <$ext_type>::$enum_item => {
                        out.write_all($sql_value)?
                    }
                    )*
                }
                Ok(IsNull::No)
            }
        }

        impl<DB> FromSql<$diesel_type, DB> for $model_type
        where
            DB: Backend + for<'a> BinaryRawValue<'a>,
        {
            fn from_sql(bytes: RawValue<DB>) -> deserialize::Result<Self> {
                match DB::as_bytes(bytes) {
                    $(
                    $sql_value => {
                        Ok($model_type(<$ext_type>::$enum_item))
                    }
                    )*
                    _ => {
                        Err(concat!("Unrecognized enum variant for ",
                                stringify!{$model_type})
                            .into())
                    }
                }
            }
        }
    }
}

/// Newtype wrapper around [external::Name].
#[derive(
    Clone,
    Debug,
    Display,
    AsExpression,
    FromSqlRow,
    Eq,
    PartialEq,
    Ord,
    PartialOrd,
    RefCast,
    Deserialize,
    JsonSchema,
)]
#[sql_type = "sql_types::Text"]
#[serde(transparent)]
#[repr(transparent)]
#[display("{0}")]
pub struct Name(pub external::Name);

NewtypeFrom! { () pub struct Name(external::Name); }
NewtypeDeref! { () pub struct Name(external::Name); }

impl<DB> ToSql<sql_types::Text, DB> for Name
where
    DB: Backend,
    str: ToSql<sql_types::Text, DB>,
{
    fn to_sql<W: std::io::Write>(
        &self,
        out: &mut serialize::Output<W, DB>,
    ) -> serialize::Result {
        self.as_str().to_sql(out)
    }
}

// Deserialize the "Name" object from SQL TEXT.
impl<DB> FromSql<sql_types::Text, DB> for Name
where
    DB: Backend,
    String: FromSql<sql_types::Text, DB>,
{
    fn from_sql(bytes: RawValue<DB>) -> deserialize::Result<Self> {
        String::from_sql(bytes)?.parse().map(Name).map_err(|e| e.into())
    }
}

#[derive(Copy, Clone, Debug, AsExpression, FromSqlRow)]
#[sql_type = "sql_types::BigInt"]
pub struct ByteCount(pub external::ByteCount);

NewtypeFrom! { () pub struct ByteCount(external::ByteCount); }
NewtypeDeref! { () pub struct ByteCount(external::ByteCount); }

impl<DB> ToSql<sql_types::BigInt, DB> for ByteCount
where
    DB: Backend,
    i64: ToSql<sql_types::BigInt, DB>,
{
    fn to_sql<W: std::io::Write>(
        &self,
        out: &mut serialize::Output<W, DB>,
    ) -> serialize::Result {
        i64::from(&self.0).to_sql(out)
    }
}

impl<DB> FromSql<sql_types::BigInt, DB> for ByteCount
where
    DB: Backend,
    i64: FromSql<sql_types::BigInt, DB>,
{
    fn from_sql(bytes: RawValue<DB>) -> deserialize::Result<Self> {
        external::ByteCount::try_from(i64::from_sql(bytes)?)
            .map(ByteCount)
            .map_err(|e| e.into())
    }
}

#[derive(
    Copy, Clone, Debug, Eq, Ord, PartialEq, PartialOrd, AsExpression, FromSqlRow,
)]
#[sql_type = "sql_types::BigInt"]
#[repr(transparent)]
pub struct Generation(pub external::Generation);

NewtypeFrom! { () pub struct Generation(external::Generation); }
NewtypeDeref! { () pub struct Generation(external::Generation); }

impl Generation {
    pub fn new() -> Self {
        Self(external::Generation::new())
    }
}

impl<DB> ToSql<sql_types::BigInt, DB> for Generation
where
    DB: Backend,
    i64: ToSql<sql_types::BigInt, DB>,
{
    fn to_sql<W: std::io::Write>(
        &self,
        out: &mut serialize::Output<W, DB>,
    ) -> serialize::Result {
        i64::from(&self.0).to_sql(out)
    }
}

impl<DB> FromSql<sql_types::BigInt, DB> for Generation
where
    DB: Backend,
    i64: FromSql<sql_types::BigInt, DB>,
{
    fn from_sql(bytes: RawValue<DB>) -> deserialize::Result<Self> {
        external::Generation::try_from(i64::from_sql(bytes)?)
            .map(Generation)
            .map_err(|e| e.into())
    }
}

/// Representation of a [`u16`] in the database.
/// We need this because the database does not support unsigned types.
/// This handles converting from the database's INT4 to the actual u16.
#[derive(
    Copy, Clone, Debug, Eq, Ord, PartialEq, PartialOrd, AsExpression, FromSqlRow,
)]
#[sql_type = "sql_types::Int4"]
#[repr(transparent)]
pub struct SqlU16(pub u16);

NewtypeFrom! { () pub struct SqlU16(u16); }
NewtypeDeref! { () pub struct SqlU16(u16); }

impl SqlU16 {
    pub fn new(port: u16) -> Self {
        Self(port)
    }
}

impl<DB> ToSql<sql_types::Int4, DB> for SqlU16
where
    DB: Backend,
    i32: ToSql<sql_types::Int4, DB>,
{
    fn to_sql<W: std::io::Write>(
        &self,
        out: &mut serialize::Output<W, DB>,
    ) -> serialize::Result {
        i32::from(self.0).to_sql(out)
    }
}

impl<DB> FromSql<sql_types::Int4, DB> for SqlU16
where
    DB: Backend,
    i32: FromSql<sql_types::Int4, DB>,
{
    fn from_sql(bytes: RawValue<DB>) -> deserialize::Result<Self> {
        u16::try_from(i32::from_sql(bytes)?).map(SqlU16).map_err(|e| e.into())
    }
}

#[derive(Copy, Clone, Debug, AsExpression, FromSqlRow)]
#[sql_type = "sql_types::BigInt"]
pub struct InstanceCpuCount(pub external::InstanceCpuCount);

NewtypeFrom! { () pub struct InstanceCpuCount(external::InstanceCpuCount); }
NewtypeDeref! { () pub struct InstanceCpuCount(external::InstanceCpuCount); }

impl<DB> ToSql<sql_types::BigInt, DB> for InstanceCpuCount
where
    DB: Backend,
    i64: ToSql<sql_types::BigInt, DB>,
{
    fn to_sql<W: std::io::Write>(
        &self,
        out: &mut serialize::Output<W, DB>,
    ) -> serialize::Result {
        i64::from(&self.0).to_sql(out)
    }
}

impl<DB> FromSql<sql_types::BigInt, DB> for InstanceCpuCount
where
    DB: Backend,
    i64: FromSql<sql_types::BigInt, DB>,
{
    fn from_sql(bytes: RawValue<DB>) -> deserialize::Result<Self> {
        external::InstanceCpuCount::try_from(i64::from_sql(bytes)?)
            .map(InstanceCpuCount)
            .map_err(|e| e.into())
    }
}

#[derive(Clone, Copy, Debug, PartialEq, AsExpression, FromSqlRow)]
#[sql_type = "sql_types::Inet"]
pub struct Ipv4Net(pub external::Ipv4Net);

NewtypeFrom! { () pub struct Ipv4Net(external::Ipv4Net); }
NewtypeDeref! { () pub struct Ipv4Net(external::Ipv4Net); }

impl<DB> ToSql<sql_types::Inet, DB> for Ipv4Net
where
    DB: Backend,
    IpNetwork: ToSql<sql_types::Inet, DB>,
{
    fn to_sql<W: std::io::Write>(
        &self,
        out: &mut serialize::Output<W, DB>,
    ) -> serialize::Result {
        IpNetwork::V4(*self.0).to_sql(out)
    }
}

impl<DB> FromSql<sql_types::Inet, DB> for Ipv4Net
where
    DB: Backend,
    IpNetwork: FromSql<sql_types::Inet, DB>,
{
    fn from_sql(bytes: RawValue<DB>) -> deserialize::Result<Self> {
        let inet = IpNetwork::from_sql(bytes)?;
        match inet {
            IpNetwork::V4(net) => Ok(Ipv4Net(external::Ipv4Net(net))),
            _ => Err("Expected IPV4".into()),
        }
    }
}

#[derive(Clone, Copy, Debug, PartialEq, AsExpression, FromSqlRow)]
#[sql_type = "sql_types::Inet"]
pub struct Ipv6Net(pub external::Ipv6Net);

NewtypeFrom! { () pub struct Ipv6Net(external::Ipv6Net); }
NewtypeDeref! { () pub struct Ipv6Net(external::Ipv6Net); }

impl<DB> ToSql<sql_types::Inet, DB> for Ipv6Net
where
    DB: Backend,
    IpNetwork: ToSql<sql_types::Inet, DB>,
{
    fn to_sql<W: std::io::Write>(
        &self,
        out: &mut serialize::Output<W, DB>,
    ) -> serialize::Result {
        IpNetwork::V6(self.0 .0).to_sql(out)
    }
}

impl<DB> FromSql<sql_types::Inet, DB> for Ipv6Net
where
    DB: Backend,
    IpNetwork: FromSql<sql_types::Inet, DB>,
{
    fn from_sql(bytes: RawValue<DB>) -> deserialize::Result<Self> {
        let inet = IpNetwork::from_sql(bytes)?;
        match inet {
            IpNetwork::V6(net) => Ok(Ipv6Net(external::Ipv6Net(net))),
            _ => Err("Expected IPV6".into()),
        }
    }
}

#[derive(Clone, Copy, Debug, PartialEq, AsExpression, FromSqlRow)]
#[sql_type = "sql_types::Text"]
pub struct MacAddr(pub external::MacAddr);

impl MacAddr {
    /**
     * Generate a unique MAC address for an interface
     */
    pub fn new() -> Result<Self, external::Error> {
        use rand::Fill;
        // Use the Oxide OUI A8 40 25
        let mut addr = [0xA8, 0x40, 0x25, 0x00, 0x00, 0x00];
        addr[3..].try_fill(&mut StdRng::from_entropy()).map_err(|_| {
            external::Error::internal_error("failed to generate MAC")
        })?;
        // From RFD 174, Oxide virtual MACs are constrained to have these bits
        // set.
        addr[3] |= 0xF0;
        // TODO-correctness: We should use an explicit allocator for the MACs
        // given the small address space. Right now creation requests may fail
        // due to MAC collision, especially given the 20-bit space.
        Ok(Self(external::MacAddr(macaddr::MacAddr6::from(addr))))
    }
}

NewtypeFrom! { () pub struct MacAddr(external::MacAddr); }
NewtypeDeref! { () pub struct MacAddr(external::MacAddr); }

impl<DB> ToSql<sql_types::Text, DB> for MacAddr
where
    DB: Backend,
    String: ToSql<sql_types::Text, DB>,
{
    fn to_sql<W: std::io::Write>(
        &self,
        out: &mut serialize::Output<W, DB>,
    ) -> serialize::Result {
        self.0.to_string().to_sql(out)
    }
}

impl<DB> FromSql<sql_types::Text, DB> for MacAddr
where
    DB: Backend,
    String: FromSql<sql_types::Text, DB>,
{
    fn from_sql(bytes: RawValue<DB>) -> deserialize::Result<Self> {
        external::MacAddr::try_from(String::from_sql(bytes)?)
            .map(MacAddr)
            .map_err(|e| e.into())
    }
}

// NOTE: This object is not currently stored in the database.
//
// However, it likely will be in the future - for the single-rack
// case, however, it is synthesized.
#[derive(Queryable, Insertable, Debug, Clone, Selectable, Asset)]
#[table_name = "rack"]
pub struct Rack {
    #[diesel(embed)]
    pub identity: RackIdentity,

    pub tuf_metadata_base_url: String,
    pub tuf_targets_base_url: String,
}

/// Database representation of a Sled.
#[derive(Queryable, Insertable, Debug, Clone, Selectable, Asset)]
#[table_name = "sled"]
pub struct Sled {
    #[diesel(embed)]
    identity: SledIdentity,
    time_deleted: Option<DateTime<Utc>>,
    rcgen: Generation,

    // ServiceAddress (Sled Agent).
    pub ip: ipnetwork::IpNetwork,
    // TODO: Make use of SqlU16
    pub port: i32,
}

impl Sled {
    pub fn new(id: Uuid, addr: SocketAddr) -> Self {
        Self {
            identity: SledIdentity::new(id),
            time_deleted: None,
            rcgen: Generation::new(),
            ip: addr.ip().into(),
            port: addr.port().into(),
        }
    }

    pub fn address(&self) -> SocketAddr {
        // TODO: avoid this unwrap
        SocketAddr::new(self.ip.ip(), u16::try_from(self.port).unwrap())
    }
}

impl DatastoreCollection<Zpool> for Sled {
    type CollectionId = Uuid;
    type GenerationNumberColumn = sled::dsl::rcgen;
    type CollectionTimeDeletedColumn = sled::dsl::time_deleted;
    type CollectionIdColumn = zpool::dsl::sled_id;
}

/// Database representation of a Pool.
///
/// A zpool represents a ZFS storage pool, allocated on a single
/// physical sled.
#[derive(Queryable, Insertable, Debug, Clone, Selectable, Asset)]
#[table_name = "zpool"]
pub struct Zpool {
    #[diesel(embed)]
    identity: ZpoolIdentity,
    time_deleted: Option<DateTime<Utc>>,
    rcgen: Generation,

    // Sled to which this Zpool belongs.
    pub sled_id: Uuid,

    // TODO: In the future, we may expand this structure to include
    // size, allocation, and health information.
    pub total_size: ByteCount,
}

impl Zpool {
    pub fn new(
        id: Uuid,
        sled_id: Uuid,
        info: &internal_api::params::ZpoolPutRequest,
    ) -> Self {
        Self {
            identity: ZpoolIdentity::new(id),
            time_deleted: None,
            rcgen: Generation::new(),
            sled_id,
            total_size: info.size.into(),
        }
    }
}

impl DatastoreCollection<Dataset> for Zpool {
    type CollectionId = Uuid;
    type GenerationNumberColumn = zpool::dsl::rcgen;
    type CollectionTimeDeletedColumn = zpool::dsl::time_deleted;
    type CollectionIdColumn = dataset::dsl::pool_id;
}

impl_enum_type!(
    #[derive(SqlType, Debug)]
    #[postgres(type_name = "dataset_kind", type_schema = "public")]
    pub struct DatasetKindEnum;

    #[derive(Clone, Debug, AsExpression, FromSqlRow)]
    #[sql_type = "DatasetKindEnum"]
    pub struct DatasetKind(pub internal_api::params::DatasetKind);

    // Enum values
    Crucible => b"crucible"
    Cockroach => b"cockroach"
    Clickhouse => b"clickhouse"
);

impl From<internal_api::params::DatasetKind> for DatasetKind {
    fn from(k: internal_api::params::DatasetKind) -> Self {
        Self(k)
    }
}

/// Database representation of a Dataset.
///
/// A dataset represents a portion of a Zpool, which is then made
/// available to a service on the Sled.
#[derive(Queryable, Insertable, Debug, Clone, Selectable, Asset)]
#[table_name = "dataset"]
pub struct Dataset {
    #[diesel(embed)]
    identity: DatasetIdentity,
    time_deleted: Option<DateTime<Utc>>,
    rcgen: Generation,

    pub pool_id: Uuid,

    ip: ipnetwork::IpNetwork,
    port: i32,

    kind: DatasetKind,
}

impl Dataset {
    pub fn new(
        id: Uuid,
        pool_id: Uuid,
        addr: SocketAddr,
        kind: DatasetKind,
    ) -> Self {
        Self {
            identity: DatasetIdentity::new(id),
            time_deleted: None,
            rcgen: Generation::new(),
            pool_id,
            ip: addr.ip().into(),
            port: addr.port().into(),
            kind,
        }
    }

    pub fn address(&self) -> SocketAddr {
        // TODO: avoid this unwrap
        SocketAddr::new(self.ip.ip(), u16::try_from(self.port).unwrap())
    }
}

// Datasets contain regions
impl DatastoreCollection<Region> for Dataset {
    type CollectionId = Uuid;
    type GenerationNumberColumn = dataset::dsl::rcgen;
    type CollectionTimeDeletedColumn = dataset::dsl::time_deleted;
    type CollectionIdColumn = region::dsl::dataset_id;
}

// Virtual disks contain regions
impl DatastoreCollection<Region> for Disk {
    type CollectionId = Uuid;
    type GenerationNumberColumn = disk::dsl::rcgen;
    type CollectionTimeDeletedColumn = disk::dsl::time_deleted;
    type CollectionIdColumn = region::dsl::disk_id;
}

/// Database representation of a Region.
///
/// A region represents a portion of a Crucible Downstairs dataset
/// allocated within a volume.
#[derive(Queryable, Insertable, Debug, Clone, Selectable, Asset)]
#[table_name = "region"]
pub struct Region {
    #[diesel(embed)]
    identity: RegionIdentity,

    dataset_id: Uuid,
    disk_id: Uuid,

    block_size: i64,
    extent_size: i64,
    extent_count: i64,
}

/// Describes an organization within the database.
#[derive(Queryable, Insertable, Debug, Resource, Selectable)]
#[table_name = "organization"]
pub struct Organization {
    #[diesel(embed)]
    identity: OrganizationIdentity,

    /// child resource generation number, per RFD 192
    pub rcgen: Generation,
}

impl Organization {
    /// Creates a new database Organization object.
    pub fn new(params: params::OrganizationCreate) -> Self {
        let id = Uuid::new_v4();
        Self {
            identity: OrganizationIdentity::new(id, params.identity),
            rcgen: Generation::new(),
        }
    }
}

impl DatastoreCollection<Project> for Organization {
    type CollectionId = Uuid;
    type GenerationNumberColumn = organization::dsl::rcgen;
    type CollectionTimeDeletedColumn = organization::dsl::time_deleted;
    type CollectionIdColumn = project::dsl::organization_id;
}

/// Describes a set of updates for the [`Organization`] model.
#[derive(AsChangeset)]
#[table_name = "organization"]
pub struct OrganizationUpdate {
    pub name: Option<Name>,
    pub description: Option<String>,
    pub time_modified: DateTime<Utc>,
}

impl From<params::OrganizationUpdate> for OrganizationUpdate {
    fn from(params: params::OrganizationUpdate) -> Self {
        Self {
            name: params.identity.name.map(|n| n.into()),
            description: params.identity.description,
            time_modified: Utc::now(),
        }
    }
}

/// Describes a project within the database.
#[derive(Selectable, Queryable, Insertable, Debug, Resource)]
#[table_name = "project"]
pub struct Project {
    #[diesel(embed)]
    identity: ProjectIdentity,

    pub organization_id: Uuid,
}

impl Project {
    /// Creates a new database Project object.
    pub fn new(organization_id: Uuid, params: params::ProjectCreate) -> Self {
        Self {
            identity: ProjectIdentity::new(Uuid::new_v4(), params.identity),
            organization_id: organization_id,
        }
    }
}

/// Describes a set of updates for the [`Project`] model.
#[derive(AsChangeset)]
#[table_name = "project"]
pub struct ProjectUpdate {
    pub name: Option<Name>,
    pub description: Option<String>,
    pub time_modified: DateTime<Utc>,
}

impl From<params::ProjectUpdate> for ProjectUpdate {
    fn from(params: params::ProjectUpdate) -> Self {
        Self {
            name: params.identity.name.map(Name),
            description: params.identity.description,
            time_modified: Utc::now(),
        }
    }
}

/// An Instance (VM).
#[derive(Queryable, Insertable, Debug, Selectable, Resource)]
#[table_name = "instance"]
pub struct Instance {
    #[diesel(embed)]
    identity: InstanceIdentity,

    /// id for the project containing this Instance
    pub project_id: Uuid,

    /// runtime state of the Instance
    #[diesel(embed)]
    pub runtime_state: InstanceRuntimeState,
}

impl Instance {
    pub fn new(
        instance_id: Uuid,
        project_id: Uuid,
        params: &params::InstanceCreate,
        runtime: InstanceRuntimeState,
    ) -> Self {
        let identity =
            InstanceIdentity::new(instance_id, params.identity.clone());
        Self { identity, project_id, runtime_state: runtime }
    }

    pub fn runtime(&self) -> &InstanceRuntimeState {
        &self.runtime_state
    }
}

/// Conversion to the external API type.
impl Into<external::Instance> for Instance {
    fn into(self) -> external::Instance {
        external::Instance {
            identity: self.identity(),
            project_id: self.project_id,
            ncpus: self.runtime().ncpus.into(),
            memory: self.runtime().memory.into(),
            hostname: self.runtime().hostname.clone(),
            runtime: self.runtime().clone().into(),
        }
    }
}

/// Runtime state of the Instance, including the actual running state and minimal
/// metadata
///
/// This state is owned by the sled agent running that Instance.
#[derive(Clone, Debug, AsChangeset, Selectable, Insertable, Queryable)]
#[table_name = "instance"]
pub struct InstanceRuntimeState {
    /// runtime state of the Instance
    #[column_name = "state"]
    pub state: InstanceState,
    /// timestamp for this information
    // TODO: Is this redundant with "time_modified"?
    #[column_name = "time_state_updated"]
    pub time_updated: DateTime<Utc>,
    /// generation number for this state
    #[column_name = "state_generation"]
    pub gen: Generation,
    /// which sled is running this Instance
    // TODO: should this be optional?
    #[column_name = "active_server_id"]
    pub sled_uuid: Uuid,
    #[column_name = "active_propolis_id"]
    pub propolis_uuid: Uuid,
    #[column_name = "ncpus"]
    pub ncpus: InstanceCpuCount,
    #[column_name = "memory"]
    pub memory: ByteCount,
    // TODO-cleanup: Different type?
    #[column_name = "hostname"]
    pub hostname: String,
}

/// Conversion to the external API type.
impl Into<external::InstanceRuntimeState> for InstanceRuntimeState {
    fn into(self) -> external::InstanceRuntimeState {
        external::InstanceRuntimeState {
            run_state: *self.state.state(),
            time_run_state_updated: self.time_updated,
        }
    }
}

/// Conversion from the internal API type.
impl From<internal::nexus::InstanceRuntimeState> for InstanceRuntimeState {
    fn from(state: internal::nexus::InstanceRuntimeState) -> Self {
        Self {
            state: InstanceState::new(state.run_state),
            sled_uuid: state.sled_uuid,
            propolis_uuid: state.propolis_uuid,
            ncpus: state.ncpus.into(),
            memory: state.memory.into(),
            hostname: state.hostname,
            gen: state.gen.into(),
            time_updated: state.time_updated,
        }
    }
}

/// Conversion to the internal API type.
impl Into<internal::nexus::InstanceRuntimeState> for InstanceRuntimeState {
    fn into(self) -> internal::nexus::InstanceRuntimeState {
        internal::nexus::InstanceRuntimeState {
            run_state: *self.state.state(),
            sled_uuid: self.sled_uuid,
            propolis_uuid: self.propolis_uuid,
            ncpus: self.ncpus.into(),
            memory: self.memory.into(),
            hostname: self.hostname,
            gen: self.gen.into(),
            time_updated: self.time_updated,
        }
    }
}

/// A wrapper around the external "InstanceState" object,
/// which may be stored to disk.
#[derive(Copy, Clone, Debug, AsExpression, FromSqlRow)]
#[sql_type = "sql_types::Text"]
pub struct InstanceState(external::InstanceState);

impl InstanceState {
    pub fn new(state: external::InstanceState) -> Self {
        Self(state)
    }

    pub fn state(&self) -> &external::InstanceState {
        &self.0
    }
}

impl<DB> ToSql<sql_types::Text, DB> for InstanceState
where
    DB: Backend,
    String: ToSql<sql_types::Text, DB>,
{
    fn to_sql<W: std::io::Write>(
        &self,
        out: &mut serialize::Output<W, DB>,
    ) -> serialize::Result {
        (&self.0.label().to_string() as &String).to_sql(out)
    }
}

impl<DB> FromSql<sql_types::Text, DB> for InstanceState
where
    DB: Backend,
    String: FromSql<sql_types::Text, DB>,
{
    fn from_sql(bytes: RawValue<DB>) -> deserialize::Result<Self> {
        let s = String::from_sql(bytes)?;
        let state = external::InstanceState::try_from(s.as_str())?;
        Ok(InstanceState::new(state))
    }
}

/// A Disk (network block device).
#[derive(Queryable, Insertable, Clone, Debug, Selectable, Resource)]
#[table_name = "disk"]
pub struct Disk {
    #[diesel(embed)]
    identity: DiskIdentity,

    /// child resource generation number, per RFD 192
    rcgen: Generation,

    /// id for the project containing this Disk
    pub project_id: Uuid,

    /// runtime state of the Disk
    #[diesel(embed)]
    pub runtime_state: DiskRuntimeState,

    /// size of the Disk
    #[column_name = "size_bytes"]
    pub size: ByteCount,
    /// id for the snapshot from which this Disk was created (None means a blank
    /// disk)
    #[column_name = "origin_snapshot"]
    pub create_snapshot_id: Option<Uuid>,
}

impl Disk {
    pub fn new(
        disk_id: Uuid,
        project_id: Uuid,
        params: params::DiskCreate,
        runtime_initial: DiskRuntimeState,
    ) -> Self {
        let identity = DiskIdentity::new(disk_id, params.identity);
        Self {
            identity,
            rcgen: external::Generation::new().into(),
            project_id,
            runtime_state: runtime_initial,
            size: params.size.into(),
            create_snapshot_id: params.snapshot_id,
        }
    }

    pub fn state(&self) -> DiskState {
        self.runtime_state.state()
    }

    pub fn runtime(&self) -> DiskRuntimeState {
        self.runtime_state.clone()
    }
}

/// Conversion to the external API type.
impl Into<external::Disk> for Disk {
    fn into(self) -> external::Disk {
        let device_path = format!("/mnt/{}", self.name().as_str());
        external::Disk {
            identity: self.identity(),
            project_id: self.project_id,
            snapshot_id: self.create_snapshot_id,
            size: self.size.into(),
            state: self.state().into(),
            device_path,
        }
    }
}

#[derive(AsChangeset, Clone, Debug, Queryable, Insertable, Selectable)]
#[table_name = "disk"]
// When "attach_instance_id" is set to None, we'd like to
// clear it from the DB, rather than ignore the update.
#[changeset_options(treat_none_as_null = "true")]
pub struct DiskRuntimeState {
    /// runtime state of the Disk
    pub disk_state: String,
    pub attach_instance_id: Option<Uuid>,
    /// generation number for this state
    #[column_name = "state_generation"]
    pub gen: Generation,
    /// timestamp for this information
    #[column_name = "time_state_updated"]
    pub time_updated: DateTime<Utc>,
}

impl DiskRuntimeState {
    pub fn new() -> Self {
        Self {
            disk_state: external::DiskState::Creating.label().to_string(),
            attach_instance_id: None,
            gen: external::Generation::new().into(),
            time_updated: Utc::now(),
        }
    }

    pub fn detach(self) -> Self {
        Self {
            disk_state: external::DiskState::Detached.label().to_string(),
            attach_instance_id: None,
            gen: self.gen.next().into(),
            time_updated: Utc::now(),
        }
    }

    pub fn state(&self) -> DiskState {
        // TODO: If we could store disk state in-line, we could avoid the
        // unwrap. Would prefer to parse it as such.
        DiskState::new(
            external::DiskState::try_from((
                self.disk_state.as_str(),
                self.attach_instance_id,
            ))
            .unwrap(),
        )
    }
}

/// Conversion from the internal API type.
impl From<internal::nexus::DiskRuntimeState> for DiskRuntimeState {
    fn from(runtime: internal::nexus::DiskRuntimeState) -> Self {
        Self {
            disk_state: runtime.disk_state.label().to_string(),
            attach_instance_id: runtime
                .disk_state
                .attached_instance_id()
                .map(|id| *id),
            gen: runtime.gen.into(),
            time_updated: runtime.time_updated,
        }
    }
}

/// Conversion to the internal API type.
impl Into<internal::nexus::DiskRuntimeState> for DiskRuntimeState {
    fn into(self) -> internal::nexus::DiskRuntimeState {
        internal::nexus::DiskRuntimeState {
            disk_state: self.state().into(),
            gen: self.gen.into(),
            time_updated: self.time_updated,
        }
    }
}

#[derive(Clone, Debug, AsExpression)]
pub struct DiskState(external::DiskState);

impl DiskState {
    pub fn new(state: external::DiskState) -> Self {
        Self(state)
    }

    pub fn state(&self) -> &external::DiskState {
        &self.0
    }

    pub fn is_attached(&self) -> bool {
        self.0.is_attached()
    }

    pub fn attached_instance_id(&self) -> Option<&Uuid> {
        self.0.attached_instance_id()
    }
}

/// Conversion from the external API type.
impl From<external::DiskState> for DiskState {
    fn from(state: external::DiskState) -> Self {
        Self(state)
    }
}
/// Conversion to the external API type.
impl Into<external::DiskState> for DiskState {
    fn into(self) -> external::DiskState {
        self.0
    }
}

/// Information announced by a metric server, used so that clients can contact it and collect
/// available metric data from it.
#[derive(Queryable, Insertable, Debug, Clone, Selectable, Asset)]
#[table_name = "metric_producer"]
pub struct ProducerEndpoint {
    #[diesel(embed)]
    identity: ProducerEndpointIdentity,

    pub ip: ipnetwork::IpNetwork,
    // TODO: Make use of SqlU16
    pub port: i32,
    pub interval: f64,
    pub base_route: String,
    pub oximeter_id: Uuid,
}

impl ProducerEndpoint {
    /// Create a new endpoint, with the data announced by the producer and a chosen Oximeter
    /// instance to act as its collector.
    pub fn new(
        endpoint: &internal::nexus::ProducerEndpoint,
        oximeter_id: Uuid,
    ) -> Self {
        Self {
            identity: ProducerEndpointIdentity::new(endpoint.id),
            ip: endpoint.address.ip().into(),
            port: endpoint.address.port().into(),
            base_route: endpoint.base_route.clone(),
            interval: endpoint.interval.as_secs_f64(),
            oximeter_id,
        }
    }

    /// Return the route that can be used to request metric data.
    pub fn collection_route(&self) -> String {
        format!("{}/{}", &self.base_route, self.id())
    }
}

/// Message used to notify Nexus that this oximeter instance is up and running.
#[derive(Queryable, Insertable, Debug, Clone, Copy)]
#[table_name = "oximeter"]
pub struct OximeterInfo {
    /// The ID for this oximeter instance.
    pub id: Uuid,
    /// When this resource was created.
    pub time_created: DateTime<Utc>,
    /// When this resource was last modified.
    pub time_modified: DateTime<Utc>,
    /// The address on which this oximeter instance listens for requests
    pub ip: ipnetwork::IpNetwork,
    // TODO: Make use of SqlU16
    pub port: i32,
}

impl OximeterInfo {
    pub fn new(info: &internal_api::params::OximeterInfo) -> Self {
        let now = Utc::now();
        Self {
            id: info.collector_id,
            time_created: now,
            time_modified: now,
            ip: info.address.ip().into(),
            port: info.address.port().into(),
        }
    }
}

#[derive(Queryable, Insertable, Clone, Debug, Selectable, Resource)]
#[table_name = "vpc"]
pub struct Vpc {
    #[diesel(embed)]
    identity: VpcIdentity,

    pub project_id: Uuid,
    pub system_router_id: Uuid,
    pub dns_name: Name,

    /// firewall generation number, used as a child resource generation number
    /// per RFD 192
    pub firewall_gen: Generation,
}

impl Vpc {
    pub fn new(
        vpc_id: Uuid,
        project_id: Uuid,
        system_router_id: Uuid,
        params: params::VpcCreate,
    ) -> Self {
        let identity = VpcIdentity::new(vpc_id, params.identity);
        Self {
            identity,
            project_id,
            system_router_id,
            dns_name: params.dns_name.into(),
            firewall_gen: Generation::new(),
        }
    }
}

impl DatastoreCollection<VpcFirewallRule> for Vpc {
    type CollectionId = Uuid;
    type GenerationNumberColumn = vpc::dsl::firewall_gen;
    type CollectionTimeDeletedColumn = vpc::dsl::time_deleted;
    type CollectionIdColumn = vpc_firewall_rule::dsl::vpc_id;
}

#[derive(AsChangeset)]
#[table_name = "vpc"]
pub struct VpcUpdate {
    pub name: Option<Name>,
    pub description: Option<String>,
    pub time_modified: DateTime<Utc>,
    pub dns_name: Option<Name>,
}

impl From<params::VpcUpdate> for VpcUpdate {
    fn from(params: params::VpcUpdate) -> Self {
        Self {
            name: params.identity.name.map(Name),
            description: params.identity.description,
            time_modified: Utc::now(),
            dns_name: params.dns_name.map(Name),
        }
    }
}

#[derive(Queryable, Insertable, Clone, Debug, Selectable, Resource)]
#[table_name = "vpc_subnet"]
pub struct VpcSubnet {
    #[diesel(embed)]
    identity: VpcSubnetIdentity,

    pub vpc_id: Uuid,
    pub ipv4_block: Option<Ipv4Net>,
    pub ipv6_block: Option<Ipv6Net>,
}

impl VpcSubnet {
    pub fn new(
        subnet_id: Uuid,
        vpc_id: Uuid,
        params: params::VpcSubnetCreate,
    ) -> Self {
        let identity = VpcSubnetIdentity::new(subnet_id, params.identity);
        Self {
            identity,
            vpc_id,
            ipv4_block: params.ipv4_block.map(Ipv4Net),
            ipv6_block: params.ipv6_block.map(Ipv6Net),
        }
    }
}

#[derive(AsChangeset)]
#[table_name = "vpc_subnet"]
pub struct VpcSubnetUpdate {
    pub name: Option<Name>,
    pub description: Option<String>,
    pub time_modified: DateTime<Utc>,
    pub ipv4_block: Option<Ipv4Net>,
    pub ipv6_block: Option<Ipv6Net>,
}

impl From<params::VpcSubnetUpdate> for VpcSubnetUpdate {
    fn from(params: params::VpcSubnetUpdate) -> Self {
        Self {
            name: params.identity.name.map(Name),
            description: params.identity.description,
            time_modified: Utc::now(),
            ipv4_block: params.ipv4_block.map(Ipv4Net),
            ipv6_block: params.ipv6_block.map(Ipv6Net),
        }
    }
}

impl_enum_type!(
    #[derive(SqlType, Debug)]
    #[postgres(type_name = "vpc_router_kind", type_schema = "public")]
    pub struct VpcRouterKindEnum;

    #[derive(Clone, Debug, AsExpression, FromSqlRow)]
    #[sql_type = "VpcRouterKindEnum"]
    pub struct VpcRouterKind(pub external::VpcRouterKind);

    // Enum values
    System => b"system"
    Custom => b"custom"
);

#[derive(Queryable, Insertable, Clone, Debug, Selectable, Resource)]
#[table_name = "vpc_router"]
pub struct VpcRouter {
    #[diesel(embed)]
    identity: VpcRouterIdentity,

    pub vpc_id: Uuid,
    pub kind: VpcRouterKind,
    pub rcgen: Generation,
}

impl VpcRouter {
    pub fn new(
        router_id: Uuid,
        vpc_id: Uuid,
        kind: external::VpcRouterKind,
        params: params::VpcRouterCreate,
    ) -> Self {
        let identity = VpcRouterIdentity::new(router_id, params.identity);
        Self {
            identity,
            vpc_id,
            kind: VpcRouterKind(kind),
            rcgen: Generation::new(),
        }
    }
}

impl DatastoreCollection<RouterRoute> for VpcRouter {
    type CollectionId = Uuid;
    type GenerationNumberColumn = vpc_router::dsl::rcgen;
    type CollectionTimeDeletedColumn = vpc_router::dsl::time_deleted;
    type CollectionIdColumn = router_route::dsl::router_id;
}

impl Into<external::VpcRouter> for VpcRouter {
    fn into(self) -> external::VpcRouter {
        external::VpcRouter {
            identity: self.identity(),
            vpc_id: self.vpc_id,
            kind: self.kind.0,
        }
    }
}

#[derive(AsChangeset)]
#[table_name = "vpc_router"]
pub struct VpcRouterUpdate {
    pub name: Option<Name>,
    pub description: Option<String>,
    pub time_modified: DateTime<Utc>,
}

impl From<params::VpcRouterUpdate> for VpcRouterUpdate {
    fn from(params: params::VpcRouterUpdate) -> Self {
        Self {
            name: params.identity.name.map(Name),
            description: params.identity.description,
            time_modified: Utc::now(),
        }
    }
}

impl_enum_type!(
    #[derive(SqlType, Debug)]
    #[postgres(type_name = "router_route_kind", type_schema = "public")]
    pub struct RouterRouteKindEnum;

    #[derive(Clone, Debug, AsExpression, FromSqlRow)]
    #[sql_type = "RouterRouteKindEnum"]
    pub struct RouterRouteKind(pub external::RouterRouteKind);

    // Enum values
    Default => b"default"
    VpcSubnet => b"vpc_subnet"
    VpcPeering => b"vpc_peering"
    Custom => b"custom"
);

#[derive(Clone, Debug, AsExpression, FromSqlRow)]
#[sql_type = "sql_types::Text"]
pub struct RouteTarget(pub external::RouteTarget);

impl<DB> ToSql<sql_types::Text, DB> for RouteTarget
where
    DB: Backend,
    str: ToSql<sql_types::Text, DB>,
{
    fn to_sql<W: std::io::Write>(
        &self,
        out: &mut serialize::Output<W, DB>,
    ) -> serialize::Result {
        self.0.to_string().as_str().to_sql(out)
    }
}

impl<DB> FromSql<sql_types::Text, DB> for RouteTarget
where
    DB: Backend,
    String: FromSql<sql_types::Text, DB>,
{
    fn from_sql(bytes: RawValue<DB>) -> deserialize::Result<Self> {
        Ok(RouteTarget(
            String::from_sql(bytes)?.parse::<external::RouteTarget>()?,
        ))
    }
}

#[derive(Clone, Debug, AsExpression, FromSqlRow)]
#[sql_type = "sql_types::Text"]
pub struct RouteDestination(pub external::RouteDestination);

impl RouteDestination {
    pub fn new(state: external::RouteDestination) -> Self {
        Self(state)
    }

    pub fn state(&self) -> &external::RouteDestination {
        &self.0
    }
}

impl<DB> ToSql<sql_types::Text, DB> for RouteDestination
where
    DB: Backend,
    str: ToSql<sql_types::Text, DB>,
{
    fn to_sql<W: std::io::Write>(
        &self,
        out: &mut serialize::Output<W, DB>,
    ) -> serialize::Result {
        self.0.to_string().as_str().to_sql(out)
    }
}

impl<DB> FromSql<sql_types::Text, DB> for RouteDestination
where
    DB: Backend,
    String: FromSql<sql_types::Text, DB>,
{
    fn from_sql(bytes: RawValue<DB>) -> deserialize::Result<Self> {
        Ok(RouteDestination::new(
            String::from_sql(bytes)?.parse::<external::RouteDestination>()?,
        ))
    }
}

#[derive(Queryable, Insertable, Clone, Debug, Selectable, Resource)]
#[table_name = "router_route"]
pub struct RouterRoute {
    #[diesel(embed)]
    identity: RouterRouteIdentity,

    pub kind: RouterRouteKind,
    pub router_id: Uuid,
    pub target: RouteTarget,
    pub destination: RouteDestination,
}

impl RouterRoute {
    pub fn new(
        route_id: Uuid,
        router_id: Uuid,
        kind: external::RouterRouteKind,
        params: external::RouterRouteCreateParams,
    ) -> Self {
        let identity = RouterRouteIdentity::new(route_id, params.identity);
        Self {
            identity,
            router_id,
            kind: RouterRouteKind(kind),
            target: RouteTarget(params.target),
            destination: RouteDestination::new(params.destination),
        }
    }
}

impl Into<external::RouterRoute> for RouterRoute {
    fn into(self) -> external::RouterRoute {
        external::RouterRoute {
            identity: self.identity(),
            router_id: self.router_id,
            kind: self.kind.0,
            target: self.target.0.clone(),
            destination: self.destination.state().clone(),
        }
    }
}

#[derive(AsChangeset)]
#[table_name = "router_route"]
pub struct RouterRouteUpdate {
    pub name: Option<Name>,
    pub description: Option<String>,
    pub time_modified: DateTime<Utc>,
    pub target: RouteTarget,
    pub destination: RouteDestination,
}

impl From<external::RouterRouteUpdateParams> for RouterRouteUpdate {
    fn from(params: external::RouterRouteUpdateParams) -> Self {
        Self {
            name: params.identity.name.map(Name),
            description: params.identity.description,
            time_modified: Utc::now(),
            target: RouteTarget(params.target),
            destination: RouteDestination::new(params.destination),
        }
    }
}

impl_enum_type!(
    #[derive(SqlType, Debug)]
    #[postgres(type_name = "vpc_firewall_rule_status", type_schema = "public")]
    pub struct VpcFirewallRuleStatusEnum;

    #[derive(Clone, Debug, AsExpression, FromSqlRow)]
    #[sql_type = "VpcFirewallRuleStatusEnum"]
    pub struct VpcFirewallRuleStatus(pub external::VpcFirewallRuleStatus);

    Disabled => b"disabled"
    Enabled => b"enabled"
);
NewtypeFrom! { () pub struct VpcFirewallRuleStatus(external::VpcFirewallRuleStatus); }
NewtypeDeref! { () pub struct VpcFirewallRuleStatus(external::VpcFirewallRuleStatus); }

impl_enum_type!(
    #[derive(SqlType, Debug)]
    #[postgres(type_name = "vpc_firewall_rule_direction", type_schema = "public")]
    pub struct VpcFirewallRuleDirectionEnum;

    #[derive(Clone, Debug, AsExpression, FromSqlRow)]
    #[sql_type = "VpcFirewallRuleDirectionEnum"]
    pub struct VpcFirewallRuleDirection(pub external::VpcFirewallRuleDirection);

    Inbound => b"inbound"
    Outbound => b"outbound"
);
NewtypeFrom! { () pub struct VpcFirewallRuleDirection(external::VpcFirewallRuleDirection); }
NewtypeDeref! { () pub struct VpcFirewallRuleDirection(external::VpcFirewallRuleDirection); }

impl_enum_type!(
    #[derive(SqlType, Debug)]
    #[postgres(type_name = "vpc_firewall_rule_action", type_schema = "public")]
    pub struct VpcFirewallRuleActionEnum;

    #[derive(Clone, Debug, AsExpression, FromSqlRow)]
    #[sql_type = "VpcFirewallRuleActionEnum"]
    pub struct VpcFirewallRuleAction(pub external::VpcFirewallRuleAction);

    Allow => b"allow"
    Deny => b"deny"
);
NewtypeFrom! { () pub struct VpcFirewallRuleAction(external::VpcFirewallRuleAction); }
NewtypeDeref! { () pub struct VpcFirewallRuleAction(external::VpcFirewallRuleAction); }

impl_enum_type!(
    #[derive(SqlType, Debug)]
    #[postgres(type_name = "vpc_firewall_rule_protocol", type_schema = "public")]
    pub struct VpcFirewallRuleProtocolEnum;

    #[derive(Clone, Debug, AsExpression, FromSqlRow)]
    #[sql_type = "VpcFirewallRuleProtocolEnum"]
    pub struct VpcFirewallRuleProtocol(pub external::VpcFirewallRuleProtocol);

    Tcp => b"TCP"
    Udp => b"UDP"
    Icmp => b"ICMP"
);
NewtypeFrom! { () pub struct VpcFirewallRuleProtocol(external::VpcFirewallRuleProtocol); }
NewtypeDeref! { () pub struct VpcFirewallRuleProtocol(external::VpcFirewallRuleProtocol); }

/// Newtype wrapper around [`external::VpcFirewallRuleTarget`] so we can derive
/// diesel traits for it
#[derive(Clone, Debug, AsExpression, FromSqlRow)]
#[sql_type = "sql_types::Text"]
#[repr(transparent)]
pub struct VpcFirewallRuleTarget(pub external::VpcFirewallRuleTarget);
NewtypeFrom! { () pub struct VpcFirewallRuleTarget(external::VpcFirewallRuleTarget); }
NewtypeDeref! { () pub struct VpcFirewallRuleTarget(external::VpcFirewallRuleTarget); }

impl<DB> ToSql<sql_types::Text, DB> for VpcFirewallRuleTarget
where
    DB: Backend,
    String: ToSql<sql_types::Text, DB>,
{
    fn to_sql<W: std::io::Write>(
        &self,
        out: &mut serialize::Output<W, DB>,
    ) -> serialize::Result {
        self.0.to_string().to_sql(out)
    }
}

// Deserialize the "VpcFirewallRuleTarget" object from SQL TEXT.
impl<DB> FromSql<sql_types::Text, DB> for VpcFirewallRuleTarget
where
    DB: Backend,
    String: FromSql<sql_types::Text, DB>,
{
    fn from_sql(bytes: RawValue<DB>) -> deserialize::Result<Self> {
        Ok(VpcFirewallRuleTarget(
            String::from_sql(bytes)?
                .parse::<external::VpcFirewallRuleTarget>()?,
        ))
    }
}

/// Newtype wrapper around [`external::VpcFirewallRuleHostFilter`] so we can derive
/// diesel traits for it
#[derive(Clone, Debug, AsExpression, FromSqlRow)]
#[sql_type = "sql_types::Text"]
#[repr(transparent)]
pub struct VpcFirewallRuleHostFilter(pub external::VpcFirewallRuleHostFilter);
NewtypeFrom! { () pub struct VpcFirewallRuleHostFilter(external::VpcFirewallRuleHostFilter); }
NewtypeDeref! { () pub struct VpcFirewallRuleHostFilter(external::VpcFirewallRuleHostFilter); }

impl<DB> ToSql<sql_types::Text, DB> for VpcFirewallRuleHostFilter
where
    DB: Backend,
    String: ToSql<sql_types::Text, DB>,
{
    fn to_sql<W: std::io::Write>(
        &self,
        out: &mut serialize::Output<W, DB>,
    ) -> serialize::Result {
        self.0.to_string().to_sql(out)
    }
}

// Deserialize the "VpcFirewallRuleHostFilter" object from SQL TEXT.
impl<DB> FromSql<sql_types::Text, DB> for VpcFirewallRuleHostFilter
where
    DB: Backend,
    String: FromSql<sql_types::Text, DB>,
{
    fn from_sql(bytes: RawValue<DB>) -> deserialize::Result<Self> {
        Ok(VpcFirewallRuleHostFilter(
            String::from_sql(bytes)?
                .parse::<external::VpcFirewallRuleHostFilter>()?,
        ))
    }
}

/// Newtype wrapper around [`external::L4PortRange`] so we can derive
/// diesel traits for it
#[derive(Clone, Copy, Debug, AsExpression, FromSqlRow)]
#[sql_type = "sql_types::Text"]
#[repr(transparent)]
pub struct L4PortRange(pub external::L4PortRange);
NewtypeFrom! { () pub struct L4PortRange(external::L4PortRange); }
NewtypeDeref! { () pub struct L4PortRange(external::L4PortRange); }

impl<DB> ToSql<sql_types::Text, DB> for L4PortRange
where
    DB: Backend,
    String: ToSql<sql_types::Text, DB>,
{
    fn to_sql<W: std::io::Write>(
        &self,
        out: &mut serialize::Output<W, DB>,
    ) -> serialize::Result {
        self.0.to_string().to_sql(out)
    }
}

// Deserialize the "L4PortRange" object from SQL TEXT.
impl<DB> FromSql<sql_types::Text, DB> for L4PortRange
where
    DB: Backend,
    String: FromSql<sql_types::Text, DB>,
{
    fn from_sql(bytes: RawValue<DB>) -> deserialize::Result<Self> {
        String::from_sql(bytes)?.parse().map(L4PortRange).map_err(|e| e.into())
    }
}

/// Newtype wrapper around [`external::VpcFirewallRulePriority`] so we can derive
/// diesel traits for it
#[derive(Clone, Copy, Debug, AsExpression, FromSqlRow)]
#[repr(transparent)]
#[sql_type = "sql_types::Int4"]
pub struct VpcFirewallRulePriority(pub external::VpcFirewallRulePriority);
NewtypeFrom! { () pub struct VpcFirewallRulePriority(external::VpcFirewallRulePriority); }
NewtypeDeref! { () pub struct VpcFirewallRulePriority(external::VpcFirewallRulePriority); }

impl<DB> ToSql<sql_types::Int4, DB> for VpcFirewallRulePriority
where
    DB: Backend,
    SqlU16: ToSql<sql_types::Int4, DB>,
{
    fn to_sql<W: std::io::Write>(
        &self,
        out: &mut serialize::Output<W, DB>,
    ) -> serialize::Result {
        SqlU16(self.0 .0).to_sql(out)
    }
}

// Deserialize the "VpcFirewallRulePriority" object from SQL TEXT.
impl<DB> FromSql<sql_types::Int4, DB> for VpcFirewallRulePriority
where
    DB: Backend,
    SqlU16: FromSql<sql_types::Int4, DB>,
{
    fn from_sql(bytes: RawValue<DB>) -> deserialize::Result<Self> {
        Ok(VpcFirewallRulePriority(external::VpcFirewallRulePriority(
            *SqlU16::from_sql(bytes)?,
        )))
    }
}

#[derive(Queryable, Insertable, Clone, Debug, Selectable, Resource)]
#[table_name = "vpc_firewall_rule"]
pub struct VpcFirewallRule {
    #[diesel(embed)]
    pub identity: VpcFirewallRuleIdentity,

    pub vpc_id: Uuid,
    pub status: VpcFirewallRuleStatus,
    pub direction: VpcFirewallRuleDirection,
    pub targets: Vec<VpcFirewallRuleTarget>,
    pub filter_hosts: Option<Vec<VpcFirewallRuleHostFilter>>,
    pub filter_ports: Option<Vec<L4PortRange>>,
    pub filter_protocols: Option<Vec<VpcFirewallRuleProtocol>>,
    pub action: VpcFirewallRuleAction,
    pub priority: VpcFirewallRulePriority,
}

impl VpcFirewallRule {
    pub fn new(
        rule_id: Uuid,
        vpc_id: Uuid,
        rule_name: external::Name,
        rule: &external::VpcFirewallRuleUpdate,
    ) -> Self {
        let identity = VpcFirewallRuleIdentity::new(
            rule_id,
            external::IdentityMetadataCreateParams {
                name: rule_name,
                description: rule.description.clone(),
            },
        );
        Self {
            identity,
            vpc_id,
            status: rule.status.into(),
            direction: rule.direction.into(),
            targets: rule
                .targets
                .iter()
                .map(|target| target.clone().into())
                .collect(),
            filter_hosts: rule.filters.hosts.as_ref().map(|hosts| {
                hosts
                    .iter()
                    .map(|target| VpcFirewallRuleHostFilter(target.clone()))
                    .collect()
            }),
            filter_ports: rule.filters.ports.as_ref().map(|ports| {
                ports.iter().map(|range| L4PortRange(*range)).collect()
            }),
            filter_protocols: rule.filters.protocols.as_ref().map(|protos| {
                protos.iter().map(|proto| (*proto).into()).collect()
            }),
            action: rule.action.into(),
            priority: rule.priority.into(),
        }
    }

    pub fn vec_from_params(
        vpc_id: Uuid,
        params: external::VpcFirewallRuleUpdateParams,
    ) -> Vec<VpcFirewallRule> {
        params
            .rules
            .iter()
            .map(|(name, rule)| {
                VpcFirewallRule::new(Uuid::new_v4(), vpc_id, name.clone(), rule)
            })
            .collect()
    }
}

impl Into<external::VpcFirewallRule> for VpcFirewallRule {
    fn into(self) -> external::VpcFirewallRule {
        external::VpcFirewallRule {
            identity: self.identity(),
            status: self.status.into(),
            direction: self.direction.into(),
            targets: self
                .targets
                .iter()
                .map(|target| target.clone().into())
                .collect(),
            filters: external::VpcFirewallRuleFilter {
                hosts: self.filter_hosts.map(|hosts| {
                    hosts.iter().map(|host| host.0.clone()).collect()
                }),
                ports: self
                    .filter_ports
                    .map(|ports| ports.iter().map(|range| range.0).collect()),
                protocols: self.filter_protocols.map(|protocols| {
                    protocols.iter().map(|protocol| protocol.0).collect()
                }),
            },
            action: self.action.into(),
            priority: self.priority.into(),
        }
    }
}

/// A not fully constructed NetworkInterface. It may not yet have an IP
/// address allocated.
#[derive(Clone, Debug)]
pub struct IncompleteNetworkInterface {
    pub identity: NetworkInterfaceIdentity,

    pub instance_id: Uuid,
    pub vpc_id: Uuid,
    pub subnet: VpcSubnet,
    pub mac: MacAddr,
    pub ip: Option<std::net::IpAddr>,
}

impl IncompleteNetworkInterface {
    pub fn new(
        interface_id: Uuid,
        instance_id: Uuid,
        vpc_id: Uuid,
        subnet: VpcSubnet,
        mac: MacAddr,
        ip: Option<std::net::IpAddr>,
        params: params::NetworkInterfaceCreate,
    ) -> Self {
        let identity =
            NetworkInterfaceIdentity::new(interface_id, params.identity);
        Self { identity, instance_id, subnet, vpc_id, mac, ip }
    }
}

#[derive(Selectable, Queryable, Insertable, Clone, Debug, Resource)]
#[table_name = "network_interface"]
pub struct NetworkInterface {
    #[diesel(embed)]
    pub identity: NetworkInterfaceIdentity,

    pub instance_id: Uuid,
    pub vpc_id: Uuid,
    pub subnet_id: Uuid,
    pub mac: MacAddr,
    pub ip: ipnetwork::IpNetwork,
}

impl From<NetworkInterface> for external::NetworkInterface {
    fn from(iface: NetworkInterface) -> Self {
        Self {
            identity: iface.identity(),
            instance_id: iface.instance_id,
            vpc_id: iface.vpc_id,
            subnet_id: iface.subnet_id,
            ip: iface.ip.ip(),
            mac: *iface.mac,
        }
    }
}

// TODO: `struct SessionToken(String)` for session token

#[derive(Queryable, Insertable, Clone, Debug, Selectable)]
#[table_name = "console_session"]
pub struct ConsoleSession {
    pub token: String,
    pub time_created: DateTime<Utc>,
    pub time_last_used: DateTime<Utc>,
    pub user_id: Uuid,
}

impl ConsoleSession {
    pub fn new(token: String, user_id: Uuid) -> Self {
        let now = Utc::now();
        Self { token, user_id, time_last_used: now, time_created: now }
    }
}

<<<<<<< HEAD
impl_enum_type!(
    #[derive(SqlType, Debug)]
    #[postgres(type_name = "update_artifact_kind", type_schema = "public")]
    pub struct UpdateArtifactKindEnum;

    #[derive(Clone, Debug, Display, AsExpression, FromSqlRow)]
    #[display("{0}")]
    #[sql_type = "UpdateArtifactKindEnum"]
    pub struct UpdateArtifactKind(pub crate::updates::UpdateArtifactKind);

    // Enum values
    Zone => b"zone"
);

#[derive(
    Queryable, Insertable, Clone, Debug, Display, Selectable, AsChangeset,
)]
#[table_name = "update_available_artifact"]
#[display("{kind} \"{name}\" v{version}")]
pub struct UpdateAvailableArtifact {
    pub name: String,
    /// Version of the artifact itself
    pub version: i64,
    pub kind: UpdateArtifactKind,
    /// `version` field of targets.json from the repository
    // FIXME this *should* be a NonZeroU64
    pub targets_role_version: i64,
    pub valid_until: DateTime<Utc>,
    pub target_name: String,
    // FIXME should this be [u8; 32]?
    pub target_sha256: String,
    // FIXME this *should* be a u64
    pub target_length: i64,
=======
/// Describes a built-in user, as stored in the database
#[derive(Queryable, Insertable, Debug, Resource, Selectable)]
#[table_name = "user_builtin"]
pub struct UserBuiltin {
    #[diesel(embed)]
    pub identity: UserBuiltinIdentity,
}

impl UserBuiltin {
    /// Creates a new database UserBuiltin object.
    pub fn new(id: Uuid, params: params::UserBuiltinCreate) -> Self {
        Self { identity: UserBuiltinIdentity::new(id, params.identity) }
    }
}

/// Describes a built-in role, as stored in the database
#[derive(Queryable, Insertable, Debug, Selectable)]
#[table_name = "role_builtin"]
pub struct RoleBuiltin {
    pub resource_type: String,
    pub role_name: String,
    pub description: String,
}

impl RoleBuiltin {
    /// Creates a new database UserBuiltin object.
    pub fn new(
        resource_type: omicron_common::api::external::ResourceType,
        role_name: &str,
        description: &str,
    ) -> Self {
        Self {
            resource_type: resource_type.to_string(),
            role_name: String::from(role_name),
            description: String::from(description),
        }
    }
>>>>>>> 9116b079
}<|MERGE_RESOLUTION|>--- conflicted
+++ resolved
@@ -9,12 +9,8 @@
 use crate::db::schema::{
     console_session, dataset, disk, instance, metric_producer,
     network_interface, organization, oximeter, project, rack, region,
-<<<<<<< HEAD
-    router_route, sled, update_available_artifact, vpc, vpc_firewall_rule,
-=======
-    role_builtin, router_route, sled, user_builtin, vpc, vpc_firewall_rule,
->>>>>>> 9116b079
-    vpc_router, vpc_subnet, zpool,
+    role_builtin, router_route, sled, update_available_artifact, user_builtin,
+    vpc, vpc_firewall_rule, vpc_router, vpc_subnet, zpool,
 };
 use crate::external_api::params;
 use crate::internal_api;
@@ -1810,7 +1806,45 @@
     }
 }
 
-<<<<<<< HEAD
+/// Describes a built-in user, as stored in the database
+#[derive(Queryable, Insertable, Debug, Resource, Selectable)]
+#[table_name = "user_builtin"]
+pub struct UserBuiltin {
+    #[diesel(embed)]
+    pub identity: UserBuiltinIdentity,
+}
+
+impl UserBuiltin {
+    /// Creates a new database UserBuiltin object.
+    pub fn new(id: Uuid, params: params::UserBuiltinCreate) -> Self {
+        Self { identity: UserBuiltinIdentity::new(id, params.identity) }
+    }
+}
+
+/// Describes a built-in role, as stored in the database
+#[derive(Queryable, Insertable, Debug, Selectable)]
+#[table_name = "role_builtin"]
+pub struct RoleBuiltin {
+    pub resource_type: String,
+    pub role_name: String,
+    pub description: String,
+}
+
+impl RoleBuiltin {
+    /// Creates a new database UserBuiltin object.
+    pub fn new(
+        resource_type: omicron_common::api::external::ResourceType,
+        role_name: &str,
+        description: &str,
+    ) -> Self {
+        Self {
+            resource_type: resource_type.to_string(),
+            role_name: String::from(role_name),
+            description: String::from(description),
+        }
+    }
+}
+
 impl_enum_type!(
     #[derive(SqlType, Debug)]
     #[postgres(type_name = "update_artifact_kind", type_schema = "public")]
@@ -1844,43 +1878,4 @@
     pub target_sha256: String,
     // FIXME this *should* be a u64
     pub target_length: i64,
-=======
-/// Describes a built-in user, as stored in the database
-#[derive(Queryable, Insertable, Debug, Resource, Selectable)]
-#[table_name = "user_builtin"]
-pub struct UserBuiltin {
-    #[diesel(embed)]
-    pub identity: UserBuiltinIdentity,
-}
-
-impl UserBuiltin {
-    /// Creates a new database UserBuiltin object.
-    pub fn new(id: Uuid, params: params::UserBuiltinCreate) -> Self {
-        Self { identity: UserBuiltinIdentity::new(id, params.identity) }
-    }
-}
-
-/// Describes a built-in role, as stored in the database
-#[derive(Queryable, Insertable, Debug, Selectable)]
-#[table_name = "role_builtin"]
-pub struct RoleBuiltin {
-    pub resource_type: String,
-    pub role_name: String,
-    pub description: String,
-}
-
-impl RoleBuiltin {
-    /// Creates a new database UserBuiltin object.
-    pub fn new(
-        resource_type: omicron_common::api::external::ResourceType,
-        role_name: &str,
-        description: &str,
-    ) -> Self {
-        Self {
-            resource_type: resource_type.to_string(),
-            role_name: String::from(role_name),
-            description: String::from(description),
-        }
-    }
->>>>>>> 9116b079
 }