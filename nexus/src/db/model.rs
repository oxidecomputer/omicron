--- conflicted
+++ resolved
@@ -3,11 +3,7 @@
 use crate::db::identity::{Asset, Resource};
 use crate::db::schema::{
     disk, instance, metricproducer, networkinterface, organization, oximeter,
-<<<<<<< HEAD
-    zpool, region, project, rack, sled, vpc, vpcsubnet,
-=======
-    project, rack, sled, vpc, vpcrouter, vpcsubnet,
->>>>>>> ef25cea6
+    project, rack, region, sled, vpc, vpcrouter, vpcsubnet, zpool,
 };
 use chrono::{DateTime, Utc};
 use db_macros::{Asset, Resource};
