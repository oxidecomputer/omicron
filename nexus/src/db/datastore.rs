// This Source Code Form is subject to the terms of the Mozilla Public
// License, v. 2.0. If a copy of the MPL was not distributed with this
// file, You can obtain one at https://mozilla.org/MPL/2.0/.

//! Primary control plane interface for database read and write operations

// TODO-scalability review all queries for use of indexes (may need
// "time_deleted IS NOT NULL" conditions) Figure out how to automate this.
//
// TODO-design Better support for joins?
// The interfaces here often require that to do anything with an object, a
// caller must first look up the id and then do operations with the id.  For
// example, the caller of project_list_disks() always looks up the project to
// get the project_id, then lists disks having that project_id.  It's possible
// to implement this instead with a JOIN in the database so that we do it with
// one database round-trip.  We could use CTEs similar to what we do with
// conditional updates to distinguish the case where the project didn't exist
// vs. there were no disks in it.  This seems likely to be a fair bit more
// complicated to do safely and generally compared to what we have now.

use super::collection_insert::{
    AsyncInsertError, DatastoreCollection, SyncInsertError,
};
use super::error::diesel_pool_result_optional;
use super::identity::{Asset, Resource};
use super::pool::DbConnection;
use super::Pool;
use crate::authn;
use crate::authz::{self, ApiResource};
use crate::context::OpContext;
use crate::db::collection_attach::{AttachError, DatastoreAttachTarget};
use crate::db::collection_detach::{DatastoreDetachTarget, DetachError};
use crate::db::collection_detach_many::{
    DatastoreDetachManyTarget, DetachManyError,
};
use crate::db::fixed_data::role_assignment::BUILTIN_ROLE_ASSIGNMENTS;
use crate::db::fixed_data::role_builtin::BUILTIN_ROLES;
use crate::db::fixed_data::silo::DEFAULT_SILO;
use crate::db::lookup::LookupPath;
use crate::db::model::DatabaseString;
use crate::db::model::IncompleteVpc;
use crate::db::model::IpPool;
use crate::db::model::IpPoolRange;
use crate::db::model::IpPoolUpdate;
use crate::db::model::NetworkInterfaceUpdate;
use crate::db::model::Vpc;
use crate::db::queries::ip_pool::FilterOverlappingIpRanges;
use crate::db::queries::network_interface;
use crate::db::queries::vpc::InsertVpcQuery;
use crate::db::queries::vpc_subnet::FilterConflictingVpcSubnetRangesQuery;
use crate::db::queries::vpc_subnet::SubnetError;
use crate::db::{
    self,
    error::{
        public_error_from_diesel_create, public_error_from_diesel_lookup,
        public_error_from_diesel_pool, ErrorHandler, TransactionError,
    },
    model::{
        ConsoleSession, Dataset, DatasetKind, Disk, DiskRuntimeState,
        Generation, GlobalImage, IdentityProvider, IncompleteNetworkInterface,
        Instance, InstanceRuntimeState, Name, NetworkInterface, Organization,
        OrganizationUpdate, OximeterInfo, ProducerEndpoint, Project,
        ProjectUpdate, Rack, Region, RoleAssignment, RoleBuiltin, RouterRoute,
<<<<<<< HEAD
        RouterRouteUpdate, ServiceInstance, Silo, SiloUser, Sled, SshKey,
        UpdateAvailableArtifact, UserBuiltin, Volume, Vpc, VpcFirewallRule,
=======
        RouterRouteUpdate, Service, Silo, SiloUser, Sled, SshKey,
        UpdateAvailableArtifact, UserBuiltin, Volume, VpcFirewallRule,
>>>>>>> deab7db7
        VpcRouter, VpcRouterUpdate, VpcSubnet, VpcSubnetUpdate, VpcUpdate,
        Zpool,
    },
    pagination::paginated,
    pagination::paginated_multicolumn,
    update_and_check::{UpdateAndCheck, UpdateStatus},
};
use crate::external_api::shared::IpRange;
use crate::external_api::{params, shared};
use async_bb8_diesel::{AsyncConnection, AsyncRunQueryDsl, ConnectionManager};
use chrono::Utc;
use db::model::IdentityType;
use diesel::pg::Pg;
use diesel::prelude::*;
use diesel::query_builder::{QueryFragment, QueryId};
use diesel::query_dsl::methods::LoadQuery;
use diesel::upsert::excluded;
use diesel::{ExpressionMethods, QueryDsl, SelectableHelper};
use ipnetwork::IpNetwork;
use omicron_common::api;
use omicron_common::api::external;
use omicron_common::api::external::DataPageParams;
use omicron_common::api::external::DeleteResult;
use omicron_common::api::external::Error;
use omicron_common::api::external::ListResultVec;
use omicron_common::api::external::LookupResult;
use omicron_common::api::external::LookupType;
use omicron_common::api::external::ResourceType;
use omicron_common::api::external::UpdateResult;
use omicron_common::api::external::{
    CreateResult, IdentityMetadataCreateParams,
};
use omicron_common::bail_unless;
use sled_agent_client::types as sled_client_types;
use std::convert::{TryFrom, TryInto};
use std::net::Ipv6Addr;
use std::sync::Arc;
use uuid::Uuid;

// Number of unique datasets required to back a region.
// TODO: This should likely turn into a configuration option.
const REGION_REDUNDANCY_THRESHOLD: usize = 3;

// Represents a query that is ready to be executed.
//
// This helper trait lets the statement either be executed or explained.
//
// U: The output type of executing the statement.
trait RunnableQuery<U>:
    RunQueryDsl<DbConnection>
    + QueryFragment<Pg>
    + LoadQuery<'static, DbConnection, U>
    + QueryId
{
}

impl<U, T> RunnableQuery<U> for T where
    T: RunQueryDsl<DbConnection>
        + QueryFragment<Pg>
        + LoadQuery<'static, DbConnection, U>
        + QueryId
{
}

pub struct DataStore {
    pool: Arc<Pool>,
}

impl DataStore {
    pub fn new(pool: Arc<Pool>) -> Self {
        DataStore { pool }
    }

    // TODO-security This should be deprecated in favor of pool_authorized(),
    // which gives us the chance to do a minimal security check before hitting
    // the database.  Eventually, this function should only be used for doing
    // authentication in the first place (since we can't do an authz check in
    // that case).
    fn pool(&self) -> &bb8::Pool<ConnectionManager<DbConnection>> {
        self.pool.pool()
    }

    pub(super) async fn pool_authorized(
        &self,
        opctx: &OpContext,
    ) -> Result<&bb8::Pool<ConnectionManager<DbConnection>>, Error> {
        opctx.authorize(authz::Action::Query, &authz::DATABASE).await?;
        Ok(self.pool.pool())
    }

    /// Stores a new rack in the database.
    ///
    /// This function is a no-op if the rack already exists.
    pub async fn rack_insert(
        &self,
        opctx: &OpContext,
        rack: &Rack,
    ) -> Result<Rack, Error> {
        use db::schema::rack::dsl;

        diesel::insert_into(dsl::rack)
            .values(rack.clone())
            .on_conflict(dsl::id)
            .do_update()
            // This is a no-op, since we conflicted on the ID.
            .set(dsl::id.eq(excluded(dsl::id)))
            .returning(Rack::as_returning())
            .get_result_async(self.pool_authorized(opctx).await?)
            .await
            .map_err(|e| {
                public_error_from_diesel_pool(
                    e,
                    ErrorHandler::Conflict(
                        ResourceType::Rack,
                        &rack.id().to_string(),
                    ),
                )
            })
    }

    /// Update a rack to mark that it has been initialized
    pub async fn rack_set_initialized(
        &self,
        opctx: &OpContext,
        rack_id: Uuid,
        services: Vec<ServiceInstance>,
    ) -> UpdateResult<Rack> {
        use db::schema::rack::dsl as rack_dsl;
        use db::schema::service::dsl as service_dsl;

        #[derive(Debug)]
        enum RackInitError {
            ServiceInsert { err: SyncInsertError, sled_id: Uuid, svc_id: Uuid },
            RackUpdate(diesel::result::Error),
        }
        type TxnError = TransactionError<RackInitError>;

        // NOTE: This operation could likely be optimized with a CTE, but given
        // the low-frequency of calls, this optimization has been deferred.
        self.pool_authorized(opctx)
            .await?
            .transaction(move |conn| {
                // Early exit if the rack has already been initialized.
                let rack = rack_dsl::rack
                    .filter(rack_dsl::id.eq(rack_id))
                    .select(Rack::as_select())
                    .get_result(conn)
                    .map_err(|e| {
                        TxnError::CustomError(RackInitError::RackUpdate(e))
                    })?;
                if rack.initialized {
                    return Ok(rack);
                }

                // Otherwise, insert services and set rack.initialized = true.
                for svc in services {
                    let sled_id = svc.sled_id;
                    <Sled as DatastoreCollection<ServiceInstance>>::insert_resource(
                        sled_id,
                        diesel::insert_into(service_dsl::service)
                            .values(svc.clone())
                            .on_conflict(service_dsl::id)
                            .do_update()
                            .set((
                                service_dsl::time_modified.eq(Utc::now()),
                                service_dsl::sled_id
                                    .eq(excluded(service_dsl::sled_id)),
                                service_dsl::ip.eq(excluded(service_dsl::ip)),
                                service_dsl::kind
                                    .eq(excluded(service_dsl::kind)),
                            )),
                    )
                    .insert_and_get_result(conn)
                    .map_err(|err| {
                        TxnError::CustomError(RackInitError::ServiceInsert {
                            err,
                            sled_id,
                            svc_id: svc.id(),
                        })
                    })?;
                }
                diesel::update(rack_dsl::rack)
                    .filter(rack_dsl::id.eq(rack_id))
                    .set((
                        rack_dsl::initialized.eq(true),
                        rack_dsl::time_modified.eq(Utc::now()),
                    ))
                    .returning(Rack::as_returning())
                    .get_result::<Rack>(conn)
                    .map_err(|e| {
                        TxnError::CustomError(RackInitError::RackUpdate(e))
                    })
            })
            .await
            .map_err(|e| match e {
                TxnError::CustomError(RackInitError::ServiceInsert {
                    err,
                    sled_id,
                    svc_id,
                }) => match err {
                    SyncInsertError::CollectionNotFound => {
                        Error::ObjectNotFound {
                            type_name: ResourceType::Sled,
                            lookup_type: LookupType::ById(sled_id),
                        }
                    }
                    SyncInsertError::DatabaseError(e) => {
                        public_error_from_diesel_create(
                            e,
                            ResourceType::Service,
                            &svc_id.to_string(),
                        )
                    }
                },
                TxnError::CustomError(RackInitError::RackUpdate(err)) => {
                    public_error_from_diesel_lookup(
                        err,
                        ResourceType::Rack,
                        &LookupType::ById(rack_id),
                    )
                }
                TxnError::Pool(e) => {
                    Error::internal_error(&format!("Transaction error: {}", e))
                }
            })
    }

    /// Stores a new sled in the database.
    pub async fn sled_upsert(&self, sled: Sled) -> CreateResult<Sled> {
        use db::schema::sled::dsl;
        diesel::insert_into(dsl::sled)
            .values(sled.clone())
            .on_conflict(dsl::id)
            .do_update()
            .set((
                dsl::time_modified.eq(Utc::now()),
                dsl::ip.eq(sled.ip),
                dsl::port.eq(sled.port),
            ))
            .returning(Sled::as_returning())
            .get_result_async(self.pool())
            .await
            .map_err(|e| {
                public_error_from_diesel_pool(
                    e,
                    ErrorHandler::Conflict(
                        ResourceType::Sled,
                        &sled.id().to_string(),
                    ),
                )
            })
    }

    pub async fn sled_list(
        &self,
        opctx: &OpContext,
        pagparams: &DataPageParams<'_, Uuid>,
    ) -> ListResultVec<Sled> {
        opctx.authorize(authz::Action::Read, &authz::FLEET).await?;
        use db::schema::sled::dsl;
        paginated(dsl::sled, dsl::id, pagparams)
            .select(Sled::as_select())
            .load_async(self.pool_authorized(opctx).await?)
            .await
            .map_err(|e| public_error_from_diesel_pool(e, ErrorHandler::Server))
    }

    /// Stores a new zpool in the database.
    pub async fn zpool_upsert(&self, zpool: Zpool) -> CreateResult<Zpool> {
        use db::schema::zpool::dsl;

        let sled_id = zpool.sled_id;
        Sled::insert_resource(
            sled_id,
            diesel::insert_into(dsl::zpool)
                .values(zpool.clone())
                .on_conflict(dsl::id)
                .do_update()
                .set((
                    dsl::time_modified.eq(Utc::now()),
                    dsl::sled_id.eq(excluded(dsl::sled_id)),
                    dsl::total_size.eq(excluded(dsl::total_size)),
                )),
        )
        .insert_and_get_result_async(self.pool())
        .await
        .map_err(|e| match e {
            AsyncInsertError::CollectionNotFound => Error::ObjectNotFound {
                type_name: ResourceType::Sled,
                lookup_type: LookupType::ById(sled_id),
            },
            AsyncInsertError::DatabaseError(e) => {
                public_error_from_diesel_pool(
                    e,
                    ErrorHandler::Conflict(
                        ResourceType::Zpool,
                        &zpool.id().to_string(),
                    ),
                )
            }
        })
    }

    /// Stores a new dataset in the database.
    pub async fn dataset_upsert(
        &self,
        dataset: Dataset,
    ) -> CreateResult<Dataset> {
        use db::schema::dataset::dsl;

        let zpool_id = dataset.pool_id;
        Zpool::insert_resource(
            zpool_id,
            diesel::insert_into(dsl::dataset)
                .values(dataset.clone())
                .on_conflict(dsl::id)
                .do_update()
                .set((
                    dsl::time_modified.eq(Utc::now()),
                    dsl::pool_id.eq(excluded(dsl::pool_id)),
                    dsl::ip.eq(excluded(dsl::ip)),
                    dsl::port.eq(excluded(dsl::port)),
                    dsl::kind.eq(excluded(dsl::kind)),
                )),
        )
        .insert_and_get_result_async(self.pool())
        .await
        .map_err(|e| match e {
            AsyncInsertError::CollectionNotFound => Error::ObjectNotFound {
                type_name: ResourceType::Zpool,
                lookup_type: LookupType::ById(zpool_id),
            },
            AsyncInsertError::DatabaseError(e) => {
                public_error_from_diesel_pool(
                    e,
                    ErrorHandler::Conflict(
                        ResourceType::Dataset,
                        &dataset.id().to_string(),
                    ),
                )
            }
        })
    }

    /// Stores a new service in the database.
    pub async fn service_upsert(
        &self,
        opctx: &OpContext,
        service_instance: ServiceInstance,
    ) -> CreateResult<ServiceInstance> {
        use db::schema::service::dsl;

        let sled_id = service_instance.sled_id;
        Sled::insert_resource(
            sled_id,
            diesel::insert_into(dsl::service)
                .values(service_instance.clone())
                .on_conflict(dsl::id)
                .do_update()
                .set((
                    dsl::time_modified.eq(Utc::now()),
                    dsl::sled_id.eq(excluded(dsl::sled_id)),
                    dsl::ip.eq(excluded(dsl::ip)),
                    dsl::kind.eq(excluded(dsl::kind)),
                )),
        )
        .insert_and_get_result_async(self.pool_authorized(opctx).await?)
        .await
        .map_err(|e| match e {
            AsyncInsertError::CollectionNotFound => Error::ObjectNotFound {
                type_name: ResourceType::Sled,
                lookup_type: LookupType::ById(sled_id),
            },
            AsyncInsertError::DatabaseError(e) => {
                public_error_from_diesel_pool(
                    e,
                    ErrorHandler::Conflict(
                        ResourceType::Service,
                        &service_instance.id().to_string(),
                    ),
                )
            }
        })
    }

    fn get_allocated_regions_query(
        volume_id: Uuid,
    ) -> impl RunnableQuery<(Dataset, Region)> {
        use db::schema::dataset::dsl as dataset_dsl;
        use db::schema::region::dsl as region_dsl;
        region_dsl::region
            .filter(region_dsl::volume_id.eq(volume_id))
            .inner_join(
                dataset_dsl::dataset
                    .on(region_dsl::dataset_id.eq(dataset_dsl::id)),
            )
            .select((Dataset::as_select(), Region::as_select()))
    }

    /// Gets allocated regions for a disk, and the datasets to which those
    /// regions belong.
    ///
    /// Note that this function does not validate liveness of the Disk, so it
    /// may be used in a context where the disk is being deleted.
    pub async fn get_allocated_regions(
        &self,
        volume_id: Uuid,
    ) -> Result<Vec<(Dataset, Region)>, Error> {
        Self::get_allocated_regions_query(volume_id)
            .get_results_async::<(Dataset, Region)>(self.pool())
            .await
            .map_err(|e| public_error_from_diesel_pool(e, ErrorHandler::Server))
    }

    fn get_allocatable_datasets_query() -> impl RunnableQuery<Dataset> {
        use db::schema::dataset::dsl;

        dsl::dataset
            // We look for valid datasets (non-deleted crucible datasets).
            .filter(dsl::size_used.is_not_null())
            .filter(dsl::time_deleted.is_null())
            .filter(dsl::kind.eq(DatasetKind::Crucible))
            .order(dsl::size_used.asc())
            // TODO: We admittedly don't actually *fail* any request for
            // running out of space - we try to send the request down to
            // crucible agents, and expect them to fail on our behalf in
            // out-of-storage conditions. This should undoubtedly be
            // handled more explicitly.
            .select(Dataset::as_select())
            .limit(REGION_REDUNDANCY_THRESHOLD.try_into().unwrap())
    }

    async fn get_block_size_from_disk_create(
        &self,
        opctx: &OpContext,
        disk_create: &params::DiskCreate,
    ) -> Result<db::model::BlockSize, Error> {
        match &disk_create.disk_source {
            params::DiskSource::Blank { block_size } => {
                Ok(db::model::BlockSize::try_from(*block_size)
                    .map_err(|e| Error::invalid_request(&e.to_string()))?)
            }
            params::DiskSource::Snapshot { snapshot_id: _ } => {
                // Until we implement snapshots, do not allow disks to be
                // created from a snapshot.
                return Err(Error::InvalidValue {
                    label: String::from("snapshot"),
                    message: String::from("snapshots are not yet supported"),
                });
            }
            params::DiskSource::Image { image_id: _ } => {
                // Until we implement project images, do not allow disks to be
                // created from a project image.
                return Err(Error::InvalidValue {
                    label: String::from("image"),
                    message: String::from(
                        "project image are not yet supported",
                    ),
                });
            }
            params::DiskSource::GlobalImage { image_id } => {
                let (.., db_global_image) = LookupPath::new(opctx, &self)
                    .global_image_id(*image_id)
                    .fetch()
                    .await?;

                Ok(db_global_image.block_size)
            }
        }
    }

    /// Idempotently allocates enough regions to back a disk.
    ///
    /// Returns the allocated regions, as well as the datasets to which they
    /// belong.
    pub async fn region_allocate(
        &self,
        opctx: &OpContext,
        volume_id: Uuid,
        params: &params::DiskCreate,
    ) -> Result<Vec<(Dataset, Region)>, Error> {
        use db::schema::dataset::dsl as dataset_dsl;
        use db::schema::region::dsl as region_dsl;

        // ALLOCATION POLICY
        //
        // NOTE: This policy can - and should! - be changed.
        //
        // See https://rfd.shared.oxide.computer/rfd/0205 for a more
        // complete discussion.
        //
        // It is currently acting as a placeholder, showing a feasible
        // interaction between datasets and regions.
        //
        // This policy allocates regions to distinct Crucible datasets,
        // favoring datasets with the smallest existing (summed) region
        // sizes. Basically, "pick the datasets with the smallest load first".
        //
        // Longer-term, we should consider:
        // - Storage size + remaining free space
        // - Sled placement of datasets
        // - What sort of loads we'd like to create (even split across all disks
        // may not be preferable, especially if maintenance is expected)
        #[derive(Debug, thiserror::Error)]
        enum RegionAllocateError {
            #[error("Not enough datasets for replicated allocation: {0}")]
            NotEnoughDatasets(usize),
        }
        type TxnError = TransactionError<RegionAllocateError>;

        let params: params::DiskCreate = params.clone();
        let block_size =
            self.get_block_size_from_disk_create(opctx, &params).await?;
        let blocks_per_extent =
            params.extent_size() / block_size.to_bytes() as i64;

        self.pool()
            .transaction(move |conn| {
                // First, for idempotency, check if regions are already
                // allocated to this disk.
                //
                // If they are, return those regions and the associated
                // datasets.
                let datasets_and_regions =
                    Self::get_allocated_regions_query(volume_id)
                        .get_results::<(Dataset, Region)>(conn)?;
                if !datasets_and_regions.is_empty() {
                    return Ok(datasets_and_regions);
                }

                let mut datasets: Vec<Dataset> =
                    Self::get_allocatable_datasets_query()
                        .get_results::<Dataset>(conn)?;

                if datasets.len() < REGION_REDUNDANCY_THRESHOLD {
                    return Err(TxnError::CustomError(
                        RegionAllocateError::NotEnoughDatasets(datasets.len()),
                    ));
                }

                // Create identical regions on each of the following datasets.
                let source_datasets =
                    &mut datasets[0..REGION_REDUNDANCY_THRESHOLD];
                let regions: Vec<Region> = source_datasets
                    .iter()
                    .map(|dataset| {
                        Region::new(
                            dataset.id(),
                            volume_id,
                            block_size.into(),
                            blocks_per_extent,
                            params.extent_count(),
                        )
                    })
                    .collect();
                let regions = diesel::insert_into(region_dsl::region)
                    .values(regions)
                    .returning(Region::as_returning())
                    .get_results(conn)?;

                // Update the tallied sizes in the source datasets containing
                // those regions.
                let region_size = i64::from(block_size.to_bytes())
                    * blocks_per_extent
                    * params.extent_count();
                for dataset in source_datasets.iter_mut() {
                    dataset.size_used =
                        dataset.size_used.map(|v| v + region_size);
                }

                let dataset_ids: Vec<Uuid> =
                    source_datasets.iter().map(|ds| ds.id()).collect();
                diesel::update(dataset_dsl::dataset)
                    .filter(dataset_dsl::id.eq_any(dataset_ids))
                    .set(
                        dataset_dsl::size_used
                            .eq(dataset_dsl::size_used + region_size),
                    )
                    .execute(conn)?;

                // Return the regions with the datasets to which they were allocated.
                Ok(source_datasets
                    .into_iter()
                    .map(|d| d.clone())
                    .zip(regions)
                    .collect())
            })
            .await
            .map_err(|e| match e {
                TxnError::CustomError(
                    RegionAllocateError::NotEnoughDatasets(_),
                ) => Error::unavail("Not enough datasets to allocate disks"),
                _ => {
                    Error::internal_error(&format!("Transaction error: {}", e))
                }
            })
    }

    /// Deletes all regions backing a disk.
    ///
    /// Also updates the storage usage on their corresponding datasets.
    pub async fn regions_hard_delete(&self, volume_id: Uuid) -> DeleteResult {
        use db::schema::dataset::dsl as dataset_dsl;
        use db::schema::region::dsl as region_dsl;

        // Remove the regions, collecting datasets they're from.
        let (dataset_id, size) = diesel::delete(region_dsl::region)
            .filter(region_dsl::volume_id.eq(volume_id))
            .returning((
                region_dsl::dataset_id,
                region_dsl::block_size
                    * region_dsl::blocks_per_extent
                    * region_dsl::extent_count,
            ))
            .get_result_async::<(Uuid, i64)>(self.pool())
            .await
            .map_err(|e| {
                Error::internal_error(&format!(
                    "error deleting regions: {:?}",
                    e
                ))
            })?;

        // Update those datasets to which the regions belonged.
        diesel::update(dataset_dsl::dataset)
            .filter(dataset_dsl::id.eq(dataset_id))
            .set(dataset_dsl::size_used.eq(dataset_dsl::size_used - size))
            .execute_async(self.pool())
            .await
            .map_err(|e| {
                Error::internal_error(&format!(
                    "error updating dataset space: {:?}",
                    e
                ))
            })?;

        Ok(())
    }

    pub async fn volume_create(&self, volume: Volume) -> CreateResult<Volume> {
        use db::schema::volume::dsl;

        diesel::insert_into(dsl::volume)
            .values(volume.clone())
            .on_conflict(dsl::id)
            .do_nothing()
            .returning(Volume::as_returning())
            .get_result_async(self.pool())
            .await
            .map_err(|e| {
                public_error_from_diesel_pool(
                    e,
                    ErrorHandler::Conflict(
                        ResourceType::Volume,
                        volume.id().to_string().as_str(),
                    ),
                )
            })
    }

    pub async fn volume_delete(&self, volume_id: Uuid) -> DeleteResult {
        use db::schema::volume::dsl;

        let now = Utc::now();
        diesel::update(dsl::volume)
            .filter(dsl::id.eq(volume_id))
            .set(dsl::time_deleted.eq(now))
            .check_if_exists::<Volume>(volume_id)
            .execute_and_check(self.pool())
            .await
            .map_err(|e| {
                public_error_from_diesel_pool(
                    e,
                    ErrorHandler::NotFoundByLookup(
                        ResourceType::Volume,
                        LookupType::ById(volume_id),
                    ),
                )
            })?;
        Ok(())
    }

    pub async fn volume_get(&self, volume_id: Uuid) -> LookupResult<Volume> {
        use db::schema::volume::dsl;

        dsl::volume
            .filter(dsl::id.eq(volume_id))
            .select(Volume::as_select())
            .get_result_async(self.pool())
            .await
            .map_err(|e| public_error_from_diesel_pool(e, ErrorHandler::Server))
    }

    /// Create a organization
    pub async fn organization_create(
        &self,
        opctx: &OpContext,
        organization: &params::OrganizationCreate,
    ) -> CreateResult<Organization> {
        let authz_silo = opctx.authn.silo_required()?;
        opctx.authorize(authz::Action::CreateChild, &authz_silo).await?;

        use db::schema::organization::dsl;
        let silo_id = authz_silo.id();
        let organization = Organization::new(organization.clone(), silo_id);
        let name = organization.name().as_str().to_string();

        Silo::insert_resource(
            silo_id,
            diesel::insert_into(dsl::organization).values(organization),
        )
        .insert_and_get_result_async(self.pool_authorized(opctx).await?)
        .await
        .map_err(|e| match e {
            AsyncInsertError::CollectionNotFound => Error::InternalError {
                internal_message: format!(
                    "attempting to create an \
                    organization under non-existent silo {}",
                    silo_id
                ),
            },
            AsyncInsertError::DatabaseError(e) => {
                public_error_from_diesel_pool(
                    e,
                    ErrorHandler::Conflict(ResourceType::Organization, &name),
                )
            }
        })
    }

    /// Delete a organization
    pub async fn organization_delete(
        &self,
        opctx: &OpContext,
        authz_org: &authz::Organization,
        db_org: &db::model::Organization,
    ) -> DeleteResult {
        opctx.authorize(authz::Action::Delete, authz_org).await?;

        use db::schema::organization::dsl;
        use db::schema::project;

        // Make sure there are no projects present within this organization.
        let project_found = diesel_pool_result_optional(
            project::dsl::project
                .filter(project::dsl::organization_id.eq(authz_org.id()))
                .filter(project::dsl::time_deleted.is_null())
                .select(project::dsl::id)
                .limit(1)
                .first_async::<Uuid>(self.pool_authorized(opctx).await?)
                .await,
        )
        .map_err(|e| public_error_from_diesel_pool(e, ErrorHandler::Server))?;
        if project_found.is_some() {
            return Err(Error::InvalidRequest {
                message: "organization to be deleted contains a project"
                    .to_string(),
            });
        }

        let now = Utc::now();
        let updated_rows = diesel::update(dsl::organization)
            .filter(dsl::time_deleted.is_null())
            .filter(dsl::id.eq(authz_org.id()))
            .filter(dsl::rcgen.eq(db_org.rcgen))
            .set(dsl::time_deleted.eq(now))
            .execute_async(self.pool_authorized(opctx).await?)
            .await
            .map_err(|e| {
                public_error_from_diesel_pool(
                    e,
                    ErrorHandler::NotFoundByResource(authz_org),
                )
            })?;

        if updated_rows == 0 {
            return Err(Error::InvalidRequest {
                message: "deletion failed due to concurrent modification"
                    .to_string(),
            });
        }
        Ok(())
    }

    pub async fn organizations_list_by_id(
        &self,
        opctx: &OpContext,
        pagparams: &DataPageParams<'_, Uuid>,
    ) -> ListResultVec<Organization> {
        let authz_silo = opctx.authn.silo_required()?;
        opctx.authorize(authz::Action::ListChildren, &authz_silo).await?;

        use db::schema::organization::dsl;
        paginated(dsl::organization, dsl::id, pagparams)
            .filter(dsl::time_deleted.is_null())
            .filter(dsl::silo_id.eq(authz_silo.id()))
            .select(Organization::as_select())
            .load_async::<Organization>(self.pool_authorized(opctx).await?)
            .await
            .map_err(|e| public_error_from_diesel_pool(e, ErrorHandler::Server))
    }

    pub async fn organizations_list_by_name(
        &self,
        opctx: &OpContext,
        pagparams: &DataPageParams<'_, Name>,
    ) -> ListResultVec<Organization> {
        let authz_silo = opctx.authn.silo_required()?;
        opctx.authorize(authz::Action::ListChildren, &authz_silo).await?;

        use db::schema::organization::dsl;
        paginated(dsl::organization, dsl::name, pagparams)
            .filter(dsl::time_deleted.is_null())
            .filter(dsl::silo_id.eq(authz_silo.id()))
            .select(Organization::as_select())
            .load_async::<Organization>(self.pool_authorized(opctx).await?)
            .await
            .map_err(|e| public_error_from_diesel_pool(e, ErrorHandler::Server))
    }

    /// Updates a organization by name (clobbering update -- no etag)
    pub async fn organization_update(
        &self,
        opctx: &OpContext,
        authz_org: &authz::Organization,
        updates: OrganizationUpdate,
    ) -> UpdateResult<Organization> {
        use db::schema::organization::dsl;

        opctx.authorize(authz::Action::Modify, authz_org).await?;
        diesel::update(dsl::organization)
            .filter(dsl::time_deleted.is_null())
            .filter(dsl::id.eq(authz_org.id()))
            .set(updates)
            .returning(Organization::as_returning())
            .get_result_async(self.pool_authorized(opctx).await?)
            .await
            .map_err(|e| {
                public_error_from_diesel_pool(
                    e,
                    ErrorHandler::NotFoundByResource(authz_org),
                )
            })
    }

    /// Create a project
    pub async fn project_create(
        &self,
        opctx: &OpContext,
        org: &authz::Organization,
        project: Project,
    ) -> CreateResult<Project> {
        use db::schema::project::dsl;

        opctx.authorize(authz::Action::CreateChild, org).await?;

        let name = project.name().as_str().to_string();
        let organization_id = project.organization_id;
        Organization::insert_resource(
            organization_id,
            diesel::insert_into(dsl::project).values(project),
        )
        .insert_and_get_result_async(self.pool_authorized(opctx).await?)
        .await
        .map_err(|e| match e {
            AsyncInsertError::CollectionNotFound => Error::ObjectNotFound {
                type_name: ResourceType::Organization,
                lookup_type: LookupType::ById(organization_id),
            },
            AsyncInsertError::DatabaseError(e) => {
                public_error_from_diesel_pool(
                    e,
                    ErrorHandler::Conflict(ResourceType::Project, &name),
                )
            }
        })
    }

    /// Delete a project
    // TODO-correctness This needs to check whether there are any resources that
    // depend on the Project (Disks, Instances).  We can do this with a
    // generation counter that gets bumped when these resources are created.
    pub async fn project_delete(
        &self,
        opctx: &OpContext,
        authz_project: &authz::Project,
    ) -> DeleteResult {
        opctx.authorize(authz::Action::Delete, authz_project).await?;

        use db::schema::project::dsl;

        let now = Utc::now();
        diesel::update(dsl::project)
            .filter(dsl::time_deleted.is_null())
            .filter(dsl::id.eq(authz_project.id()))
            .set(dsl::time_deleted.eq(now))
            .returning(Project::as_returning())
            .get_result_async(self.pool_authorized(opctx).await?)
            .await
            .map_err(|e| {
                public_error_from_diesel_pool(
                    e,
                    ErrorHandler::NotFoundByResource(authz_project),
                )
            })?;
        Ok(())
    }

    pub async fn projects_list_by_id(
        &self,
        opctx: &OpContext,
        authz_org: &authz::Organization,
        pagparams: &DataPageParams<'_, Uuid>,
    ) -> ListResultVec<Project> {
        use db::schema::project::dsl;

        opctx.authorize(authz::Action::ListChildren, authz_org).await?;

        paginated(dsl::project, dsl::id, pagparams)
            .filter(dsl::organization_id.eq(authz_org.id()))
            .filter(dsl::time_deleted.is_null())
            .select(Project::as_select())
            .load_async(self.pool_authorized(opctx).await?)
            .await
            .map_err(|e| public_error_from_diesel_pool(e, ErrorHandler::Server))
    }

    pub async fn projects_list_by_name(
        &self,
        opctx: &OpContext,
        authz_org: &authz::Organization,
        pagparams: &DataPageParams<'_, Name>,
    ) -> ListResultVec<Project> {
        use db::schema::project::dsl;

        opctx.authorize(authz::Action::ListChildren, authz_org).await?;

        paginated(dsl::project, dsl::name, &pagparams)
            .filter(dsl::organization_id.eq(authz_org.id()))
            .filter(dsl::time_deleted.is_null())
            .select(Project::as_select())
            .load_async(self.pool_authorized(opctx).await?)
            .await
            .map_err(|e| public_error_from_diesel_pool(e, ErrorHandler::Server))
    }

    /// Updates a project (clobbering update -- no etag)
    pub async fn project_update(
        &self,
        opctx: &OpContext,
        authz_project: &authz::Project,
        updates: ProjectUpdate,
    ) -> UpdateResult<Project> {
        opctx.authorize(authz::Action::Modify, authz_project).await?;

        use db::schema::project::dsl;
        diesel::update(dsl::project)
            .filter(dsl::time_deleted.is_null())
            .filter(dsl::id.eq(authz_project.id()))
            .set(updates)
            .returning(Project::as_returning())
            .get_result_async(self.pool_authorized(opctx).await?)
            .await
            .map_err(|e| {
                public_error_from_diesel_pool(
                    e,
                    ErrorHandler::NotFoundByResource(authz_project),
                )
            })
    }

    // IP Pools

    /// List IP Pools by their name
    pub async fn ip_pools_list_by_name(
        &self,
        opctx: &OpContext,
        pagparams: &DataPageParams<'_, Name>,
    ) -> ListResultVec<IpPool> {
        use db::schema::ip_pool::dsl;
        opctx
            .authorize(authz::Action::ListChildren, &authz::IP_POOL_LIST)
            .await?;
        paginated(dsl::ip_pool, dsl::name, pagparams)
            .filter(dsl::time_deleted.is_null())
            .select(db::model::IpPool::as_select())
            .get_results_async(self.pool_authorized(opctx).await?)
            .await
            .map_err(|e| public_error_from_diesel_pool(e, ErrorHandler::Server))
    }

    /// List IP Pools by their IDs
    pub async fn ip_pools_list_by_id(
        &self,
        opctx: &OpContext,
        pagparams: &DataPageParams<'_, Uuid>,
    ) -> ListResultVec<IpPool> {
        use db::schema::ip_pool::dsl;
        opctx
            .authorize(authz::Action::ListChildren, &authz::IP_POOL_LIST)
            .await?;
        paginated(dsl::ip_pool, dsl::id, pagparams)
            .filter(dsl::time_deleted.is_null())
            .select(db::model::IpPool::as_select())
            .get_results_async(self.pool_authorized(opctx).await?)
            .await
            .map_err(|e| public_error_from_diesel_pool(e, ErrorHandler::Server))
    }

    pub async fn ip_pool_create(
        &self,
        opctx: &OpContext,
        new_pool: &params::IpPoolCreate,
    ) -> CreateResult<IpPool> {
        use db::schema::ip_pool::dsl;
        opctx
            .authorize(authz::Action::CreateChild, &authz::IP_POOL_LIST)
            .await?;
        let pool = IpPool::new(&new_pool.identity);
        let pool_name = pool.name().as_str().to_string();
        diesel::insert_into(dsl::ip_pool)
            .values(pool)
            .returning(IpPool::as_returning())
            .get_result_async(self.pool_authorized(opctx).await?)
            .await
            .map_err(|e| {
                public_error_from_diesel_pool(
                    e,
                    ErrorHandler::Conflict(ResourceType::IpPool, &pool_name),
                )
            })
    }

    pub async fn ip_pool_delete(
        &self,
        opctx: &OpContext,
        authz_pool: &authz::IpPool,
        db_pool: &IpPool,
    ) -> DeleteResult {
        use db::schema::ip_pool::dsl;
        use db::schema::ip_pool_range;
        opctx.authorize(authz::Action::Delete, authz_pool).await?;

        // Verify there are no IP ranges still in this pool
        let range = diesel_pool_result_optional(
            ip_pool_range::dsl::ip_pool_range
                .filter(ip_pool_range::dsl::ip_pool_id.eq(authz_pool.id()))
                .filter(ip_pool_range::dsl::time_deleted.is_null())
                .select(ip_pool_range::dsl::id)
                .limit(1)
                .first_async::<Uuid>(self.pool_authorized(opctx).await?)
                .await,
        )
        .map_err(|e| public_error_from_diesel_pool(e, ErrorHandler::Server))?;
        if range.is_some() {
            return Err(Error::InvalidRequest {
                message:
                    "IP Pool cannot be deleted while it contains IP ranges"
                        .to_string(),
            });
        }

        // Delete the pool, conditional on the rcgen not having changed. This
        // protects the delete from occuring if clients created a new IP range
        // in between the above check for children and this query.
        let now = Utc::now();
        let updated_rows = diesel::update(dsl::ip_pool)
            .filter(dsl::time_deleted.is_null())
            .filter(dsl::id.eq(authz_pool.id()))
            .filter(dsl::rcgen.eq(db_pool.rcgen))
            .set(dsl::time_deleted.eq(now))
            .execute_async(self.pool_authorized(opctx).await?)
            .await
            .map_err(|e| {
                public_error_from_diesel_pool(
                    e,
                    ErrorHandler::NotFoundByResource(authz_pool),
                )
            })?;

        if updated_rows == 0 {
            return Err(Error::InvalidRequest {
                message: "deletion failed due to concurrent modification"
                    .to_string(),
            });
        }
        Ok(())
    }

    pub async fn ip_pool_update(
        &self,
        opctx: &OpContext,
        authz_pool: &authz::IpPool,
        updates: IpPoolUpdate,
    ) -> UpdateResult<IpPool> {
        use db::schema::ip_pool::dsl;
        opctx.authorize(authz::Action::Modify, authz_pool).await?;
        diesel::update(dsl::ip_pool)
            .filter(dsl::id.eq(authz_pool.id()))
            .filter(dsl::time_deleted.is_null())
            .set(updates)
            .returning(IpPool::as_returning())
            .get_result_async(self.pool_authorized(opctx).await?)
            .await
            .map_err(|e| {
                public_error_from_diesel_pool(
                    e,
                    ErrorHandler::NotFoundByResource(authz_pool),
                )
            })
    }

    pub async fn ip_pool_list_ranges(
        &self,
        opctx: &OpContext,
        authz_pool: &authz::IpPool,
        pag_params: &DataPageParams<'_, IpNetwork>,
    ) -> ListResultVec<IpPoolRange> {
        use db::schema::ip_pool_range::dsl;
        opctx.authorize(authz::Action::ListChildren, authz_pool).await?;
        paginated(dsl::ip_pool_range, dsl::first_address, pag_params)
            .filter(dsl::ip_pool_id.eq(authz_pool.id()))
            .filter(dsl::time_deleted.is_null())
            .select(IpPoolRange::as_select())
            .get_results_async(self.pool_authorized(opctx).await?)
            .await
            .map_err(|e| {
                public_error_from_diesel_pool(
                    e,
                    ErrorHandler::NotFoundByResource(authz_pool),
                )
            })
    }

    pub async fn ip_pool_add_range(
        &self,
        opctx: &OpContext,
        authz_pool: &authz::IpPool,
        range: &IpRange,
    ) -> CreateResult<IpPoolRange> {
        use db::schema::ip_pool_range::dsl;
        opctx.authorize(authz::Action::CreateChild, authz_pool).await?;
        let pool_id = authz_pool.id();
        let new_range = IpPoolRange::new(range, pool_id);
        let filter_subquery = FilterOverlappingIpRanges { range: new_range };
        let insert_query =
            diesel::insert_into(dsl::ip_pool_range).values(filter_subquery);
        IpPool::insert_resource(pool_id, insert_query)
            .insert_and_get_result_async(self.pool_authorized(opctx).await?)
            .await
            .map_err(|e| {
                use async_bb8_diesel::ConnectionError::Query;
                use async_bb8_diesel::PoolError::Connection;
                use diesel::result::Error::NotFound;

                match e {
                    AsyncInsertError::DatabaseError(Connection(Query(
                        NotFound,
                    ))) => {
                        // We've filtered out the IP addresses the client provided,
                        // i.e., there's some overlap with existing addresses.
                        Error::invalid_request(
                            format!(
                                "The provided IP range {}-{} overlaps with \
                            an existing range",
                                range.first_address(),
                                range.last_address(),
                            )
                            .as_str(),
                        )
                    }
                    AsyncInsertError::CollectionNotFound => {
                        Error::ObjectNotFound {
                            type_name: ResourceType::IpPool,
                            lookup_type: LookupType::ById(pool_id),
                        }
                    }
                    AsyncInsertError::DatabaseError(err) => {
                        public_error_from_diesel_pool(err, ErrorHandler::Server)
                    }
                }
            })
    }

    pub async fn ip_pool_delete_range(
        &self,
        opctx: &OpContext,
        authz_pool: &authz::IpPool,
        range: &IpRange,
    ) -> DeleteResult {
        use db::schema::ip_pool_range::dsl;
        opctx.authorize(authz::Action::Modify, authz_pool).await?;
        let now = Utc::now();

        // We can just delete the range, provided that it the exact first/last
        // address pair exists. We are guaranteed that concurrent modifications
        // don't affect this, since this query will be serialized with any
        // requests to insert a new range, which must be non-overlapping.
        let first_address = range.first_address();
        let last_address = range.last_address();
        let first_net = ipnetwork::IpNetwork::from(first_address);
        let last_net = ipnetwork::IpNetwork::from(last_address);
        let updated_rows = diesel::update(dsl::ip_pool_range)
            .filter(dsl::first_address.eq(first_net))
            .filter(dsl::last_address.eq(last_net))
            .filter(dsl::time_deleted.is_null())
            .set(dsl::time_deleted.eq(now))
            .execute_async(self.pool_authorized(opctx).await?)
            .await
            .map_err(|e| {
                public_error_from_diesel_pool(e, ErrorHandler::Server)
            })?;
        if updated_rows == 1 {
            Ok(())
        } else {
            Err(Error::invalid_request(
                format!(
                    "The provided range {}-{} does not exist",
                    first_address, last_address,
                )
                .as_str(),
            ))
        }
    }

    // Instances

    /// Idempotently insert a database record for an Instance
    ///
    /// This is intended to be used by a saga action.  When we say this is
    /// idempotent, we mean that if this function succeeds and the caller
    /// invokes it again with the same instance id, project id, creation
    /// parameters, and initial runtime, then this operation will succeed and
    /// return the current object in the database.  Because this is intended for
    /// use by sagas, we do assume that if the record exists, it should still be
    /// in the "Creating" state.  If it's in any other state, this function will
    /// return with an error on the assumption that we don't really know what's
    /// happened or how to proceed.
    ///
    /// ## Errors
    ///
    /// In addition to the usual database errors (e.g., no connections
    /// available), this function can fail if there is already a different
    /// instance (having a different id) with the same name in the same project.
    // TODO-design Given that this is really oriented towards the saga
    // interface, one wonders if it's even worth having an abstraction here, or
    // if sagas shouldn't directly work with the database here (i.e., just do
    // what this function does under the hood).
    pub async fn project_create_instance(
        &self,
        instance: Instance,
    ) -> CreateResult<Instance> {
        use db::schema::instance::dsl;

        let gen = instance.runtime().gen;
        let name = instance.name().clone();
        let instance: Instance = diesel::insert_into(dsl::instance)
            .values(instance)
            .on_conflict(dsl::id)
            .do_nothing()
            .returning(Instance::as_returning())
            .get_result_async(self.pool())
            .await
            .map_err(|e| {
                public_error_from_diesel_pool(
                    e,
                    ErrorHandler::Conflict(
                        ResourceType::Instance,
                        name.as_str(),
                    ),
                )
            })?;

        bail_unless!(
            instance.runtime().state.state()
                == &api::external::InstanceState::Creating,
            "newly-created Instance has unexpected state: {:?}",
            instance.runtime().state
        );
        bail_unless!(
            instance.runtime().gen == gen,
            "newly-created Instance has unexpected generation: {:?}",
            instance.runtime().gen
        );
        Ok(instance)
    }

    pub async fn project_list_instances(
        &self,
        opctx: &OpContext,
        authz_project: &authz::Project,
        pagparams: &DataPageParams<'_, Name>,
    ) -> ListResultVec<Instance> {
        opctx.authorize(authz::Action::ListChildren, authz_project).await?;

        use db::schema::instance::dsl;
        paginated(dsl::instance, dsl::name, &pagparams)
            .filter(dsl::time_deleted.is_null())
            .filter(dsl::project_id.eq(authz_project.id()))
            .select(Instance::as_select())
            .load_async::<Instance>(self.pool_authorized(opctx).await?)
            .await
            .map_err(|e| public_error_from_diesel_pool(e, ErrorHandler::Server))
    }

    /// Fetches information about an Instance that the caller has previously
    /// fetched
    ///
    /// See disk_refetch().
    pub async fn instance_refetch(
        &self,
        opctx: &OpContext,
        authz_instance: &authz::Instance,
    ) -> LookupResult<Instance> {
        let (.., db_instance) = LookupPath::new(opctx, self)
            .instance_id(authz_instance.id())
            .fetch()
            .await
            .map_err(|e| match e {
                // Use the "not found" message of the authz object we were
                // given, which will reflect however the caller originally
                // looked it up.
                Error::ObjectNotFound { .. } => authz_instance.not_found(),
                e => e,
            })?;
        Ok(db_instance)
    }

    // TODO-design It's tempting to return the updated state of the Instance
    // here because it's convenient for consumers and by using a RETURNING
    // clause, we could ensure that the "update" and "fetch" are atomic.
    // But in the unusual case that we _don't_ update the row because our
    // update is older than the one in the database, we would have to fetch
    // the current state explicitly.  For now, we'll just require consumers
    // to explicitly fetch the state if they want that.
    pub async fn instance_update_runtime(
        &self,
        instance_id: &Uuid,
        new_runtime: &InstanceRuntimeState,
    ) -> Result<bool, Error> {
        use db::schema::instance::dsl;

        let updated = diesel::update(dsl::instance)
            .filter(dsl::time_deleted.is_null())
            .filter(dsl::id.eq(*instance_id))
            .filter(dsl::state_generation.lt(new_runtime.gen))
            .filter(
                dsl::migration_id
                    .is_null()
                    .or(dsl::target_propolis_id.eq(new_runtime.propolis_id)),
            )
            .set(new_runtime.clone())
            .check_if_exists::<Instance>(*instance_id)
            .execute_and_check(self.pool())
            .await
            .map(|r| match r.status {
                UpdateStatus::Updated => true,
                UpdateStatus::NotUpdatedButExists => false,
            })
            .map_err(|e| {
                public_error_from_diesel_pool(
                    e,
                    ErrorHandler::NotFoundByLookup(
                        ResourceType::Instance,
                        LookupType::ById(*instance_id),
                    ),
                )
            })?;

        Ok(updated)
    }

    pub async fn project_delete_instance(
        &self,
        opctx: &OpContext,
        authz_instance: &authz::Instance,
    ) -> DeleteResult {
        opctx.authorize(authz::Action::Delete, authz_instance).await?;

        // This is subject to change, but for now we're going to say that an
        // instance must be "stopped" or "failed" in order to delete it.  The
        // delete operation sets "time_deleted" (just like with other objects)
        // and also sets the state to "destroyed".
        use api::external::InstanceState as ApiInstanceState;
        use db::model::InstanceState as DbInstanceState;
        use db::schema::{disk, instance};

        let stopped = DbInstanceState::new(ApiInstanceState::Stopped);
        let failed = DbInstanceState::new(ApiInstanceState::Failed);
        let destroyed = DbInstanceState::new(ApiInstanceState::Destroyed);
        let ok_to_delete_instance_states = vec![stopped, failed];

        let detached_label = api::external::DiskState::Detached.label();
        let ok_to_detach_disk_states =
            vec![api::external::DiskState::Attached(authz_instance.id())];
        let ok_to_detach_disk_state_labels: Vec<_> =
            ok_to_detach_disk_states.iter().map(|s| s.label()).collect();

        let _instance = Instance::detach_resources(
            authz_instance.id(),
            instance::table.into_boxed().filter(
                instance::dsl::state.eq_any(ok_to_delete_instance_states),
            ),
            disk::table.into_boxed().filter(
                disk::dsl::disk_state.eq_any(ok_to_detach_disk_state_labels),
            ),
            diesel::update(instance::dsl::instance).set((
                instance::dsl::state.eq(destroyed),
                instance::dsl::time_deleted.eq(Utc::now()),
            )),
            diesel::update(disk::dsl::disk).set((
                disk::dsl::disk_state.eq(detached_label),
                disk::dsl::attach_instance_id.eq(Option::<Uuid>::None),
            )),
        )
        .detach_and_get_result_async(self.pool_authorized(opctx).await?)
        .await
        .map_err(|e| match e {
            DetachManyError::CollectionNotFound => Error::not_found_by_id(
                ResourceType::Instance,
                &authz_instance.id(),
            ),
            DetachManyError::NoUpdate { collection } => {
                let instance_state = collection.runtime_state.state.state();
                match instance_state {
                    api::external::InstanceState::Stopped
                    | api::external::InstanceState::Failed => {
                        Error::internal_error("cannot delete instance")
                    }
                    _ => Error::invalid_request(&format!(
                        "instance cannot be deleted in state \"{}\"",
                        instance_state,
                    )),
                }
            }
            DetachManyError::DatabaseError(e) => {
                public_error_from_diesel_pool(e, ErrorHandler::Server)
            }
        })?;

        Ok(())
    }

    // Disks

    /// List disks associated with a given instance.
    pub async fn instance_list_disks(
        &self,
        opctx: &OpContext,
        authz_instance: &authz::Instance,
        pagparams: &DataPageParams<'_, Name>,
    ) -> ListResultVec<Disk> {
        use db::schema::disk::dsl;

        opctx.authorize(authz::Action::ListChildren, authz_instance).await?;

        paginated(dsl::disk, dsl::name, &pagparams)
            .filter(dsl::time_deleted.is_null())
            .filter(dsl::attach_instance_id.eq(authz_instance.id()))
            .select(Disk::as_select())
            .load_async::<Disk>(self.pool_authorized(opctx).await?)
            .await
            .map_err(|e| public_error_from_diesel_pool(e, ErrorHandler::Server))
    }

    pub async fn project_create_disk(&self, disk: Disk) -> CreateResult<Disk> {
        use db::schema::disk::dsl;

        let gen = disk.runtime().gen;
        let name = disk.name().clone();
        let disk: Disk = diesel::insert_into(dsl::disk)
            .values(disk)
            .on_conflict(dsl::id)
            .do_nothing()
            .returning(Disk::as_returning())
            .get_result_async(self.pool())
            .await
            .map_err(|e| {
                public_error_from_diesel_pool(
                    e,
                    ErrorHandler::Conflict(ResourceType::Disk, name.as_str()),
                )
            })?;

        let runtime = disk.runtime();
        bail_unless!(
            runtime.state().state() == &api::external::DiskState::Creating,
            "newly-created Disk has unexpected state: {:?}",
            runtime.disk_state
        );
        bail_unless!(
            runtime.gen == gen,
            "newly-created Disk has unexpected generation: {:?}",
            runtime.gen
        );
        Ok(disk)
    }

    pub async fn project_list_disks(
        &self,
        opctx: &OpContext,
        authz_project: &authz::Project,
        pagparams: &DataPageParams<'_, Name>,
    ) -> ListResultVec<Disk> {
        opctx.authorize(authz::Action::ListChildren, authz_project).await?;

        use db::schema::disk::dsl;
        paginated(dsl::disk, dsl::name, &pagparams)
            .filter(dsl::time_deleted.is_null())
            .filter(dsl::project_id.eq(authz_project.id()))
            .select(Disk::as_select())
            .load_async::<Disk>(self.pool_authorized(opctx).await?)
            .await
            .map_err(|e| public_error_from_diesel_pool(e, ErrorHandler::Server))
    }

    /// Attaches a disk to an instance, if both objects:
    /// - Exist
    /// - Are in valid states
    /// - Are under the maximum "attach count" threshold
    pub async fn instance_attach_disk(
        &self,
        opctx: &OpContext,
        authz_instance: &authz::Instance,
        authz_disk: &authz::Disk,
        max_disks: u32,
    ) -> Result<(Instance, Disk), Error> {
        use db::schema::{disk, instance};

        opctx.authorize(authz::Action::Modify, authz_instance).await?;
        opctx.authorize(authz::Action::Modify, authz_disk).await?;

        let ok_to_attach_disk_states = vec![
            api::external::DiskState::Creating,
            api::external::DiskState::Detached,
        ];
        let ok_to_attach_disk_state_labels: Vec<_> =
            ok_to_attach_disk_states.iter().map(|s| s.label()).collect();

        // TODO(https://github.com/oxidecomputer/omicron/issues/811):
        // This list of instance attach states is more restrictive than it
        // plausibly could be.
        //
        // We currently only permit attaching disks to stopped instances.
        let ok_to_attach_instance_states = vec![
            db::model::InstanceState(api::external::InstanceState::Creating),
            db::model::InstanceState(api::external::InstanceState::Stopped),
        ];

        let attached_label =
            api::external::DiskState::Attached(authz_instance.id()).label();

        let (instance, disk) = Instance::attach_resource(
            authz_instance.id(),
            authz_disk.id(),
            instance::table
                .into_boxed()
                .filter(instance::dsl::state.eq_any(ok_to_attach_instance_states)),
            disk::table
                .into_boxed()
                .filter(disk::dsl::disk_state.eq_any(ok_to_attach_disk_state_labels)),
            max_disks,
            diesel::update(disk::dsl::disk)
                .set((
                    disk::dsl::disk_state.eq(attached_label),
                    disk::dsl::attach_instance_id.eq(authz_instance.id())
                ))
        )
        .attach_and_get_result_async(self.pool_authorized(opctx).await?)
        .await
        .or_else(|e| {
            match e {
                AttachError::CollectionNotFound => {
                    Err(Error::not_found_by_id(
                        ResourceType::Instance,
                        &authz_instance.id(),
                    ))
                },
                AttachError::ResourceNotFound => {
                    Err(Error::not_found_by_id(
                        ResourceType::Disk,
                        &authz_disk.id(),
                    ))
                },
                AttachError::NoUpdate { attached_count, resource, collection } => {
                    let disk_state = resource.state().into();
                    match disk_state {
                        // Idempotent errors: We did not perform an update,
                        // because we're already in the process of attaching.
                        api::external::DiskState::Attached(id) if id == authz_instance.id() => {
                            return Ok((collection, resource));
                        }
                        api::external::DiskState::Attaching(id) if id == authz_instance.id() => {
                            return Ok((collection, resource));
                        }
                        // Ok-to-attach disk states: Inspect the state to infer
                        // why we did not attach.
                        api::external::DiskState::Creating |
                        api::external::DiskState::Detached => {
                            match collection.runtime_state.state.state() {
                                // Ok-to-be-attached instance states:
                                api::external::InstanceState::Creating |
                                api::external::InstanceState::Stopped => {
                                    // The disk is ready to be attached, and the
                                    // instance is ready to be attached. Perhaps
                                    // we are at attachment capacity?
                                    if attached_count == i64::from(max_disks) {
                                        return Err(Error::invalid_request(&format!(
                                            "cannot attach more than {} disks to instance",
                                            max_disks
                                        )));
                                    }

                                    // We can't attach, but the error hasn't
                                    // helped us infer why.
                                    return Err(Error::internal_error(
                                        "cannot attach disk"
                                    ));
                                }
                                // Not okay-to-be-attached instance states:
                                _ => {
                                    Err(Error::invalid_request(&format!(
                                        "cannot attach disk to instance in {} state",
                                        collection.runtime_state.state.state(),
                                    )))
                                }
                            }
                        },
                        // Not-okay-to-attach disk states: The disk is attached elsewhere.
                        api::external::DiskState::Attached(_) |
                        api::external::DiskState::Attaching(_) |
                        api::external::DiskState::Detaching(_) => {
                            Err(Error::invalid_request(&format!(
                                "cannot attach disk \"{}\": disk is attached to another instance",
                                resource.name().as_str(),
                            )))
                        }
                        _ => {
                            Err(Error::invalid_request(&format!(
                                "cannot attach disk \"{}\": invalid state {}",
                                resource.name().as_str(),
                                disk_state,
                            )))
                        }
                    }
                },
                AttachError::DatabaseError(e) => {
                    Err(public_error_from_diesel_pool(e, ErrorHandler::Server))
                },
            }
        })?;

        Ok((instance, disk))
    }

    pub async fn instance_detach_disk(
        &self,
        opctx: &OpContext,
        authz_instance: &authz::Instance,
        authz_disk: &authz::Disk,
    ) -> Result<Disk, Error> {
        use db::schema::{disk, instance};

        opctx.authorize(authz::Action::Modify, authz_instance).await?;
        opctx.authorize(authz::Action::Modify, authz_disk).await?;

        let ok_to_detach_disk_states =
            vec![api::external::DiskState::Attached(authz_instance.id())];
        let ok_to_detach_disk_state_labels: Vec<_> =
            ok_to_detach_disk_states.iter().map(|s| s.label()).collect();

        // TODO(https://github.com/oxidecomputer/omicron/issues/811):
        // This list of instance detach states is more restrictive than it
        // plausibly could be.
        //
        // We currently only permit detaching disks from stopped instances.
        let ok_to_detach_instance_states = vec![
            db::model::InstanceState(api::external::InstanceState::Creating),
            db::model::InstanceState(api::external::InstanceState::Stopped),
        ];

        let detached_label = api::external::DiskState::Detached.label();

        let disk = Instance::detach_resource(
            authz_instance.id(),
            authz_disk.id(),
            instance::table
                .into_boxed()
                .filter(instance::dsl::state.eq_any(ok_to_detach_instance_states)),
            disk::table
                .into_boxed()
                .filter(disk::dsl::disk_state.eq_any(ok_to_detach_disk_state_labels)),
            diesel::update(disk::dsl::disk)
                .set((
                    disk::dsl::disk_state.eq(detached_label),
                    disk::dsl::attach_instance_id.eq(Option::<Uuid>::None)
                ))
        )
        .detach_and_get_result_async(self.pool_authorized(opctx).await?)
        .await
        .or_else(|e| {
            match e {
                DetachError::CollectionNotFound => {
                    Err(Error::not_found_by_id(
                        ResourceType::Instance,
                        &authz_instance.id(),
                    ))
                },
                DetachError::ResourceNotFound => {
                    Err(Error::not_found_by_id(
                        ResourceType::Disk,
                        &authz_disk.id(),
                    ))
                },
                DetachError::NoUpdate { resource, collection } => {
                    let disk_state = resource.state().into();
                    match disk_state {
                        // Idempotent errors: We did not perform an update,
                        // because we're already in the process of detaching.
                        api::external::DiskState::Detached => {
                            return Ok(resource);
                        }
                        api::external::DiskState::Detaching(id) if id == authz_instance.id() => {
                            return Ok(resource);
                        }
                        // Ok-to-detach disk states: Inspect the state to infer
                        // why we did not detach.
                        api::external::DiskState::Attached(id) if id == authz_instance.id() => {
                            match collection.runtime_state.state.state() {
                                // Ok-to-be-detached instance states:
                                api::external::InstanceState::Creating |
                                api::external::InstanceState::Stopped => {
                                    // We can't detach, but the error hasn't
                                    // helped us infer why.
                                    return Err(Error::internal_error(
                                        "cannot detach disk"
                                    ));
                                }
                                // Not okay-to-be-detached instance states:
                                _ => {
                                    Err(Error::invalid_request(&format!(
                                        "cannot detach disk from instance in {} state",
                                        collection.runtime_state.state.state(),
                                    )))
                                }
                            }
                        },
                        api::external::DiskState::Attaching(id) if id == authz_instance.id() => {
                            Err(Error::invalid_request(&format!(
                                "cannot detach disk \"{}\": disk is currently being attached",
                                resource.name().as_str(),
                            )))
                        },
                        // Not-okay-to-detach disk states: The disk is attached elsewhere.
                        api::external::DiskState::Attached(_) |
                        api::external::DiskState::Attaching(_) |
                        api::external::DiskState::Detaching(_) => {
                            Err(Error::invalid_request(&format!(
                                "cannot detach disk \"{}\": disk is attached to another instance",
                                resource.name().as_str(),
                            )))
                        }
                        _ => {
                            Err(Error::invalid_request(&format!(
                                "cannot detach disk \"{}\": invalid state {}",
                                resource.name().as_str(),
                                disk_state,
                            )))
                        }
                    }
                },
                DetachError::DatabaseError(e) => {
                    Err(public_error_from_diesel_pool(e, ErrorHandler::Server))
                },
            }
        })?;

        Ok(disk)
    }

    pub async fn disk_update_runtime(
        &self,
        opctx: &OpContext,
        authz_disk: &authz::Disk,
        new_runtime: &DiskRuntimeState,
    ) -> Result<bool, Error> {
        // TODO-security This permission might be overloaded here.  The way disk
        // runtime updates work is that the caller in Nexus first updates the
        // Sled Agent to make a change, then updates to the database to reflect
        // that change.  So by the time we get here, we better have already done
        // an authz check, or we will have already made some unauthorized change
        // to the system!  At the same time, we don't want just anybody to be
        // able to modify the database state.  So we _do_ still want an authz
        // check here.  Arguably it's for a different kind of action, but it
        // doesn't seem that useful to split it out right now.
        opctx.authorize(authz::Action::Modify, authz_disk).await?;

        let disk_id = authz_disk.id();
        use db::schema::disk::dsl;
        let updated = diesel::update(dsl::disk)
            .filter(dsl::time_deleted.is_null())
            .filter(dsl::id.eq(disk_id))
            .filter(dsl::state_generation.lt(new_runtime.gen))
            .set(new_runtime.clone())
            .check_if_exists::<Disk>(disk_id)
            .execute_and_check(self.pool())
            .await
            .map(|r| match r.status {
                UpdateStatus::Updated => true,
                UpdateStatus::NotUpdatedButExists => false,
            })
            .map_err(|e| {
                public_error_from_diesel_pool(
                    e,
                    ErrorHandler::NotFoundByResource(authz_disk),
                )
            })?;

        Ok(updated)
    }

    /// Fetches information about a Disk that the caller has previously fetched
    ///
    /// The only difference between this function and a new fetch by id is that
    /// this function preserves the `authz_disk` that you started with -- which
    /// keeps track of how you looked it up.  So if you looked it up by name,
    /// the authz you get back will reflect that, whereas if you did a fresh
    /// lookup by id, it wouldn't.
    /// TODO-cleanup this could be provided by the Lookup API for any resource
    pub async fn disk_refetch(
        &self,
        opctx: &OpContext,
        authz_disk: &authz::Disk,
    ) -> LookupResult<Disk> {
        let (.., db_disk) = LookupPath::new(opctx, self)
            .disk_id(authz_disk.id())
            .fetch()
            .await
            .map_err(|e| match e {
                // Use the "not found" message of the authz object we were
                // given, which will reflect however the caller originally
                // looked it up.
                Error::ObjectNotFound { .. } => authz_disk.not_found(),
                e => e,
            })?;
        Ok(db_disk)
    }

    /// Updates a disk record to indicate it has been deleted.
    ///
    /// Returns the volume ID of associated with the deleted disk.
    ///
    /// Does not attempt to modify any resources (e.g. regions) which may
    /// belong to the disk.
    // TODO: Delete me (this function, not the disk!), ensure all datastore
    // access is auth-checked.
    //
    // Here's the deal: We have auth checks on access to the database - at the
    // time of writing this comment, only a subset of access is protected, and
    // "Delete Disk" is actually one of the first targets of this auth check.
    //
    // However, there are contexts where we want to delete disks *outside* of
    // calling the HTTP API-layer "delete disk" endpoint. As one example, during
    // the "undo" part of the disk creation saga, we want to allow users to
    // delete the disk they (partially) created.
    //
    // This gets a little tricky mapping back to user permissions - a user
    // SHOULD be able to create a disk with the "create" permission, without the
    // "delete" permission. To still make the call internally, we'd basically
    // need to manufacture a token that identifies the ability to "create a
    // disk, or delete a very specific disk with ID = ...".
    pub async fn project_delete_disk_no_auth(
        &self,
        disk_id: &Uuid,
    ) -> Result<Uuid, Error> {
        use db::schema::disk::dsl;
        let pool = self.pool();
        let now = Utc::now();

        let ok_to_delete_states = vec![
            api::external::DiskState::Detached,
            api::external::DiskState::Faulted,
            api::external::DiskState::Creating,
        ];

        let ok_to_delete_state_labels: Vec<_> =
            ok_to_delete_states.iter().map(|s| s.label()).collect();
        let destroyed = api::external::DiskState::Destroyed.label();

        let result = diesel::update(dsl::disk)
            .filter(dsl::time_deleted.is_null())
            .filter(dsl::id.eq(*disk_id))
            .filter(dsl::disk_state.eq_any(ok_to_delete_state_labels))
            .filter(dsl::attach_instance_id.is_null())
            .set((dsl::disk_state.eq(destroyed), dsl::time_deleted.eq(now)))
            .check_if_exists::<Disk>(*disk_id)
            .execute_and_check(pool)
            .await
            .map_err(|e| {
                public_error_from_diesel_pool(
                    e,
                    ErrorHandler::NotFoundByLookup(
                        ResourceType::Disk,
                        LookupType::ById(*disk_id),
                    ),
                )
            })?;

        match result.status {
            UpdateStatus::Updated => Ok(result.found.volume_id),
            UpdateStatus::NotUpdatedButExists => {
                let disk = result.found;
                let disk_state = disk.state();
                if disk.time_deleted().is_some()
                    && disk_state.state()
                        == &api::external::DiskState::Destroyed
                {
                    // To maintain idempotency, if the disk has already been
                    // destroyed, don't throw an error.
                    return Ok(disk.volume_id);
                } else if !ok_to_delete_states.contains(disk_state.state()) {
                    return Err(Error::InvalidRequest {
                        message: format!(
                            "disk cannot be deleted in state \"{}\"",
                            disk.runtime_state.disk_state
                        ),
                    });
                } else if disk_state.is_attached() {
                    return Err(Error::InvalidRequest {
                        message: String::from("disk is attached"),
                    });
                } else {
                    // NOTE: This is a "catch-all" error case, more specific
                    // errors should be preferred as they're more actionable.
                    return Err(Error::InternalError {
                        internal_message: String::from(
                            "disk exists, but cannot be deleted",
                        ),
                    });
                }
            }
        }
    }

    // Network interfaces

    /// Create a network interface attached to the provided instance.
    pub async fn instance_create_network_interface(
        &self,
        opctx: &OpContext,
        authz_subnet: &authz::VpcSubnet,
        authz_instance: &authz::Instance,
        interface: IncompleteNetworkInterface,
    ) -> Result<NetworkInterface, network_interface::InsertError> {
        opctx
            .authorize(authz::Action::CreateChild, authz_instance)
            .await
            .map_err(network_interface::InsertError::External)?;
        opctx
            .authorize(authz::Action::CreateChild, authz_subnet)
            .await
            .map_err(network_interface::InsertError::External)?;
        self.instance_create_network_interface_raw(&opctx, interface).await
    }

    pub(super) async fn instance_create_network_interface_raw(
        &self,
        opctx: &OpContext,
        interface: IncompleteNetworkInterface,
    ) -> Result<NetworkInterface, network_interface::InsertError> {
        use db::schema::network_interface::dsl;
        let query = network_interface::InsertQuery::new(interface.clone());
        diesel::insert_into(dsl::network_interface)
            .values(query)
            .returning(NetworkInterface::as_returning())
            .get_result_async(
                self.pool_authorized(opctx)
                    .await
                    .map_err(network_interface::InsertError::External)?,
            )
            .await
            .map_err(|e| {
                network_interface::InsertError::from_pool(e, &interface)
            })
    }

    /// Delete all network interfaces attached to the given instance.
    // NOTE: This is mostly useful in the context of sagas, but might be helpful
    // in other situations, such as moving an instance between VPC Subnets.
    pub async fn instance_delete_all_network_interfaces(
        &self,
        opctx: &OpContext,
        authz_instance: &authz::Instance,
    ) -> DeleteResult {
        opctx.authorize(authz::Action::Modify, authz_instance).await?;

        use db::schema::network_interface::dsl;
        let now = Utc::now();
        diesel::update(dsl::network_interface)
            .filter(dsl::instance_id.eq(authz_instance.id()))
            .filter(dsl::time_deleted.is_null())
            .set(dsl::time_deleted.eq(now))
            .execute_async(self.pool_authorized(opctx).await?)
            .await
            .map_err(|e| {
                public_error_from_diesel_pool(
                    e,
                    ErrorHandler::NotFoundByResource(authz_instance),
                )
            })?;
        Ok(())
    }

    /// Delete a `NetworkInterface` attached to a provided instance.
    ///
    /// Note that the primary interface for an instance cannot be deleted if
    /// there are any secondary interfaces.
    pub async fn instance_delete_network_interface(
        &self,
        opctx: &OpContext,
        authz_instance: &authz::Instance,
        authz_interface: &authz::NetworkInterface,
    ) -> Result<(), network_interface::DeleteError> {
        opctx
            .authorize(authz::Action::Delete, authz_interface)
            .await
            .map_err(network_interface::DeleteError::External)?;
        let query = network_interface::DeleteQuery::new(
            authz_instance.id(),
            authz_interface.id(),
        );
        query
            .clone()
            .execute_async(
                self.pool_authorized(opctx)
                    .await
                    .map_err(network_interface::DeleteError::External)?,
            )
            .await
            .map_err(|e| {
                network_interface::DeleteError::from_pool(e, &query)
            })?;
        Ok(())
    }

    /// Return the information about an instance's network interfaces required
    /// for the sled agent to instantiate them via OPTE.
    ///
    /// OPTE requires information that's currently split across the network
    /// interface and VPC subnet tables. This query just joins those for each
    /// NIC in the given instance.
    pub(crate) async fn derive_guest_network_interface_info(
        &self,
        opctx: &OpContext,
        authz_instance: &authz::Instance,
    ) -> ListResultVec<sled_client_types::NetworkInterface> {
        opctx.authorize(authz::Action::ListChildren, authz_instance).await?;

        use db::schema::network_interface;
        use db::schema::vpc;
        use db::schema::vpc_subnet;

        // The record type for the results of the below JOIN query
        #[derive(Debug, diesel::Queryable)]
        struct NicInfo {
            name: db::model::Name,
            ip: ipnetwork::IpNetwork,
            mac: db::model::MacAddr,
            ipv4_block: db::model::Ipv4Net,
            ipv6_block: db::model::Ipv6Net,
            vni: db::model::Vni,
            slot: i16,
        }

        impl From<NicInfo> for sled_client_types::NetworkInterface {
            fn from(nic: NicInfo) -> sled_client_types::NetworkInterface {
                let ip_subnet = if nic.ip.is_ipv4() {
                    external::IpNet::V4(nic.ipv4_block.0)
                } else {
                    external::IpNet::V6(nic.ipv6_block.0)
                };
                sled_client_types::NetworkInterface {
                    name: sled_client_types::Name::from(&nic.name.0),
                    ip: nic.ip.ip().to_string(),
                    mac: sled_client_types::MacAddr::from(nic.mac.0),
                    subnet: sled_client_types::IpNet::from(ip_subnet),
                    vni: sled_client_types::Vni::from(nic.vni.0),
                    slot: u8::try_from(nic.slot).unwrap(),
                }
            }
        }

        let rows = network_interface::table
            .filter(network_interface::instance_id.eq(authz_instance.id()))
            .filter(network_interface::time_deleted.is_null())
            .inner_join(
                vpc_subnet::table
                    .on(network_interface::subnet_id.eq(vpc_subnet::id)),
            )
            .inner_join(vpc::table.on(vpc_subnet::vpc_id.eq(vpc::id)))
            .order_by(network_interface::slot)
            // TODO-cleanup: Having to specify each column again is less than
            // ideal, but we can't derive `Selectable` since this is the result
            // of a JOIN and not from a single table. DRY this out if possible.
            .select((
                network_interface::name,
                network_interface::ip,
                network_interface::mac,
                vpc_subnet::ipv4_block,
                vpc_subnet::ipv6_block,
                vpc::vni,
                network_interface::slot,
            ))
            .get_results_async::<NicInfo>(self.pool_authorized(opctx).await?)
            .await
            .map_err(|e| {
                public_error_from_diesel_pool(e, ErrorHandler::Server)
            })?;
        Ok(rows
            .into_iter()
            .map(sled_client_types::NetworkInterface::from)
            .collect())
    }

    /// List network interfaces associated with a given instance.
    pub async fn instance_list_network_interfaces(
        &self,
        opctx: &OpContext,
        authz_instance: &authz::Instance,
        pagparams: &DataPageParams<'_, Name>,
    ) -> ListResultVec<NetworkInterface> {
        opctx.authorize(authz::Action::ListChildren, authz_instance).await?;

        use db::schema::network_interface::dsl;
        paginated(dsl::network_interface, dsl::name, &pagparams)
            .filter(dsl::time_deleted.is_null())
            .filter(dsl::instance_id.eq(authz_instance.id()))
            .select(NetworkInterface::as_select())
            .load_async::<NetworkInterface>(self.pool_authorized(opctx).await?)
            .await
            .map_err(|e| public_error_from_diesel_pool(e, ErrorHandler::Server))
    }

    /// Update a network interface associated with a given instance.
    pub async fn instance_update_network_interface(
        &self,
        opctx: &OpContext,
        authz_instance: &authz::Instance,
        authz_interface: &authz::NetworkInterface,
        updates: NetworkInterfaceUpdate,
    ) -> UpdateResult<NetworkInterface> {
        use crate::db::schema::network_interface::dsl;

        // This database operation is surprisingly subtle. It's possible to
        // express this in a single query, with multiple common-table
        // expressions for the updated rows. For example, if we're setting a new
        // primary interface, we need to set the `is_primary` column to false
        // for the current primary, and then set it to true, along with any
        // other updates, for the new primary.
        //
        // That's feasible, but there's a CRDB bug that affects some queries
        // with multiple update statements. It's possible that this query isn't
        // in that bucket, but we'll still avoid it for now. Instead, we'll bite
        // the bullet and use a transaction.
        //
        // See https://github.com/oxidecomputer/omicron/issues/1204 for the
        // issue tracking the work to move this into a CTE.

        // Build up some of the queries first, outside the transaction.
        //
        // This selects the existing primary interface.
        let instance_id = authz_instance.id();
        let interface_id = authz_interface.id();
        let find_primary_query = dsl::network_interface
            .filter(dsl::instance_id.eq(instance_id))
            .filter(dsl::is_primary.eq(true))
            .filter(dsl::time_deleted.is_null())
            .select(NetworkInterface::as_select());

        // This returns the state of the associated instance.
        let instance_query = db::schema::instance::dsl::instance
            .filter(db::schema::instance::dsl::id.eq(instance_id))
            .filter(db::schema::instance::dsl::time_deleted.is_null())
            .select(Instance::as_select());
        let stopped =
            db::model::InstanceState::new(external::InstanceState::Stopped);

        // This is the actual query to update the target interface.
        let make_primary = matches!(updates.make_primary, Some(true));
        let update_target_query = diesel::update(dsl::network_interface)
            .filter(dsl::id.eq(interface_id))
            .filter(dsl::time_deleted.is_null())
            .set(updates)
            .returning(NetworkInterface::as_returning());

        // Errors returned from the below transactions.
        #[derive(Debug)]
        enum NetworkInterfaceUpdateError {
            InstanceNotStopped,
            FailedToUnsetPrimary(diesel::result::Error),
        }
        type TxnError = TransactionError<NetworkInterfaceUpdateError>;

        let pool = self.pool_authorized(opctx).await?;
        if make_primary {
            pool.transaction(move |conn| {
                let instance_state =
                    instance_query.get_result(conn)?.runtime_state.state;
                if instance_state != stopped {
                    return Err(TxnError::CustomError(
                        NetworkInterfaceUpdateError::InstanceNotStopped,
                    ));
                }

                // First, get the primary interface
                let primary_interface = find_primary_query.get_result(conn)?;

                // If the target and primary are different, we need to toggle
                // the primary into a secondary.
                if primary_interface.identity.id != interface_id {
                    if let Err(e) = diesel::update(dsl::network_interface)
                        .filter(dsl::id.eq(primary_interface.identity.id))
                        .filter(dsl::time_deleted.is_null())
                        .set(dsl::is_primary.eq(false))
                        .execute(conn)
                    {
                        return Err(TxnError::CustomError(
                            NetworkInterfaceUpdateError::FailedToUnsetPrimary(
                                e,
                            ),
                        ));
                    }
                }

                // In any case, update the actual target
                Ok(update_target_query.get_result(conn)?)
            })
        } else {
            // In this case, we can just directly apply the updates. By
            // construction, `updates.make_primary` is `None`, so nothing will
            // be done there. The other columns always need to be updated, and
            // we're only hitting a single row. Note that we still need to
            // verify the instance is stopped.
            pool.transaction(move |conn| {
                let instance_state =
                    instance_query.get_result(conn)?.runtime_state.state;
                if instance_state != stopped {
                    return Err(TxnError::CustomError(
                        NetworkInterfaceUpdateError::InstanceNotStopped,
                    ));
                }
                Ok(update_target_query.get_result(conn)?)
            })
        }
        .await
        .map_err(|e| match e {
            TxnError::CustomError(
                NetworkInterfaceUpdateError::InstanceNotStopped,
            ) => Error::invalid_request(
                "Instance must be stopped to update its network interfaces",
            ),
            _ => Error::internal_error(&format!("Transaction error: {:?}", e)),
        })
    }

    // Create a record for a new Oximeter instance
    pub async fn oximeter_create(
        &self,
        info: &OximeterInfo,
    ) -> Result<(), Error> {
        use db::schema::oximeter::dsl;

        // If we get a conflict on the Oximeter ID, this means that collector instance was
        // previously registered, and it's re-registering due to something like a service restart.
        // In this case, we update the time modified and the service address, rather than
        // propagating a constraint violation to the caller.
        diesel::insert_into(dsl::oximeter)
            .values(*info)
            .on_conflict(dsl::id)
            .do_update()
            .set((
                dsl::time_modified.eq(Utc::now()),
                dsl::ip.eq(info.ip),
                dsl::port.eq(info.port),
            ))
            .execute_async(self.pool())
            .await
            .map_err(|e| {
                public_error_from_diesel_pool(
                    e,
                    ErrorHandler::Conflict(
                        ResourceType::Oximeter,
                        "Oximeter Info",
                    ),
                )
            })?;
        Ok(())
    }

    // List the oximeter collector instances
    pub async fn oximeter_list(
        &self,
        page_params: &DataPageParams<'_, Uuid>,
    ) -> ListResultVec<OximeterInfo> {
        use db::schema::oximeter::dsl;
        paginated(dsl::oximeter, dsl::id, page_params)
            .load_async::<OximeterInfo>(self.pool())
            .await
            .map_err(|e| public_error_from_diesel_pool(e, ErrorHandler::Server))
    }

    // Create a record for a new producer endpoint
    pub async fn producer_endpoint_create(
        &self,
        producer: &ProducerEndpoint,
    ) -> Result<(), Error> {
        use db::schema::metric_producer::dsl;

        // TODO: see https://github.com/oxidecomputer/omicron/issues/323
        diesel::insert_into(dsl::metric_producer)
            .values(producer.clone())
            .on_conflict(dsl::id)
            .do_update()
            .set((
                dsl::time_modified.eq(Utc::now()),
                dsl::ip.eq(producer.ip),
                dsl::port.eq(producer.port),
                dsl::interval.eq(producer.interval),
                dsl::base_route.eq(producer.base_route.clone()),
            ))
            .execute_async(self.pool())
            .await
            .map_err(|e| {
                public_error_from_diesel_pool(
                    e,
                    ErrorHandler::Conflict(
                        ResourceType::MetricProducer,
                        "Producer Endpoint",
                    ),
                )
            })?;
        Ok(())
    }

    // List the producer endpoint records by the oximeter instance to which they're assigned.
    pub async fn producers_list_by_oximeter_id(
        &self,
        oximeter_id: Uuid,
        pagparams: &DataPageParams<'_, Uuid>,
    ) -> ListResultVec<ProducerEndpoint> {
        use db::schema::metric_producer::dsl;
        paginated(dsl::metric_producer, dsl::id, &pagparams)
            .filter(dsl::oximeter_id.eq(oximeter_id))
            .order_by((dsl::oximeter_id, dsl::id))
            .select(ProducerEndpoint::as_select())
            .load_async(self.pool())
            .await
            .map_err(|e| {
                public_error_from_diesel_pool(
                    e,
                    ErrorHandler::Conflict(
                        ResourceType::MetricProducer,
                        "By Oximeter ID",
                    ),
                )
            })
    }

    // Sagas

    pub async fn saga_create(
        &self,
        saga: &db::saga_types::Saga,
    ) -> Result<(), Error> {
        use db::schema::saga::dsl;

        let name = saga.template_name.clone();
        diesel::insert_into(dsl::saga)
            .values(saga.clone())
            .execute_async(self.pool())
            .await
            .map_err(|e| {
                public_error_from_diesel_pool(
                    e,
                    ErrorHandler::Conflict(ResourceType::SagaDbg, &name),
                )
            })?;
        Ok(())
    }

    pub async fn saga_create_event(
        &self,
        event: &db::saga_types::SagaNodeEvent,
    ) -> Result<(), Error> {
        use db::schema::saga_node_event::dsl;

        // TODO-robustness This INSERT ought to be conditional on this SEC still
        // owning this saga.
        diesel::insert_into(dsl::saga_node_event)
            .values(event.clone())
            .execute_async(self.pool())
            .await
            .map_err(|e| {
                public_error_from_diesel_pool(
                    e,
                    ErrorHandler::Conflict(ResourceType::SagaDbg, "Saga Event"),
                )
            })?;
        Ok(())
    }

    pub async fn saga_update_state(
        &self,
        saga_id: steno::SagaId,
        new_state: steno::SagaCachedState,
        current_sec: db::saga_types::SecId,
        current_adopt_generation: Generation,
    ) -> Result<(), Error> {
        use db::schema::saga::dsl;

        let saga_id: db::saga_types::SagaId = saga_id.into();
        let result = diesel::update(dsl::saga)
            .filter(dsl::id.eq(saga_id))
            .filter(dsl::current_sec.eq(current_sec))
            .filter(dsl::adopt_generation.eq(current_adopt_generation))
            .set(dsl::saga_state.eq(db::saga_types::SagaCachedState(new_state)))
            .check_if_exists::<db::saga_types::Saga>(saga_id)
            .execute_and_check(self.pool())
            .await
            .map_err(|e| {
                public_error_from_diesel_pool(
                    e,
                    ErrorHandler::NotFoundByLookup(
                        ResourceType::SagaDbg,
                        LookupType::ById(saga_id.0.into()),
                    ),
                )
            })?;

        match result.status {
            UpdateStatus::Updated => Ok(()),
            UpdateStatus::NotUpdatedButExists => Err(Error::InvalidRequest {
                message: format!(
                    "failed to update saga {:?} with state {:?}: preconditions not met: \
                    expected current_sec = {:?}, adopt_generation = {:?}, \
                    but found current_sec = {:?}, adopt_generation = {:?}, state = {:?}",
                    saga_id,
                    new_state,
                    current_sec,
                    current_adopt_generation,
                    result.found.current_sec,
                    result.found.adopt_generation,
                    result.found.saga_state,
                )
            }),
        }
    }

    pub async fn saga_list_unfinished_by_id(
        &self,
        sec_id: &db::SecId,
        pagparams: &DataPageParams<'_, Uuid>,
    ) -> ListResultVec<db::saga_types::Saga> {
        use db::schema::saga::dsl;
        paginated(dsl::saga, dsl::id, &pagparams)
            .filter(dsl::saga_state.ne(db::saga_types::SagaCachedState(
                steno::SagaCachedState::Done,
            )))
            .filter(dsl::current_sec.eq(*sec_id))
            .load_async(self.pool())
            .await
            .map_err(|e| {
                public_error_from_diesel_pool(
                    e,
                    ErrorHandler::NotFoundByLookup(
                        ResourceType::SagaDbg,
                        LookupType::ById(sec_id.0),
                    ),
                )
            })
    }

    pub async fn saga_node_event_list_by_id(
        &self,
        id: db::saga_types::SagaId,
        pagparams: &DataPageParams<'_, Uuid>,
    ) -> ListResultVec<steno::SagaNodeEvent> {
        use db::schema::saga_node_event::dsl;
        paginated(dsl::saga_node_event, dsl::saga_id, &pagparams)
            .filter(dsl::saga_id.eq(id))
            .load_async::<db::saga_types::SagaNodeEvent>(self.pool())
            .await
            .map_err(|e| {
                public_error_from_diesel_pool(
                    e,
                    ErrorHandler::NotFoundByLookup(
                        ResourceType::SagaDbg,
                        LookupType::ById(id.0 .0),
                    ),
                )
            })?
            .into_iter()
            .map(|db_event| steno::SagaNodeEvent::try_from(db_event))
            .collect::<Result<_, Error>>()
    }

    // VPCs

    pub async fn project_list_vpcs(
        &self,
        opctx: &OpContext,
        authz_project: &authz::Project,
        pagparams: &DataPageParams<'_, Name>,
    ) -> ListResultVec<Vpc> {
        opctx.authorize(authz::Action::ListChildren, authz_project).await?;

        use db::schema::vpc::dsl;
        paginated(dsl::vpc, dsl::name, &pagparams)
            .filter(dsl::time_deleted.is_null())
            .filter(dsl::project_id.eq(authz_project.id()))
            .select(Vpc::as_select())
            .load_async(self.pool_authorized(opctx).await?)
            .await
            .map_err(|e| public_error_from_diesel_pool(e, ErrorHandler::Server))
    }

    pub async fn project_create_vpc(
        &self,
        opctx: &OpContext,
        authz_project: &authz::Project,
        vpc: IncompleteVpc,
    ) -> Result<(authz::Vpc, Vpc), Error> {
        use db::schema::vpc::dsl;

        assert_eq!(authz_project.id(), vpc.project_id);
        opctx.authorize(authz::Action::CreateChild, authz_project).await?;

        // TODO-correctness Shouldn't this use "insert_resource"?
        //
        // Note that to do so requires adding an `rcgen` column to the project
        // table.
        let name = vpc.identity.name.clone();
        let query = InsertVpcQuery::new(vpc);
        let vpc = diesel::insert_into(dsl::vpc)
            .values(query)
            .returning(Vpc::as_returning())
            .get_result_async(self.pool())
            .await
            .map_err(|e| {
                public_error_from_diesel_pool(
                    e,
                    ErrorHandler::Conflict(ResourceType::Vpc, name.as_str()),
                )
            })?;
        Ok((
            authz::Vpc::new(
                authz_project.clone(),
                vpc.id(),
                LookupType::ByName(vpc.name().to_string()),
            ),
            vpc,
        ))
    }

    pub async fn project_update_vpc(
        &self,
        opctx: &OpContext,
        authz_vpc: &authz::Vpc,
        updates: VpcUpdate,
    ) -> UpdateResult<Vpc> {
        opctx.authorize(authz::Action::Modify, authz_vpc).await?;

        use db::schema::vpc::dsl;
        diesel::update(dsl::vpc)
            .filter(dsl::time_deleted.is_null())
            .filter(dsl::id.eq(authz_vpc.id()))
            .set(updates)
            .returning(Vpc::as_returning())
            .get_result_async(self.pool_authorized(opctx).await?)
            .await
            .map_err(|e| {
                public_error_from_diesel_pool(
                    e,
                    ErrorHandler::NotFoundByResource(authz_vpc),
                )
            })
    }

    pub async fn project_delete_vpc(
        &self,
        opctx: &OpContext,
        authz_vpc: &authz::Vpc,
    ) -> DeleteResult {
        opctx.authorize(authz::Action::Delete, authz_vpc).await?;

        use db::schema::vpc::dsl;

        // Note that we don't ensure the firewall rules are empty here, because
        // we allow deleting VPCs with firewall rules present. Inserting new
        // rules is serialized with respect to the deletion by the row lock
        // associated with the VPC row, since we use the collection insert CTE
        // pattern to add firewall rules.

        let now = Utc::now();
        diesel::update(dsl::vpc)
            .filter(dsl::time_deleted.is_null())
            .filter(dsl::id.eq(authz_vpc.id()))
            .set(dsl::time_deleted.eq(now))
            .returning(Vpc::as_returning())
            .get_result_async(self.pool_authorized(opctx).await?)
            .await
            .map_err(|e| {
                public_error_from_diesel_pool(
                    e,
                    ErrorHandler::NotFoundByResource(authz_vpc),
                )
            })?;
        Ok(())
    }

    pub async fn vpc_list_firewall_rules(
        &self,
        opctx: &OpContext,
        authz_vpc: &authz::Vpc,
    ) -> ListResultVec<VpcFirewallRule> {
        // Firewall rules are modeled in the API as a single resource under the
        // Vpc (rather than individual child resources with their own CRUD
        // endpoints).  You cannot look them up individually, create them,
        // remove them, or update them.  You can only modify the whole set.  So
        // for authz, we treat them as part of the Vpc itself.
        opctx.authorize(authz::Action::Read, authz_vpc).await?;
        use db::schema::vpc_firewall_rule::dsl;

        dsl::vpc_firewall_rule
            .filter(dsl::time_deleted.is_null())
            .filter(dsl::vpc_id.eq(authz_vpc.id()))
            .order(dsl::name.asc())
            .select(VpcFirewallRule::as_select())
            .load_async(self.pool_authorized(opctx).await?)
            .await
            .map_err(|e| public_error_from_diesel_pool(e, ErrorHandler::Server))
    }

    pub async fn vpc_delete_all_firewall_rules(
        &self,
        opctx: &OpContext,
        authz_vpc: &authz::Vpc,
    ) -> DeleteResult {
        opctx.authorize(authz::Action::Modify, authz_vpc).await?;
        use db::schema::vpc_firewall_rule::dsl;

        let now = Utc::now();
        // TODO-performance: Paginate this update to avoid long queries
        diesel::update(dsl::vpc_firewall_rule)
            .filter(dsl::time_deleted.is_null())
            .filter(dsl::vpc_id.eq(authz_vpc.id()))
            .set(dsl::time_deleted.eq(now))
            .execute_async(self.pool_authorized(opctx).await?)
            .await
            .map_err(|e| {
                public_error_from_diesel_pool(
                    e,
                    ErrorHandler::NotFoundByResource(authz_vpc),
                )
            })?;
        Ok(())
    }

    /// Replace all firewall rules with the given rules
    pub async fn vpc_update_firewall_rules(
        &self,
        opctx: &OpContext,
        authz_vpc: &authz::Vpc,
        mut rules: Vec<VpcFirewallRule>,
    ) -> UpdateResult<Vec<VpcFirewallRule>> {
        opctx.authorize(authz::Action::Modify, authz_vpc).await?;
        for r in &rules {
            assert_eq!(r.vpc_id, authz_vpc.id());
        }

        // Sort the rules in the same order that we would return them when
        // listing them.  This is because we're going to use RETURNING to return
        // the inserted rows from the database and we want them to come back in
        // the same order that we would normally list them.
        rules.sort_by_key(|r| r.name().to_string());

        use db::schema::vpc_firewall_rule::dsl;

        let now = Utc::now();
        let delete_old_query = diesel::update(dsl::vpc_firewall_rule)
            .filter(dsl::time_deleted.is_null())
            .filter(dsl::vpc_id.eq(authz_vpc.id()))
            .set(dsl::time_deleted.eq(now));

        let insert_new_query = Vpc::insert_resource(
            authz_vpc.id(),
            diesel::insert_into(dsl::vpc_firewall_rule).values(rules),
        );

        #[derive(Debug)]
        enum FirewallUpdateError {
            CollectionNotFound,
        }
        type TxnError = TransactionError<FirewallUpdateError>;

        // TODO-scalability: Ideally this would be a CTE so we don't need to
        // hold a transaction open across multiple roundtrips from the database,
        // but for now we're using a transaction due to the severely decreased
        // legibility of CTEs via diesel right now.
        self.pool_authorized(opctx)
            .await?
            .transaction(move |conn| {
                delete_old_query.execute(conn)?;

                // The generation count update on the vpc table row will take a
                // write lock on the row, ensuring that the vpc was not deleted
                // concurently.
                insert_new_query.insert_and_get_results(conn).map_err(|e| {
                    match e {
                        SyncInsertError::CollectionNotFound => {
                            TxnError::CustomError(
                                FirewallUpdateError::CollectionNotFound,
                            )
                        }
                        SyncInsertError::DatabaseError(e) => e.into(),
                    }
                })
            })
            .await
            .map_err(|e| match e {
                TxnError::CustomError(
                    FirewallUpdateError::CollectionNotFound,
                ) => Error::not_found_by_id(ResourceType::Vpc, &authz_vpc.id()),
                TxnError::Pool(e) => public_error_from_diesel_pool(
                    e,
                    ErrorHandler::NotFoundByResource(authz_vpc),
                ),
            })
    }

    pub async fn vpc_list_subnets(
        &self,
        opctx: &OpContext,
        authz_vpc: &authz::Vpc,
        pagparams: &DataPageParams<'_, Name>,
    ) -> ListResultVec<VpcSubnet> {
        opctx.authorize(authz::Action::ListChildren, authz_vpc).await?;

        use db::schema::vpc_subnet::dsl;
        paginated(dsl::vpc_subnet, dsl::name, &pagparams)
            .filter(dsl::time_deleted.is_null())
            .filter(dsl::vpc_id.eq(authz_vpc.id()))
            .select(VpcSubnet::as_select())
            .load_async(self.pool_authorized(opctx).await?)
            .await
            .map_err(|e| public_error_from_diesel_pool(e, ErrorHandler::Server))
    }

    /// Insert a VPC Subnet, checking for unique IP address ranges.
    pub async fn vpc_create_subnet(
        &self,
        opctx: &OpContext,
        authz_vpc: &authz::Vpc,
        subnet: VpcSubnet,
    ) -> Result<VpcSubnet, SubnetError> {
        opctx
            .authorize(authz::Action::CreateChild, authz_vpc)
            .await
            .map_err(SubnetError::External)?;
        assert_eq!(authz_vpc.id(), subnet.vpc_id);

        self.vpc_create_subnet_raw(subnet).await
    }

    pub(super) async fn vpc_create_subnet_raw(
        &self,
        subnet: VpcSubnet,
    ) -> Result<VpcSubnet, SubnetError> {
        use db::schema::vpc_subnet::dsl;
        let values = FilterConflictingVpcSubnetRangesQuery::new(subnet.clone());
        diesel::insert_into(dsl::vpc_subnet)
            .values(values)
            .returning(VpcSubnet::as_returning())
            .get_result_async(self.pool())
            .await
            .map_err(|e| SubnetError::from_pool(e, &subnet))
    }

    pub async fn vpc_delete_subnet(
        &self,
        opctx: &OpContext,
        authz_subnet: &authz::VpcSubnet,
    ) -> DeleteResult {
        opctx.authorize(authz::Action::Delete, authz_subnet).await?;

        use db::schema::vpc_subnet::dsl;
        let now = Utc::now();
        diesel::update(dsl::vpc_subnet)
            .filter(dsl::time_deleted.is_null())
            .filter(dsl::id.eq(authz_subnet.id()))
            .set(dsl::time_deleted.eq(now))
            .returning(VpcSubnet::as_returning())
            .get_result_async(self.pool_authorized(opctx).await?)
            .await
            .map_err(|e| {
                public_error_from_diesel_pool(
                    e,
                    ErrorHandler::NotFoundByResource(authz_subnet),
                )
            })?;
        Ok(())
    }

    pub async fn vpc_update_subnet(
        &self,
        opctx: &OpContext,
        authz_subnet: &authz::VpcSubnet,
        updates: VpcSubnetUpdate,
    ) -> UpdateResult<VpcSubnet> {
        opctx.authorize(authz::Action::Modify, authz_subnet).await?;

        use db::schema::vpc_subnet::dsl;
        diesel::update(dsl::vpc_subnet)
            .filter(dsl::time_deleted.is_null())
            .filter(dsl::id.eq(authz_subnet.id()))
            .set(updates)
            .returning(VpcSubnet::as_returning())
            .get_result_async(self.pool_authorized(opctx).await?)
            .await
            .map_err(|e| {
                public_error_from_diesel_pool(
                    e,
                    ErrorHandler::NotFoundByResource(authz_subnet),
                )
            })
    }

    pub async fn subnet_list_network_interfaces(
        &self,
        opctx: &OpContext,
        authz_subnet: &authz::VpcSubnet,
        pagparams: &DataPageParams<'_, Name>,
    ) -> ListResultVec<NetworkInterface> {
        opctx.authorize(authz::Action::ListChildren, authz_subnet).await?;

        use db::schema::network_interface::dsl;
        paginated(dsl::network_interface, dsl::name, pagparams)
            .filter(dsl::time_deleted.is_null())
            .filter(dsl::subnet_id.eq(authz_subnet.id()))
            .select(NetworkInterface::as_select())
            .load_async::<db::model::NetworkInterface>(
                self.pool_authorized(opctx).await?,
            )
            .await
            .map_err(|e| public_error_from_diesel_pool(e, ErrorHandler::Server))
    }

    pub async fn vpc_list_routers(
        &self,
        opctx: &OpContext,
        authz_vpc: &authz::Vpc,
        pagparams: &DataPageParams<'_, Name>,
    ) -> ListResultVec<VpcRouter> {
        opctx.authorize(authz::Action::ListChildren, authz_vpc).await?;

        use db::schema::vpc_router::dsl;
        paginated(dsl::vpc_router, dsl::name, pagparams)
            .filter(dsl::time_deleted.is_null())
            .filter(dsl::vpc_id.eq(authz_vpc.id()))
            .select(VpcRouter::as_select())
            .load_async::<db::model::VpcRouter>(
                self.pool_authorized(opctx).await?,
            )
            .await
            .map_err(|e| public_error_from_diesel_pool(e, ErrorHandler::Server))
    }

    pub async fn vpc_create_router(
        &self,
        opctx: &OpContext,
        authz_vpc: &authz::Vpc,
        router: VpcRouter,
    ) -> CreateResult<(authz::VpcRouter, VpcRouter)> {
        opctx.authorize(authz::Action::CreateChild, authz_vpc).await?;

        use db::schema::vpc_router::dsl;
        let name = router.name().clone();
        let router = diesel::insert_into(dsl::vpc_router)
            .values(router)
            .on_conflict(dsl::id)
            .do_nothing()
            .returning(VpcRouter::as_returning())
            .get_result_async(self.pool_authorized(opctx).await?)
            .await
            .map_err(|e| {
                public_error_from_diesel_pool(
                    e,
                    ErrorHandler::Conflict(
                        ResourceType::VpcRouter,
                        name.as_str(),
                    ),
                )
            })?;
        Ok((
            authz::VpcRouter::new(
                authz_vpc.clone(),
                router.id(),
                LookupType::ById(router.id()),
            ),
            router,
        ))
    }

    pub async fn vpc_delete_router(
        &self,
        opctx: &OpContext,
        authz_router: &authz::VpcRouter,
    ) -> DeleteResult {
        opctx.authorize(authz::Action::Delete, authz_router).await?;

        use db::schema::vpc_router::dsl;
        let now = Utc::now();
        diesel::update(dsl::vpc_router)
            .filter(dsl::time_deleted.is_null())
            .filter(dsl::id.eq(authz_router.id()))
            .set(dsl::time_deleted.eq(now))
            .returning(VpcRouter::as_returning())
            .get_result_async(self.pool())
            .await
            .map_err(|e| {
                public_error_from_diesel_pool(
                    e,
                    ErrorHandler::NotFoundByResource(authz_router),
                )
            })?;
        Ok(())
    }

    pub async fn vpc_update_router(
        &self,
        opctx: &OpContext,
        authz_router: &authz::VpcRouter,
        updates: VpcRouterUpdate,
    ) -> UpdateResult<VpcRouter> {
        opctx.authorize(authz::Action::Modify, authz_router).await?;

        use db::schema::vpc_router::dsl;
        diesel::update(dsl::vpc_router)
            .filter(dsl::time_deleted.is_null())
            .filter(dsl::id.eq(authz_router.id()))
            .set(updates)
            .returning(VpcRouter::as_returning())
            .get_result_async(self.pool_authorized(opctx).await?)
            .await
            .map_err(|e| {
                public_error_from_diesel_pool(
                    e,
                    ErrorHandler::NotFoundByResource(authz_router),
                )
            })
    }

    pub async fn router_list_routes(
        &self,
        opctx: &OpContext,
        authz_router: &authz::VpcRouter,
        pagparams: &DataPageParams<'_, Name>,
    ) -> ListResultVec<RouterRoute> {
        opctx.authorize(authz::Action::ListChildren, authz_router).await?;

        use db::schema::router_route::dsl;
        paginated(dsl::router_route, dsl::name, pagparams)
            .filter(dsl::time_deleted.is_null())
            .filter(dsl::vpc_router_id.eq(authz_router.id()))
            .select(RouterRoute::as_select())
            .load_async::<db::model::RouterRoute>(
                self.pool_authorized(opctx).await?,
            )
            .await
            .map_err(|e| public_error_from_diesel_pool(e, ErrorHandler::Server))
    }

    pub async fn router_create_route(
        &self,
        opctx: &OpContext,
        authz_router: &authz::VpcRouter,
        route: RouterRoute,
    ) -> CreateResult<RouterRoute> {
        assert_eq!(authz_router.id(), route.vpc_router_id);
        opctx.authorize(authz::Action::CreateChild, authz_router).await?;

        use db::schema::router_route::dsl;
        let router_id = route.vpc_router_id;
        let name = route.name().clone();

        VpcRouter::insert_resource(
            router_id,
            diesel::insert_into(dsl::router_route).values(route),
        )
        .insert_and_get_result_async(self.pool_authorized(opctx).await?)
        .await
        .map_err(|e| match e {
            AsyncInsertError::CollectionNotFound => Error::ObjectNotFound {
                type_name: ResourceType::VpcRouter,
                lookup_type: LookupType::ById(router_id),
            },
            AsyncInsertError::DatabaseError(e) => {
                public_error_from_diesel_pool(
                    e,
                    ErrorHandler::Conflict(
                        ResourceType::RouterRoute,
                        name.as_str(),
                    ),
                )
            }
        })
    }

    pub async fn router_delete_route(
        &self,
        opctx: &OpContext,
        authz_route: &authz::RouterRoute,
    ) -> DeleteResult {
        opctx.authorize(authz::Action::Delete, authz_route).await?;

        use db::schema::router_route::dsl;
        let now = Utc::now();
        diesel::update(dsl::router_route)
            .filter(dsl::time_deleted.is_null())
            .filter(dsl::id.eq(authz_route.id()))
            .set(dsl::time_deleted.eq(now))
            .execute_async(self.pool_authorized(opctx).await?)
            .await
            .map_err(|e| {
                public_error_from_diesel_pool(
                    e,
                    ErrorHandler::NotFoundByResource(authz_route),
                )
            })?;
        Ok(())
    }

    pub async fn router_update_route(
        &self,
        opctx: &OpContext,
        authz_route: &authz::RouterRoute,
        route_update: RouterRouteUpdate,
    ) -> UpdateResult<RouterRoute> {
        opctx.authorize(authz::Action::Modify, authz_route).await?;

        use db::schema::router_route::dsl;
        diesel::update(dsl::router_route)
            .filter(dsl::time_deleted.is_null())
            .filter(dsl::id.eq(authz_route.id()))
            .set(route_update)
            .returning(RouterRoute::as_returning())
            .get_result_async(self.pool_authorized(opctx).await?)
            .await
            .map_err(|e| {
                public_error_from_diesel_pool(
                    e,
                    ErrorHandler::NotFoundByResource(authz_route),
                )
            })
    }

    // TODO-correctness: fix session method errors. the map_errs turn all errors
    // into 500s, most notably (and most frequently) session not found. they
    // don't end up as 500 in the http response because they get turned into a
    // 4xx error by calling code, the session cookie authn scheme. this is
    // necessary for now in order to avoid the possibility of leaking out a
    // too-friendly 404 to the client. once datastore has its own error type and
    // the conversion to serializable user-facing errors happens elsewhere (see
    // issue #347) these methods can safely return more accurate errors, and
    // showing/hiding that info as appropriate will be handled higher up
    // TODO-correctness this may apply at the Nexus level as well.

    pub async fn session_create(
        &self,
        opctx: &OpContext,
        session: ConsoleSession,
    ) -> CreateResult<ConsoleSession> {
        opctx
            .authorize(authz::Action::CreateChild, &authz::CONSOLE_SESSION_LIST)
            .await?;

        use db::schema::console_session::dsl;

        diesel::insert_into(dsl::console_session)
            .values(session)
            .returning(ConsoleSession::as_returning())
            .get_result_async(self.pool_authorized(opctx).await?)
            .await
            .map_err(|e| {
                Error::internal_error(&format!(
                    "error creating session: {:?}",
                    e
                ))
            })
    }

    pub async fn session_update_last_used(
        &self,
        opctx: &OpContext,
        authz_session: &authz::ConsoleSession,
    ) -> UpdateResult<authn::ConsoleSessionWithSiloId> {
        opctx.authorize(authz::Action::Modify, authz_session).await?;

        use db::schema::console_session::dsl;
        let console_session = diesel::update(dsl::console_session)
            .filter(dsl::token.eq(authz_session.id()))
            .set((dsl::time_last_used.eq(Utc::now()),))
            .returning(ConsoleSession::as_returning())
            .get_result_async(self.pool_authorized(opctx).await?)
            .await
            .map_err(|e| {
                Error::internal_error(&format!(
                    "error renewing session: {:?}",
                    e
                ))
            })?;

        let (.., db_silo_user) = LookupPath::new(opctx, &self)
            .silo_user_id(console_session.silo_user_id)
            .fetch()
            .await
            .map_err(|e| {
                Error::internal_error(&format!(
                    "error fetching silo id: {:?}",
                    e
                ))
            })?;

        Ok(authn::ConsoleSessionWithSiloId {
            console_session,
            silo_id: db_silo_user.silo_id,
        })
    }

    // putting "hard" in the name because we don't do this with any other model
    pub async fn session_hard_delete(
        &self,
        opctx: &OpContext,
        authz_session: &authz::ConsoleSession,
    ) -> DeleteResult {
        opctx.authorize(authz::Action::Delete, authz_session).await?;

        use db::schema::console_session::dsl;
        diesel::delete(dsl::console_session)
            .filter(dsl::token.eq(authz_session.id()))
            .execute_async(self.pool_authorized(opctx).await?)
            .await
            .map(|_rows_deleted| ())
            .map_err(|e| {
                Error::internal_error(&format!(
                    "error deleting session: {:?}",
                    e
                ))
            })
    }

    pub async fn users_builtin_list_by_name(
        &self,
        opctx: &OpContext,
        pagparams: &DataPageParams<'_, Name>,
    ) -> ListResultVec<UserBuiltin> {
        use db::schema::user_builtin::dsl;
        opctx.authorize(authz::Action::ListChildren, &authz::FLEET).await?;
        paginated(dsl::user_builtin, dsl::name, pagparams)
            .select(UserBuiltin::as_select())
            .load_async::<UserBuiltin>(self.pool_authorized(opctx).await?)
            .await
            .map_err(|e| public_error_from_diesel_pool(e, ErrorHandler::Server))
    }

    /// Load built-in users into the database
    pub async fn load_builtin_users(
        &self,
        opctx: &OpContext,
    ) -> Result<(), Error> {
        use db::schema::user_builtin::dsl;

        opctx.authorize(authz::Action::Modify, &authz::DATABASE).await?;

        let builtin_users = [
            // Note: "db_init" is also a builtin user, but that one by necessity
            // is created with the database.
            &*authn::USER_INTERNAL_API,
            &*authn::USER_INTERNAL_READ,
            &*authn::USER_EXTERNAL_AUTHN,
            &*authn::USER_SAGA_RECOVERY,
        ]
        .iter()
        .map(|u| {
            UserBuiltin::new(
                u.id,
                params::UserBuiltinCreate {
                    identity: IdentityMetadataCreateParams {
                        name: u.name.clone(),
                        description: String::from(u.description),
                    },
                },
            )
        })
        .collect::<Vec<UserBuiltin>>();

        debug!(opctx.log, "attempting to create built-in users");
        let count = diesel::insert_into(dsl::user_builtin)
            .values(builtin_users)
            .on_conflict(dsl::id)
            .do_nothing()
            .execute_async(self.pool_authorized(opctx).await?)
            .await
            .map_err(|e| {
                public_error_from_diesel_pool(e, ErrorHandler::Server)
            })?;
        info!(opctx.log, "created {} built-in users", count);

        Ok(())
    }

    /// Load the testing users into the database
    pub async fn load_silo_users(
        &self,
        opctx: &OpContext,
    ) -> Result<(), Error> {
        use db::schema::silo_user::dsl;

        opctx.authorize(authz::Action::Modify, &authz::DATABASE).await?;

        let users =
            [&*authn::USER_TEST_PRIVILEGED, &*authn::USER_TEST_UNPRIVILEGED];

        debug!(opctx.log, "attempting to create silo users");
        let count = diesel::insert_into(dsl::silo_user)
            .values(users)
            .on_conflict(dsl::id)
            .do_nothing()
            .execute_async(self.pool_authorized(opctx).await?)
            .await
            .map_err(|e| {
                public_error_from_diesel_pool(e, ErrorHandler::Server)
            })?;
        info!(opctx.log, "created {} silo users", count);

        Ok(())
    }

    /// Load role assignments for the test users into the database
    pub async fn load_silo_user_role_assignments(
        &self,
        opctx: &OpContext,
    ) -> Result<(), Error> {
        use db::schema::role_assignment::dsl;
        debug!(opctx.log, "attempting to create silo user role assignments");
        let count = diesel::insert_into(dsl::role_assignment)
            .values(&*db::fixed_data::silo_user::ROLE_ASSIGNMENTS_PRIVILEGED)
            .on_conflict((
                dsl::identity_type,
                dsl::identity_id,
                dsl::resource_type,
                dsl::resource_id,
                dsl::role_name,
            ))
            .do_nothing()
            .execute_async(self.pool_authorized(opctx).await?)
            .await
            .map_err(|e| {
                public_error_from_diesel_pool(e, ErrorHandler::Server)
            })?;
        info!(opctx.log, "created {} silo user role assignments", count);

        Ok(())
    }

    /// List built-in roles
    pub async fn roles_builtin_list_by_name(
        &self,
        opctx: &OpContext,
        pagparams: &DataPageParams<'_, (String, String)>,
    ) -> ListResultVec<RoleBuiltin> {
        use db::schema::role_builtin::dsl;
        opctx.authorize(authz::Action::ListChildren, &authz::FLEET).await?;
        paginated_multicolumn(
            dsl::role_builtin,
            (dsl::resource_type, dsl::role_name),
            pagparams,
        )
        .select(RoleBuiltin::as_select())
        .load_async::<RoleBuiltin>(self.pool_authorized(opctx).await?)
        .await
        .map_err(|e| public_error_from_diesel_pool(e, ErrorHandler::Server))
    }

    /// Load built-in roles into the database
    pub async fn load_builtin_roles(
        &self,
        opctx: &OpContext,
    ) -> Result<(), Error> {
        use db::schema::role_builtin::dsl;

        opctx.authorize(authz::Action::Modify, &authz::DATABASE).await?;

        let builtin_roles = BUILTIN_ROLES
            .iter()
            .map(|role_config| {
                RoleBuiltin::new(
                    role_config.resource_type,
                    &role_config.role_name,
                    &role_config.description,
                )
            })
            .collect::<Vec<RoleBuiltin>>();

        debug!(opctx.log, "attempting to create built-in roles");
        let count = diesel::insert_into(dsl::role_builtin)
            .values(builtin_roles)
            .on_conflict((dsl::resource_type, dsl::role_name))
            .do_nothing()
            .execute_async(self.pool_authorized(opctx).await?)
            .await
            .map_err(|e| {
                public_error_from_diesel_pool(e, ErrorHandler::Server)
            })?;
        info!(opctx.log, "created {} built-in roles", count);
        Ok(())
    }

    /// Load role assignments for built-in users and built-in roles into the
    /// database
    pub async fn load_builtin_role_asgns(
        &self,
        opctx: &OpContext,
    ) -> Result<(), Error> {
        use db::schema::role_assignment::dsl;

        opctx.authorize(authz::Action::Modify, &authz::DATABASE).await?;

        debug!(opctx.log, "attempting to create built-in role assignments");
        let count = diesel::insert_into(dsl::role_assignment)
            .values(&*BUILTIN_ROLE_ASSIGNMENTS)
            .on_conflict((
                dsl::identity_type,
                dsl::identity_id,
                dsl::resource_type,
                dsl::resource_id,
                dsl::role_name,
            ))
            .do_nothing()
            .execute_async(self.pool_authorized(opctx).await?)
            .await
            .map_err(|e| {
                public_error_from_diesel_pool(e, ErrorHandler::Server)
            })?;
        info!(opctx.log, "created {} built-in role assignments", count);
        Ok(())
    }

    /// Return the built-in roles that the given built-in user has for the given
    /// resource
    pub async fn role_asgn_list_for(
        &self,
        opctx: &OpContext,
        identity_type: IdentityType,
        identity_id: Uuid,
        resource_type: ResourceType,
        resource_id: Uuid,
    ) -> Result<Vec<RoleAssignment>, Error> {
        use db::schema::role_assignment::dsl;

        // There is no resource-specific authorization check because all
        // authenticated users need to be able to list their own roles --
        // otherwise we can't do any authorization checks.
        // TODO-security rethink this -- how do we know the user is looking up
        // their own roles?  Maybe this should use an internal authz context.

        // TODO-scalability TODO-security This needs to be paginated.  It's not
        // exposed via an external API right now but someone could still put us
        // into some hurt by assigning loads of roles to someone and having that
        // person attempt to access anything.
        dsl::role_assignment
            .filter(dsl::identity_type.eq(identity_type))
            .filter(dsl::identity_id.eq(identity_id))
            .filter(dsl::resource_type.eq(resource_type.to_string()))
            .filter(dsl::resource_id.eq(resource_id))
            .select(RoleAssignment::as_select())
            .load_async::<RoleAssignment>(self.pool_authorized(opctx).await?)
            .await
            .map_err(|e| public_error_from_diesel_pool(e, ErrorHandler::Server))
    }

    pub async fn update_available_artifact_upsert(
        &self,
        opctx: &OpContext,
        artifact: UpdateAvailableArtifact,
    ) -> CreateResult<UpdateAvailableArtifact> {
        opctx.authorize(authz::Action::Modify, &authz::FLEET).await?;

        use db::schema::update_available_artifact::dsl;
        diesel::insert_into(dsl::update_available_artifact)
            .values(artifact.clone())
            .on_conflict((dsl::name, dsl::version, dsl::kind))
            .do_update()
            .set(artifact.clone())
            .returning(UpdateAvailableArtifact::as_returning())
            .get_result_async(self.pool_authorized(opctx).await?)
            .await
            .map_err(|e| public_error_from_diesel_pool(e, ErrorHandler::Server))
    }

    pub async fn update_available_artifact_hard_delete_outdated(
        &self,
        opctx: &OpContext,
        current_targets_role_version: i64,
    ) -> DeleteResult {
        opctx.authorize(authz::Action::Modify, &authz::FLEET).await?;

        // We use the `targets_role_version` column in the table to delete any
        // old rows, keeping the table in sync with the current copy of
        // artifacts.json.
        use db::schema::update_available_artifact::dsl;
        diesel::delete(dsl::update_available_artifact)
            .filter(dsl::targets_role_version.lt(current_targets_role_version))
            .execute_async(self.pool_authorized(opctx).await?)
            .await
            .map(|_rows_deleted| ())
            .map_err(|e| {
                // TODO-correctness TODO-availability This should be using
                // public_error_from_diesel_pool()
                Error::internal_error(&format!(
                    "error deleting outdated available artifacts: {:?}",
                    e
                ))
            })
    }

    // NOTE: This function is only used for testing and for initial population
    // of built-in users as silo users.  The error handling here assumes (1)
    // that the caller expects no user input error from the database, and (2)
    // that if a Silo user with the same id already exists in the database,
    // that's not an error (it's assumed to be the same user).
    pub async fn silo_user_create(
        &self,
        silo_user: SiloUser,
    ) -> Result<(), Error> {
        use db::schema::silo_user::dsl;

        let _ = diesel::insert_into(dsl::silo_user)
            .values(silo_user)
            .on_conflict(dsl::id)
            .do_nothing()
            .execute_async(self.pool())
            .await
            .map_err(|e| {
                public_error_from_diesel_pool(e, ErrorHandler::Server)
            })?;
        Ok(())
    }

    /// Load built-in silos into the database
    pub async fn load_builtin_silos(
        &self,
        opctx: &OpContext,
    ) -> Result<(), Error> {
        opctx.authorize(authz::Action::Modify, &authz::DATABASE).await?;

        debug!(opctx.log, "attempting to create built-in silo");

        use db::schema::silo::dsl;
        let count = diesel::insert_into(dsl::silo)
            .values(&*DEFAULT_SILO)
            .on_conflict(dsl::id)
            .do_nothing()
            .execute_async(self.pool_authorized(opctx).await?)
            .await
            .map_err(|e| {
                public_error_from_diesel_pool(e, ErrorHandler::Server)
            })?;
        info!(opctx.log, "created {} built-in silos", count);
        Ok(())
    }

    pub async fn silo_create(
        &self,
        opctx: &OpContext,
        silo: Silo,
    ) -> CreateResult<Silo> {
        opctx.authorize(authz::Action::CreateChild, &authz::FLEET).await?;

        let silo_id = silo.id();

        use db::schema::silo::dsl;
        diesel::insert_into(dsl::silo)
            .values(silo)
            .returning(Silo::as_returning())
            .get_result_async(self.pool_authorized(opctx).await?)
            .await
            .map_err(|e| {
                public_error_from_diesel_pool(
                    e,
                    ErrorHandler::Conflict(
                        ResourceType::Silo,
                        silo_id.to_string().as_str(),
                    ),
                )
            })
    }

    pub async fn silos_list_by_id(
        &self,
        opctx: &OpContext,
        pagparams: &DataPageParams<'_, Uuid>,
    ) -> ListResultVec<Silo> {
        opctx.authorize(authz::Action::ListChildren, &authz::FLEET).await?;

        use db::schema::silo::dsl;
        paginated(dsl::silo, dsl::id, pagparams)
            .filter(dsl::time_deleted.is_null())
            .filter(dsl::discoverable.eq(true))
            .select(Silo::as_select())
            .load_async::<Silo>(self.pool_authorized(opctx).await?)
            .await
            .map_err(|e| public_error_from_diesel_pool(e, ErrorHandler::Server))
    }

    pub async fn silos_list_by_name(
        &self,
        opctx: &OpContext,
        pagparams: &DataPageParams<'_, Name>,
    ) -> ListResultVec<Silo> {
        opctx.authorize(authz::Action::ListChildren, &authz::FLEET).await?;

        use db::schema::silo::dsl;
        paginated(dsl::silo, dsl::name, pagparams)
            .filter(dsl::time_deleted.is_null())
            .filter(dsl::discoverable.eq(true))
            .select(Silo::as_select())
            .load_async::<Silo>(self.pool_authorized(opctx).await?)
            .await
            .map_err(|e| public_error_from_diesel_pool(e, ErrorHandler::Server))
    }

    pub async fn silo_delete(
        &self,
        opctx: &OpContext,
        authz_silo: &authz::Silo,
        db_silo: &db::model::Silo,
    ) -> DeleteResult {
        assert_eq!(authz_silo.id(), db_silo.id());
        opctx.authorize(authz::Action::Delete, authz_silo).await?;

        use db::schema::organization;
        use db::schema::silo;
        use db::schema::silo_user;

        // Make sure there are no organizations present within this silo.
        let id = authz_silo.id();
        let rcgen = db_silo.rcgen;
        let org_found = diesel_pool_result_optional(
            organization::dsl::organization
                .filter(organization::dsl::silo_id.eq(id))
                .filter(organization::dsl::time_deleted.is_null())
                .select(organization::dsl::id)
                .limit(1)
                .first_async::<Uuid>(self.pool_authorized(opctx).await?)
                .await,
        )
        .map_err(|e| public_error_from_diesel_pool(e, ErrorHandler::Server))?;

        if org_found.is_some() {
            return Err(Error::InvalidRequest {
                message: "silo to be deleted contains an organization"
                    .to_string(),
            });
        }

        let now = Utc::now();
        let updated_rows = diesel::update(silo::dsl::silo)
            .filter(silo::dsl::time_deleted.is_null())
            .filter(silo::dsl::id.eq(id))
            .filter(silo::dsl::rcgen.eq(rcgen))
            .set(silo::dsl::time_deleted.eq(now))
            .execute_async(self.pool_authorized(opctx).await?)
            .await
            .map_err(|e| {
                public_error_from_diesel_pool(
                    e,
                    ErrorHandler::NotFoundByResource(authz_silo),
                )
            })?;

        if updated_rows == 0 {
            return Err(Error::InvalidRequest {
                message: "silo deletion failed due to concurrent modification"
                    .to_string(),
            });
        }

        info!(opctx.log, "deleted silo {}", id);

        // If silo deletion succeeded, delete all silo users
        // TODO-correctness This needs to happen in a saga or some other
        // mechanism that ensures it happens even if we crash at this point.
        // TODO-scalability This needs to happen in batches
        let updated_rows = diesel::update(silo_user::dsl::silo_user)
            .filter(silo_user::dsl::silo_id.eq(id))
            .filter(silo_user::dsl::time_deleted.is_null())
            .set(silo_user::dsl::time_deleted.eq(now))
            .execute_async(self.pool_authorized(opctx).await?)
            .await
            .map_err(|e| {
                public_error_from_diesel_pool(
                    e,
                    ErrorHandler::NotFoundByResource(authz_silo),
                )
            })?;

        info!(opctx.log, "deleted {} silo users for silo {}", updated_rows, id);

        // delete all silo identity providers
        use db::schema::identity_provider::dsl as idp_dsl;

        let updated_rows = diesel::update(idp_dsl::identity_provider)
            .filter(idp_dsl::silo_id.eq(id))
            .filter(idp_dsl::time_deleted.is_null())
            .set(idp_dsl::time_deleted.eq(Utc::now()))
            .execute_async(self.pool_authorized(opctx).await?)
            .await
            .map_err(|e| {
                public_error_from_diesel_pool(
                    e,
                    ErrorHandler::NotFoundByResource(authz_silo),
                )
            })?;

        info!(opctx.log, "deleted {} silo IdPs for silo {}", updated_rows, id);

        use db::schema::saml_identity_provider::dsl as saml_idp_dsl;

        let updated_rows = diesel::update(saml_idp_dsl::saml_identity_provider)
            .filter(saml_idp_dsl::silo_id.eq(id))
            .filter(saml_idp_dsl::time_deleted.is_null())
            .set(saml_idp_dsl::time_deleted.eq(Utc::now()))
            .execute_async(self.pool_authorized(opctx).await?)
            .await
            .map_err(|e| {
                public_error_from_diesel_pool(
                    e,
                    ErrorHandler::NotFoundByResource(authz_silo),
                )
            })?;

        info!(
            opctx.log,
            "deleted {} silo saml IdPs for silo {}", updated_rows, id
        );

        Ok(())
    }

    pub async fn identity_provider_list(
        &self,
        opctx: &OpContext,
        authz_silo: &authz::Silo,
        pagparams: &DataPageParams<'_, Name>,
    ) -> ListResultVec<IdentityProvider> {
        opctx
            .authorize(authz::Action::ListIdentityProviders, authz_silo)
            .await?;

        use db::schema::identity_provider::dsl;
        paginated(dsl::identity_provider, dsl::name, pagparams)
            .filter(dsl::silo_id.eq(authz_silo.id()))
            .filter(dsl::time_deleted.is_null())
            .select(IdentityProvider::as_select())
            .load_async::<IdentityProvider>(self.pool_authorized(opctx).await?)
            .await
            .map_err(|e| public_error_from_diesel_pool(e, ErrorHandler::Server))
    }

    pub async fn saml_identity_provider_create(
        &self,
        opctx: &OpContext,
        authz_silo: &authz::Silo,
        provider: db::model::SamlIdentityProvider,
    ) -> CreateResult<db::model::SamlIdentityProvider> {
        opctx.authorize(authz::Action::CreateChild, authz_silo).await?;

        let name = provider.identity().name.to_string();
        self.pool_authorized(opctx)
            .await?
            .transaction(move |conn| {
                // insert silo identity provider record with type Saml
                use db::schema::identity_provider::dsl as idp_dsl;
                diesel::insert_into(idp_dsl::identity_provider)
                    .values(db::model::IdentityProvider {
                        identity: db::model::IdentityProviderIdentity {
                            id: provider.identity.id,
                            name: provider.identity.name.clone(),
                            description: provider.identity.description.clone(),
                            time_created: provider.identity.time_created,
                            time_modified: provider.identity.time_modified,
                            time_deleted: provider.identity.time_deleted,
                        },
                        silo_id: provider.silo_id,
                        provider_type: db::model::IdentityProviderType::Saml,
                    })
                    .execute(conn)?;

                // insert silo saml identity provider record
                use db::schema::saml_identity_provider::dsl;
                let result = diesel::insert_into(dsl::saml_identity_provider)
                    .values(provider)
                    .returning(db::model::SamlIdentityProvider::as_returning())
                    .get_result(conn)?;

                Ok(result)
            })
            .await
            .map_err(|e| {
                public_error_from_diesel_pool(
                    e,
                    ErrorHandler::Conflict(
                        ResourceType::SamlIdentityProvider,
                        &name,
                    ),
                )
            })
    }

    /// Return the next available IPv6 address for an Oxide service running on
    /// the provided sled.
    pub async fn next_ipv6_address(
        &self,
        opctx: &OpContext,
        sled_id: Uuid,
    ) -> Result<Ipv6Addr, Error> {
        use db::schema::sled::dsl;
        let net = diesel::update(
            dsl::sled.find(sled_id).filter(dsl::time_deleted.is_null()),
        )
        .set(dsl::last_used_address.eq(dsl::last_used_address + 1))
        .returning(dsl::last_used_address)
        .get_result_async(self.pool_authorized(opctx).await?)
        .await
        .map_err(|e| {
            public_error_from_diesel_pool(
                e,
                ErrorHandler::NotFoundByLookup(
                    ResourceType::Sled,
                    LookupType::ById(sled_id),
                ),
            )
        })?;

        // TODO-correctness: We need to ensure that this address is actually
        // within the sled's underlay prefix, once that's included in the
        // database record.
        match net {
            ipnetwork::IpNetwork::V6(net) => Ok(net.ip()),
            _ => Err(Error::InternalError {
                internal_message: String::from("Sled IP address must be IPv6"),
            }),
        }
    }

    pub async fn global_image_list_images(
        &self,
        opctx: &OpContext,
        pagparams: &DataPageParams<'_, Name>,
    ) -> ListResultVec<GlobalImage> {
        opctx
            .authorize(authz::Action::ListChildren, &authz::GLOBAL_IMAGE_LIST)
            .await?;

        use db::schema::global_image::dsl;
        paginated(dsl::global_image, dsl::name, pagparams)
            .filter(dsl::time_deleted.is_null())
            .select(GlobalImage::as_select())
            .load_async::<GlobalImage>(self.pool_authorized(opctx).await?)
            .await
            .map_err(|e| public_error_from_diesel_pool(e, ErrorHandler::Server))
    }

    pub async fn global_image_create_image(
        &self,
        opctx: &OpContext,
        image: GlobalImage,
    ) -> CreateResult<GlobalImage> {
        opctx
            .authorize(authz::Action::CreateChild, &authz::GLOBAL_IMAGE_LIST)
            .await?;

        use db::schema::global_image::dsl;
        let name = image.name().clone();
        diesel::insert_into(dsl::global_image)
            .values(image)
            .on_conflict(dsl::id)
            .do_nothing()
            .returning(GlobalImage::as_returning())
            .get_result_async(self.pool())
            .await
            .map_err(|e| {
                public_error_from_diesel_pool(
                    e,
                    ErrorHandler::Conflict(ResourceType::Image, name.as_str()),
                )
            })
    }

    // SSH public keys

    pub async fn ssh_keys_list(
        &self,
        opctx: &OpContext,
        authz_user: &authz::SiloUser,
        page_params: &DataPageParams<'_, Name>,
    ) -> ListResultVec<SshKey> {
        opctx.authorize(authz::Action::ListChildren, authz_user).await?;

        use db::schema::ssh_key::dsl;
        paginated(dsl::ssh_key, dsl::name, page_params)
            .filter(dsl::silo_user_id.eq(authz_user.id()))
            .filter(dsl::time_deleted.is_null())
            .select(SshKey::as_select())
            .load_async(self.pool_authorized(opctx).await?)
            .await
            .map_err(|e| public_error_from_diesel_pool(e, ErrorHandler::Server))
    }

    /// Create a new SSH public key for a user.
    pub async fn ssh_key_create(
        &self,
        opctx: &OpContext,
        authz_user: &authz::SiloUser,
        ssh_key: SshKey,
    ) -> CreateResult<SshKey> {
        assert_eq!(authz_user.id(), ssh_key.silo_user_id);
        opctx.authorize(authz::Action::CreateChild, authz_user).await?;

        use db::schema::ssh_key::dsl;
        diesel::insert_into(dsl::ssh_key)
            .values(ssh_key)
            .returning(SshKey::as_returning())
            .get_result_async(self.pool_authorized(opctx).await?)
            .await
            .map_err(|e| {
                Error::internal_error(&format!(
                    "error creating SSH key: {:?}",
                    e
                ))
            })
    }

    /// Delete an existing SSH public key.
    pub async fn ssh_key_delete(
        &self,
        opctx: &OpContext,
        authz_ssh_key: &authz::SshKey,
    ) -> DeleteResult {
        opctx.authorize(authz::Action::Delete, authz_ssh_key).await?;

        use db::schema::ssh_key::dsl;
        diesel::update(dsl::ssh_key)
            .filter(dsl::id.eq(authz_ssh_key.id()))
            .filter(dsl::time_deleted.is_null())
            .set(dsl::time_deleted.eq(Utc::now()))
            .check_if_exists::<SshKey>(authz_ssh_key.id())
            .execute_and_check(self.pool_authorized(opctx).await?)
            .await
            .map_err(|e| {
                public_error_from_diesel_pool(
                    e,
                    ErrorHandler::NotFoundByResource(authz_ssh_key),
                )
            })?;
        Ok(())
    }

    // Role assignments

    /// Fetches all of the externally-visible role assignments for the specified
    /// resource
    ///
    /// Role assignments for internal identities (e.g., built-in users) are not
    /// included in this list.
    ///
    /// This function is generic over all resources that can accept roles (e.g.,
    /// Fleet, Silo, Organization, etc.).
    // TODO-scalability In an ideal world, this would be paginated.  The impact
    // is mitigated because we cap the number of role assignments per resource
    // pretty tightly.
    pub async fn role_assignment_fetch_visible<
        T: authz::ApiResourceWithRoles + Clone,
    >(
        &self,
        opctx: &OpContext,
        authz_resource: &T,
    ) -> ListResultVec<db::model::RoleAssignment> {
        opctx.authorize(authz::Action::ReadPolicy, authz_resource).await?;
        let resource_type = authz_resource.resource_type();
        let resource_id = authz_resource.resource_id();
        use db::schema::role_assignment::dsl;
        dsl::role_assignment
            .filter(dsl::resource_type.eq(resource_type.to_string()))
            .filter(dsl::resource_id.eq(resource_id))
            .filter(dsl::identity_type.ne(IdentityType::UserBuiltin))
            .order(dsl::role_name.asc())
            .then_order_by(dsl::identity_id.asc())
            .select(RoleAssignment::as_select())
            .load_async::<RoleAssignment>(self.pool_authorized(opctx).await?)
            .await
            .map_err(|e| public_error_from_diesel_pool(e, ErrorHandler::Server))
    }

    /// Removes all existing externally-visble role assignments on
    /// `authz_resource` and adds those specified by `new_assignments`
    ///
    /// Role assignments for internal identities (e.g., built-in users) are not
    /// affected.
    ///
    /// The expectation is that the caller will have just fetched the role
    /// assignments, modified them, and is giving us the complete new list.
    ///
    /// This function is generic over all resources that can accept roles (e.g.,
    /// Fleet, Silo, Organization, etc.).
    // TODO-correctness As with the rest of the API, we're lacking an ability
    // for an ETag precondition check here.
    // TODO-scalability In an ideal world, this would update in batches.  That's
    // tricky without first-classing the Policy in the database.  The impact is
    // mitigated because we cap the number of role assignments per resource
    // pretty tightly.
    pub async fn role_assignment_replace_visible<T>(
        &self,
        opctx: &OpContext,
        authz_resource: &T,
        new_assignments: &[shared::RoleAssignment<T::AllowedRoles>],
    ) -> ListResultVec<db::model::RoleAssignment>
    where
        T: authz::ApiResourceWithRolesType + Clone,
    {
        // TODO-security We should carefully review what permissions are
        // required for modifying the policy of a resource.
        opctx.authorize(authz::Action::ModifyPolicy, authz_resource).await?;
        bail_unless!(
            new_assignments.len() <= shared::MAX_ROLE_ASSIGNMENTS_PER_RESOURCE
        );

        let resource_type = authz_resource.resource_type();
        let resource_id = authz_resource.resource_id();

        // Sort the records in the same order that we would return them when
        // listing them.  This is because we're going to use RETURNING to return
        // the inserted rows from the database and we want them to come back in
        // the same order that we would normally list them.
        let mut new_assignments = new_assignments
            .iter()
            .map(|r| {
                db::model::RoleAssignment::new(
                    db::model::IdentityType::from(r.identity_type),
                    r.identity_id,
                    resource_type,
                    resource_id,
                    &r.role_name.to_database_string(),
                )
            })
            .collect::<Vec<_>>();
        new_assignments.sort_by(|r1, r2| {
            (&r1.role_name, r1.identity_id)
                .cmp(&(&r2.role_name, r2.identity_id))
        });

        use db::schema::role_assignment::dsl;
        let delete_old_query = diesel::delete(dsl::role_assignment)
            .filter(dsl::resource_id.eq(resource_id))
            .filter(dsl::resource_type.eq(resource_type.to_string()))
            .filter(dsl::identity_type.ne(IdentityType::UserBuiltin));
        let insert_new_query = diesel::insert_into(dsl::role_assignment)
            .values(new_assignments)
            .returning(RoleAssignment::as_returning());

        // TODO-scalability: Ideally this would be a batched transaction so we
        // don't need to hold a transaction open across multiple roundtrips from
        // the database, but for now we're using a transaction due to the
        // severely decreased legibility of CTEs via diesel right now.
        // We might instead want to first-class the idea of Policies in the
        // database so that we can build up a whole new Policy in batches and
        // then flip the resource over to using it.
        self.pool_authorized(opctx)
            .await?
            .transaction(move |conn| {
                delete_old_query.execute(conn)?;
                Ok(insert_new_query.get_results(conn)?)
            })
            .await
            .map_err(|e| public_error_from_diesel_pool(e, ErrorHandler::Server))
    }

    // Test interfaces

    #[cfg(test)]
    async fn test_try_table_scan(&self, opctx: &OpContext) -> Error {
        use db::schema::project::dsl;
        let conn = self.pool_authorized(opctx).await;
        if let Err(error) = conn {
            return error;
        }
        let result = dsl::project
            .select(diesel::dsl::count_star())
            .first_async::<i64>(conn.unwrap())
            .await;
        match result {
            Ok(_) => Error::internal_error("table scan unexpectedly succeeded"),
            Err(error) => {
                public_error_from_diesel_pool(error, ErrorHandler::Server)
            }
        }
    }
}

/// Constructs a DataStore for use in test suites that has preloaded the
/// built-in users, roles, and role assignments that are needed for basic
/// operation
#[cfg(test)]
pub async fn datastore_test(
    logctx: &dropshot::test_util::LogContext,
    db: &omicron_test_utils::dev::db::CockroachInstance,
) -> (OpContext, Arc<DataStore>) {
    let cfg = db::Config { url: db.pg_config().clone() };
    let pool = Arc::new(db::Pool::new(&cfg));
    let datastore = Arc::new(DataStore::new(pool));

    // Create an OpContext with the credentials of "db-init" just for the
    // purpose of loading the built-in users, roles, and assignments.
    let opctx = OpContext::for_background(
        logctx.log.new(o!()),
        Arc::new(authz::Authz::new(&logctx.log)),
        authn::Context::internal_db_init(),
        Arc::clone(&datastore),
    );
    datastore.load_builtin_users(&opctx).await.unwrap();
    datastore.load_builtin_roles(&opctx).await.unwrap();
    datastore.load_builtin_role_asgns(&opctx).await.unwrap();
    datastore.load_builtin_silos(&opctx).await.unwrap();
    datastore.load_silo_users(&opctx).await.unwrap();
    datastore.load_silo_user_role_assignments(&opctx).await.unwrap();

    // Create an OpContext with the credentials of "test-privileged" for general
    // testing.
    let opctx =
        OpContext::for_tests(logctx.log.new(o!()), Arc::clone(&datastore));

    (opctx, datastore)
}

#[cfg(test)]
mod test {
    use super::*;
    use crate::authz;
    use crate::db::explain::ExplainableAsync;
    use crate::db::fixed_data::silo::SILO_ID;
    use crate::db::identity::Resource;
    use crate::db::lookup::LookupPath;
    use crate::db::model::{ConsoleSession, DatasetKind, Project, ServiceKind};
    use crate::external_api::params;
    use chrono::{Duration, Utc};
    use nexus_test_utils::db::test_setup_database;
    use omicron_common::api::external::{
        ByteCount, Error, IdentityMetadataCreateParams, LookupType, Name,
    };
    use omicron_test_utils::dev;
    use std::collections::HashSet;
    use std::net::Ipv6Addr;
    use std::net::SocketAddrV6;
    use std::net::{IpAddr, Ipv4Addr, SocketAddr};
    use std::sync::Arc;
    use uuid::Uuid;

    #[tokio::test]
    async fn test_project_creation() {
        let logctx = dev::test_setup_log("test_project_creation");
        let mut db = test_setup_database(&logctx.log).await;
        let (opctx, datastore) = datastore_test(&logctx, &db).await;
        let organization = params::OrganizationCreate {
            identity: IdentityMetadataCreateParams {
                name: "org".parse().unwrap(),
                description: "desc".to_string(),
            },
        };

        let organization =
            datastore.organization_create(&opctx, &organization).await.unwrap();

        let project = Project::new(
            organization.id(),
            params::ProjectCreate {
                identity: IdentityMetadataCreateParams {
                    name: "project".parse().unwrap(),
                    description: "desc".to_string(),
                },
            },
        );
        let (.., authz_org) = LookupPath::new(&opctx, &datastore)
            .organization_id(organization.id())
            .lookup_for(authz::Action::CreateChild)
            .await
            .unwrap();
        datastore.project_create(&opctx, &authz_org, project).await.unwrap();

        let (.., organization_after_project_create) =
            LookupPath::new(&opctx, &datastore)
                .organization_name(organization.name())
                .fetch()
                .await
                .unwrap();
        assert!(organization_after_project_create.rcgen > organization.rcgen);

        db.cleanup().await.unwrap();
        logctx.cleanup_successful();
    }

    #[tokio::test]
    async fn test_session_methods() {
        let logctx = dev::test_setup_log("test_session_methods");
        let mut db = test_setup_database(&logctx.log).await;
        let (opctx, datastore) = datastore_test(&logctx, &db).await;
        let authn_opctx = OpContext::for_background(
            logctx.log.new(o!("component" => "TestExternalAuthn")),
            Arc::new(authz::Authz::new(&logctx.log)),
            authn::Context::external_authn(),
            Arc::clone(&datastore),
        );

        let token = "a_token".to_string();
        let silo_user_id = Uuid::new_v4();

        let session = ConsoleSession {
            token: token.clone(),
            time_created: Utc::now() - Duration::minutes(5),
            time_last_used: Utc::now() - Duration::minutes(5),
            silo_user_id,
        };

        let _ = datastore
            .session_create(&authn_opctx, session.clone())
            .await
            .unwrap();

        // Associate silo with user
        datastore
            .silo_user_create(SiloUser::new(*SILO_ID, silo_user_id))
            .await
            .unwrap();

        let (.., db_silo_user) = LookupPath::new(&opctx, &datastore)
            .silo_user_id(session.silo_user_id)
            .fetch()
            .await
            .unwrap();
        assert_eq!(*SILO_ID, db_silo_user.silo_id);

        // fetch the one we just created
        let (.., fetched) = LookupPath::new(&opctx, &datastore)
            .console_session_token(&token)
            .fetch()
            .await
            .unwrap();
        assert_eq!(session.silo_user_id, fetched.silo_user_id);

        // trying to insert the same one again fails
        let duplicate =
            datastore.session_create(&authn_opctx, session.clone()).await;
        assert!(matches!(
            duplicate,
            Err(Error::InternalError { internal_message: _ })
        ));

        // update last used (i.e., renew token)
        let authz_session = authz::ConsoleSession::new(
            authz::FLEET,
            token.clone(),
            LookupType::ByCompositeId(token.clone()),
        );
        let renewed = datastore
            .session_update_last_used(&opctx, &authz_session)
            .await
            .unwrap();
        assert!(
            renewed.console_session.time_last_used > session.time_last_used
        );

        // time_last_used change persists in DB
        let (.., fetched) = LookupPath::new(&opctx, &datastore)
            .console_session_token(&token)
            .fetch()
            .await
            .unwrap();
        assert!(fetched.time_last_used > session.time_last_used);

        // delete it and fetch should come back with nothing
        let delete =
            datastore.session_hard_delete(&opctx, &authz_session).await;
        assert_eq!(delete, Ok(()));

        // this will be a not found after #347
        let fetched = LookupPath::new(&opctx, &datastore)
            .console_session_token(&token)
            .fetch()
            .await;
        assert!(matches!(
            fetched,
            Err(Error::ObjectNotFound { type_name: _, lookup_type: _ })
        ));

        // deleting an already nonexistent is considered a success
        let delete_again =
            datastore.session_hard_delete(&opctx, &authz_session).await;
        assert_eq!(delete_again, Ok(()));

        db.cleanup().await.unwrap();
        logctx.cleanup_successful();
    }

    // Creates a test sled, returns its UUID.
    async fn create_test_sled(datastore: &DataStore) -> Uuid {
        let bogus_addr = SocketAddrV6::new(
            Ipv6Addr::new(0xfd00, 0, 0, 0, 0, 0, 0, 1),
            8080,
            0,
            0,
        );
        let rack_id = Uuid::new_v4();
        let sled_id = Uuid::new_v4();
        let sled = Sled::new(sled_id, bogus_addr.clone(), rack_id);
        datastore.sled_upsert(sled).await.unwrap();
        sled_id
    }

    fn test_zpool_size() -> ByteCount {
        ByteCount::from_gibibytes_u32(100)
    }

    // Creates a test zpool, returns its UUID.
    async fn create_test_zpool(datastore: &DataStore, sled_id: Uuid) -> Uuid {
        let zpool_id = Uuid::new_v4();
        let zpool = Zpool::new(
            zpool_id,
            sled_id,
            &crate::internal_api::params::ZpoolPutRequest {
                size: test_zpool_size(),
            },
        );
        datastore.zpool_upsert(zpool).await.unwrap();
        zpool_id
    }

    fn create_test_disk_create_params(
        name: &str,
        size: ByteCount,
    ) -> params::DiskCreate {
        params::DiskCreate {
            identity: IdentityMetadataCreateParams {
                name: Name::try_from(name.to_string()).unwrap(),
                description: name.to_string(),
            },
            disk_source: params::DiskSource::Blank {
                block_size: params::BlockSize::try_from(4096).unwrap(),
            },
            size,
        }
    }

    #[tokio::test]
    async fn test_region_allocation() {
        let logctx = dev::test_setup_log("test_region_allocation");
        let mut db = test_setup_database(&logctx.log).await;
        let cfg = db::Config { url: db.pg_config().clone() };
        let pool = db::Pool::new(&cfg);
        let datastore = Arc::new(DataStore::new(Arc::new(pool)));
        let opctx =
            OpContext::for_tests(logctx.log.new(o!()), datastore.clone());

        // Create a sled...
        let sled_id = create_test_sled(&datastore).await;

        // ... and a zpool within that sled...
        let zpool_id = create_test_zpool(&datastore, sled_id).await;

        // ... and datasets within that zpool.
        let dataset_count = REGION_REDUNDANCY_THRESHOLD * 2;
        let bogus_addr =
            SocketAddr::new(IpAddr::V4(Ipv4Addr::new(127, 0, 0, 1)), 8080);
        let dataset_ids: Vec<Uuid> =
            (0..dataset_count).map(|_| Uuid::new_v4()).collect();
        for id in &dataset_ids {
            let dataset =
                Dataset::new(*id, zpool_id, bogus_addr, DatasetKind::Crucible);
            datastore.dataset_upsert(dataset).await.unwrap();
        }

        // Allocate regions from the datasets for this disk.
        let params = create_test_disk_create_params(
            "disk1",
            ByteCount::from_mebibytes_u32(500),
        );
        let volume1_id = Uuid::new_v4();
        // Currently, we only allocate one Region Set per volume.
        let expected_region_count = REGION_REDUNDANCY_THRESHOLD;
        let dataset_and_regions = datastore
            .region_allocate(&opctx, volume1_id, &params)
            .await
            .unwrap();

        // Verify the allocation.
        assert_eq!(expected_region_count, dataset_and_regions.len());
        let mut disk1_datasets = HashSet::new();
        for (dataset, region) in dataset_and_regions {
            assert!(disk1_datasets.insert(dataset.id()));
            assert_eq!(volume1_id, region.volume_id());
            assert_eq!(ByteCount::from(4096), region.block_size());
            assert_eq!(params.extent_size() / 4096, region.blocks_per_extent());
            assert_eq!(params.extent_count(), region.extent_count());
        }

        // Allocate regions for a second disk. Observe that we allocate from
        // the three previously unused datasets.
        let params = create_test_disk_create_params(
            "disk2",
            ByteCount::from_mebibytes_u32(500),
        );
        let volume2_id = Uuid::new_v4();
        let dataset_and_regions = datastore
            .region_allocate(&opctx, volume2_id, &params)
            .await
            .unwrap();
        assert_eq!(expected_region_count, dataset_and_regions.len());
        let mut disk2_datasets = HashSet::new();
        for (dataset, region) in dataset_and_regions {
            assert!(disk2_datasets.insert(dataset.id()));
            assert_eq!(volume2_id, region.volume_id());
            assert_eq!(ByteCount::from(4096), region.block_size());
            assert_eq!(params.extent_size() / 4096, region.blocks_per_extent());
            assert_eq!(params.extent_count(), region.extent_count());
        }

        // Double-check that the datasets used for the first disk weren't
        // used when allocating the second disk.
        assert_eq!(0, disk1_datasets.intersection(&disk2_datasets).count());

        let _ = db.cleanup().await;
        logctx.cleanup_successful();
    }

    #[tokio::test]
    async fn test_region_allocation_is_idempotent() {
        let logctx =
            dev::test_setup_log("test_region_allocation_is_idempotent");
        let mut db = test_setup_database(&logctx.log).await;
        let cfg = db::Config { url: db.pg_config().clone() };
        let pool = db::Pool::new(&cfg);
        let datastore = Arc::new(DataStore::new(Arc::new(pool)));
        let opctx =
            OpContext::for_tests(logctx.log.new(o!()), datastore.clone());

        // Create a sled...
        let sled_id = create_test_sled(&datastore).await;

        // ... and a zpool within that sled...
        let zpool_id = create_test_zpool(&datastore, sled_id).await;

        // ... and datasets within that zpool.
        let dataset_count = REGION_REDUNDANCY_THRESHOLD;
        let bogus_addr =
            SocketAddr::new(IpAddr::V4(Ipv4Addr::new(127, 0, 0, 1)), 8080);
        let dataset_ids: Vec<Uuid> =
            (0..dataset_count).map(|_| Uuid::new_v4()).collect();
        for id in &dataset_ids {
            let dataset =
                Dataset::new(*id, zpool_id, bogus_addr, DatasetKind::Crucible);
            datastore.dataset_upsert(dataset).await.unwrap();
        }

        // Allocate regions from the datasets for this volume.
        let params = create_test_disk_create_params(
            "disk",
            ByteCount::from_mebibytes_u32(500),
        );
        let volume_id = Uuid::new_v4();
        let mut dataset_and_regions1 = datastore
            .region_allocate(&opctx, volume_id, &params)
            .await
            .unwrap();
        let mut dataset_and_regions2 = datastore
            .region_allocate(&opctx, volume_id, &params)
            .await
            .unwrap();

        // Give them a consistent order so we can easily compare them.
        let sort_vec = |v: &mut Vec<(Dataset, Region)>| {
            v.sort_by(|(d1, r1), (d2, r2)| {
                let order = d1.id().cmp(&d2.id());
                match order {
                    std::cmp::Ordering::Equal => r1.id().cmp(&r2.id()),
                    _ => order,
                }
            });
        };
        sort_vec(&mut dataset_and_regions1);
        sort_vec(&mut dataset_and_regions2);

        // Validate that the two calls to allocate return the same data.
        assert_eq!(dataset_and_regions1.len(), dataset_and_regions2.len());
        for i in 0..dataset_and_regions1.len() {
            assert_eq!(dataset_and_regions1[i], dataset_and_regions2[i],);
        }

        let _ = db.cleanup().await;
        logctx.cleanup_successful();
    }

    #[tokio::test]
    async fn test_region_allocation_not_enough_datasets() {
        let logctx =
            dev::test_setup_log("test_region_allocation_not_enough_datasets");
        let mut db = test_setup_database(&logctx.log).await;
        let cfg = db::Config { url: db.pg_config().clone() };
        let pool = db::Pool::new(&cfg);
        let datastore = Arc::new(DataStore::new(Arc::new(pool)));
        let opctx =
            OpContext::for_tests(logctx.log.new(o!()), datastore.clone());

        // Create a sled...
        let sled_id = create_test_sled(&datastore).await;

        // ... and a zpool within that sled...
        let zpool_id = create_test_zpool(&datastore, sled_id).await;

        // ... and datasets within that zpool.
        let dataset_count = REGION_REDUNDANCY_THRESHOLD - 1;
        let bogus_addr =
            SocketAddr::new(IpAddr::V4(Ipv4Addr::new(127, 0, 0, 1)), 8080);
        let dataset_ids: Vec<Uuid> =
            (0..dataset_count).map(|_| Uuid::new_v4()).collect();
        for id in &dataset_ids {
            let dataset =
                Dataset::new(*id, zpool_id, bogus_addr, DatasetKind::Crucible);
            datastore.dataset_upsert(dataset).await.unwrap();
        }

        // Allocate regions from the datasets for this volume.
        let params = create_test_disk_create_params(
            "disk1",
            ByteCount::from_mebibytes_u32(500),
        );
        let volume1_id = Uuid::new_v4();
        let err = datastore
            .region_allocate(&opctx, volume1_id, &params)
            .await
            .unwrap_err();
        assert!(err
            .to_string()
            .contains("Not enough datasets to allocate disks"));

        assert!(matches!(err, Error::ServiceUnavailable { .. }));

        let _ = db.cleanup().await;
        logctx.cleanup_successful();
    }

    // TODO: This test should be updated when the correct handling
    // of this out-of-space case is implemented.
    #[tokio::test]
    async fn test_region_allocation_out_of_space_does_not_fail_yet() {
        let logctx = dev::test_setup_log(
            "test_region_allocation_out_of_space_does_not_fail_yet",
        );
        let mut db = test_setup_database(&logctx.log).await;
        let cfg = db::Config { url: db.pg_config().clone() };
        let pool = db::Pool::new(&cfg);
        let datastore = Arc::new(DataStore::new(Arc::new(pool)));
        let opctx =
            OpContext::for_tests(logctx.log.new(o!()), datastore.clone());

        // Create a sled...
        let sled_id = create_test_sled(&datastore).await;

        // ... and a zpool within that sled...
        let zpool_id = create_test_zpool(&datastore, sled_id).await;

        // ... and datasets within that zpool.
        let dataset_count = REGION_REDUNDANCY_THRESHOLD;
        let bogus_addr =
            SocketAddr::new(IpAddr::V4(Ipv4Addr::new(127, 0, 0, 1)), 8080);
        let dataset_ids: Vec<Uuid> =
            (0..dataset_count).map(|_| Uuid::new_v4()).collect();
        for id in &dataset_ids {
            let dataset =
                Dataset::new(*id, zpool_id, bogus_addr, DatasetKind::Crucible);
            datastore.dataset_upsert(dataset).await.unwrap();
        }

        // Allocate regions from the datasets for this disk.
        //
        // Note that we ask for a disk which is as large as the zpool,
        // so we shouldn't have space for redundancy.
        let disk_size = test_zpool_size();
        let params = create_test_disk_create_params("disk1", disk_size);
        let volume1_id = Uuid::new_v4();

        // NOTE: This *should* be an error, rather than succeeding.
        datastore.region_allocate(&opctx, volume1_id, &params).await.unwrap();

        let _ = db.cleanup().await;
        logctx.cleanup_successful();
    }

    // Validate that queries which should be executable without a full table
    // scan are, in fact, runnable without a FULL SCAN.
    #[tokio::test]
    async fn test_queries_do_not_require_full_table_scan() {
        use omicron_common::api::external;
        let logctx =
            dev::test_setup_log("test_queries_do_not_require_full_table_scan");
        let mut db = test_setup_database(&logctx.log).await;
        let cfg = db::Config { url: db.pg_config().clone() };
        let pool = db::Pool::new(&cfg);
        let datastore = DataStore::new(Arc::new(pool));

        let explanation = DataStore::get_allocated_regions_query(Uuid::nil())
            .explain_async(datastore.pool())
            .await
            .unwrap();
        assert!(
            !explanation.contains("FULL SCAN"),
            "Found an unexpected FULL SCAN: {}",
            explanation
        );

        let explanation = DataStore::get_allocatable_datasets_query()
            .explain_async(datastore.pool())
            .await
            .unwrap();
        assert!(
            !explanation.contains("FULL SCAN"),
            "Found an unexpected FULL SCAN: {}",
            explanation
        );

        let subnet = db::model::VpcSubnet::new(
            Uuid::nil(),
            Uuid::nil(),
            external::IdentityMetadataCreateParams {
                name: external::Name::try_from(String::from("name")).unwrap(),
                description: String::from("description"),
            },
            external::Ipv4Net("172.30.0.0/22".parse().unwrap()),
            external::Ipv6Net("fd00::/64".parse().unwrap()),
        );
        let values = FilterConflictingVpcSubnetRangesQuery::new(subnet);
        let query =
            diesel::insert_into(db::schema::vpc_subnet::dsl::vpc_subnet)
                .values(values)
                .returning(VpcSubnet::as_returning());
        println!("{}", diesel::debug_query(&query));
        let explanation = query.explain_async(datastore.pool()).await.unwrap();
        assert!(
            !explanation.contains("FULL SCAN"),
            "Found an unexpected FULL SCAN: {}",
            explanation,
        );

        let _ = db.cleanup().await;
        logctx.cleanup_successful();
    }

    // Test sled-specific IPv6 address allocation
    #[tokio::test]
    async fn test_sled_ipv6_address_allocation() {
        use omicron_common::address::RSS_RESERVED_ADDRESSES as STATIC_IPV6_ADDRESS_OFFSET;
        use std::net::Ipv6Addr;

        let logctx = dev::test_setup_log("test_sled_ipv6_address_allocation");
        let mut db = test_setup_database(&logctx.log).await;
        let cfg = db::Config { url: db.pg_config().clone() };
        let pool = Arc::new(db::Pool::new(&cfg));
        let datastore = Arc::new(DataStore::new(Arc::clone(&pool)));
        let opctx =
            OpContext::for_tests(logctx.log.new(o!()), datastore.clone());

        let rack_id = Uuid::new_v4();
        let addr1 = "[fd00:1de::1]:12345".parse().unwrap();
        let sled1_id = "0de4b299-e0b4-46f0-d528-85de81a7095f".parse().unwrap();
        let sled1 = db::model::Sled::new(sled1_id, addr1, rack_id);
        datastore.sled_upsert(sled1).await.unwrap();

        let addr2 = "[fd00:1df::1]:12345".parse().unwrap();
        let sled2_id = "66285c18-0c79-43e0-e54f-95271f271314".parse().unwrap();
        let sled2 = db::model::Sled::new(sled2_id, addr2, rack_id);
        datastore.sled_upsert(sled2).await.unwrap();

        let ip = datastore.next_ipv6_address(&opctx, sled1_id).await.unwrap();
        let expected_ip = Ipv6Addr::new(
            0xfd00,
            0x1de,
            0,
            0,
            0,
            0,
            0,
            2 + STATIC_IPV6_ADDRESS_OFFSET,
        );
        assert_eq!(ip, expected_ip);
        let ip = datastore.next_ipv6_address(&opctx, sled1_id).await.unwrap();
        let expected_ip = Ipv6Addr::new(
            0xfd00,
            0x1de,
            0,
            0,
            0,
            0,
            0,
            3 + STATIC_IPV6_ADDRESS_OFFSET,
        );
        assert_eq!(ip, expected_ip);

        let ip = datastore.next_ipv6_address(&opctx, sled2_id).await.unwrap();
        let expected_ip = Ipv6Addr::new(
            0xfd00,
            0x1df,
            0,
            0,
            0,
            0,
            0,
            2 + STATIC_IPV6_ADDRESS_OFFSET,
        );
        assert_eq!(ip, expected_ip);

        let _ = db.cleanup().await;
        logctx.cleanup_successful();
    }

    #[tokio::test]
    async fn test_ssh_keys() {
        let logctx = dev::test_setup_log("test_ssh_keys");
        let mut db = test_setup_database(&logctx.log).await;
        let (opctx, datastore) = datastore_test(&logctx, &db).await;

        // Create a new Silo user so that we can lookup their keys.
        let silo_user_id = Uuid::new_v4();
        datastore
            .silo_user_create(SiloUser::new(*SILO_ID, silo_user_id))
            .await
            .unwrap();

        let (.., authz_user) = LookupPath::new(&opctx, &datastore)
            .silo_user_id(silo_user_id)
            .lookup_for(authz::Action::CreateChild)
            .await
            .unwrap();
        assert_eq!(authz_user.id(), silo_user_id);

        // Create a new SSH public key for the new user.
        let key_name = Name::try_from(String::from("sshkey")).unwrap();
        let public_key = "ssh-test AAAAAAAAKEY".to_string();
        let ssh_key = SshKey::new(
            silo_user_id,
            params::SshKeyCreate {
                identity: IdentityMetadataCreateParams {
                    name: key_name.clone(),
                    description: "my SSH public key".to_string(),
                },
                public_key,
            },
        );
        let created = datastore
            .ssh_key_create(&opctx, &authz_user, ssh_key.clone())
            .await
            .unwrap();
        assert_eq!(created.silo_user_id, ssh_key.silo_user_id);
        assert_eq!(created.public_key, ssh_key.public_key);

        // Lookup the key we just created.
        let (authz_silo, authz_silo_user, authz_ssh_key, found) =
            LookupPath::new(&opctx, &datastore)
                .silo_user_id(silo_user_id)
                .ssh_key_name(&key_name.into())
                .fetch()
                .await
                .unwrap();
        assert_eq!(authz_silo.id(), *SILO_ID);
        assert_eq!(authz_silo_user.id(), silo_user_id);
        assert_eq!(found.silo_user_id, ssh_key.silo_user_id);
        assert_eq!(found.public_key, ssh_key.public_key);

        // Trying to insert the same one again fails.
        let duplicate = datastore
            .ssh_key_create(&opctx, &authz_user, ssh_key.clone())
            .await;
        assert!(matches!(
            duplicate,
            Err(Error::InternalError { internal_message: _ })
        ));

        // Delete the key we just created.
        datastore.ssh_key_delete(&opctx, &authz_ssh_key).await.unwrap();

        // Clean up.
        db.cleanup().await.unwrap();
        logctx.cleanup_successful();
    }

    #[tokio::test]
    async fn test_service_upsert() {
        let logctx = dev::test_setup_log("test_service_upsert");
        let mut db = test_setup_database(&logctx.log).await;
        let (opctx, datastore) = datastore_test(&logctx, &db).await;

        // Create a sled on which the service should exist.
        let sled_id = create_test_sled(&datastore).await;

        // Create a new service to exist on this sled.
        let service_id = Uuid::new_v4();
        let addr = Ipv6Addr::LOCALHOST;
        let kind = ServiceKind::Nexus;

        let service_instance =
            ServiceInstance::new(service_id, sled_id, addr, kind);
        let result = datastore
            .service_upsert(&opctx, service_instance.clone())
            .await
            .unwrap();
        assert_eq!(service_instance.id(), result.id());
        assert_eq!(service_instance.ip, result.ip);
        assert_eq!(service_instance.kind, result.kind);

        db.cleanup().await.unwrap();
        logctx.cleanup_successful();
    }

    #[tokio::test]
    async fn test_rack_initialize_is_idempotent() {
        let logctx = dev::test_setup_log("test_rack_initialize_is_idempotent");
        let mut db = test_setup_database(&logctx.log).await;
        let (opctx, datastore) = datastore_test(&logctx, &db).await;

        // Create a Rack, insert it into the DB.
        let rack = Rack::new(Uuid::new_v4());
        let result = datastore.rack_insert(&opctx, &rack).await.unwrap();
        assert_eq!(result.id(), rack.id());
        assert_eq!(result.initialized, false);

        // Re-insert the Rack (check for idempotency).
        let result = datastore.rack_insert(&opctx, &rack).await.unwrap();
        assert_eq!(result.id(), rack.id());
        assert_eq!(result.initialized, false);

        // Initialize the Rack.
        let result = datastore
            .rack_set_initialized(&opctx, rack.id(), vec![])
            .await
            .unwrap();
        assert!(result.initialized);

        // Re-initialize the rack (check for idempotency)
        let result = datastore
            .rack_set_initialized(&opctx, rack.id(), vec![])
            .await
            .unwrap();
        assert!(result.initialized);

        db.cleanup().await.unwrap();
        logctx.cleanup_successful();
    }

    #[tokio::test]
    async fn test_table_scan() {
        let logctx = dev::test_setup_log("test_table_scan");
        let mut db = test_setup_database(&logctx.log).await;
        let (opctx, datastore) = datastore_test(&logctx, &db).await;

        let error = datastore.test_try_table_scan(&opctx).await;
        println!("error from attempted table scan: {:#}", error);
        match error {
            Error::InternalError { internal_message } => {
                assert!(internal_message.contains(
                    "contains a full table/index scan which is \
                    explicitly disallowed"
                ));
            }
            error => panic!(
                "expected internal error with specific message, found {:?}",
                error
            ),
        }

        // Clean up.
        db.cleanup().await.unwrap();
        logctx.cleanup_successful();
    }
}<|MERGE_RESOLUTION|>--- conflicted
+++ resolved
@@ -61,13 +61,8 @@
         Instance, InstanceRuntimeState, Name, NetworkInterface, Organization,
         OrganizationUpdate, OximeterInfo, ProducerEndpoint, Project,
         ProjectUpdate, Rack, Region, RoleAssignment, RoleBuiltin, RouterRoute,
-<<<<<<< HEAD
         RouterRouteUpdate, ServiceInstance, Silo, SiloUser, Sled, SshKey,
         UpdateAvailableArtifact, UserBuiltin, Volume, Vpc, VpcFirewallRule,
-=======
-        RouterRouteUpdate, Service, Silo, SiloUser, Sled, SshKey,
-        UpdateAvailableArtifact, UserBuiltin, Volume, VpcFirewallRule,
->>>>>>> deab7db7
         VpcRouter, VpcRouterUpdate, VpcSubnet, VpcSubnetUpdate, VpcUpdate,
         Zpool,
     },
