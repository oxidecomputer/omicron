--- conflicted
+++ resolved
@@ -67,19 +67,13 @@
         public_error_from_diesel_pool_shouldnt_fail, TransactionError,
     },
     model::{
-        ConsoleSession, Dataset, DatasetKind, Disk, DiskRuntimeState, Generation,
-        IncompleteNetworkInterface, Instance, InstanceRuntimeState, Name,
-        NetworkInterface, Organization, OrganizationUpdate, OximeterInfo,
-<<<<<<< HEAD
-        ProducerEndpoint, Project, ProjectUpdate, Region, RouterRoute,
-        RouterRouteUpdate, Sled, UserBuiltin, Vpc, VpcFirewallRule, VpcRouter,
-        VpcRouterUpdate, VpcSubnet, VpcSubnetUpdate, VpcUpdate, Zpool,
-=======
-        ProducerEndpoint, Project, ProjectUpdate, RoleAssignmentBuiltin,
-        RoleBuiltin, RouterRoute, RouterRouteUpdate, Sled, UserBuiltin, Vpc,
-        VpcFirewallRule, VpcRouter, VpcRouterUpdate, VpcSubnet,
-        VpcSubnetUpdate, VpcUpdate, Zpool,
->>>>>>> b8ac2e2e
+        ConsoleSession, Dataset, DatasetKind, Disk, DiskRuntimeState,
+        Generation, IncompleteNetworkInterface, Instance, InstanceRuntimeState,
+        Name, NetworkInterface, Organization, OrganizationUpdate, OximeterInfo,
+        ProducerEndpoint, Project, ProjectUpdate, Region,
+        RoleAssignmentBuiltin, RoleBuiltin, RouterRoute, RouterRouteUpdate,
+        Sled, UserBuiltin, Vpc, VpcFirewallRule, VpcRouter, VpcRouterUpdate,
+        VpcSubnet, VpcSubnetUpdate, VpcUpdate, Zpool,
     },
     pagination::paginated,
     pagination::paginated_multicolumn,
@@ -280,62 +274,69 @@
         }
         type TxnError = TransactionError<RegionAllocateError>;
         let params: params::DiskCreate = params.clone();
-        self.pool().transaction(move |conn| {
-            let datasets: Vec<Dataset> = dataset_dsl::dataset
-                // First, we look for valid datasets (non-deleted crucible datasets).
-                .filter(dataset_dsl::time_deleted.is_null())
-                .filter(dataset_dsl::kind.eq(DatasetKind(
-                    crate::internal_api::params::DatasetKind::Crucible,
-                )))
-                // Next, observe all the regions allocated to each dataset, and
-                // determine how much space they're using.
-                //
-                // NOTE: We could store "free/allocated" space per-dataset, and keep
-                // them up-to-date, rather than trying to recompute this.
-                .left_outer_join(
-                    region_dsl::region
-                        .on(dataset_dsl::id.eq(region_dsl::dataset_id)),
-                )
-                .group_by(dataset_dsl::id)
-                .select(Dataset::as_select())
-                .order(
-                    diesel::dsl::sum(
-                        region_dsl::extent_size * region_dsl::extent_count,
+        self.pool()
+            .transaction(move |conn| {
+                let datasets: Vec<Dataset> = dataset_dsl::dataset
+                    // First, we look for valid datasets (non-deleted crucible datasets).
+                    .filter(dataset_dsl::time_deleted.is_null())
+                    .filter(dataset_dsl::kind.eq(DatasetKind(
+                        crate::internal_api::params::DatasetKind::Crucible,
+                    )))
+                    // Next, observe all the regions allocated to each dataset, and
+                    // determine how much space they're using.
+                    //
+                    // NOTE: We could store "free/allocated" space per-dataset, and keep
+                    // them up-to-date, rather than trying to recompute this.
+                    .left_outer_join(
+                        region_dsl::region
+                            .on(dataset_dsl::id.eq(region_dsl::dataset_id)),
                     )
-                    .asc(),
-                )
-                .get_results::<Dataset>(conn)?;
-
-            if datasets.len() < REGION_REDUNDANCY_THRESHOLD {
-                return Err(TxnError::CustomError(RegionAllocateError::NotEnoughDatasets(datasets.len())));
-            }
-
-            // Create identical regions on each of the following datasets.
-            let source_datasets = &datasets[0..REGION_REDUNDANCY_THRESHOLD];
-            let regions: Vec<Region> = source_datasets
-                .iter()
-                .map(|dataset| {
-                    Region::new(
-                        dataset.id(),
-                        disk_id,
-                        params.block_size().try_into().unwrap(),
-                        params.extent_size().try_into().unwrap(),
-                        params.extent_count().try_into().unwrap(),
+                    .group_by(dataset_dsl::id)
+                    .select(Dataset::as_select())
+                    .order(
+                        diesel::dsl::sum(
+                            region_dsl::extent_size * region_dsl::extent_count,
+                        )
+                        .asc(),
                     )
-                })
-                .collect();
-            let regions = diesel::insert_into(region_dsl::region)
-                .values(regions)
-                .returning(Region::as_returning())
-                .get_results(conn)?;
-
-            // Return the regions with the datasets to which they were allocated.
-            Ok(source_datasets
-                .into_iter()
-                .map(|d| d.clone())
-                .zip(regions)
-                .collect())
-        }).await.map_err(|e| Error::internal_error(&format!("Transaction error: {:#?}", e)))
+                    .get_results::<Dataset>(conn)?;
+
+                if datasets.len() < REGION_REDUNDANCY_THRESHOLD {
+                    return Err(TxnError::CustomError(
+                        RegionAllocateError::NotEnoughDatasets(datasets.len()),
+                    ));
+                }
+
+                // Create identical regions on each of the following datasets.
+                let source_datasets = &datasets[0..REGION_REDUNDANCY_THRESHOLD];
+                let regions: Vec<Region> = source_datasets
+                    .iter()
+                    .map(|dataset| {
+                        Region::new(
+                            dataset.id(),
+                            disk_id,
+                            params.block_size().try_into().unwrap(),
+                            params.extent_size().try_into().unwrap(),
+                            params.extent_count().try_into().unwrap(),
+                        )
+                    })
+                    .collect();
+                let regions = diesel::insert_into(region_dsl::region)
+                    .values(regions)
+                    .returning(Region::as_returning())
+                    .get_results(conn)?;
+
+                // Return the regions with the datasets to which they were allocated.
+                Ok(source_datasets
+                    .into_iter()
+                    .map(|d| d.clone())
+                    .zip(regions)
+                    .collect())
+            })
+            .await
+            .map_err(|e| {
+                Error::internal_error(&format!("Transaction error: {:#?}", e))
+            })
     }
 
     /// Create a organization
@@ -2447,11 +2448,7 @@
 
 #[cfg(test)]
 mod test {
-<<<<<<< HEAD
     use super::*;
-=======
-    use super::datastore_test;
->>>>>>> b8ac2e2e
     use crate::authz;
     use crate::db::identity::Resource;
     use crate::db::model::{ConsoleSession, Organization, Project};
@@ -2461,21 +2458,14 @@
         ByteCount, Error, IdentityMetadataCreateParams, Name,
     };
     use omicron_test_utils::dev;
-<<<<<<< HEAD
     use std::collections::HashSet;
     use std::net::{IpAddr, Ipv4Addr, SocketAddr};
     use std::sync::Arc;
-=======
->>>>>>> b8ac2e2e
     use uuid::Uuid;
 
     #[tokio::test]
     async fn test_project_creation() {
         let logctx = dev::test_setup_log("test_project_creation");
-<<<<<<< HEAD
-        let opctx = OpContext::for_unit_tests(logctx.log.new(o!()));
-=======
->>>>>>> b8ac2e2e
         let mut db = dev::test_setup_database(&logctx.log).await;
         let (opctx, datastore) = datastore_test(&logctx, &db).await;
         let organization = Organization::new(params::OrganizationCreate {
