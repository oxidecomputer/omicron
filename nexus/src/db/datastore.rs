// This Source Code Form is subject to the terms of the Mozilla Public
// License, v. 2.0. If a copy of the MPL was not distributed with this
// file, You can obtain one at https://mozilla.org/MPL/2.0/.

//! Primary control plane interface for database read and write operations

// TODO-scalability review all queries for use of indexes (may need
// "time_deleted IS NOT NULL" conditions) Figure out how to automate this.
//
// TODO-design Better support for joins?
// The interfaces here often require that to do anything with an object, a
// caller must first look up the id and then do operations with the id.  For
// example, the caller of project_list_disks() always looks up the project to
// get the project_id, then lists disks having that project_id.  It's possible
// to implement this instead with a JOIN in the database so that we do it with
// one database round-trip.  We could use CTEs similar to what we do with
// conditional updates to distinguish the case where the project didn't exist
// vs. there were no disks in it.  This seems likely to be a fair bit more
// complicated to do safely and generally compared to what we have now.

use super::collection_insert::{
    AsyncInsertError, DatastoreCollection, SyncInsertError,
};
use super::error::diesel_pool_result_optional;
use super::identity::{Asset, Resource};
use super::pool::DbConnection;
use super::Pool;
use crate::authn;
use crate::authz;
use crate::authz::ApiResourceError;
use crate::context::OpContext;
use crate::db::fixed_data::role_assignment_builtin::BUILTIN_ROLE_ASSIGNMENTS;
use crate::db::fixed_data::role_builtin::BUILTIN_ROLES;
use crate::db::fixed_data::silo::{DEFAULT_SILO, SILO_ID};
use crate::db::lookup::LookupPath;
use crate::db::{
    self,
    error::{public_error_from_diesel_pool, ErrorHandler, TransactionError},
    model::{
        ConsoleSession, Dataset, DatasetKind, Disk, DiskRuntimeState,
        Generation, IncompleteNetworkInterface, Instance, InstanceRuntimeState,
        Name, NetworkInterface, Organization, OrganizationUpdate, OximeterInfo,
        ProducerEndpoint, Project, ProjectUpdate, Region,
        RoleAssignmentBuiltin, RoleBuiltin, RouterRoute, RouterRouteUpdate,
        Silo, SiloUser, Sled, UpdateAvailableArtifact, UserBuiltin, Volume,
        Vpc, VpcFirewallRule, VpcRouter, VpcRouterUpdate, VpcSubnet,
        VpcSubnetUpdate, VpcUpdate, Zpool,
    },
    pagination::paginated,
    pagination::paginated_multicolumn,
    subnet_allocation::FilterConflictingVpcSubnetRangesQuery,
    subnet_allocation::InsertNetworkInterfaceQuery,
    subnet_allocation::NetworkInterfaceError,
    subnet_allocation::SubnetError,
    update_and_check::{UpdateAndCheck, UpdateStatus},
};
use crate::external_api::params;
use async_bb8_diesel::{AsyncConnection, AsyncRunQueryDsl, ConnectionManager};
use chrono::Utc;
use diesel::pg::Pg;
use diesel::prelude::*;
use diesel::query_builder::{QueryFragment, QueryId};
use diesel::query_dsl::methods::LoadQuery;
use diesel::upsert::excluded;
use diesel::{ExpressionMethods, QueryDsl, SelectableHelper};
use omicron_common::api;
use omicron_common::api::external::DataPageParams;
use omicron_common::api::external::DeleteResult;
use omicron_common::api::external::Error;
use omicron_common::api::external::ListResultVec;
use omicron_common::api::external::LookupResult;
use omicron_common::api::external::LookupType;
use omicron_common::api::external::ResourceType;
use omicron_common::api::external::UpdateResult;
use omicron_common::api::external::{
    CreateResult, IdentityMetadataCreateParams,
};
use omicron_common::bail_unless;
use std::convert::{TryFrom, TryInto};
use std::net::Ipv6Addr;
use std::sync::Arc;
use uuid::Uuid;

<<<<<<< HEAD
use crate::db::lookup::LookupPath;
use crate::db::{
    self,
    error::{public_error_from_diesel_pool, ErrorHandler, TransactionError},
    model::{
        ConsoleSession, Dataset, DatasetKind, Disk, DiskRuntimeState,
        Generation, GlobalImage, IncompleteNetworkInterface, Instance,
        InstanceRuntimeState, Name, NetworkInterface, Organization,
        OrganizationUpdate, OximeterInfo, ProducerEndpoint, Project,
        ProjectUpdate, Region, RoleAssignmentBuiltin, RoleBuiltin, RouterRoute,
        RouterRouteUpdate, Silo, SiloUser, Sled, UpdateAvailableArtifact,
        UserBuiltin, Volume, Vpc, VpcFirewallRule, VpcRouter, VpcRouterUpdate,
        VpcSubnet, VpcSubnetUpdate, VpcUpdate, Zpool,
    },
    pagination::paginated,
    pagination::paginated_multicolumn,
    subnet_allocation::FilterConflictingVpcSubnetRangesQuery,
    subnet_allocation::InsertNetworkInterfaceQuery,
    subnet_allocation::NetworkInterfaceError,
    subnet_allocation::SubnetError,
    update_and_check::{UpdateAndCheck, UpdateStatus},
};

=======
>>>>>>> 3bdbdc4f
// Number of unique datasets required to back a region.
// TODO: This should likely turn into a configuration option.
const REGION_REDUNDANCY_THRESHOLD: usize = 3;

// Represents a query that is ready to be executed.
//
// This helper trait lets the statement either be executed or explained.
//
// U: The output type of executing the statement.
trait RunnableQuery<U>:
    RunQueryDsl<DbConnection>
    + QueryFragment<Pg>
    + LoadQuery<DbConnection, U>
    + QueryId
{
}

impl<U, T> RunnableQuery<U> for T where
    T: RunQueryDsl<DbConnection>
        + QueryFragment<Pg>
        + LoadQuery<DbConnection, U>
        + QueryId
{
}

pub struct DataStore {
    pool: Arc<Pool>,
}

impl DataStore {
    pub fn new(pool: Arc<Pool>) -> Self {
        DataStore { pool }
    }

    // TODO-security This should be deprecated in favor of pool_authorized(),
    // which gives us the chance to do a minimal security check before hitting
    // the database.  Eventually, this function should only be used for doing
    // authentication in the first place (since we can't do an authz check in
    // that case).
    fn pool(&self) -> &bb8::Pool<ConnectionManager<DbConnection>> {
        self.pool.pool()
    }

    pub(super) async fn pool_authorized(
        &self,
        opctx: &OpContext,
    ) -> Result<&bb8::Pool<ConnectionManager<DbConnection>>, Error> {
        opctx.authorize(authz::Action::Query, &authz::DATABASE).await?;
        Ok(self.pool.pool())
    }

    /// Stores a new sled in the database.
    pub async fn sled_upsert(&self, sled: Sled) -> CreateResult<Sled> {
        use db::schema::sled::dsl;
        diesel::insert_into(dsl::sled)
            .values(sled.clone())
            .on_conflict(dsl::id)
            .do_update()
            .set((
                dsl::time_modified.eq(Utc::now()),
                dsl::ip.eq(sled.ip),
                dsl::port.eq(sled.port),
            ))
            .returning(Sled::as_returning())
            .get_result_async(self.pool())
            .await
            .map_err(|e| {
                public_error_from_diesel_pool(
                    e,
                    ErrorHandler::Conflict(
                        ResourceType::Sled,
                        &sled.id().to_string(),
                    ),
                )
            })
    }

    pub async fn sled_list(
        &self,
        opctx: &OpContext,
        pagparams: &DataPageParams<'_, Uuid>,
    ) -> ListResultVec<Sled> {
        opctx.authorize(authz::Action::Read, &authz::FLEET).await?;
        use db::schema::sled::dsl;
        paginated(dsl::sled, dsl::id, pagparams)
            .select(Sled::as_select())
            .load_async(self.pool_authorized(opctx).await?)
            .await
            .map_err(|e| public_error_from_diesel_pool(e, ErrorHandler::Server))
    }

    /// Stores a new zpool in the database.
    pub async fn zpool_upsert(&self, zpool: Zpool) -> CreateResult<Zpool> {
        use db::schema::zpool::dsl;

        let sled_id = zpool.sled_id;
        Sled::insert_resource(
            sled_id,
            diesel::insert_into(dsl::zpool)
                .values(zpool.clone())
                .on_conflict(dsl::id)
                .do_update()
                .set((
                    dsl::time_modified.eq(Utc::now()),
                    dsl::sled_id.eq(excluded(dsl::sled_id)),
                    dsl::total_size.eq(excluded(dsl::total_size)),
                )),
        )
        .insert_and_get_result_async(self.pool())
        .await
        .map_err(|e| match e {
            AsyncInsertError::CollectionNotFound => Error::ObjectNotFound {
                type_name: ResourceType::Sled,
                lookup_type: LookupType::ById(sled_id),
            },
            AsyncInsertError::DatabaseError(e) => {
                public_error_from_diesel_pool(
                    e,
                    ErrorHandler::Conflict(
                        ResourceType::Zpool,
                        &zpool.id().to_string(),
                    ),
                )
            }
        })
    }

    /// Stores a new dataset in the database.
    pub async fn dataset_upsert(
        &self,
        dataset: Dataset,
    ) -> CreateResult<Dataset> {
        use db::schema::dataset::dsl;

        let zpool_id = dataset.pool_id;
        Zpool::insert_resource(
            zpool_id,
            diesel::insert_into(dsl::dataset)
                .values(dataset.clone())
                .on_conflict(dsl::id)
                .do_update()
                .set((
                    dsl::time_modified.eq(Utc::now()),
                    dsl::pool_id.eq(excluded(dsl::pool_id)),
                    dsl::ip.eq(excluded(dsl::ip)),
                    dsl::port.eq(excluded(dsl::port)),
                    dsl::kind.eq(excluded(dsl::kind)),
                )),
        )
        .insert_and_get_result_async(self.pool())
        .await
        .map_err(|e| match e {
            AsyncInsertError::CollectionNotFound => Error::ObjectNotFound {
                type_name: ResourceType::Zpool,
                lookup_type: LookupType::ById(zpool_id),
            },
            AsyncInsertError::DatabaseError(e) => {
                public_error_from_diesel_pool(
                    e,
                    ErrorHandler::Conflict(
                        ResourceType::Dataset,
                        &dataset.id().to_string(),
                    ),
                )
            }
        })
    }

    fn get_allocated_regions_query(
        volume_id: Uuid,
    ) -> impl RunnableQuery<(Dataset, Region)> {
        use db::schema::dataset::dsl as dataset_dsl;
        use db::schema::region::dsl as region_dsl;
        region_dsl::region
            .filter(region_dsl::volume_id.eq(volume_id))
            .inner_join(
                dataset_dsl::dataset
                    .on(region_dsl::dataset_id.eq(dataset_dsl::id)),
            )
            .select((Dataset::as_select(), Region::as_select()))
    }

    /// Gets allocated regions for a disk, and the datasets to which those
    /// regions belong.
    ///
    /// Note that this function does not validate liveness of the Disk, so it
    /// may be used in a context where the disk is being deleted.
    pub async fn get_allocated_regions(
        &self,
        volume_id: Uuid,
    ) -> Result<Vec<(Dataset, Region)>, Error> {
        Self::get_allocated_regions_query(volume_id)
            .get_results_async::<(Dataset, Region)>(self.pool())
            .await
            .map_err(|e| public_error_from_diesel_pool(e, ErrorHandler::Server))
    }

    fn get_allocatable_datasets_query() -> impl RunnableQuery<Dataset> {
        use db::schema::dataset::dsl;

        dsl::dataset
            // We look for valid datasets (non-deleted crucible datasets).
            .filter(dsl::size_used.is_not_null())
            .filter(dsl::time_deleted.is_null())
            .filter(dsl::kind.eq(DatasetKind::Crucible))
            .order(dsl::size_used.asc())
            // TODO: We admittedly don't actually *fail* any request for
            // running out of space - we try to send the request down to
            // crucible agents, and expect them to fail on our behalf in
            // out-of-storage conditions. This should undoubtedly be
            // handled more explicitly.
            .select(Dataset::as_select())
            .limit(REGION_REDUNDANCY_THRESHOLD.try_into().unwrap())
    }

    async fn get_block_size_from_disk_create(
        &self,
        opctx: &OpContext,
        disk_create: &params::DiskCreate,
    ) -> Result<db::model::BlockSize, Error> {
        match &disk_create.disk_source {
            params::DiskSource::Blank { block_size } => {
                Ok(db::model::BlockSize::try_from(*block_size)
                    .map_err(|e| Error::invalid_request(&e.to_string()))?)
            }
            params::DiskSource::Snapshot { snapshot_id: _ } => {
                // Until we implement snapshots, do not allow disks to be
                // created from a snapshot.
                return Err(Error::InvalidValue {
                    label: String::from("snapshot"),
                    message: String::from("snapshots are not yet supported"),
                });
            }
            params::DiskSource::Image { image_id: _ } => {
                // Until we implement project images, do not allow disks to be
                // created from a project image.
                return Err(Error::InvalidValue {
                    label: String::from("image"),
                    message: String::from(
                        "project image are not yet supported",
                    ),
                });
            }
            params::DiskSource::GlobalImage { image_id } => {
                let (.., db_global_image) = LookupPath::new(opctx, &self)
                    .global_image_id(*image_id)
                    .fetch()
                    .await?;

                Ok(db_global_image.block_size)
            }
        }
    }

    /// Idempotently allocates enough regions to back a disk.
    ///
    /// Returns the allocated regions, as well as the datasets to which they
    /// belong.
    pub async fn region_allocate(
        &self,
        opctx: &OpContext,
        volume_id: Uuid,
        params: &params::DiskCreate,
    ) -> Result<Vec<(Dataset, Region)>, Error> {
        use db::schema::dataset::dsl as dataset_dsl;
        use db::schema::region::dsl as region_dsl;

        // ALLOCATION POLICY
        //
        // NOTE: This policy can - and should! - be changed.
        //
        // See https://rfd.shared.oxide.computer/rfd/0205 for a more
        // complete discussion.
        //
        // It is currently acting as a placeholder, showing a feasible
        // interaction between datasets and regions.
        //
        // This policy allocates regions to distinct Crucible datasets,
        // favoring datasets with the smallest existing (summed) region
        // sizes. Basically, "pick the datasets with the smallest load first".
        //
        // Longer-term, we should consider:
        // - Storage size + remaining free space
        // - Sled placement of datasets
        // - What sort of loads we'd like to create (even split across all disks
        // may not be preferable, especially if maintenance is expected)
        #[derive(Debug, thiserror::Error)]
        enum RegionAllocateError {
            #[error("Not enough datasets for replicated allocation: {0}")]
            NotEnoughDatasets(usize),
        }
        type TxnError = TransactionError<RegionAllocateError>;

        let params: params::DiskCreate = params.clone();
        let block_size =
            self.get_block_size_from_disk_create(opctx, &params).await?;
        let blocks_per_extent =
            params.extent_size() / block_size.to_bytes() as i64;

        self.pool()
            .transaction(move |conn| {
                // First, for idempotency, check if regions are already
                // allocated to this disk.
                //
                // If they are, return those regions and the associated
                // datasets.
                let datasets_and_regions =
                    Self::get_allocated_regions_query(volume_id)
                        .get_results::<(Dataset, Region)>(conn)?;
                if !datasets_and_regions.is_empty() {
                    return Ok(datasets_and_regions);
                }

                let mut datasets: Vec<Dataset> =
                    Self::get_allocatable_datasets_query()
                        .get_results::<Dataset>(conn)?;

                if datasets.len() < REGION_REDUNDANCY_THRESHOLD {
                    return Err(TxnError::CustomError(
                        RegionAllocateError::NotEnoughDatasets(datasets.len()),
                    ));
                }

                // Create identical regions on each of the following datasets.
                let source_datasets =
                    &mut datasets[0..REGION_REDUNDANCY_THRESHOLD];
                let regions: Vec<Region> = source_datasets
                    .iter()
                    .map(|dataset| {
                        Region::new(
                            dataset.id(),
                            volume_id,
                            block_size.into(),
                            blocks_per_extent,
                            params.extent_count(),
                        )
                    })
                    .collect();
                let regions = diesel::insert_into(region_dsl::region)
                    .values(regions)
                    .returning(Region::as_returning())
                    .get_results(conn)?;

                // Update the tallied sizes in the source datasets containing
                // those regions.
                let region_size = i64::from(block_size.to_bytes())
                    * blocks_per_extent
                    * params.extent_count();
                for dataset in source_datasets.iter_mut() {
                    dataset.size_used =
                        dataset.size_used.map(|v| v + region_size);
                }

                let dataset_ids: Vec<Uuid> =
                    source_datasets.iter().map(|ds| ds.id()).collect();
                diesel::update(dataset_dsl::dataset)
                    .filter(dataset_dsl::id.eq_any(dataset_ids))
                    .set(
                        dataset_dsl::size_used
                            .eq(dataset_dsl::size_used + region_size),
                    )
                    .execute(conn)?;

                // Return the regions with the datasets to which they were allocated.
                Ok(source_datasets
                    .into_iter()
                    .map(|d| d.clone())
                    .zip(regions)
                    .collect())
            })
            .await
            .map_err(|e| match e {
                TxnError::CustomError(
                    RegionAllocateError::NotEnoughDatasets(_),
                ) => Error::unavail("Not enough datasets to allocate disks"),
                _ => {
                    Error::internal_error(&format!("Transaction error: {}", e))
                }
            })
    }

    /// Deletes all regions backing a disk.
    ///
    /// Also updates the storage usage on their corresponding datasets.
    pub async fn regions_hard_delete(&self, volume_id: Uuid) -> DeleteResult {
        use db::schema::dataset::dsl as dataset_dsl;
        use db::schema::region::dsl as region_dsl;

        // Remove the regions, collecting datasets they're from.
        let (dataset_id, size) = diesel::delete(region_dsl::region)
            .filter(region_dsl::volume_id.eq(volume_id))
            .returning((
                region_dsl::dataset_id,
                region_dsl::block_size
                    * region_dsl::blocks_per_extent
                    * region_dsl::extent_count,
            ))
            .get_result_async::<(Uuid, i64)>(self.pool())
            .await
            .map_err(|e| {
                Error::internal_error(&format!(
                    "error deleting regions: {:?}",
                    e
                ))
            })?;

        // Update those datasets to which the regions belonged.
        diesel::update(dataset_dsl::dataset)
            .filter(dataset_dsl::id.eq(dataset_id))
            .set(dataset_dsl::size_used.eq(dataset_dsl::size_used - size))
            .execute_async(self.pool())
            .await
            .map_err(|e| {
                Error::internal_error(&format!(
                    "error updating dataset space: {:?}",
                    e
                ))
            })?;

        Ok(())
    }

    pub async fn volume_create(&self, volume: Volume) -> CreateResult<Volume> {
        use db::schema::volume::dsl;

        diesel::insert_into(dsl::volume)
            .values(volume.clone())
            .on_conflict(dsl::id)
            .do_nothing()
            .returning(Volume::as_returning())
            .get_result_async(self.pool())
            .await
            .map_err(|e| {
                public_error_from_diesel_pool(
                    e,
                    ErrorHandler::Conflict(
                        ResourceType::Volume,
                        volume.id().to_string().as_str(),
                    ),
                )
            })
    }

    pub async fn volume_delete(&self, volume_id: Uuid) -> DeleteResult {
        use db::schema::volume::dsl;

        let now = Utc::now();
        diesel::update(dsl::volume)
            .filter(dsl::id.eq(volume_id))
            .set(dsl::time_deleted.eq(now))
            .check_if_exists::<Volume>(volume_id)
            .execute_and_check(self.pool())
            .await
            .map_err(|e| {
                public_error_from_diesel_pool(
                    e,
                    ErrorHandler::NotFoundByLookup(
                        ResourceType::Volume,
                        LookupType::ById(volume_id),
                    ),
                )
            })?;
        Ok(())
    }

    pub async fn volume_get(&self, volume_id: Uuid) -> LookupResult<Volume> {
        use db::schema::volume::dsl;

        dsl::volume
            .filter(dsl::id.eq(volume_id))
            .select(Volume::as_select())
            .get_result_async(self.pool())
            .await
            .map_err(|e| public_error_from_diesel_pool(e, ErrorHandler::Server))
    }

    /// Create a organization
    pub async fn organization_create(
        &self,
        opctx: &OpContext,
        organization: &params::OrganizationCreate,
    ) -> CreateResult<Organization> {
        let authz_silo = opctx.authn.silo_required()?;
        opctx.authorize(authz::Action::CreateChild, &authz_silo).await?;

        use db::schema::organization::dsl;
        let silo_id = authz_silo.id();
        let organization = Organization::new(organization.clone(), silo_id);
        let name = organization.name().as_str().to_string();

        Silo::insert_resource(
            silo_id,
            diesel::insert_into(dsl::organization).values(organization),
        )
        .insert_and_get_result_async(self.pool_authorized(opctx).await?)
        .await
        .map_err(|e| match e {
            AsyncInsertError::CollectionNotFound => Error::InternalError {
                internal_message: format!(
                    "attempting to create an \
                    organization under non-existent silo {}",
                    silo_id
                ),
            },
            AsyncInsertError::DatabaseError(e) => {
                public_error_from_diesel_pool(
                    e,
                    ErrorHandler::Conflict(ResourceType::Organization, &name),
                )
            }
        })
    }

    /// Delete a organization
    pub async fn organization_delete(
        &self,
        opctx: &OpContext,
        authz_org: &authz::Organization,
        db_org: &db::model::Organization,
    ) -> DeleteResult {
        opctx.authorize(authz::Action::Delete, authz_org).await?;

        use db::schema::organization::dsl;
        use db::schema::project;

        // Make sure there are no projects present within this organization.
        let project_found = diesel_pool_result_optional(
            project::dsl::project
                .filter(project::dsl::organization_id.eq(authz_org.id()))
                .filter(project::dsl::time_deleted.is_null())
                .select(project::dsl::id)
                .limit(1)
                .first_async::<Uuid>(self.pool_authorized(opctx).await?)
                .await,
        )
        .map_err(|e| public_error_from_diesel_pool(e, ErrorHandler::Server))?;
        if project_found.is_some() {
            return Err(Error::InvalidRequest {
                message: "organization to be deleted contains a project"
                    .to_string(),
            });
        }

        let now = Utc::now();
        let updated_rows = diesel::update(dsl::organization)
            .filter(dsl::time_deleted.is_null())
            .filter(dsl::id.eq(authz_org.id()))
            .filter(dsl::rcgen.eq(db_org.rcgen))
            .set(dsl::time_deleted.eq(now))
            .execute_async(self.pool_authorized(opctx).await?)
            .await
            .map_err(|e| {
                public_error_from_diesel_pool(
                    e,
                    ErrorHandler::NotFoundByResource(authz_org),
                )
            })?;

        if updated_rows == 0 {
            return Err(Error::InvalidRequest {
                message: "deletion failed due to concurrent modification"
                    .to_string(),
            });
        }
        Ok(())
    }

    pub async fn organizations_list_by_id(
        &self,
        opctx: &OpContext,
        pagparams: &DataPageParams<'_, Uuid>,
    ) -> ListResultVec<Organization> {
        let authz_silo = opctx.authn.silo_required()?;
        opctx.authorize(authz::Action::ListChildren, &authz_silo).await?;

        use db::schema::organization::dsl;
        paginated(dsl::organization, dsl::id, pagparams)
            .filter(dsl::time_deleted.is_null())
            .filter(dsl::silo_id.eq(authz_silo.id()))
            .select(Organization::as_select())
            .load_async::<Organization>(self.pool_authorized(opctx).await?)
            .await
            .map_err(|e| public_error_from_diesel_pool(e, ErrorHandler::Server))
    }

    pub async fn organizations_list_by_name(
        &self,
        opctx: &OpContext,
        pagparams: &DataPageParams<'_, Name>,
    ) -> ListResultVec<Organization> {
        let authz_silo = opctx.authn.silo_required()?;
        opctx.authorize(authz::Action::ListChildren, &authz::FLEET).await?;

        use db::schema::organization::dsl;
        paginated(dsl::organization, dsl::name, pagparams)
            .filter(dsl::time_deleted.is_null())
            .filter(dsl::silo_id.eq(authz_silo.id()))
            .select(Organization::as_select())
            .load_async::<Organization>(self.pool_authorized(opctx).await?)
            .await
            .map_err(|e| public_error_from_diesel_pool(e, ErrorHandler::Server))
    }

    /// Updates a organization by name (clobbering update -- no etag)
    pub async fn organization_update(
        &self,
        opctx: &OpContext,
        authz_org: &authz::Organization,
        updates: OrganizationUpdate,
    ) -> UpdateResult<Organization> {
        use db::schema::organization::dsl;

        opctx.authorize(authz::Action::Modify, authz_org).await?;
        diesel::update(dsl::organization)
            .filter(dsl::time_deleted.is_null())
            .filter(dsl::id.eq(authz_org.id()))
            .set(updates)
            .returning(Organization::as_returning())
            .get_result_async(self.pool_authorized(opctx).await?)
            .await
            .map_err(|e| {
                public_error_from_diesel_pool(
                    e,
                    ErrorHandler::NotFoundByResource(authz_org),
                )
            })
    }

    /// Create a project
    pub async fn project_create(
        &self,
        opctx: &OpContext,
        org: &authz::Organization,
        project: Project,
    ) -> CreateResult<Project> {
        use db::schema::project::dsl;

        opctx.authorize(authz::Action::CreateChild, org).await?;

        let name = project.name().as_str().to_string();
        let organization_id = project.organization_id;
        Organization::insert_resource(
            organization_id,
            diesel::insert_into(dsl::project).values(project),
        )
        .insert_and_get_result_async(self.pool_authorized(opctx).await?)
        .await
        .map_err(|e| match e {
            AsyncInsertError::CollectionNotFound => Error::ObjectNotFound {
                type_name: ResourceType::Organization,
                lookup_type: LookupType::ById(organization_id),
            },
            AsyncInsertError::DatabaseError(e) => {
                public_error_from_diesel_pool(
                    e,
                    ErrorHandler::Conflict(ResourceType::Project, &name),
                )
            }
        })
    }

    /// Delete a project
    // TODO-correctness This needs to check whether there are any resources that
    // depend on the Project (Disks, Instances).  We can do this with a
    // generation counter that gets bumped when these resources are created.
    pub async fn project_delete(
        &self,
        opctx: &OpContext,
        authz_project: &authz::Project,
    ) -> DeleteResult {
        opctx.authorize(authz::Action::Delete, authz_project).await?;

        use db::schema::project::dsl;

        let now = Utc::now();
        diesel::update(dsl::project)
            .filter(dsl::time_deleted.is_null())
            .filter(dsl::id.eq(authz_project.id()))
            .set(dsl::time_deleted.eq(now))
            .returning(Project::as_returning())
            .get_result_async(self.pool_authorized(opctx).await?)
            .await
            .map_err(|e| {
                public_error_from_diesel_pool(
                    e,
                    ErrorHandler::NotFoundByResource(authz_project),
                )
            })?;
        Ok(())
    }

    pub async fn projects_list_by_id(
        &self,
        opctx: &OpContext,
        authz_org: &authz::Organization,
        pagparams: &DataPageParams<'_, Uuid>,
    ) -> ListResultVec<Project> {
        use db::schema::project::dsl;

        opctx.authorize(authz::Action::ListChildren, authz_org).await?;

        paginated(dsl::project, dsl::id, pagparams)
            .filter(dsl::organization_id.eq(authz_org.id()))
            .filter(dsl::time_deleted.is_null())
            .select(Project::as_select())
            .load_async(self.pool_authorized(opctx).await?)
            .await
            .map_err(|e| public_error_from_diesel_pool(e, ErrorHandler::Server))
    }

    pub async fn projects_list_by_name(
        &self,
        opctx: &OpContext,
        authz_org: &authz::Organization,
        pagparams: &DataPageParams<'_, Name>,
    ) -> ListResultVec<Project> {
        use db::schema::project::dsl;

        opctx.authorize(authz::Action::ListChildren, authz_org).await?;

        paginated(dsl::project, dsl::name, &pagparams)
            .filter(dsl::organization_id.eq(authz_org.id()))
            .filter(dsl::time_deleted.is_null())
            .select(Project::as_select())
            .load_async(self.pool_authorized(opctx).await?)
            .await
            .map_err(|e| public_error_from_diesel_pool(e, ErrorHandler::Server))
    }

    /// Updates a project (clobbering update -- no etag)
    pub async fn project_update(
        &self,
        opctx: &OpContext,
        authz_project: &authz::Project,
        updates: ProjectUpdate,
    ) -> UpdateResult<Project> {
        opctx.authorize(authz::Action::Modify, authz_project).await?;

        use db::schema::project::dsl;
        diesel::update(dsl::project)
            .filter(dsl::time_deleted.is_null())
            .filter(dsl::id.eq(authz_project.id()))
            .set(updates)
            .returning(Project::as_returning())
            .get_result_async(self.pool_authorized(opctx).await?)
            .await
            .map_err(|e| {
                public_error_from_diesel_pool(
                    e,
                    ErrorHandler::NotFoundByResource(authz_project),
                )
            })
    }

    // Instances

    /// Idempotently insert a database record for an Instance
    ///
    /// This is intended to be used by a saga action.  When we say this is
    /// idempotent, we mean that if this function succeeds and the caller
    /// invokes it again with the same instance id, project id, creation
    /// parameters, and initial runtime, then this operation will succeed and
    /// return the current object in the database.  Because this is intended for
    /// use by sagas, we do assume that if the record exists, it should still be
    /// in the "Creating" state.  If it's in any other state, this function will
    /// return with an error on the assumption that we don't really know what's
    /// happened or how to proceed.
    ///
    /// ## Errors
    ///
    /// In addition to the usual database errors (e.g., no connections
    /// available), this function can fail if there is already a different
    /// instance (having a different id) with the same name in the same project.
    // TODO-design Given that this is really oriented towards the saga
    // interface, one wonders if it's even worth having an abstraction here, or
    // if sagas shouldn't directly work with the database here (i.e., just do
    // what this function does under the hood).
    pub async fn project_create_instance(
        &self,
        instance: Instance,
    ) -> CreateResult<Instance> {
        use db::schema::instance::dsl;

        let gen = instance.runtime().gen;
        let name = instance.name().clone();
        let instance: Instance = diesel::insert_into(dsl::instance)
            .values(instance)
            .on_conflict(dsl::id)
            .do_nothing()
            .returning(Instance::as_returning())
            .get_result_async(self.pool())
            .await
            .map_err(|e| {
                public_error_from_diesel_pool(
                    e,
                    ErrorHandler::Conflict(
                        ResourceType::Instance,
                        name.as_str(),
                    ),
                )
            })?;

        bail_unless!(
            instance.runtime().state.state()
                == &api::external::InstanceState::Creating,
            "newly-created Instance has unexpected state: {:?}",
            instance.runtime().state
        );
        bail_unless!(
            instance.runtime().gen == gen,
            "newly-created Instance has unexpected generation: {:?}",
            instance.runtime().gen
        );
        Ok(instance)
    }

    pub async fn project_list_instances(
        &self,
        opctx: &OpContext,
        authz_project: &authz::Project,
        pagparams: &DataPageParams<'_, Name>,
    ) -> ListResultVec<Instance> {
        opctx.authorize(authz::Action::ListChildren, authz_project).await?;

        use db::schema::instance::dsl;
        paginated(dsl::instance, dsl::name, &pagparams)
            .filter(dsl::time_deleted.is_null())
            .filter(dsl::project_id.eq(authz_project.id()))
            .select(Instance::as_select())
            .load_async::<Instance>(self.pool_authorized(opctx).await?)
            .await
            .map_err(|e| public_error_from_diesel_pool(e, ErrorHandler::Server))
    }

    /// Fetches information about an Instance that the caller has previously
    /// fetched
    ///
    /// See disk_refetch().
    pub async fn instance_refetch(
        &self,
        opctx: &OpContext,
        authz_instance: &authz::Instance,
    ) -> LookupResult<Instance> {
        let (.., db_instance) = LookupPath::new(opctx, self)
            .instance_id(authz_instance.id())
            .fetch()
            .await
            .map_err(|e| match e {
                // Use the "not found" message of the authz object we were
                // given, which will reflect however the caller originally
                // looked it up.
                Error::ObjectNotFound { .. } => authz_instance.not_found(),
                e => e,
            })?;
        Ok(db_instance)
    }

    // TODO-design It's tempting to return the updated state of the Instance
    // here because it's convenient for consumers and by using a RETURNING
    // clause, we could ensure that the "update" and "fetch" are atomic.
    // But in the unusual case that we _don't_ update the row because our
    // update is older than the one in the database, we would have to fetch
    // the current state explicitly.  For now, we'll just require consumers
    // to explicitly fetch the state if they want that.
    pub async fn instance_update_runtime(
        &self,
        instance_id: &Uuid,
        new_runtime: &InstanceRuntimeState,
    ) -> Result<bool, Error> {
        use db::schema::instance::dsl;

        let updated = diesel::update(dsl::instance)
            .filter(dsl::time_deleted.is_null())
            .filter(dsl::id.eq(*instance_id))
            .filter(dsl::state_generation.lt(new_runtime.gen))
            .filter(
                dsl::migration_id
                    .is_null()
                    .or(dsl::target_propolis_id.eq(new_runtime.propolis_uuid)),
            )
            .set(new_runtime.clone())
            .check_if_exists::<Instance>(*instance_id)
            .execute_and_check(self.pool())
            .await
            .map(|r| match r.status {
                UpdateStatus::Updated => true,
                UpdateStatus::NotUpdatedButExists => false,
            })
            .map_err(|e| {
                public_error_from_diesel_pool(
                    e,
                    ErrorHandler::NotFoundByLookup(
                        ResourceType::Instance,
                        LookupType::ById(*instance_id),
                    ),
                )
            })?;

        Ok(updated)
    }

    pub async fn project_delete_instance(
        &self,
        opctx: &OpContext,
        authz_instance: &authz::Instance,
    ) -> DeleteResult {
        opctx.authorize(authz::Action::Delete, authz_instance).await?;

        // This is subject to change, but for now we're going to say that an
        // instance must be "stopped" or "failed" in order to delete it.  The
        // delete operation sets "time_deleted" (just like with other objects)
        // and also sets the state to "destroyed".  By virtue of being
        // "stopped", we assume there are no dependencies on this instance
        // (e.g., disk attachments).  If that changes, we'll want to check for
        // such dependencies here.
        use api::external::InstanceState as ApiInstanceState;
        use db::model::InstanceState as DbInstanceState;
        use db::schema::instance::dsl;

        let now = Utc::now();

        let destroyed = DbInstanceState::new(ApiInstanceState::Destroyed);
        let stopped = DbInstanceState::new(ApiInstanceState::Stopped);
        let failed = DbInstanceState::new(ApiInstanceState::Failed);

        let instance_id = authz_instance.id();
        let result = diesel::update(dsl::instance)
            .filter(dsl::time_deleted.is_null())
            .filter(dsl::id.eq(instance_id))
            .filter(dsl::state.eq_any(vec![stopped, failed]))
            .set((dsl::state.eq(destroyed), dsl::time_deleted.eq(now)))
            .check_if_exists::<Instance>(instance_id)
            .execute_and_check(self.pool())
            .await
            .map_err(|e| {
                public_error_from_diesel_pool(
                    e,
                    ErrorHandler::NotFoundByResource(authz_instance),
                )
            })?;
        match result.status {
            UpdateStatus::Updated => Ok(()),
            UpdateStatus::NotUpdatedButExists => {
                return Err(Error::InvalidRequest {
                    message: format!(
                        "instance cannot be deleted in state \"{}\"",
                        result.found.runtime_state.state.state()
                    ),
                });
            }
        }
    }

    // Disks

    /// List disks associated with a given instance.
    pub async fn instance_list_disks(
        &self,
        opctx: &OpContext,
        authz_instance: &authz::Instance,
        pagparams: &DataPageParams<'_, Name>,
    ) -> ListResultVec<Disk> {
        use db::schema::disk::dsl;

        opctx.authorize(authz::Action::ListChildren, authz_instance).await?;

        paginated(dsl::disk, dsl::name, &pagparams)
            .filter(dsl::time_deleted.is_null())
            .filter(dsl::attach_instance_id.eq(authz_instance.id()))
            .select(Disk::as_select())
            .load_async::<Disk>(self.pool_authorized(opctx).await?)
            .await
            .map_err(|e| public_error_from_diesel_pool(e, ErrorHandler::Server))
    }

    pub async fn project_create_disk(&self, disk: Disk) -> CreateResult<Disk> {
        use db::schema::disk::dsl;

        let gen = disk.runtime().gen;
        let name = disk.name().clone();
        let disk: Disk = diesel::insert_into(dsl::disk)
            .values(disk)
            .on_conflict(dsl::id)
            .do_nothing()
            .returning(Disk::as_returning())
            .get_result_async(self.pool())
            .await
            .map_err(|e| {
                public_error_from_diesel_pool(
                    e,
                    ErrorHandler::Conflict(ResourceType::Disk, name.as_str()),
                )
            })?;

        let runtime = disk.runtime();
        bail_unless!(
            runtime.state().state() == &api::external::DiskState::Creating,
            "newly-created Disk has unexpected state: {:?}",
            runtime.disk_state
        );
        bail_unless!(
            runtime.gen == gen,
            "newly-created Disk has unexpected generation: {:?}",
            runtime.gen
        );
        Ok(disk)
    }

    pub async fn project_list_disks(
        &self,
        opctx: &OpContext,
        authz_project: &authz::Project,
        pagparams: &DataPageParams<'_, Name>,
    ) -> ListResultVec<Disk> {
        opctx.authorize(authz::Action::ListChildren, authz_project).await?;

        use db::schema::disk::dsl;
        paginated(dsl::disk, dsl::name, &pagparams)
            .filter(dsl::time_deleted.is_null())
            .filter(dsl::project_id.eq(authz_project.id()))
            .select(Disk::as_select())
            .load_async::<Disk>(self.pool_authorized(opctx).await?)
            .await
            .map_err(|e| public_error_from_diesel_pool(e, ErrorHandler::Server))
    }

    pub async fn disk_update_runtime(
        &self,
        opctx: &OpContext,
        authz_disk: &authz::Disk,
        new_runtime: &DiskRuntimeState,
    ) -> Result<bool, Error> {
        // TODO-security This permission might be overloaded here.  The way disk
        // runtime updates work is that the caller in Nexus first updates the
        // Sled Agent to make a change, then updates to the database to reflect
        // that change.  So by the time we get here, we better have already done
        // an authz check, or we will have already made some unauthorized change
        // to the system!  At the same time, we don't want just anybody to be
        // able to modify the database state.  So we _do_ still want an authz
        // check here.  Arguably it's for a different kind of action, but it
        // doesn't seem that useful to split it out right now.
        opctx.authorize(authz::Action::Modify, authz_disk).await?;

        let disk_id = authz_disk.id();
        use db::schema::disk::dsl;
        let updated = diesel::update(dsl::disk)
            .filter(dsl::time_deleted.is_null())
            .filter(dsl::id.eq(disk_id))
            .filter(dsl::state_generation.lt(new_runtime.gen))
            .set(new_runtime.clone())
            .check_if_exists::<Disk>(disk_id)
            .execute_and_check(self.pool())
            .await
            .map(|r| match r.status {
                UpdateStatus::Updated => true,
                UpdateStatus::NotUpdatedButExists => false,
            })
            .map_err(|e| {
                public_error_from_diesel_pool(
                    e,
                    ErrorHandler::NotFoundByResource(authz_disk),
                )
            })?;

        Ok(updated)
    }

    /// Fetches information about a Disk that the caller has previously fetched
    ///
    /// The only difference between this function and a new fetch by id is that
    /// this function preserves the `authz_disk` that you started with -- which
    /// keeps track of how you looked it up.  So if you looked it up by name,
    /// the authz you get back will reflect that, whereas if you did a fresh
    /// lookup by id, it wouldn't.
    /// TODO-cleanup this could be provided by the Lookup API for any resource
    pub async fn disk_refetch(
        &self,
        opctx: &OpContext,
        authz_disk: &authz::Disk,
    ) -> LookupResult<Disk> {
        let (.., db_disk) = LookupPath::new(opctx, self)
            .disk_id(authz_disk.id())
            .fetch()
            .await
            .map_err(|e| match e {
                // Use the "not found" message of the authz object we were
                // given, which will reflect however the caller originally
                // looked it up.
                Error::ObjectNotFound { .. } => authz_disk.not_found(),
                e => e,
            })?;
        Ok(db_disk)
    }

    /// Updates a disk record to indicate it has been deleted.
    ///
    /// Returns the volume ID of associated with the deleted disk.
    ///
    /// Does not attempt to modify any resources (e.g. regions) which may
    /// belong to the disk.
    // TODO: Delete me (this function, not the disk!), ensure all datastore
    // access is auth-checked.
    //
    // Here's the deal: We have auth checks on access to the database - at the
    // time of writing this comment, only a subset of access is protected, and
    // "Delete Disk" is actually one of the first targets of this auth check.
    //
    // However, there are contexts where we want to delete disks *outside* of
    // calling the HTTP API-layer "delete disk" endpoint. As one example, during
    // the "undo" part of the disk creation saga, we want to allow users to
    // delete the disk they (partially) created.
    //
    // This gets a little tricky mapping back to user permissions - a user
    // SHOULD be able to create a disk with the "create" permission, without the
    // "delete" permission. To still make the call internally, we'd basically
    // need to manufacture a token that identifies the ability to "create a
    // disk, or delete a very specific disk with ID = ...".
    pub async fn project_delete_disk_no_auth(
        &self,
        disk_id: &Uuid,
    ) -> Result<Uuid, Error> {
        use db::schema::disk::dsl;
        let pool = self.pool();
        let now = Utc::now();

        let ok_to_delete_states = vec![
            api::external::DiskState::Detached,
            api::external::DiskState::Faulted,
            api::external::DiskState::Creating,
        ];

        let ok_to_delete_state_labels: Vec<_> =
            ok_to_delete_states.iter().map(|s| s.label()).collect();
        let destroyed = api::external::DiskState::Destroyed.label();

        let result = diesel::update(dsl::disk)
            .filter(dsl::time_deleted.is_null())
            .filter(dsl::id.eq(*disk_id))
            .filter(dsl::disk_state.eq_any(ok_to_delete_state_labels))
            .filter(dsl::attach_instance_id.is_null())
            .set((dsl::disk_state.eq(destroyed), dsl::time_deleted.eq(now)))
            .check_if_exists::<Disk>(*disk_id)
            .execute_and_check(pool)
            .await
            .map_err(|e| {
                public_error_from_diesel_pool(
                    e,
                    ErrorHandler::NotFoundByLookup(
                        ResourceType::Disk,
                        LookupType::ById(*disk_id),
                    ),
                )
            })?;

        match result.status {
            UpdateStatus::Updated => Ok(result.found.volume_id),
            UpdateStatus::NotUpdatedButExists => {
                let disk = result.found;
                let disk_state = disk.state();
                if disk.time_deleted().is_some()
                    && disk_state.state()
                        == &api::external::DiskState::Destroyed
                {
                    // To maintain idempotency, if the disk has already been
                    // destroyed, don't throw an error.
                    return Ok(disk.volume_id);
                } else if !ok_to_delete_states.contains(disk_state.state()) {
                    return Err(Error::InvalidRequest {
                        message: format!(
                            "disk cannot be deleted in state \"{}\"",
                            disk.runtime_state.disk_state
                        ),
                    });
                } else if disk_state.is_attached() {
                    return Err(Error::InvalidRequest {
                        message: String::from("disk is attached"),
                    });
                } else {
                    // NOTE: This is a "catch-all" error case, more specific
                    // errors should be preferred as they're more actionable.
                    return Err(Error::InternalError {
                        internal_message: String::from(
                            "disk exists, but cannot be deleted",
                        ),
                    });
                }
            }
        }
    }

    // Network interfaces

    /// Create a network interface attached to the provided instance.
    pub async fn instance_create_network_interface(
        &self,
        opctx: &OpContext,
        authz_subnet: &authz::VpcSubnet,
        authz_instance: &authz::Instance,
        interface: IncompleteNetworkInterface,
    ) -> Result<NetworkInterface, NetworkInterfaceError> {
        opctx
            .authorize(authz::Action::CreateChild, authz_instance)
            .await
            .map_err(NetworkInterfaceError::External)?;
        opctx
            .authorize(authz::Action::CreateChild, authz_subnet)
            .await
            .map_err(NetworkInterfaceError::External)?;
        self.instance_create_network_interface_raw(&opctx, interface).await
    }

    pub(super) async fn instance_create_network_interface_raw(
        &self,
        opctx: &OpContext,
        interface: IncompleteNetworkInterface,
    ) -> Result<NetworkInterface, NetworkInterfaceError> {
        use db::schema::network_interface::dsl;
        let query = InsertNetworkInterfaceQuery {
            interface: interface.clone(),
            now: Utc::now(),
        };
        diesel::insert_into(dsl::network_interface)
            .values(query)
            .returning(NetworkInterface::as_returning())
            .get_result_async(
                self.pool_authorized(opctx)
                    .await
                    .map_err(NetworkInterfaceError::External)?,
            )
            .await
            .map_err(|e| NetworkInterfaceError::from_pool(e, &interface))
    }

    /// Delete all network interfaces attached to the given instance.
    // NOTE: This is mostly useful in the context of sagas, but might be helpful
    // in other situations, such as moving an instance between VPC Subnets.
    pub async fn instance_delete_all_network_interfaces(
        &self,
        opctx: &OpContext,
        authz_instance: &authz::Instance,
    ) -> DeleteResult {
        opctx.authorize(authz::Action::Modify, authz_instance).await?;

        use db::schema::network_interface::dsl;
        let now = Utc::now();
        diesel::update(dsl::network_interface)
            .filter(dsl::instance_id.eq(authz_instance.id()))
            .filter(dsl::time_deleted.is_null())
            .set(dsl::time_deleted.eq(now))
            .execute_async(self.pool_authorized(opctx).await?)
            .await
            .map_err(|e| {
                public_error_from_diesel_pool(
                    e,
                    ErrorHandler::NotFoundByResource(authz_instance),
                )
            })?;
        Ok(())
    }

    /// Delete a `NetworkInterface` attached to a provided instance.
    pub async fn instance_delete_network_interface(
        &self,
        opctx: &OpContext,
        authz_interface: &authz::NetworkInterface,
    ) -> DeleteResult {
        opctx.authorize(authz::Action::Delete, authz_interface).await?;

        use db::schema::network_interface::dsl;
        let now = Utc::now();
        let interface_id = authz_interface.id();
        diesel::update(dsl::network_interface)
            .filter(dsl::id.eq(interface_id))
            .filter(dsl::time_deleted.is_null())
            .set((dsl::time_deleted.eq(now),))
            .execute_async(self.pool_authorized(opctx).await?)
            .await
            .map_err(|e| {
                public_error_from_diesel_pool(
                    e,
                    ErrorHandler::NotFoundByResource(authz_interface),
                )
            })?;
        Ok(())
    }

    /// List network interfaces associated with a given instance.
    pub async fn instance_list_network_interfaces(
        &self,
        opctx: &OpContext,
        authz_instance: &authz::Instance,
        pagparams: &DataPageParams<'_, Name>,
    ) -> ListResultVec<NetworkInterface> {
        opctx.authorize(authz::Action::ListChildren, authz_instance).await?;

        use db::schema::network_interface::dsl;
        paginated(dsl::network_interface, dsl::name, &pagparams)
            .filter(dsl::time_deleted.is_null())
            .filter(dsl::instance_id.eq(authz_instance.id()))
            .select(NetworkInterface::as_select())
            .load_async::<NetworkInterface>(self.pool_authorized(opctx).await?)
            .await
            .map_err(|e| public_error_from_diesel_pool(e, ErrorHandler::Server))
    }

    // Create a record for a new Oximeter instance
    pub async fn oximeter_create(
        &self,
        info: &OximeterInfo,
    ) -> Result<(), Error> {
        use db::schema::oximeter::dsl;

        // If we get a conflict on the Oximeter ID, this means that collector instance was
        // previously registered, and it's re-registering due to something like a service restart.
        // In this case, we update the time modified and the service address, rather than
        // propagating a constraint violation to the caller.
        diesel::insert_into(dsl::oximeter)
            .values(*info)
            .on_conflict(dsl::id)
            .do_update()
            .set((
                dsl::time_modified.eq(Utc::now()),
                dsl::ip.eq(info.ip),
                dsl::port.eq(info.port),
            ))
            .execute_async(self.pool())
            .await
            .map_err(|e| {
                public_error_from_diesel_pool(
                    e,
                    ErrorHandler::Conflict(
                        ResourceType::Oximeter,
                        "Oximeter Info",
                    ),
                )
            })?;
        Ok(())
    }

    // List the oximeter collector instances
    pub async fn oximeter_list(
        &self,
        page_params: &DataPageParams<'_, Uuid>,
    ) -> ListResultVec<OximeterInfo> {
        use db::schema::oximeter::dsl;
        paginated(dsl::oximeter, dsl::id, page_params)
            .load_async::<OximeterInfo>(self.pool())
            .await
            .map_err(|e| public_error_from_diesel_pool(e, ErrorHandler::Server))
    }

    // Create a record for a new producer endpoint
    pub async fn producer_endpoint_create(
        &self,
        producer: &ProducerEndpoint,
    ) -> Result<(), Error> {
        use db::schema::metric_producer::dsl;

        // TODO: see https://github.com/oxidecomputer/omicron/issues/323
        diesel::insert_into(dsl::metric_producer)
            .values(producer.clone())
            .on_conflict(dsl::id)
            .do_update()
            .set((
                dsl::time_modified.eq(Utc::now()),
                dsl::ip.eq(producer.ip),
                dsl::port.eq(producer.port),
                dsl::interval.eq(producer.interval),
                dsl::base_route.eq(producer.base_route.clone()),
            ))
            .execute_async(self.pool())
            .await
            .map_err(|e| {
                public_error_from_diesel_pool(
                    e,
                    ErrorHandler::Conflict(
                        ResourceType::MetricProducer,
                        "Producer Endpoint",
                    ),
                )
            })?;
        Ok(())
    }

    // List the producer endpoint records by the oximeter instance to which they're assigned.
    pub async fn producers_list_by_oximeter_id(
        &self,
        oximeter_id: Uuid,
        pagparams: &DataPageParams<'_, Uuid>,
    ) -> ListResultVec<ProducerEndpoint> {
        use db::schema::metric_producer::dsl;
        paginated(dsl::metric_producer, dsl::id, &pagparams)
            .filter(dsl::oximeter_id.eq(oximeter_id))
            .order_by((dsl::oximeter_id, dsl::id))
            .select(ProducerEndpoint::as_select())
            .load_async(self.pool())
            .await
            .map_err(|e| {
                public_error_from_diesel_pool(
                    e,
                    ErrorHandler::Conflict(
                        ResourceType::MetricProducer,
                        "By Oximeter ID",
                    ),
                )
            })
    }

    // Sagas

    pub async fn saga_create(
        &self,
        saga: &db::saga_types::Saga,
    ) -> Result<(), Error> {
        use db::schema::saga::dsl;

        let name = saga.template_name.clone();
        diesel::insert_into(dsl::saga)
            .values(saga.clone())
            .execute_async(self.pool())
            .await
            .map_err(|e| {
                public_error_from_diesel_pool(
                    e,
                    ErrorHandler::Conflict(ResourceType::SagaDbg, &name),
                )
            })?;
        Ok(())
    }

    pub async fn saga_create_event(
        &self,
        event: &db::saga_types::SagaNodeEvent,
    ) -> Result<(), Error> {
        use db::schema::saga_node_event::dsl;

        // TODO-robustness This INSERT ought to be conditional on this SEC still
        // owning this saga.
        diesel::insert_into(dsl::saga_node_event)
            .values(event.clone())
            .execute_async(self.pool())
            .await
            .map_err(|e| {
                public_error_from_diesel_pool(
                    e,
                    ErrorHandler::Conflict(ResourceType::SagaDbg, "Saga Event"),
                )
            })?;
        Ok(())
    }

    pub async fn saga_update_state(
        &self,
        saga_id: steno::SagaId,
        new_state: steno::SagaCachedState,
        current_sec: db::saga_types::SecId,
        current_adopt_generation: Generation,
    ) -> Result<(), Error> {
        use db::schema::saga::dsl;

        let saga_id: db::saga_types::SagaId = saga_id.into();
        let result = diesel::update(dsl::saga)
            .filter(dsl::id.eq(saga_id))
            .filter(dsl::current_sec.eq(current_sec))
            .filter(dsl::adopt_generation.eq(current_adopt_generation))
            .set(dsl::saga_state.eq(db::saga_types::SagaCachedState(new_state)))
            .check_if_exists::<db::saga_types::Saga>(saga_id)
            .execute_and_check(self.pool())
            .await
            .map_err(|e| {
                public_error_from_diesel_pool(
                    e,
                    ErrorHandler::NotFoundByLookup(
                        ResourceType::SagaDbg,
                        LookupType::ById(saga_id.0.into()),
                    ),
                )
            })?;

        match result.status {
            UpdateStatus::Updated => Ok(()),
            UpdateStatus::NotUpdatedButExists => Err(Error::InvalidRequest {
                message: format!(
                    "failed to update saga {:?} with state {:?}: preconditions not met: \
                    expected current_sec = {:?}, adopt_generation = {:?}, \
                    but found current_sec = {:?}, adopt_generation = {:?}, state = {:?}",
                    saga_id,
                    new_state,
                    current_sec,
                    current_adopt_generation,
                    result.found.current_sec,
                    result.found.adopt_generation,
                    result.found.saga_state,
                )
            }),
        }
    }

    pub async fn saga_list_unfinished_by_id(
        &self,
        sec_id: &db::SecId,
        pagparams: &DataPageParams<'_, Uuid>,
    ) -> ListResultVec<db::saga_types::Saga> {
        use db::schema::saga::dsl;
        paginated(dsl::saga, dsl::id, &pagparams)
            .filter(dsl::saga_state.ne(db::saga_types::SagaCachedState(
                steno::SagaCachedState::Done,
            )))
            .filter(dsl::current_sec.eq(*sec_id))
            .load_async(self.pool())
            .await
            .map_err(|e| {
                public_error_from_diesel_pool(
                    e,
                    ErrorHandler::NotFoundByLookup(
                        ResourceType::SagaDbg,
                        LookupType::ById(sec_id.0),
                    ),
                )
            })
    }

    pub async fn saga_node_event_list_by_id(
        &self,
        id: db::saga_types::SagaId,
        pagparams: &DataPageParams<'_, Uuid>,
    ) -> ListResultVec<steno::SagaNodeEvent> {
        use db::schema::saga_node_event::dsl;
        paginated(dsl::saga_node_event, dsl::saga_id, &pagparams)
            .filter(dsl::saga_id.eq(id))
            .load_async::<db::saga_types::SagaNodeEvent>(self.pool())
            .await
            .map_err(|e| {
                public_error_from_diesel_pool(
                    e,
                    ErrorHandler::NotFoundByLookup(
                        ResourceType::SagaDbg,
                        LookupType::ById(id.0 .0),
                    ),
                )
            })?
            .into_iter()
            .map(|db_event| steno::SagaNodeEvent::try_from(db_event))
            .collect::<Result<_, Error>>()
    }

    // VPCs

    pub async fn project_list_vpcs(
        &self,
        opctx: &OpContext,
        authz_project: &authz::Project,
        pagparams: &DataPageParams<'_, Name>,
    ) -> ListResultVec<Vpc> {
        opctx.authorize(authz::Action::ListChildren, authz_project).await?;

        use db::schema::vpc::dsl;
        paginated(dsl::vpc, dsl::name, &pagparams)
            .filter(dsl::time_deleted.is_null())
            .filter(dsl::project_id.eq(authz_project.id()))
            .select(Vpc::as_select())
            .load_async(self.pool_authorized(opctx).await?)
            .await
            .map_err(|e| public_error_from_diesel_pool(e, ErrorHandler::Server))
    }

    pub async fn project_create_vpc(
        &self,
        opctx: &OpContext,
        authz_project: &authz::Project,
        vpc: Vpc,
    ) -> Result<(authz::Vpc, Vpc), Error> {
        use db::schema::vpc::dsl;

        assert_eq!(authz_project.id(), vpc.project_id);
        opctx.authorize(authz::Action::CreateChild, authz_project).await?;

        // TODO-correctness Shouldn't this use "insert_resource"?
        let name = vpc.name().clone();
        let vpc = diesel::insert_into(dsl::vpc)
            .values(vpc)
            .returning(Vpc::as_returning())
            .get_result_async(self.pool())
            .await
            .map_err(|e| {
                public_error_from_diesel_pool(
                    e,
                    ErrorHandler::Conflict(ResourceType::Vpc, name.as_str()),
                )
            })?;
        Ok((
            authz::Vpc::new(
                authz_project.clone(),
                vpc.id(),
                LookupType::ByName(vpc.name().to_string()),
            ),
            vpc,
        ))
    }

    pub async fn project_update_vpc(
        &self,
        opctx: &OpContext,
        authz_vpc: &authz::Vpc,
        updates: VpcUpdate,
    ) -> UpdateResult<Vpc> {
        opctx.authorize(authz::Action::Modify, authz_vpc).await?;

        use db::schema::vpc::dsl;
        diesel::update(dsl::vpc)
            .filter(dsl::time_deleted.is_null())
            .filter(dsl::id.eq(authz_vpc.id()))
            .set(updates)
            .returning(Vpc::as_returning())
            .get_result_async(self.pool_authorized(opctx).await?)
            .await
            .map_err(|e| {
                public_error_from_diesel_pool(
                    e,
                    ErrorHandler::NotFoundByResource(authz_vpc),
                )
            })
    }

    pub async fn project_delete_vpc(
        &self,
        opctx: &OpContext,
        authz_vpc: &authz::Vpc,
    ) -> DeleteResult {
        opctx.authorize(authz::Action::Delete, authz_vpc).await?;

        use db::schema::vpc::dsl;

        // Note that we don't ensure the firewall rules are empty here, because
        // we allow deleting VPCs with firewall rules present. Inserting new
        // rules is serialized with respect to the deletion by the row lock
        // associated with the VPC row, since we use the collection insert CTE
        // pattern to add firewall rules.

        let now = Utc::now();
        diesel::update(dsl::vpc)
            .filter(dsl::time_deleted.is_null())
            .filter(dsl::id.eq(authz_vpc.id()))
            .set(dsl::time_deleted.eq(now))
            .returning(Vpc::as_returning())
            .get_result_async(self.pool_authorized(opctx).await?)
            .await
            .map_err(|e| {
                public_error_from_diesel_pool(
                    e,
                    ErrorHandler::NotFoundByResource(authz_vpc),
                )
            })?;
        Ok(())
    }

    pub async fn vpc_list_firewall_rules(
        &self,
        opctx: &OpContext,
        authz_vpc: &authz::Vpc,
    ) -> ListResultVec<VpcFirewallRule> {
        // Firewall rules are modeled in the API as a single resource under the
        // Vpc (rather than individual child resources with their own CRUD
        // endpoints).  You cannot look them up individually, create them,
        // remove them, or update them.  You can only modify the whole set.  So
        // for authz, we treat them as part of the Vpc itself.
        opctx.authorize(authz::Action::Read, authz_vpc).await?;
        use db::schema::vpc_firewall_rule::dsl;

        dsl::vpc_firewall_rule
            .filter(dsl::time_deleted.is_null())
            .filter(dsl::vpc_id.eq(authz_vpc.id()))
            .order(dsl::name.asc())
            .select(VpcFirewallRule::as_select())
            .load_async(self.pool_authorized(opctx).await?)
            .await
            .map_err(|e| public_error_from_diesel_pool(e, ErrorHandler::Server))
    }

    pub async fn vpc_delete_all_firewall_rules(
        &self,
        opctx: &OpContext,
        authz_vpc: &authz::Vpc,
    ) -> DeleteResult {
        opctx.authorize(authz::Action::Modify, authz_vpc).await?;
        use db::schema::vpc_firewall_rule::dsl;

        let now = Utc::now();
        // TODO-performance: Paginate this update to avoid long queries
        diesel::update(dsl::vpc_firewall_rule)
            .filter(dsl::time_deleted.is_null())
            .filter(dsl::vpc_id.eq(authz_vpc.id()))
            .set(dsl::time_deleted.eq(now))
            .execute_async(self.pool_authorized(opctx).await?)
            .await
            .map_err(|e| {
                public_error_from_diesel_pool(
                    e,
                    ErrorHandler::NotFoundByResource(authz_vpc),
                )
            })?;
        Ok(())
    }

    /// Replace all firewall rules with the given rules
    pub async fn vpc_update_firewall_rules(
        &self,
        opctx: &OpContext,
        authz_vpc: &authz::Vpc,
        mut rules: Vec<VpcFirewallRule>,
    ) -> UpdateResult<Vec<VpcFirewallRule>> {
        opctx.authorize(authz::Action::Modify, authz_vpc).await?;
        for r in &rules {
            assert_eq!(r.vpc_id, authz_vpc.id());
        }

        // Sort the rules in the same order that we would return them when
        // listing them.  This is because we're going to use RETURNING to return
        // the inserted rows from the database and we want them to come back in
        // the same order that we would normally list them.
        rules.sort_by_key(|r| r.name().to_string());

        use db::schema::vpc_firewall_rule::dsl;

        let now = Utc::now();
        let delete_old_query = diesel::update(dsl::vpc_firewall_rule)
            .filter(dsl::time_deleted.is_null())
            .filter(dsl::vpc_id.eq(authz_vpc.id()))
            .set(dsl::time_deleted.eq(now));

        let insert_new_query = Vpc::insert_resource(
            authz_vpc.id(),
            diesel::insert_into(dsl::vpc_firewall_rule).values(rules),
        );

        #[derive(Debug)]
        enum FirewallUpdateError {
            CollectionNotFound,
        }
        type TxnError = TransactionError<FirewallUpdateError>;

        // TODO-scalability: Ideally this would be a CTE so we don't need to
        // hold a transaction open across multiple roundtrips from the database,
        // but for now we're using a transaction due to the severely decreased
        // legibility of CTEs via diesel right now.
        self.pool_authorized(opctx)
            .await?
            .transaction(move |conn| {
                delete_old_query.execute(conn)?;

                // The generation count update on the vpc table row will take a
                // write lock on the row, ensuring that the vpc was not deleted
                // concurently.
                insert_new_query.insert_and_get_results(conn).map_err(|e| {
                    match e {
                        SyncInsertError::CollectionNotFound => {
                            TxnError::CustomError(
                                FirewallUpdateError::CollectionNotFound,
                            )
                        }
                        SyncInsertError::DatabaseError(e) => e.into(),
                    }
                })
            })
            .await
            .map_err(|e| match e {
                TxnError::CustomError(
                    FirewallUpdateError::CollectionNotFound,
                ) => Error::not_found_by_id(ResourceType::Vpc, &authz_vpc.id()),
                TxnError::Pool(e) => public_error_from_diesel_pool(
                    e,
                    ErrorHandler::NotFoundByResource(authz_vpc),
                ),
            })
    }

    pub async fn vpc_list_subnets(
        &self,
        opctx: &OpContext,
        authz_vpc: &authz::Vpc,
        pagparams: &DataPageParams<'_, Name>,
    ) -> ListResultVec<VpcSubnet> {
        opctx.authorize(authz::Action::ListChildren, authz_vpc).await?;

        use db::schema::vpc_subnet::dsl;
        paginated(dsl::vpc_subnet, dsl::name, &pagparams)
            .filter(dsl::time_deleted.is_null())
            .filter(dsl::vpc_id.eq(authz_vpc.id()))
            .select(VpcSubnet::as_select())
            .load_async(self.pool_authorized(opctx).await?)
            .await
            .map_err(|e| public_error_from_diesel_pool(e, ErrorHandler::Server))
    }

    /// Insert a VPC Subnet, checking for unique IP address ranges.
    pub async fn vpc_create_subnet(
        &self,
        opctx: &OpContext,
        authz_vpc: &authz::Vpc,
        subnet: VpcSubnet,
    ) -> Result<VpcSubnet, SubnetError> {
        opctx
            .authorize(authz::Action::CreateChild, authz_vpc)
            .await
            .map_err(SubnetError::External)?;
        assert_eq!(authz_vpc.id(), subnet.vpc_id);

        self.vpc_create_subnet_raw(subnet).await
    }

    pub(super) async fn vpc_create_subnet_raw(
        &self,
        subnet: VpcSubnet,
    ) -> Result<VpcSubnet, SubnetError> {
        use db::schema::vpc_subnet::dsl;
        let values = FilterConflictingVpcSubnetRangesQuery(subnet.clone());
        diesel::insert_into(dsl::vpc_subnet)
            .values(values)
            .returning(VpcSubnet::as_returning())
            .get_result_async(self.pool())
            .await
            .map_err(|e| SubnetError::from_pool(e, &subnet))
    }

    pub async fn vpc_delete_subnet(
        &self,
        opctx: &OpContext,
        authz_subnet: &authz::VpcSubnet,
    ) -> DeleteResult {
        opctx.authorize(authz::Action::Delete, authz_subnet).await?;

        use db::schema::vpc_subnet::dsl;
        let now = Utc::now();
        diesel::update(dsl::vpc_subnet)
            .filter(dsl::time_deleted.is_null())
            .filter(dsl::id.eq(authz_subnet.id()))
            .set(dsl::time_deleted.eq(now))
            .returning(VpcSubnet::as_returning())
            .get_result_async(self.pool_authorized(opctx).await?)
            .await
            .map_err(|e| {
                public_error_from_diesel_pool(
                    e,
                    ErrorHandler::NotFoundByResource(authz_subnet),
                )
            })?;
        Ok(())
    }

    pub async fn vpc_update_subnet(
        &self,
        opctx: &OpContext,
        authz_subnet: &authz::VpcSubnet,
        updates: VpcSubnetUpdate,
    ) -> UpdateResult<VpcSubnet> {
        opctx.authorize(authz::Action::Modify, authz_subnet).await?;

        use db::schema::vpc_subnet::dsl;
        diesel::update(dsl::vpc_subnet)
            .filter(dsl::time_deleted.is_null())
            .filter(dsl::id.eq(authz_subnet.id()))
            .set(updates)
            .returning(VpcSubnet::as_returning())
            .get_result_async(self.pool_authorized(opctx).await?)
            .await
            .map_err(|e| {
                public_error_from_diesel_pool(
                    e,
                    ErrorHandler::NotFoundByResource(authz_subnet),
                )
            })
    }

    pub async fn subnet_list_network_interfaces(
        &self,
        opctx: &OpContext,
        authz_subnet: &authz::VpcSubnet,
        pagparams: &DataPageParams<'_, Name>,
    ) -> ListResultVec<NetworkInterface> {
        opctx.authorize(authz::Action::ListChildren, authz_subnet).await?;

        use db::schema::network_interface::dsl;
        paginated(dsl::network_interface, dsl::name, pagparams)
            .filter(dsl::time_deleted.is_null())
            .filter(dsl::subnet_id.eq(authz_subnet.id()))
            .select(NetworkInterface::as_select())
            .load_async::<db::model::NetworkInterface>(
                self.pool_authorized(opctx).await?,
            )
            .await
            .map_err(|e| public_error_from_diesel_pool(e, ErrorHandler::Server))
    }

    pub async fn vpc_list_routers(
        &self,
        opctx: &OpContext,
        authz_vpc: &authz::Vpc,
        pagparams: &DataPageParams<'_, Name>,
    ) -> ListResultVec<VpcRouter> {
        opctx.authorize(authz::Action::ListChildren, authz_vpc).await?;

        use db::schema::vpc_router::dsl;
        paginated(dsl::vpc_router, dsl::name, pagparams)
            .filter(dsl::time_deleted.is_null())
            .filter(dsl::vpc_id.eq(authz_vpc.id()))
            .select(VpcRouter::as_select())
            .load_async::<db::model::VpcRouter>(
                self.pool_authorized(opctx).await?,
            )
            .await
            .map_err(|e| public_error_from_diesel_pool(e, ErrorHandler::Server))
    }

    pub async fn vpc_create_router(
        &self,
        opctx: &OpContext,
        authz_vpc: &authz::Vpc,
        router: VpcRouter,
    ) -> CreateResult<(authz::VpcRouter, VpcRouter)> {
        opctx.authorize(authz::Action::CreateChild, authz_vpc).await?;

        use db::schema::vpc_router::dsl;
        let name = router.name().clone();
        let router = diesel::insert_into(dsl::vpc_router)
            .values(router)
            .on_conflict(dsl::id)
            .do_nothing()
            .returning(VpcRouter::as_returning())
            .get_result_async(self.pool_authorized(opctx).await?)
            .await
            .map_err(|e| {
                public_error_from_diesel_pool(
                    e,
                    ErrorHandler::Conflict(
                        ResourceType::VpcRouter,
                        name.as_str(),
                    ),
                )
            })?;
        Ok((
            authz::VpcRouter::new(
                authz_vpc.clone(),
                router.id(),
                LookupType::ById(router.id()),
            ),
            router,
        ))
    }

    pub async fn vpc_delete_router(
        &self,
        opctx: &OpContext,
        authz_router: &authz::VpcRouter,
    ) -> DeleteResult {
        opctx.authorize(authz::Action::Delete, authz_router).await?;

        use db::schema::vpc_router::dsl;
        let now = Utc::now();
        diesel::update(dsl::vpc_router)
            .filter(dsl::time_deleted.is_null())
            .filter(dsl::id.eq(authz_router.id()))
            .set(dsl::time_deleted.eq(now))
            .returning(VpcRouter::as_returning())
            .get_result_async(self.pool())
            .await
            .map_err(|e| {
                public_error_from_diesel_pool(
                    e,
                    ErrorHandler::NotFoundByResource(authz_router),
                )
            })?;
        Ok(())
    }

    pub async fn vpc_update_router(
        &self,
        opctx: &OpContext,
        authz_router: &authz::VpcRouter,
        updates: VpcRouterUpdate,
    ) -> UpdateResult<VpcRouter> {
        opctx.authorize(authz::Action::Modify, authz_router).await?;

        use db::schema::vpc_router::dsl;
        diesel::update(dsl::vpc_router)
            .filter(dsl::time_deleted.is_null())
            .filter(dsl::id.eq(authz_router.id()))
            .set(updates)
            .returning(VpcRouter::as_returning())
            .get_result_async(self.pool_authorized(opctx).await?)
            .await
            .map_err(|e| {
                public_error_from_diesel_pool(
                    e,
                    ErrorHandler::NotFoundByResource(authz_router),
                )
            })
    }

    pub async fn router_list_routes(
        &self,
        opctx: &OpContext,
        authz_router: &authz::VpcRouter,
        pagparams: &DataPageParams<'_, Name>,
    ) -> ListResultVec<RouterRoute> {
        opctx.authorize(authz::Action::ListChildren, authz_router).await?;

        use db::schema::router_route::dsl;
        paginated(dsl::router_route, dsl::name, pagparams)
            .filter(dsl::time_deleted.is_null())
            .filter(dsl::vpc_router_id.eq(authz_router.id()))
            .select(RouterRoute::as_select())
            .load_async::<db::model::RouterRoute>(
                self.pool_authorized(opctx).await?,
            )
            .await
            .map_err(|e| public_error_from_diesel_pool(e, ErrorHandler::Server))
    }

    pub async fn router_create_route(
        &self,
        opctx: &OpContext,
        authz_router: &authz::VpcRouter,
        route: RouterRoute,
    ) -> CreateResult<RouterRoute> {
        assert_eq!(authz_router.id(), route.vpc_router_id);
        opctx.authorize(authz::Action::CreateChild, authz_router).await?;

        use db::schema::router_route::dsl;
        let router_id = route.vpc_router_id;
        let name = route.name().clone();

        VpcRouter::insert_resource(
            router_id,
            diesel::insert_into(dsl::router_route).values(route),
        )
        .insert_and_get_result_async(self.pool_authorized(opctx).await?)
        .await
        .map_err(|e| match e {
            AsyncInsertError::CollectionNotFound => Error::ObjectNotFound {
                type_name: ResourceType::VpcRouter,
                lookup_type: LookupType::ById(router_id),
            },
            AsyncInsertError::DatabaseError(e) => {
                public_error_from_diesel_pool(
                    e,
                    ErrorHandler::Conflict(
                        ResourceType::RouterRoute,
                        name.as_str(),
                    ),
                )
            }
        })
    }

    pub async fn router_delete_route(
        &self,
        opctx: &OpContext,
        authz_route: &authz::RouterRoute,
    ) -> DeleteResult {
        opctx.authorize(authz::Action::Delete, authz_route).await?;

        use db::schema::router_route::dsl;
        let now = Utc::now();
        diesel::update(dsl::router_route)
            .filter(dsl::time_deleted.is_null())
            .filter(dsl::id.eq(authz_route.id()))
            .set(dsl::time_deleted.eq(now))
            .execute_async(self.pool_authorized(opctx).await?)
            .await
            .map_err(|e| {
                public_error_from_diesel_pool(
                    e,
                    ErrorHandler::NotFoundByResource(authz_route),
                )
            })?;
        Ok(())
    }

    pub async fn router_update_route(
        &self,
        opctx: &OpContext,
        authz_route: &authz::RouterRoute,
        route_update: RouterRouteUpdate,
    ) -> UpdateResult<RouterRoute> {
        opctx.authorize(authz::Action::Modify, authz_route).await?;

        use db::schema::router_route::dsl;
        diesel::update(dsl::router_route)
            .filter(dsl::time_deleted.is_null())
            .filter(dsl::id.eq(authz_route.id()))
            .set(route_update)
            .returning(RouterRoute::as_returning())
            .get_result_async(self.pool_authorized(opctx).await?)
            .await
            .map_err(|e| {
                public_error_from_diesel_pool(
                    e,
                    ErrorHandler::NotFoundByResource(authz_route),
                )
            })
    }

    // TODO-correctness: fix session method errors. the map_errs turn all errors
    // into 500s, most notably (and most frequently) session not found. they
    // don't end up as 500 in the http response because they get turned into a
    // 4xx error by calling code, the session cookie authn scheme. this is
    // necessary for now in order to avoid the possibility of leaking out a
    // too-friendly 404 to the client. once datastore has its own error type and
    // the conversion to serializable user-facing errors happens elsewhere (see
    // issue #347) these methods can safely return more accurate errors, and
    // showing/hiding that info as appropriate will be handled higher up
    // TODO-correctness this may apply at the Nexus level as well.

    pub async fn session_create(
        &self,
        opctx: &OpContext,
        session: ConsoleSession,
    ) -> CreateResult<ConsoleSession> {
        opctx
            .authorize(authz::Action::CreateChild, &authz::CONSOLE_SESSION_LIST)
            .await?;

        use db::schema::console_session::dsl;

        diesel::insert_into(dsl::console_session)
            .values(session)
            .returning(ConsoleSession::as_returning())
            .get_result_async(self.pool_authorized(opctx).await?)
            .await
            .map_err(|e| {
                Error::internal_error(&format!(
                    "error creating session: {:?}",
                    e
                ))
            })
    }

    pub async fn session_update_last_used(
        &self,
        opctx: &OpContext,
        authz_session: &authz::ConsoleSession,
    ) -> UpdateResult<authn::ConsoleSessionWithSiloId> {
        opctx.authorize(authz::Action::Modify, authz_session).await?;

        use db::schema::console_session::dsl;
        let console_session = diesel::update(dsl::console_session)
            .filter(dsl::token.eq(authz_session.id()))
            .set((dsl::time_last_used.eq(Utc::now()),))
            .returning(ConsoleSession::as_returning())
            .get_result_async(self.pool_authorized(opctx).await?)
            .await
            .map_err(|e| {
                Error::internal_error(&format!(
                    "error renewing session: {:?}",
                    e
                ))
            })?;

        let (.., db_silo_user) = LookupPath::new(opctx, &self)
            .silo_user_id(console_session.silo_user_id)
            .fetch()
            .await
            .map_err(|e| {
                Error::internal_error(&format!(
                    "error fetching silo id: {:?}",
                    e
                ))
            })?;

        Ok(authn::ConsoleSessionWithSiloId {
            console_session,
            silo_id: db_silo_user.silo_id,
        })
    }

    // putting "hard" in the name because we don't do this with any other model
    pub async fn session_hard_delete(
        &self,
        opctx: &OpContext,
        authz_session: &authz::ConsoleSession,
    ) -> DeleteResult {
        opctx.authorize(authz::Action::Delete, authz_session).await?;

        use db::schema::console_session::dsl;
        diesel::delete(dsl::console_session)
            .filter(dsl::token.eq(authz_session.id()))
            .execute_async(self.pool_authorized(opctx).await?)
            .await
            .map(|_rows_deleted| ())
            .map_err(|e| {
                Error::internal_error(&format!(
                    "error deleting session: {:?}",
                    e
                ))
            })
    }

    pub async fn users_builtin_list_by_name(
        &self,
        opctx: &OpContext,
        pagparams: &DataPageParams<'_, Name>,
    ) -> ListResultVec<UserBuiltin> {
        use db::schema::user_builtin::dsl;
        opctx.authorize(authz::Action::ListChildren, &authz::FLEET).await?;
        paginated(dsl::user_builtin, dsl::name, pagparams)
            .select(UserBuiltin::as_select())
            .load_async::<UserBuiltin>(self.pool_authorized(opctx).await?)
            .await
            .map_err(|e| public_error_from_diesel_pool(e, ErrorHandler::Server))
    }

    /// Load built-in users into the database
    pub async fn load_builtin_users(
        &self,
        opctx: &OpContext,
    ) -> Result<(), Error> {
        use db::schema::user_builtin::dsl;

        opctx.authorize(authz::Action::Modify, &authz::DATABASE).await?;

        let builtin_users = [
            // Note: "db_init" is also a builtin user, but that one by necessity
            // is created with the database.
            &*authn::USER_INTERNAL_API,
            &*authn::USER_INTERNAL_READ,
            &*authn::USER_EXTERNAL_AUTHN,
            &*authn::USER_SAGA_RECOVERY,
            &*authn::USER_TEST_PRIVILEGED,
            &*authn::USER_TEST_UNPRIVILEGED,
        ]
        .iter()
        .map(|u| {
            UserBuiltin::new(
                u.id,
                params::UserBuiltinCreate {
                    identity: IdentityMetadataCreateParams {
                        name: u.name.clone(),
                        description: String::from(u.description),
                    },
                },
            )
        })
        .collect::<Vec<UserBuiltin>>();

        debug!(opctx.log, "creating silo_user entries for built-in users");

        for builtin_user in &builtin_users {
            self.silo_user_create(SiloUser::new(
                *SILO_ID,
                builtin_user.identity.id, /* silo user id */
            ))
            .await?;
        }

        info!(opctx.log, "created silo_user entries for built-in users");

        debug!(opctx.log, "attempting to create built-in users");
        let count = diesel::insert_into(dsl::user_builtin)
            .values(builtin_users)
            .on_conflict(dsl::id)
            .do_nothing()
            .execute_async(self.pool_authorized(opctx).await?)
            .await
            .map_err(|e| {
                public_error_from_diesel_pool(e, ErrorHandler::Server)
            })?;
        info!(opctx.log, "created {} built-in users", count);

        Ok(())
    }

    /// List built-in roles
    pub async fn roles_builtin_list_by_name(
        &self,
        opctx: &OpContext,
        pagparams: &DataPageParams<'_, (String, String)>,
    ) -> ListResultVec<RoleBuiltin> {
        use db::schema::role_builtin::dsl;
        opctx.authorize(authz::Action::ListChildren, &authz::FLEET).await?;
        paginated_multicolumn(
            dsl::role_builtin,
            (dsl::resource_type, dsl::role_name),
            pagparams,
        )
        .select(RoleBuiltin::as_select())
        .load_async::<RoleBuiltin>(self.pool_authorized(opctx).await?)
        .await
        .map_err(|e| public_error_from_diesel_pool(e, ErrorHandler::Server))
    }

    /// Load built-in roles into the database
    pub async fn load_builtin_roles(
        &self,
        opctx: &OpContext,
    ) -> Result<(), Error> {
        use db::schema::role_builtin::dsl;

        opctx.authorize(authz::Action::Modify, &authz::DATABASE).await?;

        let builtin_roles = BUILTIN_ROLES
            .iter()
            .map(|role_config| {
                RoleBuiltin::new(
                    role_config.resource_type,
                    &role_config.role_name,
                    &role_config.description,
                )
            })
            .collect::<Vec<RoleBuiltin>>();

        debug!(opctx.log, "attempting to create built-in roles");
        let count = diesel::insert_into(dsl::role_builtin)
            .values(builtin_roles)
            .on_conflict((dsl::resource_type, dsl::role_name))
            .do_nothing()
            .execute_async(self.pool_authorized(opctx).await?)
            .await
            .map_err(|e| {
                public_error_from_diesel_pool(e, ErrorHandler::Server)
            })?;
        info!(opctx.log, "created {} built-in roles", count);
        Ok(())
    }

    /// Load role assignments for built-in users and built-in roles into the
    /// database
    pub async fn load_builtin_role_asgns(
        &self,
        opctx: &OpContext,
    ) -> Result<(), Error> {
        use db::schema::role_assignment_builtin::dsl;

        opctx.authorize(authz::Action::Modify, &authz::DATABASE).await?;

        // The built-in "test-privileged" user gets the "fleet admin" role.
        debug!(opctx.log, "attempting to create built-in role assignments");
        let count = diesel::insert_into(dsl::role_assignment_builtin)
            .values(&*BUILTIN_ROLE_ASSIGNMENTS)
            .on_conflict((
                dsl::user_builtin_id,
                dsl::resource_type,
                dsl::resource_id,
                dsl::role_name,
            ))
            .do_nothing()
            .execute_async(self.pool_authorized(opctx).await?)
            .await
            .map_err(|e| {
                public_error_from_diesel_pool(e, ErrorHandler::Server)
            })?;
        info!(opctx.log, "created {} built-in role assignments", count);
        Ok(())
    }

    /// Return the built-in roles that the given built-in user has for the given
    /// resource
    pub async fn role_asgn_builtin_list_for(
        &self,
        opctx: &OpContext,
        user_builtin_id: Uuid,
        resource_type: ResourceType,
        resource_id: Uuid,
    ) -> Result<Vec<RoleAssignmentBuiltin>, Error> {
        use db::schema::role_assignment_builtin::dsl;

        // There is no resource-specific authorization check because all
        // authenticated users need to be able to list their own roles --
        // otherwise we can't do any authorization checks.

        // TODO-scalability TODO-security This needs to be paginated.  It's not
        // exposed via an external API right now but someone could still put us
        // into some hurt by assigning loads of roles to someone and having that
        // person attempt to access anything.
        dsl::role_assignment_builtin
            .filter(dsl::user_builtin_id.eq(user_builtin_id))
            .filter(dsl::resource_type.eq(resource_type.to_string()))
            .filter(dsl::resource_id.eq(resource_id))
            .select(RoleAssignmentBuiltin::as_select())
            .load_async::<RoleAssignmentBuiltin>(
                self.pool_authorized(opctx).await?,
            )
            .await
            .map_err(|e| public_error_from_diesel_pool(e, ErrorHandler::Server))
    }

    pub async fn update_available_artifact_upsert(
        &self,
        opctx: &OpContext,
        artifact: UpdateAvailableArtifact,
    ) -> CreateResult<UpdateAvailableArtifact> {
        opctx.authorize(authz::Action::Modify, &authz::FLEET).await?;

        use db::schema::update_available_artifact::dsl;
        diesel::insert_into(dsl::update_available_artifact)
            .values(artifact.clone())
            .on_conflict((dsl::name, dsl::version, dsl::kind))
            .do_update()
            .set(artifact.clone())
            .returning(UpdateAvailableArtifact::as_returning())
            .get_result_async(self.pool_authorized(opctx).await?)
            .await
            .map_err(|e| public_error_from_diesel_pool(e, ErrorHandler::Server))
    }

    pub async fn update_available_artifact_hard_delete_outdated(
        &self,
        opctx: &OpContext,
        current_targets_role_version: i64,
    ) -> DeleteResult {
        opctx.authorize(authz::Action::Modify, &authz::FLEET).await?;

        // We use the `targets_role_version` column in the table to delete any
        // old rows, keeping the table in sync with the current copy of
        // artifacts.json.
        use db::schema::update_available_artifact::dsl;
        diesel::delete(dsl::update_available_artifact)
            .filter(dsl::targets_role_version.lt(current_targets_role_version))
            .execute_async(self.pool_authorized(opctx).await?)
            .await
            .map(|_rows_deleted| ())
            .map_err(|e| {
                Error::internal_error(&format!(
                    "error deleting outdated available artifacts: {:?}",
                    e
                ))
            })
    }

    pub async fn silo_user_create(
        &self,
        silo_user: SiloUser,
    ) -> CreateResult<SiloUser> {
        use db::schema::silo_user::dsl;

        diesel::insert_into(dsl::silo_user)
            .values(silo_user)
            .returning(SiloUser::as_returning())
            .get_result_async(self.pool())
            .await
            .map_err(|e| {
                Error::internal_error(&format!(
                    "error creating silo user: {:?}",
                    e
                ))
            })
    }

    /// Load built-in silos into the database
    pub async fn load_builtin_silos(
        &self,
        opctx: &OpContext,
    ) -> Result<(), Error> {
        opctx.authorize(authz::Action::Modify, &authz::DATABASE).await?;

        debug!(opctx.log, "attempting to create built-in silo");

        use db::schema::silo::dsl;
        let count = diesel::insert_into(dsl::silo)
            .values(&*DEFAULT_SILO)
            .on_conflict(dsl::id)
            .do_nothing()
            .execute_async(self.pool_authorized(opctx).await?)
            .await
            .map_err(|e| {
                public_error_from_diesel_pool(e, ErrorHandler::Server)
            })?;
        info!(opctx.log, "created {} built-in silos", count);
        Ok(())
    }

    pub async fn silo_create(
        &self,
        opctx: &OpContext,
        silo: Silo,
    ) -> CreateResult<Silo> {
        opctx.authorize(authz::Action::CreateChild, &authz::FLEET).await?;

        let silo_id = silo.id();

        use db::schema::silo::dsl;
        diesel::insert_into(dsl::silo)
            .values(silo)
            .returning(Silo::as_returning())
            .get_result_async(self.pool_authorized(opctx).await?)
            .await
            .map_err(|e| {
                public_error_from_diesel_pool(
                    e,
                    ErrorHandler::Conflict(
                        ResourceType::Silo,
                        silo_id.to_string().as_str(),
                    ),
                )
            })
    }

    pub async fn silos_list_by_id(
        &self,
        opctx: &OpContext,
        pagparams: &DataPageParams<'_, Uuid>,
    ) -> ListResultVec<Silo> {
        opctx.authorize(authz::Action::ListChildren, &authz::FLEET).await?;

        use db::schema::silo::dsl;
        paginated(dsl::silo, dsl::id, pagparams)
            .filter(dsl::time_deleted.is_null())
            .filter(dsl::discoverable.eq(true))
            .select(Silo::as_select())
            .load_async::<Silo>(self.pool_authorized(opctx).await?)
            .await
            .map_err(|e| public_error_from_diesel_pool(e, ErrorHandler::Server))
    }

    pub async fn silos_list_by_name(
        &self,
        opctx: &OpContext,
        pagparams: &DataPageParams<'_, Name>,
    ) -> ListResultVec<Silo> {
        opctx.authorize(authz::Action::ListChildren, &authz::FLEET).await?;

        use db::schema::silo::dsl;
        paginated(dsl::silo, dsl::name, pagparams)
            .filter(dsl::time_deleted.is_null())
            .filter(dsl::discoverable.eq(true))
            .select(Silo::as_select())
            .load_async::<Silo>(self.pool_authorized(opctx).await?)
            .await
            .map_err(|e| public_error_from_diesel_pool(e, ErrorHandler::Server))
    }

    pub async fn silo_delete(
        &self,
        opctx: &OpContext,
        authz_silo: &authz::Silo,
        db_silo: &db::model::Silo,
    ) -> DeleteResult {
        assert_eq!(authz_silo.id(), db_silo.id());
        opctx.authorize(authz::Action::Delete, authz_silo).await?;

        use db::schema::organization;
        use db::schema::silo;
        use db::schema::silo_user;

        // Make sure there are no organizations present within this silo.
        let id = authz_silo.id();
        let rcgen = db_silo.rcgen;
        let org_found = diesel_pool_result_optional(
            organization::dsl::organization
                .filter(organization::dsl::silo_id.eq(id))
                .filter(organization::dsl::time_deleted.is_null())
                .select(organization::dsl::id)
                .limit(1)
                .first_async::<Uuid>(self.pool_authorized(opctx).await?)
                .await,
        )
        .map_err(|e| public_error_from_diesel_pool(e, ErrorHandler::Server))?;

        if org_found.is_some() {
            return Err(Error::InvalidRequest {
                message: "silo to be deleted contains an organization"
                    .to_string(),
            });
        }

        let now = Utc::now();
        let updated_rows = diesel::update(silo::dsl::silo)
            .filter(silo::dsl::time_deleted.is_null())
            .filter(silo::dsl::id.eq(id))
            .filter(silo::dsl::rcgen.eq(rcgen))
            .set(silo::dsl::time_deleted.eq(now))
            .execute_async(self.pool_authorized(opctx).await?)
            .await
            .map_err(|e| {
                public_error_from_diesel_pool(
                    e,
                    ErrorHandler::NotFoundByResource(authz_silo),
                )
            })?;

        if updated_rows == 0 {
            return Err(Error::InvalidRequest {
                message: "silo deletion failed due to concurrent modification"
                    .to_string(),
            });
        }

        info!(opctx.log, "deleted silo {}", id);

        // If silo deletion succeeded, delete all silo users
        // TODO-correctness This needs to happen in a saga or some other
        // mechanism that ensures it happens even if we crash at this point.
        // TODO-scalability This needs to happen in batches
        let updated_rows = diesel::update(silo_user::dsl::silo_user)
            .filter(silo_user::dsl::silo_id.eq(id))
            .set(silo_user::dsl::time_deleted.eq(now))
            .execute_async(self.pool_authorized(opctx).await?)
            .await
            .map_err(|e| {
                public_error_from_diesel_pool(
                    e,
                    ErrorHandler::NotFoundByResource(authz_silo),
                )
            })?;

        info!(opctx.log, "deleted {} silo users for silo {}", updated_rows, id);

        Ok(())
    }

    /// Return the next available IPv6 address for an Oxide service running on
    /// the provided sled.
    pub async fn next_ipv6_address(
        &self,
        opctx: &OpContext,
        sled_id: Uuid,
    ) -> Result<Ipv6Addr, Error> {
        use db::schema::sled::dsl;
        let net = diesel::update(
            dsl::sled.find(sled_id).filter(dsl::time_deleted.is_null()),
        )
        .set(dsl::last_used_address.eq(dsl::last_used_address + 1))
        .returning(dsl::last_used_address)
        .get_result_async(self.pool_authorized(opctx).await?)
        .await
        .map_err(|e| {
            public_error_from_diesel_pool(
                e,
                ErrorHandler::NotFoundByLookup(
                    ResourceType::Sled,
                    LookupType::ById(sled_id),
                ),
            )
        })?;

        // TODO-correctness: We need to ensure that this address is actually
        // within the sled's underlay prefix, once that's included in the
        // database record.
        match net {
            ipnetwork::IpNetwork::V6(net) => Ok(net.ip()),
            _ => Err(Error::InternalError {
                internal_message: String::from("Sled IP address must be IPv6"),
            }),
        }
    }

    pub async fn global_image_list_images(
        &self,
        opctx: &OpContext,
        pagparams: &DataPageParams<'_, Name>,
    ) -> ListResultVec<GlobalImage> {
        opctx
            .authorize(authz::Action::ListChildren, &authz::GLOBAL_IMAGE_LIST)
            .await?;

        use db::schema::global_image::dsl;
        paginated(dsl::global_image, dsl::name, pagparams)
            .filter(dsl::time_deleted.is_null())
            .select(GlobalImage::as_select())
            .load_async::<GlobalImage>(self.pool_authorized(opctx).await?)
            .await
            .map_err(|e| public_error_from_diesel_pool(e, ErrorHandler::Server))
    }

    pub async fn global_image_create_image(
        &self,
        opctx: &OpContext,
        image: GlobalImage,
    ) -> CreateResult<GlobalImage> {
        opctx
            .authorize(authz::Action::CreateChild, &authz::GLOBAL_IMAGE_LIST)
            .await?;

        use db::schema::global_image::dsl;
        let name = image.name().clone();
        diesel::insert_into(dsl::global_image)
            .values(image)
            .on_conflict(dsl::id)
            .do_nothing()
            .returning(GlobalImage::as_returning())
            .get_result_async(self.pool())
            .await
            .map_err(|e| {
                public_error_from_diesel_pool(
                    e,
                    ErrorHandler::Conflict(ResourceType::Image, name.as_str()),
                )
            })
    }
}

/// Constructs a DataStore for use in test suites that has preloaded the
/// built-in users, roles, and role assignments that are needed for basic
/// operation
#[cfg(test)]
pub async fn datastore_test(
    logctx: &dropshot::test_util::LogContext,
    db: &omicron_test_utils::dev::db::CockroachInstance,
) -> (OpContext, Arc<DataStore>) {
    let cfg = db::Config { url: db.pg_config().clone() };
    let pool = Arc::new(db::Pool::new(&cfg));
    let datastore = Arc::new(DataStore::new(pool));

    // Create an OpContext with the credentials of "db-init" just for the
    // purpose of loading the built-in users, roles, and assignments.
    let opctx = OpContext::for_background(
        logctx.log.new(o!()),
        Arc::new(authz::Authz::new(&logctx.log)),
        authn::Context::internal_db_init(),
        Arc::clone(&datastore),
    );
    datastore.load_builtin_users(&opctx).await.unwrap();
    datastore.load_builtin_roles(&opctx).await.unwrap();
    datastore.load_builtin_role_asgns(&opctx).await.unwrap();
    datastore.load_builtin_silos(&opctx).await.unwrap();

    // Create an OpContext with the credentials of "test-privileged" for general
    // testing.
    let opctx =
        OpContext::for_tests(logctx.log.new(o!()), Arc::clone(&datastore));

    (opctx, datastore)
}

#[cfg(test)]
mod test {
    use super::*;
    use crate::authz;
    use crate::db::explain::ExplainableAsync;
    use crate::db::identity::Resource;
    use crate::db::lookup::LookupPath;
    use crate::db::model::{ConsoleSession, DatasetKind, Project};
    use crate::external_api::params;
    use chrono::{Duration, Utc};
    use nexus_test_utils::db::test_setup_database;
    use omicron_common::api::external::{
        ByteCount, Error, IdentityMetadataCreateParams, LookupType, Name,
    };
    use omicron_test_utils::dev;
    use std::collections::HashSet;
    use std::net::Ipv6Addr;
    use std::net::SocketAddrV6;
    use std::net::{IpAddr, Ipv4Addr, SocketAddr};
    use std::sync::Arc;
    use uuid::Uuid;

    #[tokio::test]
    async fn test_project_creation() {
        let logctx = dev::test_setup_log("test_project_creation");
        let mut db = test_setup_database(&logctx.log).await;
        let (opctx, datastore) = datastore_test(&logctx, &db).await;
        let organization = params::OrganizationCreate {
            identity: IdentityMetadataCreateParams {
                name: "org".parse().unwrap(),
                description: "desc".to_string(),
            },
        };

        let organization =
            datastore.organization_create(&opctx, &organization).await.unwrap();

        let project = Project::new(
            organization.id(),
            params::ProjectCreate {
                identity: IdentityMetadataCreateParams {
                    name: "project".parse().unwrap(),
                    description: "desc".to_string(),
                },
            },
        );
        let (.., authz_org) = LookupPath::new(&opctx, &datastore)
            .organization_id(organization.id())
            .lookup_for(authz::Action::CreateChild)
            .await
            .unwrap();
        datastore.project_create(&opctx, &authz_org, project).await.unwrap();

        let (.., organization_after_project_create) =
            LookupPath::new(&opctx, &datastore)
                .organization_name(organization.name())
                .fetch()
                .await
                .unwrap();
        assert!(organization_after_project_create.rcgen > organization.rcgen);

        db.cleanup().await.unwrap();
        logctx.cleanup_successful();
    }

    #[tokio::test]
    async fn test_session_methods() {
        let logctx = dev::test_setup_log("test_session_methods");
        let mut db = test_setup_database(&logctx.log).await;
        let (opctx, datastore) = datastore_test(&logctx, &db).await;

        let token = "a_token".to_string();
        let silo_user_id = Uuid::new_v4();

        let session = ConsoleSession {
            token: token.clone(),
            time_created: Utc::now() - Duration::minutes(5),
            time_last_used: Utc::now() - Duration::minutes(5),
            silo_user_id,
        };

        let _ =
            datastore.session_create(&opctx, session.clone()).await.unwrap();

        // Associate silo with user
        let silo_user = datastore
            .silo_user_create(SiloUser::new(
                Uuid::new_v4(), /* silo id */
                silo_user_id,
            ))
            .await
            .unwrap();

        let (.., db_silo_user) = LookupPath::new(&opctx, &datastore)
            .silo_user_id(session.silo_user_id)
            .fetch()
            .await
            .unwrap();
        assert_eq!(silo_user.silo_id, db_silo_user.silo_id,);

        // fetch the one we just created
        let (.., fetched) = LookupPath::new(&opctx, &datastore)
            .console_session_token(&token)
            .fetch()
            .await
            .unwrap();
        assert_eq!(session.silo_user_id, fetched.silo_user_id);

        // trying to insert the same one again fails
        let duplicate = datastore.session_create(&opctx, session.clone()).await;
        assert!(matches!(
            duplicate,
            Err(Error::InternalError { internal_message: _ })
        ));

        // update last used (i.e., renew token)
        let authz_session = authz::ConsoleSession::new(
            authz::FLEET,
            token.clone(),
            LookupType::ByCompositeId(token.clone()),
        );
        let renewed = datastore
            .session_update_last_used(&opctx, &authz_session)
            .await
            .unwrap();
        assert!(
            renewed.console_session.time_last_used > session.time_last_used
        );

        // time_last_used change persists in DB
        let (.., fetched) = LookupPath::new(&opctx, &datastore)
            .console_session_token(&token)
            .fetch()
            .await
            .unwrap();
        assert!(fetched.time_last_used > session.time_last_used);

        // delete it and fetch should come back with nothing
        let delete =
            datastore.session_hard_delete(&opctx, &authz_session).await;
        assert_eq!(delete, Ok(()));

        // this will be a not found after #347
        let fetched = LookupPath::new(&opctx, &datastore)
            .console_session_token(&token)
            .fetch()
            .await;
        assert!(matches!(
            fetched,
            Err(Error::ObjectNotFound { type_name: _, lookup_type: _ })
        ));

        // deleting an already nonexistent is considered a success
        let delete_again =
            datastore.session_hard_delete(&opctx, &authz_session).await;
        assert_eq!(delete_again, Ok(()));

        db.cleanup().await.unwrap();
        logctx.cleanup_successful();
    }

    // Creates a test sled, returns its UUID.
    async fn create_test_sled(datastore: &DataStore) -> Uuid {
        let bogus_addr = SocketAddrV6::new(
            Ipv6Addr::new(0xfd00, 0, 0, 0, 0, 0, 0, 1),
            8080,
            0,
            0,
        );
        let sled_id = Uuid::new_v4();
        let sled = Sled::new(sled_id, bogus_addr.clone());
        datastore.sled_upsert(sled).await.unwrap();
        sled_id
    }

    fn test_zpool_size() -> ByteCount {
        ByteCount::from_gibibytes_u32(100)
    }

    // Creates a test zpool, returns its UUID.
    async fn create_test_zpool(datastore: &DataStore, sled_id: Uuid) -> Uuid {
        let zpool_id = Uuid::new_v4();
        let zpool = Zpool::new(
            zpool_id,
            sled_id,
            &crate::internal_api::params::ZpoolPutRequest {
                size: test_zpool_size(),
            },
        );
        datastore.zpool_upsert(zpool).await.unwrap();
        zpool_id
    }

    fn create_test_disk_create_params(
        name: &str,
        size: ByteCount,
    ) -> params::DiskCreate {
        params::DiskCreate {
            identity: IdentityMetadataCreateParams {
                name: Name::try_from(name.to_string()).unwrap(),
                description: name.to_string(),
            },
            disk_source: params::DiskSource::Blank {
                block_size: params::BlockSize::try_from(4096).unwrap(),
            },
            size,
        }
    }

    #[tokio::test]
    async fn test_region_allocation() {
        let logctx = dev::test_setup_log("test_region_allocation");
        let mut db = test_setup_database(&logctx.log).await;
        let cfg = db::Config { url: db.pg_config().clone() };
        let pool = db::Pool::new(&cfg);
        let datastore = Arc::new(DataStore::new(Arc::new(pool)));
        let opctx =
            OpContext::for_tests(logctx.log.new(o!()), datastore.clone());

        // Create a sled...
        let sled_id = create_test_sled(&datastore).await;

        // ... and a zpool within that sled...
        let zpool_id = create_test_zpool(&datastore, sled_id).await;

        // ... and datasets within that zpool.
        let dataset_count = REGION_REDUNDANCY_THRESHOLD * 2;
        let bogus_addr =
            SocketAddr::new(IpAddr::V4(Ipv4Addr::new(127, 0, 0, 1)), 8080);
        let dataset_ids: Vec<Uuid> =
            (0..dataset_count).map(|_| Uuid::new_v4()).collect();
        for id in &dataset_ids {
            let dataset =
                Dataset::new(*id, zpool_id, bogus_addr, DatasetKind::Crucible);
            datastore.dataset_upsert(dataset).await.unwrap();
        }

        // Allocate regions from the datasets for this disk.
        let params = create_test_disk_create_params(
            "disk1",
            ByteCount::from_mebibytes_u32(500),
        );
        let volume1_id = Uuid::new_v4();
        // Currently, we only allocate one Region Set per volume.
        let expected_region_count = REGION_REDUNDANCY_THRESHOLD;
        let dataset_and_regions = datastore
            .region_allocate(&opctx, volume1_id, &params)
            .await
            .unwrap();

        // Verify the allocation.
        assert_eq!(expected_region_count, dataset_and_regions.len());
        let mut disk1_datasets = HashSet::new();
        for (dataset, region) in dataset_and_regions {
            assert!(disk1_datasets.insert(dataset.id()));
            assert_eq!(volume1_id, region.volume_id());
            assert_eq!(ByteCount::from(4096), region.block_size());
            assert_eq!(params.extent_size() / 4096, region.blocks_per_extent());
            assert_eq!(params.extent_count(), region.extent_count());
        }

        // Allocate regions for a second disk. Observe that we allocate from
        // the three previously unused datasets.
        let params = create_test_disk_create_params(
            "disk2",
            ByteCount::from_mebibytes_u32(500),
        );
        let volume2_id = Uuid::new_v4();
        let dataset_and_regions = datastore
            .region_allocate(&opctx, volume2_id, &params)
            .await
            .unwrap();
        assert_eq!(expected_region_count, dataset_and_regions.len());
        let mut disk2_datasets = HashSet::new();
        for (dataset, region) in dataset_and_regions {
            assert!(disk2_datasets.insert(dataset.id()));
            assert_eq!(volume2_id, region.volume_id());
            assert_eq!(ByteCount::from(4096), region.block_size());
            assert_eq!(params.extent_size() / 4096, region.blocks_per_extent());
            assert_eq!(params.extent_count(), region.extent_count());
        }

        // Double-check that the datasets used for the first disk weren't
        // used when allocating the second disk.
        assert_eq!(0, disk1_datasets.intersection(&disk2_datasets).count());

        let _ = db.cleanup().await;
    }

    #[tokio::test]
    async fn test_region_allocation_is_idempotent() {
        let logctx =
            dev::test_setup_log("test_region_allocation_is_idempotent");
        let mut db = test_setup_database(&logctx.log).await;
        let cfg = db::Config { url: db.pg_config().clone() };
        let pool = db::Pool::new(&cfg);
        let datastore = Arc::new(DataStore::new(Arc::new(pool)));
        let opctx =
            OpContext::for_tests(logctx.log.new(o!()), datastore.clone());

        // Create a sled...
        let sled_id = create_test_sled(&datastore).await;

        // ... and a zpool within that sled...
        let zpool_id = create_test_zpool(&datastore, sled_id).await;

        // ... and datasets within that zpool.
        let dataset_count = REGION_REDUNDANCY_THRESHOLD;
        let bogus_addr =
            SocketAddr::new(IpAddr::V4(Ipv4Addr::new(127, 0, 0, 1)), 8080);
        let dataset_ids: Vec<Uuid> =
            (0..dataset_count).map(|_| Uuid::new_v4()).collect();
        for id in &dataset_ids {
            let dataset =
                Dataset::new(*id, zpool_id, bogus_addr, DatasetKind::Crucible);
            datastore.dataset_upsert(dataset).await.unwrap();
        }

        // Allocate regions from the datasets for this volume.
        let params = create_test_disk_create_params(
            "disk",
            ByteCount::from_mebibytes_u32(500),
        );
        let volume_id = Uuid::new_v4();
        let mut dataset_and_regions1 = datastore
            .region_allocate(&opctx, volume_id, &params)
            .await
            .unwrap();
        let mut dataset_and_regions2 = datastore
            .region_allocate(&opctx, volume_id, &params)
            .await
            .unwrap();

        // Give them a consistent order so we can easily compare them.
        let sort_vec = |v: &mut Vec<(Dataset, Region)>| {
            v.sort_by(|(d1, r1), (d2, r2)| {
                let order = d1.id().cmp(&d2.id());
                match order {
                    std::cmp::Ordering::Equal => r1.id().cmp(&r2.id()),
                    _ => order,
                }
            });
        };
        sort_vec(&mut dataset_and_regions1);
        sort_vec(&mut dataset_and_regions2);

        // Validate that the two calls to allocate return the same data.
        assert_eq!(dataset_and_regions1.len(), dataset_and_regions2.len());
        for i in 0..dataset_and_regions1.len() {
            assert_eq!(dataset_and_regions1[i], dataset_and_regions2[i],);
        }

        let _ = db.cleanup().await;
    }

    #[tokio::test]
    async fn test_region_allocation_not_enough_datasets() {
        let logctx =
            dev::test_setup_log("test_region_allocation_not_enough_datasets");
        let mut db = test_setup_database(&logctx.log).await;
        let cfg = db::Config { url: db.pg_config().clone() };
        let pool = db::Pool::new(&cfg);
        let datastore = Arc::new(DataStore::new(Arc::new(pool)));
        let opctx =
            OpContext::for_tests(logctx.log.new(o!()), datastore.clone());

        // Create a sled...
        let sled_id = create_test_sled(&datastore).await;

        // ... and a zpool within that sled...
        let zpool_id = create_test_zpool(&datastore, sled_id).await;

        // ... and datasets within that zpool.
        let dataset_count = REGION_REDUNDANCY_THRESHOLD - 1;
        let bogus_addr =
            SocketAddr::new(IpAddr::V4(Ipv4Addr::new(127, 0, 0, 1)), 8080);
        let dataset_ids: Vec<Uuid> =
            (0..dataset_count).map(|_| Uuid::new_v4()).collect();
        for id in &dataset_ids {
            let dataset =
                Dataset::new(*id, zpool_id, bogus_addr, DatasetKind::Crucible);
            datastore.dataset_upsert(dataset).await.unwrap();
        }

        // Allocate regions from the datasets for this volume.
        let params = create_test_disk_create_params(
            "disk1",
            ByteCount::from_mebibytes_u32(500),
        );
        let volume1_id = Uuid::new_v4();
        let err = datastore
            .region_allocate(&opctx, volume1_id, &params)
            .await
            .unwrap_err();
        assert!(err
            .to_string()
            .contains("Not enough datasets to allocate disks"));

        assert!(matches!(err, Error::ServiceUnavailable { .. }));

        let _ = db.cleanup().await;
    }

    // TODO: This test should be updated when the correct handling
    // of this out-of-space case is implemented.
    #[tokio::test]
    async fn test_region_allocation_out_of_space_does_not_fail_yet() {
        let logctx = dev::test_setup_log(
            "test_region_allocation_out_of_space_does_not_fail_yet",
        );
        let mut db = test_setup_database(&logctx.log).await;
        let cfg = db::Config { url: db.pg_config().clone() };
        let pool = db::Pool::new(&cfg);
        let datastore = Arc::new(DataStore::new(Arc::new(pool)));
        let opctx =
            OpContext::for_tests(logctx.log.new(o!()), datastore.clone());

        // Create a sled...
        let sled_id = create_test_sled(&datastore).await;

        // ... and a zpool within that sled...
        let zpool_id = create_test_zpool(&datastore, sled_id).await;

        // ... and datasets within that zpool.
        let dataset_count = REGION_REDUNDANCY_THRESHOLD;
        let bogus_addr =
            SocketAddr::new(IpAddr::V4(Ipv4Addr::new(127, 0, 0, 1)), 8080);
        let dataset_ids: Vec<Uuid> =
            (0..dataset_count).map(|_| Uuid::new_v4()).collect();
        for id in &dataset_ids {
            let dataset =
                Dataset::new(*id, zpool_id, bogus_addr, DatasetKind::Crucible);
            datastore.dataset_upsert(dataset).await.unwrap();
        }

        // Allocate regions from the datasets for this disk.
        //
        // Note that we ask for a disk which is as large as the zpool,
        // so we shouldn't have space for redundancy.
        let disk_size = test_zpool_size();
        let params = create_test_disk_create_params("disk1", disk_size);
        let volume1_id = Uuid::new_v4();

        // NOTE: This *should* be an error, rather than succeeding.
        datastore.region_allocate(&opctx, volume1_id, &params).await.unwrap();

        let _ = db.cleanup().await;
    }

    // Validate that queries which should be executable without a full table
    // scan are, in fact, runnable without a FULL SCAN.
    #[tokio::test]
    async fn test_queries_do_not_require_full_table_scan() {
        use omicron_common::api::external;
        let logctx =
            dev::test_setup_log("test_queries_do_not_require_full_table_scan");
        let mut db = test_setup_database(&logctx.log).await;
        let cfg = db::Config { url: db.pg_config().clone() };
        let pool = db::Pool::new(&cfg);
        let datastore = DataStore::new(Arc::new(pool));

        let explanation = DataStore::get_allocated_regions_query(Uuid::nil())
            .explain_async(datastore.pool())
            .await
            .unwrap();
        assert!(
            !explanation.contains("FULL SCAN"),
            "Found an unexpected FULL SCAN: {}",
            explanation
        );

        let explanation = DataStore::get_allocatable_datasets_query()
            .explain_async(datastore.pool())
            .await
            .unwrap();
        assert!(
            !explanation.contains("FULL SCAN"),
            "Found an unexpected FULL SCAN: {}",
            explanation
        );

        let subnet = db::model::VpcSubnet::new(
            Uuid::nil(),
            Uuid::nil(),
            external::IdentityMetadataCreateParams {
                name: external::Name::try_from(String::from("name")).unwrap(),
                description: String::from("description"),
            },
            external::Ipv4Net("172.30.0.0/22".parse().unwrap()),
            external::Ipv6Net("fd00::/64".parse().unwrap()),
        );
        let values = FilterConflictingVpcSubnetRangesQuery(subnet);
        let query =
            diesel::insert_into(db::schema::vpc_subnet::dsl::vpc_subnet)
                .values(values)
                .returning(VpcSubnet::as_returning());
        println!("{}", diesel::debug_query(&query));
        let explanation = query.explain_async(datastore.pool()).await.unwrap();
        assert!(
            !explanation.contains("FULL SCAN"),
            "Found an unexpected FULL SCAN: {}",
            explanation,
        );

        let _ = db.cleanup().await;
    }

    // Test sled-specific IPv6 address allocation
    #[tokio::test]
    async fn test_sled_ipv6_address_allocation() {
        use crate::db::model::STATIC_IPV6_ADDRESS_OFFSET;
        use std::net::Ipv6Addr;

        let logctx = dev::test_setup_log("test_sled_ipv6_address_allocation");
        let mut db = test_setup_database(&logctx.log).await;
        let cfg = db::Config { url: db.pg_config().clone() };
        let pool = Arc::new(db::Pool::new(&cfg));
        let datastore = Arc::new(DataStore::new(Arc::clone(&pool)));
        let opctx =
            OpContext::for_tests(logctx.log.new(o!()), datastore.clone());

        let addr1 = "[fd00:1de::1]:12345".parse().unwrap();
        let sled1_id = "0de4b299-e0b4-46f0-d528-85de81a7095f".parse().unwrap();
        let sled1 = db::model::Sled::new(sled1_id, addr1);
        datastore.sled_upsert(sled1).await.unwrap();

        let addr2 = "[fd00:1df::1]:12345".parse().unwrap();
        let sled2_id = "66285c18-0c79-43e0-e54f-95271f271314".parse().unwrap();
        let sled2 = db::model::Sled::new(sled2_id, addr2);
        datastore.sled_upsert(sled2).await.unwrap();

        let ip = datastore.next_ipv6_address(&opctx, sled1_id).await.unwrap();
        let expected_ip = Ipv6Addr::new(
            0xfd00,
            0x1de,
            0,
            0,
            0,
            0,
            0,
            2 + STATIC_IPV6_ADDRESS_OFFSET,
        );
        assert_eq!(ip, expected_ip);
        let ip = datastore.next_ipv6_address(&opctx, sled1_id).await.unwrap();
        let expected_ip = Ipv6Addr::new(
            0xfd00,
            0x1de,
            0,
            0,
            0,
            0,
            0,
            3 + STATIC_IPV6_ADDRESS_OFFSET,
        );
        assert_eq!(ip, expected_ip);

        let ip = datastore.next_ipv6_address(&opctx, sled2_id).await.unwrap();
        let expected_ip = Ipv6Addr::new(
            0xfd00,
            0x1df,
            0,
            0,
            0,
            0,
            0,
            2 + STATIC_IPV6_ADDRESS_OFFSET,
        );
        assert_eq!(ip, expected_ip);

        let _ = db.cleanup().await;
        logctx.cleanup_successful();
    }
}<|MERGE_RESOLUTION|>--- conflicted
+++ resolved
@@ -38,7 +38,7 @@
     error::{public_error_from_diesel_pool, ErrorHandler, TransactionError},
     model::{
         ConsoleSession, Dataset, DatasetKind, Disk, DiskRuntimeState,
-        Generation, IncompleteNetworkInterface, Instance, InstanceRuntimeState,
+        Generation, GlobalImage, IncompleteNetworkInterface, Instance, InstanceRuntimeState,
         Name, NetworkInterface, Organization, OrganizationUpdate, OximeterInfo,
         ProducerEndpoint, Project, ProjectUpdate, Region,
         RoleAssignmentBuiltin, RoleBuiltin, RouterRoute, RouterRouteUpdate,
@@ -81,32 +81,6 @@
 use std::sync::Arc;
 use uuid::Uuid;
 
-<<<<<<< HEAD
-use crate::db::lookup::LookupPath;
-use crate::db::{
-    self,
-    error::{public_error_from_diesel_pool, ErrorHandler, TransactionError},
-    model::{
-        ConsoleSession, Dataset, DatasetKind, Disk, DiskRuntimeState,
-        Generation, GlobalImage, IncompleteNetworkInterface, Instance,
-        InstanceRuntimeState, Name, NetworkInterface, Organization,
-        OrganizationUpdate, OximeterInfo, ProducerEndpoint, Project,
-        ProjectUpdate, Region, RoleAssignmentBuiltin, RoleBuiltin, RouterRoute,
-        RouterRouteUpdate, Silo, SiloUser, Sled, UpdateAvailableArtifact,
-        UserBuiltin, Volume, Vpc, VpcFirewallRule, VpcRouter, VpcRouterUpdate,
-        VpcSubnet, VpcSubnetUpdate, VpcUpdate, Zpool,
-    },
-    pagination::paginated,
-    pagination::paginated_multicolumn,
-    subnet_allocation::FilterConflictingVpcSubnetRangesQuery,
-    subnet_allocation::InsertNetworkInterfaceQuery,
-    subnet_allocation::NetworkInterfaceError,
-    subnet_allocation::SubnetError,
-    update_and_check::{UpdateAndCheck, UpdateStatus},
-};
-
-=======
->>>>>>> 3bdbdc4f
 // Number of unique datasets required to back a region.
 // TODO: This should likely turn into a configuration option.
 const REGION_REDUNDANCY_THRESHOLD: usize = 3;
