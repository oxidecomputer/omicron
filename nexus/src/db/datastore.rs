// This Source Code Form is subject to the terms of the Mozilla Public
// License, v. 2.0. If a copy of the MPL was not distributed with this
// file, You can obtain one at https://mozilla.org/MPL/2.0/.

/*!
 * Primary control plane interface for database read and write operations
 */

/*
 * TODO-scalability review all queries for use of indexes (may need
 * "time_deleted IS NOT NULL" conditions) Figure out how to automate this.
 *
 * TODO-design Better support for joins?
 * The interfaces here often require that to do anything with an object, a
 * caller must first look up the id and then do operations with the id.  For
 * example, the caller of project_list_disks() always looks up the project to
 * get the project_id, then lists disks having that project_id.  It's possible
 * to implement this instead with a JOIN in the database so that we do it with
 * one database round-trip.  We could use CTEs similar to what we do with
 * conditional updates to distinguish the case where the project didn't exist
 * vs. there were no disks in it.  This seems likely to be a fair bit more
 * complicated to do safely and generally compared to what we have now.
 */

use super::collection_insert::{
    AsyncInsertError, DatastoreCollection, SyncInsertError,
};
use super::error::diesel_pool_result_optional;
use super::identity::{Asset, Resource};
use super::pool::DbConnection;
use super::Pool;
use crate::authn;
use crate::authz;
use crate::context::OpContext;
use crate::db::fixed_data::role_assignment_builtin::BUILTIN_ROLE_ASSIGNMENTS;
use crate::db::fixed_data::role_builtin::BUILTIN_ROLES;
use crate::external_api::params;
use async_bb8_diesel::{
    AsyncConnection, AsyncRunQueryDsl, ConnectionError, ConnectionManager,
    PoolError,
};
use chrono::Utc;
use diesel::prelude::*;
use diesel::upsert::excluded;
use diesel::{ExpressionMethods, QueryDsl, SelectableHelper};
use omicron_common::api;
use omicron_common::api::external::DataPageParams;
use omicron_common::api::external::DeleteResult;
use omicron_common::api::external::Error;
use omicron_common::api::external::ListResultVec;
use omicron_common::api::external::LookupResult;
use omicron_common::api::external::LookupType;
use omicron_common::api::external::ResourceType;
use omicron_common::api::external::UpdateResult;
use omicron_common::api::external::{
    CreateResult, IdentityMetadataCreateParams,
};
use omicron_common::bail_unless;
use std::convert::TryFrom;
use std::sync::Arc;
use uuid::Uuid;

use crate::db::{
    self,
    error::{
        public_error_from_diesel_pool, public_error_from_diesel_pool_create,
        public_error_from_diesel_pool_shouldnt_fail,
    },
    model::{
<<<<<<< HEAD
        ConsoleSession, Dataset, Disk, DiskAttachment, DiskRuntimeState,
        Generation, IncompleteNetworkInterface, Instance, InstanceRuntimeState,
        Name, NetworkInterface, Organization, OrganizationUpdate, OximeterInfo,
        ProducerEndpoint, Project, ProjectUpdate, RoleAssignmentBuiltin,
        RoleBuiltin, RouterRoute, RouterRouteUpdate, Sled, UserBuiltin, Vpc,
        VpcFirewallRule, VpcRouter, VpcRouterUpdate, VpcSubnet,
        VpcSubnetUpdate, VpcUpdate, Zpool,
=======
        ConsoleSession, Dataset, Disk, DiskRuntimeState, Generation,
        IncompleteNetworkInterface, Instance, InstanceRuntimeState, Name,
        NetworkInterface, Organization, OrganizationUpdate, OximeterInfo,
        ProducerEndpoint, Project, ProjectUpdate, RouterRoute,
        RouterRouteUpdate, Sled, UserBuiltin, Vpc, VpcFirewallRule, VpcRouter,
        VpcRouterUpdate, VpcSubnet, VpcSubnetUpdate, VpcUpdate, Zpool,
>>>>>>> 0f7ee09b
    },
    pagination::paginated,
    pagination::paginated_multicolumn,
    subnet_allocation::AllocateIpQuery,
    update_and_check::{UpdateAndCheck, UpdateStatus},
};

pub struct DataStore {
    pool: Arc<Pool>,
}

impl DataStore {
    pub fn new(pool: Arc<Pool>) -> Self {
        DataStore { pool }
    }

    // TODO-security This should be deprecated in favor of pool_authorized(),
    // which gives us the chance to do a minimal security check before hitting
    // the database.  Eventually, this function should only be used for doing
    // authentication in the first place (since we can't do an authz check in
    // that case).
    fn pool(&self) -> &bb8::Pool<ConnectionManager<DbConnection>> {
        self.pool.pool()
    }

    async fn pool_authorized(
        &self,
        opctx: &OpContext,
    ) -> Result<&bb8::Pool<ConnectionManager<DbConnection>>, Error> {
        opctx.authorize(authz::Action::Query, authz::DATABASE).await?;
        Ok(self.pool.pool())
    }

    /// Stores a new sled in the database.
    pub async fn sled_upsert(&self, sled: Sled) -> CreateResult<Sled> {
        use db::schema::sled::dsl;
        diesel::insert_into(dsl::sled)
            .values(sled.clone())
            .on_conflict(dsl::id)
            .do_update()
            .set((
                dsl::time_modified.eq(Utc::now()),
                dsl::ip.eq(sled.ip),
                dsl::port.eq(sled.port),
            ))
            .returning(Sled::as_returning())
            .get_result_async(self.pool())
            .await
            .map_err(|e| {
                public_error_from_diesel_pool_create(
                    e,
                    ResourceType::Sled,
                    &sled.id().to_string(),
                )
            })
    }

    pub async fn sled_list(
        &self,
        pagparams: &DataPageParams<'_, Uuid>,
    ) -> ListResultVec<Sled> {
        use db::schema::sled::dsl;
        paginated(dsl::sled, dsl::id, pagparams)
            .select(Sled::as_select())
            .load_async(self.pool())
            .await
            .map_err(|e| {
                public_error_from_diesel_pool(
                    e,
                    ResourceType::Sled,
                    LookupType::Other("Listing All".to_string()),
                )
            })
    }

    pub async fn sled_fetch(&self, id: Uuid) -> LookupResult<Sled> {
        use db::schema::sled::dsl;
        dsl::sled
            .filter(dsl::id.eq(id))
            .select(Sled::as_select())
            .first_async(self.pool())
            .await
            .map_err(|e| {
                public_error_from_diesel_pool(
                    e,
                    ResourceType::Sled,
                    LookupType::ById(id),
                )
            })
    }

    /// Stores a new zpool in the database.
    pub async fn zpool_upsert(&self, zpool: Zpool) -> CreateResult<Zpool> {
        use db::schema::zpool::dsl;

        let sled_id = zpool.sled_id;
        Sled::insert_resource(
            sled_id,
            diesel::insert_into(dsl::zpool)
                .values(zpool.clone())
                .on_conflict(dsl::id)
                .do_update()
                .set((
                    dsl::time_modified.eq(Utc::now()),
                    dsl::sled_id.eq(excluded(dsl::sled_id)),
                    dsl::total_size.eq(excluded(dsl::total_size)),
                )),
        )
        .insert_and_get_result_async(self.pool())
        .await
        .map_err(|e| match e {
            AsyncInsertError::CollectionNotFound => Error::ObjectNotFound {
                type_name: ResourceType::Sled,
                lookup_type: LookupType::ById(sled_id),
            },
            AsyncInsertError::DatabaseError(e) => {
                public_error_from_diesel_pool_create(
                    e,
                    ResourceType::Zpool,
                    &zpool.id().to_string(),
                )
            }
        })
    }

    /// Stores a new dataset in the database.
    pub async fn dataset_upsert(
        &self,
        dataset: Dataset,
    ) -> CreateResult<Dataset> {
        use db::schema::dataset::dsl;

        let zpool_id = dataset.pool_id;
        Zpool::insert_resource(
            zpool_id,
            diesel::insert_into(dsl::dataset)
                .values(dataset.clone())
                .on_conflict(dsl::id)
                .do_update()
                .set((
                    dsl::time_modified.eq(Utc::now()),
                    dsl::pool_id.eq(excluded(dsl::id)),
                    dsl::ip.eq(excluded(dsl::ip)),
                    dsl::port.eq(excluded(dsl::port)),
                    dsl::kind.eq(excluded(dsl::kind)),
                )),
        )
        .insert_and_get_result_async(self.pool())
        .await
        .map_err(|e| match e {
            AsyncInsertError::CollectionNotFound => Error::ObjectNotFound {
                type_name: ResourceType::Zpool,
                lookup_type: LookupType::ById(zpool_id),
            },
            AsyncInsertError::DatabaseError(e) => {
                public_error_from_diesel_pool_create(
                    e,
                    ResourceType::Dataset,
                    &dataset.id().to_string(),
                )
            }
        })
    }

    /// Create a organization
    pub async fn organization_create(
        &self,
        opctx: &OpContext,
        organization: Organization,
    ) -> CreateResult<Organization> {
        use db::schema::organization::dsl;

        opctx.authorize(authz::Action::CreateChild, authz::FLEET).await?;

        let name = organization.name().as_str().to_string();
        diesel::insert_into(dsl::organization)
            .values(organization)
            .returning(Organization::as_returning())
            .get_result_async(self.pool_authorized(opctx).await?)
            .await
            .map_err(|e| {
                public_error_from_diesel_pool_create(
                    e,
                    ResourceType::Organization,
                    name.as_str(),
                )
            })
    }

    /// Lookup a organization by name.
    pub async fn organization_fetch(
        &self,
        name: &Name,
    ) -> LookupResult<Organization> {
        use db::schema::organization::dsl;
        dsl::organization
            .filter(dsl::time_deleted.is_null())
            .filter(dsl::name.eq(name.clone()))
            .select(Organization::as_select())
            .first_async::<Organization>(self.pool())
            .await
            .map_err(|e| {
                public_error_from_diesel_pool(
                    e,
                    ResourceType::Organization,
                    LookupType::ByName(name.as_str().to_owned()),
                )
            })
    }

    /// Delete a organization
    pub async fn organization_delete(&self, name: &Name) -> DeleteResult {
        use db::schema::organization::dsl;
        use db::schema::project;

        let (id, rcgen) = dsl::organization
            .filter(dsl::time_deleted.is_null())
            .filter(dsl::name.eq(name.clone()))
            .select((dsl::id, dsl::rcgen))
            .get_result_async::<(Uuid, Generation)>(self.pool())
            .await
            .map_err(|e| {
                public_error_from_diesel_pool(
                    e,
                    ResourceType::Organization,
                    LookupType::ByName(name.as_str().to_owned()),
                )
            })?;

        // Make sure there are no projects present within this organization.
        let project_found = diesel_pool_result_optional(
            project::dsl::project
                .filter(project::dsl::organization_id.eq(id))
                .filter(project::dsl::time_deleted.is_null())
                .select(project::dsl::id)
                .limit(1)
                .first_async::<Uuid>(self.pool())
                .await,
        )
        .map_err(|e| {
            public_error_from_diesel_pool(
                e,
                ResourceType::Project,
                LookupType::Other("by organization_id".to_string()),
            )
        })?;
        if project_found.is_some() {
            return Err(Error::InvalidRequest {
                message: "organization to be deleted contains a project"
                    .to_string(),
            });
        }

        let now = Utc::now();
        let updated_rows = diesel::update(dsl::organization)
            .filter(dsl::time_deleted.is_null())
            .filter(dsl::id.eq(id))
            .filter(dsl::rcgen.eq(rcgen))
            .set(dsl::time_deleted.eq(now))
            .execute_async(self.pool())
            .await
            .map_err(|e| {
                public_error_from_diesel_pool(
                    e,
                    ResourceType::Organization,
                    LookupType::ById(id),
                )
            })?;

        if updated_rows == 0 {
            return Err(Error::InvalidRequest {
                message: "deletion failed due to concurrent modification"
                    .to_string(),
            });
        }
        Ok(())
    }

    /// Look up an organization by name
    pub async fn organization_lookup(
        &self,
        name: &Name,
    ) -> Result<authz::Organization, Error> {
        use db::schema::organization::dsl;
        dsl::organization
            .filter(dsl::time_deleted.is_null())
            .filter(dsl::name.eq(name.clone()))
            .select(dsl::id)
            .get_result_async::<Uuid>(self.pool())
            .await
            .map_err(|e| {
                public_error_from_diesel_pool(
                    e,
                    ResourceType::Organization,
                    LookupType::ByName(name.as_str().to_owned()),
                )
            })
            .map(|o| authz::FLEET.organization(o))
    }

    /// Look up the id for a organization based on its name
    ///
    /// As endpoints move to doing authorization, they should move to
    /// [`organization_lookup()`] instead of this function.
    pub async fn organization_lookup_id_by_name(
        &self,
        name: &Name,
    ) -> Result<Uuid, Error> {
        self.organization_lookup(name).await.map(|o| o.id())
    }

    pub async fn organizations_list_by_id(
        &self,
        opctx: &OpContext,
        pagparams: &DataPageParams<'_, Uuid>,
    ) -> ListResultVec<Organization> {
        use db::schema::organization::dsl;
        opctx.authorize(authz::Action::ListChildren, authz::FLEET).await?;
        paginated(dsl::organization, dsl::id, pagparams)
            .filter(dsl::time_deleted.is_null())
            .select(Organization::as_select())
            .load_async::<Organization>(self.pool_authorized(opctx).await?)
            .await
            .map_err(|e| {
                public_error_from_diesel_pool(
                    e,
                    ResourceType::Organization,
                    LookupType::Other("Listing All".to_string()),
                )
            })
    }

    pub async fn organizations_list_by_name(
        &self,
        opctx: &OpContext,
        pagparams: &DataPageParams<'_, Name>,
    ) -> ListResultVec<Organization> {
        use db::schema::organization::dsl;
        opctx.authorize(authz::Action::ListChildren, authz::FLEET).await?;
        paginated(dsl::organization, dsl::name, pagparams)
            .filter(dsl::time_deleted.is_null())
            .select(Organization::as_select())
            .load_async::<Organization>(self.pool_authorized(opctx).await?)
            .await
            .map_err(|e| {
                public_error_from_diesel_pool(
                    e,
                    ResourceType::Organization,
                    LookupType::Other("Listing All".to_string()),
                )
            })
    }

    /// Updates a organization by name (clobbering update -- no etag)
    pub async fn organization_update(
        &self,
        name: &Name,
        updates: OrganizationUpdate,
    ) -> UpdateResult<Organization> {
        use db::schema::organization::dsl;

        diesel::update(dsl::organization)
            .filter(dsl::time_deleted.is_null())
            .filter(dsl::name.eq(name.clone()))
            .set(updates)
            .returning(Organization::as_returning())
            .get_result_async(self.pool())
            .await
            .map_err(|e| {
                public_error_from_diesel_pool(
                    e,
                    ResourceType::Organization,
                    LookupType::ByName(name.as_str().to_owned()),
                )
            })
    }

    /// Create a project
    pub async fn project_create(
        &self,
        opctx: &OpContext,
        org: &authz::Organization,
        project: Project,
    ) -> CreateResult<Project> {
        use db::schema::project::dsl;

        opctx.authorize(authz::Action::CreateChild, *org).await?;

        let name = project.name().as_str().to_string();
        let organization_id = project.organization_id;
        Organization::insert_resource(
            organization_id,
            diesel::insert_into(dsl::project).values(project),
        )
        .insert_and_get_result_async(self.pool_authorized(opctx).await?)
        .await
        .map_err(|e| match e {
            AsyncInsertError::CollectionNotFound => Error::ObjectNotFound {
                type_name: ResourceType::Organization,
                lookup_type: LookupType::ById(organization_id),
            },
            AsyncInsertError::DatabaseError(e) => {
                public_error_from_diesel_pool_create(
                    e,
                    ResourceType::Project,
                    &name,
                )
            }
        })
    }

    /// Lookup a project by name.
    pub async fn project_fetch(
        &self,
        organization_id: &Uuid,
        name: &Name,
    ) -> LookupResult<Project> {
        use db::schema::project::dsl;
        dsl::project
            .filter(dsl::time_deleted.is_null())
            .filter(dsl::organization_id.eq(*organization_id))
            .filter(dsl::name.eq(name.clone()))
            .select(Project::as_select())
            .first_async(self.pool())
            .await
            .map_err(|e| {
                public_error_from_diesel_pool(
                    e,
                    ResourceType::Project,
                    LookupType::ByName(name.as_str().to_owned()),
                )
            })
    }

    /// Delete a project
    /*
     * TODO-correctness This needs to check whether there are any resources that
     * depend on the Project (Disks, Instances).  We can do this with a
     * generation counter that gets bumped when these resources are created.
     */
    pub async fn project_delete(
        &self,
        organization_id: &Uuid,
        name: &Name,
    ) -> DeleteResult {
        use db::schema::project::dsl;
        let now = Utc::now();
        diesel::update(dsl::project)
            .filter(dsl::time_deleted.is_null())
            .filter(dsl::organization_id.eq(*organization_id))
            .filter(dsl::name.eq(name.clone()))
            .set(dsl::time_deleted.eq(now))
            .returning(Project::as_returning())
            .get_result_async(self.pool())
            .await
            .map_err(|e| {
                public_error_from_diesel_pool(
                    e,
                    ResourceType::Project,
                    LookupType::ByName(name.as_str().to_owned()),
                )
            })?;
        Ok(())
    }

    /// Look up the id for a project based on its name
    pub async fn project_lookup_id_by_name(
        &self,
        organization_id: &Uuid,
        name: &Name,
    ) -> Result<Uuid, Error> {
        use db::schema::project::dsl;
        dsl::project
            .filter(dsl::time_deleted.is_null())
            .filter(dsl::organization_id.eq(*organization_id))
            .filter(dsl::name.eq(name.clone()))
            .select(dsl::id)
            .get_result_async::<Uuid>(self.pool())
            .await
            .map_err(|e| {
                public_error_from_diesel_pool(
                    e,
                    ResourceType::Project,
                    LookupType::ByName(name.as_str().to_owned()),
                )
            })
    }

    pub async fn projects_list_by_id(
        &self,
        organization_id: &Uuid,
        pagparams: &DataPageParams<'_, Uuid>,
    ) -> ListResultVec<Project> {
        use db::schema::project::dsl;
        paginated(dsl::project, dsl::id, pagparams)
            .filter(dsl::organization_id.eq(*organization_id))
            .filter(dsl::time_deleted.is_null())
            .select(Project::as_select())
            .load_async(self.pool())
            .await
            .map_err(|e| {
                public_error_from_diesel_pool(
                    e,
                    ResourceType::Project,
                    LookupType::Other("Listing All".to_string()),
                )
            })
    }

    pub async fn projects_list_by_name(
        &self,
        organization_id: &Uuid,
        pagparams: &DataPageParams<'_, Name>,
    ) -> ListResultVec<Project> {
        use db::schema::project::dsl;

        paginated(dsl::project, dsl::name, &pagparams)
            .filter(dsl::organization_id.eq(*organization_id))
            .filter(dsl::time_deleted.is_null())
            .select(Project::as_select())
            .load_async(self.pool())
            .await
            .map_err(|e| {
                public_error_from_diesel_pool(
                    e,
                    ResourceType::Project,
                    LookupType::Other("Listing All".to_string()),
                )
            })
    }

    /// Updates a project by name (clobbering update -- no etag)
    pub async fn project_update(
        &self,
        organization_id: &Uuid,
        name: &Name,
        updates: ProjectUpdate,
    ) -> UpdateResult<Project> {
        use db::schema::project::dsl;

        diesel::update(dsl::project)
            .filter(dsl::time_deleted.is_null())
            .filter(dsl::organization_id.eq(*organization_id))
            .filter(dsl::name.eq(name.clone()))
            .set(updates)
            .returning(Project::as_returning())
            .get_result_async(self.pool())
            .await
            .map_err(|e| {
                public_error_from_diesel_pool(
                    e,
                    ResourceType::Project,
                    LookupType::ByName(name.as_str().to_owned()),
                )
            })
    }

    /*
     * Instances
     */

    /// Idempotently insert a database record for an Instance
    ///
    /// This is intended to be used by a saga action.  When we say this is
    /// idempotent, we mean that if this function succeeds and the caller
    /// invokes it again with the same instance id, project id, creation
    /// parameters, and initial runtime, then this operation will succeed and
    /// return the current object in the database.  Because this is intended for
    /// use by sagas, we do assume that if the record exists, it should still be
    /// in the "Creating" state.  If it's in any other state, this function will
    /// return with an error on the assumption that we don't really know what's
    /// happened or how to proceed.
    ///
    /// ## Errors
    ///
    /// In addition to the usual database errors (e.g., no connections
    /// available), this function can fail if there is already a different
    /// instance (having a different id) with the same name in the same project.
    /*
     * TODO-design Given that this is really oriented towards the saga
     * interface, one wonders if it's even worth having an abstraction here, or
     * if sagas shouldn't directly work with the database here (i.e., just do
     * what this function does under the hood).
     */
    pub async fn project_create_instance(
        &self,
        instance: Instance,
    ) -> CreateResult<Instance> {
        use db::schema::instance::dsl;

        let gen = instance.runtime().gen;
        let name = instance.name().clone();
        let instance: Instance = diesel::insert_into(dsl::instance)
            .values(instance)
            .on_conflict(dsl::id)
            .do_nothing()
            .returning(Instance::as_returning())
            .get_result_async(self.pool())
            .await
            .map_err(|e| {
                public_error_from_diesel_pool_create(
                    e,
                    ResourceType::Instance,
                    name.as_str(),
                )
            })?;

        bail_unless!(
            instance.runtime().state.state()
                == &api::external::InstanceState::Creating,
            "newly-created Instance has unexpected state: {:?}",
            instance.runtime().state
        );
        bail_unless!(
            instance.runtime().gen == gen,
            "newly-created Instance has unexpected generation: {:?}",
            instance.runtime().gen
        );
        Ok(instance)
    }

    pub async fn project_list_instances(
        &self,
        project_id: &Uuid,
        pagparams: &DataPageParams<'_, Name>,
    ) -> ListResultVec<Instance> {
        use db::schema::instance::dsl;

        paginated(dsl::instance, dsl::name, &pagparams)
            .filter(dsl::time_deleted.is_null())
            .filter(dsl::project_id.eq(*project_id))
            .select(Instance::as_select())
            .load_async::<Instance>(self.pool())
            .await
            .map_err(|e| {
                public_error_from_diesel_pool(
                    e,
                    ResourceType::Instance,
                    LookupType::Other("Listing All".to_string()),
                )
            })
    }

    pub async fn instance_fetch(
        &self,
        instance_id: &Uuid,
    ) -> LookupResult<Instance> {
        use db::schema::instance::dsl;

        dsl::instance
            .filter(dsl::time_deleted.is_null())
            .filter(dsl::id.eq(*instance_id))
            .select(Instance::as_select())
            .get_result_async(self.pool())
            .await
            .map_err(|e| {
                public_error_from_diesel_pool(
                    e,
                    ResourceType::Instance,
                    LookupType::ById(*instance_id),
                )
            })
    }

    pub async fn instance_fetch_by_name(
        &self,
        project_id: &Uuid,
        instance_name: &Name,
    ) -> LookupResult<Instance> {
        use db::schema::instance::dsl;

        dsl::instance
            .filter(dsl::time_deleted.is_null())
            .filter(dsl::project_id.eq(*project_id))
            .filter(dsl::name.eq(instance_name.clone()))
            .select(Instance::as_select())
            .get_result_async(self.pool())
            .await
            .map_err(|e| {
                public_error_from_diesel_pool(
                    e,
                    ResourceType::Instance,
                    LookupType::ByName(instance_name.as_str().to_owned()),
                )
            })
    }

    /*
     * TODO-design It's tempting to return the updated state of the Instance
     * here because it's convenient for consumers and by using a RETURNING
     * clause, we could ensure that the "update" and "fetch" are atomic.
     * But in the unusual case that we _don't_ update the row because our
     * update is older than the one in the database, we would have to fetch
     * the current state explicitly.  For now, we'll just require consumers
     * to explicitly fetch the state if they want that.
     */
    pub async fn instance_update_runtime(
        &self,
        instance_id: &Uuid,
        new_runtime: &InstanceRuntimeState,
    ) -> Result<bool, Error> {
        use db::schema::instance::dsl;

        let updated = diesel::update(dsl::instance)
            .filter(dsl::time_deleted.is_null())
            .filter(dsl::id.eq(*instance_id))
            .filter(dsl::state_generation.lt(new_runtime.gen))
            .set(new_runtime.clone())
            .check_if_exists::<Instance>(*instance_id)
            .execute_and_check(self.pool())
            .await
            .map(|r| match r.status {
                UpdateStatus::Updated => true,
                UpdateStatus::NotUpdatedButExists => false,
            })
            .map_err(|e| {
                public_error_from_diesel_pool(
                    e,
                    ResourceType::Instance,
                    LookupType::ById(*instance_id),
                )
            })?;

        Ok(updated)
    }

    pub async fn project_delete_instance(
        &self,
        instance_id: &Uuid,
    ) -> DeleteResult {
        /*
         * This is subject to change, but for now we're going to say that an
         * instance must be "stopped" or "failed" in order to delete it.  The
         * delete operation sets "time_deleted" (just like with other objects)
         * and also sets the state to "destroyed".  By virtue of being
         * "stopped", we assume there are no dependencies on this instance
         * (e.g., disk attachments).  If that changes, we'll want to check for
         * such dependencies here.
         */
        use api::external::InstanceState as ApiInstanceState;
        use db::model::InstanceState as DbInstanceState;
        use db::schema::instance::dsl;

        let now = Utc::now();

        let destroyed = DbInstanceState::new(ApiInstanceState::Destroyed);
        let stopped = DbInstanceState::new(ApiInstanceState::Stopped);
        let failed = DbInstanceState::new(ApiInstanceState::Failed);

        let result = diesel::update(dsl::instance)
            .filter(dsl::time_deleted.is_null())
            .filter(dsl::id.eq(*instance_id))
            .filter(dsl::state.eq_any(vec![stopped, failed]))
            .set((dsl::state.eq(destroyed), dsl::time_deleted.eq(now)))
            .check_if_exists::<Instance>(*instance_id)
            .execute_and_check(self.pool())
            .await
            .map_err(|e| {
                public_error_from_diesel_pool(
                    e,
                    ResourceType::Instance,
                    LookupType::ById(*instance_id),
                )
            })?;
        match result.status {
            UpdateStatus::Updated => Ok(()),
            UpdateStatus::NotUpdatedButExists => {
                return Err(Error::InvalidRequest {
                    message: format!(
                        "instance cannot be deleted in state \"{}\"",
                        result.found.runtime_state.state.state()
                    ),
                });
            }
        }
    }

    /*
     * Disks
     */

    /**
     * List disks associated with a given instance.
     */
    pub async fn instance_list_disks(
        &self,
        instance_id: &Uuid,
        pagparams: &DataPageParams<'_, Name>,
    ) -> ListResultVec<Disk> {
        use db::schema::disk::dsl;

        paginated(dsl::disk, dsl::name, &pagparams)
            .filter(dsl::time_deleted.is_null())
            .filter(dsl::attach_instance_id.eq(*instance_id))
            .select(Disk::as_select())
            .load_async::<Disk>(self.pool())
            .await
            .map_err(|e| {
                public_error_from_diesel_pool(
                    e,
                    ResourceType::Disk,
                    LookupType::Other("Listing All".to_string()),
                )
            })
    }

    pub async fn project_create_disk(&self, disk: Disk) -> CreateResult<Disk> {
        use db::schema::disk::dsl;

        let gen = disk.runtime().gen;
        let name = disk.name().clone();
        let disk: Disk = diesel::insert_into(dsl::disk)
            .values(disk)
            .on_conflict(dsl::id)
            .do_nothing()
            .returning(Disk::as_returning())
            .get_result_async(self.pool())
            .await
            .map_err(|e| {
                public_error_from_diesel_pool_create(
                    e,
                    ResourceType::Disk,
                    name.as_str(),
                )
            })?;

        let runtime = disk.runtime();
        bail_unless!(
            runtime.state().state() == &api::external::DiskState::Creating,
            "newly-created Disk has unexpected state: {:?}",
            runtime.disk_state
        );
        bail_unless!(
            runtime.gen == gen,
            "newly-created Disk has unexpected generation: {:?}",
            runtime.gen
        );
        Ok(disk)
    }

    pub async fn project_list_disks(
        &self,
        project_id: &Uuid,
        pagparams: &DataPageParams<'_, Name>,
    ) -> ListResultVec<Disk> {
        use db::schema::disk::dsl;

        paginated(dsl::disk, dsl::name, &pagparams)
            .filter(dsl::time_deleted.is_null())
            .filter(dsl::project_id.eq(*project_id))
            .select(Disk::as_select())
            .load_async::<Disk>(self.pool())
            .await
            .map_err(|e| {
                public_error_from_diesel_pool(
                    e,
                    ResourceType::Disk,
                    LookupType::Other("Listing All".to_string()),
                )
            })
    }

    pub async fn disk_update_runtime(
        &self,
        disk_id: &Uuid,
        new_runtime: &DiskRuntimeState,
    ) -> Result<bool, Error> {
        use db::schema::disk::dsl;

        let updated = diesel::update(dsl::disk)
            .filter(dsl::time_deleted.is_null())
            .filter(dsl::id.eq(*disk_id))
            .filter(dsl::state_generation.lt(new_runtime.gen))
            .set(new_runtime.clone())
            .check_if_exists::<Disk>(*disk_id)
            .execute_and_check(self.pool())
            .await
            .map(|r| match r.status {
                UpdateStatus::Updated => true,
                UpdateStatus::NotUpdatedButExists => false,
            })
            .map_err(|e| {
                public_error_from_diesel_pool(
                    e,
                    ResourceType::Disk,
                    LookupType::ById(*disk_id),
                )
            })?;

        Ok(updated)
    }

    pub async fn disk_fetch(&self, disk_id: &Uuid) -> LookupResult<Disk> {
        use db::schema::disk::dsl;

        dsl::disk
            .filter(dsl::time_deleted.is_null())
            .filter(dsl::id.eq(*disk_id))
            .select(Disk::as_select())
            .get_result_async(self.pool())
            .await
            .map_err(|e| {
                public_error_from_diesel_pool(
                    e,
                    ResourceType::Disk,
                    LookupType::ById(*disk_id),
                )
            })
    }

    pub async fn disk_fetch_by_name(
        &self,
        project_id: &Uuid,
        disk_name: &Name,
    ) -> LookupResult<Disk> {
        use db::schema::disk::dsl;

        dsl::disk
            .filter(dsl::time_deleted.is_null())
            .filter(dsl::project_id.eq(*project_id))
            .filter(dsl::name.eq(disk_name.clone()))
            .select(Disk::as_select())
            .get_result_async(self.pool())
            .await
            .map_err(|e| {
                public_error_from_diesel_pool(
                    e,
                    ResourceType::Disk,
                    LookupType::ByName(disk_name.as_str().to_owned()),
                )
            })
    }

    pub async fn project_delete_disk(
        &self,
        opctx: &OpContext,
        disk_authz: authz::ProjectChild,
    ) -> DeleteResult {
        use db::schema::disk::dsl;
        let now = Utc::now();

        let disk_id = disk_authz.id();
        opctx.authorize(authz::Action::Delete, disk_authz).await?;

        let destroyed = api::external::DiskState::Destroyed.label();
        let detached = api::external::DiskState::Detached.label();
        let faulted = api::external::DiskState::Faulted.label();

        let result = diesel::update(dsl::disk)
            .filter(dsl::time_deleted.is_null())
            .filter(dsl::id.eq(*disk_id))
            .filter(dsl::disk_state.eq_any(vec![detached, faulted]))
            .set((dsl::disk_state.eq(destroyed), dsl::time_deleted.eq(now)))
            .check_if_exists::<Disk>(*disk_id)
            .execute_and_check(self.pool_authorized(opctx).await?)
            .await
            .map_err(|e| {
                public_error_from_diesel_pool(
                    e,
                    ResourceType::Disk,
                    LookupType::ById(*disk_id),
                )
            })?;

        match result.status {
            UpdateStatus::Updated => Ok(()),
            UpdateStatus::NotUpdatedButExists => Err(Error::InvalidRequest {
                message: format!(
                    "disk cannot be deleted in state \"{}\"",
                    result.found.runtime_state.disk_state
                ),
            }),
        }
    }

    /*
     * Network interfaces
     */

    pub async fn instance_create_network_interface(
        &self,
        interface: IncompleteNetworkInterface,
    ) -> CreateResult<NetworkInterface> {
        use db::schema::network_interface::dsl;

        // TODO: Longer term, it would be nice to decouple the IP allocation
        // (and MAC allocation) from the NetworkInterface table, so that
        // retrying from parallel inserts doesn't need to happen here.

        let name = interface.identity.name.clone();
        match interface.ip {
            // Attempt an insert with a requested IP address
            Some(ip) => {
                let row = NetworkInterface {
                    identity: interface.identity,
                    instance_id: interface.instance_id,
                    vpc_id: interface.vpc_id,
                    subnet_id: interface.subnet.id(),
                    mac: interface.mac,
                    ip: ip.into(),
                };
                diesel::insert_into(dsl::network_interface)
                    .values(row)
                    .returning(NetworkInterface::as_returning())
                    .get_result_async(self.pool())
                    .await
                    .map_err(|e| {
                        public_error_from_diesel_pool_create(
                            e,
                            ResourceType::NetworkInterface,
                            name.as_str(),
                        )
                    })
            }
            // Insert and allocate an IP address
            None => {
                let block = interface.subnet.ipv4_block.ok_or_else(|| {
                    Error::internal_error("assuming subnets all have v4 block")
                })?;
                let allocation_query = AllocateIpQuery {
                    block: ipnetwork::IpNetwork::V4(block.0 .0),
                    interface,
                    now: Utc::now(),
                };
                diesel::insert_into(dsl::network_interface)
                    .values(allocation_query)
                    .returning(NetworkInterface::as_returning())
                    .get_result_async(self.pool())
                    .await
                    .map_err(|e| {
                        if let PoolError::Connection(ConnectionError::Query(
                            diesel::result::Error::NotFound,
                        )) = e
                        {
                            Error::InvalidRequest {
                                message: "no available IP addresses"
                                    .to_string(),
                            }
                        } else {
                            public_error_from_diesel_pool_create(
                                e,
                                ResourceType::NetworkInterface,
                                name.as_str(),
                            )
                        }
                    })
            }
        }
    }

    pub async fn instance_delete_network_interface(
        &self,
        network_interface_id: &Uuid,
    ) -> DeleteResult {
        use db::schema::network_interface::dsl;

        // TODO-correctness: Do not allow deleting interfaces on running
        // instances until we support hotplug

        let now = Utc::now();
        diesel::update(dsl::network_interface)
            .filter(dsl::time_deleted.is_null())
            .filter(dsl::id.eq(*network_interface_id))
            .set(dsl::time_deleted.eq(now))
            .returning(NetworkInterface::as_returning())
            .get_result_async(self.pool())
            .await
            .map_err(|e| {
                public_error_from_diesel_pool(
                    e,
                    ResourceType::NetworkInterface,
                    LookupType::ById(*network_interface_id),
                )
            })?;
        Ok(())
    }

    // Create a record for a new Oximeter instance
    pub async fn oximeter_create(
        &self,
        info: &OximeterInfo,
    ) -> Result<(), Error> {
        use db::schema::oximeter::dsl;

        // If we get a conflict on the Oximeter ID, this means that collector instance was
        // previously registered, and it's re-registering due to something like a service restart.
        // In this case, we update the time modified and the service address, rather than
        // propagating a constraint violation to the caller.
        diesel::insert_into(dsl::oximeter)
            .values(*info)
            .on_conflict(dsl::id)
            .do_update()
            .set((
                dsl::time_modified.eq(Utc::now()),
                dsl::ip.eq(info.ip),
                dsl::port.eq(info.port),
            ))
            .execute_async(self.pool())
            .await
            .map_err(|e| {
                public_error_from_diesel_pool_create(
                    e,
                    ResourceType::Oximeter,
                    "Oximeter Info",
                )
            })?;
        Ok(())
    }

    // Fetch a record for an Oximeter instance, by its ID.
    pub async fn oximeter_fetch(
        &self,
        id: Uuid,
    ) -> Result<OximeterInfo, Error> {
        use db::schema::oximeter::dsl;
        dsl::oximeter
            .filter(dsl::id.eq(id))
            .first_async::<OximeterInfo>(self.pool())
            .await
            .map_err(|e| {
                public_error_from_diesel_pool(
                    e,
                    ResourceType::Oximeter,
                    LookupType::ById(id),
                )
            })
    }

    // List the oximeter collector instances
    pub async fn oximeter_list(
        &self,
        page_params: &DataPageParams<'_, Uuid>,
    ) -> ListResultVec<OximeterInfo> {
        use db::schema::oximeter::dsl;
        paginated(dsl::oximeter, dsl::id, page_params)
            .load_async::<OximeterInfo>(self.pool())
            .await
            .map_err(|e| {
                public_error_from_diesel_pool(
                    e,
                    ResourceType::Oximeter,
                    LookupType::Other("Listing All".to_string()),
                )
            })
    }

    // Create a record for a new producer endpoint
    pub async fn producer_endpoint_create(
        &self,
        producer: &ProducerEndpoint,
    ) -> Result<(), Error> {
        use db::schema::metric_producer::dsl;

        // TODO: see https://github.com/oxidecomputer/omicron/issues/323
        diesel::insert_into(dsl::metric_producer)
            .values(producer.clone())
            .on_conflict(dsl::id)
            .do_update()
            .set((
                dsl::time_modified.eq(Utc::now()),
                dsl::ip.eq(producer.ip),
                dsl::port.eq(producer.port),
                dsl::interval.eq(producer.interval),
                dsl::base_route.eq(producer.base_route.clone()),
            ))
            .execute_async(self.pool())
            .await
            .map_err(|e| {
                public_error_from_diesel_pool_create(
                    e,
                    ResourceType::MetricProducer,
                    "Producer Endpoint",
                )
            })?;
        Ok(())
    }

    // List the producer endpoint records by the oximeter instance to which they're assigned.
    pub async fn producers_list_by_oximeter_id(
        &self,
        oximeter_id: Uuid,
        pagparams: &DataPageParams<'_, Uuid>,
    ) -> ListResultVec<ProducerEndpoint> {
        use db::schema::metric_producer::dsl;
        paginated(dsl::metric_producer, dsl::id, &pagparams)
            .filter(dsl::oximeter_id.eq(oximeter_id))
            .order_by((dsl::oximeter_id, dsl::id))
            .select(ProducerEndpoint::as_select())
            .load_async(self.pool())
            .await
            .map_err(|e| {
                public_error_from_diesel_pool_create(
                    e,
                    ResourceType::MetricProducer,
                    "By Oximeter ID",
                )
            })
    }

    // Sagas

    pub async fn saga_create(
        &self,
        saga: &db::saga_types::Saga,
    ) -> Result<(), Error> {
        use db::schema::saga::dsl;

        let name = saga.template_name.clone();
        diesel::insert_into(dsl::saga)
            .values(saga.clone())
            .execute_async(self.pool())
            .await
            .map_err(|e| {
                public_error_from_diesel_pool_create(
                    e,
                    ResourceType::SagaDbg,
                    &name,
                )
            })?;
        Ok(())
    }

    pub async fn saga_create_event(
        &self,
        event: &db::saga_types::SagaNodeEvent,
    ) -> Result<(), Error> {
        use db::schema::saga_node_event::dsl;

        // TODO-robustness This INSERT ought to be conditional on this SEC still
        // owning this saga.
        diesel::insert_into(dsl::saga_node_event)
            .values(event.clone())
            .execute_async(self.pool())
            .await
            .map_err(|e| {
                public_error_from_diesel_pool_create(
                    e,
                    ResourceType::SagaDbg,
                    "Saga Event",
                )
            })?;
        Ok(())
    }

    pub async fn saga_update_state(
        &self,
        saga_id: steno::SagaId,
        new_state: steno::SagaCachedState,
        current_sec: db::saga_types::SecId,
        current_adopt_generation: Generation,
    ) -> Result<(), Error> {
        use db::schema::saga::dsl;

        let saga_id: db::saga_types::SagaId = saga_id.into();
        let result = diesel::update(dsl::saga)
            .filter(dsl::id.eq(saga_id))
            .filter(dsl::current_sec.eq(current_sec))
            .filter(dsl::adopt_generation.eq(current_adopt_generation))
            .set(dsl::saga_state.eq(new_state.to_string()))
            .check_if_exists::<db::saga_types::Saga>(saga_id)
            .execute_and_check(self.pool())
            .await
            .map_err(|e| {
                public_error_from_diesel_pool(
                    e,
                    ResourceType::SagaDbg,
                    LookupType::ById(saga_id.0.into()),
                )
            })?;

        match result.status {
            UpdateStatus::Updated => Ok(()),
            UpdateStatus::NotUpdatedButExists => Err(Error::InvalidRequest {
                message: format!(
                    "failed to update saga {:?} with state {:?}: preconditions not met: \
                    expected current_sec = {:?}, adopt_generation = {:?}, \
                    but found current_sec = {:?}, adopt_generation = {:?}, state = {:?}",
                    saga_id,
                    new_state,
                    current_sec,
                    current_adopt_generation,
                    result.found.current_sec,
                    result.found.adopt_generation,
                    result.found.saga_state,
                )
            }),
        }
    }

    pub async fn saga_list_unfinished_by_id(
        &self,
        sec_id: &db::SecId,
        pagparams: &DataPageParams<'_, Uuid>,
    ) -> ListResultVec<db::saga_types::Saga> {
        use db::schema::saga::dsl;
        paginated(dsl::saga, dsl::id, &pagparams)
            .filter(
                dsl::saga_state.ne(steno::SagaCachedState::Done.to_string()),
            )
            .filter(dsl::current_sec.eq(*sec_id))
            .load_async(self.pool())
            .await
            .map_err(|e| {
                public_error_from_diesel_pool(
                    e,
                    ResourceType::SagaDbg,
                    LookupType::ById(sec_id.0),
                )
            })
    }

    pub async fn saga_node_event_list_by_id(
        &self,
        id: db::saga_types::SagaId,
        pagparams: &DataPageParams<'_, Uuid>,
    ) -> ListResultVec<steno::SagaNodeEvent> {
        use db::schema::saga_node_event::dsl;
        paginated(dsl::saga_node_event, dsl::saga_id, &pagparams)
            .filter(dsl::saga_id.eq(id))
            .load_async::<db::saga_types::SagaNodeEvent>(self.pool())
            .await
            .map_err(|e| {
                public_error_from_diesel_pool(
                    e,
                    ResourceType::SagaDbg,
                    LookupType::ById(id.0 .0),
                )
            })?
            .into_iter()
            .map(|db_event| steno::SagaNodeEvent::try_from(db_event))
            .collect::<Result<_, Error>>()
    }

    // VPCs

    pub async fn project_list_vpcs(
        &self,
        project_id: &Uuid,
        pagparams: &DataPageParams<'_, Name>,
    ) -> ListResultVec<Vpc> {
        use db::schema::vpc::dsl;

        paginated(dsl::vpc, dsl::name, &pagparams)
            .filter(dsl::time_deleted.is_null())
            .filter(dsl::project_id.eq(*project_id))
            .select(Vpc::as_select())
            .load_async(self.pool())
            .await
            .map_err(|e| {
                public_error_from_diesel_pool(
                    e,
                    ResourceType::Vpc,
                    LookupType::Other("Listing All".to_string()),
                )
            })
    }

    pub async fn project_create_vpc(&self, vpc: Vpc) -> Result<Vpc, Error> {
        use db::schema::vpc::dsl;

        let name = vpc.name().clone();
        let vpc = diesel::insert_into(dsl::vpc)
            .values(vpc)
            .on_conflict(dsl::id)
            .do_nothing()
            .returning(Vpc::as_returning())
            .get_result_async(self.pool())
            .await
            .map_err(|e| {
                public_error_from_diesel_pool_create(
                    e,
                    ResourceType::Vpc,
                    name.as_str(),
                )
            })?;
        Ok(vpc)
    }

    pub async fn project_update_vpc(
        &self,
        vpc_id: &Uuid,
        updates: VpcUpdate,
    ) -> Result<(), Error> {
        use db::schema::vpc::dsl;

        diesel::update(dsl::vpc)
            .filter(dsl::time_deleted.is_null())
            .filter(dsl::id.eq(*vpc_id))
            .set(updates)
            .execute_async(self.pool())
            .await
            .map_err(|e| {
                public_error_from_diesel_pool(
                    e,
                    ResourceType::Vpc,
                    LookupType::ById(*vpc_id),
                )
            })?;
        Ok(())
    }

    pub async fn vpc_fetch_by_name(
        &self,
        project_id: &Uuid,
        vpc_name: &Name,
    ) -> LookupResult<Vpc> {
        use db::schema::vpc::dsl;

        dsl::vpc
            .filter(dsl::time_deleted.is_null())
            .filter(dsl::project_id.eq(*project_id))
            .filter(dsl::name.eq(vpc_name.clone()))
            .select(Vpc::as_select())
            .get_result_async(self.pool())
            .await
            .map_err(|e| {
                public_error_from_diesel_pool(
                    e,
                    ResourceType::Vpc,
                    LookupType::ByName(vpc_name.as_str().to_owned()),
                )
            })
    }

    pub async fn project_delete_vpc(&self, vpc_id: &Uuid) -> DeleteResult {
        use db::schema::vpc::dsl;

        // Note that we don't ensure the firewall rules are empty here, because
        // we allow deleting VPCs with firewall rules present. Inserting new
        // rules is serialized with respect to the deletion by the row lock
        // associated with the VPC row, since we use the collection insert CTE
        // pattern to add firewall rules.

        let now = Utc::now();
        diesel::update(dsl::vpc)
            .filter(dsl::time_deleted.is_null())
            .filter(dsl::id.eq(*vpc_id))
            .set(dsl::time_deleted.eq(now))
            .returning(Vpc::as_returning())
            .get_result_async(self.pool())
            .await
            .map_err(|e| {
                public_error_from_diesel_pool(
                    e,
                    ResourceType::Vpc,
                    LookupType::ById(*vpc_id),
                )
            })?;
        Ok(())
    }

    pub async fn vpc_list_firewall_rules(
        &self,
        vpc_id: &Uuid,
        pagparams: &DataPageParams<'_, Name>,
    ) -> ListResultVec<VpcFirewallRule> {
        use db::schema::vpc_firewall_rule::dsl;

        paginated(dsl::vpc_firewall_rule, dsl::name, &pagparams)
            .filter(dsl::time_deleted.is_null())
            .filter(dsl::vpc_id.eq(*vpc_id))
            .select(VpcFirewallRule::as_select())
            .load_async(self.pool())
            .await
            .map_err(|e| {
                public_error_from_diesel_pool(
                    e,
                    ResourceType::VpcFirewallRule,
                    LookupType::Other("Listing All".to_string()),
                )
            })
    }

    pub async fn vpc_delete_all_firewall_rules(
        &self,
        vpc_id: &Uuid,
    ) -> DeleteResult {
        use db::schema::vpc_firewall_rule::dsl;

        let now = Utc::now();
        // TODO-performance: Paginate this update to avoid long queries
        diesel::update(dsl::vpc_firewall_rule)
            .filter(dsl::time_deleted.is_null())
            .filter(dsl::vpc_id.eq(*vpc_id))
            .set(dsl::time_deleted.eq(now))
            .execute_async(self.pool())
            .await
            .map_err(|e| {
                public_error_from_diesel_pool(
                    e,
                    ResourceType::Vpc,
                    LookupType::ById(*vpc_id),
                )
            })?;
        Ok(())
    }

    /// Replace all firewall rules with the given rules
    pub async fn vpc_update_firewall_rules(
        &self,
        vpc_id: &Uuid,
        rules: Vec<VpcFirewallRule>,
    ) -> UpdateResult<Vec<VpcFirewallRule>> {
        use db::schema::vpc_firewall_rule::dsl;

        let now = Utc::now();
        let delete_old_query = diesel::update(dsl::vpc_firewall_rule)
            .filter(dsl::time_deleted.is_null())
            .filter(dsl::vpc_id.eq(*vpc_id))
            .set(dsl::time_deleted.eq(now));

        let insert_new_query = Vpc::insert_resource(
            *vpc_id,
            diesel::insert_into(dsl::vpc_firewall_rule).values(rules),
        );

        // TODO-scalability: Ideally this would be a CTE so we don't need to
        // hold a transaction open across multiple roundtrips from the database,
        // but for now we're using a transaction due to the severely decreased
        // legibility of CTEs via diesel right now.
        self.pool()
            .transaction(move |conn| {
                delete_old_query.execute(conn)?;

                // The generation count update on the vpc table row will take a
                // write lock on the row, ensuring that the vpc was not deleted
                // concurently.
                insert_new_query.insert_and_get_results(conn).map_err(|e| {
                    match e {
                        SyncInsertError::CollectionNotFound => {
                            diesel::result::Error::RollbackTransaction
                        }
                        SyncInsertError::DatabaseError(e) => e,
                    }
                })
            })
            .await
            .map_err(|e| {
                public_error_from_diesel_pool(
                    e,
                    ResourceType::VpcFirewallRule,
                    LookupType::ById(*vpc_id),
                )
            })
    }

    pub async fn vpc_list_subnets(
        &self,
        vpc_id: &Uuid,
        pagparams: &DataPageParams<'_, Name>,
    ) -> ListResultVec<VpcSubnet> {
        use db::schema::vpc_subnet::dsl;

        paginated(dsl::vpc_subnet, dsl::name, &pagparams)
            .filter(dsl::time_deleted.is_null())
            .filter(dsl::vpc_id.eq(*vpc_id))
            .select(VpcSubnet::as_select())
            .load_async(self.pool())
            .await
            .map_err(|e| {
                public_error_from_diesel_pool(
                    e,
                    ResourceType::VpcSubnet,
                    LookupType::Other("Listing All".to_string()),
                )
            })
    }
    pub async fn vpc_subnet_fetch_by_name(
        &self,
        vpc_id: &Uuid,
        subnet_name: &Name,
    ) -> LookupResult<VpcSubnet> {
        use db::schema::vpc_subnet::dsl;

        dsl::vpc_subnet
            .filter(dsl::time_deleted.is_null())
            .filter(dsl::vpc_id.eq(*vpc_id))
            .filter(dsl::name.eq(subnet_name.clone()))
            .select(VpcSubnet::as_select())
            .get_result_async(self.pool())
            .await
            .map_err(|e| {
                public_error_from_diesel_pool(
                    e,
                    ResourceType::VpcSubnet,
                    LookupType::ByName(subnet_name.as_str().to_owned()),
                )
            })
    }

    pub async fn vpc_create_subnet(
        &self,
        subnet: VpcSubnet,
    ) -> CreateResult<VpcSubnet> {
        use db::schema::vpc_subnet::dsl;

        let name = subnet.name().clone();
        let subnet = diesel::insert_into(dsl::vpc_subnet)
            .values(subnet)
            .on_conflict(dsl::id)
            .do_nothing()
            .returning(VpcSubnet::as_returning())
            .get_result_async(self.pool())
            .await
            .map_err(|e| {
                public_error_from_diesel_pool_create(
                    e,
                    ResourceType::VpcSubnet,
                    name.as_str(),
                )
            })?;
        Ok(subnet)
    }

    pub async fn vpc_delete_subnet(&self, subnet_id: &Uuid) -> DeleteResult {
        use db::schema::vpc_subnet::dsl;

        let now = Utc::now();
        diesel::update(dsl::vpc_subnet)
            .filter(dsl::time_deleted.is_null())
            .filter(dsl::id.eq(*subnet_id))
            .set(dsl::time_deleted.eq(now))
            .returning(VpcSubnet::as_returning())
            .get_result_async(self.pool())
            .await
            .map_err(|e| {
                public_error_from_diesel_pool(
                    e,
                    ResourceType::VpcSubnet,
                    LookupType::ById(*subnet_id),
                )
            })?;
        Ok(())
    }

    pub async fn vpc_update_subnet(
        &self,
        subnet_id: &Uuid,
        updates: VpcSubnetUpdate,
    ) -> Result<(), Error> {
        use db::schema::vpc_subnet::dsl;

        diesel::update(dsl::vpc_subnet)
            .filter(dsl::time_deleted.is_null())
            .filter(dsl::id.eq(*subnet_id))
            .set(updates)
            .execute_async(self.pool())
            .await
            .map_err(|e| {
                public_error_from_diesel_pool(
                    e,
                    ResourceType::VpcSubnet,
                    LookupType::ById(*subnet_id),
                )
            })?;
        Ok(())
    }

    pub async fn subnet_list_network_interfaces(
        &self,
        subnet_id: &Uuid,
        pagparams: &DataPageParams<'_, Name>,
    ) -> ListResultVec<NetworkInterface> {
        use db::schema::network_interface::dsl;

        paginated(dsl::network_interface, dsl::name, pagparams)
            .filter(dsl::time_deleted.is_null())
            .filter(dsl::subnet_id.eq(*subnet_id))
            .select(NetworkInterface::as_select())
            .load_async::<db::model::NetworkInterface>(self.pool())
            .await
            .map_err(|e| {
                public_error_from_diesel_pool(
                    e,
                    ResourceType::NetworkInterface,
                    LookupType::Other("Listing All".to_string()),
                )
            })
    }

    pub async fn vpc_list_routers(
        &self,
        vpc_id: &Uuid,
        pagparams: &DataPageParams<'_, Name>,
    ) -> ListResultVec<VpcRouter> {
        use db::schema::vpc_router::dsl;

        paginated(dsl::vpc_router, dsl::name, pagparams)
            .filter(dsl::time_deleted.is_null())
            .filter(dsl::vpc_id.eq(*vpc_id))
            .select(VpcRouter::as_select())
            .load_async::<db::model::VpcRouter>(self.pool())
            .await
            .map_err(|e| {
                public_error_from_diesel_pool(
                    e,
                    ResourceType::VpcRouter,
                    LookupType::Other("Listing All".to_string()),
                )
            })
    }

    pub async fn vpc_router_fetch_by_name(
        &self,
        vpc_id: &Uuid,
        router_name: &Name,
    ) -> LookupResult<VpcRouter> {
        use db::schema::vpc_router::dsl;

        dsl::vpc_router
            .filter(dsl::time_deleted.is_null())
            .filter(dsl::vpc_id.eq(*vpc_id))
            .filter(dsl::name.eq(router_name.clone()))
            .select(VpcRouter::as_select())
            .get_result_async(self.pool())
            .await
            .map_err(|e| {
                public_error_from_diesel_pool(
                    e,
                    ResourceType::VpcRouter,
                    LookupType::ByName(router_name.as_str().to_owned()),
                )
            })
    }

    pub async fn vpc_create_router(
        &self,
        router: VpcRouter,
    ) -> CreateResult<VpcRouter> {
        use db::schema::vpc_router::dsl;

        let name = router.name().clone();
        let router = diesel::insert_into(dsl::vpc_router)
            .values(router)
            .on_conflict(dsl::id)
            .do_nothing()
            .returning(VpcRouter::as_returning())
            .get_result_async(self.pool())
            .await
            .map_err(|e| {
                public_error_from_diesel_pool_create(
                    e,
                    ResourceType::VpcRouter,
                    name.as_str(),
                )
            })?;
        Ok(router)
    }

    pub async fn vpc_delete_router(&self, router_id: &Uuid) -> DeleteResult {
        use db::schema::vpc_router::dsl;

        let now = Utc::now();
        diesel::update(dsl::vpc_router)
            .filter(dsl::time_deleted.is_null())
            .filter(dsl::id.eq(*router_id))
            .set(dsl::time_deleted.eq(now))
            .returning(VpcRouter::as_returning())
            .get_result_async(self.pool())
            .await
            .map_err(|e| {
                public_error_from_diesel_pool(
                    e,
                    ResourceType::VpcRouter,
                    LookupType::ById(*router_id),
                )
            })?;
        Ok(())
    }

    pub async fn vpc_update_router(
        &self,
        router_id: &Uuid,
        updates: VpcRouterUpdate,
    ) -> Result<(), Error> {
        use db::schema::vpc_router::dsl;

        diesel::update(dsl::vpc_router)
            .filter(dsl::time_deleted.is_null())
            .filter(dsl::id.eq(*router_id))
            .set(updates)
            .execute_async(self.pool())
            .await
            .map_err(|e| {
                public_error_from_diesel_pool(
                    e,
                    ResourceType::VpcRouter,
                    LookupType::ById(*router_id),
                )
            })?;
        Ok(())
    }

    pub async fn router_list_routes(
        &self,
        router_id: &Uuid,
        pagparams: &DataPageParams<'_, Name>,
    ) -> ListResultVec<RouterRoute> {
        use db::schema::router_route::dsl;

        paginated(dsl::router_route, dsl::name, pagparams)
            .filter(dsl::time_deleted.is_null())
            .filter(dsl::router_id.eq(*router_id))
            .select(RouterRoute::as_select())
            .load_async::<db::model::RouterRoute>(self.pool())
            .await
            .map_err(|e| {
                public_error_from_diesel_pool(
                    e,
                    ResourceType::RouterRoute,
                    LookupType::Other("Listing All".to_string()),
                )
            })
    }

    pub async fn router_route_fetch_by_name(
        &self,
        router_id: &Uuid,
        route_name: &Name,
    ) -> LookupResult<RouterRoute> {
        use db::schema::router_route::dsl;

        dsl::router_route
            .filter(dsl::time_deleted.is_null())
            .filter(dsl::router_id.eq(*router_id))
            .filter(dsl::name.eq(route_name.clone()))
            .select(RouterRoute::as_select())
            .get_result_async(self.pool())
            .await
            .map_err(|e| {
                public_error_from_diesel_pool(
                    e,
                    ResourceType::RouterRoute,
                    LookupType::ByName(route_name.as_str().to_owned()),
                )
            })
    }

    pub async fn router_create_route(
        &self,
        route: RouterRoute,
    ) -> CreateResult<RouterRoute> {
        use db::schema::router_route::dsl;
        let router_id = route.router_id;
        let name = route.name().clone();

        VpcRouter::insert_resource(
            router_id,
            diesel::insert_into(dsl::router_route).values(route),
        )
        .insert_and_get_result_async(self.pool())
        .await
        .map_err(|e| match e {
            AsyncInsertError::CollectionNotFound => Error::ObjectNotFound {
                type_name: ResourceType::VpcRouter,
                lookup_type: LookupType::ById(router_id),
            },
            AsyncInsertError::DatabaseError(e) => {
                public_error_from_diesel_pool_create(
                    e,
                    ResourceType::RouterRoute,
                    name.as_str(),
                )
            }
        })
    }

    pub async fn router_delete_route(&self, route_id: &Uuid) -> DeleteResult {
        use db::schema::router_route::dsl;

        let now = Utc::now();
        diesel::update(dsl::router_route)
            .filter(dsl::time_deleted.is_null())
            .filter(dsl::id.eq(*route_id))
            .set(dsl::time_deleted.eq(now))
            .returning(RouterRoute::as_returning())
            .get_result_async(self.pool())
            .await
            .map_err(|e| {
                public_error_from_diesel_pool(
                    e,
                    ResourceType::RouterRoute,
                    LookupType::ById(*route_id),
                )
            })?;
        Ok(())
    }

    pub async fn router_update_route(
        &self,
        route_id: &Uuid,
        route_update: RouterRouteUpdate,
    ) -> Result<(), Error> {
        use db::schema::router_route::dsl;

        diesel::update(dsl::router_route)
            .filter(dsl::time_deleted.is_null())
            .filter(dsl::id.eq(*route_id))
            .set(route_update)
            .execute_async(self.pool())
            .await
            .map_err(|e| {
                public_error_from_diesel_pool(
                    e,
                    ResourceType::RouterRoute,
                    LookupType::ById(*route_id),
                )
            })?;
        Ok(())
    }

    // TODO-correctness: fix session method errors. the map_errs turn all errors
    // into 500s, most notably (and most frequently) session not found. they
    // don't end up as 500 in the http response because they get turned into a
    // 4xx error by calling code, the session cookie authn scheme. this is
    // necessary for now in order to avoid the possibility of leaking out a
    // too-friendly 404 to the client. once datastore has its own error type and
    // the conversion to serializable user-facing errors happens elsewhere (see
    // issue #347) these methods can safely return more accurate errors, and
    // showing/hiding that info as appropriate will be handled higher up

    pub async fn session_fetch(
        &self,
        token: String,
    ) -> LookupResult<ConsoleSession> {
        use db::schema::console_session::dsl;
        dsl::console_session
            .filter(dsl::token.eq(token.clone()))
            .select(ConsoleSession::as_select())
            .first_async(self.pool())
            .await
            .map_err(|e| {
                Error::internal_error(&format!(
                    "error fetching session: {:?}",
                    e
                ))
            })
    }

    pub async fn session_create(
        &self,
        session: ConsoleSession,
    ) -> CreateResult<ConsoleSession> {
        use db::schema::console_session::dsl;

        diesel::insert_into(dsl::console_session)
            .values(session)
            .returning(ConsoleSession::as_returning())
            .get_result_async(self.pool())
            .await
            .map_err(|e| {
                Error::internal_error(&format!(
                    "error creating session: {:?}",
                    e
                ))
            })
    }

    pub async fn session_update_last_used(
        &self,
        token: String,
    ) -> UpdateResult<ConsoleSession> {
        use db::schema::console_session::dsl;

        diesel::update(dsl::console_session)
            .filter(dsl::token.eq(token.clone()))
            .set((dsl::time_last_used.eq(Utc::now()),))
            .returning(ConsoleSession::as_returning())
            .get_result_async(self.pool())
            .await
            .map_err(|e| {
                Error::internal_error(&format!(
                    "error renewing session: {:?}",
                    e
                ))
            })
    }

    // putting "hard" in the name because we don't do this with any other model
    pub async fn session_hard_delete(&self, token: String) -> DeleteResult {
        use db::schema::console_session::dsl;

        diesel::delete(dsl::console_session)
            .filter(dsl::token.eq(token.clone()))
            .execute_async(self.pool())
            .await
            .map(|_rows_deleted| ())
            .map_err(|e| {
                Error::internal_error(&format!(
                    "error deleting session: {:?}",
                    e
                ))
            })
    }

    pub async fn users_builtin_list_by_name(
        &self,
        opctx: &OpContext,
        pagparams: &DataPageParams<'_, Name>,
    ) -> ListResultVec<UserBuiltin> {
        use db::schema::user_builtin::dsl;
        opctx.authorize(authz::Action::ListChildren, authz::FLEET).await?;
        paginated(dsl::user_builtin, dsl::name, pagparams)
            .select(UserBuiltin::as_select())
            .load_async::<UserBuiltin>(self.pool_authorized(opctx).await?)
            .await
            .map_err(|e| {
                public_error_from_diesel_pool(
                    e,
                    ResourceType::User,
                    LookupType::Other("Listing All".to_string()),
                )
            })
    }

    pub async fn user_builtin_fetch(
        &self,
        opctx: &OpContext,
        name: &Name,
    ) -> LookupResult<UserBuiltin> {
        use db::schema::user_builtin::dsl;
        opctx
            .authorize(authz::Action::Read, authz::FLEET.child_generic())
            .await?;
        dsl::user_builtin
            .filter(dsl::name.eq(name.clone()))
            .select(UserBuiltin::as_select())
            .first_async::<UserBuiltin>(self.pool_authorized(opctx).await?)
            .await
            .map_err(|e| {
                public_error_from_diesel_pool(
                    e,
                    ResourceType::User,
                    LookupType::ByName(name.as_str().to_owned()),
                )
            })
    }

    /// Load built-in users into the database
    pub async fn load_builtin_users(
        &self,
        opctx: &OpContext,
    ) -> Result<(), Error> {
        use db::schema::user_builtin::dsl;

        opctx.authorize(authz::Action::Modify, authz::DATABASE).await?;

        let builtin_users = [
            // Note: "db_init" is also a builtin user, but that one by necessity
            // is created with the database.
            &*authn::USER_SAGA_RECOVERY,
            &*authn::USER_TEST_PRIVILEGED,
            &*authn::USER_TEST_UNPRIVILEGED,
        ]
        .iter()
        .map(|u| {
            UserBuiltin::new(
                u.id,
                params::UserBuiltinCreate {
                    identity: IdentityMetadataCreateParams {
                        name: u.name.clone(),
                        description: String::from(u.description),
                    },
                },
            )
        })
        .collect::<Vec<UserBuiltin>>();

        debug!(opctx.log, "attempting to create built-in users");
        let count = diesel::insert_into(dsl::user_builtin)
            .values(builtin_users)
            .on_conflict(dsl::id)
            .do_nothing()
            .execute_async(self.pool_authorized(opctx).await?)
            .await
            .map_err(public_error_from_diesel_pool_shouldnt_fail)?;
        info!(opctx.log, "created {} built-in users", count);
        Ok(())
    }

    /// List built-in roles
    pub async fn roles_builtin_list_by_name(
        &self,
        opctx: &OpContext,
        pagparams: &DataPageParams<'_, (String, String)>,
    ) -> ListResultVec<RoleBuiltin> {
        use db::schema::role_builtin::dsl;
<<<<<<< HEAD
        opctx.authorize(authz::Action::ListChildren, authz::FLEET).await?;

        // TODO-column This is essentially a multi-column version of
        // `paginated`.  It would be better to turn this into a function.  It's
        // not obvious how to do that.
        let mut query =
            dsl::role_builtin.into_boxed().limit(pagparams.limit.get().into());
        let query = match pagparams.direction {
            dropshot::PaginationOrder::Ascending => {
                if let Some((v1, v2)) = &pagparams.marker {
                    query = query.filter(
                        (dsl::resource_type
                            .eq(v1.clone())
                            .and(dsl::role_name.gt(v2.clone())))
                        .or(dsl::resource_type.gt(v1.clone())),
                    )
                }

                query.order((dsl::resource_type.asc(), dsl::role_name.asc()))
            }
            dropshot::PaginationOrder::Descending => {
                if let Some((v1, v2)) = &pagparams.marker {
                    query = query.filter(
                        (dsl::resource_type
                            .eq(v1.clone())
                            .and(dsl::role_name.lt(v2.clone())))
                        .or(dsl::resource_type.lt(v1.clone())),
                    )
                }
                query.order((dsl::resource_type.desc(), dsl::role_name.desc()))
            }
        };

        query
            .select(RoleBuiltin::as_select())
            .load_async::<RoleBuiltin>(self.pool_authorized(opctx).await?)
            .await
            .map_err(|e| {
                public_error_from_diesel_pool(
                    e,
                    ResourceType::Role,
                    LookupType::Other("Listing All".to_string()),
                )
            })
=======
        opctx.authorize(authz::Action::ListChildren, authz::FLEET)?;
        paginated_multicolumn(
            dsl::role_builtin,
            (dsl::resource_type, dsl::role_name),
            pagparams,
        )
        .select(RoleBuiltin::as_select())
        .load_async::<RoleBuiltin>(self.pool_authorized(opctx)?)
        .await
        .map_err(|e| {
            public_error_from_diesel_pool(
                e,
                ResourceType::Role,
                LookupType::Other("Listing All".to_string()),
            )
        })
>>>>>>> 0f7ee09b
    }

    pub async fn role_builtin_fetch(
        &self,
        opctx: &OpContext,
        name: &str,
    ) -> LookupResult<RoleBuiltin> {
        use db::schema::role_builtin::dsl;
        opctx
            .authorize(authz::Action::Read, authz::FLEET.child_generic())
            .await?;

        let (resource_type, role_name) =
            name.split_once(".").ok_or_else(|| Error::ObjectNotFound {
                type_name: ResourceType::Role,
                lookup_type: LookupType::ByName(String::from(name)),
            })?;

        dsl::role_builtin
            .filter(dsl::resource_type.eq(String::from(resource_type)))
            .filter(dsl::role_name.eq(String::from(role_name)))
            .select(RoleBuiltin::as_select())
            .first_async::<RoleBuiltin>(self.pool_authorized(opctx).await?)
            .await
            .map_err(|e| {
                public_error_from_diesel_pool(
                    e,
                    ResourceType::Role,
                    LookupType::ByName(String::from(name)),
                )
            })
    }

    /// Load built-in roles into the database
    pub async fn load_builtin_roles(
        &self,
        opctx: &OpContext,
    ) -> Result<(), Error> {
        use db::schema::role_builtin::dsl;

        opctx.authorize(authz::Action::Modify, authz::DATABASE).await?;

        let builtin_roles = BUILTIN_ROLES
            .iter()
            .map(|role_config| {
                RoleBuiltin::new(
                    role_config.resource_type,
                    &role_config.role_name,
                    &role_config.description,
                )
            })
            .collect::<Vec<RoleBuiltin>>();

        debug!(opctx.log, "attempting to create built-in roles");
        let count = diesel::insert_into(dsl::role_builtin)
            .values(builtin_roles)
            .on_conflict((dsl::resource_type, dsl::role_name))
            .do_nothing()
            .execute_async(self.pool_authorized(opctx).await?)
            .await
            .map_err(public_error_from_diesel_pool_shouldnt_fail)?;
        info!(opctx.log, "created {} built-in roles", count);
        Ok(())
    }

    /// Load role assignments for built-in users and built-in roles into the
    /// database
    pub async fn load_builtin_role_asgns(
        &self,
        opctx: &OpContext,
    ) -> Result<(), Error> {
        use db::schema::role_assignment_builtin::dsl;

        opctx.authorize(authz::Action::Modify, authz::DATABASE).await?;

        // The built-in "test-privileged" user gets the "fleet admin" role.
        debug!(opctx.log, "attempting to create built-in role assignments");
        let count = diesel::insert_into(dsl::role_assignment_builtin)
            .values(&*BUILTIN_ROLE_ASSIGNMENTS)
            .on_conflict((
                dsl::user_builtin_id,
                dsl::resource_type,
                dsl::resource_id,
                dsl::role_name,
            ))
            .do_nothing()
            .execute_async(self.pool_authorized(opctx).await?)
            .await
            .map_err(public_error_from_diesel_pool_shouldnt_fail)?;
        info!(opctx.log, "created {} built-in role assignments", count);
        Ok(())
    }

    /// Return the built-in roles that the given built-in user has for the given
    /// resource
    pub async fn role_asgn_builtin_list_for(
        &self,
        opctx: &OpContext,
        user_builtin_id: Uuid,
        resource_type: ResourceType,
        resource_id: Uuid,
    ) -> Result<Vec<RoleAssignmentBuiltin>, Error> {
        use db::schema::role_assignment_builtin::dsl;

        // There is no resource-specific authorization check because all
        // authenticated users need to be able to list their own roles --
        // otherwise we can't do any authorization checks.

        // TODO-scalability TODO-security This needs to be paginated.  It's not
        // exposed via an external API right now but someone could still put us
        // into some hurt by assigning loads of roles to someone and having that
        // person attempt to access anything.
        dsl::role_assignment_builtin
            .filter(dsl::user_builtin_id.eq(user_builtin_id))
            .filter(dsl::resource_type.eq(resource_type.to_string()))
            .filter(dsl::resource_id.eq(resource_id))
            .select(RoleAssignmentBuiltin::as_select())
            .load_async::<RoleAssignmentBuiltin>(
                self.pool_authorized(opctx).await?,
            )
            .await
            .map_err(public_error_from_diesel_pool_shouldnt_fail)
    }
}

/// Constructs a DataStore for use in test suites that has preloaded the
/// built-in users, roles, and role assignments that are needed for basic
/// operation
#[cfg(test)]
pub async fn datastore_test(
    logctx: &dropshot::test_util::LogContext,
    db: &omicron_test_utils::dev::db::CockroachInstance,
) -> (OpContext, Arc<DataStore>) {
    let cfg = db::Config { url: db.pg_config().clone() };
    let pool = Arc::new(db::Pool::new(&cfg));
    let datastore = Arc::new(DataStore::new(pool));

    // Create an OpContext with the credentials of "db-init" just for the
    // purpose of loading the built-in users, roles, and assignments.
    let opctx = OpContext::for_background(
        logctx.log.new(o!()),
        Arc::new(authz::Authz::new()),
        authn::Context::internal_db_init(),
        Arc::clone(&datastore),
    );
    datastore.load_builtin_users(&opctx).await.unwrap();
    datastore.load_builtin_roles(&opctx).await.unwrap();
    datastore.load_builtin_role_asgns(&opctx).await.unwrap();

    // Create an OpContext with the credentials of "test-privileged" for general
    // testing.
    let opctx =
        OpContext::for_unit_tests(logctx.log.new(o!()), Arc::clone(&datastore));

    (opctx, datastore)
}

#[cfg(test)]
mod test {
    use super::datastore_test;
    use crate::authz;
    use crate::db::identity::Resource;
    use crate::db::model::{ConsoleSession, Organization, Project};
    use crate::external_api::params;
    use chrono::{Duration, Utc};
    use omicron_common::api::external::{Error, IdentityMetadataCreateParams};
    use omicron_test_utils::dev;
    use uuid::Uuid;

    #[tokio::test]
    async fn test_project_creation() {
        let logctx = dev::test_setup_log("test_project_creation");
        let mut db = dev::test_setup_database(&logctx.log).await;
        let (opctx, datastore) = datastore_test(&logctx, &db).await;
        let organization = Organization::new(params::OrganizationCreate {
            identity: IdentityMetadataCreateParams {
                name: "org".parse().unwrap(),
                description: "desc".to_string(),
            },
        });
        let organization =
            datastore.organization_create(&opctx, organization).await.unwrap();

        let project = Project::new(
            organization.id(),
            params::ProjectCreate {
                identity: IdentityMetadataCreateParams {
                    name: "project".parse().unwrap(),
                    description: "desc".to_string(),
                },
            },
        );
        let org = authz::FLEET.organization(organization.id());
        datastore.project_create(&opctx, &org, project).await.unwrap();
        let organization_after_project_create =
            datastore.organization_fetch(organization.name()).await.unwrap();
        assert!(organization_after_project_create.rcgen > organization.rcgen);

        db.cleanup().await.unwrap();
        logctx.cleanup_successful();
    }

    #[tokio::test]
    async fn test_session_methods() {
        let logctx = dev::test_setup_log("test_session_methods");
        let mut db = dev::test_setup_database(&logctx.log).await;
        let (_, datastore) = datastore_test(&logctx, &db).await;
        let token = "a_token".to_string();
        let session = ConsoleSession {
            token: token.clone(),
            time_created: Utc::now() - Duration::minutes(5),
            time_last_used: Utc::now() - Duration::minutes(5),
            user_id: Uuid::new_v4(),
        };

        let _ = datastore.session_create(session.clone()).await;

        // fetch the one we just created
        let fetched = datastore.session_fetch(token.clone()).await.unwrap();
        assert_eq!(session.user_id, fetched.user_id);

        // trying to insert the same one again fails
        let duplicate = datastore.session_create(session.clone()).await;
        assert!(matches!(
            duplicate,
            Err(Error::InternalError { internal_message: _ })
        ));

        // update last used (i.e., renew token)
        let renewed =
            datastore.session_update_last_used(token.clone()).await.unwrap();
        assert!(renewed.time_last_used > session.time_last_used);

        // time_last_used change persists in DB
        let fetched = datastore.session_fetch(token.clone()).await.unwrap();
        assert!(fetched.time_last_used > session.time_last_used);

        // delete it and fetch should come back with nothing
        let delete = datastore.session_hard_delete(token.clone()).await;
        assert_eq!(delete, Ok(()));

        // this will be a not found after #347
        let fetched = datastore.session_fetch(token.clone()).await;
        assert!(matches!(
            fetched,
            Err(Error::InternalError { internal_message: _ })
        ));

        // deleting an already nonexistent is considered a success
        let delete_again = datastore.session_hard_delete(token.clone()).await;
        assert_eq!(delete_again, Ok(()));

        db.cleanup().await.unwrap();
        logctx.cleanup_successful();
    }
}<|MERGE_RESOLUTION|>--- conflicted
+++ resolved
@@ -67,22 +67,13 @@
         public_error_from_diesel_pool_shouldnt_fail,
     },
     model::{
-<<<<<<< HEAD
-        ConsoleSession, Dataset, Disk, DiskAttachment, DiskRuntimeState,
-        Generation, IncompleteNetworkInterface, Instance, InstanceRuntimeState,
-        Name, NetworkInterface, Organization, OrganizationUpdate, OximeterInfo,
+        ConsoleSession, Dataset, Disk, DiskRuntimeState, Generation,
+        IncompleteNetworkInterface, Instance, InstanceRuntimeState, Name,
+        NetworkInterface, Organization, OrganizationUpdate, OximeterInfo,
         ProducerEndpoint, Project, ProjectUpdate, RoleAssignmentBuiltin,
         RoleBuiltin, RouterRoute, RouterRouteUpdate, Sled, UserBuiltin, Vpc,
         VpcFirewallRule, VpcRouter, VpcRouterUpdate, VpcSubnet,
         VpcSubnetUpdate, VpcUpdate, Zpool,
-=======
-        ConsoleSession, Dataset, Disk, DiskRuntimeState, Generation,
-        IncompleteNetworkInterface, Instance, InstanceRuntimeState, Name,
-        NetworkInterface, Organization, OrganizationUpdate, OximeterInfo,
-        ProducerEndpoint, Project, ProjectUpdate, RouterRoute,
-        RouterRouteUpdate, Sled, UserBuiltin, Vpc, VpcFirewallRule, VpcRouter,
-        VpcRouterUpdate, VpcSubnet, VpcSubnetUpdate, VpcUpdate, Zpool,
->>>>>>> 0f7ee09b
     },
     pagination::paginated,
     pagination::paginated_multicolumn,
@@ -2170,60 +2161,14 @@
         pagparams: &DataPageParams<'_, (String, String)>,
     ) -> ListResultVec<RoleBuiltin> {
         use db::schema::role_builtin::dsl;
-<<<<<<< HEAD
         opctx.authorize(authz::Action::ListChildren, authz::FLEET).await?;
-
-        // TODO-column This is essentially a multi-column version of
-        // `paginated`.  It would be better to turn this into a function.  It's
-        // not obvious how to do that.
-        let mut query =
-            dsl::role_builtin.into_boxed().limit(pagparams.limit.get().into());
-        let query = match pagparams.direction {
-            dropshot::PaginationOrder::Ascending => {
-                if let Some((v1, v2)) = &pagparams.marker {
-                    query = query.filter(
-                        (dsl::resource_type
-                            .eq(v1.clone())
-                            .and(dsl::role_name.gt(v2.clone())))
-                        .or(dsl::resource_type.gt(v1.clone())),
-                    )
-                }
-
-                query.order((dsl::resource_type.asc(), dsl::role_name.asc()))
-            }
-            dropshot::PaginationOrder::Descending => {
-                if let Some((v1, v2)) = &pagparams.marker {
-                    query = query.filter(
-                        (dsl::resource_type
-                            .eq(v1.clone())
-                            .and(dsl::role_name.lt(v2.clone())))
-                        .or(dsl::resource_type.lt(v1.clone())),
-                    )
-                }
-                query.order((dsl::resource_type.desc(), dsl::role_name.desc()))
-            }
-        };
-
-        query
-            .select(RoleBuiltin::as_select())
-            .load_async::<RoleBuiltin>(self.pool_authorized(opctx).await?)
-            .await
-            .map_err(|e| {
-                public_error_from_diesel_pool(
-                    e,
-                    ResourceType::Role,
-                    LookupType::Other("Listing All".to_string()),
-                )
-            })
-=======
-        opctx.authorize(authz::Action::ListChildren, authz::FLEET)?;
         paginated_multicolumn(
             dsl::role_builtin,
             (dsl::resource_type, dsl::role_name),
             pagparams,
         )
         .select(RoleBuiltin::as_select())
-        .load_async::<RoleBuiltin>(self.pool_authorized(opctx)?)
+        .load_async::<RoleBuiltin>(self.pool_authorized(opctx).await?)
         .await
         .map_err(|e| {
             public_error_from_diesel_pool(
@@ -2232,7 +2177,6 @@
                 LookupType::Other("Listing All".to_string()),
             )
         })
->>>>>>> 0f7ee09b
     }
 
     pub async fn role_builtin_fetch(
