--- conflicted
+++ resolved
@@ -50,15 +50,11 @@
         public_error_from_diesel_pool, public_error_from_diesel_pool_create,
     },
     model::{
-<<<<<<< HEAD
-        Dataset, Disk, DiskAttachment, DiskRuntimeState, Generation, Instance,
-        InstanceRuntimeState, Name, Organization, OrganizationUpdate,
-=======
-        ConsoleSession, Disk, DiskAttachment, DiskRuntimeState, Generation,
-        Instance, InstanceRuntimeState, Name, Organization, OrganizationUpdate,
->>>>>>> 9a13dc26
-        OximeterInfo, ProducerEndpoint, Project, ProjectUpdate, Sled, Vpc,
-        VpcRouter, VpcSubnet, VpcSubnetUpdate, VpcUpdate, Zpool,
+        ConsoleSession, Dataset, Disk, DiskAttachment, DiskRuntimeState,
+        Generation, Instance, InstanceRuntimeState, Name, Organization,
+        OrganizationUpdate, OximeterInfo, ProducerEndpoint, Project,
+        ProjectUpdate, Sled, Vpc, VpcRouter, VpcSubnet, VpcSubnetUpdate,
+        VpcUpdate, Zpool,
     },
     pagination::paginated,
     update_and_check::{UpdateAndCheck, UpdateStatus},
