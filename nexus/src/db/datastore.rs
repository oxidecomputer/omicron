--- conflicted
+++ resolved
@@ -65,19 +65,11 @@
     },
     model::{
         ConsoleSession, Dataset, Disk, DiskAttachment, DiskRuntimeState,
-<<<<<<< HEAD
         Generation, IncompleteNetworkInterface, Instance, InstanceRuntimeState,
         Name, NetworkInterface, Organization, OrganizationUpdate, OximeterInfo,
         ProducerEndpoint, Project, ProjectUpdate, RouterRoute,
         RouterRouteUpdate, Sled, Vpc, VpcFirewallRule, VpcRouter,
         VpcRouterUpdate, VpcSubnet, VpcSubnetUpdate, VpcUpdate, Zpool,
-=======
-        Generation, Instance, InstanceRuntimeState, Name, Organization,
-        OrganizationUpdate, OximeterInfo, ProducerEndpoint, Project,
-        ProjectUpdate, RouterRoute, RouterRouteUpdate, Sled, UserBuiltin, Vpc,
-        VpcFirewallRule, VpcRouter, VpcRouterUpdate, VpcSubnet,
-        VpcSubnetUpdate, VpcUpdate, Zpool,
->>>>>>> 610db25e
     },
     pagination::paginated,
     subnet_allocation::AllocateIpQuery,
