--- conflicted
+++ resolved
@@ -38,23 +38,14 @@
     error::{public_error_from_diesel_pool, ErrorHandler, TransactionError},
     model::{
         ConsoleSession, Dataset, DatasetKind, Disk, DiskRuntimeState,
-<<<<<<< HEAD
-        Generation, IncompleteNetworkInterface, Instance, InstanceRuntimeState,
-        Name, NetworkInterface, Organization, OrganizationUpdate, OximeterInfo,
-        ProducerEndpoint, Project, ProjectUpdate, Region,
-        RoleAssignmentBuiltin, RoleBuiltin, RouterRoute, RouterRouteUpdate,
-        Silo, SiloUser, Sled, SshKey, UpdateAvailableArtifact, UserBuiltin,
-        Volume, Vpc, VpcFirewallRule, VpcRouter, VpcRouterUpdate, VpcSubnet,
-        VpcSubnetUpdate, VpcUpdate, Zpool,
-=======
         Generation, GlobalImage, IncompleteNetworkInterface, Instance,
         InstanceRuntimeState, Name, NetworkInterface, Organization,
         OrganizationUpdate, OximeterInfo, ProducerEndpoint, Project,
         ProjectUpdate, Region, RoleAssignmentBuiltin, RoleBuiltin, RouterRoute,
-        RouterRouteUpdate, Silo, SiloUser, Sled, UpdateAvailableArtifact,
-        UserBuiltin, Volume, Vpc, VpcFirewallRule, VpcRouter, VpcRouterUpdate,
-        VpcSubnet, VpcSubnetUpdate, VpcUpdate, Zpool,
->>>>>>> 8a9a581c
+        RouterRouteUpdate, Silo, SiloUser, Sled, SshKey,
+        UpdateAvailableArtifact, UserBuiltin, Volume, Vpc, VpcFirewallRule,
+        VpcRouter, VpcRouterUpdate, VpcSubnet, VpcSubnetUpdate, VpcUpdate,
+        Zpool,
     },
     pagination::paginated,
     pagination::paginated_multicolumn,
@@ -2736,22 +2727,6 @@
         }
     }
 
-<<<<<<< HEAD
-    // SSH public keys
-
-    pub async fn ssh_keys_list(
-        &self,
-        opctx: &OpContext,
-        authz_user: &authz::SiloUser,
-        page_params: &DataPageParams<'_, Name>,
-    ) -> ListResultVec<SshKey> {
-        use db::schema::ssh_key::dsl;
-        paginated(dsl::ssh_key, dsl::name, page_params)
-            .filter(dsl::silo_user_id.eq(authz_user.id()))
-            .filter(dsl::time_deleted.is_null())
-            .select(SshKey::as_select())
-            .load_async(self.pool_authorized(opctx).await?)
-=======
     pub async fn global_image_list_images(
         &self,
         opctx: &OpContext,
@@ -2766,52 +2741,10 @@
             .filter(dsl::time_deleted.is_null())
             .select(GlobalImage::as_select())
             .load_async::<GlobalImage>(self.pool_authorized(opctx).await?)
->>>>>>> 8a9a581c
             .await
             .map_err(|e| public_error_from_diesel_pool(e, ErrorHandler::Server))
     }
 
-<<<<<<< HEAD
-    /// Create a new SSH public key for a user.
-    pub async fn ssh_key_create(
-        &self,
-        opctx: &OpContext,
-        authz_user: &authz::SiloUser,
-        ssh_key: SshKey,
-    ) -> CreateResult<SshKey> {
-        assert_eq!(authz_user.id(), ssh_key.silo_user_id);
-        opctx.authorize(authz::Action::CreateChild, authz_user).await?;
-
-        use db::schema::ssh_key::dsl;
-        diesel::insert_into(dsl::ssh_key)
-            .values(ssh_key)
-            .returning(SshKey::as_returning())
-            .get_result_async(self.pool_authorized(opctx).await?)
-            .await
-            .map_err(|e| {
-                Error::internal_error(&format!(
-                    "error creating SSH key: {:?}",
-                    e
-                ))
-            })
-    }
-
-    /// Delete an existing SSH public key.
-    pub async fn ssh_key_delete(
-        &self,
-        opctx: &OpContext,
-        authz_ssh_key: &authz::SshKey,
-    ) -> DeleteResult {
-        opctx.authorize(authz::Action::Delete, authz_ssh_key).await?;
-
-        use db::schema::ssh_key::dsl;
-        diesel::update(dsl::ssh_key)
-            .filter(dsl::id.eq(authz_ssh_key.id()))
-            .filter(dsl::time_deleted.is_null())
-            .set(dsl::time_deleted.eq(Utc::now()))
-            .check_if_exists::<SshKey>(authz_ssh_key.id())
-            .execute_and_check(self.pool_authorized(opctx).await?)
-=======
     pub async fn global_image_create_image(
         &self,
         opctx: &OpContext,
@@ -2829,21 +2762,80 @@
             .do_nothing()
             .returning(GlobalImage::as_returning())
             .get_result_async(self.pool())
->>>>>>> 8a9a581c
-            .await
-            .map_err(|e| {
-                public_error_from_diesel_pool(
-                    e,
-<<<<<<< HEAD
+            .await
+            .map_err(|e| {
+                public_error_from_diesel_pool(
+                    e,
+                    ErrorHandler::Conflict(ResourceType::Image, name.as_str()),
+                )
+            })
+    }
+
+    // SSH public keys
+
+    pub async fn ssh_keys_list(
+        &self,
+        opctx: &OpContext,
+        authz_user: &authz::SiloUser,
+        page_params: &DataPageParams<'_, Name>,
+    ) -> ListResultVec<SshKey> {
+        use db::schema::ssh_key::dsl;
+        paginated(dsl::ssh_key, dsl::name, page_params)
+            .filter(dsl::silo_user_id.eq(authz_user.id()))
+            .filter(dsl::time_deleted.is_null())
+            .select(SshKey::as_select())
+            .load_async(self.pool_authorized(opctx).await?)
+            .await
+            .map_err(|e| public_error_from_diesel_pool(e, ErrorHandler::Server))
+    }
+
+    /// Create a new SSH public key for a user.
+    pub async fn ssh_key_create(
+        &self,
+        opctx: &OpContext,
+        authz_user: &authz::SiloUser,
+        ssh_key: SshKey,
+    ) -> CreateResult<SshKey> {
+        assert_eq!(authz_user.id(), ssh_key.silo_user_id);
+        opctx.authorize(authz::Action::CreateChild, authz_user).await?;
+
+        use db::schema::ssh_key::dsl;
+        diesel::insert_into(dsl::ssh_key)
+            .values(ssh_key)
+            .returning(SshKey::as_returning())
+            .get_result_async(self.pool_authorized(opctx).await?)
+            .await
+            .map_err(|e| {
+                Error::internal_error(&format!(
+                    "error creating SSH key: {:?}",
+                    e
+                ))
+            })
+    }
+
+    /// Delete an existing SSH public key.
+    pub async fn ssh_key_delete(
+        &self,
+        opctx: &OpContext,
+        authz_ssh_key: &authz::SshKey,
+    ) -> DeleteResult {
+        opctx.authorize(authz::Action::Delete, authz_ssh_key).await?;
+
+        use db::schema::ssh_key::dsl;
+        diesel::update(dsl::ssh_key)
+            .filter(dsl::id.eq(authz_ssh_key.id()))
+            .filter(dsl::time_deleted.is_null())
+            .set(dsl::time_deleted.eq(Utc::now()))
+            .check_if_exists::<SshKey>(authz_ssh_key.id())
+            .execute_and_check(self.pool_authorized(opctx).await?)
+            .await
+            .map_err(|e| {
+                public_error_from_diesel_pool(
+                    e,
                     ErrorHandler::NotFoundByResource(authz_ssh_key),
                 )
             })?;
         Ok(())
-=======
-                    ErrorHandler::Conflict(ResourceType::Image, name.as_str()),
-                )
-            })
->>>>>>> 8a9a581c
     }
 }
 
