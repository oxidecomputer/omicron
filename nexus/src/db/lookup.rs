--- conflicted
+++ resolved
@@ -239,7 +239,6 @@
             key: RouterRouteKey::PrimaryKey(Root { lookup_root: self }, id),
         }
     }
-<<<<<<< HEAD
 
     /// Select a resource of type RoleBuiltin, identified by its `name`
     pub fn role_builtin_name(
@@ -280,9 +279,6 @@
         Sled { key: SledKey::PrimaryKey(Root { lookup_root: self }, id) }
     }
 
-=======
-
->>>>>>> f380f833
     /// Select a resource of type UpdateAvailableArtifact, identified by its
     /// `(name, version, kind)` tuple
     pub fn update_available_artifact_tuple(
@@ -300,7 +296,6 @@
             ),
         }
     }
-<<<<<<< HEAD
 
     /// Select a resource of type UserBuiltin, identified by its `name`
     pub fn user_builtin_name<'b, 'c>(self, name: &'b Name) -> UserBuiltin<'c>
@@ -312,8 +307,6 @@
             key: UserBuiltinKey::Name(Root { lookup_root: self }, name),
         }
     }
-=======
->>>>>>> f380f833
 }
 
 /// Represents the head of the selection path for a resource
@@ -350,7 +343,6 @@
     lookup_by_name = true,
     soft_deletes = true,
     primary_key_columns = [ { column_name = "id", rust_type = Uuid } ]
-<<<<<<< HEAD
 }
 
 lookup_resource! {
@@ -360,8 +352,6 @@
     lookup_by_name = true,
     soft_deletes = true,
     primary_key_columns = [ { column_name = "id", rust_type = Uuid } ]
-=======
->>>>>>> f380f833
 }
 
 lookup_resource! {
@@ -385,18 +375,13 @@
 lookup_resource! {
     name = "Vpc",
     ancestors = [ "Organization", "Project" ],
-<<<<<<< HEAD
     children = [ "VpcRouter", "VpcSubnet" ],
-=======
-    children = [],
->>>>>>> f380f833
-    lookup_by_name = true,
-    soft_deletes = true,
-    primary_key_columns = [ { column_name = "id", rust_type = Uuid } ]
-}
-
-lookup_resource! {
-<<<<<<< HEAD
+    lookup_by_name = true,
+    soft_deletes = true,
+    primary_key_columns = [ { column_name = "id", rust_type = Uuid } ]
+}
+
+lookup_resource! {
     name = "VpcRouter",
     ancestors = [ "Organization", "Project", "Vpc" ],
     children = [ "RouterRoute" ],
@@ -409,11 +394,6 @@
     name = "RouterRoute",
     ancestors = [ "Organization", "Project", "Vpc", "VpcRouter" ],
     children = [],
-=======
-    name = "Vpc",
-    ancestors = [ "Organization", "Project" ],
-    children = [ "VpcRouter", "VpcSubnet" ],
->>>>>>> f380f833
     lookup_by_name = true,
     soft_deletes = true,
     primary_key_columns = [ { column_name = "id", rust_type = Uuid } ]
@@ -431,7 +411,6 @@
 // Miscellaneous resources nested directly below "Fleet"
 
 lookup_resource! {
-<<<<<<< HEAD
     name = "RoleBuiltin",
     ancestors = [],
     children = [],
@@ -441,14 +420,6 @@
         { column_name = "resource_type", rust_type = String },
         { column_name = "role_name", rust_type = String },
     ]
-=======
-    name = "VpcRouter",
-    ancestors = [ "Organization", "Project", "Vpc" ],
-    children = [ "RouterRoute" ],
-    lookup_by_name = true,
-    soft_deletes = true,
-    primary_key_columns = [ { column_name = "id", rust_type = Uuid } ]
->>>>>>> f380f833
 }
 
 lookup_resource! {
@@ -488,30 +459,18 @@
 }
 
 lookup_resource! {
+    name = "SiloUser",
+    ancestors = [],
+    children = [],
+    lookup_by_name = false,
+    soft_deletes = true,
+    primary_key_columns = [ { column_name = "id", rust_type = Uuid } ]
+}
+
+lookup_resource! {
     name = "UpdateAvailableArtifact",
     ancestors = [],
     children = [],
-<<<<<<< HEAD
-=======
-    lookup_by_name = true,
-    soft_deletes = true,
-    primary_key_columns = [ { column_name = "id", rust_type = Uuid } ]
-}
-
-lookup_resource! {
-    name = "SiloUser",
-    ancestors = [],
-    children = [],
-    lookup_by_name = false,
-    soft_deletes = true,
-    primary_key_columns = [ { column_name = "id", rust_type = Uuid } ]
-}
-
-lookup_resource! {
-    name = "UpdateAvailableArtifact",
-    ancestors = [],
-    children = [],
->>>>>>> f380f833
     lookup_by_name = false,
     soft_deletes = false,
     primary_key_columns = [
