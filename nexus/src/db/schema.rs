--- conflicted
+++ resolved
@@ -322,6 +322,7 @@
     oximeter,
     project,
     region,
+    role_builtin,
     saga,
     saga_node_event,
     console_session,
@@ -332,9 +333,5 @@
     vpc_router,
     vpc_firewall_rule,
     user_builtin,
-<<<<<<< HEAD
     zpool,
-=======
-    role_builtin,
->>>>>>> 186a94aa
 );