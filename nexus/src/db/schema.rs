// This Source Code Form is subject to the terms of the Mozilla Public
// License, v. 2.0. If a copy of the MPL was not distributed with this
// file, You can obtain one at https://mozilla.org/MPL/2.0/.

//! Describes the Diesel database schema.
//!
//! NOTE: Should be kept up-to-date with dbinit.sql.

table! {
    disk (id) {
        id -> Uuid,
        name -> Text,
        description -> Text,
        time_created -> Timestamptz,
        time_modified -> Timestamptz,
        time_deleted -> Nullable<Timestamptz>,
        rcgen -> Int8,
        project_id -> Uuid,
        disk_state -> Text,
        attach_instance_id -> Nullable<Uuid>,
        state_generation -> Int8,
        time_state_updated -> Timestamptz,
        size_bytes -> Int8,
        origin_snapshot -> Nullable<Uuid>,
    }
}

table! {
    instance (id) {
        id -> Uuid,
        name -> Text,
        description -> Text,
        time_created -> Timestamptz,
        time_modified -> Timestamptz,
        time_deleted -> Nullable<Timestamptz>,
        project_id -> Uuid,
        state -> Text,
        time_state_updated -> Timestamptz,
        state_generation -> Int8,
        active_server_id -> Uuid,
        active_propolis_id -> Uuid,
        ncpus -> Int8,
        memory -> Int8,
        hostname -> Text,
    }
}

table! {
    metric_producer (id) {
        id -> Uuid,
        time_created -> Timestamptz,
        time_modified -> Timestamptz,
        ip -> Inet,
        port -> Int4,
        interval -> Float8,
        base_route -> Text,
        oximeter_id -> Uuid,
    }
}

table! {
    network_interface (id) {
        id -> Uuid,
        name -> Text,
        description -> Text,
        time_created -> Timestamptz,
        time_modified -> Timestamptz,
        time_deleted -> Nullable<Timestamptz>,
        instance_id -> Uuid,
        vpc_id -> Uuid,
        subnet_id -> Uuid,
        mac -> Text,
        ip -> Inet,
    }
}

table! {
    organization (id) {
        id -> Uuid,
        name -> Text,
        description -> Text,
        time_created -> Timestamptz,
        time_modified -> Timestamptz,
        time_deleted -> Nullable<Timestamptz>,
        rcgen -> Int8,
    }
}

table! {
    oximeter (id) {
        id -> Uuid,
        time_created -> Timestamptz,
        time_modified -> Timestamptz,
        ip -> Inet,
        port -> Int4,
    }
}

table! {
    project (id) {
        id -> Uuid,
        name -> Text,
        description -> Text,
        time_created -> Timestamptz,
        time_modified -> Timestamptz,
        time_deleted -> Nullable<Timestamptz>,
        organization_id -> Uuid,
    }
}

table! {
    saga (id) {
        id -> Uuid,
        creator -> Uuid,
        template_name -> Text,
        time_created -> Timestamptz,
        saga_params -> Jsonb,
        saga_state -> Text,
        current_sec -> Nullable<Uuid>,
        adopt_generation -> Int8,
        adopt_time -> Timestamptz,
    }
}

table! {
    saga_node_event (saga_id, node_id, event_type) {
        saga_id -> Uuid,
        node_id -> Int8,
        event_type -> Text,
        data -> Nullable<Jsonb>,
        event_time -> Timestamptz,
        creator -> Uuid,
    }
}

table! {
    rack (id) {
        id -> Uuid,
        time_created -> Timestamptz,
        time_modified -> Timestamptz,
        tuf_metadata_base_url -> Text,
        tuf_targets_base_url -> Text,
    }
}

table! {
    console_session (token) {
        token -> Text,
        time_created -> Timestamptz,
        time_last_used -> Timestamptz,
        user_id -> Uuid,
    }
}

table! {
    sled (id) {
        id -> Uuid,
        time_created -> Timestamptz,
        time_modified -> Timestamptz,
        time_deleted -> Nullable<Timestamptz>,
        rcgen -> Int8,

        ip -> Inet,
        port -> Int4,
    }
}

table! {
    zpool (id) {
        id -> Uuid,
        time_created -> Timestamptz,
        time_modified -> Timestamptz,
        time_deleted -> Nullable<Timestamptz>,
        rcgen -> Int8,

        sled_id -> Uuid,

        total_size -> Int8,
    }
}

table! {
    dataset (id) {
        id -> Uuid,
        time_created -> Timestamptz,
        time_modified -> Timestamptz,
        time_deleted -> Nullable<Timestamptz>,
        rcgen -> Int8,

        pool_id -> Uuid,

        ip -> Inet,
        port -> Int4,

        kind -> crate::db::model::DatasetKindEnum,
    }
}

table! {
    region (id) {
        id -> Uuid,
        time_created -> Timestamptz,
        time_modified -> Timestamptz,

        dataset_id -> Uuid,
        disk_id -> Uuid,

        block_size -> Int8,
        extent_size -> Int8,
        extent_count -> Int8,
    }
}

table! {
    vpc (id) {
        id -> Uuid,
        name -> Text,
        description -> Text,
        time_created -> Timestamptz,
        time_modified -> Timestamptz,
        time_deleted -> Nullable<Timestamptz>,
        project_id -> Uuid,
        system_router_id -> Uuid,
        dns_name -> Text,
        firewall_gen -> Int8,
    }
}

table! {
    vpc_subnet (id) {
        id -> Uuid,
        name -> Text,
        description -> Text,
        time_created -> Timestamptz,
        time_modified -> Timestamptz,
        time_deleted -> Nullable<Timestamptz>,
        vpc_id -> Uuid,
        ipv4_block -> Nullable<Inet>,
        ipv6_block -> Nullable<Inet>,
    }
}

table! {
    vpc_router (id) {
        id -> Uuid,
        name -> Text,
        description -> Text,
        time_created -> Timestamptz,
        time_modified -> Timestamptz,
        time_deleted -> Nullable<Timestamptz>,
        kind -> crate::db::model::VpcRouterKindEnum,
        vpc_id -> Uuid,
        rcgen -> Int8,
    }
}

table! {
    router_route (id) {
        id -> Uuid,
        name -> Text,
        description -> Text,
        time_created -> Timestamptz,
        time_modified -> Timestamptz,
        time_deleted -> Nullable<Timestamptz>,
        kind -> crate::db::model::RouterRouteKindEnum,
        router_id -> Uuid,
        target -> Text,
        destination -> Text,
    }
}

table! {
    use crate::db::model;
    use diesel::sql_types::*;

    vpc_firewall_rule (id) {
        id -> Uuid,
        name -> Text,
        description -> Text,
        time_created -> Timestamptz,
        time_modified -> Timestamptz,
        time_deleted -> Nullable<Timestamptz>,
        vpc_id -> Uuid,
        status -> model::VpcFirewallRuleStatusEnum,
        direction -> model::VpcFirewallRuleDirectionEnum,
        targets -> Array<Text>,
        filter_hosts -> Nullable<Array<Text>>,
        filter_ports -> Nullable<Array<Text>>,
        filter_protocols -> Nullable<Array<model::VpcFirewallRuleProtocolEnum>>,
        action -> model::VpcFirewallRuleActionEnum,
        priority -> Int4,
    }
}

table! {
<<<<<<< HEAD
    update_available_artifact (name, version, kind) {
        name -> Text,
        version -> Int8,
        kind -> crate::db::model::UpdateArtifactKindEnum,
        targets_role_version -> Int8,
        valid_until -> Timestamptz,
        target_name -> Text,
        target_sha256 -> Text,
        target_length -> Int8,
=======
    user_builtin (id) {
        id -> Uuid,
        name -> Text,
        description -> Text,
        time_created -> Timestamptz,
        time_modified -> Timestamptz,
        time_deleted -> Nullable<Timestamptz>,
    }
}

table! {
    role_builtin (resource_type, role_name) {
        resource_type -> Text,
        role_name -> Text,
        description -> Text,
>>>>>>> 9116b079
    }
}

allow_tables_to_appear_in_same_query!(
    disk,
    instance,
    metric_producer,
    network_interface,
    organization,
    oximeter,
    project,
    saga,
    saga_node_event,
    console_session,
    sled,
    router_route,
    vpc,
    vpc_subnet,
    vpc_router,
    vpc_firewall_rule,
    user_builtin,
    role_builtin,
);<|MERGE_RESOLUTION|>--- conflicted
+++ resolved
@@ -293,7 +293,25 @@
 }
 
 table! {
-<<<<<<< HEAD
+    user_builtin (id) {
+        id -> Uuid,
+        name -> Text,
+        description -> Text,
+        time_created -> Timestamptz,
+        time_modified -> Timestamptz,
+        time_deleted -> Nullable<Timestamptz>,
+    }
+}
+
+table! {
+    role_builtin (resource_type, role_name) {
+        resource_type -> Text,
+        role_name -> Text,
+        description -> Text,
+    }
+}
+
+table! {
     update_available_artifact (name, version, kind) {
         name -> Text,
         version -> Int8,
@@ -303,23 +321,6 @@
         target_name -> Text,
         target_sha256 -> Text,
         target_length -> Int8,
-=======
-    user_builtin (id) {
-        id -> Uuid,
-        name -> Text,
-        description -> Text,
-        time_created -> Timestamptz,
-        time_modified -> Timestamptz,
-        time_deleted -> Nullable<Timestamptz>,
-    }
-}
-
-table! {
-    role_builtin (resource_type, role_name) {
-        resource_type -> Text,
-        role_name -> Text,
-        description -> Text,
->>>>>>> 9116b079
     }
 }
 
