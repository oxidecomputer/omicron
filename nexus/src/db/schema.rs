// This Source Code Form is subject to the terms of the Mozilla Public
// License, v. 2.0. If a copy of the MPL was not distributed with this
// file, You can obtain one at https://mozilla.org/MPL/2.0/.

//! Describes the Diesel database schema.
//!
//! NOTE: Should be kept up-to-date with dbinit.sql.

table! {
    disk (id) {
        id -> Uuid,
        name -> Text,
        description -> Text,
        time_created -> Timestamptz,
        time_modified -> Timestamptz,
        time_deleted -> Nullable<Timestamptz>,
        rcgen -> Int8,
        project_id -> Uuid,
        disk_state -> Text,
        attach_instance_id -> Nullable<Uuid>,
        state_generation -> Int8,
        time_state_updated -> Timestamptz,
        size_bytes -> Int8,
        origin_snapshot -> Nullable<Uuid>,
    }
}

table! {
    instance (id) {
        id -> Uuid,
        name -> Text,
        description -> Text,
        time_created -> Timestamptz,
        time_modified -> Timestamptz,
        time_deleted -> Nullable<Timestamptz>,
        project_id -> Uuid,
        state -> Text,
        time_state_updated -> Timestamptz,
        state_generation -> Int8,
        active_server_id -> Uuid,
        active_propolis_id -> Uuid,
        ncpus -> Int8,
        memory -> Int8,
        hostname -> Text,
    }
}

table! {
    metric_producer (id) {
        id -> Uuid,
        time_created -> Timestamptz,
        time_modified -> Timestamptz,
        ip -> Inet,
        port -> Int4,
        interval -> Float8,
        base_route -> Text,
        oximeter_id -> Uuid,
    }
}

table! {
    network_interface (id) {
        id -> Uuid,
        name -> Text,
        description -> Text,
        time_created -> Timestamptz,
        time_modified -> Timestamptz,
        time_deleted -> Nullable<Timestamptz>,
        instance_id -> Uuid,
        vpc_id -> Uuid,
        subnet_id -> Uuid,
        mac -> Text,
        ip -> Inet,
    }
}

table! {
    organization (id) {
        id -> Uuid,
        name -> Text,
        description -> Text,
        time_created -> Timestamptz,
        time_modified -> Timestamptz,
        time_deleted -> Nullable<Timestamptz>,
        rcgen -> Int8,
    }
}

table! {
    oximeter (id) {
        id -> Uuid,
        time_created -> Timestamptz,
        time_modified -> Timestamptz,
        ip -> Inet,
        port -> Int4,
    }
}

table! {
    project (id) {
        id -> Uuid,
        name -> Text,
        description -> Text,
        time_created -> Timestamptz,
        time_modified -> Timestamptz,
        time_deleted -> Nullable<Timestamptz>,
        organization_id -> Uuid,
    }
}

table! {
    saga (id) {
        id -> Uuid,
        creator -> Uuid,
        template_name -> Text,
        time_created -> Timestamptz,
        saga_params -> Jsonb,
        saga_state -> Text,
        current_sec -> Nullable<Uuid>,
        adopt_generation -> Int8,
        adopt_time -> Timestamptz,
    }
}

table! {
    saga_node_event (saga_id, node_id, event_type) {
        saga_id -> Uuid,
        node_id -> Int8,
        event_type -> Text,
        data -> Nullable<Jsonb>,
        event_time -> Timestamptz,
        creator -> Uuid,
    }
}

table! {
    rack (id) {
        id -> Uuid,
        time_created -> Timestamptz,
        time_modified -> Timestamptz,
    }
}

table! {
    console_session (token) {
        token -> Text,
        time_created -> Timestamptz,
        time_last_used -> Timestamptz,
        user_id -> Uuid,
    }
}

table! {
    sled (id) {
        id -> Uuid,
        time_created -> Timestamptz,
        time_modified -> Timestamptz,
        time_deleted -> Nullable<Timestamptz>,
        rcgen -> Int8,

        ip -> Inet,
        port -> Int4,
    }
}

table! {
    zpool (id) {
        id -> Uuid,
        time_created -> Timestamptz,
        time_modified -> Timestamptz,
        time_deleted -> Nullable<Timestamptz>,
        rcgen -> Int8,

        sled_id -> Uuid,

        total_size -> Int8,
    }
}

// TODO: Free/allocated space here? How do we know we're okay to alloc?
//
// Maybe just "total size" of dataset, and we can figure out the rest?
table! {
    dataset (id) {
        id -> Uuid,
        time_created -> Timestamptz,
        time_modified -> Timestamptz,
        time_deleted -> Nullable<Timestamptz>,
        rcgen -> Int8,

        pool_id -> Uuid,

        ip -> Inet,
        port -> Int4,

        kind -> crate::db::model::DatasetKindEnum,
    }
}

table! {
    region (id) {
        id -> Uuid,
        time_created -> Timestamptz,
        time_modified -> Timestamptz,

        dataset_id -> Uuid,
        disk_id -> Uuid,

        block_size -> Int8,
        extent_size -> Int8,
        extent_count -> Int8,
    }
}

table! {
    vpc (id) {
        id -> Uuid,
        name -> Text,
        description -> Text,
        time_created -> Timestamptz,
        time_modified -> Timestamptz,
        time_deleted -> Nullable<Timestamptz>,
        project_id -> Uuid,
        system_router_id -> Uuid,
        dns_name -> Text,
        firewall_gen -> Int8,
    }
}

table! {
    vpc_subnet (id) {
        id -> Uuid,
        name -> Text,
        description -> Text,
        time_created -> Timestamptz,
        time_modified -> Timestamptz,
        time_deleted -> Nullable<Timestamptz>,
        vpc_id -> Uuid,
        ipv4_block -> Nullable<Inet>,
        ipv6_block -> Nullable<Inet>,
    }
}

table! {
    vpc_router (id) {
        id -> Uuid,
        name -> Text,
        description -> Text,
        time_created -> Timestamptz,
        time_modified -> Timestamptz,
        time_deleted -> Nullable<Timestamptz>,
        kind -> crate::db::model::VpcRouterKindEnum,
        vpc_id -> Uuid,
        rcgen -> Int8,
    }
}

table! {
    router_route (id) {
        id -> Uuid,
        name -> Text,
        description -> Text,
        time_created -> Timestamptz,
        time_modified -> Timestamptz,
        time_deleted -> Nullable<Timestamptz>,
        kind -> crate::db::model::RouterRouteKindEnum,
        router_id -> Uuid,
        target -> Text,
        destination -> Text,
    }
}

table! {
    use crate::db::model;
    use diesel::sql_types::*;

    vpc_firewall_rule (id) {
        id -> Uuid,
        name -> Text,
        description -> Text,
        time_created -> Timestamptz,
        time_modified -> Timestamptz,
        time_deleted -> Nullable<Timestamptz>,
        vpc_id -> Uuid,
        status -> model::VpcFirewallRuleStatusEnum,
        direction -> model::VpcFirewallRuleDirectionEnum,
        targets -> Array<Text>,
        filter_hosts -> Nullable<Array<Text>>,
        filter_ports -> Nullable<Array<Text>>,
        filter_protocols -> Nullable<Array<model::VpcFirewallRuleProtocolEnum>>,
        action -> model::VpcFirewallRuleActionEnum,
        priority -> Int4,
    }
}

table! {
    user_builtin (id) {
        id -> Uuid,
        name -> Text,
        description -> Text,
        time_created -> Timestamptz,
        time_modified -> Timestamptz,
        time_deleted -> Nullable<Timestamptz>,
    }
}

table! {
    role_builtin (resource_type, role_name) {
        resource_type -> Text,
        role_name -> Text,
        description -> Text,
    }
}

table! {
    role_assignment_builtin (
        user_builtin_id,
        resource_type,
        resource_id,
        role_name
    ) {
        resource_type -> Text,
        role_name -> Text,
        resource_id -> Uuid,
        user_builtin_id -> Uuid,
    }
}

allow_tables_to_appear_in_same_query!(
    dataset,
    disk,
    instance,
    metric_producer,
    network_interface,
    organization,
    oximeter,
    project,
    region,
    role_builtin,
    saga,
    saga_node_event,
    console_session,
    sled,
    router_route,
    vpc,
    vpc_subnet,
    vpc_router,
    vpc_firewall_rule,
    user_builtin,
<<<<<<< HEAD
    zpool,
=======
    role_builtin,
    role_assignment_builtin,
>>>>>>> b8ac2e2e
);<|MERGE_RESOLUTION|>--- conflicted
+++ resolved
@@ -336,7 +336,6 @@
     oximeter,
     project,
     region,
-    role_builtin,
     saga,
     saga_node_event,
     console_session,
@@ -347,10 +346,7 @@
     vpc_router,
     vpc_firewall_rule,
     user_builtin,
-<<<<<<< HEAD
-    zpool,
-=======
     role_builtin,
     role_assignment_builtin,
->>>>>>> b8ac2e2e
+    zpool,
 );