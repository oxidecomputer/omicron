--- conflicted
+++ resolved
@@ -104,9 +104,8 @@
 
         let name = project.name().as_str().to_string();
         let organization_id = project.organization_id;
-<<<<<<< HEAD
-
-        self.pool_authorized(opctx)
+        let db_project = self
+            .pool_authorized(opctx)
             .await?
             .transaction_async(|conn| async move {
                 let project = Organization::insert_resource(
@@ -150,26 +149,7 @@
                 TransactionError::Pool(e) => {
                     public_error_from_diesel_pool(e, ErrorHandler::Server)
                 }
-            })
-=======
-        let db_project = Organization::insert_resource(
-            organization_id,
-            diesel::insert_into(dsl::project).values(project),
-        )
-        .insert_and_get_result_async(self.pool_authorized(opctx).await?)
-        .await
-        .map_err(|e| match e {
-            AsyncInsertError::CollectionNotFound => Error::ObjectNotFound {
-                type_name: ResourceType::Organization,
-                lookup_type: LookupType::ById(organization_id),
-            },
-            AsyncInsertError::DatabaseError(e) => {
-                public_error_from_diesel_pool(
-                    e,
-                    ErrorHandler::Conflict(ResourceType::Project, &name),
-                )
-            }
-        })?;
+            })?;
 
         Ok((
             authz::Project::new(
@@ -179,7 +159,6 @@
             ),
             db_project,
         ))
->>>>>>> 75bd9055
     }
 
     generate_fn_to_ensure_none_in_project!(instance, name, String);
