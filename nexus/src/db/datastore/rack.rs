// This Source Code Form is subject to the terms of the Mozilla Public
// License, v. 2.0. If a copy of the MPL was not distributed with this
// file, You can obtain one at https://mozilla.org/MPL/2.0/.

//! [`DataStore`] methods on [`Rack`]s.

use super::DataStore;
use crate::authz;
use crate::context::OpContext;
use crate::db;
use crate::db::collection_insert::AsyncInsertError;
use crate::db::collection_insert::DatastoreCollection;
use crate::db::error::public_error_from_diesel_pool;
use crate::db::error::ErrorHandler;
use crate::db::error::TransactionError;
use crate::db::identity::Asset;
use crate::db::model::Dataset;
use crate::db::model::Rack;
use crate::db::model::Service;
use crate::db::model::Sled;
use crate::db::model::Zpool;
use crate::db::pagination::paginated;
use async_bb8_diesel::AsyncConnection;
use async_bb8_diesel::AsyncRunQueryDsl;
use async_bb8_diesel::PoolError;
use chrono::Utc;
use diesel::prelude::*;
use diesel::upsert::excluded;
use omicron_common::api::external::DataPageParams;
use omicron_common::api::external::Error;
use omicron_common::api::external::ListResultVec;
use omicron_common::api::external::LookupType;
use omicron_common::api::external::ResourceType;
use omicron_common::api::external::UpdateResult;
use uuid::Uuid;

impl DataStore {
    pub async fn rack_list(
        &self,
        opctx: &OpContext,
        pagparams: &DataPageParams<'_, Uuid>,
    ) -> ListResultVec<Rack> {
        opctx.authorize(authz::Action::Read, &authz::FLEET).await?;
        use db::schema::rack::dsl;
        paginated(dsl::rack, dsl::id, pagparams)
            .select(Rack::as_select())
            .load_async(self.pool_authorized(opctx).await?)
            .await
            .map_err(|e| public_error_from_diesel_pool(e, ErrorHandler::Server))
    }

    /// Stores a new rack in the database.
    ///
    /// This function is a no-op if the rack already exists.
    pub async fn rack_insert(
        &self,
        opctx: &OpContext,
        rack: &Rack,
    ) -> Result<Rack, Error> {
        use db::schema::rack::dsl;

        diesel::insert_into(dsl::rack)
            .values(rack.clone())
            .on_conflict(dsl::id)
            .do_update()
            // This is a no-op, since we conflicted on the ID.
            .set(dsl::id.eq(excluded(dsl::id)))
            .returning(Rack::as_returning())
            .get_result_async(self.pool_authorized(opctx).await?)
            .await
            .map_err(|e| {
                public_error_from_diesel_pool(
                    e,
                    ErrorHandler::Conflict(
                        ResourceType::Rack,
                        &rack.id().to_string(),
                    ),
                )
            })
    }

    /// Update a rack to mark that it has been initialized
    pub async fn rack_set_initialized(
        &self,
        opctx: &OpContext,
        rack_id: Uuid,
        services: Vec<Service>,
        datasets: Vec<Dataset>,
    ) -> UpdateResult<Rack> {
        use db::schema::rack::dsl as rack_dsl;

        #[derive(Debug)]
        enum RackInitError {
<<<<<<< HEAD
            ServiceInsert {
                err: SyncInsertError,
                sled_id: Uuid,
                svc_id: Uuid,
            },
            DatasetInsert {
                err: SyncInsertError,
                zpool_id: Uuid,
                dataset_id: Uuid,
            },
            RackUpdate(diesel::result::Error),
=======
            ServiceInsert { err: AsyncInsertError, sled_id: Uuid, svc_id: Uuid },
            RackUpdate(PoolError),
>>>>>>> c05f3b5a
        }
        type TxnError = TransactionError<RackInitError>;

        // NOTE: This operation could likely be optimized with a CTE, but given
        // the low-frequency of calls, this optimization has been deferred.
        let log = opctx.log.clone();
        self.pool_authorized(opctx)
            .await?
            .transaction_async(|conn| async move {
                // Early exit if the rack has already been initialized.
                let rack = rack_dsl::rack
                    .filter(rack_dsl::id.eq(rack_id))
                    .select(Rack::as_select())
                    .get_result_async(&conn)
                    .await
                    .map_err(|e| {
                        TxnError::CustomError(RackInitError::RackUpdate(
                            PoolError::from(e),
                        ))
                    })?;
                if rack.initialized {
                    info!(log, "Early exit: Rack already initialized");
                    return Ok(rack);
                }

                // Otherwise, insert services and datasets
                for svc in services {
                    use db::schema::service::dsl;
                    let sled_id = svc.sled_id;
                    <Sled as DatastoreCollection<Service>>::insert_resource(
                        sled_id,
                        diesel::insert_into(dsl::service)
                            .values(svc.clone())
                            .on_conflict(dsl::id)
                            .do_update()
                            .set((
                                dsl::time_modified.eq(Utc::now()),
                                dsl::sled_id.eq(excluded(dsl::sled_id)),
                                dsl::ip.eq(excluded(dsl::ip)),
                                dsl::kind.eq(excluded(dsl::kind)),
                            )),
                    )
                    .insert_and_get_result_async(&conn)
                    .await
                    .map_err(|err| {
                        TxnError::CustomError(RackInitError::ServiceInsert {
                            err,
                            sled_id,
                            svc_id: svc.id(),
                        })
                    })?;
                }
                info!(log, "Inserted services");
                for dataset in datasets {
                    use db::schema::dataset::dsl;
                    let zpool_id = dataset.pool_id;
                    <Zpool as DatastoreCollection<Dataset>>::insert_resource(
                        zpool_id,
                        diesel::insert_into(dsl::dataset)
                            .values(dataset.clone())
                            .on_conflict(dsl::id)
                            .do_update()
                            .set((
                                dsl::time_modified.eq(Utc::now()),
                                dsl::pool_id.eq(excluded(dsl::pool_id)),
                                dsl::ip.eq(excluded(dsl::ip)),
                                dsl::port.eq(excluded(dsl::port)),
                                dsl::kind.eq(excluded(dsl::kind)),
                            )),
                    )
                    .insert_and_get_result(conn)
                    .map_err(|err| {
                        TxnError::CustomError(RackInitError::DatasetInsert {
                            err,
                            zpool_id,
                            dataset_id: dataset.id(),
                        })
                    })?;
                }
                info!(log, "Inserted datasets");

                // Set the rack to "initialized" once the handoff is complete
                let rack = diesel::update(rack_dsl::rack)
                    .filter(rack_dsl::id.eq(rack_id))
                    .set((
                        rack_dsl::initialized.eq(true),
                        rack_dsl::time_modified.eq(Utc::now()),
                    ))
                    .returning(Rack::as_returning())
                    .get_result_async::<Rack>(&conn)
                    .await
                    .map_err(|e| {
<<<<<<< HEAD
                        TxnError::CustomError(RackInitError::RackUpdate(e))
                    })?;
                info!(log, "Updated rack (set initialized to true)");
                Ok(rack)
=======
                        TxnError::CustomError(RackInitError::RackUpdate(
                            PoolError::from(e),
                        ))
                    })
>>>>>>> c05f3b5a
            })
            .await
            .map_err(|e| match e {
                TxnError::CustomError(RackInitError::DatasetInsert {
                    err,
                    zpool_id,
                    dataset_id,
                }) => match err {
                    SyncInsertError::CollectionNotFound => {
                        Error::ObjectNotFound {
                            type_name: ResourceType::Zpool,
                            lookup_type: LookupType::ById(zpool_id),
                        }
                    }
                    SyncInsertError::DatabaseError(e) => {
                        public_error_from_diesel_create(
                            e,
                            ResourceType::Dataset,
                            &dataset_id.to_string(),
                        )
                    }
                },
                TxnError::CustomError(RackInitError::ServiceInsert {
                    err,
                    sled_id,
                    svc_id,
                }) => match err {
                    AsyncInsertError::CollectionNotFound => {
                        Error::ObjectNotFound {
                            type_name: ResourceType::Sled,
                            lookup_type: LookupType::ById(sled_id),
                        }
                    }
                    AsyncInsertError::DatabaseError(e) => {
                        public_error_from_diesel_pool(
                            e,
                            ErrorHandler::Conflict(
                                ResourceType::Service,
                                &svc_id.to_string(),
                            ),
                        )
                    }
                },
                TxnError::CustomError(RackInitError::RackUpdate(err)) => {
                    public_error_from_diesel_pool(
                        err,
                        ErrorHandler::NotFoundByLookup(
                            ResourceType::Rack,
                            LookupType::ById(rack_id),
                        ),
                    )
                }
                TxnError::Pool(e) => {
                    Error::internal_error(&format!("Transaction error: {}", e))
                }
            })
    }
}<|MERGE_RESOLUTION|>--- conflicted
+++ resolved
@@ -91,22 +91,9 @@
 
         #[derive(Debug)]
         enum RackInitError {
-<<<<<<< HEAD
-            ServiceInsert {
-                err: SyncInsertError,
-                sled_id: Uuid,
-                svc_id: Uuid,
-            },
-            DatasetInsert {
-                err: SyncInsertError,
-                zpool_id: Uuid,
-                dataset_id: Uuid,
-            },
-            RackUpdate(diesel::result::Error),
-=======
             ServiceInsert { err: AsyncInsertError, sled_id: Uuid, svc_id: Uuid },
+            DatasetInsert { err: AsyncInsertError, zpool_id: Uuid, dataset_id: Uuid, },
             RackUpdate(PoolError),
->>>>>>> c05f3b5a
         }
         type TxnError = TransactionError<RackInitError>;
 
@@ -199,17 +186,11 @@
                     .get_result_async::<Rack>(&conn)
                     .await
                     .map_err(|e| {
-<<<<<<< HEAD
-                        TxnError::CustomError(RackInitError::RackUpdate(e))
-                    })?;
-                info!(log, "Updated rack (set initialized to true)");
-                Ok(rack)
-=======
                         TxnError::CustomError(RackInitError::RackUpdate(
                             PoolError::from(e),
                         ))
-                    })
->>>>>>> c05f3b5a
+                    })?;
+                Ok(rack)
             })
             .await
             .map_err(|e| match e {
