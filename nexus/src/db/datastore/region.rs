--- conflicted
+++ resolved
@@ -214,7 +214,8 @@
                                 * region_dsl::extent_count,
                         ))
                         .nullable()
-                        .get_result(conn)?;
+                        .get_result_async(&conn)
+                        .await?;
 
                     let dataset_total_occupied_size: i64 = if let Some(
                         dataset_total_occupied_size,
@@ -243,24 +244,13 @@
                             dataset_dsl::size_used
                                 .eq(dataset_total_occupied_size),
                         )
-                        .execute(conn)?;
+                        .execute_async(&conn)
+                        .await?;
 
                     // Update the results we'll send the caller
                     dataset.size_used = Some(dataset_total_occupied_size);
                 }
 
-<<<<<<< HEAD
-                let dataset_ids: Vec<Uuid> =
-                    source_datasets.iter().map(|ds| ds.id()).collect();
-                diesel::update(dataset_dsl::dataset)
-                    .filter(dataset_dsl::id.eq_any(dataset_ids))
-                    .set(
-                        dataset_dsl::size_used
-                            .eq(dataset_dsl::size_used + region_size),
-                    )
-                    .execute_async(&conn)
-                    .await?;
-=======
                 // Validate that the total of each dataset's size_used isn't
                 // larger the zpool's total_size
                 for dataset in source_datasets.iter() {
@@ -276,7 +266,8 @@
                         .filter(dataset_dsl::time_deleted.is_null())
                         .select(diesel::dsl::sum(dataset_dsl::size_used))
                         .nullable()
-                        .get_result(conn)?;
+                        .get_result_async(&conn)
+                        .await?;
 
                     let zpool_total_occupied_size: u64 = if let Some(
                         zpool_total_occupied_size,
@@ -302,7 +293,8 @@
                     let zpool = zpool_dsl::zpool
                         .filter(zpool_dsl::id.eq(zpool_id))
                         .select(Zpool::as_returning())
-                        .get_result(conn)?;
+                        .get_result_async(&conn)
+                        .await?;
 
                     // Does this go over the zpool's total size?
                     if zpool.total_size.to_bytes() < zpool_total_occupied_size {
@@ -311,7 +303,6 @@
                         ));
                     }
                 }
->>>>>>> 0bd8fd03
 
                 // Return the regions with the datasets to which they were allocated.
                 Ok(source_datasets
