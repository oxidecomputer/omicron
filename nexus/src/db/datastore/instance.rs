--- conflicted
+++ resolved
@@ -64,10 +64,7 @@
     pub async fn project_create_instance(
         &self,
         opctx: &OpContext,
-<<<<<<< HEAD
-=======
         authz_project: &authz::Project,
->>>>>>> 6234c66a
         instance: Instance,
     ) -> CreateResult<Instance> {
         use db::schema::instance::dsl;
@@ -76,20 +73,6 @@
 
         let gen = instance.runtime().gen;
         let name = instance.name().clone();
-<<<<<<< HEAD
-
-        // TODO: Use "collection_insert" to "insert_resource" into a
-        // Project. Otherwise, the project could be concurrently
-        // deleted during instance creation!
-        let instance: Instance = diesel::insert_into(dsl::instance)
-            .values(instance)
-            .on_conflict(dsl::id)
-            .do_nothing()
-            .returning(Instance::as_returning())
-            .get_result_async(self.pool_authorized(opctx).await?)
-            .await
-            .map_err(|e| {
-=======
         let project_id = instance.project_id;
 
         let instance: Instance = Project::insert_resource(
@@ -104,7 +87,6 @@
         .map_err(|e| match e {
             AsyncInsertError::CollectionNotFound => authz_project.not_found(),
             AsyncInsertError::DatabaseError(e) => {
->>>>>>> 6234c66a
                 public_error_from_diesel_pool(
                     e,
                     ErrorHandler::Conflict(
