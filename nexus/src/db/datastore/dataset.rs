--- conflicted
+++ resolved
@@ -5,12 +5,9 @@
 //! [`DataStore`] methods on [`Dataset`]s.
 
 use super::DataStore;
-<<<<<<< HEAD
 use super::RunnableQuery;
 use super::REGION_REDUNDANCY_THRESHOLD;
 use crate::authz;
-=======
->>>>>>> 0716a1bf
 use crate::db;
 use crate::db::collection_insert::AsyncInsertError;
 use crate::db::collection_insert::DatastoreCollection;
@@ -21,11 +18,8 @@
 use crate::db::error::TransactionError;
 use crate::db::identity::Asset;
 use crate::db::model::Dataset;
-<<<<<<< HEAD
 use crate::db::model::DatasetKind;
 use crate::db::model::Sled;
-=======
->>>>>>> 0716a1bf
 use crate::db::model::Zpool;
 use crate::db::pool::DbConnection;
 use async_bb8_diesel::AsyncConnection;
@@ -81,7 +75,6 @@
             }
         })
     }
-<<<<<<< HEAD
 
     /// Stores a new dataset in the database.
     async fn dataset_upsert_on_connection(
@@ -134,20 +127,6 @@
             .map_err(|e| public_error_from_diesel_pool(e, ErrorHandler::Server))
     }
 
-    pub(super) fn get_allocatable_datasets_query() -> impl RunnableQuery<Dataset>
-    {
-        use db::schema::dataset::dsl;
-
-        dsl::dataset
-            // We look for valid datasets (non-deleted crucible datasets).
-            .filter(dsl::size_used.is_not_null())
-            .filter(dsl::time_deleted.is_null())
-            .filter(dsl::kind.eq(DatasetKind::Crucible))
-            .order(dsl::size_used.asc())
-            .select(Dataset::as_select())
-            .limit(REGION_REDUNDANCY_THRESHOLD.try_into().unwrap())
-    }
-
     async fn sled_zpool_and_dataset_list_on_connection(
         conn: &async_bb8_diesel::Connection<DbConnection>,
         rack_id: Uuid,
@@ -297,6 +276,18 @@
                 }
             })
     }
-=======
->>>>>>> 0716a1bf
+
+    pub(super) fn get_allocatable_datasets_query() -> impl RunnableQuery<Dataset>
+    {
+        use db::schema::dataset::dsl;
+
+        dsl::dataset
+            // We look for valid datasets (non-deleted crucible datasets).
+            .filter(dsl::size_used.is_not_null())
+            .filter(dsl::time_deleted.is_null())
+            .filter(dsl::kind.eq(DatasetKind::Crucible))
+            .order(dsl::size_used.asc())
+            .select(Dataset::as_select())
+            .limit(REGION_REDUNDANCY_THRESHOLD.try_into().unwrap())
+    }
 }