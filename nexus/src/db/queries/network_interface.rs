--- conflicted
+++ resolved
@@ -1540,10 +1540,7 @@
     // stopped to add or delete interfaces.
     async fn create_instance(
         opctx: &OpContext,
-<<<<<<< HEAD
-=======
         project_id: Uuid,
->>>>>>> 6234c66a
         db_datastore: &DataStore,
     ) -> Instance {
         let instance_id = Uuid::new_v4();
@@ -1590,27 +1587,17 @@
             .expect("Failed to lookup project for instance creation");
 
         db_datastore
-<<<<<<< HEAD
-            .project_create_instance(opctx, instance)
-=======
             .project_create_instance(&opctx, &authz_project, instance)
->>>>>>> 6234c66a
             .await
             .expect("Failed to create new instance record")
     }
 
     async fn create_stopped_instance(
         opctx: &OpContext,
-<<<<<<< HEAD
-        db_datastore: &DataStore,
-    ) -> Instance {
-        let instance = create_instance(opctx, db_datastore).await;
-=======
         project_id: Uuid,
         db_datastore: &DataStore,
     ) -> Instance {
         let instance = create_instance(opctx, project_id, db_datastore).await;
->>>>>>> 6234c66a
         instance_set_state(
             db_datastore,
             instance,
@@ -1779,16 +1766,12 @@
         ) -> Instance {
             instance_set_state(
                 &self.db_datastore,
-<<<<<<< HEAD
-                create_instance(&self.opctx, &self.db_datastore).await,
-=======
                 create_instance(
                     &self.opctx,
                     self.project_id,
                     &self.db_datastore,
                 )
                 .await,
->>>>>>> 6234c66a
                 state,
             )
             .await
@@ -2173,18 +2156,12 @@
         }
 
         // Next one should fail
-<<<<<<< HEAD
-        let instance =
-            create_stopped_instance(&context.opctx, &context.db_datastore)
-                .await;
-=======
         let instance = create_stopped_instance(
             &context.opctx,
             context.project_id,
             &context.db_datastore,
         )
         .await;
->>>>>>> 6234c66a
         let interface = IncompleteNetworkInterface::new(
             Uuid::new_v4(),
             instance.id(),
