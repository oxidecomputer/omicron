--- conflicted
+++ resolved
@@ -1509,32 +1509,7 @@
         out.push_bind_param::<sql_types::Text, &str>(
             &DeleteError::HAS_SECONDARIES_SENTINEL,
         )?;
-<<<<<<< HEAD
-        out.push_sql(") AS UUID)), instance AS MATERIALIZED (SELECT CAST(IF(EXISTS(SELECT ");
-        out.push_identifier(db::schema::vm_instance::dsl::id::NAME)?;
-        out.push_sql(" FROM ");
-        INSTANCE_FROM_CLAUSE.walk_ast(out.reborrow())?;
-        out.push_sql(" WHERE ");
-        out.push_identifier(db::schema::vm_instance::dsl::id::NAME)?;
-        out.push_sql(" = ");
-        out.push_bind_param::<sql_types::Uuid, Uuid>(&self.instance_id)?;
-        out.push_sql(" AND ");
-        out.push_identifier(db::schema::vm_instance::dsl::time_deleted::NAME)?;
-        out.push_sql(" IS NULL AND ");
-        out.push_identifier(db::schema::vm_instance::dsl::state::NAME)?;
-        out.push_sql(" = ");
-        out.push_bind_param::<db::model::InstanceStateEnum, db::model::InstanceState>(&self.instance_state)?;
-        out.push_sql("), ");
-        out.push_bind_param::<sql_types::Text, String>(&self.instance_id_str)?;
-        out.push_sql(", ");
-        out.push_bind_param::<sql_types::Text, &str>(
-            &DeleteError::INSTANCE_RUNNING_SENTINEL,
-        )?;
-        out.push_sql(") AS UUID))");
-        out.push_sql(" UPDATE ");
-=======
         out.push_sql(") AS UUID)) UPDATE ");
->>>>>>> 12964574
         NETWORK_INTERFACE_FROM_CLAUSE.walk_ast(out.reborrow())?;
         out.push_sql(" SET ");
         out.push_identifier(dsl::time_deleted::NAME)?;
