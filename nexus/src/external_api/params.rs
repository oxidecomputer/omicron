--- conflicted
+++ resolved
@@ -182,7 +182,6 @@
     pub size: ByteCount,
 }
 
-<<<<<<< HEAD
 impl DiskCreate {
     pub fn block_size(&self) -> u64 {
         512
@@ -195,7 +194,8 @@
     pub fn extent_count(&self) -> u64 {
         (self.size.to_bytes() + self.extent_size() - 1) / self.extent_size()
     }
-=======
+}
+
 /**
  * Parameters for the [`Disk`] to be attached or detached to an instance
  */
@@ -203,7 +203,6 @@
 #[serde(rename_all = "camelCase")]
 pub struct DiskIdentifier {
     pub disk: Name,
->>>>>>> 71162c19
 }
 
 /*
