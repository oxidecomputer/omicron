--- conflicted
+++ resolved
@@ -273,38 +273,23 @@
     pub disk: Name,
 }
 
-<<<<<<< HEAD
-/*
- * IMAGES
- */
-
-/// Create-time parameters for an
-/// [`Image`](omicron_common::api::external::Image)
-#[derive(Clone, Debug, Deserialize, Serialize, JsonSchema)]
-pub struct ImageCreate {
-    /// common identifying metadata
-    #[serde(flatten)]
-    pub identity: IdentityMetadataCreateParams,
-}
-
-/*
- * BUILT-IN USERS
- *
- * These cannot be created via the external API, but we use the same interfaces
- * for creating them internally as we use for types that can be created in the
- * external API.
- */
-
-/**
- * Create-time parameters for a [`UserBuiltin`](crate::db::model::UserBuiltin)
- */
-=======
 /// Parameters for the
 /// [`NetworkInterface`](omicron_common::api::external::NetworkInterface) to be
 /// attached or detached to an instance.
 #[derive(Clone, Debug, Deserialize, Serialize, JsonSchema)]
 pub struct NetworkInterfaceIdentifier {
     pub interface_name: Name,
+}
+
+// IMAGES
+
+/// Create-time parameters for an
+/// [`Image`](omicron_common::api::external::Image)
+#[derive(Clone, Debug, Deserialize, Serialize, JsonSchema)]
+pub struct ImageCreate {
+    /// common identifying metadata
+    #[serde(flatten)]
+    pub identity: IdentityMetadataCreateParams,
 }
 
 // SNAPSHOTS
@@ -327,7 +312,6 @@
 // external API.
 
 /// Create-time parameters for a [`UserBuiltin`](crate::db::model::UserBuiltin)
->>>>>>> dee74021
 #[derive(Clone, Debug, Deserialize, Serialize, JsonSchema)]
 pub struct UserBuiltinCreate {
     #[serde(flatten)]
