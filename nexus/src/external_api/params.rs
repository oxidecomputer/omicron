// This Source Code Form is subject to the terms of the Mozilla Public
// License, v. 2.0. If a copy of the MPL was not distributed with this
// file, You can obtain one at https://mozilla.org/MPL/2.0/.

/*!
 * Params define the request bodies of API endpoints for creating or updating resources.
 */

use omicron_common::api::external::{
    ByteCount, IdentityMetadataCreateParams, IdentityMetadataUpdateParams,
    InstanceCpuCount, Ipv4Net, Ipv6Net, Name,
};
use schemars::JsonSchema;
use serde::{Deserialize, Serialize};
use uuid::Uuid;

/*
 * ORGANIZATIONS
 */

/**
 * Create-time parameters for an [`Organization`]
 */
#[derive(Clone, Debug, Deserialize, Serialize, JsonSchema)]
#[serde(rename_all = "camelCase")]
pub struct OrganizationCreate {
    #[serde(flatten)]
    pub identity: IdentityMetadataCreateParams,
}

/**
 * Updateable properties of an [`Organization`]
 */
#[derive(Clone, Debug, Deserialize, Serialize, JsonSchema)]
#[serde(rename_all = "camelCase")]
pub struct OrganizationUpdate {
    #[serde(flatten)]
    pub identity: IdentityMetadataUpdateParams,
}

/*
 * PROJECTS
 */

/**
 * Create-time parameters for an [`Project`]
 */
#[derive(Clone, Debug, Deserialize, Serialize, JsonSchema)]
#[serde(rename_all = "camelCase")]
pub struct ProjectCreate {
    #[serde(flatten)]
    pub identity: IdentityMetadataCreateParams,
}

/**
 * Updateable properties of an [`Project`]
 */
#[derive(Clone, Debug, Deserialize, Serialize, JsonSchema)]
#[serde(rename_all = "camelCase")]
pub struct ProjectUpdate {
    #[serde(flatten)]
    pub identity: IdentityMetadataUpdateParams,
}

/*
<<<<<<< HEAD
 * NETWORK INTERFACES
 */

/**
 * Create-time parameters for a [`NetworkInterface`]
 */
#[derive(Clone, Debug, Deserialize, Serialize, JsonSchema)]
#[serde(rename_all = "camelCase")]
pub struct NetworkInterfaceCreate {
    #[serde(flatten)]
    pub identity: IdentityMetadataCreateParams,
=======
 * INSTANCES
 */

/**
 * Create-time parameters for an [`Instance`]
 */
#[derive(Clone, Debug, Deserialize, Serialize, JsonSchema)]
#[serde(rename_all = "camelCase")]
pub struct InstanceCreate {
    #[serde(flatten)]
    pub identity: IdentityMetadataCreateParams,
    pub ncpus: InstanceCpuCount,
    pub memory: ByteCount,
    pub hostname: String, /* TODO-cleanup different type? */
}

/*
 * VPCS
 */

/**
 * Create-time parameters for a [`Vpc`]
 */
#[derive(Clone, Debug, Deserialize, Serialize, JsonSchema)]
#[serde(rename_all = "camelCase")]
pub struct VpcCreate {
    #[serde(flatten)]
    pub identity: IdentityMetadataCreateParams,
    pub dns_name: Name,
}

/**
 * Updateable properties of a [`Vpc`]
 */
#[derive(Clone, Debug, Deserialize, Serialize, JsonSchema)]
#[serde(rename_all = "camelCase")]
pub struct VpcUpdate {
    #[serde(flatten)]
    pub identity: IdentityMetadataUpdateParams,
    pub dns_name: Option<Name>,
}

/**
 * Create-time parameters for a [`VpcSubnet`]
 */
#[derive(Clone, Debug, Deserialize, Serialize, JsonSchema)]
#[serde(rename_all = "camelCase")]
pub struct VpcSubnetCreate {
    #[serde(flatten)]
    pub identity: IdentityMetadataCreateParams,
    pub ipv4_block: Option<Ipv4Net>,
    pub ipv6_block: Option<Ipv6Net>,
}

/**
 * Updateable properties of a [`VpcSubnet`]
 */
#[derive(Clone, Debug, Deserialize, Serialize, JsonSchema)]
#[serde(rename_all = "camelCase")]
pub struct VpcSubnetUpdate {
    #[serde(flatten)]
    pub identity: IdentityMetadataUpdateParams,
    pub ipv4_block: Option<Ipv4Net>,
    pub ipv6_block: Option<Ipv6Net>,
}

/*
 * VPC ROUTERS
 */

/// Create-time parameters for a [`VpcRouter`]
#[derive(Clone, Debug, Deserialize, Serialize, JsonSchema)]
#[serde(rename_all = "camelCase")]
pub struct VpcRouterCreate {
    #[serde(flatten)]
    pub identity: IdentityMetadataCreateParams,
}

/// Updateable properties of a [`VpcRouter`]
#[derive(Clone, Debug, Deserialize, Serialize, JsonSchema)]
#[serde(rename_all = "camelCase")]
pub struct VpcRouterUpdate {
    #[serde(flatten)]
    pub identity: IdentityMetadataUpdateParams,
}

/*
 * DISKS
 */

/**
 * Create-time parameters for a [`Disk`]
 */
#[derive(Clone, Debug, Deserialize, Serialize, JsonSchema)]
#[serde(rename_all = "camelCase")]
pub struct DiskCreate {
    /** common identifying metadata */
    #[serde(flatten)]
    pub identity: IdentityMetadataCreateParams,
    /** id for snapshot from which the Disk should be created, if any */
    pub snapshot_id: Option<Uuid>, /* TODO should be a name? */
    /** size of the Disk */
    pub size: ByteCount,
>>>>>>> f11f5581
}<|MERGE_RESOLUTION|>--- conflicted
+++ resolved
@@ -63,7 +63,6 @@
 }
 
 /*
-<<<<<<< HEAD
  * NETWORK INTERFACES
  */
 
@@ -75,7 +74,9 @@
 pub struct NetworkInterfaceCreate {
     #[serde(flatten)]
     pub identity: IdentityMetadataCreateParams,
-=======
+}
+
+/*
  * INSTANCES
  */
 
@@ -179,5 +180,4 @@
     pub snapshot_id: Option<Uuid>, /* TODO should be a name? */
     /** size of the Disk */
     pub size: ByteCount,
->>>>>>> f11f5581
 }