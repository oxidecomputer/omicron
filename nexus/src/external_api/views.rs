--- conflicted
+++ resolved
@@ -73,10 +73,7 @@
     }
 }
 
-<<<<<<< HEAD
-/*
- * IMAGES
- */
+// IMAGES
 
 /// Client view of Images
 #[derive(ObjectIdentity, Clone, Debug, Deserialize, Serialize, JsonSchema)]
@@ -88,10 +85,6 @@
     pub size: ByteCount,
 }
 
-/*
- * VPCs
- */
-=======
 // SNAPSHOTS
 
 /// Client view of a Snapshot
@@ -106,7 +99,6 @@
 }
 
 // VPCs
->>>>>>> dee74021
 
 /// Client view of a [`Vpc`]
 #[derive(ObjectIdentity, Clone, Debug, Deserialize, Serialize, JsonSchema)]
