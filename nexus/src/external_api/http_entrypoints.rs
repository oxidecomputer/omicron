// This Source Code Form is subject to the terms of the Mozilla Public
// License, v. 2.0. If a copy of the MPL was not distributed with this
// file, You can obtain one at https://mozilla.org/MPL/2.0/.

//! Handler functions (entrypoints) for external HTTP APIs

use super::views::IpPool;
use super::views::IpPoolRange;
use super::{
    console_api, device_auth, params, views,
    views::{
        Certificate, GlobalImage, Group, IdentityProvider, Image, Organization,
        Project, Rack, Role, Silo, Sled, Snapshot, SshKey, User, UserBuiltin,
        Vpc, VpcRouter, VpcSubnet,
    },
};
use crate::authz;
use crate::context::OpContext;
use crate::db;
use crate::db::model::Name;
use crate::external_api::shared;
use crate::ServerContext;
use dropshot::ApiDescription;
use dropshot::EmptyScanParams;
use dropshot::HttpError;
use dropshot::HttpResponseAccepted;
use dropshot::HttpResponseCreated;
use dropshot::HttpResponseDeleted;
use dropshot::HttpResponseOk;
use dropshot::HttpResponseUpdatedNoContent;
use dropshot::PaginationOrder;
use dropshot::PaginationParams;
use dropshot::Path;
use dropshot::Query;
use dropshot::RequestContext;
use dropshot::ResultsPage;
use dropshot::TypedBody;
use dropshot::WhichPage;
use dropshot::{
    channel, endpoint, WebsocketChannelResult, WebsocketConnection,
};
use ipnetwork::IpNetwork;
use omicron_common::api::external::http_pagination::data_page_params_for;
use omicron_common::api::external::http_pagination::marker_for_name;
use omicron_common::api::external::http_pagination::marker_for_name_or_id;
use omicron_common::api::external::http_pagination::name_or_id_pagination;
use omicron_common::api::external::http_pagination::PaginatedBy;
use omicron_common::api::external::http_pagination::PaginatedById;
use omicron_common::api::external::http_pagination::PaginatedByName;
use omicron_common::api::external::http_pagination::PaginatedByNameOrId;
use omicron_common::api::external::http_pagination::ScanById;
use omicron_common::api::external::http_pagination::ScanByName;
use omicron_common::api::external::http_pagination::ScanByNameOrId;
use omicron_common::api::external::http_pagination::ScanParams;
use omicron_common::api::external::to_list;
use omicron_common::api::external::DataPageParams;
use omicron_common::api::external::Disk;
use omicron_common::api::external::Error;
use omicron_common::api::external::Instance;
use omicron_common::api::external::InternalContext;
use omicron_common::api::external::NameOrId;
use omicron_common::api::external::NetworkInterface;
use omicron_common::api::external::RouterRoute;
use omicron_common::api::external::RouterRouteCreateParams;
use omicron_common::api::external::RouterRouteKind;
use omicron_common::api::external::RouterRouteUpdateParams;
use omicron_common::api::external::Saga;
use omicron_common::api::external::VpcFirewallRuleUpdateParams;
use omicron_common::api::external::VpcFirewallRules;
use omicron_common::bail_unless;
use parse_display::Display;
use ref_cast::RefCast;
use schemars::JsonSchema;
use serde::Deserialize;
use serde::Serialize;
use std::sync::Arc;
use uuid::Uuid;

type NexusApiDescription = ApiDescription<Arc<ServerContext>>;

/// Returns a description of the external nexus API
pub fn external_api() -> NexusApiDescription {
    fn register_endpoints(api: &mut NexusApiDescription) -> Result<(), String> {
        api.register(system_policy_view)?;
        api.register(system_policy_update)?;

        api.register(policy_view)?;
        api.register(policy_update)?;

        api.register(organization_list)?;
        api.register(organization_create)?;
        api.register(organization_view)?;
        api.register(organization_view_by_id)?;
        api.register(organization_delete)?;
        api.register(organization_update)?;
        api.register(organization_policy_view)?;
        api.register(organization_policy_update)?;

        api.register(organization_list_v1)?;
        api.register(organization_create_v1)?;
        api.register(organization_view_v1)?;
        api.register(organization_delete_v1)?;
        api.register(organization_update_v1)?;
        api.register(organization_policy_view_v1)?;
        api.register(organization_policy_update_v1)?;

        api.register(project_list)?;
        api.register(project_create)?;
        api.register(project_view)?;
        api.register(project_view_by_id)?;
        api.register(project_delete)?;
        api.register(project_update)?;
        api.register(project_policy_view)?;
        api.register(project_policy_update)?;

        api.register(project_list_v1)?;
        api.register(project_create_v1)?;
        api.register(project_view_v1)?;
        api.register(project_delete_v1)?;
        api.register(project_update_v1)?;
        api.register(project_policy_view_v1)?;
        api.register(project_policy_update_v1)?;

        // Operator-Accessible IP Pools API
        api.register(ip_pool_list)?;
        api.register(ip_pool_create)?;
        api.register(ip_pool_view)?;
        api.register(ip_pool_view_by_id)?;
        api.register(ip_pool_delete)?;
        api.register(ip_pool_update)?;
        // Variants for internal services
        api.register(ip_pool_service_view)?;

        // Operator-Accessible IP Pool Range API
        api.register(ip_pool_range_list)?;
        api.register(ip_pool_range_add)?;
        api.register(ip_pool_range_remove)?;
        // Variants for internal services
        api.register(ip_pool_service_range_list)?;
        api.register(ip_pool_service_range_add)?;
        api.register(ip_pool_service_range_remove)?;

        api.register(disk_list)?;
        api.register(disk_create)?;
        api.register(disk_view)?;
        api.register(disk_view_by_id)?;
        api.register(disk_delete)?;
        api.register(disk_metrics_list)?;

        api.register(disk_list_v1)?;
        api.register(disk_create_v1)?;
        api.register(disk_view_v1)?;
        api.register(disk_delete_v1)?;

        api.register(instance_list)?;
        api.register(instance_create)?;
        api.register(instance_view)?;
        api.register(instance_view_by_id)?;
        api.register(instance_delete)?;
        api.register(instance_migrate)?;
        api.register(instance_reboot)?;
        api.register(instance_start)?;
        api.register(instance_stop)?;
        api.register(instance_disk_list)?;
        api.register(instance_disk_attach)?;
        api.register(instance_disk_detach)?;
        api.register(instance_serial_console)?;
        api.register(instance_serial_console_stream)?;

        api.register(instance_list_v1)?;
        api.register(instance_view_v1)?;
        api.register(instance_create_v1)?;
        api.register(instance_delete_v1)?;
        api.register(instance_migrate_v1)?;
        api.register(instance_reboot_v1)?;
        api.register(instance_start_v1)?;
        api.register(instance_stop_v1)?;
        api.register(instance_disk_list_v1)?;
        api.register(instance_disk_attach_v1)?;
        api.register(instance_disk_detach_v1)?;
        api.register(instance_serial_console_v1)?;
        api.register(instance_serial_console_stream_v1)?;

        // Project-scoped images API
        api.register(image_list)?;
        api.register(image_create)?;
        api.register(image_view)?;
        api.register(image_view_by_id)?;
        api.register(image_delete)?;

        api.register(snapshot_list)?;
        api.register(snapshot_create)?;
        api.register(snapshot_view)?;
        api.register(snapshot_view_by_id)?;
        api.register(snapshot_delete)?;

        api.register(vpc_list)?;
        api.register(vpc_create)?;
        api.register(vpc_view)?;
        api.register(vpc_view_by_id)?;
        api.register(vpc_update)?;
        api.register(vpc_delete)?;

        api.register(vpc_list_v1)?;
        api.register(vpc_create_v1)?;
        api.register(vpc_view_v1)?;
        api.register(vpc_update_v1)?;
        api.register(vpc_delete_v1)?;

        api.register(vpc_subnet_list)?;
        api.register(vpc_subnet_view)?;
        api.register(vpc_subnet_view_by_id)?;
        api.register(vpc_subnet_create)?;
        api.register(vpc_subnet_delete)?;
        api.register(vpc_subnet_update)?;
        api.register(vpc_subnet_list_network_interfaces)?;

        api.register(vpc_subnet_list_v1)?;
        api.register(vpc_subnet_view_v1)?;
        api.register(vpc_subnet_create_v1)?;
        api.register(vpc_subnet_delete_v1)?;
        api.register(vpc_subnet_update_v1)?;
        // api.register(vpc_subnet_list_network_interfaces_v1)?;

        api.register(instance_network_interface_create)?;
        api.register(instance_network_interface_list)?;
        api.register(instance_network_interface_view)?;
        api.register(instance_network_interface_view_by_id)?;
        api.register(instance_network_interface_update)?;
        api.register(instance_network_interface_delete)?;

        api.register(instance_external_ip_list)?;

        api.register(vpc_router_list)?;
        api.register(vpc_router_view)?;
        api.register(vpc_router_view_by_id)?;
        api.register(vpc_router_create)?;
        api.register(vpc_router_delete)?;
        api.register(vpc_router_update)?;

        api.register(vpc_router_route_list)?;
        api.register(vpc_router_route_view)?;
        api.register(vpc_router_route_view_by_id)?;
        api.register(vpc_router_route_create)?;
        api.register(vpc_router_route_delete)?;
        api.register(vpc_router_route_update)?;

        api.register(vpc_firewall_rules_view)?;
        api.register(vpc_firewall_rules_update)?;

        api.register(rack_list)?;
        api.register(rack_view)?;
        api.register(sled_list)?;
        api.register(sled_view)?;

        api.register(saga_list)?;
        api.register(saga_view)?;

        api.register(system_user_list)?;
        api.register(system_user_view)?;

        api.register(timeseries_schema_get)?;

        api.register(role_list)?;
        api.register(role_view)?;

        api.register(session_sshkey_list)?;
        api.register(session_sshkey_view)?;
        api.register(session_sshkey_create)?;
        api.register(session_sshkey_delete)?;

        // Fleet-wide API operations
        api.register(silo_list)?;
        api.register(silo_create)?;
        api.register(silo_view)?;
        api.register(silo_view_by_id)?;
        api.register(silo_delete)?;
        api.register(silo_identity_provider_list)?;
        api.register(silo_policy_view)?;
        api.register(silo_policy_update)?;

        api.register(saml_identity_provider_create)?;
        api.register(saml_identity_provider_view)?;

        api.register(local_idp_user_create)?;
        api.register(local_idp_user_delete)?;
        api.register(local_idp_user_set_password)?;

        api.register(certificate_list)?;
        api.register(certificate_create)?;
        api.register(certificate_view)?;
        api.register(certificate_delete)?;

        api.register(system_image_list)?;
        api.register(system_image_create)?;
        api.register(system_image_view)?;
        api.register(system_image_view_by_id)?;
        api.register(system_image_delete)?;

        api.register(system_metric)?;
        api.register(updates_refresh)?;

        api.register(user_list)?;
        api.register(silo_users_list)?;
        api.register(silo_user_view)?;
        api.register(group_list)?;

        // Console API operations
        api.register(console_api::login_begin)?;
        api.register(console_api::login_local)?;
        api.register(console_api::login_spoof_begin)?;
        api.register(console_api::login_spoof)?;
        api.register(console_api::login_saml_begin)?;
        api.register(console_api::login_saml)?;
        api.register(console_api::logout)?;

        api.register(console_api::session_me)?;
        api.register(console_api::session_me_groups)?;
        api.register(console_api::console_page)?;
        api.register(console_api::console_root)?;
        api.register(console_api::console_settings_page)?;
        api.register(console_api::console_system_page)?;
        api.register(console_api::asset)?;

        api.register(device_auth::device_auth_request)?;
        api.register(device_auth::device_auth_verify)?;
        api.register(device_auth::device_auth_success)?;
        api.register(device_auth::device_auth_confirm)?;
        api.register(device_auth::device_access_token)?;

        Ok(())
    }

    let conf = serde_json::from_str(include_str!("./tag-config.json")).unwrap();
    let mut api = NexusApiDescription::new().tag_config(conf);

    if let Err(err) = register_endpoints(&mut api) {
        panic!("failed to register entrypoints: {}", err);
    }
    api
}

// API ENDPOINT FUNCTION NAMING CONVENTIONS
//
// Generally, HTTP resources are grouped within some collection.  For a
// relatively simple example:
//
//   GET    /organizations            (list the organizations in the collection)
//   POST   /organizations            (create a organization in the collection)
//   GET    /organizations/{org_name} (look up a organization in the collection)
//   DELETE /organizations/{org_name} (delete a organization in the collection)
//   PUT    /organizations/{org_name} (update a organization in the collection)
//
// An exception to this are id lookup operations which have a different top-level route
// but will still be grouped with the collection.  For example:
//
//  GET    /by-id/organizations/{id} (look up a organization in the collection by id)
//
// We pick a name for the function that implements a given API entrypoint
// based on how we expect it to appear in the CLI subcommand hierarchy. For
// example:
//
//   GET    /organizations                    -> organization_list()
//   POST   /organizations                    -> organization_create()
//   GET    /organizations/{org_name}         -> organization_view()
//   DELETE /organizations/{org_name}         -> organization_delete()
//   PUT    /organizations/{org_name}         -> organization_update()
//
// Note that the path typically uses the entity's plural form while the
// function name uses its singular.
//
// Operations beyond list, create, view, delete, and update should use a
// descriptive noun or verb, again bearing in mind that this will be
// transcribed into the CLI and SDKs:
//
//   POST   -> instance_reboot
//   POST   -> instance_stop
//   GET    -> instance_serial_console
//
// Note that these function names end up in generated OpenAPI spec as the
// operationId for each endpoint, and therefore represent a contract with
// clients. Client generators use operationId to name API methods, so changing
// a function name is a breaking change from a client perspective.

/// Fetch the top-level IAM policy
#[endpoint {
    method = GET,
    path = "/system/policy",
    tags = ["policy"],
}]
async fn system_policy_view(
    rqctx: RequestContext<Arc<ServerContext>>,
) -> Result<HttpResponseOk<shared::Policy<authz::FleetRole>>, HttpError> {
    let apictx = rqctx.context();
    let nexus = &apictx.nexus;

    let handler = async {
        let opctx = OpContext::for_external_api(&rqctx).await?;
        let policy = nexus.fleet_fetch_policy(&opctx).await?;
        Ok(HttpResponseOk(policy))
    };
    apictx.external_latencies.instrument_dropshot_handler(&rqctx, handler).await
}

/// Path parameters for `/by-id/` endpoints
#[derive(Deserialize, JsonSchema)]
struct ByIdPathParams {
    id: Uuid,
}

/// Update the top-level IAM policy
#[endpoint {
    method = PUT,
    path = "/system/policy",
    tags = ["policy"],
}]
async fn system_policy_update(
    rqctx: RequestContext<Arc<ServerContext>>,
    new_policy: TypedBody<shared::Policy<authz::FleetRole>>,
) -> Result<HttpResponseOk<shared::Policy<authz::FleetRole>>, HttpError> {
    let apictx = rqctx.context();
    let nexus = &apictx.nexus;
    let new_policy = new_policy.into_inner();

    let handler = async {
        let nasgns = new_policy.role_assignments.len();
        // This should have been validated during parsing.
        bail_unless!(nasgns <= shared::MAX_ROLE_ASSIGNMENTS_PER_RESOURCE);
        let opctx = OpContext::for_external_api(&rqctx).await?;
        let policy = nexus.fleet_update_policy(&opctx, &new_policy).await?;
        Ok(HttpResponseOk(policy))
    };
    apictx.external_latencies.instrument_dropshot_handler(&rqctx, handler).await
}

/// Fetch the current silo's IAM policy
#[endpoint {
    method = GET,
    path = "/policy",
    tags = ["silos"],
 }]
pub async fn policy_view(
    rqctx: RequestContext<Arc<ServerContext>>,
) -> Result<HttpResponseOk<shared::Policy<authz::SiloRole>>, HttpError> {
    let apictx = rqctx.context();
    let nexus = &apictx.nexus;
    let handler = async {
        let opctx = OpContext::for_external_api(&rqctx).await?;
        let authz_silo = opctx
            .authn
            .silo_required()
            .internal_context("loading current silo")?;

        let lookup = nexus.db_lookup(&opctx).silo_id(authz_silo.id());
        let policy = nexus.silo_fetch_policy(&opctx, lookup).await?;
        Ok(HttpResponseOk(policy))
    };
    apictx.external_latencies.instrument_dropshot_handler(&rqctx, handler).await
}

/// Update the current silo's IAM policy
#[endpoint {
    method = PUT,
    path = "/policy",
    tags = ["silos"],
}]
async fn policy_update(
    rqctx: RequestContext<Arc<ServerContext>>,
    new_policy: TypedBody<shared::Policy<authz::SiloRole>>,
) -> Result<HttpResponseOk<shared::Policy<authz::SiloRole>>, HttpError> {
    let apictx = rqctx.context();
    let nexus = &apictx.nexus;
    let new_policy = new_policy.into_inner();

    let handler = async {
        let nasgns = new_policy.role_assignments.len();
        // This should have been validated during parsing.
        bail_unless!(nasgns <= shared::MAX_ROLE_ASSIGNMENTS_PER_RESOURCE);
        let opctx = OpContext::for_external_api(&rqctx).await?;
        let authz_silo = opctx
            .authn
            .silo_required()
            .internal_context("loading current silo")?;
        let lookup = nexus.db_lookup(&opctx).silo_id(authz_silo.id());
        let policy =
            nexus.silo_update_policy(&opctx, lookup, &new_policy).await?;
        Ok(HttpResponseOk(policy))
    };
    apictx.external_latencies.instrument_dropshot_handler(&rqctx, handler).await
}

/// List silos
///
/// Lists silos that are discoverable based on the current permissions.
#[endpoint {
    method = GET,
    path = "/system/silos",
    tags = ["system"],
}]
async fn silo_list(
    rqctx: RequestContext<Arc<ServerContext>>,
    query_params: Query<PaginatedByNameOrId>,
) -> Result<HttpResponseOk<ResultsPage<Silo>>, HttpError> {
    let apictx = rqctx.context();
    let handler = async {
        let nexus = &apictx.nexus;
        let query = query_params.into_inner();
        let pag_params = data_page_params_for(&rqctx, &query)?;
        let scan_params = ScanByNameOrId::from_query(&query)?;
        let paginated_by = name_or_id_pagination(&pag_params, scan_params)?;
        let opctx = OpContext::for_external_api(&rqctx).await?;
        let silos = nexus
            .silos_list(&opctx, &paginated_by)
            .await?
            .into_iter()
            .map(|p| p.try_into())
            .collect::<Result<Vec<_>, Error>>()?;
        Ok(HttpResponseOk(ScanByNameOrId::results_page(
            &query,
            silos,
            &marker_for_name_or_id,
        )?))
    };
    apictx.external_latencies.instrument_dropshot_handler(&rqctx, handler).await
}

/// Create a silo
#[endpoint {
    method = POST,
    path = "/system/silos",
    tags = ["system"],
}]
async fn silo_create(
    rqctx: RequestContext<Arc<ServerContext>>,
    new_silo_params: TypedBody<params::SiloCreate>,
) -> Result<HttpResponseCreated<Silo>, HttpError> {
    let apictx = rqctx.context();
    let nexus = &apictx.nexus;
    let handler = async {
        let opctx = OpContext::for_external_api(&rqctx).await?;
        let silo =
            nexus.silo_create(&opctx, new_silo_params.into_inner()).await?;
        Ok(HttpResponseCreated(silo.try_into()?))
    };
    apictx.external_latencies.instrument_dropshot_handler(&rqctx, handler).await
}

/// Path parameters for Silo requests
#[derive(Deserialize, JsonSchema)]
struct SiloPathParam {
    /// The silo's unique name.
    silo_name: Name,
}

/// Fetch a silo
///
/// Fetch a silo by name.
#[endpoint {
    method = GET,
    path = "/system/silos/{silo_name}",
    tags = ["system"],
}]
async fn silo_view(
    rqctx: RequestContext<Arc<ServerContext>>,
    path_params: Path<SiloPathParam>,
) -> Result<HttpResponseOk<Silo>, HttpError> {
    let apictx = rqctx.context();
    let nexus = &apictx.nexus;
    let path = path_params.into_inner();
    let silo_name = &path.silo_name;
    let handler = async {
        let opctx = OpContext::for_external_api(&rqctx).await?;
        let silo = nexus.silo_fetch(&opctx, &silo_name).await?;
        Ok(HttpResponseOk(silo.try_into()?))
    };
    apictx.external_latencies.instrument_dropshot_handler(&rqctx, handler).await
}

/// Fetch a silo by id
#[endpoint {
    method = GET,
    path = "/system/by-id/silos/{id}",
    tags = ["system"]
}]
async fn silo_view_by_id(
    rqctx: RequestContext<Arc<ServerContext>>,
    path_params: Path<ByIdPathParams>,
) -> Result<HttpResponseOk<Silo>, HttpError> {
    let apictx = rqctx.context();
    let nexus = &apictx.nexus;
    let path = path_params.into_inner();
    let id = &path.id;
    let handler = async {
        let opctx = OpContext::for_external_api(&rqctx).await?;
        let silo = nexus.silo_fetch_by_id(&opctx, id).await?;
        Ok(HttpResponseOk(silo.try_into()?))
    };
    apictx.external_latencies.instrument_dropshot_handler(&rqctx, handler).await
}

/// Delete a silo
///
/// Delete a silo by name.
#[endpoint {
    method = DELETE,
    path = "/system/silos/{silo_name}",
    tags = ["system"],
}]
async fn silo_delete(
    rqctx: RequestContext<Arc<ServerContext>>,
    path_params: Path<SiloPathParam>,
) -> Result<HttpResponseDeleted, HttpError> {
    let apictx = rqctx.context();
    let nexus = &apictx.nexus;
    let params = path_params.into_inner();
    let silo_name = &params.silo_name;
    let handler = async {
        let opctx = OpContext::for_external_api(&rqctx).await?;
        nexus.silo_delete(&opctx, &silo_name).await?;
        Ok(HttpResponseDeleted())
    };
    apictx.external_latencies.instrument_dropshot_handler(&rqctx, handler).await
}

/// Fetch a silo's IAM policy
#[endpoint {
    method = GET,
    path = "/system/silos/{silo_name}/policy",
    tags = ["system"],
}]
async fn silo_policy_view(
    rqctx: RequestContext<Arc<ServerContext>>,
    path_params: Path<SiloPathParam>,
) -> Result<HttpResponseOk<shared::Policy<authz::SiloRole>>, HttpError> {
    let apictx = rqctx.context();
    let nexus = &apictx.nexus;
    let path = path_params.into_inner();
    let silo_name = &path.silo_name;

    let handler = async {
        let opctx = OpContext::for_external_api(&rqctx).await?;
        let lookup = nexus.db_lookup(&opctx).silo_name(silo_name);
        let policy = nexus.silo_fetch_policy(&opctx, lookup).await?;
        Ok(HttpResponseOk(policy))
    };
    apictx.external_latencies.instrument_dropshot_handler(&rqctx, handler).await
}

/// Update a silo's IAM policy
#[endpoint {
    method = PUT,
    path = "/system/silos/{silo_name}/policy",
    tags = ["system"],
}]
async fn silo_policy_update(
    rqctx: RequestContext<Arc<ServerContext>>,
    path_params: Path<SiloPathParam>,
    new_policy: TypedBody<shared::Policy<authz::SiloRole>>,
) -> Result<HttpResponseOk<shared::Policy<authz::SiloRole>>, HttpError> {
    let apictx = rqctx.context();
    let nexus = &apictx.nexus;
    let path = path_params.into_inner();
    let new_policy = new_policy.into_inner();
    let silo_name = &path.silo_name;

    let handler = async {
        let nasgns = new_policy.role_assignments.len();
        // This should have been validated during parsing.
        bail_unless!(nasgns <= shared::MAX_ROLE_ASSIGNMENTS_PER_RESOURCE);
        let opctx = OpContext::for_external_api(&rqctx).await?;
        let lookup = nexus.db_lookup(&opctx).silo_name(silo_name);
        let policy =
            nexus.silo_update_policy(&opctx, lookup, &new_policy).await?;
        Ok(HttpResponseOk(policy))
    };
    apictx.external_latencies.instrument_dropshot_handler(&rqctx, handler).await
}

// Silo-specific user endpoints

/// List users in a silo
#[endpoint {
    method = GET,
    path = "/system/silos/{silo_name}/users/all",
    tags = ["system"],
}]
async fn silo_users_list(
    rqctx: RequestContext<Arc<ServerContext>>,
    path_params: Path<SiloPathParam>,
    query_params: Query<PaginatedById>,
) -> Result<HttpResponseOk<ResultsPage<User>>, HttpError> {
    let apictx = rqctx.context();
    let handler = async {
        let nexus = &apictx.nexus;
        let silo_name = path_params.into_inner().silo_name;
        let query = query_params.into_inner();
        let pagparams = data_page_params_for(&rqctx, &query)?;
        let opctx = OpContext::for_external_api(&rqctx).await?;
        let users = nexus
            .silo_list_users(&opctx, &silo_name, &pagparams)
            .await?
            .into_iter()
            .map(|i| i.into())
            .collect();
        Ok(HttpResponseOk(ScanById::results_page(
            &query,
            users,
            &|_, user: &User| user.id,
        )?))
    };
    apictx.external_latencies.instrument_dropshot_handler(&rqctx, handler).await
}

/// Path parameters for Silo User requests
#[derive(Deserialize, JsonSchema)]
struct UserPathParam {
    /// The silo's unique name.
    silo_name: Name,
    /// The user's internal id
    user_id: Uuid,
}

/// Fetch a user
#[endpoint {
    method = GET,
    path = "/system/silos/{silo_name}/users/id/{user_id}",
    tags = ["system"],
}]
async fn silo_user_view(
    rqctx: RequestContext<Arc<ServerContext>>,
    path_params: Path<UserPathParam>,
) -> Result<HttpResponseOk<User>, HttpError> {
    let apictx = rqctx.context();
    let nexus = &apictx.nexus;
    let path_params = path_params.into_inner();
    let handler = async {
        let opctx = OpContext::for_external_api(&rqctx).await?;
        let user = nexus
            .silo_user_fetch(
                &opctx,
                &path_params.silo_name,
                path_params.user_id,
            )
            .await?;
        Ok(HttpResponseOk(user.into()))
    };
    apictx.external_latencies.instrument_dropshot_handler(&rqctx, handler).await
}

// Silo identity providers

/// List a silo's IDPs
#[endpoint {
    method = GET,
    path = "/system/silos/{silo_name}/identity-providers",
    tags = ["system"],
}]
async fn silo_identity_provider_list(
    rqctx: RequestContext<Arc<ServerContext>>,
    path_params: Path<SiloPathParam>,
    query_params: Query<PaginatedByName>,
) -> Result<HttpResponseOk<ResultsPage<IdentityProvider>>, HttpError> {
    let apictx = rqctx.context();
    let nexus = &apictx.nexus;
    let path = path_params.into_inner();
    let silo_name = &path.silo_name;
    let handler = async {
        let opctx = OpContext::for_external_api(&rqctx).await?;
        let query = query_params.into_inner();
        let pagination_params = data_page_params_for(&rqctx, &query)?
            .map_name(|n| Name::ref_cast(n));
        let identity_providers = nexus
            .identity_provider_list(&opctx, &silo_name, &pagination_params)
            .await?
            .into_iter()
            .map(|x| x.into())
            .collect();
        Ok(HttpResponseOk(ScanByName::results_page(
            &query,
            identity_providers,
            &marker_for_name,
        )?))
    };
    apictx.external_latencies.instrument_dropshot_handler(&rqctx, handler).await
}

// Silo SAML identity providers

/// Create a SAML IDP
#[endpoint {
    method = POST,
    path = "/system/silos/{silo_name}/identity-providers/saml",
    tags = ["system"],
}]
async fn saml_identity_provider_create(
    rqctx: RequestContext<Arc<ServerContext>>,
    path_params: Path<SiloPathParam>,
    new_provider: TypedBody<params::SamlIdentityProviderCreate>,
) -> Result<HttpResponseCreated<views::SamlIdentityProvider>, HttpError> {
    let apictx = rqctx.context();
    let nexus = &apictx.nexus;

    let handler = async {
        let opctx = OpContext::for_external_api(&rqctx).await?;
        let provider = nexus
            .saml_identity_provider_create(
                &opctx,
                &path_params.into_inner().silo_name,
                new_provider.into_inner(),
            )
            .await?;
        Ok(HttpResponseCreated(provider.into()))
    };
    apictx.external_latencies.instrument_dropshot_handler(&rqctx, handler).await
}

/// Path parameters for Silo SAML identity provider requests
#[derive(Deserialize, JsonSchema)]
struct SiloSamlPathParam {
    /// The silo's unique name.
    silo_name: Name,
    /// The SAML identity provider's name
    provider_name: Name,
}

/// Fetch a SAML IDP
#[endpoint {
    method = GET,
    path = "/system/silos/{silo_name}/identity-providers/saml/{provider_name}",
    tags = ["system"],
}]
async fn saml_identity_provider_view(
    rqctx: RequestContext<Arc<ServerContext>>,
    path_params: Path<SiloSamlPathParam>,
) -> Result<HttpResponseOk<views::SamlIdentityProvider>, HttpError> {
    let apictx = rqctx.context();
    let nexus = &apictx.nexus;

    let path_params = path_params.into_inner();

    let handler = async {
        let opctx = OpContext::for_external_api(&rqctx).await?;
        let provider = nexus
            .saml_identity_provider_fetch(
                &opctx,
                &path_params.silo_name,
                &path_params.provider_name,
            )
            .await?;

        Ok(HttpResponseOk(provider.into()))
    };
    apictx.external_latencies.instrument_dropshot_handler(&rqctx, handler).await
}

// TODO: no DELETE for identity providers?

// "Local" Identity Provider

/// Create a user
///
/// Users can only be created in Silos with `provision_type` == `Fixed`.
/// Otherwise, Silo users are just-in-time (JIT) provisioned when a user first
/// logs in using an external Identity Provider.
#[endpoint {
    method = POST,
    path = "/system/silos/{silo_name}/identity-providers/local/users",
    tags = ["system"],
}]
async fn local_idp_user_create(
    rqctx: RequestContext<Arc<ServerContext>>,
    path_params: Path<SiloPathParam>,
    new_user_params: TypedBody<params::UserCreate>,
) -> Result<HttpResponseCreated<User>, HttpError> {
    let apictx = rqctx.context();
    let nexus = &apictx.nexus;
    let silo_name = path_params.into_inner().silo_name;
    let handler = async {
        let opctx = OpContext::for_external_api(&rqctx).await?;
        let user = nexus
            .local_idp_create_user(
                &opctx,
                &silo_name,
                new_user_params.into_inner(),
            )
            .await?;
        Ok(HttpResponseCreated(user.into()))
    };
    apictx.external_latencies.instrument_dropshot_handler(&rqctx, handler).await
}

/// Delete a user
#[endpoint {
    method = DELETE,
    path = "/system/silos/{silo_name}/identity-providers/local/users/{user_id}",
    tags = ["system"],
}]
async fn local_idp_user_delete(
    rqctx: RequestContext<Arc<ServerContext>>,
    path_params: Path<UserPathParam>,
) -> Result<HttpResponseDeleted, HttpError> {
    let apictx = rqctx.context();
    let nexus = &apictx.nexus;
    let path_params = path_params.into_inner();
    let handler = async {
        let opctx = OpContext::for_external_api(&rqctx).await?;
        nexus
            .local_idp_delete_user(
                &opctx,
                &path_params.silo_name,
                path_params.user_id,
            )
            .await?;
        Ok(HttpResponseDeleted())
    };
    apictx.external_latencies.instrument_dropshot_handler(&rqctx, handler).await
}

/// Set or invalidate a user's password
///
/// Passwords can only be updated for users in Silos with identity mode
/// `LocalOnly`.
#[endpoint {
    method = POST,
    path = "/system/silos/{silo_name}/identity-providers/local/users/{user_id}/set-password",
    tags = ["system"],
}]
async fn local_idp_user_set_password(
    rqctx: RequestContext<Arc<ServerContext>>,
    path_params: Path<UserPathParam>,
    update: TypedBody<params::UserPassword>,
) -> Result<HttpResponseUpdatedNoContent, HttpError> {
    let apictx = rqctx.context();
    let nexus = &apictx.nexus;
    let path_params = path_params.into_inner();
    let handler = async {
        let opctx = OpContext::for_external_api(&rqctx).await?;
        nexus
            .local_idp_user_set_password(
                &opctx,
                &path_params.silo_name,
                path_params.user_id,
                update.into_inner(),
            )
            .await?;
        Ok(HttpResponseUpdatedNoContent())
    };
    apictx.external_latencies.instrument_dropshot_handler(&rqctx, handler).await
}

/// List organizations
#[endpoint {
    method = GET,
    path = "/v1/organizations",
    tags = ["organizations"]
}]
async fn organization_list_v1(
    rqctx: RequestContext<Arc<ServerContext>>,
    query_params: Query<PaginatedByNameOrId>,
) -> Result<HttpResponseOk<ResultsPage<Organization>>, HttpError> {
    let apictx = rqctx.context();
    let handler = async {
        let nexus = &apictx.nexus;
        let query = query_params.into_inner();
        let pag_params = data_page_params_for(&rqctx, &query)?;
        let scan_params = ScanByNameOrId::from_query(&query)?;
        let paginated_by = name_or_id_pagination(&pag_params, scan_params)?;
        let opctx = OpContext::for_external_api(&rqctx).await?;
        let organizations = nexus
            .organizations_list(&opctx, &paginated_by)
            .await?
            .into_iter()
            .map(|p| p.into())
            .collect();
        Ok(HttpResponseOk(ScanByNameOrId::results_page(
            &query,
            organizations,
            &marker_for_name_or_id,
        )?))
    };
    apictx.external_latencies.instrument_dropshot_handler(&rqctx, handler).await
}

/// List organizations
/// Use `GET /v1/organizations` instead
#[endpoint {
    method = GET,
    path = "/organizations",
    tags = ["organizations"],
    deprecated = true
}]
async fn organization_list(
    rqctx: RequestContext<Arc<ServerContext>>,
    query_params: Query<PaginatedByNameOrId>,
) -> Result<HttpResponseOk<ResultsPage<Organization>>, HttpError> {
    let apictx = rqctx.context();
    let handler = async {
        let nexus = &apictx.nexus;
        let query = query_params.into_inner();
        let pag_params = data_page_params_for(&rqctx, &query)?;
        let scan_params = ScanByNameOrId::from_query(&query)?;
        let paginated_by = name_or_id_pagination(&pag_params, scan_params)?;
        let opctx = OpContext::for_external_api(&rqctx).await?;
        let organizations = nexus
            .organizations_list(&opctx, &paginated_by)
            .await?
            .into_iter()
            .map(|p| p.into())
            .collect();
        Ok(HttpResponseOk(ScanByNameOrId::results_page(
            &query,
            organizations,
            &marker_for_name_or_id,
        )?))
    };
    apictx.external_latencies.instrument_dropshot_handler(&rqctx, handler).await
}

/// Create an organization
#[endpoint {
    method = POST,
    path = "/v1/organizations",
    tags = ["organizations"],
}]
async fn organization_create_v1(
    rqctx: RequestContext<Arc<ServerContext>>,
    new_organization: TypedBody<params::OrganizationCreate>,
) -> Result<HttpResponseCreated<Organization>, HttpError> {
    let apictx = rqctx.context();
    let nexus = &apictx.nexus;
    let handler = async {
        let opctx = OpContext::for_external_api(&rqctx).await?;
        let organization = nexus
            .organization_create(&opctx, &new_organization.into_inner())
            .await?;
        Ok(HttpResponseCreated(organization.into()))
    };
    apictx.external_latencies.instrument_dropshot_handler(&rqctx, handler).await
}

/// Create an organization
/// Use `POST /v1/organizations` instead
#[endpoint {
    method = POST,
    path = "/organizations",
    tags = ["organizations"],
    deprecated = true
}]
async fn organization_create(
    rqctx: RequestContext<Arc<ServerContext>>,
    new_organization: TypedBody<params::OrganizationCreate>,
) -> Result<HttpResponseCreated<Organization>, HttpError> {
    let apictx = rqctx.context();
    let nexus = &apictx.nexus;
    let handler = async {
        let opctx = OpContext::for_external_api(&rqctx).await?;
        let organization = nexus
            .organization_create(&opctx, &new_organization.into_inner())
            .await?;
        Ok(HttpResponseCreated(organization.into()))
    };
    apictx.external_latencies.instrument_dropshot_handler(&rqctx, handler).await
}

/// Fetch an organization
#[endpoint {
    method = GET,
    path = "/v1/organizations/{organization}",
    tags = ["organizations"],
}]
async fn organization_view_v1(
    rqctx: RequestContext<Arc<ServerContext>>,
    path_params: Path<params::OrganizationPath>,
) -> Result<HttpResponseOk<Organization>, HttpError> {
    let apictx = rqctx.context();
    let nexus = &apictx.nexus;
    let path = path_params.into_inner();
    let handler = async {
        let opctx = OpContext::for_external_api(&rqctx).await?;
        let (.., organization) = nexus
            .organization_lookup(
                &opctx,
                &params::OrganizationSelector {
                    organization: path.organization,
                },
            )?
            .fetch()
            .await?;
        Ok(HttpResponseOk(organization.into()))
    };
    apictx.external_latencies.instrument_dropshot_handler(&rqctx, handler).await
}

/// Path parameters for Organization requests
#[derive(Deserialize, JsonSchema)]
struct OrganizationPathParam {
    /// The organization's unique name.
    organization_name: Name,
}

/// Fetch an organization
/// Use `GET /v1/organizations/{organization}` instead
#[endpoint {
    method = GET,
    path = "/organizations/{organization_name}",
    tags = ["organizations"],
    deprecated = true
}]
async fn organization_view(
    rqctx: RequestContext<Arc<ServerContext>>,
    path_params: Path<OrganizationPathParam>,
) -> Result<HttpResponseOk<Organization>, HttpError> {
    let apictx = rqctx.context();
    let nexus = &apictx.nexus;
    let path = path_params.into_inner();
    let handler = async {
        let opctx = OpContext::for_external_api(&rqctx).await?;
        let (.., organization) = nexus
            .organization_lookup(
                &opctx,
                &params::OrganizationSelector {
                    organization: path.organization_name.into(),
                },
            )?
            .fetch()
            .await?;
        Ok(HttpResponseOk(organization.into()))
    };
    apictx.external_latencies.instrument_dropshot_handler(&rqctx, handler).await
}

/// Fetch an organization by id
/// Use `GET /v1/organizations/{organization}` instead
#[endpoint {
    method = GET,
    path = "/by-id/organizations/{id}",
    tags = ["organizations"],
    deprecated = true
}]
async fn organization_view_by_id(
    rqctx: RequestContext<Arc<ServerContext>>,
    path_params: Path<ByIdPathParams>,
) -> Result<HttpResponseOk<Organization>, HttpError> {
    let apictx = rqctx.context();
    let nexus = &apictx.nexus;
    let path = path_params.into_inner();
    let handler = async {
        let opctx = OpContext::for_external_api(&rqctx).await?;
        let (.., organization) = nexus
            .organization_lookup(
                &opctx,
                &params::OrganizationSelector { organization: path.id.into() },
            )?
            .fetch()
            .await?;
        Ok(HttpResponseOk(organization.into()))
    };
    apictx.external_latencies.instrument_dropshot_handler(&rqctx, handler).await
}

/// Delete an organization
#[endpoint {
    method = DELETE,
    path = "/v1/organizations/{organization}",
    tags = ["organizations"],
}]
async fn organization_delete_v1(
    rqctx: RequestContext<Arc<ServerContext>>,
    path_params: Path<params::OrganizationPath>,
) -> Result<HttpResponseDeleted, HttpError> {
    let apictx = rqctx.context();
    let nexus = &apictx.nexus;
    let params = path_params.into_inner();
    let handler = async {
        let opctx = OpContext::for_external_api(&rqctx).await?;
        let organization_selector =
            &params::OrganizationSelector { organization: params.organization };
        let organization_lookup =
            nexus.organization_lookup(&opctx, &organization_selector)?;
        nexus.organization_delete(&opctx, &organization_lookup).await?;
        Ok(HttpResponseDeleted())
    };
    apictx.external_latencies.instrument_dropshot_handler(&rqctx, handler).await
}

/// Delete an organization
/// Use `DELETE /v1/organizations/{organization}` instead
#[endpoint {
    method = DELETE,
    path = "/organizations/{organization_name}",
    tags = ["organizations"],
    deprecated = true
}]
async fn organization_delete(
    rqctx: RequestContext<Arc<ServerContext>>,
    path_params: Path<OrganizationPathParam>,
) -> Result<HttpResponseDeleted, HttpError> {
    let apictx = rqctx.context();
    let nexus = &apictx.nexus;
    let params = path_params.into_inner();
    let handler = async {
        let opctx = OpContext::for_external_api(&rqctx).await?;
        let organization_selector = &params::OrganizationSelector {
            organization: params.organization_name.into(),
        };
        let organization_lookup =
            nexus.organization_lookup(&opctx, &organization_selector)?;
        nexus.organization_delete(&opctx, &organization_lookup).await?;
        Ok(HttpResponseDeleted())
    };
    apictx.external_latencies.instrument_dropshot_handler(&rqctx, handler).await
}

/// Update an organization
#[endpoint {
    method = PUT,
    path = "/v1/organizations/{organization}",
    tags = ["organizations"],
}]
async fn organization_update_v1(
    rqctx: RequestContext<Arc<ServerContext>>,
    path_params: Path<params::OrganizationPath>,
    updated_organization: TypedBody<params::OrganizationUpdate>,
) -> Result<HttpResponseOk<Organization>, HttpError> {
    let apictx = rqctx.context();
    let nexus = &apictx.nexus;
    let params = path_params.into_inner();
    let handler = async {
        let opctx = OpContext::for_external_api(&rqctx).await?;
        let organization_selector =
            &params::OrganizationSelector { organization: params.organization };
        let organization_lookup =
            nexus.organization_lookup(&opctx, &organization_selector)?;
        let new_organization = nexus
            .organization_update(
                &opctx,
                &organization_lookup,
                &updated_organization.into_inner(),
            )
            .await?;
        Ok(HttpResponseOk(new_organization.into()))
    };
    apictx.external_latencies.instrument_dropshot_handler(&rqctx, handler).await
}

/// Update an organization
// TODO-correctness: Is it valid for PUT to accept application/json that's a
// subset of what the resource actually represents?  If not, is that a problem?
// (HTTP may require that this be idempotent.)  If so, can we get around that
// having this be a slightly different content-type (e.g.,
// "application/json-patch")?  We should see what other APIs do.
/// Use `PUT /v1/organizations/{organization}` instead
#[endpoint {
    method = PUT,
    path = "/organizations/{organization_name}",
    tags = ["organizations"],
    deprecated = true
}]
async fn organization_update(
    rqctx: RequestContext<Arc<ServerContext>>,
    path_params: Path<OrganizationPathParam>,
    updated_organization: TypedBody<params::OrganizationUpdate>,
) -> Result<HttpResponseOk<Organization>, HttpError> {
    let apictx = rqctx.context();
    let nexus = &apictx.nexus;
    let path = path_params.into_inner();
    let handler = async {
        let opctx = OpContext::for_external_api(&rqctx).await?;
        let organization_selector = &params::OrganizationSelector {
            organization: path.organization_name.into(),
        };
        let organization_lookup =
            nexus.organization_lookup(&opctx, &organization_selector)?;
        let new_organization = nexus
            .organization_update(
                &opctx,
                &organization_lookup,
                &updated_organization.into_inner(),
            )
            .await?;
        Ok(HttpResponseOk(new_organization.into()))
    };
    apictx.external_latencies.instrument_dropshot_handler(&rqctx, handler).await
}

/// Fetch an organization's IAM policy
#[endpoint {
    method = GET,
    path = "/v1/organizations/{organization}/policy",
    tags = ["organizations"],
}]
async fn organization_policy_view_v1(
    rqctx: RequestContext<Arc<ServerContext>>,
    path_params: Path<params::OrganizationPath>,
) -> Result<HttpResponseOk<shared::Policy<authz::OrganizationRole>>, HttpError>
{
    let apictx = rqctx.context();
    let nexus = &apictx.nexus;
    let params = path_params.into_inner();
    let handler = async {
        let opctx = OpContext::for_external_api(&rqctx).await?;
        let organization_selector =
            &params::OrganizationSelector { organization: params.organization };
        let organization_lookup =
            nexus.organization_lookup(&opctx, &organization_selector)?;
        let policy = nexus
            .organization_fetch_policy(&opctx, &organization_lookup)
            .await?;
        Ok(HttpResponseOk(policy))
    };
    apictx.external_latencies.instrument_dropshot_handler(&rqctx, handler).await
}

/// Fetch an organization's IAM policy
/// Use `GET /v1/organizations/{organization}/policy` instead
#[endpoint {
    method = GET,
    path = "/organizations/{organization_name}/policy",
    tags = ["organizations"],
    deprecated = true
}]
async fn organization_policy_view(
    rqctx: RequestContext<Arc<ServerContext>>,
    path_params: Path<OrganizationPathParam>,
) -> Result<HttpResponseOk<shared::Policy<authz::OrganizationRole>>, HttpError>
{
    let apictx = rqctx.context();
    let nexus = &apictx.nexus;
    let path = path_params.into_inner();

    let handler = async {
        let opctx = OpContext::for_external_api(&rqctx).await?;
        let organization_selector = &params::OrganizationSelector {
            organization: path.organization_name.into(),
        };
        let organization_lookup =
            nexus.organization_lookup(&opctx, &organization_selector)?;
        let policy = nexus
            .organization_fetch_policy(&opctx, &organization_lookup)
            .await?;
        Ok(HttpResponseOk(policy))
    };
    apictx.external_latencies.instrument_dropshot_handler(&rqctx, handler).await
}

/// Update an organization's IAM policy
#[endpoint {
    method = PUT,
    path = "/v1/organizations/{organization}/policy",
    tags = ["organizations"],
}]
async fn organization_policy_update_v1(
    rqctx: RequestContext<Arc<ServerContext>>,
    path_params: Path<params::OrganizationPath>,
    new_policy: TypedBody<shared::Policy<authz::OrganizationRole>>,
) -> Result<HttpResponseOk<shared::Policy<authz::OrganizationRole>>, HttpError>
{
    let apictx = rqctx.context();
    let nexus = &apictx.nexus;
    let params = path_params.into_inner();
    let new_policy = new_policy.into_inner();
    let handler = async {
        let opctx = OpContext::for_external_api(&rqctx).await?;
        let organization_selector =
            &params::OrganizationSelector { organization: params.organization };
        let organization_lookup =
            nexus.organization_lookup(&opctx, &organization_selector)?;
        let nasgns = new_policy.role_assignments.len();
        // This should have been validated during parsing.
        bail_unless!(nasgns <= shared::MAX_ROLE_ASSIGNMENTS_PER_RESOURCE);
        let policy = nexus
            .organization_update_policy(
                &opctx,
                &organization_lookup,
                &new_policy,
            )
            .await?;
        Ok(HttpResponseOk(policy))
    };
    apictx.external_latencies.instrument_dropshot_handler(&rqctx, handler).await
}

/// Update an organization's IAM policy
/// Use `PUT /v1/organizations/{organization}/policy` instead
#[endpoint {
    method = PUT,
    path = "/organizations/{organization_name}/policy",
    tags = ["organizations"],
    deprecated = true
}]
async fn organization_policy_update(
    rqctx: RequestContext<Arc<ServerContext>>,
    path_params: Path<OrganizationPathParam>,
    new_policy: TypedBody<shared::Policy<authz::OrganizationRole>>,
) -> Result<HttpResponseOk<shared::Policy<authz::OrganizationRole>>, HttpError>
{
    let apictx = rqctx.context();
    let nexus = &apictx.nexus;
    let path = path_params.into_inner();
    let new_policy = new_policy.into_inner();
    let handler = async {
        let nasgns = new_policy.role_assignments.len();
        // This should have been validated during parsing.
        bail_unless!(nasgns <= shared::MAX_ROLE_ASSIGNMENTS_PER_RESOURCE);
        let opctx = OpContext::for_external_api(&rqctx).await?;
        let organization_selector = &params::OrganizationSelector {
            organization: path.organization_name.into(),
        };
        let organization_lookup =
            nexus.organization_lookup(&opctx, &organization_selector)?;
        let policy = nexus
            .organization_update_policy(
                &opctx,
                &organization_lookup,
                &new_policy,
            )
            .await?;
        Ok(HttpResponseOk(policy))
    };
    apictx.external_latencies.instrument_dropshot_handler(&rqctx, handler).await
}

/// List projects
#[endpoint {
    method = GET,
    path = "/v1/projects",
    tags = ["projects"],
}]
async fn project_list_v1(
    rqctx: RequestContext<Arc<ServerContext>>,
    query_params: Query<PaginatedByNameOrId<params::OrganizationSelector>>,
) -> Result<HttpResponseOk<ResultsPage<Project>>, HttpError> {
    let apictx = rqctx.context();
    let handler = async {
        let nexus = &apictx.nexus;
        let query = query_params.into_inner();
        let pag_params = data_page_params_for(&rqctx, &query)?;
        let scan_params = ScanByNameOrId::from_query(&query)?;
        let paginated_by = name_or_id_pagination(&pag_params, scan_params)?;
        let opctx = OpContext::for_external_api(&rqctx).await?;
        let organization_lookup =
            nexus.organization_lookup(&opctx, &scan_params.selector)?;
        let projects = nexus
            .project_list(&opctx, &organization_lookup, &paginated_by)
            .await?
            .into_iter()
            .map(|p| p.into())
            .collect();
        Ok(HttpResponseOk(ScanByNameOrId::results_page(
            &query,
            projects,
            &marker_for_name_or_id,
        )?))
    };
    apictx.external_latencies.instrument_dropshot_handler(&rqctx, handler).await
}

/// List projects
/// Use `GET /v1/projects` instead
#[endpoint {
    method = GET,
    path = "/organizations/{organization_name}/projects",
    tags = ["projects"],
    deprecated = true,
}]
async fn project_list(
    rqctx: RequestContext<Arc<ServerContext>>,
    query_params: Query<PaginatedByNameOrId>,
    path_params: Path<OrganizationPathParam>,
) -> Result<HttpResponseOk<ResultsPage<Project>>, HttpError> {
    let apictx = rqctx.context();
    let handler = async {
        let nexus = &apictx.nexus;
        let query = query_params.into_inner();
        let path = path_params.into_inner();
        let pag_params = data_page_params_for(&rqctx, &query)?;
        let scan_params = ScanByNameOrId::from_query(&query)?;
        let paginated_by = name_or_id_pagination(&pag_params, scan_params)?;
        let organization_selector = &params::OrganizationSelector {
            organization: path.organization_name.into(),
        };
        let opctx = OpContext::for_external_api(&rqctx).await?;
        let organization_lookup =
            nexus.organization_lookup(&opctx, &organization_selector)?;
        let projects = nexus
            .project_list(&opctx, &organization_lookup, &paginated_by)
            .await?
            .into_iter()
            .map(|p| p.into())
            .collect();
        Ok(HttpResponseOk(ScanByNameOrId::results_page(
            &query,
            projects,
            &marker_for_name_or_id,
        )?))
    };
    apictx.external_latencies.instrument_dropshot_handler(&rqctx, handler).await
}

/// Create a project
#[endpoint {
    method = POST,
    path = "/v1/projects",
    tags = ["projects"],
}]
async fn project_create_v1(
    rqctx: RequestContext<Arc<ServerContext>>,
    query_params: Query<params::OrganizationSelector>,
    new_project: TypedBody<params::ProjectCreate>,
) -> Result<HttpResponseCreated<Project>, HttpError> {
    let apictx = rqctx.context();
    let nexus = &apictx.nexus;
    let query = query_params.into_inner();
    let handler = async {
        let opctx = OpContext::for_external_api(&rqctx).await?;
        let organization_selector =
            params::OrganizationSelector { organization: query.organization };
        let organization_lookup =
            nexus.organization_lookup(&opctx, &organization_selector)?;
        let project = nexus
            .project_create(
                &opctx,
                &organization_lookup,
                &new_project.into_inner(),
            )
            .await?;
        Ok(HttpResponseCreated(project.into()))
    };
    apictx.external_latencies.instrument_dropshot_handler(&rqctx, handler).await
}

/// Create a project
/// Use `POST /v1/projects` instead
#[endpoint {
    method = POST,
    path = "/organizations/{organization_name}/projects",
    tags = ["projects"],
    deprecated = true
}]
async fn project_create(
    rqctx: RequestContext<Arc<ServerContext>>,
    path_params: Path<OrganizationPathParam>,
    new_project: TypedBody<params::ProjectCreate>,
) -> Result<HttpResponseCreated<Project>, HttpError> {
    let apictx = rqctx.context();
    let nexus = &apictx.nexus;
    let path = path_params.into_inner();
    let handler = async {
        let opctx = OpContext::for_external_api(&rqctx).await?;
        let organization_selector = &params::OrganizationSelector {
            organization: path.organization_name.into(),
        };
        let organization_lookup =
            nexus.organization_lookup(&opctx, &organization_selector)?;
        let project = nexus
            .project_create(
                &opctx,
                &organization_lookup,
                &new_project.into_inner(),
            )
            .await?;
        Ok(HttpResponseCreated(project.into()))
    };
    apictx.external_latencies.instrument_dropshot_handler(&rqctx, handler).await
}

/// Fetch a project
#[endpoint {
    method = GET,
    path = "/v1/projects/{project}",
    tags = ["projects"],
}]
async fn project_view_v1(
    rqctx: RequestContext<Arc<ServerContext>>,
    path_params: Path<params::ProjectPath>,
    query_params: Query<params::OptionalOrganizationSelector>,
) -> Result<HttpResponseOk<Project>, HttpError> {
    let apictx = rqctx.context();
    let nexus = &apictx.nexus;
    let path = path_params.into_inner();
    let query = query_params.into_inner();
    let handler = async {
        let opctx = OpContext::for_external_api(&rqctx).await?;
        let project_selector = params::ProjectSelector {
            organization_selector: query.organization_selector,
            project: path.project,
        };
        let (.., project) =
            nexus.project_lookup(&opctx, &project_selector)?.fetch().await?;
        Ok(HttpResponseOk(project.into()))
    };
    apictx.external_latencies.instrument_dropshot_handler(&rqctx, handler).await
}

/// Path parameters for Project requests
#[derive(Deserialize, JsonSchema)]
struct ProjectPathParam {
    /// The organization's unique name.
    organization_name: Name,
    /// The project's unique name within the organization.
    project_name: Name,
}

/// Fetch a project
/// Use `GET /v1/projects/{project}` instead
#[endpoint {
    method = GET,
    path = "/organizations/{organization_name}/projects/{project_name}",
    tags = ["projects"],
    deprecated = true
}]
async fn project_view(
    rqctx: RequestContext<Arc<ServerContext>>,
    path_params: Path<ProjectPathParam>,
) -> Result<HttpResponseOk<Project>, HttpError> {
    let apictx = rqctx.context();
    let nexus = &apictx.nexus;
    let path = path_params.into_inner();
    let handler = async {
        let opctx = OpContext::for_external_api(&rqctx).await?;
        let project_selector = params::ProjectSelector::new(
            Some(path.organization_name.into()),
            path.project_name.into(),
        );
        let (.., project) =
            nexus.project_lookup(&opctx, &project_selector)?.fetch().await?;
        Ok(HttpResponseOk(project.into()))
    };
    apictx.external_latencies.instrument_dropshot_handler(&rqctx, handler).await
}

/// Fetch a project by id
/// Use `GET /v1/projects/{project}` instead
#[endpoint {
    method = GET,
    path = "/by-id/projects/{id}",
    tags = ["projects"],
    deprecated = true
}]
async fn project_view_by_id(
    rqctx: RequestContext<Arc<ServerContext>>,
    path_params: Path<ByIdPathParams>,
) -> Result<HttpResponseOk<Project>, HttpError> {
    let apictx = rqctx.context();
    let nexus = &apictx.nexus;
    let path = path_params.into_inner();
    let handler = async {
        let opctx = OpContext::for_external_api(&rqctx).await?;
        let project_selector =
            params::ProjectSelector::new(None, path.id.into());
        let (.., project) =
            nexus.project_lookup(&opctx, &project_selector)?.fetch().await?;
        Ok(HttpResponseOk(project.into()))
    };
    apictx.external_latencies.instrument_dropshot_handler(&rqctx, handler).await
}

/// Delete a project
#[endpoint {
    method = DELETE,
    path = "/v1/projects/{project}",
    tags = ["projects"],
}]
async fn project_delete_v1(
    rqctx: RequestContext<Arc<ServerContext>>,
    path_params: Path<params::ProjectPath>,
    query_params: Query<params::OptionalOrganizationSelector>,
) -> Result<HttpResponseDeleted, HttpError> {
    let apictx = rqctx.context();
    let nexus = &apictx.nexus;
    let path = path_params.into_inner();
    let query = query_params.into_inner();
    let handler = async {
        let opctx = OpContext::for_external_api(&rqctx).await?;
        let project_selector = params::ProjectSelector {
            organization_selector: query.organization_selector,
            project: path.project,
        };
        let project_lookup = nexus.project_lookup(&opctx, &project_selector)?;
        nexus.project_delete(&opctx, &project_lookup).await?;
        Ok(HttpResponseDeleted())
    };
    apictx.external_latencies.instrument_dropshot_handler(&rqctx, handler).await
}

/// Delete a project
/// Use `DELETE /v1/projects/{project}` instead
#[endpoint {
    method = DELETE,
    path = "/organizations/{organization_name}/projects/{project_name}",
    tags = ["projects"],
    deprecated = true
}]
async fn project_delete(
    rqctx: RequestContext<Arc<ServerContext>>,
    path_params: Path<ProjectPathParam>,
) -> Result<HttpResponseDeleted, HttpError> {
    let apictx = rqctx.context();
    let nexus = &apictx.nexus;
    let path = path_params.into_inner();
    let handler = async {
        let opctx = OpContext::for_external_api(&rqctx).await?;
        let project_selector = params::ProjectSelector::new(
            Some(path.organization_name.into()),
            path.project_name.into(),
        );
        let project_lookup = nexus.project_lookup(&opctx, &project_selector)?;
        nexus.project_delete(&opctx, &project_lookup).await?;
        Ok(HttpResponseDeleted())
    };
    apictx.external_latencies.instrument_dropshot_handler(&rqctx, handler).await
}

/// Update a project
#[endpoint {
    method = PUT,
    path = "/v1/projects/{project}",
    tags = ["projects"],
}]
async fn project_update_v1(
    rqctx: RequestContext<Arc<ServerContext>>,
    path_params: Path<params::ProjectPath>,
    query_params: Query<params::OptionalOrganizationSelector>,
    updated_project: TypedBody<params::ProjectUpdate>,
) -> Result<HttpResponseOk<Project>, HttpError> {
    let apictx = rqctx.context();
    let nexus = &apictx.nexus;
    let path = path_params.into_inner();
    let query = query_params.into_inner();
    let updated_project = updated_project.into_inner();
    let handler = async {
        let opctx = OpContext::for_external_api(&rqctx).await?;
        let project_selector = params::ProjectSelector {
            organization_selector: query.organization_selector,
            project: path.project,
        };
        let project_lookup = nexus.project_lookup(&opctx, &project_selector)?;
        let project = nexus
            .project_update(&opctx, &project_lookup, &updated_project)
            .await?;
        Ok(HttpResponseOk(project.into()))
    };
    apictx.external_latencies.instrument_dropshot_handler(&rqctx, handler).await
}

/// Update a project
// TODO-correctness: Is it valid for PUT to accept application/json that's a
// subset of what the resource actually represents?  If not, is that a problem?
// (HTTP may require that this be idempotent.)  If so, can we get around that
// having this be a slightly different content-type (e.g.,
// "application/json-patch")?  We should see what other APIs do.
/// Use `PUT /v1/projects/{project}` instead
#[endpoint {
    method = PUT,
    path = "/organizations/{organization_name}/projects/{project_name}",
    tags = ["projects"],
    deprecated = true
}]
async fn project_update(
    rqctx: RequestContext<Arc<ServerContext>>,
    path_params: Path<ProjectPathParam>,
    updated_project: TypedBody<params::ProjectUpdate>,
) -> Result<HttpResponseOk<Project>, HttpError> {
    let apictx = rqctx.context();
    let nexus = &apictx.nexus;
    let path = path_params.into_inner();
    let handler = async {
        let opctx = OpContext::for_external_api(&rqctx).await?;
        let project_selector = params::ProjectSelector::new(
            Some(path.organization_name.into()),
            path.project_name.into(),
        );
        let project_lookup = nexus.project_lookup(&opctx, &project_selector)?;
        let new_project = nexus
            .project_update(
                &opctx,
                &project_lookup,
                &updated_project.into_inner(),
            )
            .await?;
        Ok(HttpResponseOk(new_project.into()))
    };
    apictx.external_latencies.instrument_dropshot_handler(&rqctx, handler).await
}

/// Fetch a project's IAM policy
#[endpoint {
    method = GET,
    path = "/v1/projects/{project}/policy",
    tags = ["projects"],
}]
async fn project_policy_view_v1(
    rqctx: RequestContext<Arc<ServerContext>>,
    path_params: Path<params::ProjectPath>,
    query_params: Query<params::OptionalOrganizationSelector>,
) -> Result<HttpResponseOk<shared::Policy<authz::ProjectRole>>, HttpError> {
    let apictx = rqctx.context();
    let nexus = &apictx.nexus;
    let path = path_params.into_inner();
    let query = query_params.into_inner();
    let handler = async {
        let opctx = OpContext::for_external_api(&rqctx).await?;
        let project_selector = params::ProjectSelector {
            organization_selector: query.organization_selector,
            project: path.project,
        };
        let project_lookup = nexus.project_lookup(&opctx, &project_selector)?;
        let policy =
            nexus.project_fetch_policy(&opctx, &project_lookup).await?;
        Ok(HttpResponseOk(policy))
    };
    apictx.external_latencies.instrument_dropshot_handler(&rqctx, handler).await
}

/// Fetch a project's IAM policy
/// Use `GET /v1/projects/{project}/policy` instead
#[endpoint {
    method = GET,
    path = "/organizations/{organization_name}/projects/{project_name}/policy",
    tags = ["projects"],
    deprecated = true
}]
async fn project_policy_view(
    rqctx: RequestContext<Arc<ServerContext>>,
    path_params: Path<ProjectPathParam>,
) -> Result<HttpResponseOk<shared::Policy<authz::ProjectRole>>, HttpError> {
    let apictx = rqctx.context();
    let nexus = &apictx.nexus;
    let path = path_params.into_inner();
    let handler = async {
        let opctx = OpContext::for_external_api(&rqctx).await?;
        let project_selector = params::ProjectSelector::new(
            Some(path.organization_name.into()),
            path.project_name.into(),
        );
        let project_lookup = nexus.project_lookup(&opctx, &project_selector)?;
        let policy =
            nexus.project_fetch_policy(&opctx, &project_lookup).await?;
        Ok(HttpResponseOk(policy))
    };
    apictx.external_latencies.instrument_dropshot_handler(&rqctx, handler).await
}

/// Update a project's IAM policy
#[endpoint {
    method = PUT,
    path = "/v1/projects/{project}/policy",
    tags = ["projects"],
}]
async fn project_policy_update_v1(
    rqctx: RequestContext<Arc<ServerContext>>,
    path_params: Path<params::ProjectPath>,
    query_params: Query<params::OptionalOrganizationSelector>,
    new_policy: TypedBody<shared::Policy<authz::ProjectRole>>,
) -> Result<HttpResponseOk<shared::Policy<authz::ProjectRole>>, HttpError> {
    let apictx = rqctx.context();
    let nexus = &apictx.nexus;
    let path = path_params.into_inner();
    let query = query_params.into_inner();
    let new_policy = new_policy.into_inner();
    let handler = async {
        let opctx = OpContext::for_external_api(&rqctx).await?;
        let project_selector = params::ProjectSelector {
            organization_selector: query.organization_selector,
            project: path.project,
        };
        let project_lookup = nexus.project_lookup(&opctx, &project_selector)?;
        nexus
            .project_update_policy(&opctx, &project_lookup, &new_policy)
            .await?;
        Ok(HttpResponseOk(new_policy))
    };
    apictx.external_latencies.instrument_dropshot_handler(&rqctx, handler).await
}

/// Update a project's IAM policy
#[endpoint {
    method = PUT,
    path = "/organizations/{organization_name}/projects/{project_name}/policy",
    tags = ["projects"],
}]
async fn project_policy_update(
    rqctx: RequestContext<Arc<ServerContext>>,
    path_params: Path<ProjectPathParam>,
    new_policy: TypedBody<shared::Policy<authz::ProjectRole>>,
) -> Result<HttpResponseOk<shared::Policy<authz::ProjectRole>>, HttpError> {
    let apictx = rqctx.context();
    let nexus = &apictx.nexus;
    let path = path_params.into_inner();
    let new_policy = new_policy.into_inner();
    let handler = async {
        let nasgns = new_policy.role_assignments.len();
        // This should have been validated during parsing.
        bail_unless!(nasgns <= shared::MAX_ROLE_ASSIGNMENTS_PER_RESOURCE);
        let opctx = OpContext::for_external_api(&rqctx).await?;
        let project_selector = params::ProjectSelector::new(
            Some(path.organization_name.into()),
            path.project_name.into(),
        );
        let project_lookup = nexus.project_lookup(&opctx, &project_selector)?;
        let policy = nexus
            .project_update_policy(&opctx, &project_lookup, &new_policy)
            .await?;
        Ok(HttpResponseOk(policy))
    };
    apictx.external_latencies.instrument_dropshot_handler(&rqctx, handler).await
}

// IP Pools

#[derive(Deserialize, JsonSchema)]
pub struct IpPoolPathParam {
    pub pool_name: Name,
}

/// List IP pools
#[endpoint {
    method = GET,
    path = "/system/ip-pools",
    tags = ["system"],
}]
async fn ip_pool_list(
    rqctx: RequestContext<Arc<ServerContext>>,
    query_params: Query<PaginatedByNameOrId>,
) -> Result<HttpResponseOk<ResultsPage<IpPool>>, HttpError> {
    let apictx = rqctx.context();
    let handler = async {
        let nexus = &apictx.nexus;
        let query = query_params.into_inner();
        let pag_params = data_page_params_for(&rqctx, &query)?;
        let scan_params = ScanByNameOrId::from_query(&query)?;
        let paginated_by = name_or_id_pagination(&pag_params, scan_params)?;
        let opctx = OpContext::for_external_api(&rqctx).await?;
        let pools = nexus
            .ip_pools_list(&opctx, &paginated_by)
            .await?
            .into_iter()
            .map(IpPool::from)
            .collect();
        Ok(HttpResponseOk(ScanByNameOrId::results_page(
            &query,
            pools,
            &marker_for_name_or_id,
        )?))
    };
    apictx.external_latencies.instrument_dropshot_handler(&rqctx, handler).await
}

/// Create an IP pool
#[endpoint {
    method = POST,
    path = "/system/ip-pools",
    tags = ["system"],
}]
async fn ip_pool_create(
    rqctx: RequestContext<Arc<ServerContext>>,
    pool_params: TypedBody<params::IpPoolCreate>,
) -> Result<HttpResponseCreated<views::IpPool>, HttpError> {
    let apictx = rqctx.context();
    let nexus = &apictx.nexus;
    let pool_params = pool_params.into_inner();
    let handler = async {
        let opctx = OpContext::for_external_api(&rqctx).await?;
        let pool = nexus.ip_pool_create(&opctx, &pool_params).await?;
        Ok(HttpResponseCreated(IpPool::from(pool)))
    };
    apictx.external_latencies.instrument_dropshot_handler(&rqctx, handler).await
}

/// Fetch an IP pool
#[endpoint {
    method = GET,
    path = "/system/ip-pools/{pool_name}",
    tags = ["system"],
}]
async fn ip_pool_view(
    rqctx: RequestContext<Arc<ServerContext>>,
    path_params: Path<IpPoolPathParam>,
) -> Result<HttpResponseOk<views::IpPool>, HttpError> {
    let apictx = rqctx.context();
    let nexus = &apictx.nexus;
    let path = path_params.into_inner();
    let pool_name = &path.pool_name;
    let handler = async {
        let opctx = OpContext::for_external_api(&rqctx).await?;
        let pool = nexus.ip_pool_fetch(&opctx, pool_name).await?;
        Ok(HttpResponseOk(IpPool::from(pool)))
    };
    apictx.external_latencies.instrument_dropshot_handler(&rqctx, handler).await
}

/// Fetch an IP pool by id
#[endpoint {
    method = GET,
    path = "/system/by-id/ip-pools/{id}",
    tags = ["system"],
}]
async fn ip_pool_view_by_id(
    rqctx: RequestContext<Arc<ServerContext>>,
    path_params: Path<ByIdPathParams>,
) -> Result<HttpResponseOk<views::IpPool>, HttpError> {
    let apictx = rqctx.context();
    let nexus = &apictx.nexus;
    let path = path_params.into_inner();
    let id = &path.id;
    let handler = async {
        let opctx = OpContext::for_external_api(&rqctx).await?;
        let pool = nexus.ip_pool_fetch_by_id(&opctx, id).await?;
        Ok(HttpResponseOk(IpPool::from(pool)))
    };
    apictx.external_latencies.instrument_dropshot_handler(&rqctx, handler).await
}

/// Delete an IP Pool
#[endpoint {
    method = DELETE,
    path = "/system/ip-pools/{pool_name}",
    tags = ["system"],
}]
async fn ip_pool_delete(
    rqctx: RequestContext<Arc<ServerContext>>,
    path_params: Path<IpPoolPathParam>,
) -> Result<HttpResponseDeleted, HttpError> {
    let apictx = rqctx.context();
    let nexus = &apictx.nexus;
    let path = path_params.into_inner();
    let pool_name = &path.pool_name;
    let handler = async {
        let opctx = OpContext::for_external_api(&rqctx).await?;
        nexus.ip_pool_delete(&opctx, pool_name).await?;
        Ok(HttpResponseDeleted())
    };
    apictx.external_latencies.instrument_dropshot_handler(&rqctx, handler).await
}

/// Update an IP Pool
#[endpoint {
    method = PUT,
    path = "/system/ip-pools/{pool_name}",
    tags = ["system"],
}]
async fn ip_pool_update(
    rqctx: RequestContext<Arc<ServerContext>>,
    path_params: Path<IpPoolPathParam>,
    updates: TypedBody<params::IpPoolUpdate>,
) -> Result<HttpResponseOk<views::IpPool>, HttpError> {
    let apictx = rqctx.context();
    let nexus = &apictx.nexus;
    let path = path_params.into_inner();
    let pool_name = &path.pool_name;
    let updates = updates.into_inner();
    let handler = async {
        let opctx = OpContext::for_external_api(&rqctx).await?;
        let pool = nexus.ip_pool_update(&opctx, pool_name, &updates).await?;
        Ok(HttpResponseOk(pool.into()))
    };
    apictx.external_latencies.instrument_dropshot_handler(&rqctx, handler).await
}

/// Fetch the IP pool used for Oxide services.
#[endpoint {
    method = GET,
    path = "/system/ip-pools-service",
    tags = ["system"],
}]
async fn ip_pool_service_view(
    rqctx: RequestContext<Arc<ServerContext>>,
) -> Result<HttpResponseOk<views::IpPool>, HttpError> {
    let apictx = rqctx.context();
    let nexus = &apictx.nexus;
    let handler = async {
        let opctx = OpContext::for_external_api(&rqctx).await?;
        let pool = nexus.ip_pool_service_fetch(&opctx).await?;
        Ok(HttpResponseOk(IpPool::from(pool)))
    };
    apictx.external_latencies.instrument_dropshot_handler(&rqctx, handler).await
}

type IpPoolRangePaginationParams = PaginationParams<EmptyScanParams, IpNetwork>;

/// List ranges for an IP pool
///
/// Ranges are ordered by their first address.
#[endpoint {
    method = GET,
    path = "/system/ip-pools/{pool_name}/ranges",
    tags = ["system"],
}]
async fn ip_pool_range_list(
    rqctx: RequestContext<Arc<ServerContext>>,
    path_params: Path<IpPoolPathParam>,
    query_params: Query<IpPoolRangePaginationParams>,
) -> Result<HttpResponseOk<ResultsPage<IpPoolRange>>, HttpError> {
    let apictx = rqctx.context();
    let nexus = &apictx.nexus;
    let query = query_params.into_inner();
    let path = path_params.into_inner();
    let pool_name = &path.pool_name;
    let handler = async {
        let opctx = OpContext::for_external_api(&rqctx).await?;
        let marker = match query.page {
            WhichPage::First(_) => None,
            WhichPage::Next(ref addr) => Some(addr),
        };
        let pag_params = DataPageParams {
            limit: rqctx.page_limit(&query)?,
            direction: PaginationOrder::Ascending,
            marker,
        };
        let ranges = nexus
            .ip_pool_list_ranges(&opctx, pool_name, &pag_params)
            .await?
            .into_iter()
            .map(|range| range.into())
            .collect();
        Ok(HttpResponseOk(ResultsPage::new(
            ranges,
            &EmptyScanParams {},
            |range: &IpPoolRange, _| {
                IpNetwork::from(range.range.first_address())
            },
        )?))
    };
    apictx.external_latencies.instrument_dropshot_handler(&rqctx, handler).await
}

/// Add a range to an IP pool
#[endpoint {
    method = POST,
    path = "/system/ip-pools/{pool_name}/ranges/add",
    tags = ["system"],
}]
async fn ip_pool_range_add(
    rqctx: RequestContext<Arc<ServerContext>>,
    path_params: Path<IpPoolPathParam>,
    range_params: TypedBody<shared::IpRange>,
) -> Result<HttpResponseCreated<IpPoolRange>, HttpError> {
    let apictx = &rqctx.context();
    let nexus = &apictx.nexus;
    let path = path_params.into_inner();
    let pool_name = &path.pool_name;
    let range = range_params.into_inner();
    let handler = async {
        let opctx = OpContext::for_external_api(&rqctx).await?;
        let out = nexus.ip_pool_add_range(&opctx, pool_name, &range).await?;
        Ok(HttpResponseCreated(out.into()))
    };
    apictx.external_latencies.instrument_dropshot_handler(&rqctx, handler).await
}

/// Remove a range from an IP pool
#[endpoint {
    method = POST,
    path = "/system/ip-pools/{pool_name}/ranges/remove",
    tags = ["system"],
}]
async fn ip_pool_range_remove(
    rqctx: RequestContext<Arc<ServerContext>>,
    path_params: Path<IpPoolPathParam>,
    range_params: TypedBody<shared::IpRange>,
) -> Result<HttpResponseUpdatedNoContent, HttpError> {
    let apictx = &rqctx.context();
    let nexus = &apictx.nexus;
    let path = path_params.into_inner();
    let pool_name = &path.pool_name;
    let range = range_params.into_inner();
    let handler = async {
        let opctx = OpContext::for_external_api(&rqctx).await?;
        nexus.ip_pool_delete_range(&opctx, pool_name, &range).await?;
        Ok(HttpResponseUpdatedNoContent())
    };
    apictx.external_latencies.instrument_dropshot_handler(&rqctx, handler).await
}

/// List ranges for the IP pool used for Oxide services.
///
/// Ranges are ordered by their first address.
#[endpoint {
    method = GET,
    path = "/system/ip-pools-service/ranges",
    tags = ["system"],
}]
async fn ip_pool_service_range_list(
    rqctx: RequestContext<Arc<ServerContext>>,
    query_params: Query<IpPoolRangePaginationParams>,
) -> Result<HttpResponseOk<ResultsPage<IpPoolRange>>, HttpError> {
    let apictx = rqctx.context();
    let nexus = &apictx.nexus;
    let query = query_params.into_inner();
    let handler = async {
        let opctx = OpContext::for_external_api(&rqctx).await?;
        let marker = match query.page {
            WhichPage::First(_) => None,
            WhichPage::Next(ref addr) => Some(addr),
        };
        let pag_params = DataPageParams {
            limit: rqctx.page_limit(&query)?,
            direction: PaginationOrder::Ascending,
            marker,
        };
        let ranges = nexus
            .ip_pool_service_list_ranges(&opctx, &pag_params)
            .await?
            .into_iter()
            .map(|range| range.into())
            .collect();
        Ok(HttpResponseOk(ResultsPage::new(
            ranges,
            &EmptyScanParams {},
            |range: &IpPoolRange, _| {
                IpNetwork::from(range.range.first_address())
            },
        )?))
    };
    apictx.external_latencies.instrument_dropshot_handler(&rqctx, handler).await
}

/// Add a range to an IP pool used for Oxide services.
#[endpoint {
    method = POST,
    path = "/system/ip-pools-service/ranges/add",
    tags = ["system"],
}]
async fn ip_pool_service_range_add(
    rqctx: RequestContext<Arc<ServerContext>>,
    range_params: TypedBody<shared::IpRange>,
) -> Result<HttpResponseCreated<IpPoolRange>, HttpError> {
    let apictx = &rqctx.context();
    let nexus = &apictx.nexus;
    let range = range_params.into_inner();
    let handler = async {
        let opctx = OpContext::for_external_api(&rqctx).await?;
        let out = nexus.ip_pool_service_add_range(&opctx, &range).await?;
        Ok(HttpResponseCreated(out.into()))
    };
    apictx.external_latencies.instrument_dropshot_handler(&rqctx, handler).await
}

/// Remove a range from an IP pool used for Oxide services.
#[endpoint {
    method = POST,
    path = "/system/ip-pools-service/ranges/remove",
    tags = ["system"],
}]
async fn ip_pool_service_range_remove(
    rqctx: RequestContext<Arc<ServerContext>>,
    range_params: TypedBody<shared::IpRange>,
) -> Result<HttpResponseUpdatedNoContent, HttpError> {
    let apictx = &rqctx.context();
    let nexus = &apictx.nexus;
    let range = range_params.into_inner();
    let handler = async {
        let opctx = OpContext::for_external_api(&rqctx).await?;
        nexus.ip_pool_service_delete_range(&opctx, &range).await?;
        Ok(HttpResponseUpdatedNoContent())
    };
    apictx.external_latencies.instrument_dropshot_handler(&rqctx, handler).await
}

// Disks

/// List disks
#[endpoint {
    method = GET,
    path = "/v1/disks",
    tags = ["disks"],
}]
async fn disk_list_v1(
    rqctx: RequestContext<Arc<ServerContext>>,
    query_params: Query<PaginatedByNameOrId<params::ProjectSelector>>,
) -> Result<HttpResponseOk<ResultsPage<Disk>>, HttpError> {
    let apictx = rqctx.context();
    let handler = async {
        let nexus = &apictx.nexus;
        let query = query_params.into_inner();
        let pag_params = data_page_params_for(&rqctx, &query)?;
        let scan_params = ScanByNameOrId::from_query(&query)?;
        let paginated_by = name_or_id_pagination(&pag_params, scan_params)?;
        let opctx = OpContext::for_external_api(&rqctx).await?;
        let project_lookup =
            nexus.project_lookup(&opctx, &scan_params.selector)?;
        let disks = nexus
            .disk_list(&opctx, &project_lookup, &paginated_by)
            .await?
            .into_iter()
            .map(|disk| disk.into())
            .collect();
        Ok(HttpResponseOk(ScanByNameOrId::results_page(
            &query,
            disks,
            &marker_for_name_or_id,
        )?))
    };
    apictx.external_latencies.instrument_dropshot_handler(&rqctx, handler).await
}

/// List disks
/// Use `GET /v1/disks` instead
#[endpoint {
    method = GET,
    path = "/organizations/{organization_name}/projects/{project_name}/disks",
    tags = ["disks"],
    deprecated = true
}]
async fn disk_list(
    rqctx: RequestContext<Arc<ServerContext>>,
    query_params: Query<PaginatedByName>,
    path_params: Path<ProjectPathParam>,
) -> Result<HttpResponseOk<ResultsPage<Disk>>, HttpError> {
    let apictx = rqctx.context();
    let handler = async {
        let nexus = &apictx.nexus;
        let query = query_params.into_inner();
        let path = path_params.into_inner();
        let project_selector = params::ProjectSelector::new(
            Some(path.organization_name.into()),
            path.project_name.into(),
        );
        let opctx = OpContext::for_external_api(&rqctx).await?;
        let authz_project = nexus.project_lookup(&opctx, &project_selector)?;
        let disks = nexus
            .disk_list(
                &opctx,
                &authz_project,
                &PaginatedBy::Name(data_page_params_for(&rqctx, &query)?),
            )
            .await?
            .into_iter()
            .map(|d| d.into())
            .collect();
        Ok(HttpResponseOk(ScanByName::results_page(
            &query,
            disks,
            &marker_for_name,
        )?))
    };
    apictx.external_latencies.instrument_dropshot_handler(&rqctx, handler).await
}

/// Create a disk
#[endpoint {
    method = POST,
    path = "/v1/disks",
    tags = ["disks"]
}]
async fn disk_create_v1(
    rqctx: RequestContext<Arc<ServerContext>>,
    query_params: Query<params::ProjectSelector>,
    new_disk: TypedBody<params::DiskCreate>,
) -> Result<HttpResponseCreated<Disk>, HttpError> {
    let apictx = rqctx.context();
    let nexus = &apictx.nexus;
    let query = query_params.into_inner();
    let params = new_disk.into_inner();
    let handler = async {
        let opctx = OpContext::for_external_api(&rqctx).await?;
        let project_lookup = nexus.project_lookup(&opctx, &query)?;
        let disk =
            nexus.project_create_disk(&opctx, &project_lookup, &params).await?;
        Ok(HttpResponseCreated(disk.into()))
    };
    apictx.external_latencies.instrument_dropshot_handler(&rqctx, handler).await
}

// TODO-correctness See note about instance create.  This should be async.
/// Use `POST /v1/disks` instead
#[endpoint {
    method = POST,
    path = "/organizations/{organization_name}/projects/{project_name}/disks",
    tags = ["disks"],
    deprecated = true
}]
async fn disk_create(
    rqctx: RequestContext<Arc<ServerContext>>,
    path_params: Path<ProjectPathParam>,
    new_disk: TypedBody<params::DiskCreate>,
) -> Result<HttpResponseCreated<Disk>, HttpError> {
    let apictx = rqctx.context();
    let nexus = &apictx.nexus;
    let path = path_params.into_inner();
    let new_disk_params = &new_disk.into_inner();
    let project_selector = params::ProjectSelector::new(
        Some(path.organization_name.into()),
        path.project_name.into(),
    );
    let handler = async {
        let opctx = OpContext::for_external_api(&rqctx).await?;
        let project_lookup = nexus.project_lookup(&opctx, &project_selector)?;
        let disk = nexus
            .project_create_disk(&opctx, &project_lookup, &new_disk_params)
            .await?;
        Ok(HttpResponseCreated(disk.into()))
    };
    apictx.external_latencies.instrument_dropshot_handler(&rqctx, handler).await
}

/// Fetch a disk
#[endpoint {
    method = GET,
    path = "/v1/disks/{disk}",
    tags = ["disks"]
}]
async fn disk_view_v1(
    rqctx: RequestContext<Arc<ServerContext>>,
    path_params: Path<params::DiskPath>,
    query_params: Query<params::OptionalProjectSelector>,
) -> Result<HttpResponseOk<Disk>, HttpError> {
    let apictx = rqctx.context();
    let nexus = &apictx.nexus;
    let path = path_params.into_inner();
    let query = query_params.into_inner();
    let disk_selector = params::DiskSelector {
        disk: path.disk,
        project_selector: query.project_selector,
    };
    let handler = async {
        let opctx = OpContext::for_external_api(&rqctx).await?;
        let (.., disk) =
            nexus.disk_lookup(&opctx, &disk_selector)?.fetch().await?;
        Ok(HttpResponseOk(disk.into()))
    };
    apictx.external_latencies.instrument_dropshot_handler(&rqctx, handler).await
}

/// Path parameters for Disk requests
#[derive(Deserialize, JsonSchema)]
struct DiskPathParam {
    organization_name: Name,
    project_name: Name,
    disk_name: Name,
}

/// Fetch a disk
/// Use `GET /v1/disks/{disk}` instead
#[endpoint {
    method = GET,
    path = "/organizations/{organization_name}/projects/{project_name}/disks/{disk_name}",
    tags = ["disks"],
    deprecated = true
}]
async fn disk_view(
    rqctx: RequestContext<Arc<ServerContext>>,
    path_params: Path<DiskPathParam>,
) -> Result<HttpResponseOk<Disk>, HttpError> {
    let apictx = rqctx.context();
    let nexus = &apictx.nexus;
    let path = path_params.into_inner();
    let disk_selector = params::DiskSelector::new(
        Some(path.organization_name.into()),
        Some(path.project_name.into()),
        path.disk_name.into(),
    );
    let handler = async {
        let opctx = OpContext::for_external_api(&rqctx).await?;
        let (.., disk) =
            nexus.disk_lookup(&opctx, &disk_selector)?.fetch().await?;
        Ok(HttpResponseOk(disk.into()))
    };
    apictx.external_latencies.instrument_dropshot_handler(&rqctx, handler).await
}

/// Fetch a disk by id
/// Use `GET /v1/disks/{disk}` instead
#[endpoint {
    method = GET,
    path = "/by-id/disks/{id}",
    tags = ["disks"],
    deprecated = true
}]
async fn disk_view_by_id(
    rqctx: RequestContext<Arc<ServerContext>>,
    path_params: Path<ByIdPathParams>,
) -> Result<HttpResponseOk<Disk>, HttpError> {
    let apictx = rqctx.context();
    let nexus = &apictx.nexus;
    let path = path_params.into_inner();
    let disk_selector = params::DiskSelector::new(None, None, path.id.into());
    let handler = async {
        let opctx = OpContext::for_external_api(&rqctx).await?;
        let (.., disk) =
            nexus.disk_lookup(&opctx, &disk_selector)?.fetch().await?;
        Ok(HttpResponseOk(disk.into()))
    };
    apictx.external_latencies.instrument_dropshot_handler(&rqctx, handler).await
}

/// Delete a disk
#[endpoint {
    method = DELETE,
    path = "/v1/disks/{disk}",
    tags = ["disks"],
}]
async fn disk_delete_v1(
    rqctx: RequestContext<Arc<ServerContext>>,
    path_params: Path<params::DiskPath>,
    query_params: Query<params::OptionalProjectSelector>,
) -> Result<HttpResponseDeleted, HttpError> {
    let apictx = rqctx.context();
    let nexus = &apictx.nexus;
    let path = path_params.into_inner();
    let query = query_params.into_inner();
    let disk_selector = params::DiskSelector {
        disk: path.disk,
        project_selector: query.project_selector,
    };
    let handler = async {
        let opctx = OpContext::for_external_api(&rqctx).await?;
        let disk_lookup = nexus.disk_lookup(&opctx, &disk_selector)?;
        nexus.project_delete_disk(&opctx, &disk_lookup).await?;
        Ok(HttpResponseDeleted())
    };
    apictx.external_latencies.instrument_dropshot_handler(&rqctx, handler).await
}

/// Use `DELETE /v1/disks/{disk}` instead
#[endpoint {
    method = DELETE,
    path = "/organizations/{organization_name}/projects/{project_name}/disks/{disk_name}",
    tags = ["disks"],
    deprecated = true
}]
async fn disk_delete(
    rqctx: RequestContext<Arc<ServerContext>>,
    path_params: Path<DiskPathParam>,
) -> Result<HttpResponseDeleted, HttpError> {
    let apictx = rqctx.context();
    let nexus = &apictx.nexus;
    let path = path_params.into_inner();
    let disk_selector = params::DiskSelector::new(
        Some(path.organization_name.into()),
        Some(path.project_name.into()),
        path.disk_name.into(),
    );
    let handler = async {
        let opctx = OpContext::for_external_api(&rqctx).await?;
        let disk_lookup = nexus.disk_lookup(&opctx, &disk_selector)?;
        nexus.project_delete_disk(&opctx, &disk_lookup).await?;
        Ok(HttpResponseDeleted())
    };
    apictx.external_latencies.instrument_dropshot_handler(&rqctx, handler).await
}

#[derive(Display, Deserialize, JsonSchema)]
#[display(style = "snake_case")]
#[serde(rename_all = "snake_case")]
pub enum DiskMetricName {
    Activated,
    Flush,
    Read,
    ReadBytes,
    Write,
    WriteBytes,
}

/// Fetch disk metrics
#[endpoint {
    method = GET,
    path = "/organizations/{organization_name}/projects/{project_name}/disks/{disk_name}/metrics/{metric_name}",
    tags = ["disks"],
}]
async fn disk_metrics_list(
    rqctx: RequestContext<Arc<ServerContext>>,
    path_params: Path<MetricsPathParam<DiskPathParam, DiskMetricName>>,
    query_params: Query<
        PaginationParams<params::ResourceMetrics, params::ResourceMetrics>,
    >,
) -> Result<HttpResponseOk<ResultsPage<oximeter_db::Measurement>>, HttpError> {
    let apictx = rqctx.context();
    let handler = async {
        let nexus = &apictx.nexus;
        let path = path_params.into_inner();
        let query = query_params.into_inner();
        let limit = rqctx.page_limit(&query)?;
        let disk_selector = params::DiskSelector::new(
            Some(path.inner.organization_name.into()),
            Some(path.inner.project_name.into()),
            path.inner.disk_name.into(),
        );
        let opctx = OpContext::for_external_api(&rqctx).await?;
        let (.., authz_disk) = nexus
            .disk_lookup(&opctx, &disk_selector)?
            .lookup_for(authz::Action::Read)
            .await?;

        let result = nexus
            .select_timeseries(
                &format!("crucible_upstairs:{}", path.metric_name),
                &[&format!("upstairs_uuid=={}", authz_disk.id())],
                query,
                limit,
            )
            .await?;

        Ok(HttpResponseOk(result))
    };
    apictx.external_latencies.instrument_dropshot_handler(&rqctx, handler).await
}

// Instances

/// List instances
#[endpoint {
    method = GET,
    path = "/v1/instances",
    tags = ["instances"],
}]
async fn instance_list_v1(
    rqctx: RequestContext<Arc<ServerContext>>,
    query_params: Query<PaginatedByNameOrId<params::ProjectSelector>>,
) -> Result<HttpResponseOk<ResultsPage<Instance>>, HttpError> {
    let apictx = rqctx.context();
    let handler = async {
        let nexus = &apictx.nexus;
        let query = query_params.into_inner();
        let pag_params = data_page_params_for(&rqctx, &query)?;
        let scan_params = ScanByNameOrId::from_query(&query)?;
        let paginated_by = name_or_id_pagination(&pag_params, scan_params)?;
        let opctx = OpContext::for_external_api(&rqctx).await?;
        let project_lookup =
            nexus.project_lookup(&opctx, &scan_params.selector)?;
        let instances = nexus
            .instance_list(&opctx, &project_lookup, &paginated_by)
            .await?
            .into_iter()
            .map(|i| i.into())
            .collect();
        Ok(HttpResponseOk(ScanByNameOrId::results_page(
            &query,
            instances,
            &marker_for_name_or_id,
        )?))
    };
    apictx.external_latencies.instrument_dropshot_handler(&rqctx, handler).await
}

/// List instances
#[endpoint {
    method = GET,
    path = "/organizations/{organization_name}/projects/{project_name}/instances",
    tags = ["instances"],
}]
async fn instance_list(
    rqctx: RequestContext<Arc<ServerContext>>,
    query_params: Query<PaginatedByName>,
    path_params: Path<ProjectPathParam>,
) -> Result<HttpResponseOk<ResultsPage<Instance>>, HttpError> {
    let apictx = rqctx.context();
    let handler = async {
        let nexus = &apictx.nexus;
        let query = query_params.into_inner();
        let pag_params = data_page_params_for(&rqctx, &query)?;
        let paginated_by = PaginatedBy::Name(pag_params);
        let path = path_params.into_inner();
        let project_selector = params::ProjectSelector::new(
            Some(path.organization_name.into()),
            path.project_name.into(),
        );
        let opctx = OpContext::for_external_api(&rqctx).await?;
        let project_lookup = nexus.project_lookup(&opctx, &project_selector)?;
        let instances = nexus
            .instance_list(&opctx, &project_lookup, &paginated_by)
            .await?
            .into_iter()
            .map(|i| i.into())
            .collect();
        Ok(HttpResponseOk(ScanByName::results_page(
            &query,
            instances,
            &marker_for_name,
        )?))
    };
    apictx.external_latencies.instrument_dropshot_handler(&rqctx, handler).await
}

/// Create an instance
#[endpoint {
    method = POST,
    path = "/v1/instances",
    tags = ["instances"],
}]
async fn instance_create_v1(
    rqctx: RequestContext<Arc<ServerContext>>,
    query_params: Query<params::ProjectSelector>,
    new_instance: TypedBody<params::InstanceCreate>,
) -> Result<HttpResponseCreated<Instance>, HttpError> {
    let apictx = rqctx.context();
    let nexus = &apictx.nexus;
    let project_selector = query_params.into_inner();
    let new_instance_params = &new_instance.into_inner();
    let handler = async {
        let opctx = OpContext::for_external_api(&rqctx).await?;
        let project_lookup = nexus.project_lookup(&opctx, &project_selector)?;
        let instance = nexus
            .project_create_instance(
                &opctx,
                &project_lookup,
                &new_instance_params,
            )
            .await?;
        Ok(HttpResponseCreated(instance.into()))
    };
    apictx.external_latencies.instrument_dropshot_handler(&rqctx, handler).await
}

/// Create an instance
/// Use `POST /v1/instances` instead
// TODO-correctness This is supposed to be async.  Is that right?  We can create
// the instance immediately -- it's just not booted yet.  Maybe the boot
// operation is what's a separate operation_id.  What about the response code
// (201 Created vs 202 Accepted)?  Is that orthogonal?  Things can return a
// useful response, including an operation id, with either response code.  Maybe
// a "reboot" operation would return a 202 Accepted because there's no actual
// resource created?
#[endpoint {
    method = POST,
    path = "/organizations/{organization_name}/projects/{project_name}/instances",
    tags = ["instances"],
    deprecated = true,
}]
async fn instance_create(
    rqctx: RequestContext<Arc<ServerContext>>,
    path_params: Path<ProjectPathParam>,
    new_instance: TypedBody<params::InstanceCreate>,
) -> Result<HttpResponseCreated<Instance>, HttpError> {
    let apictx = rqctx.context();
    let nexus = &apictx.nexus;
    let path = path_params.into_inner();
    let new_instance_params = &new_instance.into_inner();
    let project_selector = params::ProjectSelector::new(
        Some(path.organization_name.into()),
        path.project_name.into(),
    );
    let handler = async {
        let opctx = OpContext::for_external_api(&rqctx).await?;
        let project_lookup = nexus.project_lookup(&opctx, &project_selector)?;
        let instance = nexus
            .project_create_instance(
                &opctx,
                &project_lookup,
                &new_instance_params,
            )
            .await?;
        Ok(HttpResponseCreated(instance.into()))
    };
    apictx.external_latencies.instrument_dropshot_handler(&rqctx, handler).await
}

/// Fetch an instance
#[endpoint {
    method = GET,
    path = "/v1/instances/{instance}",
    tags = ["instances"],
}]
async fn instance_view_v1(
    rqctx: RequestContext<Arc<ServerContext>>,
    query_params: Query<params::OptionalProjectSelector>,
    path_params: Path<params::InstancePath>,
) -> Result<HttpResponseOk<Instance>, HttpError> {
    let apictx = rqctx.context();
    let nexus = &apictx.nexus;
    let path = path_params.into_inner();
    let query = query_params.into_inner();
    let handler = async {
        let opctx = OpContext::for_external_api(&rqctx).await?;
        let instance_selector = params::InstanceSelector {
            project_selector: query.project_selector,
            instance: path.instance,
        };
        let instance_lookup =
            nexus.instance_lookup(&opctx, &instance_selector)?;
        let (.., instance) = instance_lookup.fetch().await?;
        Ok(HttpResponseOk(instance.into()))
    };
    apictx.external_latencies.instrument_dropshot_handler(&rqctx, handler).await
}

/// Path parameters for Instance requests
#[derive(Deserialize, JsonSchema)]
struct InstancePathParam {
    organization_name: Name,
    project_name: Name,
    instance_name: Name,
}

/// Fetch an instance
/// Use `GET /v1/instances/{instance}` instead
#[endpoint {
    method = GET,
    path = "/organizations/{organization_name}/projects/{project_name}/instances/{instance_name}",
    tags = ["instances"],
    deprecated = true,
}]
async fn instance_view(
    rqctx: RequestContext<Arc<ServerContext>>,
    path_params: Path<InstancePathParam>,
) -> Result<HttpResponseOk<Instance>, HttpError> {
    let apictx = rqctx.context();
    let nexus = &apictx.nexus;
    let path = path_params.into_inner();
    let instance_selector = params::InstanceSelector::new(
        Some(path.organization_name.into()),
        Some(path.project_name.into()),
        path.instance_name.into(),
    );
    let handler = async {
        let opctx = OpContext::for_external_api(&rqctx).await?;
        let instance_lookup =
            nexus.instance_lookup(&opctx, &instance_selector)?;
        let (.., instance) = instance_lookup.fetch().await?;
        Ok(HttpResponseOk(instance.into()))
    };
    apictx.external_latencies.instrument_dropshot_handler(&rqctx, handler).await
}

/// Fetch an instance by id
#[endpoint {
    method = GET,
    path = "/by-id/instances/{id}",
    tags = ["instances"],
}]
async fn instance_view_by_id(
    rqctx: RequestContext<Arc<ServerContext>>,
    path_params: Path<ByIdPathParams>,
) -> Result<HttpResponseOk<Instance>, HttpError> {
    let apictx = rqctx.context();
    let nexus = &apictx.nexus;
    let path = path_params.into_inner();
    let handler = async {
        let opctx = OpContext::for_external_api(&rqctx).await?;
        let (.., instance) = nexus
            .instance_lookup(
                &opctx,
                &params::InstanceSelector::new(None, None, path.id.into()),
            )?
            .fetch()
            .await?;
        Ok(HttpResponseOk(instance.into()))
    };
    apictx.external_latencies.instrument_dropshot_handler(&rqctx, handler).await
}

/// Delete an instance
#[endpoint {
    method = DELETE,
    path = "/v1/instances/{instance}",
    tags = ["instances"],
}]
async fn instance_delete_v1(
    rqctx: RequestContext<Arc<ServerContext>>,
    query_params: Query<params::OptionalProjectSelector>,
    path_params: Path<params::InstancePath>,
) -> Result<HttpResponseDeleted, HttpError> {
    let apictx = rqctx.context();
    let nexus = &apictx.nexus;
    let path = path_params.into_inner();
    let query = query_params.into_inner();
    let instance_selector = params::InstanceSelector {
        project_selector: query.project_selector,
        instance: path.instance,
    };
    let handler = async {
        let opctx = OpContext::for_external_api(&rqctx).await?;
        let instance_lookup =
            nexus.instance_lookup(&opctx, &instance_selector)?;
        nexus.project_destroy_instance(&opctx, &instance_lookup).await?;
        Ok(HttpResponseDeleted())
    };
    apictx.external_latencies.instrument_dropshot_handler(&rqctx, handler).await
}

/// Delete an instance
#[endpoint {
    method = DELETE,
    path = "/organizations/{organization_name}/projects/{project_name}/instances/{instance_name}",
    tags = ["instances"],
    deprecated = true,
}]
async fn instance_delete(
    rqctx: RequestContext<Arc<ServerContext>>,
    path_params: Path<InstancePathParam>,
) -> Result<HttpResponseDeleted, HttpError> {
    let apictx = rqctx.context();
    let nexus = &apictx.nexus;
    let path = path_params.into_inner();
    let instance_selector = params::InstanceSelector::new(
        Some(path.organization_name.into()),
        Some(path.project_name.into()),
        path.instance_name.into(),
    );
    let handler = async {
        let opctx = OpContext::for_external_api(&rqctx).await?;
        let instance_lookup =
            nexus.instance_lookup(&opctx, &instance_selector)?;
        nexus.project_destroy_instance(&opctx, &instance_lookup).await?;
        Ok(HttpResponseDeleted())
    };
    apictx.external_latencies.instrument_dropshot_handler(&rqctx, handler).await
}

// TODO should this be in the public API?
/// Migrate an instance
#[endpoint {
    method = POST,
    path = "/v1/instances/{instance}/migrate",
    tags = ["instances"],
}]
async fn instance_migrate_v1(
    rqctx: RequestContext<Arc<ServerContext>>,
    query_params: Query<params::OptionalProjectSelector>,
    path_params: Path<params::InstancePath>,
    migrate_params: TypedBody<params::InstanceMigrate>,
) -> Result<HttpResponseOk<Instance>, HttpError> {
    let apictx = rqctx.context();
    let nexus = &apictx.nexus;
    let path = path_params.into_inner();
    let query = query_params.into_inner();
    let migrate_instance_params = migrate_params.into_inner();
    let instance_selector = params::InstanceSelector {
        project_selector: query.project_selector,
        instance: path.instance,
    };
    let handler = async {
        let opctx = OpContext::for_external_api(&rqctx).await?;
        let instance_lookup =
            nexus.instance_lookup(&opctx, &instance_selector)?;
        let instance = nexus
            .project_instance_migrate(
                &opctx,
                &instance_lookup,
                migrate_instance_params,
            )
            .await?;
        Ok(HttpResponseOk(instance.into()))
    };
    apictx.external_latencies.instrument_dropshot_handler(&rqctx, handler).await
}

// TODO should this be in the public API?
/// Migrate an instance
/// Use `POST /v1/instances/{instance}/migrate` instead
#[endpoint {
    method = POST,
    path = "/organizations/{organization_name}/projects/{project_name}/instances/{instance_name}/migrate",
    tags = ["instances"],
    deprecated = true,
}]
async fn instance_migrate(
    rqctx: RequestContext<Arc<ServerContext>>,
    path_params: Path<InstancePathParam>,
    migrate_params: TypedBody<params::InstanceMigrate>,
) -> Result<HttpResponseOk<Instance>, HttpError> {
    let apictx = rqctx.context();
    let nexus = &apictx.nexus;
    let path = path_params.into_inner();
    let migrate_instance_params = migrate_params.into_inner();
    let instance_selector = params::InstanceSelector::new(
        Some(path.organization_name.into()),
        Some(path.project_name.into()),
        path.instance_name.into(),
    );
    let handler = async {
        let opctx = OpContext::for_external_api(&rqctx).await?;
        let instance_lookup =
            nexus.instance_lookup(&opctx, &instance_selector)?;
        let instance = nexus
            .project_instance_migrate(
                &opctx,
                &instance_lookup,
                migrate_instance_params,
            )
            .await?;
        Ok(HttpResponseOk(instance.into()))
    };
    apictx.external_latencies.instrument_dropshot_handler(&rqctx, handler).await
}

/// Reboot an instance
#[endpoint {
    method = POST,
    path = "/v1/instances/{instance}/reboot",
    tags = ["instances"],
}]
async fn instance_reboot_v1(
    rqctx: RequestContext<Arc<ServerContext>>,
    query_params: Query<params::OptionalProjectSelector>,
    path_params: Path<params::InstancePath>,
) -> Result<HttpResponseAccepted<Instance>, HttpError> {
    let apictx = rqctx.context();
    let nexus = &apictx.nexus;
    let path = path_params.into_inner();
    let query = query_params.into_inner();
    let instance_selector = params::InstanceSelector {
        project_selector: query.project_selector,
        instance: path.instance,
    };
    let handler = async {
        let opctx = OpContext::for_external_api(&rqctx).await?;
        let instance_lookup =
            nexus.instance_lookup(&opctx, &instance_selector)?;
        let instance = nexus.instance_reboot(&opctx, &instance_lookup).await?;
        Ok(HttpResponseAccepted(instance.into()))
    };
    apictx.external_latencies.instrument_dropshot_handler(&rqctx, handler).await
}

/// Reboot an instance
/// Use `POST /v1/instances/{instance}/reboot` instead
#[endpoint {
    method = POST,
    path = "/organizations/{organization_name}/projects/{project_name}/instances/{instance_name}/reboot",
    tags = ["instances"],
    deprecated = true,
}]
async fn instance_reboot(
    rqctx: RequestContext<Arc<ServerContext>>,
    path_params: Path<InstancePathParam>,
) -> Result<HttpResponseAccepted<Instance>, HttpError> {
    let apictx = rqctx.context();
    let nexus = &apictx.nexus;
    let path = path_params.into_inner();
    let instance_selector = params::InstanceSelector::new(
        Some(path.organization_name.into()),
        Some(path.project_name.into()),
        path.instance_name.into(),
    );
    let handler = async {
        let opctx = OpContext::for_external_api(&rqctx).await?;
        let instance_lookup =
            nexus.instance_lookup(&opctx, &instance_selector)?;
        let instance = nexus.instance_reboot(&opctx, &instance_lookup).await?;
        Ok(HttpResponseAccepted(instance.into()))
    };
    apictx.external_latencies.instrument_dropshot_handler(&rqctx, handler).await
}

/// Boot an instance
#[endpoint {
    method = POST,
    path = "/v1/instances/{instance}/start",
    tags = ["instances"],
}]
async fn instance_start_v1(
    rqctx: RequestContext<Arc<ServerContext>>,
    query_params: Query<params::OptionalProjectSelector>,
    path_params: Path<params::InstancePath>,
) -> Result<HttpResponseAccepted<Instance>, HttpError> {
    let apictx = rqctx.context();
    let nexus = &apictx.nexus;
    let path = path_params.into_inner();
    let query = query_params.into_inner();
    let instance_selector = params::InstanceSelector {
        project_selector: query.project_selector,
        instance: path.instance,
    };
    let handler = async {
        let opctx = OpContext::for_external_api(&rqctx).await?;
        let instance_lookup =
            nexus.instance_lookup(&opctx, &instance_selector)?;
        let instance = nexus.instance_start(&opctx, &instance_lookup).await?;
        Ok(HttpResponseAccepted(instance.into()))
    };
    apictx.external_latencies.instrument_dropshot_handler(&rqctx, handler).await
}

/// Boot an instance
/// Use `POST /v1/instances/{instance}/start` instead
#[endpoint {
    method = POST,
    path = "/organizations/{organization_name}/projects/{project_name}/instances/{instance_name}/start",
    tags = ["instances"],
    deprecated = true,
}]
async fn instance_start(
    rqctx: RequestContext<Arc<ServerContext>>,
    path_params: Path<InstancePathParam>,
) -> Result<HttpResponseAccepted<Instance>, HttpError> {
    let apictx = rqctx.context();
    let nexus = &apictx.nexus;
    let path = path_params.into_inner();
    let instance_selector = params::InstanceSelector::new(
        Some(path.organization_name.into()),
        Some(path.project_name.into()),
        path.instance_name.into(),
    );
    let handler = async {
        let opctx = OpContext::for_external_api(&rqctx).await?;
        let instance_lookup =
            nexus.instance_lookup(&opctx, &instance_selector)?;
        let instance = nexus.instance_start(&opctx, &instance_lookup).await?;
        Ok(HttpResponseAccepted(instance.into()))
    };
    apictx.external_latencies.instrument_dropshot_handler(&rqctx, handler).await
}

/// Stop an instance
#[endpoint {
    method = POST,
    path = "/v1/instances/{instance}/stop",
    tags = ["instances"],
}]
async fn instance_stop_v1(
    rqctx: RequestContext<Arc<ServerContext>>,
    query_params: Query<params::OptionalProjectSelector>,
    path_params: Path<params::InstancePath>,
) -> Result<HttpResponseAccepted<Instance>, HttpError> {
    let apictx = rqctx.context();
    let nexus = &apictx.nexus;
    let path = path_params.into_inner();
    let query = query_params.into_inner();
    let instance_selector = params::InstanceSelector {
        project_selector: query.project_selector,
        instance: path.instance,
    };
    let handler = async {
        let opctx = OpContext::for_external_api(&rqctx).await?;
        let instance_lookup =
            nexus.instance_lookup(&opctx, &instance_selector)?;
        let instance = nexus.instance_stop(&opctx, &instance_lookup).await?;
        Ok(HttpResponseAccepted(instance.into()))
    };
    apictx.external_latencies.instrument_dropshot_handler(&rqctx, handler).await
}

/// Halt an instance
/// Use `POST /v1/instances/{instance}/stop` instead
#[endpoint {
    method = POST,
    path = "/organizations/{organization_name}/projects/{project_name}/instances/{instance_name}/stop",
    tags = ["instances"],
    deprecated = true,
}]
async fn instance_stop(
    rqctx: RequestContext<Arc<ServerContext>>,
    path_params: Path<InstancePathParam>,
) -> Result<HttpResponseAccepted<Instance>, HttpError> {
    let apictx = rqctx.context();
    let nexus = &apictx.nexus;
    let path = path_params.into_inner();
    let instance_selector = params::InstanceSelector::new(
        Some(path.organization_name.into()),
        Some(path.project_name.into()),
        path.instance_name.into(),
    );
    let handler = async {
        let opctx = OpContext::for_external_api(&rqctx).await?;
        let instance_lookup =
            nexus.instance_lookup(&opctx, &instance_selector)?;
        let instance = nexus.instance_stop(&opctx, &instance_lookup).await?;
        Ok(HttpResponseAccepted(instance.into()))
    };
    apictx.external_latencies.instrument_dropshot_handler(&rqctx, handler).await
}

/// Fetch an instance's serial console
#[endpoint {
    method = GET,
    path = "/v1/instances/{instance}/serial-console",
    tags = ["instances"],
}]
async fn instance_serial_console_v1(
    rqctx: RequestContext<Arc<ServerContext>>,
    path_params: Path<params::InstancePath>,
    query_params: Query<params::InstanceSerialConsoleRequest>,
    selector_params: Query<params::OptionalProjectSelector>,
) -> Result<HttpResponseOk<params::InstanceSerialConsoleData>, HttpError> {
    let apictx = rqctx.context();
    let nexus = &apictx.nexus;
    let path = path_params.into_inner();
    let query = query_params.into_inner();
    let selector = selector_params.into_inner();
    let instance_selector = params::InstanceSelector {
        project_selector: selector.project_selector,
        instance: path.instance,
    };
    let handler = async {
        let opctx = OpContext::for_external_api(&rqctx).await?;
        let instance_lookup =
            nexus.instance_lookup(&opctx, &instance_selector)?;
        let data = nexus
            .instance_serial_console_data(&instance_lookup, &query)
            .await?;
        Ok(HttpResponseOk(data))
    };
    apictx.external_latencies.instrument_dropshot_handler(&rqctx, handler).await
}

/// Fetch an instance's serial console
/// Use `GET /v1/instances/{instance}/serial-console` instead
#[endpoint {
    method = GET,
    path = "/organizations/{organization_name}/projects/{project_name}/instances/{instance_name}/serial-console",
    tags = ["instances"],
    deprecated = true,
}]
async fn instance_serial_console(
    rqctx: RequestContext<Arc<ServerContext>>,
    path_params: Path<InstancePathParam>,
    query_params: Query<params::InstanceSerialConsoleRequest>,
) -> Result<HttpResponseOk<params::InstanceSerialConsoleData>, HttpError> {
    let apictx = rqctx.context();
    let nexus = &apictx.nexus;
    let path = path_params.into_inner();
    let instance_selector = params::InstanceSelector::new(
        Some(path.organization_name.into()),
        Some(path.project_name.into()),
        path.instance_name.into(),
    );
    let handler = async {
        let opctx = OpContext::for_external_api(&rqctx).await?;
        let instance_lookup =
            nexus.instance_lookup(&opctx, &instance_selector)?;
        let data = nexus
            .instance_serial_console_data(
                &instance_lookup,
                &query_params.into_inner(),
            )
            .await?;
        Ok(HttpResponseOk(data))
    };
    apictx.external_latencies.instrument_dropshot_handler(&rqctx, handler).await
}

/// Stream an instance's serial console
#[channel {
    protocol = WEBSOCKETS,
    path = "/v1/instances/{instance}/serial-console/stream",
    tags = ["instances"],
}]
async fn instance_serial_console_stream_v1(
    rqctx: RequestContext<Arc<ServerContext>>,
    path_params: Path<params::InstancePath>,
    query_params: Query<params::OptionalProjectSelector>,
    conn: WebsocketConnection,
) -> WebsocketChannelResult {
    let apictx = rqctx.context();
    let nexus = &apictx.nexus;
    let path = path_params.into_inner();
    let query = query_params.into_inner();
    let opctx = OpContext::for_external_api(&rqctx).await?;
    let instance_selector = params::InstanceSelector {
        project_selector: query.project_selector,
        instance: path.instance,
    };
    let instance_lookup = nexus.instance_lookup(&opctx, &instance_selector)?;
    nexus.instance_serial_console_stream(conn, &instance_lookup).await?;
    Ok(())
}

/// Connect to an instance's serial console
/// Use `GET /v1/instances/{instance}/serial-console/stream` instead
#[channel {
    protocol = WEBSOCKETS,
    path = "/organizations/{organization_name}/projects/{project_name}/instances/{instance_name}/serial-console/stream",
    tags = ["instances"],
    deprecated = true,
}]
async fn instance_serial_console_stream(
    rqctx: RequestContext<Arc<ServerContext>>,
    path_params: Path<InstancePathParam>,
    conn: WebsocketConnection,
) -> WebsocketChannelResult {
    let apictx = rqctx.context();
    let nexus = &apictx.nexus;
    let path = path_params.into_inner();
    let opctx = OpContext::for_external_api(&rqctx).await?;
    let instance_selector = params::InstanceSelector::new(
        Some(path.organization_name.into()),
        Some(path.project_name.into()),
        path.instance_name.into(),
    );
    let instance_lookup = nexus.instance_lookup(&opctx, &instance_selector)?;
    nexus.instance_serial_console_stream(conn, &instance_lookup).await?;
    Ok(())
}

#[endpoint {
    method = GET,
    path = "/v1/instances/{instance}/disks",
    tags = ["instances"],
}]
async fn instance_disk_list_v1(
    rqctx: RequestContext<Arc<ServerContext>>,
    query_params: Query<PaginatedByNameOrId<params::OptionalProjectSelector>>,
    path_params: Path<params::InstancePath>,
) -> Result<HttpResponseOk<ResultsPage<Disk>>, HttpError> {
    let apictx = rqctx.context();
    let handler = async {
        let nexus = &apictx.nexus;
        let path = path_params.into_inner();
        let query = query_params.into_inner();
        let pag_params = data_page_params_for(&rqctx, &query)?;
        let scan_params = ScanByNameOrId::from_query(&query)?;
        let paginated_by = name_or_id_pagination(&pag_params, scan_params)?;
        let opctx = OpContext::for_external_api(&rqctx).await?;
        let instance_selector = params::InstanceSelector {
            project_selector: scan_params.selector.project_selector.clone(),
            instance: path.instance,
        };
        let instance_lookup =
            nexus.instance_lookup(&opctx, &instance_selector)?;
        let disks = nexus
            .instance_list_disks(&opctx, &instance_lookup, &paginated_by)
            .await?
            .into_iter()
            .map(|d| d.into())
            .collect();
        Ok(HttpResponseOk(ScanByNameOrId::results_page(
            &query,
            disks,
            &marker_for_name_or_id,
        )?))
    };
    apictx.external_latencies.instrument_dropshot_handler(&rqctx, handler).await
}

/// List an instance's disks
/// Use `GET /v1/instances/{instance}/disks` instead
#[endpoint {
    method = GET,
    path = "/organizations/{organization_name}/projects/{project_name}/instances/{instance_name}/disks",
    tags = ["instances"],
    deprecated = true
}]
async fn instance_disk_list(
    rqctx: RequestContext<Arc<ServerContext>>,
    query_params: Query<PaginatedByName>,
    path_params: Path<InstancePathParam>,
) -> Result<HttpResponseOk<ResultsPage<Disk>>, HttpError> {
    let apictx = rqctx.context();
    let handler = async {
        let nexus = &apictx.nexus;
        let query = query_params.into_inner();
        let pag_params = data_page_params_for(&rqctx, &query)?;
        let path = path_params.into_inner();
        let instance_selector = params::InstanceSelector::new(
            Some(path.organization_name.into()),
            Some(path.project_name.into()),
            path.instance_name.into(),
        );
        let opctx = OpContext::for_external_api(&rqctx).await?;
        let instance_lookup =
            nexus.instance_lookup(&opctx, &instance_selector)?;
        let disks = nexus
            .instance_list_disks(
                &opctx,
                &instance_lookup,
                &PaginatedBy::Name(pag_params),
            )
            .await?
            .into_iter()
            .map(|d| d.into())
            .collect();
        Ok(HttpResponseOk(ScanByName::results_page(
            &query,
            disks,
            &marker_for_name,
        )?))
    };
    apictx.external_latencies.instrument_dropshot_handler(&rqctx, handler).await
}

#[endpoint {
    method = POST,
    path = "/v1/instances/{instance}/disks/attach",
    tags = ["instances"],
}]
async fn instance_disk_attach_v1(
    rqctx: RequestContext<Arc<ServerContext>>,
    path_params: Path<params::InstancePath>,
    query_params: Query<params::OptionalProjectSelector>,
    disk_to_attach: TypedBody<params::DiskPath>,
) -> Result<HttpResponseAccepted<Disk>, HttpError> {
    let apictx = rqctx.context();
    let nexus = &apictx.nexus;
    let path = path_params.into_inner();
    let query = query_params.into_inner();
    let disk = disk_to_attach.into_inner().disk;
    let handler = async {
        let opctx = OpContext::for_external_api(&rqctx).await?;
        let instance_selector = params::InstanceSelector {
            project_selector: query.project_selector,
            instance: path.instance,
        };
        let instance_lookup =
            nexus.instance_lookup(&opctx, &instance_selector)?;
        let disk =
            nexus.instance_attach_disk(&opctx, &instance_lookup, disk).await?;
        Ok(HttpResponseAccepted(disk.into()))
    };
    apictx.external_latencies.instrument_dropshot_handler(&rqctx, handler).await
}

/// Attach a disk to an instance
/// Use `POST /v1/instances/{instance}/disks/attach` instead
#[endpoint {
    method = POST,
    path = "/organizations/{organization_name}/projects/{project_name}/instances/{instance_name}/disks/attach",
    tags = ["instances"],
    deprecated = true
}]
async fn instance_disk_attach(
    rqctx: RequestContext<Arc<ServerContext>>,
    path_params: Path<InstancePathParam>,
    disk_to_attach: TypedBody<params::DiskIdentifier>,
) -> Result<HttpResponseAccepted<Disk>, HttpError> {
    let apictx = rqctx.context();
    let nexus = &apictx.nexus;
    let path = path_params.into_inner();
    let disk = disk_to_attach.into_inner();
    let instance_selector = params::InstanceSelector::new(
        Some(path.organization_name.clone().into()),
        Some(path.project_name.clone().into()),
        path.instance_name.into(),
    );
    let handler = async {
        let opctx = OpContext::for_external_api(&rqctx).await?;
        let instance_lookup =
            nexus.instance_lookup(&opctx, &instance_selector)?;
        let disk = nexus
            .instance_attach_disk(&opctx, &instance_lookup, disk.name.into())
            .await?;
        Ok(HttpResponseAccepted(disk.into()))
    };
    apictx.external_latencies.instrument_dropshot_handler(&rqctx, handler).await
}

#[endpoint {
    method = POST,
    path = "/v1/instances/{instance}/disks/detach",
    tags = ["instances"],
}]
async fn instance_disk_detach_v1(
    rqctx: RequestContext<Arc<ServerContext>>,
    path_params: Path<params::InstancePath>,
    query_params: Query<params::OptionalProjectSelector>,
    disk_to_detach: TypedBody<params::DiskPath>,
) -> Result<HttpResponseAccepted<Disk>, HttpError> {
    let apictx = rqctx.context();
    let nexus = &apictx.nexus;
    let path = path_params.into_inner();
    let query = query_params.into_inner();
    let disk = disk_to_detach.into_inner().disk;
    let handler = async {
        let opctx = OpContext::for_external_api(&rqctx).await?;
        let instance_selector = params::InstanceSelector {
            project_selector: query.project_selector,
            instance: path.instance,
        };
        let instance_lookup =
            nexus.instance_lookup(&opctx, &instance_selector)?;
        let disk =
            nexus.instance_detach_disk(&opctx, &instance_lookup, disk).await?;
        Ok(HttpResponseAccepted(disk.into()))
    };
    apictx.external_latencies.instrument_dropshot_handler(&rqctx, handler).await
}

/// Detach a disk from an instance
/// Use `POST /v1/disks/{disk}/detach` instead
#[endpoint {
    method = POST,
    path = "/organizations/{organization_name}/projects/{project_name}/instances/{instance_name}/disks/detach",
    tags = ["instances"],
    deprecated = true
}]
async fn instance_disk_detach(
    rqctx: RequestContext<Arc<ServerContext>>,
    path_params: Path<InstancePathParam>,
    disk_to_detach: TypedBody<params::DiskIdentifier>,
) -> Result<HttpResponseAccepted<Disk>, HttpError> {
    let apictx = rqctx.context();
    let nexus = &apictx.nexus;
    let path = path_params.into_inner();
    let disk = disk_to_detach.into_inner();
    let instance_selector = params::InstanceSelector::new(
        Some(path.organization_name.clone().into()),
        Some(path.project_name.clone().into()),
        path.instance_name.into(),
    );
    let handler = async {
        let opctx = OpContext::for_external_api(&rqctx).await?;
        let instance_lookup =
            nexus.instance_lookup(&opctx, &instance_selector)?;
        let disk = nexus
            .instance_detach_disk(&opctx, &instance_lookup, disk.name.into())
            .await?;
        Ok(HttpResponseAccepted(disk.into()))
    };
    apictx.external_latencies.instrument_dropshot_handler(&rqctx, handler).await
}

// Certificates

/// List system-wide certificates
///
/// Returns a list of all the system-wide certificates. System-wide certificates
/// are returned sorted by creation date, with the most recent certificates
/// appearing first.
#[endpoint {
    method = GET,
    path = "/system/certificates",
    tags = ["system"],
}]
async fn certificate_list(
    rqctx: RequestContext<Arc<ServerContext>>,
    query_params: Query<PaginatedByName>,
) -> Result<HttpResponseOk<ResultsPage<Certificate>>, HttpError> {
    let apictx = rqctx.context();
    let nexus = &apictx.nexus;
    let query = query_params.into_inner();
    let handler = async {
        let opctx = OpContext::for_external_api(&rqctx).await?;
        let certs = nexus
            .certificates_list(
                &opctx,
                &data_page_params_for(&rqctx, &query)?
                    .map_name(|n| Name::ref_cast(n)),
            )
            .await?
            .into_iter()
            .map(|d| d.try_into())
            .collect::<Result<Vec<_>, Error>>()?;
        Ok(HttpResponseOk(ScanByName::results_page(
            &query,
            certs,
            &marker_for_name,
        )?))
    };
    apictx.external_latencies.instrument_dropshot_handler(&rqctx, handler).await
}

/// Create a new system-wide x.509 certificate.
///
/// This certificate is automatically used by the Oxide Control plane to serve
/// external connections.
#[endpoint {
    method = POST,
    path = "/system/certificates",
    tags = ["system"]
}]
async fn certificate_create(
    rqctx: RequestContext<Arc<ServerContext>>,
    new_cert: TypedBody<params::CertificateCreate>,
) -> Result<HttpResponseCreated<Certificate>, HttpError> {
    let apictx = rqctx.context();
    let nexus = &apictx.nexus;
    let new_cert_params = new_cert.into_inner();
    let handler = async {
        let opctx = OpContext::for_external_api(&rqctx).await?;
        let cert = nexus.certificate_create(&opctx, new_cert_params).await?;
        Ok(HttpResponseCreated(cert.try_into()?))
    };
    apictx.external_latencies.instrument_dropshot_handler(&rqctx, handler).await
}

/// Path parameters for Certificate requests
#[derive(Deserialize, JsonSchema)]
struct CertificatePathParam {
    certificate: NameOrId,
}

/// Fetch a certificate
///
/// Returns the details of a specific certificate
#[endpoint {
    method = GET,
    path = "/system/certificates/{certificate}",
    tags = ["system"],
}]
async fn certificate_view(
    rqctx: RequestContext<Arc<ServerContext>>,
    path_params: Path<CertificatePathParam>,
) -> Result<HttpResponseOk<Certificate>, HttpError> {
    let apictx = rqctx.context();
    let nexus = &apictx.nexus;
    let path = path_params.into_inner();
    let handler = async {
        let opctx = OpContext::for_external_api(&rqctx).await?;
        let (.., cert) =
            nexus.certificate_lookup(&opctx, &path.certificate).fetch().await?;
        Ok(HttpResponseOk(cert.try_into()?))
    };
    apictx.external_latencies.instrument_dropshot_handler(&rqctx, handler).await
}

/// Delete a certificate
///
/// Permanently delete a certificate. This operation cannot be undone.
#[endpoint {
    method = DELETE,
    path = "/system/certificates/{certificate}",
    tags = ["system"],
}]
async fn certificate_delete(
    rqctx: RequestContext<Arc<ServerContext>>,
    path_params: Path<CertificatePathParam>,
) -> Result<HttpResponseDeleted, HttpError> {
    let apictx = rqctx.context();
    let nexus = &apictx.nexus;
    let path = path_params.into_inner();
    let handler = async {
        let opctx = OpContext::for_external_api(&rqctx).await?;
        nexus
            .certificate_delete(
                &opctx,
                nexus.certificate_lookup(&opctx, &path.certificate),
            )
            .await?;
        Ok(HttpResponseDeleted())
    };
    apictx.external_latencies.instrument_dropshot_handler(&rqctx, handler).await
}

// Images

/// List system-wide images
///
/// Returns a list of all the system-wide images. System-wide images are returned sorted
/// by creation date, with the most recent images appearing first.
#[endpoint {
    method = GET,
    path = "/system/images",
    tags = ["system"],
}]
async fn system_image_list(
    rqctx: RequestContext<Arc<ServerContext>>,
    query_params: Query<PaginatedByName>,
) -> Result<HttpResponseOk<ResultsPage<GlobalImage>>, HttpError> {
    let apictx = rqctx.context();
    let nexus = &apictx.nexus;
    let query = query_params.into_inner();
    let handler = async {
        let opctx = OpContext::for_external_api(&rqctx).await?;
        let images = nexus
            .global_images_list(
                &opctx,
                &data_page_params_for(&rqctx, &query)?
                    .map_name(|n| Name::ref_cast(n)),
            )
            .await?
            .into_iter()
            .map(|d| d.into())
            .collect();
        Ok(HttpResponseOk(ScanByName::results_page(
            &query,
            images,
            &marker_for_name,
        )?))
    };
    apictx.external_latencies.instrument_dropshot_handler(&rqctx, handler).await
}

/// Create a system-wide image
///
/// Create a new system-wide image. This image can then be used by any user in any silo as a
/// base for instances.
#[endpoint {
    method = POST,
    path = "/system/images",
    tags = ["system"]
}]
async fn system_image_create(
    rqctx: RequestContext<Arc<ServerContext>>,
    new_image: TypedBody<params::GlobalImageCreate>,
) -> Result<HttpResponseCreated<GlobalImage>, HttpError> {
    let apictx = rqctx.context();
    let nexus = &apictx.nexus;
    let new_image_params = new_image.into_inner();
    let handler = async {
        let opctx = OpContext::for_external_api(&rqctx).await?;
        let image = nexus.global_image_create(&opctx, new_image_params).await?;
        Ok(HttpResponseCreated(image.into()))
    };
    apictx.external_latencies.instrument_dropshot_handler(&rqctx, handler).await
}

/// Path parameters for Image requests
#[derive(Deserialize, JsonSchema)]
struct GlobalImagePathParam {
    image_name: Name,
}

/// Fetch a system-wide image
///
/// Returns the details of a specific system-wide image.
#[endpoint {
    method = GET,
    path = "/system/images/{image_name}",
    tags = ["system"],
}]
async fn system_image_view(
    rqctx: RequestContext<Arc<ServerContext>>,
    path_params: Path<GlobalImagePathParam>,
) -> Result<HttpResponseOk<GlobalImage>, HttpError> {
    let apictx = rqctx.context();
    let nexus = &apictx.nexus;
    let path = path_params.into_inner();
    let image_name = &path.image_name;
    let handler = async {
        let opctx = OpContext::for_external_api(&rqctx).await?;
        let image = nexus.global_image_fetch(&opctx, &image_name).await?;
        Ok(HttpResponseOk(image.into()))
    };
    apictx.external_latencies.instrument_dropshot_handler(&rqctx, handler).await
}

/// Fetch a system-wide image by id
#[endpoint {
    method = GET,
    path = "/system/by-id/images/{id}",
    tags = ["system"],
}]
async fn system_image_view_by_id(
    rqctx: RequestContext<Arc<ServerContext>>,
    path_params: Path<ByIdPathParams>,
) -> Result<HttpResponseOk<GlobalImage>, HttpError> {
    let apictx = rqctx.context();
    let nexus = &apictx.nexus;
    let path = path_params.into_inner();
    let id = &path.id;
    let handler = async {
        let opctx = OpContext::for_external_api(&rqctx).await?;
        let image = nexus.global_image_fetch_by_id(&opctx, id).await?;
        Ok(HttpResponseOk(image.into()))
    };
    apictx.external_latencies.instrument_dropshot_handler(&rqctx, handler).await
}

/// Delete a system-wide image
///
/// Permanently delete a system-wide image. This operation cannot be undone. Any
/// instances using the system-wide image will continue to run, however new instances
/// can not be created with this image.
#[endpoint {
    method = DELETE,
    path = "/system/images/{image_name}",
    tags = ["system"],
}]
async fn system_image_delete(
    rqctx: RequestContext<Arc<ServerContext>>,
    path_params: Path<GlobalImagePathParam>,
) -> Result<HttpResponseDeleted, HttpError> {
    let apictx = rqctx.context();
    let nexus = &apictx.nexus;
    let path = path_params.into_inner();
    let image_name = &path.image_name;
    let handler = async {
        let opctx = OpContext::for_external_api(&rqctx).await?;
        nexus.global_image_delete(&opctx, &image_name).await?;
        Ok(HttpResponseDeleted())
    };
    apictx.external_latencies.instrument_dropshot_handler(&rqctx, handler).await
}

/// List images
///
/// List images in a project. The images are returned sorted by creation date,
/// with the most recent images appearing first.
#[endpoint {
    method = GET,
    path = "/organizations/{organization_name}/projects/{project_name}/images",
    tags = ["images"],
}]
async fn image_list(
    rqctx: RequestContext<Arc<ServerContext>>,
    query_params: Query<PaginatedByName>,
    path_params: Path<ProjectPathParam>,
) -> Result<HttpResponseOk<ResultsPage<Image>>, HttpError> {
    let apictx = rqctx.context();
    let nexus = &apictx.nexus;
    let query = query_params.into_inner();
    let path = path_params.into_inner();
    let organization_name = &path.organization_name;
    let project_name = &path.project_name;
    let handler = async {
        let opctx = OpContext::for_external_api(&rqctx).await?;
        let images = nexus
            .project_list_images(
                &opctx,
                organization_name,
                project_name,
                &data_page_params_for(&rqctx, &query)?
                    .map_name(|n| Name::ref_cast(n)),
            )
            .await?
            .into_iter()
            .map(|d| d.into())
            .collect();
        Ok(HttpResponseOk(ScanByName::results_page(
            &query,
            images,
            &marker_for_name,
        )?))
    };
    apictx.external_latencies.instrument_dropshot_handler(&rqctx, handler).await
}

/// Create an image
///
/// Create a new image in a project.
#[endpoint {
    method = POST,
    path = "/organizations/{organization_name}/projects/{project_name}/images",
    tags = ["images"]
}]
async fn image_create(
    rqctx: RequestContext<Arc<ServerContext>>,
    path_params: Path<ProjectPathParam>,
    new_image: TypedBody<params::ImageCreate>,
) -> Result<HttpResponseCreated<Image>, HttpError> {
    let apictx = rqctx.context();
    let nexus = &apictx.nexus;
    let path = path_params.into_inner();
    let organization_name = &path.organization_name;
    let project_name = &path.project_name;
    let new_image_params = &new_image.into_inner();
    let handler = async {
        let opctx = OpContext::for_external_api(&rqctx).await?;
        let image = nexus
            .project_create_image(
                &opctx,
                &organization_name,
                &project_name,
                &new_image_params,
            )
            .await?;
        Ok(HttpResponseCreated(image.into()))
    };
    apictx.external_latencies.instrument_dropshot_handler(&rqctx, handler).await
}

/// Path parameters for Image requests
#[derive(Deserialize, JsonSchema)]
struct ImagePathParam {
    organization_name: Name,
    project_name: Name,
    image_name: Name,
}

/// Fetch an image
///
/// Fetch the details for a specific image in a project.
#[endpoint {
    method = GET,
    path = "/organizations/{organization_name}/projects/{project_name}/images/{image_name}",
    tags = ["images"],
}]
async fn image_view(
    rqctx: RequestContext<Arc<ServerContext>>,
    path_params: Path<ImagePathParam>,
) -> Result<HttpResponseOk<Image>, HttpError> {
    let apictx = rqctx.context();
    let nexus = &apictx.nexus;
    let path = path_params.into_inner();
    let organization_name = &path.organization_name;
    let project_name = &path.project_name;
    let image_name = &path.image_name;
    let handler = async {
        let opctx = OpContext::for_external_api(&rqctx).await?;
        let image = nexus
            .project_image_fetch(
                &opctx,
                &organization_name,
                &project_name,
                &image_name,
            )
            .await?;
        Ok(HttpResponseOk(image.into()))
    };
    apictx.external_latencies.instrument_dropshot_handler(&rqctx, handler).await
}

/// Fetch an image by id
#[endpoint {
    method = GET,
    path = "/by-id/images/{id}",
    tags = ["images"],
}]
async fn image_view_by_id(
    rqctx: RequestContext<Arc<ServerContext>>,
    path_params: Path<ByIdPathParams>,
) -> Result<HttpResponseOk<Image>, HttpError> {
    let apictx = rqctx.context();
    let nexus = &apictx.nexus;
    let path = path_params.into_inner();
    let id = &path.id;
    let handler = async {
        let opctx = OpContext::for_external_api(&rqctx).await?;
        let image = nexus.project_image_fetch_by_id(&opctx, id).await?;
        Ok(HttpResponseOk(image.into()))
    };
    apictx.external_latencies.instrument_dropshot_handler(&rqctx, handler).await
}

/// Delete an image
///
/// Permanently delete an image from a project. This operation cannot be undone.
/// Any instances in the project using the image will continue to run, however
/// new instances can not be created with this image.
#[endpoint {
    method = DELETE,
    path = "/organizations/{organization_name}/projects/{project_name}/images/{image_name}",
    tags = ["images"],
}]
async fn image_delete(
    rqctx: RequestContext<Arc<ServerContext>>,
    path_params: Path<ImagePathParam>,
) -> Result<HttpResponseDeleted, HttpError> {
    let apictx = rqctx.context();
    let nexus = &apictx.nexus;
    let path = path_params.into_inner();
    let organization_name = &path.organization_name;
    let project_name = &path.project_name;
    let image_name = &path.image_name;
    let handler = async {
        let opctx = OpContext::for_external_api(&rqctx).await?;
        nexus
            .project_delete_image(
                &opctx,
                &organization_name,
                &project_name,
                &image_name,
            )
            .await?;
        Ok(HttpResponseDeleted())
    };
    apictx.external_latencies.instrument_dropshot_handler(&rqctx, handler).await
}

/*
 * VPCs
 */

/// List network interfaces
#[endpoint {
    method = GET,
    path = "/organizations/{organization_name}/projects/{project_name}/instances/{instance_name}/network-interfaces",
    tags = ["instances"],
}]
async fn instance_network_interface_list(
    rqctx: RequestContext<Arc<ServerContext>>,
    query_params: Query<PaginatedByName>,
    path_params: Path<InstancePathParam>,
) -> Result<HttpResponseOk<ResultsPage<NetworkInterface>>, HttpError> {
    let apictx = rqctx.context();
    let nexus = &apictx.nexus;
    let query = query_params.into_inner();
    let path = path_params.into_inner();
    let organization_name = &path.organization_name;
    let project_name = &path.project_name;
    let instance_name = &path.instance_name;
    let handler = async {
        let opctx = OpContext::for_external_api(&rqctx).await?;
        let interfaces = nexus
            .instance_list_network_interfaces(
                &opctx,
                &organization_name,
                &project_name,
                &instance_name,
                &data_page_params_for(&rqctx, &query)?
                    .map_name(|n| Name::ref_cast(n)),
            )
            .await?
            .into_iter()
            .map(|d| d.into())
            .collect();
        Ok(HttpResponseOk(ScanByName::results_page(
            &query,
            interfaces,
            &marker_for_name,
        )?))
    };
    apictx.external_latencies.instrument_dropshot_handler(&rqctx, handler).await
}

/// Create a network interface
#[endpoint {
    method = POST,
    path = "/organizations/{organization_name}/projects/{project_name}/instances/{instance_name}/network-interfaces",
    tags = ["instances"],
}]
async fn instance_network_interface_create(
    rqctx: RequestContext<Arc<ServerContext>>,
    path_params: Path<InstancePathParam>,
    interface_params: TypedBody<params::NetworkInterfaceCreate>,
) -> Result<HttpResponseCreated<NetworkInterface>, HttpError> {
    let apictx = rqctx.context();
    let nexus = &apictx.nexus;
    let path = path_params.into_inner();
    let organization_name = &path.organization_name;
    let project_name = &path.project_name;
    let instance_name = &path.instance_name;
    let handler = async {
        let opctx = OpContext::for_external_api(&rqctx).await?;
        let iface = nexus
            .instance_create_network_interface(
                &opctx,
                &organization_name,
                &project_name,
                &instance_name,
                &interface_params.into_inner(),
            )
            .await?;
        Ok(HttpResponseCreated(iface.into()))
    };
    apictx.external_latencies.instrument_dropshot_handler(&rqctx, handler).await
}

#[derive(Debug, Clone, Deserialize, Serialize, JsonSchema)]
pub struct NetworkInterfacePathParam {
    pub organization_name: Name,
    pub project_name: Name,
    pub instance_name: Name,
    pub interface_name: Name,
}

/// Delete a network interface
///
/// Note that the primary interface for an instance cannot be deleted if there
/// are any secondary interfaces. A new primary interface must be designated
/// first. The primary interface can be deleted if there are no secondary
/// interfaces.
#[endpoint {
    method = DELETE,
    path = "/organizations/{organization_name}/projects/{project_name}/instances/{instance_name}/network-interfaces/{interface_name}",
    tags = ["instances"],
}]
async fn instance_network_interface_delete(
    rqctx: RequestContext<Arc<ServerContext>>,
    path_params: Path<NetworkInterfacePathParam>,
) -> Result<HttpResponseDeleted, HttpError> {
    let apictx = rqctx.context();
    let nexus = &apictx.nexus;
    let path = path_params.into_inner();
    let organization_name = &path.organization_name;
    let project_name = &path.project_name;
    let instance_name = &path.instance_name;
    let interface_name = &path.interface_name;
    let handler = async {
        let opctx = OpContext::for_external_api(&rqctx).await?;
        nexus
            .instance_delete_network_interface(
                &opctx,
                organization_name,
                project_name,
                instance_name,
                interface_name,
            )
            .await?;
        Ok(HttpResponseDeleted())
    };
    apictx.external_latencies.instrument_dropshot_handler(&rqctx, handler).await
}

/// Fetch a network interface
#[endpoint {
    method = GET,
    path = "/organizations/{organization_name}/projects/{project_name}/instances/{instance_name}/network-interfaces/{interface_name}",
    tags = ["instances"],
}]
async fn instance_network_interface_view(
    rqctx: RequestContext<Arc<ServerContext>>,
    path_params: Path<NetworkInterfacePathParam>,
) -> Result<HttpResponseOk<NetworkInterface>, HttpError> {
    let apictx = rqctx.context();
    let nexus = &apictx.nexus;
    let path = path_params.into_inner();
    let organization_name = &path.organization_name;
    let project_name = &path.project_name;
    let instance_name = &path.instance_name;
    let interface_name = &path.interface_name;
    let handler = async {
        let opctx = OpContext::for_external_api(&rqctx).await?;
        let interface = nexus
            .network_interface_fetch(
                &opctx,
                organization_name,
                project_name,
                instance_name,
                interface_name,
            )
            .await?;
        Ok(HttpResponseOk(NetworkInterface::from(interface)))
    };
    apictx.external_latencies.instrument_dropshot_handler(&rqctx, handler).await
}

/// Fetch a network interface by id
#[endpoint {
    method = GET,
    path = "/by-id/network-interfaces/{id}",
    tags = ["instances"],
}]
async fn instance_network_interface_view_by_id(
    rqctx: RequestContext<Arc<ServerContext>>,
    path_params: Path<ByIdPathParams>,
) -> Result<HttpResponseOk<NetworkInterface>, HttpError> {
    let apictx = rqctx.context();
    let nexus = &apictx.nexus;
    let path = path_params.into_inner();
    let id = &path.id;
    let handler = async {
        let opctx = OpContext::for_external_api(&rqctx).await?;
        let network_interface =
            nexus.network_interface_fetch_by_id(&opctx, id).await?;
        Ok(HttpResponseOk(network_interface.into()))
    };
    apictx.external_latencies.instrument_dropshot_handler(&rqctx, handler).await
}

/// Update a network interface
#[endpoint {
    method = PUT,
    path = "/organizations/{organization_name}/projects/{project_name}/instances/{instance_name}/network-interfaces/{interface_name}",
    tags = ["instances"],
}]
async fn instance_network_interface_update(
    rqctx: RequestContext<Arc<ServerContext>>,
    path_params: Path<NetworkInterfacePathParam>,
    updated_iface: TypedBody<params::NetworkInterfaceUpdate>,
) -> Result<HttpResponseOk<NetworkInterface>, HttpError> {
    let apictx = rqctx.context();
    let nexus = &apictx.nexus;
    let path = path_params.into_inner();
    let organization_name = &path.organization_name;
    let project_name = &path.project_name;
    let instance_name = &path.instance_name;
    let interface_name = &path.interface_name;
    let updated_iface = updated_iface.into_inner();
    let handler = async {
        let opctx = OpContext::for_external_api(&rqctx).await?;
        let interface = nexus
            .network_interface_update(
                &opctx,
                organization_name,
                project_name,
                instance_name,
                interface_name,
                updated_iface,
            )
            .await?;
        Ok(HttpResponseOk(NetworkInterface::from(interface)))
    };
    apictx.external_latencies.instrument_dropshot_handler(&rqctx, handler).await
}

// External IP addresses for instances

/// List external IP addresses
#[endpoint {
    method = GET,
    path = "/organizations/{organization_name}/projects/{project_name}/instances/{instance_name}/external-ips",
    tags = ["instances"],
}]
async fn instance_external_ip_list(
    rqctx: RequestContext<Arc<ServerContext>>,
    path_params: Path<InstancePathParam>,
) -> Result<HttpResponseOk<ResultsPage<views::ExternalIp>>, HttpError> {
    let apictx = rqctx.context();
    let nexus = &apictx.nexus;
    let path = path_params.into_inner();
    let organization_name = &path.organization_name;
    let project_name = &path.project_name;
    let instance_name = &path.instance_name;
    let handler = async {
        let opctx = OpContext::for_external_api(&rqctx).await?;
        let ips = nexus
            .instance_list_external_ips(
                &opctx,
                organization_name,
                project_name,
                instance_name,
            )
            .await?;
        Ok(HttpResponseOk(ResultsPage { items: ips, next_page: None }))
    };
    apictx.external_latencies.instrument_dropshot_handler(&rqctx, handler).await
}

// Snapshots

/// List snapshots
#[endpoint {
    method = GET,
    path = "/organizations/{organization_name}/projects/{project_name}/snapshots",
    tags = ["snapshots"],
}]
async fn snapshot_list(
    rqctx: RequestContext<Arc<ServerContext>>,
    query_params: Query<PaginatedByName>,
    path_params: Path<ProjectPathParam>,
) -> Result<HttpResponseOk<ResultsPage<Snapshot>>, HttpError> {
    let apictx = rqctx.context();
    let nexus = &apictx.nexus;
    let query = query_params.into_inner();
    let path = path_params.into_inner();
    let organization_name = &path.organization_name;
    let project_name = &path.project_name;
    let handler = async {
        let opctx = OpContext::for_external_api(&rqctx).await?;
        let snapshots = nexus
            .project_list_snapshots(
                &opctx,
                organization_name,
                project_name,
                &data_page_params_for(&rqctx, &query)?
                    .map_name(|n| Name::ref_cast(n)),
            )
            .await?
            .into_iter()
            .map(|d| d.into())
            .collect();
        Ok(HttpResponseOk(ScanByName::results_page(
            &query,
            snapshots,
            &marker_for_name,
        )?))
    };
    apictx.external_latencies.instrument_dropshot_handler(&rqctx, handler).await
}

/// Create a snapshot
///
/// Creates a point-in-time snapshot from a disk.
#[endpoint {
    method = POST,
    path = "/organizations/{organization_name}/projects/{project_name}/snapshots",
    tags = ["snapshots"],
}]
async fn snapshot_create(
    rqctx: RequestContext<Arc<ServerContext>>,
    path_params: Path<ProjectPathParam>,
    new_snapshot: TypedBody<params::SnapshotCreate>,
) -> Result<HttpResponseCreated<Snapshot>, HttpError> {
    let apictx = rqctx.context();
    let nexus = &apictx.nexus;
    let path = path_params.into_inner();
    let organization_name = &path.organization_name;
    let project_name = &path.project_name;
    let new_snapshot_params = &new_snapshot.into_inner();
    let handler = async {
        let opctx = OpContext::for_external_api(&rqctx).await?;
        let snapshot = nexus
            .project_create_snapshot(
                &opctx,
                &organization_name,
                &project_name,
                &new_snapshot_params,
            )
            .await?;
        Ok(HttpResponseCreated(snapshot.into()))
    };
    apictx.external_latencies.instrument_dropshot_handler(&rqctx, handler).await
}

/// Path parameters for Snapshot requests
#[derive(Deserialize, JsonSchema)]
struct SnapshotPathParam {
    organization_name: Name,
    project_name: Name,
    snapshot_name: Name,
}

/// Fetch a snapshot
#[endpoint {
    method = GET,
    path = "/organizations/{organization_name}/projects/{project_name}/snapshots/{snapshot_name}",
    tags = ["snapshots"],
}]
async fn snapshot_view(
    rqctx: RequestContext<Arc<ServerContext>>,
    path_params: Path<SnapshotPathParam>,
) -> Result<HttpResponseOk<Snapshot>, HttpError> {
    let apictx = rqctx.context();
    let nexus = &apictx.nexus;
    let path = path_params.into_inner();
    let organization_name = &path.organization_name;
    let project_name = &path.project_name;
    let snapshot_name = &path.snapshot_name;
    let handler = async {
        let opctx = OpContext::for_external_api(&rqctx).await?;
        let snapshot = nexus
            .snapshot_fetch(
                &opctx,
                &organization_name,
                &project_name,
                &snapshot_name,
            )
            .await?;
        Ok(HttpResponseOk(snapshot.into()))
    };
    apictx.external_latencies.instrument_dropshot_handler(&rqctx, handler).await
}

/// Fetch a snapshot by id
#[endpoint {
    method = GET,
    path = "/by-id/snapshots/{id}",
    tags = ["snapshots"],
}]
async fn snapshot_view_by_id(
    rqctx: RequestContext<Arc<ServerContext>>,
    path_params: Path<ByIdPathParams>,
) -> Result<HttpResponseOk<Snapshot>, HttpError> {
    let apictx = rqctx.context();
    let nexus = &apictx.nexus;
    let path = path_params.into_inner();
    let id = &path.id;
    let handler = async {
        let opctx = OpContext::for_external_api(&rqctx).await?;
        let snapshot = nexus.snapshot_fetch_by_id(&opctx, id).await?;
        Ok(HttpResponseOk(snapshot.into()))
    };
    apictx.external_latencies.instrument_dropshot_handler(&rqctx, handler).await
}

/// Delete a snapshot
#[endpoint {
    method = DELETE,
    path = "/organizations/{organization_name}/projects/{project_name}/snapshots/{snapshot_name}",
    tags = ["snapshots"],
}]
async fn snapshot_delete(
    rqctx: RequestContext<Arc<ServerContext>>,
    path_params: Path<SnapshotPathParam>,
) -> Result<HttpResponseDeleted, HttpError> {
    let apictx = rqctx.context();
    let nexus = &apictx.nexus;
    let path = path_params.into_inner();
    let organization_name = &path.organization_name;
    let project_name = &path.project_name;
    let snapshot_name = &path.snapshot_name;
    let handler = async {
        let opctx = OpContext::for_external_api(&rqctx).await?;
        nexus
            .project_delete_snapshot(
                &opctx,
                &organization_name,
                &project_name,
                &snapshot_name,
            )
            .await?;
        Ok(HttpResponseDeleted())
    };
    apictx.external_latencies.instrument_dropshot_handler(&rqctx, handler).await
}

// VPCs

#[endpoint {
    method = GET,
    path = "/v1/vpcs",
    tags = ["vpcs"],
}]
async fn vpc_list_v1(
    rqctx: Arc<RequestContext<Arc<ServerContext>>>,
    query_params: Query<PaginatedByNameOrId<params::ProjectSelector>>,
) -> Result<HttpResponseOk<ResultsPage<Vpc>>, HttpError> {
    let apictx = rqctx.context();
    let nexus = &apictx.nexus;
    let query = query_params.into_inner();
    let pag_params = data_page_params_for(&rqctx, &query)?;
    let handler = async {
        let opctx = OpContext::for_external_api(&rqctx).await?;
        let vpcs = match name_or_id_pagination(&query, &pag_params)? {
            PaginatedBy::Id(pag_params, selector) => {
                let project_lookup = nexus.project_lookup(&opctx, &selector)?;
                nexus
                    .project_list_vpcs_by_id(
                        &opctx,
                        &project_lookup,
                        &pag_params,
                    )
                    .await?
            }
            PaginatedBy::Name(pag_params, selector) => {
                let project_lookup = nexus.project_lookup(&opctx, &selector)?;
                nexus
                    .project_list_vpcs_by_name(
                        &opctx,
                        &project_lookup,
                        &pag_params.map_name(|n| Name::ref_cast(n)),
                    )
                    .await?
            }
        }
        .into_iter()
        .map(|p| p.into())
        .collect();

        Ok(HttpResponseOk(ScanByNameOrId::results_page(
            &query,
            vpcs,
            &marker_for_name_or_id,
        )?))
    };
    apictx.external_latencies.instrument_dropshot_handler(&rqctx, handler).await
}

/// List VPCs
/// Use `GET /v1/vpcs` instead.
#[endpoint {
    method = GET,
    path = "/organizations/{organization_name}/projects/{project_name}/vpcs",
    tags = ["vpcs"],
    deprecated = true,
}]
async fn vpc_list(
    rqctx: RequestContext<Arc<ServerContext>>,
    query_params: Query<PaginatedByName>,
    path_params: Path<ProjectPathParam>,
) -> Result<HttpResponseOk<ResultsPage<Vpc>>, HttpError> {
    let apictx = rqctx.context();
    let nexus = &apictx.nexus;
    let query = query_params.into_inner();
    let path = path_params.into_inner();
    let project_selector = params::ProjectSelector::new(
        Some(path.organization_name.into()),
        path.project_name.into(),
    );
    let handler = async {
        let opctx = OpContext::for_external_api(&rqctx).await?;
        let project_lookup = nexus.project_lookup(&opctx, &project_selector)?;
        let vpcs = nexus
            .project_list_vpcs_by_name(
                &opctx,
                &project_lookup,
                &data_page_params_for(&rqctx, &query)?
                    .map_name(|n| Name::ref_cast(n)),
            )
            .await?
            .into_iter()
            .map(|p| p.into())
            .collect();

        Ok(HttpResponseOk(ScanByName::results_page(
            &query,
            vpcs,
            &marker_for_name,
        )?))
    };
    apictx.external_latencies.instrument_dropshot_handler(&rqctx, handler).await
}

#[endpoint {
    method = POST,
    path = "/v1/vpcs",
    tags = ["vpcs"],
}]
async fn vpc_create_v1(
    rqctx: Arc<RequestContext<Arc<ServerContext>>>,
    query_params: Query<params::ProjectSelector>,
    body: TypedBody<params::VpcCreate>,
) -> Result<HttpResponseCreated<Vpc>, HttpError> {
    let apictx = rqctx.context();
    let nexus = &apictx.nexus;
    let query = query_params.into_inner();
    let new_vpc_params = body.into_inner();
    let handler = async {
        let opctx = OpContext::for_external_api(&rqctx).await?;
        let project_lookup = nexus.project_lookup(&opctx, &query)?;
        let vpc = nexus
            .project_create_vpc(&opctx, &project_lookup, &new_vpc_params)
            .await?;
        Ok(HttpResponseCreated(vpc.into()))
    };
    apictx.external_latencies.instrument_dropshot_handler(&rqctx, handler).await
}

/// Create a VPC
/// Use `POST /v1/vpcs` instead.
#[endpoint {
    method = POST,
    path = "/organizations/{organization_name}/projects/{project_name}/vpcs",
    tags = ["vpcs"],
    deprecated = true,
}]
async fn vpc_create(
    rqctx: Arc<RequestContext<Arc<ServerContext>>>,
    path_params: Path<ProjectPathParam>,
    new_vpc: TypedBody<params::VpcCreate>,
) -> Result<HttpResponseCreated<Vpc>, HttpError> {
    let apictx = rqctx.context();
    let nexus = &apictx.nexus;
    let path = path_params.into_inner();
    let new_vpc_params = &new_vpc.into_inner();
    let handler = async {
        let opctx = OpContext::for_external_api(&rqctx).await?;
        let project_selector = params::ProjectSelector::new(
            Some(path.organization_name.into()),
            path.project_name.into(),
        );
        let project_lookup = nexus.project_lookup(&opctx, &project_selector)?;
        let vpc = nexus
            .project_create_vpc(&opctx, &project_lookup, &new_vpc_params)
            .await?;
        Ok(HttpResponseCreated(vpc.into()))
    };
    apictx.external_latencies.instrument_dropshot_handler(&rqctx, handler).await
}

#[endpoint {
    method = GET,
    path = "/v1/vpcs/{vpc}",
    tags = ["vpcs"],
}]
async fn vpc_view_v1(
    rqctx: Arc<RequestContext<Arc<ServerContext>>>,
    path_params: Path<params::VpcPath>,
    query_params: Query<params::OptionalProjectSelector>,
) -> Result<HttpResponseOk<Vpc>, HttpError> {
    let apictx = rqctx.context();
    let nexus = &apictx.nexus;
    let path = path_params.into_inner();
    let query = query_params.into_inner();
    let handler = async {
        let opctx = OpContext::for_external_api(&rqctx).await?;
        let vpc_selector = params::VpcSelector {
            project_selector: query.project_selector,
            vpc: path.vpc,
        };
        let (.., vpc) =
            nexus.vpc_lookup(&opctx, &vpc_selector)?.fetch().await?;
        Ok(HttpResponseOk(vpc.into()))
    };
    apictx.external_latencies.instrument_dropshot_handler(&rqctx, handler).await
}

/// Path parameters for VPC requests
#[derive(Deserialize, JsonSchema)]
struct VpcPathParam {
    organization_name: Name,
    project_name: Name,
    vpc_name: Name,
}

/// Fetch a VPC
/// Use `GET /v1/vpcs/{vpc}` instead.
#[endpoint {
    method = GET,
    path = "/organizations/{organization_name}/projects/{project_name}/vpcs/{vpc_name}",
    tags = ["vpcs"],
    deprecated = true,
}]
async fn vpc_view(
    rqctx: RequestContext<Arc<ServerContext>>,
    path_params: Path<VpcPathParam>,
) -> Result<HttpResponseOk<Vpc>, HttpError> {
    let apictx = rqctx.context();
    let nexus = &apictx.nexus;
    let path = path_params.into_inner();
    let handler = async {
        let opctx = OpContext::for_external_api(&rqctx).await?;
        let vpc_selector = params::VpcSelector::new(
            Some(path.organization_name.into()),
            Some(path.project_name.into()),
            path.vpc_name.into(),
        );
        let (.., vpc) =
            nexus.vpc_lookup(&opctx, &vpc_selector)?.fetch().await?;
        Ok(HttpResponseOk(vpc.into()))
    };
    apictx.external_latencies.instrument_dropshot_handler(&rqctx, handler).await
}

/// Fetch a VPC
/// Use `GET /v1/vpcs/{id}` instead.
#[endpoint {
    method = GET,
    path = "/by-id/vpcs/{id}",
    tags = ["vpcs"],
    deprecated = true,
}]
async fn vpc_view_by_id(
    rqctx: RequestContext<Arc<ServerContext>>,
    path_params: Path<ByIdPathParams>,
) -> Result<HttpResponseOk<Vpc>, HttpError> {
    let apictx = rqctx.context();
    let nexus = &apictx.nexus;
    let path = path_params.into_inner();
    let handler = async {
        let opctx = OpContext::for_external_api(&rqctx).await?;
        let vpc_selector = params::VpcSelector::new(None, None, path.id.into());
        let (.., vpc) =
            nexus.vpc_lookup(&opctx, &vpc_selector)?.fetch().await?;
        Ok(HttpResponseOk(vpc.into()))
    };
    apictx.external_latencies.instrument_dropshot_handler(&rqctx, handler).await
}

#[endpoint {
    method = PUT,
    path = "/v1/vpcs/{vpc}",
    tags = ["vpcs"],
}]
<<<<<<< HEAD
async fn vpc_update_v1(
    rqctx: Arc<RequestContext<Arc<ServerContext>>>,
    path_params: Path<params::VpcPath>,
    query_params: Query<params::OptionalProjectSelector>,
    updated_vpc: TypedBody<params::VpcUpdate>,
) -> Result<HttpResponseOk<Vpc>, HttpError> {
=======
async fn vpc_create(
    rqctx: RequestContext<Arc<ServerContext>>,
    path_params: Path<ProjectPathParam>,
    new_vpc: TypedBody<params::VpcCreate>,
) -> Result<HttpResponseCreated<Vpc>, HttpError> {
>>>>>>> 65880c61
    let apictx = rqctx.context();
    let nexus = &apictx.nexus;
    let path = path_params.into_inner();
    let query = query_params.into_inner();
    let updated_vpc_params = &updated_vpc.into_inner();
    let handler = async {
        let opctx = OpContext::for_external_api(&rqctx).await?;
        let vpc_selector = params::VpcSelector {
            project_selector: query.project_selector,
            vpc: path.vpc,
        };
        let vpc_lookup = nexus.vpc_lookup(&opctx, &vpc_selector)?;
        let vpc = nexus
            .project_update_vpc(&opctx, &vpc_lookup, &updated_vpc_params)
            .await?;
        Ok(HttpResponseOk(vpc.into()))
    };
    apictx.external_latencies.instrument_dropshot_handler(&rqctx, handler).await
}

/// Update a VPC
/// Use `PUT /v1/vpcs/{vpc}` instead.
#[endpoint {
    method = PUT,
    path = "/organizations/{organization_name}/projects/{project_name}/vpcs/{vpc_name}",
    tags = ["vpcs"],
    deprecated = true,
}]
async fn vpc_update(
    rqctx: RequestContext<Arc<ServerContext>>,
    path_params: Path<VpcPathParam>,
    updated_vpc: TypedBody<params::VpcUpdate>,
) -> Result<HttpResponseOk<Vpc>, HttpError> {
    let apictx = rqctx.context();
    let nexus = &apictx.nexus;
    let path = path_params.into_inner();
    let handler = async {
        let opctx = OpContext::for_external_api(&rqctx).await?;
        let vpc_selector = params::VpcSelector::new(
            Some(path.organization_name.into()),
            Some(path.project_name.into()),
            path.vpc_name.into(),
        );
        let vpc_lookup = nexus.vpc_lookup(&opctx, &vpc_selector)?;
        let newvpc = nexus
            .project_update_vpc(&opctx, &vpc_lookup, &updated_vpc.into_inner())
            .await?;
        Ok(HttpResponseOk(newvpc.into()))
    };
    apictx.external_latencies.instrument_dropshot_handler(&rqctx, handler).await
}

#[endpoint {
    method = DELETE,
    path = "/v1/vpcs/{vpc}",
    tags = ["vpcs"],
}]
async fn vpc_delete_v1(
    rqctx: Arc<RequestContext<Arc<ServerContext>>>,
    path_params: Path<params::VpcPath>,
    query_params: Query<params::OptionalProjectSelector>,
) -> Result<HttpResponseDeleted, HttpError> {
    let apictx = rqctx.context();
    let nexus = &apictx.nexus;
    let path = path_params.into_inner();
    let query = query_params.into_inner();
    let handler = async {
        let opctx = OpContext::for_external_api(&rqctx).await?;
        let vpc_selector = params::VpcSelector {
            project_selector: query.project_selector,
            vpc: path.vpc,
        };
        let vpc_lookup = nexus.vpc_lookup(&opctx, &vpc_selector)?;
        nexus.project_delete_vpc(&opctx, &vpc_lookup).await?;
        Ok(HttpResponseDeleted())
    };
    apictx.external_latencies.instrument_dropshot_handler(&rqctx, handler).await
}

/// Delete a VPC
/// Use `DELETE /v1/vpcs/{vpc}` instead.
#[endpoint {
    method = DELETE,
    path = "/organizations/{organization_name}/projects/{project_name}/vpcs/{vpc_name}",
    tags = ["vpcs"],
    deprecated = true,
}]
async fn vpc_delete(
    rqctx: RequestContext<Arc<ServerContext>>,
    path_params: Path<VpcPathParam>,
) -> Result<HttpResponseDeleted, HttpError> {
    let apictx = rqctx.context();
    let nexus = &apictx.nexus;
    let path = path_params.into_inner();
    let handler = async {
        let opctx = OpContext::for_external_api(&rqctx).await?;
        let vpc_selector = params::VpcSelector::new(
            Some(path.organization_name.into()),
            Some(path.project_name.into()),
            path.vpc_name.into(),
        );
        let vpc_lookup = nexus.vpc_lookup(&opctx, &vpc_selector)?;
        nexus.project_delete_vpc(&opctx, &vpc_lookup).await?;
        Ok(HttpResponseDeleted())
    };
    apictx.external_latencies.instrument_dropshot_handler(&rqctx, handler).await
}

#[endpoint {
    method = GET,
    path = "/v1/vpc-subnets",
    tags = ["vpcs"],
}]
async fn vpc_subnet_list_v1(
    rqctx: Arc<RequestContext<Arc<ServerContext>>>,
    query_params: Query<PaginatedByNameOrId<params::VpcSelector>>,
) -> Result<HttpResponseOk<ResultsPage<VpcSubnet>>, HttpError> {
    let apictx = rqctx.context();
    let nexus = &apictx.nexus;
    let query = query_params.into_inner();
    let pag_params = data_page_params_for(&rqctx, &query)?;
    let handler = async {
        let opctx = OpContext::for_external_api(&rqctx).await?;
        let vpcs = match name_or_id_pagination(&query, &pag_params)? {
            PaginatedBy::Id(pag_params, selector) => {
                let vpc_lookup = nexus.vpc_lookup(&opctx, &selector)?;
                nexus
                    .vpc_list_subnets_by_id(&opctx, &vpc_lookup, &pag_params)
                    .await?
            }
            PaginatedBy::Name(pag_params, selector) => {
                let vpc_lookup = nexus.vpc_lookup(&opctx, &selector)?;
                nexus
                    .vpc_list_subnets_by_name(
                        &opctx,
                        &vpc_lookup,
                        &pag_params.map_name(|n| Name::ref_cast(n)),
                    )
                    .await?
            }
        }
        .into_iter()
        .map(|vpc| vpc.into())
        .collect();
        Ok(HttpResponseOk(ScanByNameOrId::results_page(
            &query,
            vpcs,
            &marker_for_name_or_id,
        )?))
    };
    apictx.external_latencies.instrument_dropshot_handler(&rqctx, handler).await
}

/// List subnets
/// Use `GET /v1/vpc-subnets` instead.
#[endpoint {
    method = GET,
    path = "/organizations/{organization_name}/projects/{project_name}/vpcs/{vpc_name}/subnets",
    tags = ["vpcs"],
    deprecated = true,
}]
async fn vpc_subnet_list(
    rqctx: RequestContext<Arc<ServerContext>>,
    query_params: Query<PaginatedByName>,
    path_params: Path<VpcPathParam>,
) -> Result<HttpResponseOk<ResultsPage<VpcSubnet>>, HttpError> {
    let apictx = rqctx.context();
    let nexus = &apictx.nexus;
    let query = query_params.into_inner();
    let path = path_params.into_inner();
    let handler = async {
        let opctx = OpContext::for_external_api(&rqctx).await?;
        let vpc_selector = params::VpcSelector::new(
            Some(path.organization_name.into()),
            Some(path.project_name.into()),
            path.vpc_name.into(),
        );
        let vpc_lookup = nexus.vpc_lookup(&opctx, &vpc_selector)?;
        let vpcs = nexus
            .vpc_list_subnets_by_name(
                &opctx,
                &vpc_lookup,
                &data_page_params_for(&rqctx, &query)?
                    .map_name(|n| Name::ref_cast(n)),
            )
            .await?
            .into_iter()
            .map(|vpc| vpc.into())
            .collect();
        Ok(HttpResponseOk(ScanByName::results_page(
            &query,
            vpcs,
            &marker_for_name,
        )?))
    };
    apictx.external_latencies.instrument_dropshot_handler(&rqctx, handler).await
}

#[endpoint {
    method = POST,
    path = "/v1/vpc-subnets",
    tags = ["vpcs"],
}]
async fn vpc_subnet_create_v1(
    rqctx: Arc<RequestContext<Arc<ServerContext>>>,
    query_params: Query<params::VpcSelector>,
    create_params: TypedBody<params::VpcSubnetCreate>,
) -> Result<HttpResponseCreated<VpcSubnet>, HttpError> {
    let apictx = rqctx.context();
    let nexus = &apictx.nexus;
    let query = query_params.into_inner();
    let create = create_params.into_inner();
    let handler = async {
        let opctx = OpContext::for_external_api(&rqctx).await?;
        let vpc_lookup = nexus.vpc_lookup(&opctx, &query)?;
        let subnet =
            nexus.vpc_create_subnet(&opctx, &vpc_lookup, &create).await?;
        Ok(HttpResponseCreated(subnet.into()))
    };
    apictx.external_latencies.instrument_dropshot_handler(&rqctx, handler).await
}

/// Create a subnet
/// Use `POST /v1/vpc-subnets` instead.
#[endpoint {
    method = POST,
    path = "/organizations/{organization_name}/projects/{project_name}/vpcs/{vpc_name}/subnets",
    tags = ["vpcs"],
    deprecated = true
}]
async fn vpc_subnet_create(
    rqctx: Arc<RequestContext<Arc<ServerContext>>>,
    path_params: Path<VpcPathParam>,
    create_params: TypedBody<params::VpcSubnetCreate>,
) -> Result<HttpResponseCreated<VpcSubnet>, HttpError> {
    let apictx = rqctx.context();
    let nexus = &apictx.nexus;
    let path = path_params.into_inner();
    let handler = async {
        let opctx = OpContext::for_external_api(&rqctx).await?;
        let vpc_selector = params::VpcSelector::new(
            Some(path.organization_name.into()),
            Some(path.project_name.into()),
            path.vpc_name.into(),
        );
        let vpc_lookup = nexus.vpc_lookup(&opctx, &vpc_selector)?;
        let subnet = nexus
            .vpc_create_subnet(&opctx, &vpc_lookup, &create_params.into_inner())
            .await?;
        Ok(HttpResponseCreated(subnet.into()))
    };
    apictx.external_latencies.instrument_dropshot_handler(&rqctx, handler).await
}

#[endpoint {
    method = GET,
    path = "/v1/vpc-subnets/{subnet}",
    tags = ["vpcs"],
}]
async fn vpc_subnet_view_v1(
    rqctx: Arc<RequestContext<Arc<ServerContext>>>,
    path_params: Path<params::SubnetPath>,
    query_params: Query<params::VpcSelector>,
) -> Result<HttpResponseOk<VpcSubnet>, HttpError> {
    let apictx = rqctx.context();
    let nexus = &apictx.nexus;
    let path = path_params.into_inner();
    let query = query_params.into_inner();
    let handler = async {
        let opctx = OpContext::for_external_api(&rqctx).await?;
        let subnet_selector = params::SubnetSelector {
            vpc_selector: Some(query),
            subnet: path.subnet,
        };
        let (.., subnet) =
            nexus.vpc_subnet_lookup(&opctx, &subnet_selector)?.fetch().await?;
        Ok(HttpResponseOk(subnet.into()))
    };
    apictx.external_latencies.instrument_dropshot_handler(&rqctx, handler).await
}

/// Path parameters for VPC Subnet requests
#[derive(Deserialize, JsonSchema)]
struct VpcSubnetPathParam {
    organization_name: Name,
    project_name: Name,
    vpc_name: Name,
    subnet_name: Name,
}

/// Fetch a subnet
/// Use `GET /v1/vpc-subnets/{subnet}` instead.
#[endpoint {
    method = GET,
    path = "/organizations/{organization_name}/projects/{project_name}/vpcs/{vpc_name}/subnets/{subnet_name}",
    tags = ["vpcs"],
    deprecated = true
}]
async fn vpc_subnet_view(
    rqctx: RequestContext<Arc<ServerContext>>,
    path_params: Path<VpcSubnetPathParam>,
) -> Result<HttpResponseOk<VpcSubnet>, HttpError> {
    let apictx = rqctx.context();
    let nexus = &apictx.nexus;
    let path = path_params.into_inner();
    let handler = async {
        let opctx = OpContext::for_external_api(&rqctx).await?;
        let subnet_selector = params::SubnetSelector::new(
            Some(path.organization_name.into()),
            Some(path.project_name.into()),
            Some(path.vpc_name.into()),
            path.subnet_name.into(),
        );
        let (.., subnet) =
            nexus.vpc_subnet_lookup(&opctx, &subnet_selector)?.fetch().await?;
        Ok(HttpResponseOk(subnet.into()))
    };
    apictx.external_latencies.instrument_dropshot_handler(&rqctx, handler).await
}

/// Fetch a subnet by id
/// Use `GET /v1/vpc-subnets/{id}` instead.
#[endpoint {
    method = GET,
    path = "/by-id/vpc-subnets/{id}",
    tags = ["vpcs"],
    deprecated = true
}]
async fn vpc_subnet_view_by_id(
    rqctx: RequestContext<Arc<ServerContext>>,
    path_params: Path<ByIdPathParams>,
) -> Result<HttpResponseOk<VpcSubnet>, HttpError> {
    let apictx = rqctx.context();
    let nexus = &apictx.nexus;
    let path = path_params.into_inner();
    let handler = async {
        let opctx = OpContext::for_external_api(&rqctx).await?;
        let subnet_selector = params::SubnetSelector {
            subnet: path.id.into(),
            vpc_selector: None,
        };
        let (.., subnet) =
            nexus.vpc_subnet_lookup(&opctx, &subnet_selector)?.fetch().await?;
        Ok(HttpResponseOk(subnet.into()))
    };
    apictx.external_latencies.instrument_dropshot_handler(&rqctx, handler).await
}

#[endpoint {
    method = DELETE,
    path = "/v1/vpc-subnets/{subnet}",
    tags = ["vpcs"],
}]
<<<<<<< HEAD
async fn vpc_subnet_delete_v1(
    rqctx: Arc<RequestContext<Arc<ServerContext>>>,
    path_params: Path<params::SubnetPath>,
    query_params: Query<params::OptionalVpcSelector>,
) -> Result<HttpResponseDeleted, HttpError> {
=======
async fn vpc_subnet_create(
    rqctx: RequestContext<Arc<ServerContext>>,
    path_params: Path<VpcPathParam>,
    create_params: TypedBody<params::VpcSubnetCreate>,
) -> Result<HttpResponseCreated<VpcSubnet>, HttpError> {
>>>>>>> 65880c61
    let apictx = rqctx.context();
    let nexus = &apictx.nexus;
    let path = path_params.into_inner();
    let query = query_params.into_inner();
    let handler = async {
        let opctx = OpContext::for_external_api(&rqctx).await?;
        let subnet_selector = params::SubnetSelector {
            vpc_selector: query.vpc_selector,
            subnet: path.subnet,
        };
        let subnet_lookup =
            nexus.vpc_subnet_lookup(&opctx, &subnet_selector)?;
        nexus.vpc_delete_subnet(&opctx, &subnet_lookup).await?;
        Ok(HttpResponseDeleted())
    };
    apictx.external_latencies.instrument_dropshot_handler(&rqctx, handler).await
}

/// Delete a subnet
/// Use `DELETE /v1/vpc-subnets/{subnet}` instead
#[endpoint {
    method = DELETE,
    path = "/organizations/{organization_name}/projects/{project_name}/vpcs/{vpc_name}/subnets/{subnet_name}",
    tags = ["vpcs"],
    deprecated = true
}]
async fn vpc_subnet_delete(
    rqctx: RequestContext<Arc<ServerContext>>,
    path_params: Path<VpcSubnetPathParam>,
) -> Result<HttpResponseDeleted, HttpError> {
    let apictx = rqctx.context();
    let nexus = &apictx.nexus;
    let path = path_params.into_inner();
    let handler = async {
        let opctx = OpContext::for_external_api(&rqctx).await?;
        let subnet_selector = params::SubnetSelector::new(
            Some(path.organization_name.into()),
            Some(path.project_name.into()),
            Some(path.vpc_name.into()),
            path.subnet_name.into(),
        );
        let subnet_lookup =
            nexus.vpc_subnet_lookup(&opctx, &subnet_selector)?;
        nexus.vpc_delete_subnet(&opctx, &subnet_lookup).await?;
        Ok(HttpResponseDeleted())
    };
    apictx.external_latencies.instrument_dropshot_handler(&rqctx, handler).await
}

#[endpoint {
    method = PUT,
    path = "/v1/vpc-subnets/{subnet}",
    tags = ["vpcs"],
}]
async fn vpc_subnet_update_v1(
    rqctx: Arc<RequestContext<Arc<ServerContext>>>,
    path_params: Path<params::SubnetPath>,
    query_params: Query<params::OptionalVpcSelector>,
    subnet_params: TypedBody<params::VpcSubnetUpdate>,
) -> Result<HttpResponseOk<VpcSubnet>, HttpError> {
    let apictx = rqctx.context();
    let nexus = &apictx.nexus;
    let path = path_params.into_inner();
    let query = query_params.into_inner();
    let subnet_params = subnet_params.into_inner();
    let handler = async {
        let opctx = OpContext::for_external_api(&rqctx).await?;
        let subnet_selector = params::SubnetSelector {
            vpc_selector: query.vpc_selector,
            subnet: path.subnet,
        };
        let subnet_lookup =
            nexus.vpc_subnet_lookup(&opctx, &subnet_selector)?;
        let subnet = nexus
            .vpc_update_subnet(&opctx, &subnet_lookup, &subnet_params)
            .await?;
        Ok(HttpResponseOk(subnet.into()))
    };
    apictx.external_latencies.instrument_dropshot_handler(&rqctx, handler).await
}

/// Update a subnet
/// Use `PUT /v1/vpc-subnets/{subnet}` instead
#[endpoint {
    method = PUT,
    path = "/organizations/{organization_name}/projects/{project_name}/vpcs/{vpc_name}/subnets/{subnet_name}",
    tags = ["vpcs"],
    deprecated = true
}]
async fn vpc_subnet_update(
    rqctx: RequestContext<Arc<ServerContext>>,
    path_params: Path<VpcSubnetPathParam>,
    subnet_params: TypedBody<params::VpcSubnetUpdate>,
) -> Result<HttpResponseOk<VpcSubnet>, HttpError> {
    let apictx = rqctx.context();
    let nexus = &apictx.nexus;
    let path = path_params.into_inner();
    let handler = async {
        let opctx = OpContext::for_external_api(&rqctx).await?;
        let subnet_selector = params::SubnetSelector::new(
            Some(path.organization_name.into()),
            Some(path.project_name.into()),
            Some(path.vpc_name.into()),
            path.subnet_name.into(),
        );
        let subnet_lookup =
            nexus.vpc_subnet_lookup(&opctx, &subnet_selector)?;
        let subnet = nexus
            .vpc_update_subnet(
                &opctx,
                &subnet_lookup,
                &subnet_params.into_inner(),
            )
            .await?;
        Ok(HttpResponseOk(subnet.into()))
    };
    apictx.external_latencies.instrument_dropshot_handler(&rqctx, handler).await
}

/// List network interfaces
#[endpoint {
    method = GET,
    path = "/organizations/{organization_name}/projects/{project_name}/vpcs/{vpc_name}/subnets/{subnet_name}/network-interfaces",
    tags = ["vpcs"],
}]
async fn vpc_subnet_list_network_interfaces(
    rqctx: RequestContext<Arc<ServerContext>>,
    query_params: Query<PaginatedByName>,
    path_params: Path<VpcSubnetPathParam>,
) -> Result<HttpResponseOk<ResultsPage<NetworkInterface>>, HttpError> {
    let apictx = rqctx.context();
    let nexus = &apictx.nexus;
    let query = query_params.into_inner();
    let path = path_params.into_inner();
    let handler = async {
        let opctx = OpContext::for_external_api(&rqctx).await?;
        let interfaces = nexus
            .subnet_list_network_interfaces(
                &opctx,
                &path.organization_name,
                &path.project_name,
                &path.vpc_name,
                &path.subnet_name,
                &data_page_params_for(&rqctx, &query)?
                    .map_name(|n| Name::ref_cast(n)),
            )
            .await?
            .into_iter()
            .map(|interfaces| interfaces.into())
            .collect();
        Ok(HttpResponseOk(ScanByName::results_page(
            &query,
            interfaces,
            &marker_for_name,
        )?))
    };
    apictx.external_latencies.instrument_dropshot_handler(&rqctx, handler).await
}

// VPC Firewalls

// TODO Is the number of firewall rules bounded?
/// List firewall rules
#[endpoint {
    method = GET,
    path = "/organizations/{organization_name}/projects/{project_name}/vpcs/{vpc_name}/firewall/rules",
    tags = ["vpcs"],
}]
async fn vpc_firewall_rules_view(
    rqctx: RequestContext<Arc<ServerContext>>,
    path_params: Path<VpcPathParam>,
) -> Result<HttpResponseOk<VpcFirewallRules>, HttpError> {
    // TODO: Check If-Match and fail if the ETag doesn't match anymore.
    // Without this check, if firewall rules change while someone is listing
    // the rules, they will see a mix of the old and new rules.
    let apictx = rqctx.context();
    let nexus = &apictx.nexus;
    let path = path_params.into_inner();
    let handler = async {
        let opctx = OpContext::for_external_api(&rqctx).await?;
        let rules = nexus
            .vpc_list_firewall_rules(
                &opctx,
                &path.organization_name,
                &path.project_name,
                &path.vpc_name,
            )
            .await?;
        Ok(HttpResponseOk(VpcFirewallRules {
            rules: rules.into_iter().map(|rule| rule.into()).collect(),
        }))
    };
    apictx.external_latencies.instrument_dropshot_handler(&rqctx, handler).await
}

/// Replace firewall rules
#[endpoint {
    method = PUT,
    path = "/organizations/{organization_name}/projects/{project_name}/vpcs/{vpc_name}/firewall/rules",
    tags = ["vpcs"],
}]
async fn vpc_firewall_rules_update(
    rqctx: RequestContext<Arc<ServerContext>>,
    path_params: Path<VpcPathParam>,
    router_params: TypedBody<VpcFirewallRuleUpdateParams>,
) -> Result<HttpResponseOk<VpcFirewallRules>, HttpError> {
    // TODO: Check If-Match and fail if the ETag doesn't match anymore.
    // TODO: limit size of the ruleset because the GET endpoint is not paginated
    let apictx = rqctx.context();
    let nexus = &apictx.nexus;
    let path = path_params.into_inner();
    let handler = async {
        let opctx = OpContext::for_external_api(&rqctx).await?;
        let rules = nexus
            .vpc_update_firewall_rules(
                &opctx,
                &path.organization_name,
                &path.project_name,
                &path.vpc_name,
                &router_params.into_inner(),
            )
            .await?;
        Ok(HttpResponseOk(VpcFirewallRules {
            rules: rules.into_iter().map(|rule| rule.into()).collect(),
        }))
    };
    apictx.external_latencies.instrument_dropshot_handler(&rqctx, handler).await
}

// VPC Routers

/// List routers
#[endpoint {
    method = GET,
    path = "/organizations/{organization_name}/projects/{project_name}/vpcs/{vpc_name}/routers",
    tags = ["vpcs"],
}]
async fn vpc_router_list(
    rqctx: RequestContext<Arc<ServerContext>>,
    query_params: Query<PaginatedByName>,
    path_params: Path<VpcPathParam>,
) -> Result<HttpResponseOk<ResultsPage<VpcRouter>>, HttpError> {
    let apictx = rqctx.context();
    let nexus = &apictx.nexus;
    let query = query_params.into_inner();
    let path = path_params.into_inner();
    let handler = async {
        let opctx = OpContext::for_external_api(&rqctx).await?;
        let routers = nexus
            .vpc_list_routers(
                &opctx,
                &path.organization_name,
                &path.project_name,
                &path.vpc_name,
                &data_page_params_for(&rqctx, &query)?
                    .map_name(|n| Name::ref_cast(n)),
            )
            .await?
            .into_iter()
            .map(|s| s.into())
            .collect();
        Ok(HttpResponseOk(ScanByName::results_page(
            &query,
            routers,
            &marker_for_name,
        )?))
    };
    apictx.external_latencies.instrument_dropshot_handler(&rqctx, handler).await
}

/// Path parameters for VPC Router requests
#[derive(Deserialize, JsonSchema)]
struct VpcRouterPathParam {
    organization_name: Name,
    project_name: Name,
    vpc_name: Name,
    router_name: Name,
}

/// Get a router
#[endpoint {
    method = GET,
    path = "/organizations/{organization_name}/projects/{project_name}/vpcs/{vpc_name}/routers/{router_name}",
    tags = ["vpcs"],
}]
async fn vpc_router_view(
    rqctx: RequestContext<Arc<ServerContext>>,
    path_params: Path<VpcRouterPathParam>,
) -> Result<HttpResponseOk<VpcRouter>, HttpError> {
    let apictx = rqctx.context();
    let nexus = &apictx.nexus;
    let path = path_params.into_inner();
    let handler = async {
        let opctx = OpContext::for_external_api(&rqctx).await?;
        let vpc_router = nexus
            .vpc_router_fetch(
                &opctx,
                &path.organization_name,
                &path.project_name,
                &path.vpc_name,
                &path.router_name,
            )
            .await?;
        Ok(HttpResponseOk(vpc_router.into()))
    };
    apictx.external_latencies.instrument_dropshot_handler(&rqctx, handler).await
}

/// Get a router by id
#[endpoint {
    method = GET,
    path = "/by-id/vpc-routers/{id}",
    tags = ["vpcs"],
}]
async fn vpc_router_view_by_id(
    rqctx: RequestContext<Arc<ServerContext>>,
    path_params: Path<ByIdPathParams>,
) -> Result<HttpResponseOk<VpcRouter>, HttpError> {
    let apictx = rqctx.context();
    let nexus = &apictx.nexus;
    let path = path_params.into_inner();
    let id = &path.id;
    let handler = async {
        let opctx = OpContext::for_external_api(&rqctx).await?;
        let router = nexus.vpc_router_fetch_by_id(&opctx, id).await?;
        Ok(HttpResponseOk(router.into()))
    };
    apictx.external_latencies.instrument_dropshot_handler(&rqctx, handler).await
}

/// Create a router
#[endpoint {
    method = POST,
    path = "/organizations/{organization_name}/projects/{project_name}/vpcs/{vpc_name}/routers",
    tags = ["vpcs"],
}]
async fn vpc_router_create(
    rqctx: RequestContext<Arc<ServerContext>>,
    path_params: Path<VpcPathParam>,
    create_params: TypedBody<params::VpcRouterCreate>,
) -> Result<HttpResponseCreated<VpcRouter>, HttpError> {
    let apictx = rqctx.context();
    let nexus = &apictx.nexus;
    let path = path_params.into_inner();
    let handler = async {
        let opctx = OpContext::for_external_api(&rqctx).await?;
        let router = nexus
            .vpc_create_router(
                &opctx,
                &path.organization_name,
                &path.project_name,
                &path.vpc_name,
                &db::model::VpcRouterKind::Custom,
                &create_params.into_inner(),
            )
            .await?;
        Ok(HttpResponseCreated(router.into()))
    };
    apictx.external_latencies.instrument_dropshot_handler(&rqctx, handler).await
}

/// Delete a router
#[endpoint {
    method = DELETE,
    path = "/organizations/{organization_name}/projects/{project_name}/vpcs/{vpc_name}/routers/{router_name}",
    tags = ["vpcs"],
}]
async fn vpc_router_delete(
    rqctx: RequestContext<Arc<ServerContext>>,
    path_params: Path<VpcRouterPathParam>,
) -> Result<HttpResponseDeleted, HttpError> {
    let apictx = rqctx.context();
    let nexus = &apictx.nexus;
    let path = path_params.into_inner();
    let handler = async {
        let opctx = OpContext::for_external_api(&rqctx).await?;
        nexus
            .vpc_delete_router(
                &opctx,
                &path.organization_name,
                &path.project_name,
                &path.vpc_name,
                &path.router_name,
            )
            .await?;
        Ok(HttpResponseDeleted())
    };
    apictx.external_latencies.instrument_dropshot_handler(&rqctx, handler).await
}

/// Update a router
#[endpoint {
    method = PUT,
    path = "/organizations/{organization_name}/projects/{project_name}/vpcs/{vpc_name}/routers/{router_name}",
    tags = ["vpcs"],
}]
async fn vpc_router_update(
    rqctx: RequestContext<Arc<ServerContext>>,
    path_params: Path<VpcRouterPathParam>,
    router_params: TypedBody<params::VpcRouterUpdate>,
) -> Result<HttpResponseOk<VpcRouter>, HttpError> {
    let apictx = rqctx.context();
    let nexus = &apictx.nexus;
    let path = path_params.into_inner();
    let handler = async {
        let opctx = OpContext::for_external_api(&rqctx).await?;
        let router = nexus
            .vpc_update_router(
                &opctx,
                &path.organization_name,
                &path.project_name,
                &path.vpc_name,
                &path.router_name,
                &router_params.into_inner(),
            )
            .await?;
        Ok(HttpResponseOk(router.into()))
    };
    apictx.external_latencies.instrument_dropshot_handler(&rqctx, handler).await
}

// Vpc Router Routes

/// List routes
///
/// List the routes associated with a router in a particular VPC.
#[endpoint {
    method = GET,
    path = "/organizations/{organization_name}/projects/{project_name}/vpcs/{vpc_name}/routers/{router_name}/routes",
    tags = ["vpcs"],
}]
async fn vpc_router_route_list(
    rqctx: RequestContext<Arc<ServerContext>>,
    query_params: Query<PaginatedByName>,
    path_params: Path<VpcRouterPathParam>,
) -> Result<HttpResponseOk<ResultsPage<RouterRoute>>, HttpError> {
    let apictx = rqctx.context();
    let nexus = &apictx.nexus;
    let query = query_params.into_inner();
    let path = path_params.into_inner();
    let handler = async {
        let opctx = OpContext::for_external_api(&rqctx).await?;
        let routes = nexus
            .router_list_routes(
                &opctx,
                &path.organization_name,
                &path.project_name,
                &path.vpc_name,
                &path.router_name,
                &data_page_params_for(&rqctx, &query)?
                    .map_name(|n| Name::ref_cast(n)),
            )
            .await?
            .into_iter()
            .map(|route| route.into())
            .collect();
        Ok(HttpResponseOk(ScanByName::results_page(
            &query,
            routes,
            &marker_for_name,
        )?))
    };
    apictx.external_latencies.instrument_dropshot_handler(&rqctx, handler).await
}

/// Path parameters for Router Route requests
#[derive(Deserialize, JsonSchema)]
struct RouterRoutePathParam {
    organization_name: Name,
    project_name: Name,
    vpc_name: Name,
    router_name: Name,
    route_name: Name,
}

/// Fetch a route
#[endpoint {
    method = GET,
    path = "/organizations/{organization_name}/projects/{project_name}/vpcs/{vpc_name}/routers/{router_name}/routes/{route_name}",
    tags = ["vpcs"],
}]
async fn vpc_router_route_view(
    rqctx: RequestContext<Arc<ServerContext>>,
    path_params: Path<RouterRoutePathParam>,
) -> Result<HttpResponseOk<RouterRoute>, HttpError> {
    let apictx = rqctx.context();
    let nexus = &apictx.nexus;
    let path = path_params.into_inner();
    let handler = async {
        let opctx = OpContext::for_external_api(&rqctx).await?;
        let route = nexus
            .route_fetch(
                &opctx,
                &path.organization_name,
                &path.project_name,
                &path.vpc_name,
                &path.router_name,
                &path.route_name,
            )
            .await?;
        Ok(HttpResponseOk(route.into()))
    };
    apictx.external_latencies.instrument_dropshot_handler(&rqctx, handler).await
}

/// Fetch a route by id
#[endpoint {
    method = GET,
    path = "/by-id/vpc-router-routes/{id}",
    tags = ["vpcs"]
}]
async fn vpc_router_route_view_by_id(
    rqctx: RequestContext<Arc<ServerContext>>,
    path_params: Path<ByIdPathParams>,
) -> Result<HttpResponseOk<RouterRoute>, HttpError> {
    let apictx = rqctx.context();
    let nexus = &apictx.nexus;
    let path = path_params.into_inner();
    let id = &path.id;
    let handler = async {
        let opctx = OpContext::for_external_api(&rqctx).await?;
        let route = nexus.route_fetch_by_id(&opctx, id).await?;
        Ok(HttpResponseOk(route.into()))
    };
    apictx.external_latencies.instrument_dropshot_handler(&rqctx, handler).await
}

/// Create a router
#[endpoint {
    method = POST,
    path = "/organizations/{organization_name}/projects/{project_name}/vpcs/{vpc_name}/routers/{router_name}/routes",
    tags = ["vpcs"],
}]
async fn vpc_router_route_create(
    rqctx: RequestContext<Arc<ServerContext>>,
    path_params: Path<VpcRouterPathParam>,
    create_params: TypedBody<RouterRouteCreateParams>,
) -> Result<HttpResponseCreated<RouterRoute>, HttpError> {
    let apictx = rqctx.context();
    let nexus = &apictx.nexus;
    let path = path_params.into_inner();
    let handler = async {
        let opctx = OpContext::for_external_api(&rqctx).await?;
        let route = nexus
            .router_create_route(
                &opctx,
                &path.organization_name,
                &path.project_name,
                &path.vpc_name,
                &path.router_name,
                &RouterRouteKind::Custom,
                &create_params.into_inner(),
            )
            .await?;
        Ok(HttpResponseCreated(route.into()))
    };
    apictx.external_latencies.instrument_dropshot_handler(&rqctx, handler).await
}

/// Delete a route
#[endpoint {
    method = DELETE,
    path = "/organizations/{organization_name}/projects/{project_name}/vpcs/{vpc_name}/routers/{router_name}/routes/{route_name}",
    tags = ["vpcs"],
}]
async fn vpc_router_route_delete(
    rqctx: RequestContext<Arc<ServerContext>>,
    path_params: Path<RouterRoutePathParam>,
) -> Result<HttpResponseDeleted, HttpError> {
    let apictx = rqctx.context();
    let nexus = &apictx.nexus;
    let path = path_params.into_inner();
    let handler = async {
        let opctx = OpContext::for_external_api(&rqctx).await?;
        nexus
            .router_delete_route(
                &opctx,
                &path.organization_name,
                &path.project_name,
                &path.vpc_name,
                &path.router_name,
                &path.route_name,
            )
            .await?;
        Ok(HttpResponseDeleted())
    };
    apictx.external_latencies.instrument_dropshot_handler(&rqctx, handler).await
}

/// Update a route
#[endpoint {
    method = PUT,
    path = "/organizations/{organization_name}/projects/{project_name}/vpcs/{vpc_name}/routers/{router_name}/routes/{route_name}",
    tags = ["vpcs"],
}]
async fn vpc_router_route_update(
    rqctx: RequestContext<Arc<ServerContext>>,
    path_params: Path<RouterRoutePathParam>,
    router_params: TypedBody<RouterRouteUpdateParams>,
) -> Result<HttpResponseOk<RouterRoute>, HttpError> {
    let apictx = rqctx.context();
    let nexus = &apictx.nexus;
    let path = path_params.into_inner();
    let handler = async {
        let opctx = OpContext::for_external_api(&rqctx).await?;
        let router_route = nexus
            .router_update_route(
                &opctx,
                &path.organization_name,
                &path.project_name,
                &path.vpc_name,
                &path.router_name,
                &path.route_name,
                &router_params.into_inner(),
            )
            .await?;
        Ok(HttpResponseOk(router_route.into()))
    };
    apictx.external_latencies.instrument_dropshot_handler(&rqctx, handler).await
}

// Racks

/// List racks
#[endpoint {
    method = GET,
    path = "/system/hardware/racks",
    tags = ["system"],
}]
async fn rack_list(
    rqctx: RequestContext<Arc<ServerContext>>,
    query_params: Query<PaginatedById>,
) -> Result<HttpResponseOk<ResultsPage<Rack>>, HttpError> {
    let apictx = rqctx.context();
    let nexus = &apictx.nexus;
    let query = query_params.into_inner();
    let handler = async {
        let opctx = OpContext::for_external_api(&rqctx).await?;
        let racks = nexus
            .racks_list(&opctx, &data_page_params_for(&rqctx, &query)?)
            .await?
            .into_iter()
            .map(|r| r.into())
            .collect();
        Ok(HttpResponseOk(ScanById::results_page(
            &query,
            racks,
            &|_, rack: &Rack| rack.identity.id,
        )?))
    };
    apictx.external_latencies.instrument_dropshot_handler(&rqctx, handler).await
}

/// Path parameters for Rack requests
#[derive(Deserialize, JsonSchema)]
struct RackPathParam {
    /// The rack's unique ID.
    rack_id: Uuid,
}

/// Fetch a rack
#[endpoint {
    method = GET,
    path = "/system/hardware/racks/{rack_id}",
    tags = ["system"],
}]
async fn rack_view(
    rqctx: RequestContext<Arc<ServerContext>>,
    path_params: Path<RackPathParam>,
) -> Result<HttpResponseOk<Rack>, HttpError> {
    let apictx = rqctx.context();
    let nexus = &apictx.nexus;
    let path = path_params.into_inner();
    let handler = async {
        let opctx = OpContext::for_external_api(&rqctx).await?;
        let rack_info = nexus.rack_lookup(&opctx, &path.rack_id).await?;
        Ok(HttpResponseOk(rack_info.into()))
    };
    apictx.external_latencies.instrument_dropshot_handler(&rqctx, handler).await
}

// Sleds

/// List sleds
#[endpoint {
    method = GET,
    path = "/system/hardware/sleds",
    tags = ["system"],
}]
async fn sled_list(
    rqctx: RequestContext<Arc<ServerContext>>,
    query_params: Query<PaginatedById>,
) -> Result<HttpResponseOk<ResultsPage<Sled>>, HttpError> {
    let apictx = rqctx.context();
    let nexus = &apictx.nexus;
    let query = query_params.into_inner();
    let handler = async {
        let opctx = OpContext::for_external_api(&rqctx).await?;
        let sleds = nexus
            .sleds_list(&opctx, &data_page_params_for(&rqctx, &query)?)
            .await?
            .into_iter()
            .map(|s| s.into())
            .collect();
        Ok(HttpResponseOk(ScanById::results_page(
            &query,
            sleds,
            &|_, sled: &Sled| sled.identity.id,
        )?))
    };
    apictx.external_latencies.instrument_dropshot_handler(&rqctx, handler).await
}

/// Path parameters for Sled requests
#[derive(Deserialize, JsonSchema)]
struct SledPathParam {
    /// The sled's unique ID.
    sled_id: Uuid,
}

/// Fetch a sled
#[endpoint {
    method = GET,
    path = "/system/hardware/sleds/{sled_id}",
    tags = ["system"],
}]
async fn sled_view(
    rqctx: RequestContext<Arc<ServerContext>>,
    path_params: Path<SledPathParam>,
) -> Result<HttpResponseOk<Sled>, HttpError> {
    let apictx = rqctx.context();
    let nexus = &apictx.nexus;
    let path = path_params.into_inner();
    let handler = async {
        let opctx = OpContext::for_external_api(&rqctx).await?;
        let sled_info = nexus.sled_lookup(&opctx, &path.sled_id).await?;
        Ok(HttpResponseOk(sled_info.into()))
    };
    apictx.external_latencies.instrument_dropshot_handler(&rqctx, handler).await
}

// Updates

/// Refresh update data
#[endpoint {
     method = POST,
     path = "/system/updates/refresh",
     tags = ["system"],
}]
async fn updates_refresh(
    rqctx: RequestContext<Arc<ServerContext>>,
) -> Result<HttpResponseUpdatedNoContent, HttpError> {
    let apictx = rqctx.context();
    let nexus = &apictx.nexus;
    let handler = async {
        let opctx = OpContext::for_external_api(&rqctx).await?;
        nexus.updates_refresh_metadata(&opctx).await?;
        Ok(HttpResponseUpdatedNoContent())
    };
    apictx.external_latencies.instrument_dropshot_handler(&rqctx, handler).await
}

// Metrics

#[derive(Debug, Deserialize, JsonSchema)]
pub struct SystemMetricParams {
    #[serde(flatten)]
    pub pagination: dropshot::PaginationParams<
        params::ResourceMetrics,
        params::ResourceMetrics,
    >,

    /// The UUID of the container being queried
    // TODO: I might want to force the caller to specify type here?
    pub id: Uuid,
}

#[derive(Display, Deserialize, JsonSchema)]
#[display(style = "snake_case")]
#[serde(rename_all = "snake_case")]
pub enum SystemMetricName {
    VirtualDiskSpaceProvisioned,
    CpusProvisioned,
    RamProvisioned,
}

#[derive(Deserialize, JsonSchema)]
struct SystemMetricsPathParam {
    metric_name: SystemMetricName,
}

/// Access metrics data
#[endpoint {
     method = GET,
     path = "/system/metrics/{metric_name}",
     tags = ["system"],
}]
async fn system_metric(
    rqctx: RequestContext<Arc<ServerContext>>,
    path_params: Path<SystemMetricsPathParam>,
    query_params: Query<SystemMetricParams>,
) -> Result<HttpResponseOk<ResultsPage<oximeter_db::Measurement>>, HttpError> {
    let apictx = rqctx.context();
    let nexus = &apictx.nexus;
    let metric_name = path_params.into_inner().metric_name;

    let query = query_params.into_inner();
    let limit = rqctx.page_limit(&query.pagination)?;

    let handler = async {
        let opctx = OpContext::for_external_api(&rqctx).await?;
        let result = nexus
            .system_metric_lookup(&opctx, metric_name, query, limit)
            .await?;

        Ok(HttpResponseOk(result))
    };
    apictx.external_latencies.instrument_dropshot_handler(&rqctx, handler).await
}

// Sagas

/// List sagas
#[endpoint {
    method = GET,
    path = "/system/sagas",
    tags = ["system"],
}]
async fn saga_list(
    rqctx: RequestContext<Arc<ServerContext>>,
    query_params: Query<PaginatedById>,
) -> Result<HttpResponseOk<ResultsPage<Saga>>, HttpError> {
    let apictx = rqctx.context();
    let nexus = &apictx.nexus;
    let query = query_params.into_inner();
    let pagparams = data_page_params_for(&rqctx, &query)?;
    let handler = async {
        let opctx = OpContext::for_external_api(&rqctx).await?;
        let saga_stream = nexus.sagas_list(&opctx, &pagparams).await?;
        let view_list = to_list(saga_stream).await;
        Ok(HttpResponseOk(ScanById::results_page(
            &query,
            view_list,
            &|_, saga: &Saga| saga.id,
        )?))
    };
    apictx.external_latencies.instrument_dropshot_handler(&rqctx, handler).await
}

/// Path parameters for Saga requests
#[derive(Deserialize, JsonSchema)]
struct SagaPathParam {
    saga_id: Uuid,
}

/// Fetch a saga
#[endpoint {
    method = GET,
    path = "/system/sagas/{saga_id}",
    tags = ["system"],
}]
async fn saga_view(
    rqctx: RequestContext<Arc<ServerContext>>,
    path_params: Path<SagaPathParam>,
) -> Result<HttpResponseOk<Saga>, HttpError> {
    let apictx = rqctx.context();
    let nexus = &apictx.nexus;
    let path = path_params.into_inner();
    let handler = async {
        let opctx = OpContext::for_external_api(&rqctx).await?;
        let saga = nexus.saga_get(&opctx, path.saga_id).await?;
        Ok(HttpResponseOk(saga))
    };
    apictx.external_latencies.instrument_dropshot_handler(&rqctx, handler).await
}

// Silo users

/// List users
#[endpoint {
    method = GET,
    path = "/users",
    tags = ["silos"],
}]
async fn user_list(
    rqctx: RequestContext<Arc<ServerContext>>,
    query_params: Query<PaginatedById>,
) -> Result<HttpResponseOk<ResultsPage<User>>, HttpError> {
    let apictx = rqctx.context();
    let nexus = &apictx.nexus;
    let query = query_params.into_inner();
    let pagparams = data_page_params_for(&rqctx, &query)?;
    let handler = async {
        let opctx = OpContext::for_external_api(&rqctx).await?;
        let users = nexus
            .silo_users_list_current(&opctx, &pagparams)
            .await?
            .into_iter()
            .map(|i| i.into())
            .collect();
        Ok(HttpResponseOk(ScanById::results_page(
            &query,
            users,
            &|_, user: &User| user.id,
        )?))
    };
    apictx.external_latencies.instrument_dropshot_handler(&rqctx, handler).await
}

// Silo groups

/// List groups
#[endpoint {
    method = GET,
    path = "/groups",
    tags = ["silos"],
}]
async fn group_list(
    rqctx: RequestContext<Arc<ServerContext>>,
    query_params: Query<PaginatedById>,
) -> Result<HttpResponseOk<ResultsPage<Group>>, HttpError> {
    let apictx = rqctx.context();
    let nexus = &apictx.nexus;
    let query = query_params.into_inner();
    let pagparams = data_page_params_for(&rqctx, &query)?;
    let handler = async {
        let opctx = OpContext::for_external_api(&rqctx).await?;
        let groups = nexus
            .silo_groups_list(&opctx, &pagparams)
            .await?
            .into_iter()
            .map(|i| i.into())
            .collect();
        Ok(HttpResponseOk(ScanById::results_page(
            &query,
            groups,
            &|_, group: &Group| group.id,
        )?))
    };
    apictx.external_latencies.instrument_dropshot_handler(&rqctx, handler).await
}

// Built-in (system) users

/// List built-in users
#[endpoint {
    method = GET,
    path = "/system/user",
    tags = ["system"],
}]
async fn system_user_list(
    rqctx: RequestContext<Arc<ServerContext>>,
    query_params: Query<PaginatedByName>,
) -> Result<HttpResponseOk<ResultsPage<UserBuiltin>>, HttpError> {
    let apictx = rqctx.context();
    let nexus = &apictx.nexus;
    let query = query_params.into_inner();
    let pagparams =
        data_page_params_for(&rqctx, &query)?.map_name(|n| Name::ref_cast(n));
    let handler = async {
        let opctx = OpContext::for_external_api(&rqctx).await?;
        let users = nexus
            .users_builtin_list(&opctx, &pagparams)
            .await?
            .into_iter()
            .map(|i| i.into())
            .collect();
        Ok(HttpResponseOk(ScanByName::results_page(
            &query,
            users,
            &marker_for_name,
        )?))
    };
    apictx.external_latencies.instrument_dropshot_handler(&rqctx, handler).await
}

/// Path parameters for global (system) user requests
#[derive(Deserialize, JsonSchema)]
struct BuiltinUserPathParam {
    /// The built-in user's unique name.
    user_name: Name,
}

/// Fetch a built-in user
#[endpoint {
    method = GET,
    path = "/system/user/{user_name}",
    tags = ["system"],
}]
async fn system_user_view(
    rqctx: RequestContext<Arc<ServerContext>>,
    path_params: Path<BuiltinUserPathParam>,
) -> Result<HttpResponseOk<UserBuiltin>, HttpError> {
    let apictx = rqctx.context();
    let nexus = &apictx.nexus;
    let path = path_params.into_inner();
    let user_name = &path.user_name;
    let handler = async {
        let opctx = OpContext::for_external_api(&rqctx).await?;
        let user = nexus.user_builtin_fetch(&opctx, &user_name).await?;
        Ok(HttpResponseOk(user.into()))
    };
    apictx.external_latencies.instrument_dropshot_handler(&rqctx, handler).await
}

/// List timeseries schema
#[endpoint {
    method = GET,
    path = "/timeseries/schema",
    tags = ["metrics"],
}]
async fn timeseries_schema_get(
    rqctx: RequestContext<Arc<ServerContext>>,
    query_params: Query<oximeter_db::TimeseriesSchemaPaginationParams>,
) -> Result<HttpResponseOk<ResultsPage<oximeter_db::TimeseriesSchema>>, HttpError>
{
    let apictx = rqctx.context();
    let nexus = &apictx.nexus;
    let query = query_params.into_inner();
    let limit = rqctx.page_limit(&query)?;
    let handler = async {
        let opctx = OpContext::for_external_api(&rqctx).await?;
        let list = nexus.timeseries_schema_list(&opctx, &query, limit).await?;
        Ok(HttpResponseOk(list))
    };
    apictx.external_latencies.instrument_dropshot_handler(&rqctx, handler).await
}

// Built-in roles

// Roles have their own pagination scheme because they do not use the usual "id"
// or "name" types.  For more, see the comment in dbinit.sql.
#[derive(Deserialize, JsonSchema, Serialize)]
struct RolePage {
    last_seen: String,
}

/// List built-in roles
#[endpoint {
    method = GET,
    path = "/roles",
    tags = ["roles"],
}]
async fn role_list(
    rqctx: RequestContext<Arc<ServerContext>>,
    query_params: Query<PaginationParams<EmptyScanParams, RolePage>>,
) -> Result<HttpResponseOk<ResultsPage<Role>>, HttpError> {
    let apictx = rqctx.context();
    let nexus = &apictx.nexus;
    let query = query_params.into_inner();
    let handler = async {
        let opctx = OpContext::for_external_api(&rqctx).await?;
        let marker = match &query.page {
            WhichPage::First(..) => None,
            WhichPage::Next(RolePage { last_seen }) => {
                Some(last_seen.split_once('.').ok_or_else(|| {
                    Error::InvalidValue {
                        label: last_seen.clone(),
                        message: String::from("bad page token"),
                    }
                })?)
                .map(|(s1, s2)| (s1.to_string(), s2.to_string()))
            }
        };
        let pagparams = DataPageParams {
            limit: rqctx.page_limit(&query)?,
            direction: PaginationOrder::Ascending,
            marker: marker.as_ref(),
        };
        let roles = nexus
            .roles_builtin_list(&opctx, &pagparams)
            .await?
            .into_iter()
            .map(|i| i.into())
            .collect();
        Ok(HttpResponseOk(dropshot::ResultsPage::new(
            roles,
            &EmptyScanParams {},
            |role: &Role, _| RolePage { last_seen: role.name.to_string() },
        )?))
    };
    apictx.external_latencies.instrument_dropshot_handler(&rqctx, handler).await
}

/// Path parameters for global (system) role requests
#[derive(Deserialize, JsonSchema)]
struct RolePathParam {
    /// The built-in role's unique name.
    role_name: String,
}

/// Fetch a built-in role
#[endpoint {
    method = GET,
    path = "/roles/{role_name}",
    tags = ["roles"],
}]
async fn role_view(
    rqctx: RequestContext<Arc<ServerContext>>,
    path_params: Path<RolePathParam>,
) -> Result<HttpResponseOk<Role>, HttpError> {
    let apictx = rqctx.context();
    let nexus = &apictx.nexus;
    let path = path_params.into_inner();
    let role_name = &path.role_name;
    let handler = async {
        let opctx = OpContext::for_external_api(&rqctx).await?;
        let role = nexus.role_builtin_fetch(&opctx, &role_name).await?;
        Ok(HttpResponseOk(role.into()))
    };
    apictx.external_latencies.instrument_dropshot_handler(&rqctx, handler).await
}

// Per-user SSH public keys

/// List SSH public keys
///
/// Lists SSH public keys for the currently authenticated user.
#[endpoint {
    method = GET,
    path = "/session/me/sshkeys",
    tags = ["session"],
}]
async fn session_sshkey_list(
    rqctx: RequestContext<Arc<ServerContext>>,
    query_params: Query<PaginatedByName>,
) -> Result<HttpResponseOk<ResultsPage<SshKey>>, HttpError> {
    let apictx = rqctx.context();
    let nexus = &apictx.nexus;
    let query = query_params.into_inner();
    let handler = async {
        let opctx = OpContext::for_external_api(&rqctx).await?;
        let &actor = opctx
            .authn
            .actor_required()
            .internal_context("listing current user's ssh keys")?;
        let page_params =
            data_page_params_for(&rqctx, &query)?.map_name(Name::ref_cast);
        let ssh_keys = nexus
            .ssh_keys_list(&opctx, actor.actor_id(), &page_params)
            .await?
            .into_iter()
            .map(SshKey::from)
            .collect::<Vec<SshKey>>();
        Ok(HttpResponseOk(ScanByName::results_page(
            &query,
            ssh_keys,
            &marker_for_name,
        )?))
    };
    apictx.external_latencies.instrument_dropshot_handler(&rqctx, handler).await
}

/// Create an SSH public key
///
/// Create an SSH public key for the currently authenticated user.
#[endpoint {
    method = POST,
    path = "/session/me/sshkeys",
    tags = ["session"],
}]
async fn session_sshkey_create(
    rqctx: RequestContext<Arc<ServerContext>>,
    new_key: TypedBody<params::SshKeyCreate>,
) -> Result<HttpResponseCreated<SshKey>, HttpError> {
    let apictx = rqctx.context();
    let nexus = &apictx.nexus;
    let handler = async {
        let opctx = OpContext::for_external_api(&rqctx).await?;
        let &actor = opctx
            .authn
            .actor_required()
            .internal_context("creating ssh key for current user")?;
        let ssh_key = nexus
            .ssh_key_create(&opctx, actor.actor_id(), new_key.into_inner())
            .await?;
        Ok(HttpResponseCreated(ssh_key.into()))
    };
    apictx.external_latencies.instrument_dropshot_handler(&rqctx, handler).await
}

/// Path parameters for SSH key requests by name
#[derive(Deserialize, JsonSchema)]
struct SshKeyPathParams {
    ssh_key_name: Name,
}

/// Fetch an SSH public key
///
/// Fetch an SSH public key associated with the currently authenticated user.
#[endpoint {
    method = GET,
    path = "/session/me/sshkeys/{ssh_key_name}",
    tags = ["session"],
}]
async fn session_sshkey_view(
    rqctx: RequestContext<Arc<ServerContext>>,
    path_params: Path<SshKeyPathParams>,
) -> Result<HttpResponseOk<SshKey>, HttpError> {
    let apictx = rqctx.context();
    let nexus = &apictx.nexus;
    let path = path_params.into_inner();
    let ssh_key_name = &path.ssh_key_name;
    let handler = async {
        let opctx = OpContext::for_external_api(&rqctx).await?;
        let &actor = opctx
            .authn
            .actor_required()
            .internal_context("fetching one of current user's ssh keys")?;
        let ssh_key =
            nexus.ssh_key_fetch(&opctx, actor.actor_id(), ssh_key_name).await?;
        Ok(HttpResponseOk(ssh_key.into()))
    };
    apictx.external_latencies.instrument_dropshot_handler(&rqctx, handler).await
}

/// Delete an SSH public key
///
/// Delete an SSH public key associated with the currently authenticated user.
#[endpoint {
    method = DELETE,
    path = "/session/me/sshkeys/{ssh_key_name}",
    tags = ["session"],
}]
async fn session_sshkey_delete(
    rqctx: RequestContext<Arc<ServerContext>>,
    path_params: Path<SshKeyPathParams>,
) -> Result<HttpResponseDeleted, HttpError> {
    let apictx = rqctx.context();
    let nexus = &apictx.nexus;
    let path = path_params.into_inner();
    let ssh_key_name = &path.ssh_key_name;
    let handler = async {
        let opctx = OpContext::for_external_api(&rqctx).await?;
        let &actor = opctx
            .authn
            .actor_required()
            .internal_context("deleting one of current user's ssh keys")?;
        nexus.ssh_key_delete(&opctx, actor.actor_id(), ssh_key_name).await?;
        Ok(HttpResponseDeleted())
    };
    apictx.external_latencies.instrument_dropshot_handler(&rqctx, handler).await
}

/// Path parameters for metrics requests where `/metrics/{metric_name}` is
/// appended to an existing path parameter type
#[derive(Deserialize, JsonSchema)]
struct MetricsPathParam<T, M> {
    #[serde(flatten)]
    inner: T,
    metric_name: M,
}

#[cfg(test)]
mod test {
    use super::external_api;

    #[test]
    fn test_nexus_tag_policy() {
        // This will fail if any of the endpoints don't match the policy in
        // ./tag-config.json
        let _ = external_api();
    }
}<|MERGE_RESOLUTION|>--- conflicted
+++ resolved
@@ -2317,11 +2317,11 @@
             path.project_name.into(),
         );
         let opctx = OpContext::for_external_api(&rqctx).await?;
-        let authz_project = nexus.project_lookup(&opctx, &project_selector)?;
+        let project_lookup = nexus.project_lookup(&opctx, &project_selector)?;
         let disks = nexus
             .disk_list(
                 &opctx,
-                &authz_project,
+                &project_lookup,
                 &PaginatedBy::Name(data_page_params_for(&rqctx, &query)?),
             )
             .await?
@@ -4353,40 +4353,25 @@
     tags = ["vpcs"],
 }]
 async fn vpc_list_v1(
-    rqctx: Arc<RequestContext<Arc<ServerContext>>>,
+    rqctx: RequestContext<Arc<ServerContext>>,
     query_params: Query<PaginatedByNameOrId<params::ProjectSelector>>,
 ) -> Result<HttpResponseOk<ResultsPage<Vpc>>, HttpError> {
     let apictx = rqctx.context();
-    let nexus = &apictx.nexus;
-    let query = query_params.into_inner();
-    let pag_params = data_page_params_for(&rqctx, &query)?;
-    let handler = async {
-        let opctx = OpContext::for_external_api(&rqctx).await?;
-        let vpcs = match name_or_id_pagination(&query, &pag_params)? {
-            PaginatedBy::Id(pag_params, selector) => {
-                let project_lookup = nexus.project_lookup(&opctx, &selector)?;
-                nexus
-                    .project_list_vpcs_by_id(
-                        &opctx,
-                        &project_lookup,
-                        &pag_params,
-                    )
-                    .await?
-            }
-            PaginatedBy::Name(pag_params, selector) => {
-                let project_lookup = nexus.project_lookup(&opctx, &selector)?;
-                nexus
-                    .project_list_vpcs_by_name(
-                        &opctx,
-                        &project_lookup,
-                        &pag_params.map_name(|n| Name::ref_cast(n)),
-                    )
-                    .await?
-            }
-        }
-        .into_iter()
-        .map(|p| p.into())
-        .collect();
+    let handler = async {
+        let nexus = &apictx.nexus;
+        let query = query_params.into_inner();
+        let pag_params = data_page_params_for(&rqctx, &query)?;
+        let scan_params = ScanByNameOrId::from_query(&query)?;
+        let paginated_by = name_or_id_pagination(&pag_params, scan_params)?;
+        let opctx = OpContext::for_external_api(&rqctx).await?;
+        let project_lookup =
+            nexus.project_lookup(&opctx, &scan_params.selector)?;
+        let vpcs = nexus
+            .vpc_list(&opctx, &project_lookup, &paginated_by)
+            .await?
+            .into_iter()
+            .map(|p| p.into())
+            .collect();
 
         Ok(HttpResponseOk(ScanByNameOrId::results_page(
             &query,
@@ -4411,22 +4396,21 @@
     path_params: Path<ProjectPathParam>,
 ) -> Result<HttpResponseOk<ResultsPage<Vpc>>, HttpError> {
     let apictx = rqctx.context();
-    let nexus = &apictx.nexus;
-    let query = query_params.into_inner();
-    let path = path_params.into_inner();
-    let project_selector = params::ProjectSelector::new(
-        Some(path.organization_name.into()),
-        path.project_name.into(),
-    );
-    let handler = async {
+    let handler = async {
+        let nexus = &apictx.nexus;
+        let query = query_params.into_inner();
+        let path = path_params.into_inner();
+        let project_selector = params::ProjectSelector::new(
+            Some(path.organization_name.into()),
+            path.project_name.into(),
+        );
         let opctx = OpContext::for_external_api(&rqctx).await?;
         let project_lookup = nexus.project_lookup(&opctx, &project_selector)?;
         let vpcs = nexus
-            .project_list_vpcs_by_name(
+            .vpc_list(
                 &opctx,
                 &project_lookup,
-                &data_page_params_for(&rqctx, &query)?
-                    .map_name(|n| Name::ref_cast(n)),
+                &PaginatedBy::Name(data_page_params_for(&rqctx, &query)?),
             )
             .await?
             .into_iter()
@@ -4448,7 +4432,7 @@
     tags = ["vpcs"],
 }]
 async fn vpc_create_v1(
-    rqctx: Arc<RequestContext<Arc<ServerContext>>>,
+    rqctx: RequestContext<Arc<ServerContext>>,
     query_params: Query<params::ProjectSelector>,
     body: TypedBody<params::VpcCreate>,
 ) -> Result<HttpResponseCreated<Vpc>, HttpError> {
@@ -4476,7 +4460,7 @@
     deprecated = true,
 }]
 async fn vpc_create(
-    rqctx: Arc<RequestContext<Arc<ServerContext>>>,
+    rqctx: RequestContext<Arc<ServerContext>>,
     path_params: Path<ProjectPathParam>,
     new_vpc: TypedBody<params::VpcCreate>,
 ) -> Result<HttpResponseCreated<Vpc>, HttpError> {
@@ -4499,21 +4483,22 @@
     apictx.external_latencies.instrument_dropshot_handler(&rqctx, handler).await
 }
 
+/// Fetch a VPC
 #[endpoint {
     method = GET,
     path = "/v1/vpcs/{vpc}",
     tags = ["vpcs"],
 }]
 async fn vpc_view_v1(
-    rqctx: Arc<RequestContext<Arc<ServerContext>>>,
+    rqctx: RequestContext<Arc<ServerContext>>,
     path_params: Path<params::VpcPath>,
     query_params: Query<params::OptionalProjectSelector>,
 ) -> Result<HttpResponseOk<Vpc>, HttpError> {
     let apictx = rqctx.context();
-    let nexus = &apictx.nexus;
-    let path = path_params.into_inner();
-    let query = query_params.into_inner();
-    let handler = async {
+    let handler = async {
+        let nexus = &apictx.nexus;
+        let path = path_params.into_inner();
+        let query = query_params.into_inner();
         let opctx = OpContext::for_external_api(&rqctx).await?;
         let vpc_selector = params::VpcSelector {
             project_selector: query.project_selector,
@@ -4593,26 +4578,18 @@
     path = "/v1/vpcs/{vpc}",
     tags = ["vpcs"],
 }]
-<<<<<<< HEAD
 async fn vpc_update_v1(
-    rqctx: Arc<RequestContext<Arc<ServerContext>>>,
+    rqctx: RequestContext<Arc<ServerContext>>,
     path_params: Path<params::VpcPath>,
     query_params: Query<params::OptionalProjectSelector>,
     updated_vpc: TypedBody<params::VpcUpdate>,
 ) -> Result<HttpResponseOk<Vpc>, HttpError> {
-=======
-async fn vpc_create(
-    rqctx: RequestContext<Arc<ServerContext>>,
-    path_params: Path<ProjectPathParam>,
-    new_vpc: TypedBody<params::VpcCreate>,
-) -> Result<HttpResponseCreated<Vpc>, HttpError> {
->>>>>>> 65880c61
-    let apictx = rqctx.context();
-    let nexus = &apictx.nexus;
-    let path = path_params.into_inner();
-    let query = query_params.into_inner();
-    let updated_vpc_params = &updated_vpc.into_inner();
-    let handler = async {
+    let apictx = rqctx.context();
+    let handler = async {
+        let nexus = &apictx.nexus;
+        let path = path_params.into_inner();
+        let query = query_params.into_inner();
+        let updated_vpc_params = &updated_vpc.into_inner();
         let opctx = OpContext::for_external_api(&rqctx).await?;
         let vpc_selector = params::VpcSelector {
             project_selector: query.project_selector,
@@ -4665,15 +4642,15 @@
     tags = ["vpcs"],
 }]
 async fn vpc_delete_v1(
-    rqctx: Arc<RequestContext<Arc<ServerContext>>>,
+    rqctx: RequestContext<Arc<ServerContext>>,
     path_params: Path<params::VpcPath>,
     query_params: Query<params::OptionalProjectSelector>,
 ) -> Result<HttpResponseDeleted, HttpError> {
     let apictx = rqctx.context();
-    let nexus = &apictx.nexus;
-    let path = path_params.into_inner();
-    let query = query_params.into_inner();
-    let handler = async {
+    let handler = async {
+        let nexus = &apictx.nexus;
+        let path = path_params.into_inner();
+        let query = query_params.into_inner();
         let opctx = OpContext::for_external_api(&rqctx).await?;
         let vpc_selector = params::VpcSelector {
             project_selector: query.project_selector,
@@ -4721,39 +4698,27 @@
     tags = ["vpcs"],
 }]
 async fn vpc_subnet_list_v1(
-    rqctx: Arc<RequestContext<Arc<ServerContext>>>,
+    rqctx: RequestContext<Arc<ServerContext>>,
     query_params: Query<PaginatedByNameOrId<params::VpcSelector>>,
 ) -> Result<HttpResponseOk<ResultsPage<VpcSubnet>>, HttpError> {
     let apictx = rqctx.context();
-    let nexus = &apictx.nexus;
-    let query = query_params.into_inner();
-    let pag_params = data_page_params_for(&rqctx, &query)?;
-    let handler = async {
-        let opctx = OpContext::for_external_api(&rqctx).await?;
-        let vpcs = match name_or_id_pagination(&query, &pag_params)? {
-            PaginatedBy::Id(pag_params, selector) => {
-                let vpc_lookup = nexus.vpc_lookup(&opctx, &selector)?;
-                nexus
-                    .vpc_list_subnets_by_id(&opctx, &vpc_lookup, &pag_params)
-                    .await?
-            }
-            PaginatedBy::Name(pag_params, selector) => {
-                let vpc_lookup = nexus.vpc_lookup(&opctx, &selector)?;
-                nexus
-                    .vpc_list_subnets_by_name(
-                        &opctx,
-                        &vpc_lookup,
-                        &pag_params.map_name(|n| Name::ref_cast(n)),
-                    )
-                    .await?
-            }
-        }
-        .into_iter()
-        .map(|vpc| vpc.into())
-        .collect();
+    let handler = async {
+        let nexus = &apictx.nexus;
+        let query = query_params.into_inner();
+        let pag_params = data_page_params_for(&rqctx, &query)?;
+        let scan_params = ScanByNameOrId::from_query(&query)?;
+        let paginated_by = name_or_id_pagination(&pag_params, scan_params)?;
+        let opctx = OpContext::for_external_api(&rqctx).await?;
+        let vpc_lookup = nexus.vpc_lookup(&opctx, &scan_params.selector)?;
+        let subnets = nexus
+            .vpc_subnet_list(&opctx, &vpc_lookup, &paginated_by)
+            .await?
+            .into_iter()
+            .map(|vpc| vpc.into())
+            .collect();
         Ok(HttpResponseOk(ScanByNameOrId::results_page(
             &query,
-            vpcs,
+            subnets,
             &marker_for_name_or_id,
         )?))
     };
@@ -4811,7 +4776,7 @@
     tags = ["vpcs"],
 }]
 async fn vpc_subnet_create_v1(
-    rqctx: Arc<RequestContext<Arc<ServerContext>>>,
+    rqctx: RequestContext<Arc<ServerContext>>,
     query_params: Query<params::VpcSelector>,
     create_params: TypedBody<params::VpcSubnetCreate>,
 ) -> Result<HttpResponseCreated<VpcSubnet>, HttpError> {
@@ -4838,7 +4803,7 @@
     deprecated = true
 }]
 async fn vpc_subnet_create(
-    rqctx: Arc<RequestContext<Arc<ServerContext>>>,
+    rqctx: RequestContext<Arc<ServerContext>>,
     path_params: Path<VpcPathParam>,
     create_params: TypedBody<params::VpcSubnetCreate>,
 ) -> Result<HttpResponseCreated<VpcSubnet>, HttpError> {
@@ -4867,7 +4832,7 @@
     tags = ["vpcs"],
 }]
 async fn vpc_subnet_view_v1(
-    rqctx: Arc<RequestContext<Arc<ServerContext>>>,
+    rqctx: RequestContext<Arc<ServerContext>>,
     path_params: Path<params::SubnetPath>,
     query_params: Query<params::VpcSelector>,
 ) -> Result<HttpResponseOk<VpcSubnet>, HttpError> {
@@ -4960,19 +4925,11 @@
     path = "/v1/vpc-subnets/{subnet}",
     tags = ["vpcs"],
 }]
-<<<<<<< HEAD
 async fn vpc_subnet_delete_v1(
-    rqctx: Arc<RequestContext<Arc<ServerContext>>>,
+    rqctx: RequestContext<Arc<ServerContext>>,
     path_params: Path<params::SubnetPath>,
     query_params: Query<params::OptionalVpcSelector>,
 ) -> Result<HttpResponseDeleted, HttpError> {
-=======
-async fn vpc_subnet_create(
-    rqctx: RequestContext<Arc<ServerContext>>,
-    path_params: Path<VpcPathParam>,
-    create_params: TypedBody<params::VpcSubnetCreate>,
-) -> Result<HttpResponseCreated<VpcSubnet>, HttpError> {
->>>>>>> 65880c61
     let apictx = rqctx.context();
     let nexus = &apictx.nexus;
     let path = path_params.into_inner();
@@ -5028,7 +4985,7 @@
     tags = ["vpcs"],
 }]
 async fn vpc_subnet_update_v1(
-    rqctx: Arc<RequestContext<Arc<ServerContext>>>,
+    rqctx: RequestContext<Arc<ServerContext>>,
     path_params: Path<params::SubnetPath>,
     query_params: Query<params::OptionalVpcSelector>,
     subnet_params: TypedBody<params::VpcSubnetUpdate>,
