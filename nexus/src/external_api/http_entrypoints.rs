// This Source Code Form is subject to the terms of the Mozilla Public
// License, v. 2.0. If a copy of the MPL was not distributed with this
// file, You can obtain one at https://mozilla.org/MPL/2.0/.

//! Handler functions (entrypoints) for external HTTP APIs

use super::{
    console_api, device_auth, params,
    views::{
        self, Certificate, GlobalImage, Group, IdentityProvider, Image, IpPool,
        IpPoolRange, Organization, PhysicalDisk, Project, Rack, Role, Silo,
        Sled, Snapshot, SshKey, User, UserBuiltin, Vpc, VpcRouter, VpcSubnet,
    },
};
use crate::authz;
use crate::db;
use crate::db::model::Name;
use crate::external_api::shared;
use crate::ServerContext;
use chrono::Utc;
use dropshot::ApiDescription;
use dropshot::EmptyScanParams;
use dropshot::HttpError;
use dropshot::HttpResponseAccepted;
use dropshot::HttpResponseCreated;
use dropshot::HttpResponseDeleted;
use dropshot::HttpResponseOk;
use dropshot::HttpResponseUpdatedNoContent;
use dropshot::PaginationOrder;
use dropshot::PaginationParams;
use dropshot::Path;
use dropshot::Query;
use dropshot::RequestContext;
use dropshot::ResultsPage;
use dropshot::TypedBody;
use dropshot::WhichPage;
use dropshot::{
    channel, endpoint, WebsocketChannelResult, WebsocketConnection,
};
use ipnetwork::IpNetwork;
use nexus_types::identity::AssetIdentityMetadata;
use omicron_common::api::external::http_pagination::data_page_params_for;
use omicron_common::api::external::http_pagination::marker_for_name;
use omicron_common::api::external::http_pagination::marker_for_name_or_id;
use omicron_common::api::external::http_pagination::name_or_id_pagination;
use omicron_common::api::external::http_pagination::PaginatedBy;
use omicron_common::api::external::http_pagination::PaginatedById;
use omicron_common::api::external::http_pagination::PaginatedByName;
use omicron_common::api::external::http_pagination::PaginatedByNameOrId;
use omicron_common::api::external::http_pagination::ScanById;
use omicron_common::api::external::http_pagination::ScanByName;
use omicron_common::api::external::http_pagination::ScanByNameOrId;
use omicron_common::api::external::http_pagination::ScanParams;
use omicron_common::api::external::to_list;
use omicron_common::api::external::DataPageParams;
use omicron_common::api::external::Disk;
use omicron_common::api::external::Error;
use omicron_common::api::external::Instance;
use omicron_common::api::external::InternalContext;
use omicron_common::api::external::NameOrId;
use omicron_common::api::external::NetworkInterface;
use omicron_common::api::external::RouterRoute;
use omicron_common::api::external::RouterRouteKind;
use omicron_common::api::external::Saga;
use omicron_common::api::external::VpcFirewallRuleUpdateParams;
use omicron_common::api::external::VpcFirewallRules;
use omicron_common::bail_unless;
use parse_display::Display;
use ref_cast::RefCast;
use schemars::JsonSchema;
use serde::Deserialize;
use serde::Serialize;
use std::sync::Arc;
use uuid::Uuid;

type NexusApiDescription = ApiDescription<Arc<ServerContext>>;

/// Returns a description of the external nexus API
pub fn external_api() -> NexusApiDescription {
    fn register_endpoints(api: &mut NexusApiDescription) -> Result<(), String> {
        api.register(system_policy_view)?;
        api.register(system_policy_update)?;

        api.register(system_policy_view_v1)?;
        api.register(system_policy_update_v1)?;

        api.register(policy_view)?;
        api.register(policy_update)?;

        api.register(policy_view_v1)?;
        api.register(policy_update_v1)?;

        api.register(organization_list)?;
        api.register(organization_create)?;
        api.register(organization_view)?;
        api.register(organization_view_by_id)?;
        api.register(organization_delete)?;
        api.register(organization_update)?;
        api.register(organization_policy_view)?;
        api.register(organization_policy_update)?;

        api.register(organization_list_v1)?;
        api.register(organization_create_v1)?;
        api.register(organization_view_v1)?;
        api.register(organization_delete_v1)?;
        api.register(organization_update_v1)?;
        api.register(organization_policy_view_v1)?;
        api.register(organization_policy_update_v1)?;

        api.register(project_list)?;
        api.register(project_create)?;
        api.register(project_view)?;
        api.register(project_view_by_id)?;
        api.register(project_delete)?;
        api.register(project_update)?;
        api.register(project_policy_view)?;
        api.register(project_policy_update)?;

        api.register(project_list_v1)?;
        api.register(project_create_v1)?;
        api.register(project_view_v1)?;
        api.register(project_delete_v1)?;
        api.register(project_update_v1)?;
        api.register(project_policy_view_v1)?;
        api.register(project_policy_update_v1)?;

        // Operator-Accessible IP Pools API
        api.register(ip_pool_list)?;
        api.register(ip_pool_create)?;
        api.register(ip_pool_view)?;
        api.register(ip_pool_delete)?;
        api.register(ip_pool_update)?;
        // Variants for internal services
        api.register(ip_pool_service_view)?;

        // Operator-Accessible IP Pool Range API
        api.register(ip_pool_range_list)?;
        api.register(ip_pool_range_add)?;
        api.register(ip_pool_range_remove)?;
        // Variants for internal services
        api.register(ip_pool_service_range_list)?;
        api.register(ip_pool_service_range_add)?;
        api.register(ip_pool_service_range_remove)?;

        api.register(disk_list)?;
        api.register(disk_create)?;
        api.register(disk_view)?;
        api.register(disk_delete)?;
        api.register(disk_metrics_list)?;

        api.register(instance_list)?;
        api.register(instance_create)?;
        api.register(instance_view)?;
        api.register(instance_view_by_id)?;
        api.register(instance_delete)?;
        api.register(instance_migrate)?;
        api.register(instance_reboot)?;
        api.register(instance_start)?;
        api.register(instance_stop)?;
        api.register(instance_disk_list)?;
        api.register(instance_disk_attach)?;
        api.register(instance_disk_detach)?;
        api.register(instance_serial_console)?;
        api.register(instance_serial_console_stream)?;

        api.register(instance_list_v1)?;
        api.register(instance_view_v1)?;
        api.register(instance_create_v1)?;
        api.register(instance_delete_v1)?;
        api.register(instance_migrate_v1)?;
        api.register(instance_reboot_v1)?;
        api.register(instance_start_v1)?;
        api.register(instance_stop_v1)?;
        api.register(instance_disk_list_v1)?;
        api.register(instance_disk_attach_v1)?;
        api.register(instance_disk_detach_v1)?;
        api.register(instance_serial_console_v1)?;
        api.register(instance_serial_console_stream_v1)?;

        // Project-scoped images API
        api.register(image_list)?;
        api.register(image_create)?;
        api.register(image_view)?;
        api.register(image_view_by_id)?;
        api.register(image_delete)?;

        // Silo-scoped images API
        api.register(image_list_v1)?;
        api.register(image_create_v1)?;
        api.register(image_view_v1)?;
        api.register(image_delete_v1)?;

        api.register(snapshot_list)?;
        api.register(snapshot_create)?;
        api.register(snapshot_view)?;
        api.register(snapshot_delete)?;

        api.register(vpc_list)?;
        api.register(vpc_create)?;
        api.register(vpc_view)?;
        api.register(vpc_view_by_id)?;
        api.register(vpc_update)?;
        api.register(vpc_delete)?;

        api.register(vpc_list_v1)?;
        api.register(vpc_create_v1)?;
        api.register(vpc_view_v1)?;
        api.register(vpc_update_v1)?;
        api.register(vpc_delete_v1)?;

        api.register(vpc_subnet_list)?;
        api.register(vpc_subnet_view)?;
        api.register(vpc_subnet_view_by_id)?;
        api.register(vpc_subnet_create)?;
        api.register(vpc_subnet_delete)?;
        api.register(vpc_subnet_update)?;
        api.register(vpc_subnet_list_network_interfaces)?;

        api.register(vpc_subnet_list_v1)?;
        api.register(vpc_subnet_view_v1)?;
        api.register(vpc_subnet_create_v1)?;
        api.register(vpc_subnet_delete_v1)?;
        api.register(vpc_subnet_update_v1)?;
        api.register(vpc_subnet_list_network_interfaces_v1)?;

        api.register(instance_network_interface_create)?;
        api.register(instance_network_interface_list)?;
        api.register(instance_network_interface_view)?;
        api.register(instance_network_interface_view_by_id)?;
        api.register(instance_network_interface_update)?;
        api.register(instance_network_interface_delete)?;

        api.register(instance_network_interface_create_v1)?;
        api.register(instance_network_interface_list_v1)?;
        api.register(instance_network_interface_view_v1)?;
        api.register(instance_network_interface_update_v1)?;
        api.register(instance_network_interface_delete_v1)?;

        api.register(instance_external_ip_list)?;
        api.register(instance_external_ip_list_v1)?;

        api.register(vpc_router_list)?;
        api.register(vpc_router_view)?;
        api.register(vpc_router_view_by_id)?;
        api.register(vpc_router_create)?;
        api.register(vpc_router_delete)?;
        api.register(vpc_router_update)?;

        api.register(vpc_router_list_v1)?;
        api.register(vpc_router_view_v1)?;
        api.register(vpc_router_create_v1)?;
        api.register(vpc_router_delete_v1)?;
        api.register(vpc_router_update_v1)?;

        api.register(vpc_router_route_list)?;
        api.register(vpc_router_route_view)?;
        api.register(vpc_router_route_view_by_id)?;
        api.register(vpc_router_route_create)?;
        api.register(vpc_router_route_delete)?;
        api.register(vpc_router_route_update)?;

        api.register(vpc_router_route_list_v1)?;
        api.register(vpc_router_route_view_v1)?;
        api.register(vpc_router_route_create_v1)?;
        api.register(vpc_router_route_delete_v1)?;
        api.register(vpc_router_route_update_v1)?;

        api.register(vpc_firewall_rules_view)?;
        api.register(vpc_firewall_rules_update)?;

        api.register(vpc_firewall_rules_view_v1)?;
        api.register(vpc_firewall_rules_update_v1)?;

        api.register(rack_list)?;
        api.register(rack_view)?;
        api.register(sled_list)?;
        api.register(sled_view)?;
        api.register(sled_physical_disk_list)?;
        api.register(physical_disk_list)?;

        api.register(rack_list_v1)?;
        api.register(rack_view_v1)?;
        api.register(sled_list_v1)?;
        api.register(sled_view_v1)?;
        api.register(sled_physical_disk_list_v1)?;
        api.register(physical_disk_list_v1)?;

        api.register(saga_list)?;
        api.register(saga_view)?;

        api.register(saga_list_v1)?;
        api.register(saga_view_v1)?;

        api.register(user_builtin_list)?;
        api.register(user_builtin_view)?;

        api.register(role_list)?;
        api.register(role_view)?;

        api.register(session_sshkey_list)?;
        api.register(session_sshkey_view)?;
        api.register(session_sshkey_create)?;
        api.register(session_sshkey_delete)?;

        api.register(current_user_view_v1)?;
        api.register(current_user_groups_v1)?;
        api.register(current_user_ssh_key_list_v1)?;
        api.register(current_user_ssh_key_view_v1)?;
        api.register(current_user_ssh_key_create_v1)?;
        api.register(current_user_ssh_key_delete_v1)?;

        // Fleet-wide API operations
        api.register(silo_list)?;
        api.register(silo_create)?;
        api.register(silo_view)?;
        api.register(silo_view_by_id)?;
        api.register(silo_delete)?;
        api.register(silo_policy_view)?;
        api.register(silo_policy_update)?;

        api.register(silo_list_v1)?;
        api.register(silo_create_v1)?;
        api.register(silo_view_v1)?;
        api.register(silo_delete_v1)?;
        api.register(silo_identity_provider_list)?;
        api.register(silo_policy_view_v1)?;
        api.register(silo_policy_update_v1)?;

        api.register(saml_identity_provider_create)?;
        api.register(saml_identity_provider_view)?;

        api.register(local_idp_user_create)?;
        api.register(local_idp_user_delete)?;
        api.register(local_idp_user_set_password)?;

<<<<<<< HEAD
        api.register(local_idp_user_create_v1)?;
        api.register(local_idp_user_delete_v1)?;
        api.register(local_idp_user_set_password_v1)?;
=======
        api.register(certificate_list)?;
        api.register(certificate_create)?;
        api.register(certificate_view)?;
        api.register(certificate_delete)?;
>>>>>>> 3b44b42a

        api.register(certificate_list_v1)?;
        api.register(certificate_create_v1)?;
        api.register(certificate_view_v1)?;
        api.register(certificate_delete_v1)?;

        api.register(system_image_list)?;
        api.register(system_image_create)?;
        api.register(system_image_view)?;
        api.register(system_image_view_by_id)?;
        api.register(system_image_delete)?;

        api.register(system_metric)?;

        api.register(system_update_refresh)?;
        api.register(system_version)?;
        api.register(system_component_version_list)?;
        api.register(system_update_list)?;
        api.register(system_update_view)?;
        api.register(system_update_start)?;
        api.register(system_update_stop)?;
        api.register(system_update_components_list)?;
        api.register(update_deployments_list)?;
        api.register(update_deployment_view)?;

        api.register(user_list)?;
        api.register(silo_users_list)?;
        api.register(silo_user_view)?;
        api.register(group_list)?;

        api.register(user_list_v1)?;
        api.register(silo_user_list_v1)?;
        api.register(silo_user_view_v1)?;
        api.register(group_list_v1)?;
        api.register(group_view)?;

        // Console API operations
        api.register(console_api::login_begin)?;
        api.register(console_api::login_local)?;
        api.register(console_api::login_spoof_begin)?;
        api.register(console_api::login_spoof)?;
        api.register(console_api::login_saml_begin)?;
        api.register(console_api::login_saml)?;
        api.register(console_api::logout)?;

        api.register(console_api::session_me)?;
        api.register(console_api::session_me_groups)?;
        api.register(console_api::console_page)?;
        api.register(console_api::console_root)?;
        api.register(console_api::console_settings_page)?;
        api.register(console_api::console_system_page)?;
        api.register(console_api::asset)?;

        api.register(device_auth::device_auth_request)?;
        api.register(device_auth::device_auth_verify)?;
        api.register(device_auth::device_auth_success)?;
        api.register(device_auth::device_auth_confirm)?;
        api.register(device_auth::device_access_token)?;

        Ok(())
    }

    let conf = serde_json::from_str(include_str!("./tag-config.json")).unwrap();
    let mut api = NexusApiDescription::new().tag_config(conf);

    if let Err(err) = register_endpoints(&mut api) {
        panic!("failed to register entrypoints: {}", err);
    }
    api
}

// API ENDPOINT FUNCTION NAMING CONVENTIONS
//
// Generally, HTTP resources are grouped within some collection.  For a
// relatively simple example:
//
//   GET    v1/organizations                (list the organizations in the collection)
//   POST   v1/organizations                (create a organization in the collection)
//   GET    v1/organizations/{organization} (look up a organization in the collection)
//   DELETE v1/organizations/{organization} (delete a organization in the collection)
//   PUT    v1/organizations/{organization} (update a organization in the collection)
//
// We pick a name for the function that implements a given API entrypoint
// based on how we expect it to appear in the CLI subcommand hierarchy. For
// example:
//
//   GET    v1/organizations                    -> organization_list()
//   POST   v1/organizations                    -> organization_create()
//   GET    v1/organizations/{organization}     -> organization_view()
//   DELETE v1/organizations/{organization}     -> organization_delete()
//   PUT    v1/organizations/{organization}     -> organization_update()
//
// Note that the path typically uses the entity's plural form while the
// function name uses its singular.
//
// Operations beyond list, create, view, delete, and update should use a
// descriptive noun or verb, again bearing in mind that this will be
// transcribed into the CLI and SDKs:
//
//   POST   -> instance_reboot
//   POST   -> instance_stop
//   GET    -> instance_serial_console
//
// Note that these function names end up in generated OpenAPI spec as the
// operationId for each endpoint, and therefore represent a contract with
// clients. Client generators use operationId to name API methods, so changing
// a function name is a breaking change from a client perspective.

/// Fetch the top-level IAM policy
#[endpoint {
    method = GET,
    path = "/v1/system/policy",
    tags = ["policy"],
}]
async fn system_policy_view_v1(
    rqctx: RequestContext<Arc<ServerContext>>,
) -> Result<HttpResponseOk<shared::Policy<authz::FleetRole>>, HttpError> {
    let apictx = rqctx.context();
    let handler = async {
        let nexus = &apictx.nexus;
        let opctx = crate::context::op_context_for_external_api(&rqctx).await?;
        let policy = nexus.fleet_fetch_policy(&opctx).await?;
        Ok(HttpResponseOk(policy))
    };
    apictx.external_latencies.instrument_dropshot_handler(&rqctx, handler).await
}

/// Fetch the top-level IAM policy
/// Use `GET /v1/system/policy` instead
#[endpoint {
    method = GET,
    path = "/system/policy",
    tags = ["policy"],
    deprecated = true
}]
async fn system_policy_view(
    rqctx: RequestContext<Arc<ServerContext>>,
) -> Result<HttpResponseOk<shared::Policy<authz::FleetRole>>, HttpError> {
    let apictx = rqctx.context();
    let nexus = &apictx.nexus;

    let handler = async {
        let opctx = crate::context::op_context_for_external_api(&rqctx).await?;
        let policy = nexus.fleet_fetch_policy(&opctx).await?;
        Ok(HttpResponseOk(policy))
    };
    apictx.external_latencies.instrument_dropshot_handler(&rqctx, handler).await
}

/// Path parameters for `/by-id/` endpoints
#[derive(Deserialize, JsonSchema)]
struct ByIdPathParams {
    id: Uuid,
}

/// Update the top-level IAM policy
#[endpoint {
    method = PUT,
    path = "/v1/system/policy",
    tags = ["policy"],
}]
async fn system_policy_update_v1(
    rqctx: RequestContext<Arc<ServerContext>>,
    new_policy: TypedBody<shared::Policy<authz::FleetRole>>,
) -> Result<HttpResponseOk<shared::Policy<authz::FleetRole>>, HttpError> {
    let apictx = rqctx.context();
    let handler = async {
        let nexus = &apictx.nexus;
        let new_policy = new_policy.into_inner();
        let nasgns = new_policy.role_assignments.len();
        // This should have been validated during parsing.
        bail_unless!(nasgns <= shared::MAX_ROLE_ASSIGNMENTS_PER_RESOURCE);
        let opctx = crate::context::op_context_for_external_api(&rqctx).await?;
        let policy = nexus.fleet_update_policy(&opctx, &new_policy).await?;
        Ok(HttpResponseOk(policy))
    };
    apictx.external_latencies.instrument_dropshot_handler(&rqctx, handler).await
}

/// Update the top-level IAM policy
/// Use 'PUT /v1/system/policy' instead
#[endpoint {
    method = PUT,
    path = "/system/policy",
    tags = ["policy"],
    deprecated = true
}]
async fn system_policy_update(
    rqctx: RequestContext<Arc<ServerContext>>,
    new_policy: TypedBody<shared::Policy<authz::FleetRole>>,
) -> Result<HttpResponseOk<shared::Policy<authz::FleetRole>>, HttpError> {
    let apictx = rqctx.context();
    let nexus = &apictx.nexus;
    let new_policy = new_policy.into_inner();

    let handler = async {
        let nasgns = new_policy.role_assignments.len();
        // This should have been validated during parsing.
        bail_unless!(nasgns <= shared::MAX_ROLE_ASSIGNMENTS_PER_RESOURCE);
        let opctx = crate::context::op_context_for_external_api(&rqctx).await?;
        let policy = nexus.fleet_update_policy(&opctx, &new_policy).await?;
        Ok(HttpResponseOk(policy))
    };
    apictx.external_latencies.instrument_dropshot_handler(&rqctx, handler).await
}

/// Fetch the current silo's IAM policy
#[endpoint {
    method = GET,
    path = "/v1/policy",
    tags = ["silos"],
 }]
pub async fn policy_view_v1(
    rqctx: RequestContext<Arc<ServerContext>>,
) -> Result<HttpResponseOk<shared::Policy<authz::SiloRole>>, HttpError> {
    let apictx = rqctx.context();
    let handler = async {
        let nexus = &apictx.nexus;
        let opctx = crate::context::op_context_for_external_api(&rqctx).await?;
        let silo: NameOrId = opctx
            .authn
            .silo_required()
            .internal_context("loading current silo")?
            .id()
            .into();

        let silo_lookup = nexus.silo_lookup(&opctx, &silo)?;
        let policy = nexus.silo_fetch_policy(&opctx, &silo_lookup).await?;
        Ok(HttpResponseOk(policy))
    };
    apictx.external_latencies.instrument_dropshot_handler(&rqctx, handler).await
}

/// Fetch the current silo's IAM policy
/// Use `GET /v1/policy` instead
#[endpoint {
    method = GET,
    path = "/policy",
    tags = ["silos"],
    deprecated = true,
 }]
pub async fn policy_view(
    rqctx: RequestContext<Arc<ServerContext>>,
) -> Result<HttpResponseOk<shared::Policy<authz::SiloRole>>, HttpError> {
    let apictx = rqctx.context();
    let nexus = &apictx.nexus;
    let handler = async {
        let opctx = crate::context::op_context_for_external_api(&rqctx).await?;
        let silo: NameOrId = opctx
            .authn
            .silo_required()
            .internal_context("loading current silo")?
            .id()
            .into();

        let silo_lookup = nexus.silo_lookup(&opctx, &silo)?;
        let policy = nexus.silo_fetch_policy(&opctx, &silo_lookup).await?;
        Ok(HttpResponseOk(policy))
    };
    apictx.external_latencies.instrument_dropshot_handler(&rqctx, handler).await
}

/// Update the current silo's IAM policy
#[endpoint {
    method = PUT,
    path = "/v1/policy",
    tags = ["silos"],
}]
async fn policy_update_v1(
    rqctx: RequestContext<Arc<ServerContext>>,
    new_policy: TypedBody<shared::Policy<authz::SiloRole>>,
) -> Result<HttpResponseOk<shared::Policy<authz::SiloRole>>, HttpError> {
    let apictx = rqctx.context();
    let handler = async {
        let nexus = &apictx.nexus;
        let new_policy = new_policy.into_inner();
        let nasgns = new_policy.role_assignments.len();
        // This should have been validated during parsing.
        bail_unless!(nasgns <= shared::MAX_ROLE_ASSIGNMENTS_PER_RESOURCE);
        let opctx = crate::context::op_context_for_external_api(&rqctx).await?;
        let silo: NameOrId = opctx
            .authn
            .silo_required()
            .internal_context("loading current silo")?
            .id()
            .into();
        let silo_lookup = nexus.silo_lookup(&opctx, &silo)?;
        let policy =
            nexus.silo_update_policy(&opctx, &silo_lookup, &new_policy).await?;
        Ok(HttpResponseOk(policy))
    };
    apictx.external_latencies.instrument_dropshot_handler(&rqctx, handler).await
}

/// Update the current silo's IAM policy
/// Use `PUT /v1/policy` instead
#[endpoint {
    method = PUT,
    path = "/policy",
    tags = ["silos"],
    deprecated = true,
}]
async fn policy_update(
    rqctx: RequestContext<Arc<ServerContext>>,
    new_policy: TypedBody<shared::Policy<authz::SiloRole>>,
) -> Result<HttpResponseOk<shared::Policy<authz::SiloRole>>, HttpError> {
    let apictx = rqctx.context();
    let nexus = &apictx.nexus;
    let new_policy = new_policy.into_inner();

    let handler = async {
        let nasgns = new_policy.role_assignments.len();
        // This should have been validated during parsing.
        bail_unless!(nasgns <= shared::MAX_ROLE_ASSIGNMENTS_PER_RESOURCE);
        let opctx = crate::context::op_context_for_external_api(&rqctx).await?;
        let silo: NameOrId = opctx
            .authn
            .silo_required()
            .internal_context("loading current silo")?
            .id()
            .into();
        let silo_lookup = nexus.silo_lookup(&opctx, &silo)?;
        let policy =
            nexus.silo_update_policy(&opctx, &silo_lookup, &new_policy).await?;
        Ok(HttpResponseOk(policy))
    };
    apictx.external_latencies.instrument_dropshot_handler(&rqctx, handler).await
}

/// List silos
///
/// Lists silos that are discoverable based on the current permissions.
#[endpoint {
    method = GET,
    path = "/v1/system/silos",
    tags = ["system"],
}]
async fn silo_list_v1(
    rqctx: RequestContext<Arc<ServerContext>>,
    query_params: Query<PaginatedByNameOrId>,
) -> Result<HttpResponseOk<ResultsPage<Silo>>, HttpError> {
    let apictx = rqctx.context();
    let handler = async {
        let nexus = &apictx.nexus;
        let query = query_params.into_inner();
        let pag_params = data_page_params_for(&rqctx, &query)?;
        let scan_params = ScanByNameOrId::from_query(&query)?;
        let paginated_by = name_or_id_pagination(&pag_params, scan_params)?;
        let opctx = crate::context::op_context_for_external_api(&rqctx).await?;
        let silos = nexus
            .silos_list(&opctx, &paginated_by)
            .await?
            .into_iter()
            .map(|p| p.try_into())
            .collect::<Result<Vec<_>, Error>>()?;
        Ok(HttpResponseOk(ScanByNameOrId::results_page(
            &query,
            silos,
            &marker_for_name_or_id,
        )?))
    };
    apictx.external_latencies.instrument_dropshot_handler(&rqctx, handler).await
}

/// List silos
///
/// Lists silos that are discoverable based on the current permissions.
/// Use `GET /v1/system/silos` instead
#[endpoint {
    method = GET,
    path = "/system/silos",
    tags = ["system"],
    deprecated = true
}]
async fn silo_list(
    rqctx: RequestContext<Arc<ServerContext>>,
    query_params: Query<PaginatedByNameOrId>,
) -> Result<HttpResponseOk<ResultsPage<Silo>>, HttpError> {
    let apictx = rqctx.context();
    let handler = async {
        let nexus = &apictx.nexus;
        let query = query_params.into_inner();
        let pag_params = data_page_params_for(&rqctx, &query)?;
        let scan_params = ScanByNameOrId::from_query(&query)?;
        let paginated_by = name_or_id_pagination(&pag_params, scan_params)?;
        let opctx = crate::context::op_context_for_external_api(&rqctx).await?;
        let silos = nexus
            .silos_list(&opctx, &paginated_by)
            .await?
            .into_iter()
            .map(|p| p.try_into())
            .collect::<Result<Vec<_>, Error>>()?;
        Ok(HttpResponseOk(ScanByNameOrId::results_page(
            &query,
            silos,
            &marker_for_name_or_id,
        )?))
    };
    apictx.external_latencies.instrument_dropshot_handler(&rqctx, handler).await
}

/// Create a silo
#[endpoint {
    method = POST,
    path = "/v1/system/silos",
    tags = ["system"],
}]
async fn silo_create_v1(
    rqctx: RequestContext<Arc<ServerContext>>,
    new_silo_params: TypedBody<params::SiloCreate>,
) -> Result<HttpResponseCreated<Silo>, HttpError> {
    let apictx = rqctx.context();
    let handler = async {
        let opctx = crate::context::op_context_for_external_api(&rqctx).await?;
        let nexus = &apictx.nexus;
        let silo =
            nexus.silo_create(&opctx, new_silo_params.into_inner()).await?;
        Ok(HttpResponseCreated(silo.try_into()?))
    };
    apictx.external_latencies.instrument_dropshot_handler(&rqctx, handler).await
}

/// Create a silo
/// Use `POST /v1/system/silos` instead
#[endpoint {
    method = POST,
    path = "/system/silos",
    tags = ["system"],
    deprecated = true
}]
async fn silo_create(
    rqctx: RequestContext<Arc<ServerContext>>,
    new_silo_params: TypedBody<params::SiloCreate>,
) -> Result<HttpResponseCreated<Silo>, HttpError> {
    let apictx = rqctx.context();
    let nexus = &apictx.nexus;
    let handler = async {
        let opctx = crate::context::op_context_for_external_api(&rqctx).await?;
        let silo =
            nexus.silo_create(&opctx, new_silo_params.into_inner()).await?;
        Ok(HttpResponseCreated(silo.try_into()?))
    };
    apictx.external_latencies.instrument_dropshot_handler(&rqctx, handler).await
}

/// Fetch a silo
///
/// Fetch a silo by name.
#[endpoint {
    method = GET,
    path = "/v1/system/silos/{silo}",
    tags = ["system"],
}]
async fn silo_view_v1(
    rqctx: RequestContext<Arc<ServerContext>>,
    path_params: Path<params::SiloPath>,
) -> Result<HttpResponseOk<Silo>, HttpError> {
    let apictx = rqctx.context();
    let handler = async {
        let opctx = crate::context::op_context_for_external_api(&rqctx).await?;
        let nexus = &apictx.nexus;
        let path = path_params.into_inner();
        let silo_lookup = nexus.silo_lookup(&opctx, &path.silo)?;
        let (.., silo) = silo_lookup.fetch().await?;
        Ok(HttpResponseOk(silo.try_into()?))
    };
    apictx.external_latencies.instrument_dropshot_handler(&rqctx, handler).await
}

/// Path parameters for Silo requests
#[derive(Deserialize, JsonSchema)]
struct SiloPathParam {
    /// The silo's unique name.
    silo_name: Name,
}

/// Fetch a silo
///
/// Fetch a silo by name.
/// Use `GET /v1/system/silos/{silo}` instead.
#[endpoint {
    method = GET,
    path = "/system/silos/{silo_name}",
    tags = ["system"],
    deprecated = true,
}]
async fn silo_view(
    rqctx: RequestContext<Arc<ServerContext>>,
    path_params: Path<SiloPathParam>,
) -> Result<HttpResponseOk<Silo>, HttpError> {
    let apictx = rqctx.context();
    let handler = async {
        let opctx = crate::context::op_context_for_external_api(&rqctx).await?;
        let nexus = &apictx.nexus;
        let path = path_params.into_inner();
        let silo = path.silo_name.into();
        let silo_lookup = nexus.silo_lookup(&opctx, &silo)?;
        let (.., silo) = silo_lookup.fetch().await?;
        Ok(HttpResponseOk(silo.try_into()?))
    };
    apictx.external_latencies.instrument_dropshot_handler(&rqctx, handler).await
}

/// Fetch a silo by id
/// Use `GET /v1/system/silos/{id}` instead.
#[endpoint {
    method = GET,
    path = "/system/by-id/silos/{id}",
    tags = ["system"],
    deprecated = true
}]
async fn silo_view_by_id(
    rqctx: RequestContext<Arc<ServerContext>>,
    path_params: Path<ByIdPathParams>,
) -> Result<HttpResponseOk<Silo>, HttpError> {
    let apictx = rqctx.context();
    let handler = async {
        let opctx = crate::context::op_context_for_external_api(&rqctx).await?;
        let nexus = &apictx.nexus;
        let path = path_params.into_inner();
        let silo = path.id.into();
        let silo_lookup = nexus.silo_lookup(&opctx, &silo)?;
        let (.., silo) = silo_lookup.fetch().await?;
        Ok(HttpResponseOk(silo.try_into()?))
    };
    apictx.external_latencies.instrument_dropshot_handler(&rqctx, handler).await
}

/// Delete a silo
///
/// Delete a silo by name.
#[endpoint {
    method = DELETE,
    path = "/v1/system/silos/{silo}",
    tags = ["system"],
}]
async fn silo_delete_v1(
    rqctx: RequestContext<Arc<ServerContext>>,
    path_params: Path<params::SiloPath>,
) -> Result<HttpResponseDeleted, HttpError> {
    let apictx = rqctx.context();
    let handler = async {
        let opctx = crate::context::op_context_for_external_api(&rqctx).await?;
        let nexus = &apictx.nexus;
        let params = path_params.into_inner();
        let silo_lookup = nexus.silo_lookup(&opctx, &params.silo)?;
        nexus.silo_delete(&opctx, &silo_lookup).await?;
        Ok(HttpResponseDeleted())
    };
    apictx.external_latencies.instrument_dropshot_handler(&rqctx, handler).await
}

/// Delete a silo
///
/// Delete a silo by name.
/// Use `DELETE /v1/system/silos/{silo}` instead.
#[endpoint {
    method = DELETE,
    path = "/system/silos/{silo_name}",
    tags = ["system"],
    deprecated = true,
}]
async fn silo_delete(
    rqctx: RequestContext<Arc<ServerContext>>,
    path_params: Path<SiloPathParam>,
) -> Result<HttpResponseDeleted, HttpError> {
    let apictx = rqctx.context();
    let handler = async {
        let opctx = crate::context::op_context_for_external_api(&rqctx).await?;
        let nexus = &apictx.nexus;
        let params = path_params.into_inner();
        let silo = params.silo_name.into();
        let silo_lookup = nexus.silo_lookup(&opctx, &silo)?;
        nexus.silo_delete(&opctx, &silo_lookup).await?;
        Ok(HttpResponseDeleted())
    };
    apictx.external_latencies.instrument_dropshot_handler(&rqctx, handler).await
}

/// Fetch a silo's IAM policy
#[endpoint {
    method = GET,
    path = "/v1/system/silos/{silo}/policy",
    tags = ["system"],
}]
async fn silo_policy_view_v1(
    rqctx: RequestContext<Arc<ServerContext>>,
    path_params: Path<params::SiloPath>,
) -> Result<HttpResponseOk<shared::Policy<authz::SiloRole>>, HttpError> {
    let apictx = rqctx.context();
    let handler = async {
        let opctx = crate::context::op_context_for_external_api(&rqctx).await?;
        let nexus = &apictx.nexus;
        let path = path_params.into_inner();
        let silo_lookup = nexus.silo_lookup(&opctx, &path.silo)?;
        let policy = nexus.silo_fetch_policy(&opctx, &silo_lookup).await?;
        Ok(HttpResponseOk(policy))
    };
    apictx.external_latencies.instrument_dropshot_handler(&rqctx, handler).await
}

/// Fetch a silo's IAM policy
/// Use `GET /v1/system/silos/{silo}/policy` instead.
#[endpoint {
    method = GET,
    path = "/system/silos/{silo_name}/policy",
    tags = ["system"],
    deprecated = true
}]
async fn silo_policy_view(
    rqctx: RequestContext<Arc<ServerContext>>,
    path_params: Path<SiloPathParam>,
) -> Result<HttpResponseOk<shared::Policy<authz::SiloRole>>, HttpError> {
    let apictx = rqctx.context();
    let handler = async {
        let opctx = crate::context::op_context_for_external_api(&rqctx).await?;
        let nexus = &apictx.nexus;
        let path = path_params.into_inner();
        let silo = &path.silo_name.into();
        let silo_lookup = nexus.silo_lookup(&opctx, &silo)?;
        let policy = nexus.silo_fetch_policy(&opctx, &silo_lookup).await?;
        Ok(HttpResponseOk(policy))
    };
    apictx.external_latencies.instrument_dropshot_handler(&rqctx, handler).await
}

/// Update a silo's IAM policy
#[endpoint {
    method = PUT,
    path = "/v1/system/silos/{silo}/policy",
    tags = ["system"],
}]
async fn silo_policy_update_v1(
    rqctx: RequestContext<Arc<ServerContext>>,
    path_params: Path<params::SiloPath>,
    new_policy: TypedBody<shared::Policy<authz::SiloRole>>,
) -> Result<HttpResponseOk<shared::Policy<authz::SiloRole>>, HttpError> {
    let apictx = rqctx.context();
    let handler = async {
        let new_policy = new_policy.into_inner();
        let nasgns = new_policy.role_assignments.len();
        // This should have been validated during parsing.
        bail_unless!(nasgns <= shared::MAX_ROLE_ASSIGNMENTS_PER_RESOURCE);
        let opctx = crate::context::op_context_for_external_api(&rqctx).await?;
        let nexus = &apictx.nexus;
        let path = path_params.into_inner();
        let silo_lookup = nexus.silo_lookup(&opctx, &path.silo)?;
        let policy =
            nexus.silo_update_policy(&opctx, &silo_lookup, &new_policy).await?;
        Ok(HttpResponseOk(policy))
    };
    apictx.external_latencies.instrument_dropshot_handler(&rqctx, handler).await
}

/// Update a silo's IAM policy
/// Use `PUT /v1/system/silos/{silo}/policy` instead
#[endpoint {
    method = PUT,
    path = "/system/silos/{silo_name}/policy",
    tags = ["system"],
    deprecated = true
}]
async fn silo_policy_update(
    rqctx: RequestContext<Arc<ServerContext>>,
    path_params: Path<SiloPathParam>,
    new_policy: TypedBody<shared::Policy<authz::SiloRole>>,
) -> Result<HttpResponseOk<shared::Policy<authz::SiloRole>>, HttpError> {
    let apictx = rqctx.context();
    let handler = async {
        let new_policy = new_policy.into_inner();
        let nasgns = new_policy.role_assignments.len();
        // This should have been validated during parsing.
        bail_unless!(nasgns <= shared::MAX_ROLE_ASSIGNMENTS_PER_RESOURCE);
        let opctx = crate::context::op_context_for_external_api(&rqctx).await?;
        let nexus = &apictx.nexus;
        let path = path_params.into_inner();
        let silo_name = &path.silo_name;
        let silo_lookup = nexus.db_lookup(&opctx).silo_name(silo_name);
        let policy =
            nexus.silo_update_policy(&opctx, &silo_lookup, &new_policy).await?;
        Ok(HttpResponseOk(policy))
    };
    apictx.external_latencies.instrument_dropshot_handler(&rqctx, handler).await
}

// Silo-specific user endpoints

/// List users in a silo
#[endpoint {
    method = GET,
    path = "/v1/system/users",
    tags = ["system"],
}]
async fn silo_user_list_v1(
    rqctx: RequestContext<Arc<ServerContext>>,
    query_params: Query<PaginatedById<params::SiloSelector>>,
) -> Result<HttpResponseOk<ResultsPage<User>>, HttpError> {
    let apictx = rqctx.context();
    let handler = async {
        let opctx = crate::context::op_context_for_external_api(&rqctx).await?;
        let nexus = &apictx.nexus;
        let query = query_params.into_inner();
        let pag_params = data_page_params_for(&rqctx, &query)?;
        let scan_params = ScanById::from_query(&query)?;
        let silo_lookup =
            nexus.silo_lookup(&opctx, &scan_params.selector.silo)?;
        let users = nexus
            .silo_list_users(&opctx, &silo_lookup, &pag_params)
            .await?
            .into_iter()
            .map(|i| i.into())
            .collect();
        Ok(HttpResponseOk(ScanById::results_page(
            &query,
            users,
            &|_, user: &User| user.id,
        )?))
    };
    apictx.external_latencies.instrument_dropshot_handler(&rqctx, handler).await
}

/// List users in a silo
/// Use `GET /v1/system/users` instead.
#[endpoint {
    method = GET,
    path = "/system/silos/{silo_name}/users/all",
    tags = ["system"],
    deprecated = true
}]
async fn silo_users_list(
    rqctx: RequestContext<Arc<ServerContext>>,
    path_params: Path<SiloPathParam>,
    query_params: Query<PaginatedById>,
) -> Result<HttpResponseOk<ResultsPage<User>>, HttpError> {
    let apictx = rqctx.context();
    let handler = async {
        let opctx = crate::context::op_context_for_external_api(&rqctx).await?;
        let nexus = &apictx.nexus;
        let silo = path_params.into_inner().silo_name.into();
        let query = query_params.into_inner();
        let pagparams = data_page_params_for(&rqctx, &query)?;
        let silo_lookup = nexus.silo_lookup(&opctx, &silo)?;
        let users = nexus
            .silo_list_users(&opctx, &silo_lookup, &pagparams)
            .await?
            .into_iter()
            .map(|i| i.into())
            .collect();
        Ok(HttpResponseOk(ScanById::results_page(
            &query,
            users,
            &|_, user: &User| user.id,
        )?))
    };
    apictx.external_latencies.instrument_dropshot_handler(&rqctx, handler).await
}

/// Path parameters for Silo User requests
#[derive(Deserialize, JsonSchema)]
struct UserParam {
    /// The user's internal id
    user_id: Uuid,
}

/// Fetch a user
#[endpoint {
    method = GET,
    path = "/v1/system/users/{user_id}",
    tags = ["system"],
}]
async fn silo_user_view_v1(
    rqctx: RequestContext<Arc<ServerContext>>,
    path_params: Path<UserParam>,
    query_params: Query<params::SiloSelector>,
) -> Result<HttpResponseOk<User>, HttpError> {
    let apictx = rqctx.context();
    let handler = async {
        let opctx = crate::context::op_context_for_external_api(&rqctx).await?;
        let nexus = &apictx.nexus;
        let path = path_params.into_inner();
        let query = query_params.into_inner();
        let silo_lookup = nexus.silo_lookup(&opctx, &query.silo)?;
        let user =
            nexus.silo_user_fetch(&opctx, &silo_lookup, path.user_id).await?;
        Ok(HttpResponseOk(user.into()))
    };
    apictx.external_latencies.instrument_dropshot_handler(&rqctx, handler).await
}

/// Path parameters for Silo User requests
#[derive(Deserialize, JsonSchema)]
struct UserPathParam {
    /// The silo's unique name.
    silo_name: Name,
    /// The user's internal id
    user_id: Uuid,
}

/// Fetch a user
/// Use `GET /v1/system/users/{user_id}` instead
#[endpoint {
    method = GET,
    path = "/system/silos/{silo_name}/users/id/{user_id}",
    tags = ["system"],
    deprecated = true
}]
async fn silo_user_view(
    rqctx: RequestContext<Arc<ServerContext>>,
    path_params: Path<UserPathParam>,
) -> Result<HttpResponseOk<User>, HttpError> {
    let apictx = rqctx.context();
    let handler = async {
        let opctx = crate::context::op_context_for_external_api(&rqctx).await?;
        let nexus = &apictx.nexus;
        let path = path_params.into_inner();
        let silo = path.silo_name.into();
        let silo_lookup = nexus.silo_lookup(&opctx, &silo)?;
        let user =
            nexus.silo_user_fetch(&opctx, &silo_lookup, path.user_id).await?;
        Ok(HttpResponseOk(user.into()))
    };
    apictx.external_latencies.instrument_dropshot_handler(&rqctx, handler).await
}

// Silo identity providers

/// List a silo's IDPs_name
#[endpoint {
    method = GET,
    path = "/v1/system/identity-providers",
    tags = ["system"],
}]
async fn silo_identity_provider_list(
    rqctx: RequestContext<Arc<ServerContext>>,
    query_params: Query<PaginatedByNameOrId<params::SiloSelector>>,
) -> Result<HttpResponseOk<ResultsPage<IdentityProvider>>, HttpError> {
    let apictx = rqctx.context();
    let handler = async {
        let opctx = crate::context::op_context_for_external_api(&rqctx).await?;
        let nexus = &apictx.nexus;
        let query = query_params.into_inner();
        let pag_params = data_page_params_for(&rqctx, &query)?;
        let scan_params = ScanByNameOrId::from_query(&query)?;
        let paginated_by = name_or_id_pagination(&pag_params, scan_params)?;
        let silo_lookup =
            nexus.silo_lookup(&opctx, &scan_params.selector.silo)?;
        let identity_providers = nexus
            .identity_provider_list(&opctx, &silo_lookup, &paginated_by)
            .await?
            .into_iter()
            .map(|x| x.into())
            .collect();
        Ok(HttpResponseOk(ScanByNameOrId::results_page(
            &query,
            identity_providers,
            &marker_for_name_or_id,
        )?))
    };
    apictx.external_latencies.instrument_dropshot_handler(&rqctx, handler).await
}

// Silo SAML identity providers

/// Create a SAML IDP
#[endpoint {
    method = POST,
    path = "/v1/system/identity-providers/saml",
    tags = ["system"],
}]
async fn saml_identity_provider_create(
    rqctx: RequestContext<Arc<ServerContext>>,
    query_params: Query<params::SiloSelector>,
    new_provider: TypedBody<params::SamlIdentityProviderCreate>,
) -> Result<HttpResponseCreated<views::SamlIdentityProvider>, HttpError> {
    let apictx = rqctx.context();
    let handler = async {
        let opctx = crate::context::op_context_for_external_api(&rqctx).await?;
        let nexus = &apictx.nexus;
        let query = query_params.into_inner();
        let silo_lookup = nexus.silo_lookup(&opctx, &query.silo)?;
        let provider = nexus
            .saml_identity_provider_create(
                &opctx,
                &silo_lookup,
                new_provider.into_inner(),
            )
            .await?;
        Ok(HttpResponseCreated(provider.into()))
    };
    apictx.external_latencies.instrument_dropshot_handler(&rqctx, handler).await
}

/// Fetch a SAML IDP
#[endpoint {
    method = GET,
    path = "/v1/system/identity-providers/saml/{provider}",
    tags = ["system"],
}]
async fn saml_identity_provider_view(
    rqctx: RequestContext<Arc<ServerContext>>,
    path_params: Path<params::ProviderPath>,
    query_params: Query<params::SiloSelector>,
) -> Result<HttpResponseOk<views::SamlIdentityProvider>, HttpError> {
    let apictx = rqctx.context();
    let handler = async {
        let opctx = crate::context::op_context_for_external_api(&rqctx).await?;
        let nexus = &apictx.nexus;
        let path = path_params.into_inner();
        let query = query_params.into_inner();
        let saml_identity_provider_selector =
            params::SamlIdentityProviderSelector::new(
                Some(query.silo),
                path.provider,
            );
        let (.., provider) = nexus
            .saml_identity_provider_lookup(
                &opctx,
                &saml_identity_provider_selector,
            )?
            .fetch()
            .await?;
        Ok(HttpResponseOk(provider.into()))
    };
    apictx.external_latencies.instrument_dropshot_handler(&rqctx, handler).await
}

// TODO: no DELETE for identity providers?

// "Local" Identity Provider

/// Create a user
///
/// Users can only be created in Silos with `provision_type` == `Fixed`.
/// Otherwise, Silo users are just-in-time (JIT) provisioned when a user first
/// logs in using an external Identity Provider.
/// Use `POST /v1/system/identity-providers/local/users` instead
#[endpoint {
    method = POST,
    path = "/v1/system/identity-providers/local/users",
    tags = ["system"],
    deprecated = true
}]
async fn local_idp_user_create(
    rqctx: RequestContext<Arc<ServerContext>>,
    query_params: Query<params::SiloSelector>,
    new_user_params: TypedBody<params::UserCreate>,
) -> Result<HttpResponseCreated<User>, HttpError> {
    let apictx = rqctx.context();
    let handler = async {
        let opctx = crate::context::op_context_for_external_api(&rqctx).await?;
        let nexus = &apictx.nexus;
        let query = query_params.into_inner();
        let silo_lookup = nexus.silo_lookup(&opctx, &query.silo)?;
        let user = nexus
            .local_idp_create_user(
                &opctx,
                &silo_lookup,
                new_user_params.into_inner(),
            )
            .await?;
        Ok(HttpResponseCreated(user.into()))
    };
    apictx.external_latencies.instrument_dropshot_handler(&rqctx, handler).await
}

/// Delete a user
#[endpoint {
    method = DELETE,
    path = "/v1/system/identity-providers/local/users/{user_id}",
    tags = ["system"],
}]
async fn local_idp_user_delete(
    rqctx: RequestContext<Arc<ServerContext>>,
    path_params: Path<UserParam>,
    query_params: Query<params::SiloSelector>,
) -> Result<HttpResponseDeleted, HttpError> {
    let apictx = rqctx.context();
    let handler = async {
        let opctx = crate::context::op_context_for_external_api(&rqctx).await?;
        let nexus = &apictx.nexus;
        let path = path_params.into_inner();
        let query = query_params.into_inner();
        let silo_lookup = nexus.silo_lookup(&opctx, &query.silo)?;
        nexus.local_idp_delete_user(&opctx, &silo_lookup, path.user_id).await?;
        Ok(HttpResponseDeleted())
    };
    apictx.external_latencies.instrument_dropshot_handler(&rqctx, handler).await
}

/// Set or invalidate a user's password
///
/// Passwords can only be updated for users in Silos with identity mode
/// `LocalOnly`.
#[endpoint {
    method = POST,
    path = "/v1/system/identity-providers/local/users/{user_id}/set-password",
    tags = ["system"],
}]
async fn local_idp_user_set_password(
    rqctx: RequestContext<Arc<ServerContext>>,
    path_params: Path<UserParam>,
    query_params: Query<params::SiloPath>,
    update: TypedBody<params::UserPassword>,
) -> Result<HttpResponseUpdatedNoContent, HttpError> {
    let apictx = rqctx.context();
    let handler = async {
        let opctx = crate::context::op_context_for_external_api(&rqctx).await?;
        let nexus = &apictx.nexus;
        let path = path_params.into_inner();
        let query = query_params.into_inner();
        let silo_lookup = nexus.silo_lookup(&opctx, &query.silo)?;
        nexus
            .local_idp_user_set_password(
                &opctx,
                &silo_lookup,
                path.user_id,
                update.into_inner(),
            )
            .await?;
        Ok(HttpResponseUpdatedNoContent())
    };
    apictx.external_latencies.instrument_dropshot_handler(&rqctx, handler).await
}

/// List organizations
#[endpoint {
    method = GET,
    path = "/v1/organizations",
    tags = ["organizations"]
}]
async fn organization_list_v1(
    rqctx: RequestContext<Arc<ServerContext>>,
    query_params: Query<PaginatedByNameOrId>,
) -> Result<HttpResponseOk<ResultsPage<Organization>>, HttpError> {
    let apictx = rqctx.context();
    let handler = async {
        let nexus = &apictx.nexus;
        let query = query_params.into_inner();
        let pag_params = data_page_params_for(&rqctx, &query)?;
        let scan_params = ScanByNameOrId::from_query(&query)?;
        let paginated_by = name_or_id_pagination(&pag_params, scan_params)?;
        let opctx = crate::context::op_context_for_external_api(&rqctx).await?;
        let organizations = nexus
            .organizations_list(&opctx, &paginated_by)
            .await?
            .into_iter()
            .map(|p| p.into())
            .collect();
        Ok(HttpResponseOk(ScanByNameOrId::results_page(
            &query,
            organizations,
            &marker_for_name_or_id,
        )?))
    };
    apictx.external_latencies.instrument_dropshot_handler(&rqctx, handler).await
}

/// List organizations
/// Use `GET /v1/organizations` instead
#[endpoint {
    method = GET,
    path = "/organizations",
    tags = ["organizations"],
    deprecated = true
}]
async fn organization_list(
    rqctx: RequestContext<Arc<ServerContext>>,
    query_params: Query<PaginatedByNameOrId>,
) -> Result<HttpResponseOk<ResultsPage<Organization>>, HttpError> {
    let apictx = rqctx.context();
    let handler = async {
        let opctx = crate::context::op_context_for_external_api(&rqctx).await?;
        let nexus = &apictx.nexus;
        let query = query_params.into_inner();
        let pag_params = data_page_params_for(&rqctx, &query)?;
        let scan_params = ScanByNameOrId::from_query(&query)?;
        let paginated_by = name_or_id_pagination(&pag_params, scan_params)?;
        let organizations = nexus
            .organizations_list(&opctx, &paginated_by)
            .await?
            .into_iter()
            .map(|p| p.into())
            .collect();
        Ok(HttpResponseOk(ScanByNameOrId::results_page(
            &query,
            organizations,
            &marker_for_name_or_id,
        )?))
    };
    apictx.external_latencies.instrument_dropshot_handler(&rqctx, handler).await
}

/// Create an organization
#[endpoint {
    method = POST,
    path = "/v1/organizations",
    tags = ["organizations"],
}]
async fn organization_create_v1(
    rqctx: RequestContext<Arc<ServerContext>>,
    new_organization: TypedBody<params::OrganizationCreate>,
) -> Result<HttpResponseCreated<Organization>, HttpError> {
    let apictx = rqctx.context();
    let nexus = &apictx.nexus;
    let handler = async {
        let opctx = crate::context::op_context_for_external_api(&rqctx).await?;
        let organization = nexus
            .organization_create(&opctx, &new_organization.into_inner())
            .await?;
        Ok(HttpResponseCreated(organization.into()))
    };
    apictx.external_latencies.instrument_dropshot_handler(&rqctx, handler).await
}

/// Create an organization
/// Use `POST /v1/organizations` instead
#[endpoint {
    method = POST,
    path = "/organizations",
    tags = ["organizations"],
    deprecated = true
}]
async fn organization_create(
    rqctx: RequestContext<Arc<ServerContext>>,
    new_organization: TypedBody<params::OrganizationCreate>,
) -> Result<HttpResponseCreated<Organization>, HttpError> {
    let apictx = rqctx.context();
    let nexus = &apictx.nexus;
    let handler = async {
        let opctx = crate::context::op_context_for_external_api(&rqctx).await?;
        let organization = nexus
            .organization_create(&opctx, &new_organization.into_inner())
            .await?;
        Ok(HttpResponseCreated(organization.into()))
    };
    apictx.external_latencies.instrument_dropshot_handler(&rqctx, handler).await
}

/// Fetch an organization
#[endpoint {
    method = GET,
    path = "/v1/organizations/{organization}",
    tags = ["organizations"],
}]
async fn organization_view_v1(
    rqctx: RequestContext<Arc<ServerContext>>,
    path_params: Path<params::OrganizationPath>,
) -> Result<HttpResponseOk<Organization>, HttpError> {
    let apictx = rqctx.context();
    let nexus = &apictx.nexus;
    let path = path_params.into_inner();
    let handler = async {
        let opctx = crate::context::op_context_for_external_api(&rqctx).await?;
        let (.., organization) = nexus
            .organization_lookup(
                &opctx,
                &params::OrganizationSelector {
                    organization: path.organization,
                },
            )?
            .fetch()
            .await?;
        Ok(HttpResponseOk(organization.into()))
    };
    apictx.external_latencies.instrument_dropshot_handler(&rqctx, handler).await
}

/// Path parameters for Organization requests
#[derive(Deserialize, JsonSchema)]
struct OrganizationPathParam {
    /// The organization's unique name.
    organization_name: Name,
}

/// Fetch an organization
/// Use `GET /v1/organizations/{organization}` instead
#[endpoint {
    method = GET,
    path = "/organizations/{organization_name}",
    tags = ["organizations"],
    deprecated = true
}]
async fn organization_view(
    rqctx: RequestContext<Arc<ServerContext>>,
    path_params: Path<OrganizationPathParam>,
) -> Result<HttpResponseOk<Organization>, HttpError> {
    let apictx = rqctx.context();
    let nexus = &apictx.nexus;
    let path = path_params.into_inner();
    let handler = async {
        let opctx = crate::context::op_context_for_external_api(&rqctx).await?;
        let (.., organization) = nexus
            .organization_lookup(
                &opctx,
                &params::OrganizationSelector {
                    organization: path.organization_name.into(),
                },
            )?
            .fetch()
            .await?;
        Ok(HttpResponseOk(organization.into()))
    };
    apictx.external_latencies.instrument_dropshot_handler(&rqctx, handler).await
}

/// Fetch an organization by id
/// Use `GET /v1/organizations/{organization}` instead
#[endpoint {
    method = GET,
    path = "/by-id/organizations/{id}",
    tags = ["organizations"],
    deprecated = true
}]
async fn organization_view_by_id(
    rqctx: RequestContext<Arc<ServerContext>>,
    path_params: Path<ByIdPathParams>,
) -> Result<HttpResponseOk<Organization>, HttpError> {
    let apictx = rqctx.context();
    let nexus = &apictx.nexus;
    let path = path_params.into_inner();
    let handler = async {
        let opctx = crate::context::op_context_for_external_api(&rqctx).await?;
        let (.., organization) = nexus
            .organization_lookup(
                &opctx,
                &params::OrganizationSelector { organization: path.id.into() },
            )?
            .fetch()
            .await?;
        Ok(HttpResponseOk(organization.into()))
    };
    apictx.external_latencies.instrument_dropshot_handler(&rqctx, handler).await
}

/// Delete an organization
#[endpoint {
    method = DELETE,
    path = "/v1/organizations/{organization}",
    tags = ["organizations"],
}]
async fn organization_delete_v1(
    rqctx: RequestContext<Arc<ServerContext>>,
    path_params: Path<params::OrganizationPath>,
) -> Result<HttpResponseDeleted, HttpError> {
    let apictx = rqctx.context();
    let nexus = &apictx.nexus;
    let params = path_params.into_inner();
    let handler = async {
        let opctx = crate::context::op_context_for_external_api(&rqctx).await?;
        let organization_selector =
            &params::OrganizationSelector { organization: params.organization };
        let organization_lookup =
            nexus.organization_lookup(&opctx, &organization_selector)?;
        nexus.organization_delete(&opctx, &organization_lookup).await?;
        Ok(HttpResponseDeleted())
    };
    apictx.external_latencies.instrument_dropshot_handler(&rqctx, handler).await
}

/// Delete an organization
/// Use `DELETE /v1/organizations/{organization}` instead
#[endpoint {
    method = DELETE,
    path = "/organizations/{organization_name}",
    tags = ["organizations"],
    deprecated = true
}]
async fn organization_delete(
    rqctx: RequestContext<Arc<ServerContext>>,
    path_params: Path<OrganizationPathParam>,
) -> Result<HttpResponseDeleted, HttpError> {
    let apictx = rqctx.context();
    let nexus = &apictx.nexus;
    let params = path_params.into_inner();
    let handler = async {
        let opctx = crate::context::op_context_for_external_api(&rqctx).await?;
        let organization_selector = &params::OrganizationSelector {
            organization: params.organization_name.into(),
        };
        let organization_lookup =
            nexus.organization_lookup(&opctx, &organization_selector)?;
        nexus.organization_delete(&opctx, &organization_lookup).await?;
        Ok(HttpResponseDeleted())
    };
    apictx.external_latencies.instrument_dropshot_handler(&rqctx, handler).await
}

/// Update an organization
#[endpoint {
    method = PUT,
    path = "/v1/organizations/{organization}",
    tags = ["organizations"],
}]
async fn organization_update_v1(
    rqctx: RequestContext<Arc<ServerContext>>,
    path_params: Path<params::OrganizationPath>,
    updated_organization: TypedBody<params::OrganizationUpdate>,
) -> Result<HttpResponseOk<Organization>, HttpError> {
    let apictx = rqctx.context();
    let nexus = &apictx.nexus;
    let params = path_params.into_inner();
    let handler = async {
        let opctx = crate::context::op_context_for_external_api(&rqctx).await?;
        let organization_selector =
            &params::OrganizationSelector { organization: params.organization };
        let organization_lookup =
            nexus.organization_lookup(&opctx, &organization_selector)?;
        let new_organization = nexus
            .organization_update(
                &opctx,
                &organization_lookup,
                &updated_organization.into_inner(),
            )
            .await?;
        Ok(HttpResponseOk(new_organization.into()))
    };
    apictx.external_latencies.instrument_dropshot_handler(&rqctx, handler).await
}

/// Update an organization
// TODO-correctness: Is it valid for PUT to accept application/json that's a
// subset of what the resource actually represents?  If not, is that a problem?
// (HTTP may require that this be idempotent.)  If so, can we get around that
// having this be a slightly different content-type (e.g.,
// "application/json-patch")?  We should see what other APIs do.
/// Use `PUT /v1/organizations/{organization}` instead
#[endpoint {
    method = PUT,
    path = "/organizations/{organization_name}",
    tags = ["organizations"],
    deprecated = true
}]
async fn organization_update(
    rqctx: RequestContext<Arc<ServerContext>>,
    path_params: Path<OrganizationPathParam>,
    updated_organization: TypedBody<params::OrganizationUpdate>,
) -> Result<HttpResponseOk<Organization>, HttpError> {
    let apictx = rqctx.context();
    let nexus = &apictx.nexus;
    let path = path_params.into_inner();
    let handler = async {
        let opctx = crate::context::op_context_for_external_api(&rqctx).await?;
        let organization_selector = &params::OrganizationSelector {
            organization: path.organization_name.into(),
        };
        let organization_lookup =
            nexus.organization_lookup(&opctx, &organization_selector)?;
        let new_organization = nexus
            .organization_update(
                &opctx,
                &organization_lookup,
                &updated_organization.into_inner(),
            )
            .await?;
        Ok(HttpResponseOk(new_organization.into()))
    };
    apictx.external_latencies.instrument_dropshot_handler(&rqctx, handler).await
}

/// Fetch an organization's IAM policy
#[endpoint {
    method = GET,
    path = "/v1/organizations/{organization}/policy",
    tags = ["organizations"],
}]
async fn organization_policy_view_v1(
    rqctx: RequestContext<Arc<ServerContext>>,
    path_params: Path<params::OrganizationPath>,
) -> Result<HttpResponseOk<shared::Policy<authz::OrganizationRole>>, HttpError>
{
    let apictx = rqctx.context();
    let nexus = &apictx.nexus;
    let params = path_params.into_inner();
    let handler = async {
        let opctx = crate::context::op_context_for_external_api(&rqctx).await?;
        let organization_selector =
            &params::OrganizationSelector { organization: params.organization };
        let organization_lookup =
            nexus.organization_lookup(&opctx, &organization_selector)?;
        let policy = nexus
            .organization_fetch_policy(&opctx, &organization_lookup)
            .await?;
        Ok(HttpResponseOk(policy))
    };
    apictx.external_latencies.instrument_dropshot_handler(&rqctx, handler).await
}

/// Fetch an organization's IAM policy
/// Use `GET /v1/organizations/{organization}/policy` instead
#[endpoint {
    method = GET,
    path = "/organizations/{organization_name}/policy",
    tags = ["organizations"],
    deprecated = true
}]
async fn organization_policy_view(
    rqctx: RequestContext<Arc<ServerContext>>,
    path_params: Path<OrganizationPathParam>,
) -> Result<HttpResponseOk<shared::Policy<authz::OrganizationRole>>, HttpError>
{
    let apictx = rqctx.context();
    let nexus = &apictx.nexus;
    let path = path_params.into_inner();

    let handler = async {
        let opctx = crate::context::op_context_for_external_api(&rqctx).await?;
        let organization_selector = &params::OrganizationSelector {
            organization: path.organization_name.into(),
        };
        let organization_lookup =
            nexus.organization_lookup(&opctx, &organization_selector)?;
        let policy = nexus
            .organization_fetch_policy(&opctx, &organization_lookup)
            .await?;
        Ok(HttpResponseOk(policy))
    };
    apictx.external_latencies.instrument_dropshot_handler(&rqctx, handler).await
}

/// Update an organization's IAM policy
#[endpoint {
    method = PUT,
    path = "/v1/organizations/{organization}/policy",
    tags = ["organizations"],
}]
async fn organization_policy_update_v1(
    rqctx: RequestContext<Arc<ServerContext>>,
    path_params: Path<params::OrganizationPath>,
    new_policy: TypedBody<shared::Policy<authz::OrganizationRole>>,
) -> Result<HttpResponseOk<shared::Policy<authz::OrganizationRole>>, HttpError>
{
    let apictx = rqctx.context();
    let nexus = &apictx.nexus;
    let params = path_params.into_inner();
    let new_policy = new_policy.into_inner();
    let handler = async {
        let opctx = crate::context::op_context_for_external_api(&rqctx).await?;
        let organization_selector =
            &params::OrganizationSelector { organization: params.organization };
        let organization_lookup =
            nexus.organization_lookup(&opctx, &organization_selector)?;
        let nasgns = new_policy.role_assignments.len();
        // This should have been validated during parsing.
        bail_unless!(nasgns <= shared::MAX_ROLE_ASSIGNMENTS_PER_RESOURCE);
        let policy = nexus
            .organization_update_policy(
                &opctx,
                &organization_lookup,
                &new_policy,
            )
            .await?;
        Ok(HttpResponseOk(policy))
    };
    apictx.external_latencies.instrument_dropshot_handler(&rqctx, handler).await
}

/// Update an organization's IAM policy
/// Use `PUT /v1/organizations/{organization}/policy` instead
#[endpoint {
    method = PUT,
    path = "/organizations/{organization_name}/policy",
    tags = ["organizations"],
    deprecated = true
}]
async fn organization_policy_update(
    rqctx: RequestContext<Arc<ServerContext>>,
    path_params: Path<OrganizationPathParam>,
    new_policy: TypedBody<shared::Policy<authz::OrganizationRole>>,
) -> Result<HttpResponseOk<shared::Policy<authz::OrganizationRole>>, HttpError>
{
    let apictx = rqctx.context();
    let nexus = &apictx.nexus;
    let path = path_params.into_inner();
    let new_policy = new_policy.into_inner();
    let handler = async {
        let nasgns = new_policy.role_assignments.len();
        // This should have been validated during parsing.
        bail_unless!(nasgns <= shared::MAX_ROLE_ASSIGNMENTS_PER_RESOURCE);
        let opctx = crate::context::op_context_for_external_api(&rqctx).await?;
        let organization_selector = &params::OrganizationSelector {
            organization: path.organization_name.into(),
        };
        let organization_lookup =
            nexus.organization_lookup(&opctx, &organization_selector)?;
        let policy = nexus
            .organization_update_policy(
                &opctx,
                &organization_lookup,
                &new_policy,
            )
            .await?;
        Ok(HttpResponseOk(policy))
    };
    apictx.external_latencies.instrument_dropshot_handler(&rqctx, handler).await
}

/// List projects
#[endpoint {
    method = GET,
    path = "/v1/projects",
    tags = ["projects"],
}]
async fn project_list_v1(
    rqctx: RequestContext<Arc<ServerContext>>,
    query_params: Query<PaginatedByNameOrId<params::OrganizationSelector>>,
) -> Result<HttpResponseOk<ResultsPage<Project>>, HttpError> {
    let apictx = rqctx.context();
    let handler = async {
        let nexus = &apictx.nexus;
        let query = query_params.into_inner();
        let pag_params = data_page_params_for(&rqctx, &query)?;
        let scan_params = ScanByNameOrId::from_query(&query)?;
        let paginated_by = name_or_id_pagination(&pag_params, scan_params)?;
        let opctx = crate::context::op_context_for_external_api(&rqctx).await?;
        let organization_lookup =
            nexus.organization_lookup(&opctx, &scan_params.selector)?;
        let projects = nexus
            .project_list(&opctx, &organization_lookup, &paginated_by)
            .await?
            .into_iter()
            .map(|p| p.into())
            .collect();
        Ok(HttpResponseOk(ScanByNameOrId::results_page(
            &query,
            projects,
            &marker_for_name_or_id,
        )?))
    };
    apictx.external_latencies.instrument_dropshot_handler(&rqctx, handler).await
}

/// List projects
/// Use `GET /v1/projects` instead
#[endpoint {
    method = GET,
    path = "/organizations/{organization_name}/projects",
    tags = ["projects"],
    deprecated = true,
}]
async fn project_list(
    rqctx: RequestContext<Arc<ServerContext>>,
    query_params: Query<PaginatedByNameOrId>,
    path_params: Path<OrganizationPathParam>,
) -> Result<HttpResponseOk<ResultsPage<Project>>, HttpError> {
    let apictx = rqctx.context();
    let handler = async {
        let nexus = &apictx.nexus;
        let query = query_params.into_inner();
        let path = path_params.into_inner();
        let pag_params = data_page_params_for(&rqctx, &query)?;
        let scan_params = ScanByNameOrId::from_query(&query)?;
        let paginated_by = name_or_id_pagination(&pag_params, scan_params)?;
        let organization_selector = &params::OrganizationSelector {
            organization: path.organization_name.into(),
        };
        let opctx = crate::context::op_context_for_external_api(&rqctx).await?;
        let organization_lookup =
            nexus.organization_lookup(&opctx, &organization_selector)?;
        let projects = nexus
            .project_list(&opctx, &organization_lookup, &paginated_by)
            .await?
            .into_iter()
            .map(|p| p.into())
            .collect();
        Ok(HttpResponseOk(ScanByNameOrId::results_page(
            &query,
            projects,
            &marker_for_name_or_id,
        )?))
    };
    apictx.external_latencies.instrument_dropshot_handler(&rqctx, handler).await
}

/// Create a project
#[endpoint {
    method = POST,
    path = "/v1/projects",
    tags = ["projects"],
}]
async fn project_create_v1(
    rqctx: RequestContext<Arc<ServerContext>>,
    query_params: Query<params::OrganizationSelector>,
    new_project: TypedBody<params::ProjectCreate>,
) -> Result<HttpResponseCreated<Project>, HttpError> {
    let apictx = rqctx.context();
    let nexus = &apictx.nexus;
    let query = query_params.into_inner();
    let handler = async {
        let opctx = crate::context::op_context_for_external_api(&rqctx).await?;
        let organization_selector =
            params::OrganizationSelector { organization: query.organization };
        let organization_lookup =
            nexus.organization_lookup(&opctx, &organization_selector)?;
        let project = nexus
            .project_create(
                &opctx,
                &organization_lookup,
                &new_project.into_inner(),
            )
            .await?;
        Ok(HttpResponseCreated(project.into()))
    };
    apictx.external_latencies.instrument_dropshot_handler(&rqctx, handler).await
}

/// Create a project
/// Use `POST /v1/projects` instead
#[endpoint {
    method = POST,
    path = "/organizations/{organization_name}/projects",
    tags = ["projects"],
    deprecated = true
}]
async fn project_create(
    rqctx: RequestContext<Arc<ServerContext>>,
    path_params: Path<OrganizationPathParam>,
    new_project: TypedBody<params::ProjectCreate>,
) -> Result<HttpResponseCreated<Project>, HttpError> {
    let apictx = rqctx.context();
    let nexus = &apictx.nexus;
    let path = path_params.into_inner();
    let handler = async {
        let opctx = crate::context::op_context_for_external_api(&rqctx).await?;
        let organization_selector = &params::OrganizationSelector {
            organization: path.organization_name.into(),
        };
        let organization_lookup =
            nexus.organization_lookup(&opctx, &organization_selector)?;
        let project = nexus
            .project_create(
                &opctx,
                &organization_lookup,
                &new_project.into_inner(),
            )
            .await?;
        Ok(HttpResponseCreated(project.into()))
    };
    apictx.external_latencies.instrument_dropshot_handler(&rqctx, handler).await
}

/// Fetch a project
#[endpoint {
    method = GET,
    path = "/v1/projects/{project}",
    tags = ["projects"],
}]
async fn project_view_v1(
    rqctx: RequestContext<Arc<ServerContext>>,
    path_params: Path<params::ProjectPath>,
    query_params: Query<params::OptionalOrganizationSelector>,
) -> Result<HttpResponseOk<Project>, HttpError> {
    let apictx = rqctx.context();
    let nexus = &apictx.nexus;
    let path = path_params.into_inner();
    let query = query_params.into_inner();
    let handler = async {
        let opctx = crate::context::op_context_for_external_api(&rqctx).await?;
        let project_selector = params::ProjectSelector {
            organization_selector: query.organization_selector,
            project: path.project,
        };
        let (.., project) =
            nexus.project_lookup(&opctx, &project_selector)?.fetch().await?;
        Ok(HttpResponseOk(project.into()))
    };
    apictx.external_latencies.instrument_dropshot_handler(&rqctx, handler).await
}

/// Path parameters for Project requests
#[derive(Deserialize, JsonSchema)]
struct ProjectPathParam {
    /// The organization's unique name.
    organization_name: Name,
    /// The project's unique name within the organization.
    project_name: Name,
}

/// Fetch a project
/// Use `GET /v1/projects/{project}` instead
#[endpoint {
    method = GET,
    path = "/organizations/{organization_name}/projects/{project_name}",
    tags = ["projects"],
    deprecated = true
}]
async fn project_view(
    rqctx: RequestContext<Arc<ServerContext>>,
    path_params: Path<ProjectPathParam>,
) -> Result<HttpResponseOk<Project>, HttpError> {
    let apictx = rqctx.context();
    let nexus = &apictx.nexus;
    let path = path_params.into_inner();
    let handler = async {
        let opctx = crate::context::op_context_for_external_api(&rqctx).await?;
        let project_selector = params::ProjectSelector::new(
            Some(path.organization_name.into()),
            path.project_name.into(),
        );
        let (.., project) =
            nexus.project_lookup(&opctx, &project_selector)?.fetch().await?;
        Ok(HttpResponseOk(project.into()))
    };
    apictx.external_latencies.instrument_dropshot_handler(&rqctx, handler).await
}

/// Fetch a project by id
/// Use `GET /v1/projects/{project}` instead
#[endpoint {
    method = GET,
    path = "/by-id/projects/{id}",
    tags = ["projects"],
    deprecated = true
}]
async fn project_view_by_id(
    rqctx: RequestContext<Arc<ServerContext>>,
    path_params: Path<ByIdPathParams>,
) -> Result<HttpResponseOk<Project>, HttpError> {
    let apictx = rqctx.context();
    let nexus = &apictx.nexus;
    let path = path_params.into_inner();
    let handler = async {
        let opctx = crate::context::op_context_for_external_api(&rqctx).await?;
        let project_selector =
            params::ProjectSelector::new(None, path.id.into());
        let (.., project) =
            nexus.project_lookup(&opctx, &project_selector)?.fetch().await?;
        Ok(HttpResponseOk(project.into()))
    };
    apictx.external_latencies.instrument_dropshot_handler(&rqctx, handler).await
}

/// Delete a project
#[endpoint {
    method = DELETE,
    path = "/v1/projects/{project}",
    tags = ["projects"],
}]
async fn project_delete_v1(
    rqctx: RequestContext<Arc<ServerContext>>,
    path_params: Path<params::ProjectPath>,
    query_params: Query<params::OptionalOrganizationSelector>,
) -> Result<HttpResponseDeleted, HttpError> {
    let apictx = rqctx.context();
    let nexus = &apictx.nexus;
    let path = path_params.into_inner();
    let query = query_params.into_inner();
    let handler = async {
        let opctx = crate::context::op_context_for_external_api(&rqctx).await?;
        let project_selector = params::ProjectSelector {
            organization_selector: query.organization_selector,
            project: path.project,
        };
        let project_lookup = nexus.project_lookup(&opctx, &project_selector)?;
        nexus.project_delete(&opctx, &project_lookup).await?;
        Ok(HttpResponseDeleted())
    };
    apictx.external_latencies.instrument_dropshot_handler(&rqctx, handler).await
}

/// Delete a project
/// Use `DELETE /v1/projects/{project}` instead
#[endpoint {
    method = DELETE,
    path = "/organizations/{organization_name}/projects/{project_name}",
    tags = ["projects"],
    deprecated = true
}]
async fn project_delete(
    rqctx: RequestContext<Arc<ServerContext>>,
    path_params: Path<ProjectPathParam>,
) -> Result<HttpResponseDeleted, HttpError> {
    let apictx = rqctx.context();
    let nexus = &apictx.nexus;
    let path = path_params.into_inner();
    let handler = async {
        let opctx = crate::context::op_context_for_external_api(&rqctx).await?;
        let project_selector = params::ProjectSelector::new(
            Some(path.organization_name.into()),
            path.project_name.into(),
        );
        let project_lookup = nexus.project_lookup(&opctx, &project_selector)?;
        nexus.project_delete(&opctx, &project_lookup).await?;
        Ok(HttpResponseDeleted())
    };
    apictx.external_latencies.instrument_dropshot_handler(&rqctx, handler).await
}

/// Update a project
#[endpoint {
    method = PUT,
    path = "/v1/projects/{project}",
    tags = ["projects"],
}]
async fn project_update_v1(
    rqctx: RequestContext<Arc<ServerContext>>,
    path_params: Path<params::ProjectPath>,
    query_params: Query<params::OptionalOrganizationSelector>,
    updated_project: TypedBody<params::ProjectUpdate>,
) -> Result<HttpResponseOk<Project>, HttpError> {
    let apictx = rqctx.context();
    let nexus = &apictx.nexus;
    let path = path_params.into_inner();
    let query = query_params.into_inner();
    let updated_project = updated_project.into_inner();
    let handler = async {
        let opctx = crate::context::op_context_for_external_api(&rqctx).await?;
        let project_selector = params::ProjectSelector {
            organization_selector: query.organization_selector,
            project: path.project,
        };
        let project_lookup = nexus.project_lookup(&opctx, &project_selector)?;
        let project = nexus
            .project_update(&opctx, &project_lookup, &updated_project)
            .await?;
        Ok(HttpResponseOk(project.into()))
    };
    apictx.external_latencies.instrument_dropshot_handler(&rqctx, handler).await
}

/// Update a project
// TODO-correctness: Is it valid for PUT to accept application/json that's a
// subset of what the resource actually represents?  If not, is that a problem?
// (HTTP may require that this be idempotent.)  If so, can we get around that
// having this be a slightly different content-type (e.g.,
// "application/json-patch")?  We should see what other APIs do.
/// Use `PUT /v1/projects/{project}` instead
#[endpoint {
    method = PUT,
    path = "/organizations/{organization_name}/projects/{project_name}",
    tags = ["projects"],
    deprecated = true
}]
async fn project_update(
    rqctx: RequestContext<Arc<ServerContext>>,
    path_params: Path<ProjectPathParam>,
    updated_project: TypedBody<params::ProjectUpdate>,
) -> Result<HttpResponseOk<Project>, HttpError> {
    let apictx = rqctx.context();
    let nexus = &apictx.nexus;
    let path = path_params.into_inner();
    let handler = async {
        let opctx = crate::context::op_context_for_external_api(&rqctx).await?;
        let project_selector = params::ProjectSelector::new(
            Some(path.organization_name.into()),
            path.project_name.into(),
        );
        let project_lookup = nexus.project_lookup(&opctx, &project_selector)?;
        let new_project = nexus
            .project_update(
                &opctx,
                &project_lookup,
                &updated_project.into_inner(),
            )
            .await?;
        Ok(HttpResponseOk(new_project.into()))
    };
    apictx.external_latencies.instrument_dropshot_handler(&rqctx, handler).await
}

/// Fetch a project's IAM policy
#[endpoint {
    method = GET,
    path = "/v1/projects/{project}/policy",
    tags = ["projects"],
}]
async fn project_policy_view_v1(
    rqctx: RequestContext<Arc<ServerContext>>,
    path_params: Path<params::ProjectPath>,
    query_params: Query<params::OptionalOrganizationSelector>,
) -> Result<HttpResponseOk<shared::Policy<authz::ProjectRole>>, HttpError> {
    let apictx = rqctx.context();
    let nexus = &apictx.nexus;
    let path = path_params.into_inner();
    let query = query_params.into_inner();
    let handler = async {
        let opctx = crate::context::op_context_for_external_api(&rqctx).await?;
        let project_selector = params::ProjectSelector {
            organization_selector: query.organization_selector,
            project: path.project,
        };
        let project_lookup = nexus.project_lookup(&opctx, &project_selector)?;
        let policy =
            nexus.project_fetch_policy(&opctx, &project_lookup).await?;
        Ok(HttpResponseOk(policy))
    };
    apictx.external_latencies.instrument_dropshot_handler(&rqctx, handler).await
}

/// Fetch a project's IAM policy
/// Use `GET /v1/projects/{project}/policy` instead
#[endpoint {
    method = GET,
    path = "/organizations/{organization_name}/projects/{project_name}/policy",
    tags = ["projects"],
    deprecated = true
}]
async fn project_policy_view(
    rqctx: RequestContext<Arc<ServerContext>>,
    path_params: Path<ProjectPathParam>,
) -> Result<HttpResponseOk<shared::Policy<authz::ProjectRole>>, HttpError> {
    let apictx = rqctx.context();
    let nexus = &apictx.nexus;
    let path = path_params.into_inner();
    let handler = async {
        let opctx = crate::context::op_context_for_external_api(&rqctx).await?;
        let project_selector = params::ProjectSelector::new(
            Some(path.organization_name.into()),
            path.project_name.into(),
        );
        let project_lookup = nexus.project_lookup(&opctx, &project_selector)?;
        let policy =
            nexus.project_fetch_policy(&opctx, &project_lookup).await?;
        Ok(HttpResponseOk(policy))
    };
    apictx.external_latencies.instrument_dropshot_handler(&rqctx, handler).await
}

/// Update a project's IAM policy
#[endpoint {
    method = PUT,
    path = "/v1/projects/{project}/policy",
    tags = ["projects"],
}]
async fn project_policy_update_v1(
    rqctx: RequestContext<Arc<ServerContext>>,
    path_params: Path<params::ProjectPath>,
    query_params: Query<params::OptionalOrganizationSelector>,
    new_policy: TypedBody<shared::Policy<authz::ProjectRole>>,
) -> Result<HttpResponseOk<shared::Policy<authz::ProjectRole>>, HttpError> {
    let apictx = rqctx.context();
    let nexus = &apictx.nexus;
    let path = path_params.into_inner();
    let query = query_params.into_inner();
    let new_policy = new_policy.into_inner();
    let handler = async {
        let opctx = crate::context::op_context_for_external_api(&rqctx).await?;
        let project_selector = params::ProjectSelector {
            organization_selector: query.organization_selector,
            project: path.project,
        };
        let project_lookup = nexus.project_lookup(&opctx, &project_selector)?;
        nexus
            .project_update_policy(&opctx, &project_lookup, &new_policy)
            .await?;
        Ok(HttpResponseOk(new_policy))
    };
    apictx.external_latencies.instrument_dropshot_handler(&rqctx, handler).await
}

/// Update a project's IAM policy
#[endpoint {
    method = PUT,
    path = "/organizations/{organization_name}/projects/{project_name}/policy",
    tags = ["projects"],
}]
async fn project_policy_update(
    rqctx: RequestContext<Arc<ServerContext>>,
    path_params: Path<ProjectPathParam>,
    new_policy: TypedBody<shared::Policy<authz::ProjectRole>>,
) -> Result<HttpResponseOk<shared::Policy<authz::ProjectRole>>, HttpError> {
    let apictx = rqctx.context();
    let nexus = &apictx.nexus;
    let path = path_params.into_inner();
    let new_policy = new_policy.into_inner();
    let handler = async {
        let nasgns = new_policy.role_assignments.len();
        // This should have been validated during parsing.
        bail_unless!(nasgns <= shared::MAX_ROLE_ASSIGNMENTS_PER_RESOURCE);
        let opctx = crate::context::op_context_for_external_api(&rqctx).await?;
        let project_selector = params::ProjectSelector::new(
            Some(path.organization_name.into()),
            path.project_name.into(),
        );
        let project_lookup = nexus.project_lookup(&opctx, &project_selector)?;
        let policy = nexus
            .project_update_policy(&opctx, &project_lookup, &new_policy)
            .await?;
        Ok(HttpResponseOk(policy))
    };
    apictx.external_latencies.instrument_dropshot_handler(&rqctx, handler).await
}

// IP Pools

/// List IP pools
#[endpoint {
    method = GET,
    path = "/v1/system/ip-pools",
    tags = ["system"],
}]
async fn ip_pool_list(
    rqctx: RequestContext<Arc<ServerContext>>,
    query_params: Query<PaginatedByNameOrId>,
) -> Result<HttpResponseOk<ResultsPage<IpPool>>, HttpError> {
    let apictx = rqctx.context();
    let handler = async {
        let nexus = &apictx.nexus;
        let query = query_params.into_inner();
        let pag_params = data_page_params_for(&rqctx, &query)?;
        let scan_params = ScanByNameOrId::from_query(&query)?;
        let paginated_by = name_or_id_pagination(&pag_params, scan_params)?;
        let opctx = crate::context::op_context_for_external_api(&rqctx).await?;
        let pools = nexus
            .ip_pools_list(&opctx, &paginated_by)
            .await?
            .into_iter()
            .map(IpPool::from)
            .collect();
        Ok(HttpResponseOk(ScanByNameOrId::results_page(
            &query,
            pools,
            &marker_for_name_or_id,
        )?))
    };
    apictx.external_latencies.instrument_dropshot_handler(&rqctx, handler).await
}

#[derive(Deserialize, JsonSchema)]
pub struct IpPoolPathParam {
    pub pool_name: Name,
}

/// Create an IP pool
#[endpoint {
    method = POST,
    path = "/v1/system/ip-pools",
    tags = ["system"],
}]
async fn ip_pool_create(
    rqctx: RequestContext<Arc<ServerContext>>,
    pool_params: TypedBody<params::IpPoolCreate>,
) -> Result<HttpResponseCreated<views::IpPool>, HttpError> {
    let apictx = rqctx.context();
    let nexus = &apictx.nexus;
    let pool_params = pool_params.into_inner();
    let handler = async {
        let opctx = crate::context::op_context_for_external_api(&rqctx).await?;
        let pool = nexus.ip_pool_create(&opctx, &pool_params).await?;
        Ok(HttpResponseCreated(IpPool::from(pool)))
    };
    apictx.external_latencies.instrument_dropshot_handler(&rqctx, handler).await
}

/// Fetch an IP pool
#[endpoint {
    method = GET,
    path = "/v1/system/ip-pools/{pool}",
    tags = ["system"],
}]
async fn ip_pool_view(
    rqctx: RequestContext<Arc<ServerContext>>,
    path_params: Path<params::IpPoolPath>,
) -> Result<HttpResponseOk<views::IpPool>, HttpError> {
    let apictx = rqctx.context();
    let handler = async {
        let opctx = crate::context::op_context_for_external_api(&rqctx).await?;
        let nexus = &apictx.nexus;
        let pool_selector = path_params.into_inner().pool;
        let (.., pool) =
            nexus.ip_pool_lookup(&opctx, &pool_selector)?.fetch().await?;
        Ok(HttpResponseOk(IpPool::from(pool)))
    };
    apictx.external_latencies.instrument_dropshot_handler(&rqctx, handler).await
}

/// Delete an IP Pool
#[endpoint {
    method = DELETE,
    path = "/v1/system/ip-pools/{pool}",
    tags = ["system"],
}]
async fn ip_pool_delete(
    rqctx: RequestContext<Arc<ServerContext>>,
    path_params: Path<params::IpPoolPath>,
) -> Result<HttpResponseDeleted, HttpError> {
    let apictx = rqctx.context();
    let handler = async {
        let opctx = crate::context::op_context_for_external_api(&rqctx).await?;
        let nexus = &apictx.nexus;
        let path = path_params.into_inner();
        let pool_lookup = nexus.ip_pool_lookup(&opctx, &path.pool)?;
        nexus.ip_pool_delete(&opctx, &pool_lookup).await?;
        Ok(HttpResponseDeleted())
    };
    apictx.external_latencies.instrument_dropshot_handler(&rqctx, handler).await
}

/// Update an IP Pool
#[endpoint {
    method = PUT,
    path = "/v1/system/ip-pools/{pool}",
    tags = ["system"],
}]
async fn ip_pool_update(
    rqctx: RequestContext<Arc<ServerContext>>,
    path_params: Path<params::IpPoolPath>,
    updates: TypedBody<params::IpPoolUpdate>,
) -> Result<HttpResponseOk<views::IpPool>, HttpError> {
    let apictx = rqctx.context();
    let handler = async {
        let opctx = crate::context::op_context_for_external_api(&rqctx).await?;
        let nexus = &apictx.nexus;
        let path = path_params.into_inner();
        let updates = updates.into_inner();
        let pool_lookup = nexus.ip_pool_lookup(&opctx, &path.pool)?;
        let pool = nexus.ip_pool_update(&opctx, &pool_lookup, &updates).await?;
        Ok(HttpResponseOk(pool.into()))
    };
    apictx.external_latencies.instrument_dropshot_handler(&rqctx, handler).await
}

/// Fetch the IP pool used for Oxide services.
#[endpoint {
    method = GET,
    path = "/v1/system/ip-pools-service",
    tags = ["system"],
}]
async fn ip_pool_service_view(
    rqctx: RequestContext<Arc<ServerContext>>,
) -> Result<HttpResponseOk<views::IpPool>, HttpError> {
    let apictx = rqctx.context();
    let nexus = &apictx.nexus;
    let handler = async {
        let opctx = crate::context::op_context_for_external_api(&rqctx).await?;
        let pool = nexus.ip_pool_service_fetch(&opctx).await?;
        Ok(HttpResponseOk(IpPool::from(pool)))
    };
    apictx.external_latencies.instrument_dropshot_handler(&rqctx, handler).await
}

type IpPoolRangePaginationParams = PaginationParams<EmptyScanParams, IpNetwork>;

/// List ranges for an IP pool
///
/// Ranges are ordered by their first address.
#[endpoint {
    method = GET,
    path = "/v1/system/ip-pools/{pool}/ranges",
    tags = ["system"],
}]
async fn ip_pool_range_list(
    rqctx: RequestContext<Arc<ServerContext>>,
    path_params: Path<params::IpPoolPath>,
    query_params: Query<IpPoolRangePaginationParams>,
) -> Result<HttpResponseOk<ResultsPage<IpPoolRange>>, HttpError> {
    let apictx = rqctx.context();
    let handler = async {
        let opctx = crate::context::op_context_for_external_api(&rqctx).await?;
        let nexus = &apictx.nexus;
        let query = query_params.into_inner();
        let path = path_params.into_inner();
        let marker = match query.page {
            WhichPage::First(_) => None,
            WhichPage::Next(ref addr) => Some(addr),
        };
        let pag_params = DataPageParams {
            limit: rqctx.page_limit(&query)?,
            direction: PaginationOrder::Ascending,
            marker,
        };
        let pool_lookup = nexus.ip_pool_lookup(&opctx, &path.pool)?;
        let ranges = nexus
            .ip_pool_list_ranges(&opctx, &pool_lookup, &pag_params)
            .await?
            .into_iter()
            .map(|range| range.into())
            .collect();
        Ok(HttpResponseOk(ResultsPage::new(
            ranges,
            &EmptyScanParams {},
            |range: &IpPoolRange, _| {
                IpNetwork::from(range.range.first_address())
            },
        )?))
    };
    apictx.external_latencies.instrument_dropshot_handler(&rqctx, handler).await
}

/// Add a range to an IP pool
#[endpoint {
    method = POST,
    path = "/v1/system/ip-pools/{pool}/ranges/add",
    tags = ["system"],
}]
async fn ip_pool_range_add(
    rqctx: RequestContext<Arc<ServerContext>>,
    path_params: Path<params::IpPoolPath>,
    range_params: TypedBody<shared::IpRange>,
) -> Result<HttpResponseCreated<IpPoolRange>, HttpError> {
    let apictx = &rqctx.context();
    let handler = async {
        let opctx = crate::context::op_context_for_external_api(&rqctx).await?;
        let nexus = &apictx.nexus;
        let path = path_params.into_inner();
        let range = range_params.into_inner();
        let pool_lookup = nexus.ip_pool_lookup(&opctx, &path.pool)?;
        let out = nexus.ip_pool_add_range(&opctx, &pool_lookup, &range).await?;
        Ok(HttpResponseCreated(out.into()))
    };
    apictx.external_latencies.instrument_dropshot_handler(&rqctx, handler).await
}

/// Remove a range from an IP pool
#[endpoint {
    method = POST,
    path = "/v1/system/ip-pools/{pool}/ranges/remove",
    tags = ["system"],
}]
async fn ip_pool_range_remove(
    rqctx: RequestContext<Arc<ServerContext>>,
    path_params: Path<params::IpPoolPath>,
    range_params: TypedBody<shared::IpRange>,
) -> Result<HttpResponseUpdatedNoContent, HttpError> {
    let apictx = &rqctx.context();
    let handler = async {
        let opctx = crate::context::op_context_for_external_api(&rqctx).await?;
        let nexus = &apictx.nexus;
        let path = path_params.into_inner();
        let range = range_params.into_inner();
        let pool_lookup = nexus.ip_pool_lookup(&opctx, &path.pool)?;
        nexus.ip_pool_delete_range(&opctx, &pool_lookup, &range).await?;
        Ok(HttpResponseUpdatedNoContent())
    };
    apictx.external_latencies.instrument_dropshot_handler(&rqctx, handler).await
}

/// List ranges for the IP pool used for Oxide services.
///
/// Ranges are ordered by their first address.
#[endpoint {
    method = GET,
    path = "/v1/system/ip-pools-service/ranges",
    tags = ["system"],
}]
async fn ip_pool_service_range_list(
    rqctx: RequestContext<Arc<ServerContext>>,
    query_params: Query<IpPoolRangePaginationParams>,
) -> Result<HttpResponseOk<ResultsPage<IpPoolRange>>, HttpError> {
    let apictx = rqctx.context();
    let handler = async {
        let opctx = crate::context::op_context_for_external_api(&rqctx).await?;
        let nexus = &apictx.nexus;
        let query = query_params.into_inner();
        let marker = match query.page {
            WhichPage::First(_) => None,
            WhichPage::Next(ref addr) => Some(addr),
        };
        let pag_params = DataPageParams {
            limit: rqctx.page_limit(&query)?,
            direction: PaginationOrder::Ascending,
            marker,
        };
        let ranges = nexus
            .ip_pool_service_list_ranges(&opctx, &pag_params)
            .await?
            .into_iter()
            .map(|range| range.into())
            .collect();
        Ok(HttpResponseOk(ResultsPage::new(
            ranges,
            &EmptyScanParams {},
            |range: &IpPoolRange, _| {
                IpNetwork::from(range.range.first_address())
            },
        )?))
    };
    apictx.external_latencies.instrument_dropshot_handler(&rqctx, handler).await
}

/// Add a range to an IP pool used for Oxide services.
#[endpoint {
    method = POST,
    path = "/v1/system/ip-pools-service/ranges/add",
    tags = ["system"],
}]
async fn ip_pool_service_range_add(
    rqctx: RequestContext<Arc<ServerContext>>,
    range_params: TypedBody<shared::IpRange>,
) -> Result<HttpResponseCreated<IpPoolRange>, HttpError> {
    let apictx = &rqctx.context();
    let handler = async {
        let opctx = crate::context::op_context_for_external_api(&rqctx).await?;
        let nexus = &apictx.nexus;
        let range = range_params.into_inner();
        let out = nexus.ip_pool_service_add_range(&opctx, &range).await?;
        Ok(HttpResponseCreated(out.into()))
    };
    apictx.external_latencies.instrument_dropshot_handler(&rqctx, handler).await
}

/// Remove a range from an IP pool used for Oxide services.
#[endpoint {
    method = POST,
    path = "/v1/system/ip-pools-service/ranges/remove",
    tags = ["system"],
}]
async fn ip_pool_service_range_remove(
    rqctx: RequestContext<Arc<ServerContext>>,
    range_params: TypedBody<shared::IpRange>,
) -> Result<HttpResponseUpdatedNoContent, HttpError> {
    let apictx = &rqctx.context();
    let nexus = &apictx.nexus;
    let range = range_params.into_inner();
    let handler = async {
        let opctx = crate::context::op_context_for_external_api(&rqctx).await?;
        nexus.ip_pool_service_delete_range(&opctx, &range).await?;
        Ok(HttpResponseUpdatedNoContent())
    };
    apictx.external_latencies.instrument_dropshot_handler(&rqctx, handler).await
}

// Disks

/// List disks
#[endpoint {
    method = GET,
    path = "/v1/disks",
    tags = ["disks"],
}]
async fn disk_list(
    rqctx: RequestContext<Arc<ServerContext>>,
    query_params: Query<PaginatedByNameOrId<params::ProjectSelector>>,
) -> Result<HttpResponseOk<ResultsPage<Disk>>, HttpError> {
    let apictx = rqctx.context();
    let handler = async {
        let opctx = crate::context::op_context_for_external_api(&rqctx).await?;
        let nexus = &apictx.nexus;
        let query = query_params.into_inner();
        let pag_params = data_page_params_for(&rqctx, &query)?;
        let scan_params = ScanByNameOrId::from_query(&query)?;
        let paginated_by = name_or_id_pagination(&pag_params, scan_params)?;
        let project_lookup =
            nexus.project_lookup(&opctx, &scan_params.selector)?;
        let disks = nexus
            .disk_list(&opctx, &project_lookup, &paginated_by)
            .await?
            .into_iter()
            .map(|disk| disk.into())
            .collect();
        Ok(HttpResponseOk(ScanByNameOrId::results_page(
            &query,
            disks,
            &marker_for_name_or_id,
        )?))
    };
    apictx.external_latencies.instrument_dropshot_handler(&rqctx, handler).await
}

// TODO-correctness See note about instance create.  This should be async.
/// Create a disk
#[endpoint {
    method = POST,
    path = "/v1/disks",
    tags = ["disks"]
}]
async fn disk_create(
    rqctx: RequestContext<Arc<ServerContext>>,
    query_params: Query<params::ProjectSelector>,
    new_disk: TypedBody<params::DiskCreate>,
) -> Result<HttpResponseCreated<Disk>, HttpError> {
    let apictx = rqctx.context();
    let handler = async {
        let opctx = crate::context::op_context_for_external_api(&rqctx).await?;
        let nexus = &apictx.nexus;
        let query = query_params.into_inner();
        let params = new_disk.into_inner();
        let project_lookup = nexus.project_lookup(&opctx, &query)?;
        let disk =
            nexus.project_create_disk(&opctx, &project_lookup, &params).await?;
        Ok(HttpResponseCreated(disk.into()))
    };
    apictx.external_latencies.instrument_dropshot_handler(&rqctx, handler).await
}

/// Fetch a disk
#[endpoint {
    method = GET,
    path = "/v1/disks/{disk}",
    tags = ["disks"]
}]
async fn disk_view(
    rqctx: RequestContext<Arc<ServerContext>>,
    path_params: Path<params::DiskPath>,
    query_params: Query<params::OptionalProjectSelector>,
) -> Result<HttpResponseOk<Disk>, HttpError> {
    let apictx = rqctx.context();
    let handler = async {
        let opctx = crate::context::op_context_for_external_api(&rqctx).await?;
        let nexus = &apictx.nexus;
        let path = path_params.into_inner();
        let query = query_params.into_inner();
        let disk_selector = params::DiskSelector {
            disk: path.disk,
            project_selector: query.project_selector,
        };
        let (.., disk) =
            nexus.disk_lookup(&opctx, &disk_selector)?.fetch().await?;
        Ok(HttpResponseOk(disk.into()))
    };
    apictx.external_latencies.instrument_dropshot_handler(&rqctx, handler).await
}

/// Delete a disk
#[endpoint {
    method = DELETE,
    path = "/v1/disks/{disk}",
    tags = ["disks"],
}]
async fn disk_delete(
    rqctx: RequestContext<Arc<ServerContext>>,
    path_params: Path<params::DiskPath>,
    query_params: Query<params::OptionalProjectSelector>,
) -> Result<HttpResponseDeleted, HttpError> {
    let apictx = rqctx.context();
    let handler = async {
        let opctx = crate::context::op_context_for_external_api(&rqctx).await?;
        let nexus = &apictx.nexus;
        let path = path_params.into_inner();
        let query = query_params.into_inner();
        let disk_selector = params::DiskSelector {
            disk: path.disk,
            project_selector: query.project_selector,
        };
        let disk_lookup = nexus.disk_lookup(&opctx, &disk_selector)?;
        nexus.project_delete_disk(&opctx, &disk_lookup).await?;
        Ok(HttpResponseDeleted())
    };
    apictx.external_latencies.instrument_dropshot_handler(&rqctx, handler).await
}

#[derive(Display, Serialize, Deserialize, JsonSchema)]
#[display(style = "snake_case")]
#[serde(rename_all = "snake_case")]
pub enum DiskMetricName {
    Activated,
    Flush,
    Read,
    ReadBytes,
    Write,
    WriteBytes,
}

#[derive(Serialize, Deserialize, JsonSchema)]
struct DiskMetricsPath {
    disk: NameOrId,
    metric: DiskMetricName,
}

/// Fetch disk metrics
#[endpoint {
    method = GET,
    path = "/v1/disks/{disk}/metrics/{metric}",
    tags = ["disks"],
}]
async fn disk_metrics_list(
    rqctx: RequestContext<Arc<ServerContext>>,
    path_params: Path<DiskMetricsPath>,
    query_params: Query<
        PaginationParams<params::ResourceMetrics, params::ResourceMetrics>,
    >,
    selector_params: Query<params::OptionalProjectSelector>,
) -> Result<HttpResponseOk<ResultsPage<oximeter_db::Measurement>>, HttpError> {
    let apictx = rqctx.context();
    let handler = async {
        let nexus = &apictx.nexus;
        let path = path_params.into_inner();
        let query = query_params.into_inner();
        let selector = selector_params.into_inner();
        let limit = rqctx.page_limit(&query)?;
        let disk_selector = params::DiskSelector {
            disk: path.disk,
            project_selector: selector.project_selector.clone(),
        };
        let opctx = crate::context::op_context_for_external_api(&rqctx).await?;
        let (.., authz_disk) = nexus
            .disk_lookup(&opctx, &disk_selector)?
            .lookup_for(authz::Action::Read)
            .await?;

        let result = nexus
            .select_timeseries(
                &format!("crucible_upstairs:{}", path.metric),
                &[&format!("upstairs_uuid=={}", authz_disk.id())],
                query,
                limit,
            )
            .await?;

        Ok(HttpResponseOk(result))
    };
    apictx.external_latencies.instrument_dropshot_handler(&rqctx, handler).await
}

// Instances

/// List instances
#[endpoint {
    method = GET,
    path = "/v1/instances",
    tags = ["instances"],
}]
async fn instance_list_v1(
    rqctx: RequestContext<Arc<ServerContext>>,
    query_params: Query<PaginatedByNameOrId<params::ProjectSelector>>,
) -> Result<HttpResponseOk<ResultsPage<Instance>>, HttpError> {
    let apictx = rqctx.context();
    let handler = async {
        let nexus = &apictx.nexus;
        let query = query_params.into_inner();
        let pag_params = data_page_params_for(&rqctx, &query)?;
        let scan_params = ScanByNameOrId::from_query(&query)?;
        let paginated_by = name_or_id_pagination(&pag_params, scan_params)?;
        let opctx = crate::context::op_context_for_external_api(&rqctx).await?;
        let project_lookup =
            nexus.project_lookup(&opctx, &scan_params.selector)?;
        let instances = nexus
            .instance_list(&opctx, &project_lookup, &paginated_by)
            .await?
            .into_iter()
            .map(|i| i.into())
            .collect();
        Ok(HttpResponseOk(ScanByNameOrId::results_page(
            &query,
            instances,
            &marker_for_name_or_id,
        )?))
    };
    apictx.external_latencies.instrument_dropshot_handler(&rqctx, handler).await
}

/// List instances
/// Use `GET /v1/instances` instead
#[endpoint {
    method = GET,
    path = "/organizations/{organization_name}/projects/{project_name}/instances",
    tags = ["instances"],
    deprecated = true,
}]
async fn instance_list(
    rqctx: RequestContext<Arc<ServerContext>>,
    query_params: Query<PaginatedByName>,
    path_params: Path<ProjectPathParam>,
) -> Result<HttpResponseOk<ResultsPage<Instance>>, HttpError> {
    let apictx = rqctx.context();
    let handler = async {
        let nexus = &apictx.nexus;
        let query = query_params.into_inner();
        let pag_params = data_page_params_for(&rqctx, &query)?;
        let paginated_by = PaginatedBy::Name(pag_params);
        let path = path_params.into_inner();
        let project_selector = params::ProjectSelector::new(
            Some(path.organization_name.into()),
            path.project_name.into(),
        );
        let opctx = crate::context::op_context_for_external_api(&rqctx).await?;
        let project_lookup = nexus.project_lookup(&opctx, &project_selector)?;
        let instances = nexus
            .instance_list(&opctx, &project_lookup, &paginated_by)
            .await?
            .into_iter()
            .map(|i| i.into())
            .collect();
        Ok(HttpResponseOk(ScanByName::results_page(
            &query,
            instances,
            &marker_for_name,
        )?))
    };
    apictx.external_latencies.instrument_dropshot_handler(&rqctx, handler).await
}

/// Create an instance
#[endpoint {
    method = POST,
    path = "/v1/instances",
    tags = ["instances"],
}]
async fn instance_create_v1(
    rqctx: RequestContext<Arc<ServerContext>>,
    query_params: Query<params::ProjectSelector>,
    new_instance: TypedBody<params::InstanceCreate>,
) -> Result<HttpResponseCreated<Instance>, HttpError> {
    let apictx = rqctx.context();
    let nexus = &apictx.nexus;
    let project_selector = query_params.into_inner();
    let new_instance_params = &new_instance.into_inner();
    let handler = async {
        let opctx = crate::context::op_context_for_external_api(&rqctx).await?;
        let project_lookup = nexus.project_lookup(&opctx, &project_selector)?;
        let instance = nexus
            .project_create_instance(
                &opctx,
                &project_lookup,
                &new_instance_params,
            )
            .await?;
        Ok(HttpResponseCreated(instance.into()))
    };
    apictx.external_latencies.instrument_dropshot_handler(&rqctx, handler).await
}

/// Create an instance
/// Use `POST /v1/instances` instead
// TODO-correctness This is supposed to be async.  Is that right?  We can create
// the instance immediately -- it's just not booted yet.  Maybe the boot
// operation is what's a separate operation_id.  What about the response code
// (201 Created vs 202 Accepted)?  Is that orthogonal?  Things can return a
// useful response, including an operation id, with either response code.  Maybe
// a "reboot" operation would return a 202 Accepted because there's no actual
// resource created?
#[endpoint {
    method = POST,
    path = "/organizations/{organization_name}/projects/{project_name}/instances",
    tags = ["instances"],
    deprecated = true,
}]
async fn instance_create(
    rqctx: RequestContext<Arc<ServerContext>>,
    path_params: Path<ProjectPathParam>,
    new_instance: TypedBody<params::InstanceCreate>,
) -> Result<HttpResponseCreated<Instance>, HttpError> {
    let apictx = rqctx.context();
    let nexus = &apictx.nexus;
    let path = path_params.into_inner();
    let new_instance_params = &new_instance.into_inner();
    let project_selector = params::ProjectSelector::new(
        Some(path.organization_name.into()),
        path.project_name.into(),
    );
    let handler = async {
        let opctx = crate::context::op_context_for_external_api(&rqctx).await?;
        let project_lookup = nexus.project_lookup(&opctx, &project_selector)?;
        let instance = nexus
            .project_create_instance(
                &opctx,
                &project_lookup,
                &new_instance_params,
            )
            .await?;
        Ok(HttpResponseCreated(instance.into()))
    };
    apictx.external_latencies.instrument_dropshot_handler(&rqctx, handler).await
}

/// Fetch an instance
#[endpoint {
    method = GET,
    path = "/v1/instances/{instance}",
    tags = ["instances"],
}]
async fn instance_view_v1(
    rqctx: RequestContext<Arc<ServerContext>>,
    query_params: Query<params::OptionalProjectSelector>,
    path_params: Path<params::InstancePath>,
) -> Result<HttpResponseOk<Instance>, HttpError> {
    let apictx = rqctx.context();
    let nexus = &apictx.nexus;
    let path = path_params.into_inner();
    let query = query_params.into_inner();
    let handler = async {
        let opctx = crate::context::op_context_for_external_api(&rqctx).await?;
        let instance_selector = params::InstanceSelector {
            project_selector: query.project_selector,
            instance: path.instance,
        };
        let instance_lookup =
            nexus.instance_lookup(&opctx, &instance_selector)?;
        let (.., instance) = instance_lookup.fetch().await?;
        Ok(HttpResponseOk(instance.into()))
    };
    apictx.external_latencies.instrument_dropshot_handler(&rqctx, handler).await
}

/// Path parameters for Instance requests
#[derive(Deserialize, JsonSchema)]
struct InstancePathParam {
    organization_name: Name,
    project_name: Name,
    instance_name: Name,
}

/// Fetch an instance
/// Use `GET /v1/instances/{instance}` instead
#[endpoint {
    method = GET,
    path = "/organizations/{organization_name}/projects/{project_name}/instances/{instance_name}",
    tags = ["instances"],
    deprecated = true,
}]
async fn instance_view(
    rqctx: RequestContext<Arc<ServerContext>>,
    path_params: Path<InstancePathParam>,
) -> Result<HttpResponseOk<Instance>, HttpError> {
    let apictx = rqctx.context();
    let nexus = &apictx.nexus;
    let path = path_params.into_inner();
    let instance_selector = params::InstanceSelector::new(
        Some(path.organization_name.into()),
        Some(path.project_name.into()),
        path.instance_name.into(),
    );
    let handler = async {
        let opctx = crate::context::op_context_for_external_api(&rqctx).await?;
        let instance_lookup =
            nexus.instance_lookup(&opctx, &instance_selector)?;
        let (.., instance) = instance_lookup.fetch().await?;
        Ok(HttpResponseOk(instance.into()))
    };
    apictx.external_latencies.instrument_dropshot_handler(&rqctx, handler).await
}

/// Fetch an instance by id
/// Use `GET /v1/instances/{instance}` instead
#[endpoint {
    method = GET,
    path = "/by-id/instances/{id}",
    tags = ["instances"],
    deprecated = true,
}]
async fn instance_view_by_id(
    rqctx: RequestContext<Arc<ServerContext>>,
    path_params: Path<ByIdPathParams>,
) -> Result<HttpResponseOk<Instance>, HttpError> {
    let apictx = rqctx.context();
    let nexus = &apictx.nexus;
    let path = path_params.into_inner();
    let handler = async {
        let opctx = crate::context::op_context_for_external_api(&rqctx).await?;
        let (.., instance) = nexus
            .instance_lookup(
                &opctx,
                &params::InstanceSelector::new(None, None, path.id.into()),
            )?
            .fetch()
            .await?;
        Ok(HttpResponseOk(instance.into()))
    };
    apictx.external_latencies.instrument_dropshot_handler(&rqctx, handler).await
}

/// Delete an instance
#[endpoint {
    method = DELETE,
    path = "/v1/instances/{instance}",
    tags = ["instances"],
}]
async fn instance_delete_v1(
    rqctx: RequestContext<Arc<ServerContext>>,
    query_params: Query<params::OptionalProjectSelector>,
    path_params: Path<params::InstancePath>,
) -> Result<HttpResponseDeleted, HttpError> {
    let apictx = rqctx.context();
    let nexus = &apictx.nexus;
    let path = path_params.into_inner();
    let query = query_params.into_inner();
    let instance_selector = params::InstanceSelector {
        project_selector: query.project_selector,
        instance: path.instance,
    };
    let handler = async {
        let opctx = crate::context::op_context_for_external_api(&rqctx).await?;
        let instance_lookup =
            nexus.instance_lookup(&opctx, &instance_selector)?;
        nexus.project_destroy_instance(&opctx, &instance_lookup).await?;
        Ok(HttpResponseDeleted())
    };
    apictx.external_latencies.instrument_dropshot_handler(&rqctx, handler).await
}

/// Delete an instance
#[endpoint {
    method = DELETE,
    path = "/organizations/{organization_name}/projects/{project_name}/instances/{instance_name}",
    tags = ["instances"],
    deprecated = true,
}]
async fn instance_delete(
    rqctx: RequestContext<Arc<ServerContext>>,
    path_params: Path<InstancePathParam>,
) -> Result<HttpResponseDeleted, HttpError> {
    let apictx = rqctx.context();
    let nexus = &apictx.nexus;
    let path = path_params.into_inner();
    let instance_selector = params::InstanceSelector::new(
        Some(path.organization_name.into()),
        Some(path.project_name.into()),
        path.instance_name.into(),
    );
    let handler = async {
        let opctx = crate::context::op_context_for_external_api(&rqctx).await?;
        let instance_lookup =
            nexus.instance_lookup(&opctx, &instance_selector)?;
        nexus.project_destroy_instance(&opctx, &instance_lookup).await?;
        Ok(HttpResponseDeleted())
    };
    apictx.external_latencies.instrument_dropshot_handler(&rqctx, handler).await
}

// TODO should this be in the public API?
/// Migrate an instance
#[endpoint {
    method = POST,
    path = "/v1/instances/{instance}/migrate",
    tags = ["instances"],
}]
async fn instance_migrate_v1(
    rqctx: RequestContext<Arc<ServerContext>>,
    query_params: Query<params::OptionalProjectSelector>,
    path_params: Path<params::InstancePath>,
    migrate_params: TypedBody<params::InstanceMigrate>,
) -> Result<HttpResponseOk<Instance>, HttpError> {
    let apictx = rqctx.context();
    let nexus = &apictx.nexus;
    let path = path_params.into_inner();
    let query = query_params.into_inner();
    let migrate_instance_params = migrate_params.into_inner();
    let instance_selector = params::InstanceSelector {
        project_selector: query.project_selector,
        instance: path.instance,
    };
    let handler = async {
        let opctx = crate::context::op_context_for_external_api(&rqctx).await?;
        let instance_lookup =
            nexus.instance_lookup(&opctx, &instance_selector)?;
        let instance = nexus
            .project_instance_migrate(
                &opctx,
                &instance_lookup,
                migrate_instance_params,
            )
            .await?;
        Ok(HttpResponseOk(instance.into()))
    };
    apictx.external_latencies.instrument_dropshot_handler(&rqctx, handler).await
}

// TODO should this be in the public API?
/// Migrate an instance
/// Use `POST /v1/instances/{instance}/migrate` instead
#[endpoint {
    method = POST,
    path = "/organizations/{organization_name}/projects/{project_name}/instances/{instance_name}/migrate",
    tags = ["instances"],
    deprecated = true,
}]
async fn instance_migrate(
    rqctx: RequestContext<Arc<ServerContext>>,
    path_params: Path<InstancePathParam>,
    migrate_params: TypedBody<params::InstanceMigrate>,
) -> Result<HttpResponseOk<Instance>, HttpError> {
    let apictx = rqctx.context();
    let nexus = &apictx.nexus;
    let path = path_params.into_inner();
    let migrate_instance_params = migrate_params.into_inner();
    let instance_selector = params::InstanceSelector::new(
        Some(path.organization_name.into()),
        Some(path.project_name.into()),
        path.instance_name.into(),
    );
    let handler = async {
        let opctx = crate::context::op_context_for_external_api(&rqctx).await?;
        let instance_lookup =
            nexus.instance_lookup(&opctx, &instance_selector)?;
        let instance = nexus
            .project_instance_migrate(
                &opctx,
                &instance_lookup,
                migrate_instance_params,
            )
            .await?;
        Ok(HttpResponseOk(instance.into()))
    };
    apictx.external_latencies.instrument_dropshot_handler(&rqctx, handler).await
}

/// Reboot an instance
#[endpoint {
    method = POST,
    path = "/v1/instances/{instance}/reboot",
    tags = ["instances"],
}]
async fn instance_reboot_v1(
    rqctx: RequestContext<Arc<ServerContext>>,
    query_params: Query<params::OptionalProjectSelector>,
    path_params: Path<params::InstancePath>,
) -> Result<HttpResponseAccepted<Instance>, HttpError> {
    let apictx = rqctx.context();
    let nexus = &apictx.nexus;
    let path = path_params.into_inner();
    let query = query_params.into_inner();
    let instance_selector = params::InstanceSelector {
        project_selector: query.project_selector,
        instance: path.instance,
    };
    let handler = async {
        let opctx = crate::context::op_context_for_external_api(&rqctx).await?;
        let instance_lookup =
            nexus.instance_lookup(&opctx, &instance_selector)?;
        let instance = nexus.instance_reboot(&opctx, &instance_lookup).await?;
        Ok(HttpResponseAccepted(instance.into()))
    };
    apictx.external_latencies.instrument_dropshot_handler(&rqctx, handler).await
}

/// Reboot an instance
/// Use `POST /v1/instances/{instance}/reboot` instead
#[endpoint {
    method = POST,
    path = "/organizations/{organization_name}/projects/{project_name}/instances/{instance_name}/reboot",
    tags = ["instances"],
    deprecated = true,
}]
async fn instance_reboot(
    rqctx: RequestContext<Arc<ServerContext>>,
    path_params: Path<InstancePathParam>,
) -> Result<HttpResponseAccepted<Instance>, HttpError> {
    let apictx = rqctx.context();
    let nexus = &apictx.nexus;
    let path = path_params.into_inner();
    let instance_selector = params::InstanceSelector::new(
        Some(path.organization_name.into()),
        Some(path.project_name.into()),
        path.instance_name.into(),
    );
    let handler = async {
        let opctx = crate::context::op_context_for_external_api(&rqctx).await?;
        let instance_lookup =
            nexus.instance_lookup(&opctx, &instance_selector)?;
        let instance = nexus.instance_reboot(&opctx, &instance_lookup).await?;
        Ok(HttpResponseAccepted(instance.into()))
    };
    apictx.external_latencies.instrument_dropshot_handler(&rqctx, handler).await
}

/// Boot an instance
#[endpoint {
    method = POST,
    path = "/v1/instances/{instance}/start",
    tags = ["instances"],
}]
async fn instance_start_v1(
    rqctx: RequestContext<Arc<ServerContext>>,
    query_params: Query<params::OptionalProjectSelector>,
    path_params: Path<params::InstancePath>,
) -> Result<HttpResponseAccepted<Instance>, HttpError> {
    let apictx = rqctx.context();
    let nexus = &apictx.nexus;
    let path = path_params.into_inner();
    let query = query_params.into_inner();
    let instance_selector = params::InstanceSelector {
        project_selector: query.project_selector,
        instance: path.instance,
    };
    let handler = async {
        let opctx = crate::context::op_context_for_external_api(&rqctx).await?;
        let instance_lookup =
            nexus.instance_lookup(&opctx, &instance_selector)?;
        let instance = nexus.instance_start(&opctx, &instance_lookup).await?;
        Ok(HttpResponseAccepted(instance.into()))
    };
    apictx.external_latencies.instrument_dropshot_handler(&rqctx, handler).await
}

/// Boot an instance
/// Use `POST /v1/instances/{instance}/start` instead
#[endpoint {
    method = POST,
    path = "/organizations/{organization_name}/projects/{project_name}/instances/{instance_name}/start",
    tags = ["instances"],
    deprecated = true,
}]
async fn instance_start(
    rqctx: RequestContext<Arc<ServerContext>>,
    path_params: Path<InstancePathParam>,
) -> Result<HttpResponseAccepted<Instance>, HttpError> {
    let apictx = rqctx.context();
    let nexus = &apictx.nexus;
    let path = path_params.into_inner();
    let instance_selector = params::InstanceSelector::new(
        Some(path.organization_name.into()),
        Some(path.project_name.into()),
        path.instance_name.into(),
    );
    let handler = async {
        let opctx = crate::context::op_context_for_external_api(&rqctx).await?;
        let instance_lookup =
            nexus.instance_lookup(&opctx, &instance_selector)?;
        let instance = nexus.instance_start(&opctx, &instance_lookup).await?;
        Ok(HttpResponseAccepted(instance.into()))
    };
    apictx.external_latencies.instrument_dropshot_handler(&rqctx, handler).await
}

/// Stop an instance
#[endpoint {
    method = POST,
    path = "/v1/instances/{instance}/stop",
    tags = ["instances"],
}]
async fn instance_stop_v1(
    rqctx: RequestContext<Arc<ServerContext>>,
    query_params: Query<params::OptionalProjectSelector>,
    path_params: Path<params::InstancePath>,
) -> Result<HttpResponseAccepted<Instance>, HttpError> {
    let apictx = rqctx.context();
    let nexus = &apictx.nexus;
    let path = path_params.into_inner();
    let query = query_params.into_inner();
    let instance_selector = params::InstanceSelector {
        project_selector: query.project_selector,
        instance: path.instance,
    };
    let handler = async {
        let opctx = crate::context::op_context_for_external_api(&rqctx).await?;
        let instance_lookup =
            nexus.instance_lookup(&opctx, &instance_selector)?;
        let instance = nexus.instance_stop(&opctx, &instance_lookup).await?;
        Ok(HttpResponseAccepted(instance.into()))
    };
    apictx.external_latencies.instrument_dropshot_handler(&rqctx, handler).await
}

/// Halt an instance
/// Use `POST /v1/instances/{instance}/stop` instead
#[endpoint {
    method = POST,
    path = "/organizations/{organization_name}/projects/{project_name}/instances/{instance_name}/stop",
    tags = ["instances"],
    deprecated = true,
}]
async fn instance_stop(
    rqctx: RequestContext<Arc<ServerContext>>,
    path_params: Path<InstancePathParam>,
) -> Result<HttpResponseAccepted<Instance>, HttpError> {
    let apictx = rqctx.context();
    let nexus = &apictx.nexus;
    let path = path_params.into_inner();
    let instance_selector = params::InstanceSelector::new(
        Some(path.organization_name.into()),
        Some(path.project_name.into()),
        path.instance_name.into(),
    );
    let handler = async {
        let opctx = crate::context::op_context_for_external_api(&rqctx).await?;
        let instance_lookup =
            nexus.instance_lookup(&opctx, &instance_selector)?;
        let instance = nexus.instance_stop(&opctx, &instance_lookup).await?;
        Ok(HttpResponseAccepted(instance.into()))
    };
    apictx.external_latencies.instrument_dropshot_handler(&rqctx, handler).await
}

/// Fetch an instance's serial console
#[endpoint {
    method = GET,
    path = "/v1/instances/{instance}/serial-console",
    tags = ["instances"],
}]
async fn instance_serial_console_v1(
    rqctx: RequestContext<Arc<ServerContext>>,
    path_params: Path<params::InstancePath>,
    query_params: Query<params::InstanceSerialConsoleRequest>,
    selector_params: Query<params::OptionalProjectSelector>,
) -> Result<HttpResponseOk<params::InstanceSerialConsoleData>, HttpError> {
    let apictx = rqctx.context();
    let nexus = &apictx.nexus;
    let path = path_params.into_inner();
    let query = query_params.into_inner();
    let selector = selector_params.into_inner();
    let instance_selector = params::InstanceSelector {
        project_selector: selector.project_selector,
        instance: path.instance,
    };
    let handler = async {
        let opctx = crate::context::op_context_for_external_api(&rqctx).await?;
        let instance_lookup =
            nexus.instance_lookup(&opctx, &instance_selector)?;
        let data = nexus
            .instance_serial_console_data(&instance_lookup, &query)
            .await?;
        Ok(HttpResponseOk(data))
    };
    apictx.external_latencies.instrument_dropshot_handler(&rqctx, handler).await
}

/// Fetch an instance's serial console
/// Use `GET /v1/instances/{instance}/serial-console` instead
#[endpoint {
    method = GET,
    path = "/organizations/{organization_name}/projects/{project_name}/instances/{instance_name}/serial-console",
    tags = ["instances"],
    deprecated = true,
}]
async fn instance_serial_console(
    rqctx: RequestContext<Arc<ServerContext>>,
    path_params: Path<InstancePathParam>,
    query_params: Query<params::InstanceSerialConsoleRequest>,
) -> Result<HttpResponseOk<params::InstanceSerialConsoleData>, HttpError> {
    let apictx = rqctx.context();
    let nexus = &apictx.nexus;
    let path = path_params.into_inner();
    let instance_selector = params::InstanceSelector::new(
        Some(path.organization_name.into()),
        Some(path.project_name.into()),
        path.instance_name.into(),
    );
    let handler = async {
        let opctx = crate::context::op_context_for_external_api(&rqctx).await?;
        let instance_lookup =
            nexus.instance_lookup(&opctx, &instance_selector)?;
        let data = nexus
            .instance_serial_console_data(
                &instance_lookup,
                &query_params.into_inner(),
            )
            .await?;
        Ok(HttpResponseOk(data))
    };
    apictx.external_latencies.instrument_dropshot_handler(&rqctx, handler).await
}

/// Stream an instance's serial console
#[channel {
    protocol = WEBSOCKETS,
    path = "/v1/instances/{instance}/serial-console/stream",
    tags = ["instances"],
}]
async fn instance_serial_console_stream_v1(
    rqctx: RequestContext<Arc<ServerContext>>,
    path_params: Path<params::InstancePath>,
    query_params: Query<params::OptionalProjectSelector>,
    conn: WebsocketConnection,
) -> WebsocketChannelResult {
    let apictx = rqctx.context();
    let nexus = &apictx.nexus;
    let path = path_params.into_inner();
    let query = query_params.into_inner();
    let opctx = crate::context::op_context_for_external_api(&rqctx).await?;
    let instance_selector = params::InstanceSelector {
        project_selector: query.project_selector,
        instance: path.instance,
    };
    let instance_lookup = nexus.instance_lookup(&opctx, &instance_selector)?;
    nexus.instance_serial_console_stream(conn, &instance_lookup).await?;
    Ok(())
}

/// Connect to an instance's serial console
/// Use `GET /v1/instances/{instance}/serial-console/stream` instead
#[channel {
    protocol = WEBSOCKETS,
    path = "/organizations/{organization_name}/projects/{project_name}/instances/{instance_name}/serial-console/stream",
    tags = ["instances"],
    deprecated = true,
}]
async fn instance_serial_console_stream(
    rqctx: RequestContext<Arc<ServerContext>>,
    path_params: Path<InstancePathParam>,
    conn: WebsocketConnection,
) -> WebsocketChannelResult {
    let apictx = rqctx.context();
    let nexus = &apictx.nexus;
    let path = path_params.into_inner();
    let opctx = crate::context::op_context_for_external_api(&rqctx).await?;
    let instance_selector = params::InstanceSelector::new(
        Some(path.organization_name.into()),
        Some(path.project_name.into()),
        path.instance_name.into(),
    );
    let instance_lookup = nexus.instance_lookup(&opctx, &instance_selector)?;
    nexus.instance_serial_console_stream(conn, &instance_lookup).await?;
    Ok(())
}

/// List an instance's disks
#[endpoint {
    method = GET,
    path = "/v1/instances/{instance}/disks",
    tags = ["instances"],
}]
async fn instance_disk_list_v1(
    rqctx: RequestContext<Arc<ServerContext>>,
    query_params: Query<PaginatedByNameOrId<params::OptionalProjectSelector>>,
    path_params: Path<params::InstancePath>,
) -> Result<HttpResponseOk<ResultsPage<Disk>>, HttpError> {
    let apictx = rqctx.context();
    let handler = async {
        let nexus = &apictx.nexus;
        let path = path_params.into_inner();
        let query = query_params.into_inner();
        let pag_params = data_page_params_for(&rqctx, &query)?;
        let scan_params = ScanByNameOrId::from_query(&query)?;
        let paginated_by = name_or_id_pagination(&pag_params, scan_params)?;
        let opctx = crate::context::op_context_for_external_api(&rqctx).await?;
        let instance_selector = params::InstanceSelector {
            project_selector: scan_params.selector.project_selector.clone(),
            instance: path.instance,
        };
        let instance_lookup =
            nexus.instance_lookup(&opctx, &instance_selector)?;
        let disks = nexus
            .instance_list_disks(&opctx, &instance_lookup, &paginated_by)
            .await?
            .into_iter()
            .map(|d| d.into())
            .collect();
        Ok(HttpResponseOk(ScanByNameOrId::results_page(
            &query,
            disks,
            &marker_for_name_or_id,
        )?))
    };
    apictx.external_latencies.instrument_dropshot_handler(&rqctx, handler).await
}

/// List an instance's disks
/// Use `GET /v1/instances/{instance}/disks` instead
#[endpoint {
    method = GET,
    path = "/organizations/{organization_name}/projects/{project_name}/instances/{instance_name}/disks",
    tags = ["instances"],
    deprecated = true
}]
async fn instance_disk_list(
    rqctx: RequestContext<Arc<ServerContext>>,
    query_params: Query<PaginatedByName>,
    path_params: Path<InstancePathParam>,
) -> Result<HttpResponseOk<ResultsPage<Disk>>, HttpError> {
    let apictx = rqctx.context();
    let handler = async {
        let nexus = &apictx.nexus;
        let query = query_params.into_inner();
        let pag_params = data_page_params_for(&rqctx, &query)?;
        let path = path_params.into_inner();
        let instance_selector = params::InstanceSelector::new(
            Some(path.organization_name.into()),
            Some(path.project_name.into()),
            path.instance_name.into(),
        );
        let opctx = crate::context::op_context_for_external_api(&rqctx).await?;
        let instance_lookup =
            nexus.instance_lookup(&opctx, &instance_selector)?;
        let disks = nexus
            .instance_list_disks(
                &opctx,
                &instance_lookup,
                &PaginatedBy::Name(pag_params),
            )
            .await?
            .into_iter()
            .map(|d| d.into())
            .collect();
        Ok(HttpResponseOk(ScanByName::results_page(
            &query,
            disks,
            &marker_for_name,
        )?))
    };
    apictx.external_latencies.instrument_dropshot_handler(&rqctx, handler).await
}

/// Attach a disk to an instance
#[endpoint {
    method = POST,
    path = "/v1/instances/{instance}/disks/attach",
    tags = ["instances"],
}]
async fn instance_disk_attach_v1(
    rqctx: RequestContext<Arc<ServerContext>>,
    path_params: Path<params::InstancePath>,
    query_params: Query<params::OptionalProjectSelector>,
    disk_to_attach: TypedBody<params::DiskPath>,
) -> Result<HttpResponseAccepted<Disk>, HttpError> {
    let apictx = rqctx.context();
    let nexus = &apictx.nexus;
    let path = path_params.into_inner();
    let query = query_params.into_inner();
    let disk = disk_to_attach.into_inner().disk;
    let handler = async {
        let opctx = crate::context::op_context_for_external_api(&rqctx).await?;
        let instance_selector = params::InstanceSelector {
            project_selector: query.project_selector,
            instance: path.instance,
        };
        let instance_lookup =
            nexus.instance_lookup(&opctx, &instance_selector)?;
        let disk =
            nexus.instance_attach_disk(&opctx, &instance_lookup, disk).await?;
        Ok(HttpResponseAccepted(disk.into()))
    };
    apictx.external_latencies.instrument_dropshot_handler(&rqctx, handler).await
}

/// Attach a disk to an instance
/// Use `POST /v1/instances/{instance}/disks/attach` instead
#[endpoint {
    method = POST,
    path = "/organizations/{organization_name}/projects/{project_name}/instances/{instance_name}/disks/attach",
    tags = ["instances"],
    deprecated = true
}]
async fn instance_disk_attach(
    rqctx: RequestContext<Arc<ServerContext>>,
    path_params: Path<InstancePathParam>,
    disk_to_attach: TypedBody<params::DiskIdentifier>,
) -> Result<HttpResponseAccepted<Disk>, HttpError> {
    let apictx = rqctx.context();
    let nexus = &apictx.nexus;
    let path = path_params.into_inner();
    let disk = disk_to_attach.into_inner();
    let instance_selector = params::InstanceSelector::new(
        Some(path.organization_name.clone().into()),
        Some(path.project_name.clone().into()),
        path.instance_name.into(),
    );
    let handler = async {
        let opctx = crate::context::op_context_for_external_api(&rqctx).await?;
        let instance_lookup =
            nexus.instance_lookup(&opctx, &instance_selector)?;
        let disk = nexus
            .instance_attach_disk(&opctx, &instance_lookup, disk.name.into())
            .await?;
        Ok(HttpResponseAccepted(disk.into()))
    };
    apictx.external_latencies.instrument_dropshot_handler(&rqctx, handler).await
}

/// Detach a disk from an instance
#[endpoint {
    method = POST,
    path = "/v1/instances/{instance}/disks/detach",
    tags = ["instances"],
}]
async fn instance_disk_detach_v1(
    rqctx: RequestContext<Arc<ServerContext>>,
    path_params: Path<params::InstancePath>,
    query_params: Query<params::OptionalProjectSelector>,
    disk_to_detach: TypedBody<params::DiskPath>,
) -> Result<HttpResponseAccepted<Disk>, HttpError> {
    let apictx = rqctx.context();
    let nexus = &apictx.nexus;
    let path = path_params.into_inner();
    let query = query_params.into_inner();
    let disk = disk_to_detach.into_inner().disk;
    let handler = async {
        let opctx = crate::context::op_context_for_external_api(&rqctx).await?;
        let instance_selector = params::InstanceSelector {
            project_selector: query.project_selector,
            instance: path.instance,
        };
        let instance_lookup =
            nexus.instance_lookup(&opctx, &instance_selector)?;
        let disk =
            nexus.instance_detach_disk(&opctx, &instance_lookup, disk).await?;
        Ok(HttpResponseAccepted(disk.into()))
    };
    apictx.external_latencies.instrument_dropshot_handler(&rqctx, handler).await
}

/// Detach a disk from an instance
/// Use `POST /v1/disks/{disk}/detach` instead
#[endpoint {
    method = POST,
    path = "/organizations/{organization_name}/projects/{project_name}/instances/{instance_name}/disks/detach",
    tags = ["instances"],
    deprecated = true
}]
async fn instance_disk_detach(
    rqctx: RequestContext<Arc<ServerContext>>,
    path_params: Path<InstancePathParam>,
    disk_to_detach: TypedBody<params::DiskIdentifier>,
) -> Result<HttpResponseAccepted<Disk>, HttpError> {
    let apictx = rqctx.context();
    let nexus = &apictx.nexus;
    let path = path_params.into_inner();
    let disk = disk_to_detach.into_inner();
    let instance_selector = params::InstanceSelector::new(
        Some(path.organization_name.clone().into()),
        Some(path.project_name.clone().into()),
        path.instance_name.into(),
    );
    let handler = async {
        let opctx = crate::context::op_context_for_external_api(&rqctx).await?;
        let instance_lookup =
            nexus.instance_lookup(&opctx, &instance_selector)?;
        let disk = nexus
            .instance_detach_disk(&opctx, &instance_lookup, disk.name.into())
            .await?;
        Ok(HttpResponseAccepted(disk.into()))
    };
    apictx.external_latencies.instrument_dropshot_handler(&rqctx, handler).await
}

// Certificates

/// List system-wide certificates
///
/// Returns a list of all the system-wide certificates. System-wide certificates
/// are returned sorted by creation date, with the most recent certificates
/// appearing first.
#[endpoint {
    method = GET,
    path = "/v1/system/certificates",
    tags = ["system"],
}]
async fn certificate_list_v1(
    rqctx: RequestContext<Arc<ServerContext>>,
    query_params: Query<PaginatedByNameOrId>,
) -> Result<HttpResponseOk<ResultsPage<Certificate>>, HttpError> {
    let apictx = rqctx.context();
    let handler = async {
        let nexus = &apictx.nexus;
        let query = query_params.into_inner();
        let pag_params = data_page_params_for(&rqctx, &query)?;
        let scan_params = ScanByNameOrId::from_query(&query)?;
        let paginated_by = name_or_id_pagination(&pag_params, scan_params)?;
        let opctx = crate::context::op_context_for_external_api(&rqctx).await?;
        let certs = nexus
            .certificates_list(&opctx, &paginated_by)
            .await?
            .into_iter()
            .map(|d| d.try_into())
            .collect::<Result<Vec<_>, Error>>()?;
        Ok(HttpResponseOk(ScanByNameOrId::results_page(
            &query,
            certs,
            &marker_for_name_or_id,
        )?))
    };
    apictx.external_latencies.instrument_dropshot_handler(&rqctx, handler).await
}

/// Create a new system-wide x.509 certificate.
///
/// This certificate is automatically used by the Oxide Control plane to serve
/// external connections.
#[endpoint {
    method = POST,
    path = "/v1/system/certificates",
    tags = ["system"]
}]
async fn certificate_create_v1(
    rqctx: RequestContext<Arc<ServerContext>>,
    new_cert: TypedBody<params::CertificateCreate>,
) -> Result<HttpResponseCreated<Certificate>, HttpError> {
    let apictx = rqctx.context();
    let handler = async {
        let nexus = &apictx.nexus;
        let new_cert_params = new_cert.into_inner();
        let opctx = crate::context::op_context_for_external_api(&rqctx).await?;
        let cert = nexus.certificate_create(&opctx, new_cert_params).await?;
        Ok(HttpResponseCreated(cert.try_into()?))
    };
    apictx.external_latencies.instrument_dropshot_handler(&rqctx, handler).await
}

/// Path parameters for Certificate requests
#[derive(Deserialize, JsonSchema)]
struct CertificatePathParam {
    certificate: NameOrId,
}

/// Fetch a certificate
///
/// Returns the details of a specific certificate
#[endpoint {
    method = GET,
    path = "/v1/system/certificates/{certificate}",
    tags = ["system"],
}]
async fn certificate_view_v1(
    rqctx: RequestContext<Arc<ServerContext>>,
    path_params: Path<CertificatePathParam>,
) -> Result<HttpResponseOk<Certificate>, HttpError> {
    let apictx = rqctx.context();
    let handler = async {
        let nexus = &apictx.nexus;
        let path = path_params.into_inner();
        let opctx = crate::context::op_context_for_external_api(&rqctx).await?;
        let (.., cert) =
            nexus.certificate_lookup(&opctx, &path.certificate).fetch().await?;
        Ok(HttpResponseOk(cert.try_into()?))
    };
    apictx.external_latencies.instrument_dropshot_handler(&rqctx, handler).await
}

/// Delete a certificate
///
/// Permanently delete a certificate. This operation cannot be undone.
#[endpoint {
    method = DELETE,
    path = "/v1/system/certificates/{certificate}",
    tags = ["system"],
}]
async fn certificate_delete_v1(
    rqctx: RequestContext<Arc<ServerContext>>,
    path_params: Path<CertificatePathParam>,
) -> Result<HttpResponseDeleted, HttpError> {
    let apictx = rqctx.context();
    let handler = async {
        let nexus = &apictx.nexus;
        let path = path_params.into_inner();
        let opctx = crate::context::op_context_for_external_api(&rqctx).await?;
        nexus
            .certificate_delete(
                &opctx,
                nexus.certificate_lookup(&opctx, &path.certificate),
            )
            .await?;
        Ok(HttpResponseDeleted())
    };
    apictx.external_latencies.instrument_dropshot_handler(&rqctx, handler).await
}

// Images

/// List system-wide images
///
/// Returns a list of all the system-wide images. System-wide images are returned sorted
/// by creation date, with the most recent images appearing first.
#[endpoint {
    method = GET,
    path = "/system/images",
    tags = ["system"],
}]
async fn system_image_list(
    rqctx: RequestContext<Arc<ServerContext>>,
    query_params: Query<PaginatedByName>,
) -> Result<HttpResponseOk<ResultsPage<GlobalImage>>, HttpError> {
    let apictx = rqctx.context();
    let nexus = &apictx.nexus;
    let query = query_params.into_inner();
    let handler = async {
        let opctx = crate::context::op_context_for_external_api(&rqctx).await?;
        let images = nexus
            .global_images_list(
                &opctx,
                &data_page_params_for(&rqctx, &query)?
                    .map_name(|n| Name::ref_cast(n)),
            )
            .await?
            .into_iter()
            .map(|d| d.into())
            .collect();
        Ok(HttpResponseOk(ScanByName::results_page(
            &query,
            images,
            &marker_for_name,
        )?))
    };
    apictx.external_latencies.instrument_dropshot_handler(&rqctx, handler).await
}

/// Create a system-wide image
///
/// Create a new system-wide image. This image can then be used by any user in any silo as a
/// base for instances.
#[endpoint {
    method = POST,
    path = "/system/images",
    tags = ["system"],
    deprecated = true,
}]
async fn system_image_create(
    rqctx: RequestContext<Arc<ServerContext>>,
    new_image: TypedBody<params::GlobalImageCreate>,
) -> Result<HttpResponseCreated<GlobalImage>, HttpError> {
    let apictx = rqctx.context();
    let nexus = &apictx.nexus;
    let new_image_params = new_image.into_inner();
    let handler = async {
        let opctx = crate::context::op_context_for_external_api(&rqctx).await?;
        let image = nexus.global_image_create(&opctx, new_image_params).await?;
        Ok(HttpResponseCreated(image.into()))
    };
    apictx.external_latencies.instrument_dropshot_handler(&rqctx, handler).await
}

/// Path parameters for Image requests
#[derive(Deserialize, JsonSchema)]
struct GlobalImagePathParam {
    image_name: Name,
}

/// Fetch a system-wide image
///
/// Returns the details of a specific system-wide image.
#[endpoint {
    method = GET,
    path = "/system/images/{image_name}",
    tags = ["system"],
    deprecated = true,
}]
async fn system_image_view(
    rqctx: RequestContext<Arc<ServerContext>>,
    path_params: Path<GlobalImagePathParam>,
) -> Result<HttpResponseOk<GlobalImage>, HttpError> {
    let apictx = rqctx.context();
    let nexus = &apictx.nexus;
    let path = path_params.into_inner();
    let image_name = &path.image_name;
    let handler = async {
        let opctx = crate::context::op_context_for_external_api(&rqctx).await?;
        let image = nexus.global_image_fetch(&opctx, &image_name).await?;
        Ok(HttpResponseOk(image.into()))
    };
    apictx.external_latencies.instrument_dropshot_handler(&rqctx, handler).await
}

/// Fetch a system-wide image by id
#[endpoint {
    method = GET,
    path = "/system/by-id/images/{id}",
    tags = ["system"],
    deprecated = true,
}]
async fn system_image_view_by_id(
    rqctx: RequestContext<Arc<ServerContext>>,
    path_params: Path<ByIdPathParams>,
) -> Result<HttpResponseOk<GlobalImage>, HttpError> {
    let apictx = rqctx.context();
    let nexus = &apictx.nexus;
    let path = path_params.into_inner();
    let id = &path.id;
    let handler = async {
        let opctx = crate::context::op_context_for_external_api(&rqctx).await?;
        let image = nexus.global_image_fetch_by_id(&opctx, id).await?;
        Ok(HttpResponseOk(image.into()))
    };
    apictx.external_latencies.instrument_dropshot_handler(&rqctx, handler).await
}

/// Delete a system-wide image
///
/// Permanently delete a system-wide image. This operation cannot be undone. Any
/// instances using the system-wide image will continue to run, however new instances
/// can not be created with this image.
#[endpoint {
    method = DELETE,
    path = "/system/images/{image_name}",
    tags = ["system"],
    deprecated = true,
}]
async fn system_image_delete(
    rqctx: RequestContext<Arc<ServerContext>>,
    path_params: Path<GlobalImagePathParam>,
) -> Result<HttpResponseDeleted, HttpError> {
    let apictx = rqctx.context();
    let nexus = &apictx.nexus;
    let path = path_params.into_inner();
    let image_name = &path.image_name;
    let handler = async {
        let opctx = crate::context::op_context_for_external_api(&rqctx).await?;
        nexus.global_image_delete(&opctx, &image_name).await?;
        Ok(HttpResponseDeleted())
    };
    apictx.external_latencies.instrument_dropshot_handler(&rqctx, handler).await
}

/// List images
///
/// List images which are global or scoped to the specified project. The images
/// are returned sorted by creation date, with the most recent images appearing first.
#[endpoint {
    method = GET,
    path = "/v1/images",
    tags = ["images"],
}]
async fn image_list_v1(
    rqctx: RequestContext<Arc<ServerContext>>,
    query_params: Query<PaginatedByNameOrId<params::ProjectSelector>>,
) -> Result<HttpResponseOk<ResultsPage<Image>>, HttpError> {
    let apictx = rqctx.context();
    let handler = async {
        let opctx = crate::context::op_context_for_external_api(&rqctx).await?;
        let nexus = &apictx.nexus;
        let query = query_params.into_inner();
        let pag_params = data_page_params_for(&rqctx, &query)?;
        let scan_params = ScanByNameOrId::from_query(&query)?;
        let paginated_by = name_or_id_pagination(&pag_params, scan_params)?;
        let project_lookup =
            nexus.project_lookup(&opctx, &scan_params.selector)?;
        let images = nexus
            .image_list(&opctx, &project_lookup, &paginated_by)
            .await?
            .into_iter()
            .map(|d| d.into())
            .collect();
        Ok(HttpResponseOk(ScanByNameOrId::results_page(
            &query,
            images,
            &marker_for_name_or_id,
        )?))
    };
    apictx.external_latencies.instrument_dropshot_handler(&rqctx, handler).await
}

/// List images
///
/// List images in a project. The images are returned sorted by creation date,
/// with the most recent images appearing first.
/// Use `GET /v1/images` instead
#[endpoint {
    method = GET,
    path = "/organizations/{organization_name}/projects/{project_name}/images",
    tags = ["images"],
    deprecated = true,
}]
async fn image_list(
    rqctx: RequestContext<Arc<ServerContext>>,
    query_params: Query<PaginatedByName>,
    path_params: Path<ProjectPathParam>,
) -> Result<HttpResponseOk<ResultsPage<Image>>, HttpError> {
    let apictx = rqctx.context();
    let handler = async {
        let opctx = crate::context::op_context_for_external_api(&rqctx).await?;
        let nexus = &apictx.nexus;
        let query = query_params.into_inner();
        let path = path_params.into_inner();
        let project_selector = params::ProjectSelector::new(
            Some(path.organization_name.into()),
            path.project_name.into(),
        );
        let project_lookup = nexus.project_lookup(&opctx, &project_selector)?;
        let images = nexus
            .image_list(
                &opctx,
                &project_lookup,
                &PaginatedBy::Name(data_page_params_for(&rqctx, &query)?),
            )
            .await?
            .into_iter()
            .map(|d| d.into())
            .collect();
        Ok(HttpResponseOk(ScanByName::results_page(
            &query,
            images,
            &marker_for_name,
        )?))
    };
    apictx.external_latencies.instrument_dropshot_handler(&rqctx, handler).await
}

/// Create an image
///
/// Create a new image in a project.
#[endpoint {
    method = POST,
    path = "/v1/images",
    tags = ["images"]
}]
async fn image_create_v1(
    rqctx: RequestContext<Arc<ServerContext>>,
    query_params: Query<params::ProjectSelector>,
    new_image: TypedBody<params::ImageCreate>,
) -> Result<HttpResponseCreated<Image>, HttpError> {
    let apictx = rqctx.context();
    let handler = async {
        let opctx = crate::context::op_context_for_external_api(&rqctx).await?;
        let nexus = &apictx.nexus;
        let query = query_params.into_inner();
        let params = &new_image.into_inner();
        let project_lookup = nexus.project_lookup(&opctx, &query)?;
        let image =
            nexus.image_create(&opctx, &project_lookup, &params).await?;
        Ok(HttpResponseCreated(image.into()))
    };
    apictx.external_latencies.instrument_dropshot_handler(&rqctx, handler).await
}

/// Create an image
///
/// Create a new image in a project.
#[endpoint {
    method = POST,
    path = "/organizations/{organization_name}/projects/{project_name}/images",
    tags = ["images"],
    deprecated = true,
}]
async fn image_create(
    rqctx: RequestContext<Arc<ServerContext>>,
    path_params: Path<ProjectPathParam>,
    new_image: TypedBody<params::ImageCreate>,
) -> Result<HttpResponseCreated<Image>, HttpError> {
    let apictx = rqctx.context();
    let handler = async {
        let opctx = crate::context::op_context_for_external_api(&rqctx).await?;
        let nexus = &apictx.nexus;
        let path = path_params.into_inner();
        let new_image_params = &new_image.into_inner();
        let project_selector = params::ProjectSelector::new(
            Some(path.organization_name.into()),
            path.project_name.into(),
        );
        let project_lookup = nexus.project_lookup(&opctx, &project_selector)?;
        let image = nexus
            .image_create(&opctx, &project_lookup, &new_image_params)
            .await?;
        Ok(HttpResponseCreated(image.into()))
    };
    apictx.external_latencies.instrument_dropshot_handler(&rqctx, handler).await
}

/// Fetch an image
///
/// Fetch the details for a specific image in a project.
#[endpoint {
    method = GET,
    path = "/v1/images/{image}",
    tags = ["images"],
}]
async fn image_view_v1(
    rqctx: RequestContext<Arc<ServerContext>>,
    path_params: Path<params::ImagePath>,
    query_params: Query<params::OptionalProjectSelector>,
) -> Result<HttpResponseOk<Image>, HttpError> {
    let apictx = rqctx.context();
    let handler = async {
        let opctx = crate::context::op_context_for_external_api(&rqctx).await?;
        let nexus = &apictx.nexus;
        let path = path_params.into_inner();
        let query = query_params.into_inner();
        let image_selector = params::ImageSelector {
            image: path.image,
            project_selector: query.project_selector,
        };
        let (.., image) =
            nexus.image_lookup(&opctx, &image_selector)?.fetch().await?;
        Ok(HttpResponseOk(image.into()))
    };
    apictx.external_latencies.instrument_dropshot_handler(&rqctx, handler).await
}
/// Path parameters for Image requests
#[derive(Deserialize, JsonSchema)]
struct ImagePathParam {
    organization_name: Name,
    project_name: Name,
    image_name: Name,
}

/// Fetch an image
///
/// Fetch the details for a specific image in a project.
#[endpoint {
    method = GET,
    path = "/organizations/{organization_name}/projects/{project_name}/images/{image_name}",
    tags = ["images"],
    deprecated = true,
}]
async fn image_view(
    rqctx: RequestContext<Arc<ServerContext>>,
    path_params: Path<ImagePathParam>,
) -> Result<HttpResponseOk<Image>, HttpError> {
    let apictx = rqctx.context();
    let handler = async {
        let opctx = crate::context::op_context_for_external_api(&rqctx).await?;
        let nexus = &apictx.nexus;
        let path = path_params.into_inner();
        let image_selector = params::ImageSelector::new(
            Some(path.organization_name.into()),
            Some(path.project_name.into()),
            path.image_name.into(),
        );
        let (.., image) =
            nexus.image_lookup(&opctx, &image_selector)?.fetch().await?;
        Ok(HttpResponseOk(image.into()))
    };
    apictx.external_latencies.instrument_dropshot_handler(&rqctx, handler).await
}

/// Fetch an image by id
#[endpoint {
    method = GET,
    path = "/by-id/images/{id}",
    tags = ["images"],
    deprecated = true,
}]
async fn image_view_by_id(
    rqctx: RequestContext<Arc<ServerContext>>,
    path_params: Path<ByIdPathParams>,
) -> Result<HttpResponseOk<Image>, HttpError> {
    let apictx = rqctx.context();
    let handler = async {
        let opctx = crate::context::op_context_for_external_api(&rqctx).await?;
        let nexus = &apictx.nexus;
        let path = path_params.into_inner();
        let image_selector =
            params::ImageSelector::new(None, None, path.id.into());
        let (.., image) =
            nexus.image_lookup(&opctx, &image_selector)?.fetch().await?;
        Ok(HttpResponseOk(image.into()))
    };
    apictx.external_latencies.instrument_dropshot_handler(&rqctx, handler).await
}

/// Delete an image
///
/// Permanently delete an image from a project. This operation cannot be undone.
/// Any instances in the project using the image will continue to run, however
/// new instances can not be created with this image.
#[endpoint {
    method = DELETE,
    path = "/v1/images/{image}",
    tags = ["images"],
}]
async fn image_delete_v1(
    rqctx: RequestContext<Arc<ServerContext>>,
    path_params: Path<params::ImagePath>,
    query_params: Query<params::OptionalProjectSelector>,
) -> Result<HttpResponseDeleted, HttpError> {
    let apictx = rqctx.context();
    let handler = async {
        let opctx = crate::context::op_context_for_external_api(&rqctx).await?;
        let nexus = &apictx.nexus;
        let path = path_params.into_inner();
        let query = query_params.into_inner();
        let image_selector = params::ImageSelector {
            image: path.image,
            project_selector: query.project_selector,
        };
        let image_lookup = nexus.image_lookup(&opctx, &image_selector)?;
        nexus.image_delete(&opctx, &image_lookup).await?;
        Ok(HttpResponseDeleted())
    };
    apictx.external_latencies.instrument_dropshot_handler(&rqctx, handler).await
}

/// Delete an image
///
/// Permanently delete an image from a project. This operation cannot be undone.
/// Any instances in the project using the image will continue to run, however
/// new instances can not be created with this image.
#[endpoint {
    method = DELETE,
    path = "/organizations/{organization_name}/projects/{project_name}/images/{image_name}",
    tags = ["images"],
    deprecated = true,
}]
async fn image_delete(
    rqctx: RequestContext<Arc<ServerContext>>,
    path_params: Path<ImagePathParam>,
) -> Result<HttpResponseDeleted, HttpError> {
    let apictx = rqctx.context();
    let handler = async {
        let opctx = crate::context::op_context_for_external_api(&rqctx).await?;
        let nexus = &apictx.nexus;
        let path = path_params.into_inner();
        let image_selector = params::ImageSelector::new(
            Some(path.organization_name.into()),
            Some(path.project_name.into()),
            path.image_name.into(),
        );
        let image_lookup = nexus.image_lookup(&opctx, &image_selector)?;
        nexus.image_delete(&opctx, &image_lookup).await?;
        Ok(HttpResponseDeleted())
    };
    apictx.external_latencies.instrument_dropshot_handler(&rqctx, handler).await
}

/// List network interfaces
#[endpoint {
    method = GET,
    path = "/v1/network-interfaces",
    tags = ["instances"],
}]
async fn instance_network_interface_list_v1(
    rqctx: RequestContext<Arc<ServerContext>>,
    query_params: Query<PaginatedByNameOrId<params::InstanceSelector>>,
) -> Result<HttpResponseOk<ResultsPage<NetworkInterface>>, HttpError> {
    let apictx = rqctx.context();
    let handler = async {
        let opctx = crate::context::op_context_for_external_api(&rqctx).await?;
        let nexus = &apictx.nexus;
        let query = query_params.into_inner();
        let pag_params = data_page_params_for(&rqctx, &query)?;
        let scan_params = ScanByNameOrId::from_query(&query)?;
        let paginated_by = name_or_id_pagination(&pag_params, scan_params)?;
        let instance_lookup =
            nexus.instance_lookup(&opctx, &scan_params.selector)?;
        let interfaces = nexus
            .network_interface_list(&opctx, &instance_lookup, &paginated_by)
            .await?
            .into_iter()
            .map(|d| d.into())
            .collect();
        Ok(HttpResponseOk(ScanByNameOrId::results_page(
            &query,
            interfaces,
            &marker_for_name_or_id,
        )?))
    };
    apictx.external_latencies.instrument_dropshot_handler(&rqctx, handler).await
}

/// List network interfaces
/// Use `GET /v1/network-interfaces` instead
#[endpoint {
    method = GET,
    path = "/organizations/{organization_name}/projects/{project_name}/instances/{instance_name}/network-interfaces",
    tags = ["instances"],
    deprecated = true,
}]
async fn instance_network_interface_list(
    rqctx: RequestContext<Arc<ServerContext>>,
    query_params: Query<PaginatedByName>,
    path_params: Path<InstancePathParam>,
) -> Result<HttpResponseOk<ResultsPage<NetworkInterface>>, HttpError> {
    let apictx = rqctx.context();
    let handler = async {
        let opctx = crate::context::op_context_for_external_api(&rqctx).await?;
        let nexus = &apictx.nexus;
        let query = query_params.into_inner();
        let path = path_params.into_inner();
        let instance_selector = params::InstanceSelector::new(
            Some(path.organization_name.into()),
            Some(path.project_name.into()),
            path.instance_name.into(),
        );
        let instance_lookup =
            nexus.instance_lookup(&opctx, &instance_selector)?;
        let interfaces = nexus
            .network_interface_list(
                &opctx,
                &instance_lookup,
                &PaginatedBy::Name(data_page_params_for(&rqctx, &query)?),
            )
            .await?
            .into_iter()
            .map(|d| d.into())
            .collect();
        Ok(HttpResponseOk(ScanByName::results_page(
            &query,
            interfaces,
            &marker_for_name,
        )?))
    };
    apictx.external_latencies.instrument_dropshot_handler(&rqctx, handler).await
}

/// Create a network interface
#[endpoint {
    method = POST,
    path = "/v1/network-interfaces",
    tags = ["instances"],
}]
async fn instance_network_interface_create_v1(
    rqctx: RequestContext<Arc<ServerContext>>,
    query_params: Query<params::InstanceSelector>,
    interface_params: TypedBody<params::NetworkInterfaceCreate>,
) -> Result<HttpResponseCreated<NetworkInterface>, HttpError> {
    let apictx = rqctx.context();
    let handler = async {
        let opctx = crate::context::op_context_for_external_api(&rqctx).await?;
        let nexus = &apictx.nexus;
        let query = query_params.into_inner();
        let instance_lookup = nexus.instance_lookup(&opctx, &query)?;
        let iface = nexus
            .network_interface_create(
                &opctx,
                &instance_lookup,
                &interface_params.into_inner(),
            )
            .await?;
        Ok(HttpResponseCreated(iface.into()))
    };
    apictx.external_latencies.instrument_dropshot_handler(&rqctx, handler).await
}

/// Create a network interface
/// Use `POST /v1/network-interfaces` instead
#[endpoint {
    method = POST,
    path = "/organizations/{organization_name}/projects/{project_name}/instances/{instance_name}/network-interfaces",
    tags = ["instances"],
    deprecated = true
}]
async fn instance_network_interface_create(
    rqctx: RequestContext<Arc<ServerContext>>,
    path_params: Path<InstancePathParam>,
    interface_params: TypedBody<params::NetworkInterfaceCreate>,
) -> Result<HttpResponseCreated<NetworkInterface>, HttpError> {
    let apictx = rqctx.context();
    let handler = async {
        let opctx = crate::context::op_context_for_external_api(&rqctx).await?;
        let nexus = &apictx.nexus;
        let path = path_params.into_inner();
        let instance_selector = params::InstanceSelector::new(
            Some(path.organization_name.into()),
            Some(path.project_name.into()),
            path.instance_name.into(),
        );
        let instance_lookup =
            nexus.instance_lookup(&opctx, &instance_selector)?;
        let iface = nexus
            .network_interface_create(
                &opctx,
                &instance_lookup,
                &interface_params.into_inner(),
            )
            .await?;
        Ok(HttpResponseCreated(iface.into()))
    };
    apictx.external_latencies.instrument_dropshot_handler(&rqctx, handler).await
}

#[derive(Debug, Clone, Deserialize, Serialize, JsonSchema)]
pub struct NetworkInterfacePathParam {
    pub organization_name: Name,
    pub project_name: Name,
    pub instance_name: Name,
    pub interface_name: Name,
}

/// Delete a network interface
///
/// Note that the primary interface for an instance cannot be deleted if there
/// are any secondary interfaces. A new primary interface must be designated
/// first. The primary interface can be deleted if there are no secondary
/// interfaces.
#[endpoint {
    method = DELETE,
    path = "/v1/network-interfaces/{interface}",
    tags = ["instances"],
}]
async fn instance_network_interface_delete_v1(
    rqctx: RequestContext<Arc<ServerContext>>,
    path_params: Path<params::NetworkInterfacePath>,
    query_params: Query<params::OptionalInstanceSelector>,
) -> Result<HttpResponseDeleted, HttpError> {
    let apictx = rqctx.context();
    let handler = async {
        let opctx = crate::context::op_context_for_external_api(&rqctx).await?;
        let nexus = &apictx.nexus;
        let path = path_params.into_inner();
        let query = query_params.into_inner();
        let interface_selector = params::NetworkInterfaceSelector {
            instance_selector: query.instance_selector,
            network_interface: path.interface,
        };
        let interface_lookup =
            nexus.network_interface_lookup(&opctx, &interface_selector)?;
        nexus.network_interface_delete(&opctx, &interface_lookup).await?;
        Ok(HttpResponseDeleted())
    };
    apictx.external_latencies.instrument_dropshot_handler(&rqctx, handler).await
}

/// Delete a network interface
///
/// Note that the primary interface for an instance cannot be deleted if there
/// are any secondary interfaces. A new primary interface must be designated
/// first. The primary interface can be deleted if there are no secondary
/// interfaces.
///
/// Use `DELETE /v1/network-interfaces/{interface}` instead
#[endpoint {
    method = DELETE,
    path = "/organizations/{organization_name}/projects/{project_name}/instances/{instance_name}/network-interfaces/{interface_name}",
    tags = ["instances"],
    deprecated = true,
}]
async fn instance_network_interface_delete(
    rqctx: RequestContext<Arc<ServerContext>>,
    path_params: Path<NetworkInterfacePathParam>,
) -> Result<HttpResponseDeleted, HttpError> {
    let apictx = rqctx.context();
    let handler = async {
        let opctx = crate::context::op_context_for_external_api(&rqctx).await?;
        let nexus = &apictx.nexus;
        let path = path_params.into_inner();
        let interface_selector = params::NetworkInterfaceSelector::new(
            Some(path.organization_name.into()),
            Some(path.project_name.into()),
            Some(path.instance_name.into()),
            path.interface_name.into(),
        );
        let interface_lookup =
            nexus.network_interface_lookup(&opctx, &interface_selector)?;
        nexus.network_interface_delete(&opctx, &interface_lookup).await?;
        Ok(HttpResponseDeleted())
    };
    apictx.external_latencies.instrument_dropshot_handler(&rqctx, handler).await
}

/// Fetch a network interface
#[endpoint {
    method = GET,
    path = "/v1/network-interfaces/{interface}",
    tags = ["instances"],
}]
async fn instance_network_interface_view_v1(
    rqctx: RequestContext<Arc<ServerContext>>,
    path_params: Path<params::NetworkInterfacePath>,
    query_params: Query<params::OptionalInstanceSelector>,
) -> Result<HttpResponseOk<NetworkInterface>, HttpError> {
    let apictx = rqctx.context();
    let handler = async {
        let opctx = crate::context::op_context_for_external_api(&rqctx).await?;
        let nexus = &apictx.nexus;
        let path = path_params.into_inner();
        let query = query_params.into_inner();
        let interface_selector = params::NetworkInterfaceSelector {
            instance_selector: query.instance_selector,
            network_interface: path.interface,
        };
        let (.., interface) = nexus
            .network_interface_lookup(&opctx, &interface_selector)?
            .fetch()
            .await?;
        Ok(HttpResponseOk(interface.into()))
    };
    apictx.external_latencies.instrument_dropshot_handler(&rqctx, handler).await
}

/// Fetch a network interface
/// Use `GET /v1/network-interfaces/{interface}` instead
#[endpoint {
    method = GET,
    path = "/organizations/{organization_name}/projects/{project_name}/instances/{instance_name}/network-interfaces/{interface_name}",
    tags = ["instances"],
    deprecated = true
}]
async fn instance_network_interface_view(
    rqctx: RequestContext<Arc<ServerContext>>,
    path_params: Path<NetworkInterfacePathParam>,
) -> Result<HttpResponseOk<NetworkInterface>, HttpError> {
    let apictx = rqctx.context();
    let handler = async {
        let opctx = crate::context::op_context_for_external_api(&rqctx).await?;
        let nexus = &apictx.nexus;
        let path = path_params.into_inner();
        let interface_selector = params::NetworkInterfaceSelector::new(
            Some(path.organization_name.into()),
            Some(path.project_name.into()),
            Some(path.instance_name.into()),
            path.interface_name.into(),
        );
        let (.., interface) = nexus
            .network_interface_lookup(&opctx, &interface_selector)?
            .fetch()
            .await?;
        Ok(HttpResponseOk(interface.into()))
    };
    apictx.external_latencies.instrument_dropshot_handler(&rqctx, handler).await
}

/// Fetch a network interface by id
///
/// Use `GET /v1/network-interfaces/{interface}` instead
#[endpoint {
    method = GET,
    path = "/by-id/network-interfaces/{id}",
    tags = ["instances"],
    deprecated = true,
}]
async fn instance_network_interface_view_by_id(
    rqctx: RequestContext<Arc<ServerContext>>,
    path_params: Path<ByIdPathParams>,
) -> Result<HttpResponseOk<NetworkInterface>, HttpError> {
    let apictx = rqctx.context();
    let handler = async {
        let opctx = crate::context::op_context_for_external_api(&rqctx).await?;
        let nexus = &apictx.nexus;
        let path = path_params.into_inner();
        let interface_selector = params::NetworkInterfaceSelector {
            instance_selector: None,
            network_interface: path.id.into(),
        };
        let (.., interface) = nexus
            .network_interface_lookup(&opctx, &interface_selector)?
            .fetch()
            .await?;
        Ok(HttpResponseOk(interface.into()))
    };
    apictx.external_latencies.instrument_dropshot_handler(&rqctx, handler).await
}

/// Update a network interface
#[endpoint {
    method = PUT,
    path = "/v1/network-interfaces/{interface}",
    tags = ["instances"],
}]
async fn instance_network_interface_update_v1(
    rqctx: RequestContext<Arc<ServerContext>>,
    path_params: Path<params::NetworkInterfacePath>,
    query_params: Query<params::OptionalInstanceSelector>,
    updated_iface: TypedBody<params::NetworkInterfaceUpdate>,
) -> Result<HttpResponseOk<NetworkInterface>, HttpError> {
    let apictx = rqctx.context();
    let handler = async {
        let opctx = crate::context::op_context_for_external_api(&rqctx).await?;
        let nexus = &apictx.nexus;
        let path = path_params.into_inner();
        let query = query_params.into_inner();
        let updated_iface = updated_iface.into_inner();
        let network_interface_selector = params::NetworkInterfaceSelector {
            instance_selector: query.instance_selector,
            network_interface: path.interface,
        };
        let network_interface_lookup = nexus
            .network_interface_lookup(&opctx, &network_interface_selector)?;
        let interface = nexus
            .network_interface_update(
                &opctx,
                &network_interface_lookup,
                updated_iface,
            )
            .await?;
        Ok(HttpResponseOk(NetworkInterface::from(interface)))
    };
    apictx.external_latencies.instrument_dropshot_handler(&rqctx, handler).await
}

/// Update a network interface
/// Use `PUT /v1/network-interfaces/{interface}` instead
#[endpoint {
    method = PUT,
    path = "/organizations/{organization_name}/projects/{project_name}/instances/{instance_name}/network-interfaces/{interface_name}",
    tags = ["instances"],
    deprecated = true
}]
async fn instance_network_interface_update(
    rqctx: RequestContext<Arc<ServerContext>>,
    path_params: Path<NetworkInterfacePathParam>,
    updated_iface: TypedBody<params::NetworkInterfaceUpdate>,
) -> Result<HttpResponseOk<NetworkInterface>, HttpError> {
    let apictx = rqctx.context();
    let handler = async {
        let opctx = crate::context::op_context_for_external_api(&rqctx).await?;
        let nexus = &apictx.nexus;
        let path = path_params.into_inner();
        let updated_iface = updated_iface.into_inner();
        let interface_selector = params::NetworkInterfaceSelector::new(
            Some(path.organization_name.into()),
            Some(path.project_name.into()),
            Some(path.instance_name.into()),
            path.interface_name.into(),
        );
        let interface_lookup =
            nexus.network_interface_lookup(&opctx, &interface_selector)?;
        let interface = nexus
            .network_interface_update(&opctx, &interface_lookup, updated_iface)
            .await?;
        Ok(HttpResponseOk(interface.into()))
    };
    apictx.external_latencies.instrument_dropshot_handler(&rqctx, handler).await
}

// External IP addresses for instances

/// List external IP addresses
/// Use `/v1/instances/{instance}/external-ips` instead
#[endpoint {
    method = GET,
    path = "/organizations/{organization_name}/projects/{project_name}/instances/{instance_name}/external-ips",
    tags = ["instances"],
    deprecated = true,
}]
async fn instance_external_ip_list(
    rqctx: RequestContext<Arc<ServerContext>>,
    path_params: Path<InstancePathParam>,
) -> Result<HttpResponseOk<ResultsPage<views::ExternalIp>>, HttpError> {
    let apictx = rqctx.context();
    let handler = async {
        let nexus = &apictx.nexus;
        let path = path_params.into_inner();
        let opctx = crate::context::op_context_for_external_api(&rqctx).await?;
        let instance_selector = params::InstanceSelector::new(
            Some(path.organization_name.into()),
            Some(path.project_name.into()),
            path.instance_name.into(),
        );
        let instance_lookup =
            nexus.instance_lookup(&opctx, &instance_selector)?;
        let ips =
            nexus.instance_list_external_ips(&opctx, &instance_lookup).await?;
        Ok(HttpResponseOk(ResultsPage { items: ips, next_page: None }))
    };
    apictx.external_latencies.instrument_dropshot_handler(&rqctx, handler).await
}

/// List external IP addresses
#[endpoint {
    method = GET,
    path = "/v1/instances/{instance}/external-ips",
    tags = ["instances"],
}]
async fn instance_external_ip_list_v1(
    rqctx: RequestContext<Arc<ServerContext>>,
    query_params: Query<params::OptionalProjectSelector>,
    path_params: Path<params::InstancePath>,
) -> Result<HttpResponseOk<ResultsPage<views::ExternalIp>>, HttpError> {
    let apictx = rqctx.context();
    let handler = async {
        let nexus = &apictx.nexus;
        let path = path_params.into_inner();
        let query = query_params.into_inner();
        let opctx = crate::context::op_context_for_external_api(&rqctx).await?;
        let instance_selector = params::InstanceSelector {
            project_selector: query.project_selector,
            instance: path.instance,
        };
        let instance_lookup =
            nexus.instance_lookup(&opctx, &instance_selector)?;
        let ips =
            nexus.instance_list_external_ips(&opctx, &instance_lookup).await?;
        Ok(HttpResponseOk(ResultsPage { items: ips, next_page: None }))
    };
    apictx.external_latencies.instrument_dropshot_handler(&rqctx, handler).await
}

// Snapshots

/// List snapshots
#[endpoint {
    method = GET,
    path = "/v1/snapshots",
    tags = ["snapshots"],
}]
async fn snapshot_list(
    rqctx: RequestContext<Arc<ServerContext>>,
    query_params: Query<PaginatedByNameOrId<params::ProjectSelector>>,
) -> Result<HttpResponseOk<ResultsPage<Snapshot>>, HttpError> {
    let apictx = rqctx.context();
    let handler = async {
        let opctx = crate::context::op_context_for_external_api(&rqctx).await?;
        let nexus = &apictx.nexus;
        let query = query_params.into_inner();
        let pag_params = data_page_params_for(&rqctx, &query)?;
        let scan_params = ScanByNameOrId::from_query(&query)?;
        let paginated_by = name_or_id_pagination(&pag_params, scan_params)?;
        let project_lookup =
            nexus.project_lookup(&opctx, &scan_params.selector)?;
        let snapshots = nexus
            .snapshot_list(&opctx, &project_lookup, &paginated_by)
            .await?
            .into_iter()
            .map(|d| d.into())
            .collect();
        Ok(HttpResponseOk(ScanByNameOrId::results_page(
            &query,
            snapshots,
            &marker_for_name_or_id,
        )?))
    };
    apictx.external_latencies.instrument_dropshot_handler(&rqctx, handler).await
}

/// Create a snapshot
///
/// Creates a point-in-time snapshot from a disk.
#[endpoint {
    method = POST,
    path = "/v1/snapshots",
    tags = ["snapshots"],
}]
async fn snapshot_create(
    rqctx: RequestContext<Arc<ServerContext>>,
    query_params: Query<params::ProjectSelector>,
    new_snapshot: TypedBody<params::SnapshotCreate>,
) -> Result<HttpResponseCreated<Snapshot>, HttpError> {
    let apictx = rqctx.context();
    let handler = async {
        let opctx = crate::context::op_context_for_external_api(&rqctx).await?;
        let nexus = &apictx.nexus;
        let query = query_params.into_inner();
        let new_snapshot_params = &new_snapshot.into_inner();
        let project_lookup = nexus.project_lookup(&opctx, &query)?;
        let snapshot = nexus
            .snapshot_create(&opctx, project_lookup, &new_snapshot_params)
            .await?;
        Ok(HttpResponseCreated(snapshot.into()))
    };
    apictx.external_latencies.instrument_dropshot_handler(&rqctx, handler).await
}

/// Fetch a snapshot
#[endpoint {
    method = GET,
    path = "/v1/snapshots/{snapshot}",
    tags = ["snapshots"],
}]
async fn snapshot_view(
    rqctx: RequestContext<Arc<ServerContext>>,
    path_params: Path<params::SnapshotPath>,
    query_params: Query<params::OptionalProjectSelector>,
) -> Result<HttpResponseOk<Snapshot>, HttpError> {
    let apictx = rqctx.context();
    let handler = async {
        let opctx = crate::context::op_context_for_external_api(&rqctx).await?;
        let nexus = &apictx.nexus;
        let path = path_params.into_inner();
        let query = query_params.into_inner();
        let snapshot_selector = params::SnapshotSelector {
            project_selector: query.project_selector,
            snapshot: path.snapshot,
        };
        let (.., snapshot) =
            nexus.snapshot_lookup(&opctx, &snapshot_selector)?.fetch().await?;
        Ok(HttpResponseOk(snapshot.into()))
    };
    apictx.external_latencies.instrument_dropshot_handler(&rqctx, handler).await
}

/// Delete a snapshot
#[endpoint {
    method = DELETE,
    path = "/v1/snapshots/{snapshot}",
    tags = ["snapshots"],
}]
async fn snapshot_delete(
    rqctx: RequestContext<Arc<ServerContext>>,
    path_params: Path<params::SnapshotPath>,
    query_params: Query<params::OptionalProjectSelector>,
) -> Result<HttpResponseDeleted, HttpError> {
    let apictx = rqctx.context();
    let handler = async {
        let opctx = crate::context::op_context_for_external_api(&rqctx).await?;
        let nexus = &apictx.nexus;
        let path = path_params.into_inner();
        let query = query_params.into_inner();
        let snapshot_selector = params::SnapshotSelector {
            project_selector: query.project_selector,
            snapshot: path.snapshot,
        };
        let snapshot_lookup =
            nexus.snapshot_lookup(&opctx, &snapshot_selector)?;
        nexus.snapshot_delete(&opctx, &snapshot_lookup).await?;
        Ok(HttpResponseDeleted())
    };
    apictx.external_latencies.instrument_dropshot_handler(&rqctx, handler).await
}

// VPCs

/// List VPCs
#[endpoint {
    method = GET,
    path = "/v1/vpcs",
    tags = ["vpcs"],
}]
async fn vpc_list_v1(
    rqctx: RequestContext<Arc<ServerContext>>,
    query_params: Query<PaginatedByNameOrId<params::ProjectSelector>>,
) -> Result<HttpResponseOk<ResultsPage<Vpc>>, HttpError> {
    let apictx = rqctx.context();
    let handler = async {
        let nexus = &apictx.nexus;
        let query = query_params.into_inner();
        let pag_params = data_page_params_for(&rqctx, &query)?;
        let scan_params = ScanByNameOrId::from_query(&query)?;
        let paginated_by = name_or_id_pagination(&pag_params, scan_params)?;
        let opctx = crate::context::op_context_for_external_api(&rqctx).await?;
        let project_lookup =
            nexus.project_lookup(&opctx, &scan_params.selector)?;
        let vpcs = nexus
            .vpc_list(&opctx, &project_lookup, &paginated_by)
            .await?
            .into_iter()
            .map(|p| p.into())
            .collect();

        Ok(HttpResponseOk(ScanByNameOrId::results_page(
            &query,
            vpcs,
            &marker_for_name_or_id,
        )?))
    };
    apictx.external_latencies.instrument_dropshot_handler(&rqctx, handler).await
}

/// List VPCs
/// Use `GET /v1/vpcs` instead
#[endpoint {
    method = GET,
    path = "/organizations/{organization_name}/projects/{project_name}/vpcs",
    tags = ["vpcs"],
    deprecated = true,
}]
async fn vpc_list(
    rqctx: RequestContext<Arc<ServerContext>>,
    query_params: Query<PaginatedByName>,
    path_params: Path<ProjectPathParam>,
) -> Result<HttpResponseOk<ResultsPage<Vpc>>, HttpError> {
    let apictx = rqctx.context();
    let handler = async {
        let nexus = &apictx.nexus;
        let query = query_params.into_inner();
        let path = path_params.into_inner();
        let project_selector = params::ProjectSelector::new(
            Some(path.organization_name.into()),
            path.project_name.into(),
        );
        let opctx = crate::context::op_context_for_external_api(&rqctx).await?;
        let project_lookup = nexus.project_lookup(&opctx, &project_selector)?;
        let vpcs = nexus
            .vpc_list(
                &opctx,
                &project_lookup,
                &PaginatedBy::Name(data_page_params_for(&rqctx, &query)?),
            )
            .await?
            .into_iter()
            .map(|p| p.into())
            .collect();

        Ok(HttpResponseOk(ScanByName::results_page(
            &query,
            vpcs,
            &marker_for_name,
        )?))
    };
    apictx.external_latencies.instrument_dropshot_handler(&rqctx, handler).await
}

/// Create a VPC
#[endpoint {
    method = POST,
    path = "/v1/vpcs",
    tags = ["vpcs"],
}]
async fn vpc_create_v1(
    rqctx: RequestContext<Arc<ServerContext>>,
    query_params: Query<params::ProjectSelector>,
    body: TypedBody<params::VpcCreate>,
) -> Result<HttpResponseCreated<Vpc>, HttpError> {
    let apictx = rqctx.context();
    let nexus = &apictx.nexus;
    let query = query_params.into_inner();
    let new_vpc_params = body.into_inner();
    let handler = async {
        let opctx = crate::context::op_context_for_external_api(&rqctx).await?;
        let project_lookup = nexus.project_lookup(&opctx, &query)?;
        let vpc = nexus
            .project_create_vpc(&opctx, &project_lookup, &new_vpc_params)
            .await?;
        Ok(HttpResponseCreated(vpc.into()))
    };
    apictx.external_latencies.instrument_dropshot_handler(&rqctx, handler).await
}

/// Create a VPC
/// Use `POST /v1/vpcs` instead
#[endpoint {
    method = POST,
    path = "/organizations/{organization_name}/projects/{project_name}/vpcs",
    tags = ["vpcs"],
    deprecated = true,
}]
async fn vpc_create(
    rqctx: RequestContext<Arc<ServerContext>>,
    path_params: Path<ProjectPathParam>,
    new_vpc: TypedBody<params::VpcCreate>,
) -> Result<HttpResponseCreated<Vpc>, HttpError> {
    let apictx = rqctx.context();
    let handler = async {
        let nexus = &apictx.nexus;
        let path = path_params.into_inner();
        let new_vpc_params = &new_vpc.into_inner();
        let opctx = crate::context::op_context_for_external_api(&rqctx).await?;
        let project_selector = params::ProjectSelector::new(
            Some(path.organization_name.into()),
            path.project_name.into(),
        );
        let project_lookup = nexus.project_lookup(&opctx, &project_selector)?;
        let vpc = nexus
            .project_create_vpc(&opctx, &project_lookup, &new_vpc_params)
            .await?;
        Ok(HttpResponseCreated(vpc.into()))
    };
    apictx.external_latencies.instrument_dropshot_handler(&rqctx, handler).await
}

/// Fetch a VPC
#[endpoint {
    method = GET,
    path = "/v1/vpcs/{vpc}",
    tags = ["vpcs"],
}]
async fn vpc_view_v1(
    rqctx: RequestContext<Arc<ServerContext>>,
    path_params: Path<params::VpcPath>,
    query_params: Query<params::OptionalProjectSelector>,
) -> Result<HttpResponseOk<Vpc>, HttpError> {
    let apictx = rqctx.context();
    let handler = async {
        let nexus = &apictx.nexus;
        let path = path_params.into_inner();
        let query = query_params.into_inner();
        let opctx = crate::context::op_context_for_external_api(&rqctx).await?;
        let vpc_selector = params::VpcSelector {
            project_selector: query.project_selector,
            vpc: path.vpc,
        };
        let (.., vpc) =
            nexus.vpc_lookup(&opctx, &vpc_selector)?.fetch().await?;
        Ok(HttpResponseOk(vpc.into()))
    };
    apictx.external_latencies.instrument_dropshot_handler(&rqctx, handler).await
}

/// Path parameters for VPC requests
#[derive(Deserialize, JsonSchema)]
struct VpcPathParam {
    organization_name: Name,
    project_name: Name,
    vpc_name: Name,
}

/// Fetch a VPC
/// Use `GET /v1/vpcs/{vpc}` instead
#[endpoint {
    method = GET,
    path = "/organizations/{organization_name}/projects/{project_name}/vpcs/{vpc_name}",
    tags = ["vpcs"],
    deprecated = true,
}]
async fn vpc_view(
    rqctx: RequestContext<Arc<ServerContext>>,
    path_params: Path<VpcPathParam>,
) -> Result<HttpResponseOk<Vpc>, HttpError> {
    let apictx = rqctx.context();
    let nexus = &apictx.nexus;
    let path = path_params.into_inner();
    let handler = async {
        let opctx = crate::context::op_context_for_external_api(&rqctx).await?;
        let vpc_selector = params::VpcSelector::new(
            Some(path.organization_name.into()),
            Some(path.project_name.into()),
            path.vpc_name.into(),
        );
        let (.., vpc) =
            nexus.vpc_lookup(&opctx, &vpc_selector)?.fetch().await?;
        Ok(HttpResponseOk(vpc.into()))
    };
    apictx.external_latencies.instrument_dropshot_handler(&rqctx, handler).await
}

/// Fetch a VPC
/// Use `GET /v1/vpcs/{id}` instead
#[endpoint {
    method = GET,
    path = "/by-id/vpcs/{id}",
    tags = ["vpcs"],
    deprecated = true,
}]
async fn vpc_view_by_id(
    rqctx: RequestContext<Arc<ServerContext>>,
    path_params: Path<ByIdPathParams>,
) -> Result<HttpResponseOk<Vpc>, HttpError> {
    let apictx = rqctx.context();
    let nexus = &apictx.nexus;
    let path = path_params.into_inner();
    let handler = async {
        let opctx = crate::context::op_context_for_external_api(&rqctx).await?;
        let vpc_selector = params::VpcSelector::new(None, None, path.id.into());
        let (.., vpc) =
            nexus.vpc_lookup(&opctx, &vpc_selector)?.fetch().await?;
        Ok(HttpResponseOk(vpc.into()))
    };
    apictx.external_latencies.instrument_dropshot_handler(&rqctx, handler).await
}

/// Update a VPC
#[endpoint {
    method = PUT,
    path = "/v1/vpcs/{vpc}",
    tags = ["vpcs"],
}]
async fn vpc_update_v1(
    rqctx: RequestContext<Arc<ServerContext>>,
    path_params: Path<params::VpcPath>,
    query_params: Query<params::OptionalProjectSelector>,
    updated_vpc: TypedBody<params::VpcUpdate>,
) -> Result<HttpResponseOk<Vpc>, HttpError> {
    let apictx = rqctx.context();
    let handler = async {
        let nexus = &apictx.nexus;
        let path = path_params.into_inner();
        let query = query_params.into_inner();
        let updated_vpc_params = &updated_vpc.into_inner();
        let opctx = crate::context::op_context_for_external_api(&rqctx).await?;
        let vpc_selector = params::VpcSelector {
            project_selector: query.project_selector,
            vpc: path.vpc,
        };
        let vpc_lookup = nexus.vpc_lookup(&opctx, &vpc_selector)?;
        let vpc = nexus
            .project_update_vpc(&opctx, &vpc_lookup, &updated_vpc_params)
            .await?;
        Ok(HttpResponseOk(vpc.into()))
    };
    apictx.external_latencies.instrument_dropshot_handler(&rqctx, handler).await
}

/// Update a VPC
/// Use `PUT /v1/vpcs/{vpc}` instead
#[endpoint {
    method = PUT,
    path = "/organizations/{organization_name}/projects/{project_name}/vpcs/{vpc_name}",
    tags = ["vpcs"],
    deprecated = true,
}]
async fn vpc_update(
    rqctx: RequestContext<Arc<ServerContext>>,
    path_params: Path<VpcPathParam>,
    updated_vpc: TypedBody<params::VpcUpdate>,
) -> Result<HttpResponseOk<Vpc>, HttpError> {
    let apictx = rqctx.context();
    let nexus = &apictx.nexus;
    let path = path_params.into_inner();
    let handler = async {
        let opctx = crate::context::op_context_for_external_api(&rqctx).await?;
        let vpc_selector = params::VpcSelector::new(
            Some(path.organization_name.into()),
            Some(path.project_name.into()),
            path.vpc_name.into(),
        );
        let vpc_lookup = nexus.vpc_lookup(&opctx, &vpc_selector)?;
        let newvpc = nexus
            .project_update_vpc(&opctx, &vpc_lookup, &updated_vpc.into_inner())
            .await?;
        Ok(HttpResponseOk(newvpc.into()))
    };
    apictx.external_latencies.instrument_dropshot_handler(&rqctx, handler).await
}

/// Delete a VPC
#[endpoint {
    method = DELETE,
    path = "/v1/vpcs/{vpc}",
    tags = ["vpcs"],
}]
async fn vpc_delete_v1(
    rqctx: RequestContext<Arc<ServerContext>>,
    path_params: Path<params::VpcPath>,
    query_params: Query<params::OptionalProjectSelector>,
) -> Result<HttpResponseDeleted, HttpError> {
    let apictx = rqctx.context();
    let handler = async {
        let nexus = &apictx.nexus;
        let path = path_params.into_inner();
        let query = query_params.into_inner();
        let opctx = crate::context::op_context_for_external_api(&rqctx).await?;
        let vpc_selector = params::VpcSelector {
            project_selector: query.project_selector,
            vpc: path.vpc,
        };
        let vpc_lookup = nexus.vpc_lookup(&opctx, &vpc_selector)?;
        nexus.project_delete_vpc(&opctx, &vpc_lookup).await?;
        Ok(HttpResponseDeleted())
    };
    apictx.external_latencies.instrument_dropshot_handler(&rqctx, handler).await
}

/// Delete a VPC
/// Use `DELETE /v1/vpcs/{vpc}` instead
#[endpoint {
    method = DELETE,
    path = "/organizations/{organization_name}/projects/{project_name}/vpcs/{vpc_name}",
    tags = ["vpcs"],
    deprecated = true,
}]
async fn vpc_delete(
    rqctx: RequestContext<Arc<ServerContext>>,
    path_params: Path<VpcPathParam>,
) -> Result<HttpResponseDeleted, HttpError> {
    let apictx = rqctx.context();
    let nexus = &apictx.nexus;
    let path = path_params.into_inner();
    let handler = async {
        let opctx = crate::context::op_context_for_external_api(&rqctx).await?;
        let vpc_selector = params::VpcSelector::new(
            Some(path.organization_name.into()),
            Some(path.project_name.into()),
            path.vpc_name.into(),
        );
        let vpc_lookup = nexus.vpc_lookup(&opctx, &vpc_selector)?;
        nexus.project_delete_vpc(&opctx, &vpc_lookup).await?;
        Ok(HttpResponseDeleted())
    };
    apictx.external_latencies.instrument_dropshot_handler(&rqctx, handler).await
}

/// Fetch a subnet
#[endpoint {
    method = GET,
    path = "/v1/vpc-subnets",
    tags = ["vpcs"],
}]
async fn vpc_subnet_list_v1(
    rqctx: RequestContext<Arc<ServerContext>>,
    query_params: Query<PaginatedByNameOrId<params::VpcSelector>>,
) -> Result<HttpResponseOk<ResultsPage<VpcSubnet>>, HttpError> {
    let apictx = rqctx.context();
    let handler = async {
        let nexus = &apictx.nexus;
        let query = query_params.into_inner();
        let pag_params = data_page_params_for(&rqctx, &query)?;
        let scan_params = ScanByNameOrId::from_query(&query)?;
        let paginated_by = name_or_id_pagination(&pag_params, scan_params)?;
        let opctx = crate::context::op_context_for_external_api(&rqctx).await?;
        let vpc_lookup = nexus.vpc_lookup(&opctx, &scan_params.selector)?;
        let subnets = nexus
            .vpc_subnet_list(&opctx, &vpc_lookup, &paginated_by)
            .await?
            .into_iter()
            .map(|vpc| vpc.into())
            .collect();
        Ok(HttpResponseOk(ScanByNameOrId::results_page(
            &query,
            subnets,
            &marker_for_name_or_id,
        )?))
    };
    apictx.external_latencies.instrument_dropshot_handler(&rqctx, handler).await
}

/// List subnets
/// Use `GET /v1/vpc-subnets` instead
#[endpoint {
    method = GET,
    path = "/organizations/{organization_name}/projects/{project_name}/vpcs/{vpc_name}/subnets",
    tags = ["vpcs"],
    deprecated = true,
}]
async fn vpc_subnet_list(
    rqctx: RequestContext<Arc<ServerContext>>,
    query_params: Query<PaginatedByName>,
    path_params: Path<VpcPathParam>,
) -> Result<HttpResponseOk<ResultsPage<VpcSubnet>>, HttpError> {
    let apictx = rqctx.context();
    let handler = async {
        let nexus = &apictx.nexus;
        let query = query_params.into_inner();
        let path = path_params.into_inner();
        let opctx = crate::context::op_context_for_external_api(&rqctx).await?;
        let vpc_selector = params::VpcSelector::new(
            Some(path.organization_name.into()),
            Some(path.project_name.into()),
            path.vpc_name.into(),
        );
        let vpc_lookup = nexus.vpc_lookup(&opctx, &vpc_selector)?;
        let vpcs = nexus
            .vpc_subnet_list(
                &opctx,
                &vpc_lookup,
                &PaginatedBy::Name(data_page_params_for(&rqctx, &query)?),
            )
            .await?
            .into_iter()
            .map(|vpc| vpc.into())
            .collect();
        Ok(HttpResponseOk(ScanByName::results_page(
            &query,
            vpcs,
            &marker_for_name,
        )?))
    };
    apictx.external_latencies.instrument_dropshot_handler(&rqctx, handler).await
}

/// Create a subnet
#[endpoint {
    method = POST,
    path = "/v1/vpc-subnets",
    tags = ["vpcs"],
}]
async fn vpc_subnet_create_v1(
    rqctx: RequestContext<Arc<ServerContext>>,
    query_params: Query<params::VpcSelector>,
    create_params: TypedBody<params::VpcSubnetCreate>,
) -> Result<HttpResponseCreated<VpcSubnet>, HttpError> {
    let apictx = rqctx.context();
    let handler = async {
        let nexus = &apictx.nexus;
        let query = query_params.into_inner();
        let create = create_params.into_inner();
        let opctx = crate::context::op_context_for_external_api(&rqctx).await?;
        let vpc_lookup = nexus.vpc_lookup(&opctx, &query)?;
        let subnet =
            nexus.vpc_create_subnet(&opctx, &vpc_lookup, &create).await?;
        Ok(HttpResponseCreated(subnet.into()))
    };
    apictx.external_latencies.instrument_dropshot_handler(&rqctx, handler).await
}

/// Create a subnet
/// Use `POST /v1/vpc-subnets` instead
#[endpoint {
    method = POST,
    path = "/organizations/{organization_name}/projects/{project_name}/vpcs/{vpc_name}/subnets",
    tags = ["vpcs"],
    deprecated = true
}]
async fn vpc_subnet_create(
    rqctx: RequestContext<Arc<ServerContext>>,
    path_params: Path<VpcPathParam>,
    create_params: TypedBody<params::VpcSubnetCreate>,
) -> Result<HttpResponseCreated<VpcSubnet>, HttpError> {
    let apictx = rqctx.context();
    let handler = async {
        let nexus = &apictx.nexus;
        let path = path_params.into_inner();
        let opctx = crate::context::op_context_for_external_api(&rqctx).await?;
        let vpc_selector = params::VpcSelector::new(
            Some(path.organization_name.into()),
            Some(path.project_name.into()),
            path.vpc_name.into(),
        );
        let vpc_lookup = nexus.vpc_lookup(&opctx, &vpc_selector)?;
        let subnet = nexus
            .vpc_create_subnet(&opctx, &vpc_lookup, &create_params.into_inner())
            .await?;
        Ok(HttpResponseCreated(subnet.into()))
    };
    apictx.external_latencies.instrument_dropshot_handler(&rqctx, handler).await
}

/// Fetch a subnet
#[endpoint {
    method = GET,
    path = "/v1/vpc-subnets/{subnet}",
    tags = ["vpcs"],
}]
async fn vpc_subnet_view_v1(
    rqctx: RequestContext<Arc<ServerContext>>,
    path_params: Path<params::SubnetPath>,
    query_params: Query<params::OptionalVpcSelector>,
) -> Result<HttpResponseOk<VpcSubnet>, HttpError> {
    let apictx = rqctx.context();
    let handler = async {
        let nexus = &apictx.nexus;
        let path = path_params.into_inner();
        let query = query_params.into_inner();
        let opctx = crate::context::op_context_for_external_api(&rqctx).await?;
        let subnet_selector = params::SubnetSelector {
            vpc_selector: query.vpc_selector,
            subnet: path.subnet,
        };
        let (.., subnet) =
            nexus.vpc_subnet_lookup(&opctx, &subnet_selector)?.fetch().await?;
        Ok(HttpResponseOk(subnet.into()))
    };
    apictx.external_latencies.instrument_dropshot_handler(&rqctx, handler).await
}

/// Path parameters for VPC Subnet requests
#[derive(Deserialize, JsonSchema)]
struct VpcSubnetPathParam {
    organization_name: Name,
    project_name: Name,
    vpc_name: Name,
    subnet_name: Name,
}

/// Fetch a subnet
/// Use `GET /v1/vpc-subnets/{subnet}` instead
#[endpoint {
    method = GET,
    path = "/organizations/{organization_name}/projects/{project_name}/vpcs/{vpc_name}/subnets/{subnet_name}",
    tags = ["vpcs"],
    deprecated = true
}]
async fn vpc_subnet_view(
    rqctx: RequestContext<Arc<ServerContext>>,
    path_params: Path<VpcSubnetPathParam>,
) -> Result<HttpResponseOk<VpcSubnet>, HttpError> {
    let apictx = rqctx.context();
    let handler = async {
        let opctx = crate::context::op_context_for_external_api(&rqctx).await?;
        let nexus = &apictx.nexus;
        let path = path_params.into_inner();
        let subnet_selector = params::SubnetSelector::new(
            Some(path.organization_name.into()),
            Some(path.project_name.into()),
            Some(path.vpc_name.into()),
            path.subnet_name.into(),
        );
        let (.., subnet) =
            nexus.vpc_subnet_lookup(&opctx, &subnet_selector)?.fetch().await?;
        Ok(HttpResponseOk(subnet.into()))
    };
    apictx.external_latencies.instrument_dropshot_handler(&rqctx, handler).await
}

/// Fetch a subnet by id
/// Use `GET /v1/vpc-subnets/{id}` instead
#[endpoint {
    method = GET,
    path = "/by-id/vpc-subnets/{id}",
    tags = ["vpcs"],
    deprecated = true
}]
async fn vpc_subnet_view_by_id(
    rqctx: RequestContext<Arc<ServerContext>>,
    path_params: Path<ByIdPathParams>,
) -> Result<HttpResponseOk<VpcSubnet>, HttpError> {
    let apictx = rqctx.context();
    let nexus = &apictx.nexus;
    let path = path_params.into_inner();
    let handler = async {
        let opctx = crate::context::op_context_for_external_api(&rqctx).await?;
        let subnet_selector = params::SubnetSelector {
            subnet: path.id.into(),
            vpc_selector: None,
        };
        let (.., subnet) =
            nexus.vpc_subnet_lookup(&opctx, &subnet_selector)?.fetch().await?;
        Ok(HttpResponseOk(subnet.into()))
    };
    apictx.external_latencies.instrument_dropshot_handler(&rqctx, handler).await
}

/// Delete a subnet
#[endpoint {
    method = DELETE,
    path = "/v1/vpc-subnets/{subnet}",
    tags = ["vpcs"],
}]
async fn vpc_subnet_delete_v1(
    rqctx: RequestContext<Arc<ServerContext>>,
    path_params: Path<params::SubnetPath>,
    query_params: Query<params::OptionalVpcSelector>,
) -> Result<HttpResponseDeleted, HttpError> {
    let apictx = rqctx.context();
    let handler = async {
        let nexus = &apictx.nexus;
        let path = path_params.into_inner();
        let query = query_params.into_inner();
        let opctx = crate::context::op_context_for_external_api(&rqctx).await?;
        let subnet_selector = params::SubnetSelector {
            vpc_selector: query.vpc_selector,
            subnet: path.subnet,
        };
        let subnet_lookup =
            nexus.vpc_subnet_lookup(&opctx, &subnet_selector)?;
        nexus.vpc_delete_subnet(&opctx, &subnet_lookup).await?;
        Ok(HttpResponseDeleted())
    };
    apictx.external_latencies.instrument_dropshot_handler(&rqctx, handler).await
}

/// Delete a subnet
/// Use `DELETE /v1/vpc-subnets/{subnet}` instead
#[endpoint {
    method = DELETE,
    path = "/organizations/{organization_name}/projects/{project_name}/vpcs/{vpc_name}/subnets/{subnet_name}",
    tags = ["vpcs"],
    deprecated = true
}]
async fn vpc_subnet_delete(
    rqctx: RequestContext<Arc<ServerContext>>,
    path_params: Path<VpcSubnetPathParam>,
) -> Result<HttpResponseDeleted, HttpError> {
    let apictx = rqctx.context();
    let handler = async {
        let nexus = &apictx.nexus;
        let path = path_params.into_inner();
        let opctx = crate::context::op_context_for_external_api(&rqctx).await?;
        let subnet_selector = params::SubnetSelector::new(
            Some(path.organization_name.into()),
            Some(path.project_name.into()),
            Some(path.vpc_name.into()),
            path.subnet_name.into(),
        );
        let subnet_lookup =
            nexus.vpc_subnet_lookup(&opctx, &subnet_selector)?;
        nexus.vpc_delete_subnet(&opctx, &subnet_lookup).await?;
        Ok(HttpResponseDeleted())
    };
    apictx.external_latencies.instrument_dropshot_handler(&rqctx, handler).await
}

/// Update a subnet
#[endpoint {
    method = PUT,
    path = "/v1/vpc-subnets/{subnet}",
    tags = ["vpcs"],
}]
async fn vpc_subnet_update_v1(
    rqctx: RequestContext<Arc<ServerContext>>,
    path_params: Path<params::SubnetPath>,
    query_params: Query<params::OptionalVpcSelector>,
    subnet_params: TypedBody<params::VpcSubnetUpdate>,
) -> Result<HttpResponseOk<VpcSubnet>, HttpError> {
    let apictx = rqctx.context();
    let handler = async {
        let nexus = &apictx.nexus;
        let path = path_params.into_inner();
        let query = query_params.into_inner();
        let subnet_params = subnet_params.into_inner();
        let opctx = crate::context::op_context_for_external_api(&rqctx).await?;
        let subnet_selector = params::SubnetSelector {
            vpc_selector: query.vpc_selector,
            subnet: path.subnet,
        };
        let subnet_lookup =
            nexus.vpc_subnet_lookup(&opctx, &subnet_selector)?;
        let subnet = nexus
            .vpc_update_subnet(&opctx, &subnet_lookup, &subnet_params)
            .await?;
        Ok(HttpResponseOk(subnet.into()))
    };
    apictx.external_latencies.instrument_dropshot_handler(&rqctx, handler).await
}

/// Update a subnet
/// Use `PUT /v1/vpc-subnets/{subnet}` instead
#[endpoint {
    method = PUT,
    path = "/organizations/{organization_name}/projects/{project_name}/vpcs/{vpc_name}/subnets/{subnet_name}",
    tags = ["vpcs"],
    deprecated = true
}]
async fn vpc_subnet_update(
    rqctx: RequestContext<Arc<ServerContext>>,
    path_params: Path<VpcSubnetPathParam>,
    subnet_params: TypedBody<params::VpcSubnetUpdate>,
) -> Result<HttpResponseOk<VpcSubnet>, HttpError> {
    let apictx = rqctx.context();
    let handler = async {
        let nexus = &apictx.nexus;
        let path = path_params.into_inner();
        let opctx = crate::context::op_context_for_external_api(&rqctx).await?;
        let subnet_selector = params::SubnetSelector::new(
            Some(path.organization_name.into()),
            Some(path.project_name.into()),
            Some(path.vpc_name.into()),
            path.subnet_name.into(),
        );
        let subnet_lookup =
            nexus.vpc_subnet_lookup(&opctx, &subnet_selector)?;
        let subnet = nexus
            .vpc_update_subnet(
                &opctx,
                &subnet_lookup,
                &subnet_params.into_inner(),
            )
            .await?;
        Ok(HttpResponseOk(subnet.into()))
    };
    apictx.external_latencies.instrument_dropshot_handler(&rqctx, handler).await
}

/// List network interfaces for a VPC subnet
/// Use `/v1/vpc-subnets/{subnet}/network-interfaces` instead
#[endpoint {
    method = GET,
    path = "/organizations/{organization_name}/projects/{project_name}/vpcs/{vpc_name}/subnets/{subnet_name}/network-interfaces",
    tags = ["vpcs"],
    deprecated = true,
}]
async fn vpc_subnet_list_network_interfaces(
    rqctx: RequestContext<Arc<ServerContext>>,
    query_params: Query<PaginatedByNameOrId>,
    path_params: Path<VpcSubnetPathParam>,
) -> Result<HttpResponseOk<ResultsPage<NetworkInterface>>, HttpError> {
    let apictx = rqctx.context();
    let nexus = &apictx.nexus;
    let query = query_params.into_inner();
    let path = path_params.into_inner();
    let handler = async {
        let opctx = crate::context::op_context_for_external_api(&rqctx).await?;
        let pag_params = data_page_params_for(&rqctx, &query)?;
        let scan_params = ScanByNameOrId::from_query(&query)?;
        let paginated_by = name_or_id_pagination(&pag_params, scan_params)?;
        let subnet_selector = params::SubnetSelector::new(
            Some(path.organization_name.into()),
            Some(path.project_name.into()),
            Some(path.vpc_name.into()),
            path.subnet_name.into(),
        );
        let subnet_lookup =
            nexus.vpc_subnet_lookup(&opctx, &subnet_selector)?;
        let interfaces = nexus
            .subnet_list_network_interfaces(
                &opctx,
                &subnet_lookup,
                &paginated_by,
            )
            .await?
            .into_iter()
            .map(|interfaces| interfaces.into())
            .collect();
        Ok(HttpResponseOk(ScanByNameOrId::results_page(
            &query,
            interfaces,
            &marker_for_name_or_id,
        )?))
    };
    apictx.external_latencies.instrument_dropshot_handler(&rqctx, handler).await
}

// This endpoint is likely temporary. We would rather list all IPs allocated in
// a subnet whether they come from NICs or something else. See
// https://github.com/oxidecomputer/omicron/issues/2476

/// List network interfaces
#[endpoint {
    method = GET,
    path = "/v1/vpc-subnets/{subnet}/network-interfaces",
    tags = ["vpcs"],
}]
async fn vpc_subnet_list_network_interfaces_v1(
    rqctx: RequestContext<Arc<ServerContext>>,
    path_params: Path<params::SubnetPath>,
    query_params: Query<PaginatedByNameOrId<params::OptionalVpcSelector>>,
) -> Result<HttpResponseOk<ResultsPage<NetworkInterface>>, HttpError> {
    let apictx = rqctx.context();
    let handler = async {
        let nexus = &apictx.nexus;
        let query = query_params.into_inner();
        let path = path_params.into_inner();
        let pag_params = data_page_params_for(&rqctx, &query)?;
        let scan_params = ScanByNameOrId::from_query(&query)?;
        let paginated_by = name_or_id_pagination(&pag_params, scan_params)?;
        let opctx = crate::context::op_context_for_external_api(&rqctx).await?;
        let subnet_selector = params::SubnetSelector {
            vpc_selector: scan_params.selector.vpc_selector.clone(),
            subnet: path.subnet,
        };
        let subnet_lookup =
            nexus.vpc_subnet_lookup(&opctx, &subnet_selector)?;
        let interfaces = nexus
            .subnet_list_network_interfaces(
                &opctx,
                &subnet_lookup,
                &paginated_by,
            )
            .await?
            .into_iter()
            .map(|interfaces| interfaces.into())
            .collect();
        Ok(HttpResponseOk(ScanByNameOrId::results_page(
            &query,
            interfaces,
            &marker_for_name_or_id,
        )?))
    };
    apictx.external_latencies.instrument_dropshot_handler(&rqctx, handler).await
}

// VPC Firewalls

// TODO Is the number of firewall rules bounded?
/// List firewall rules
#[endpoint {
    method = GET,
    path = "/v1/vpc-firewall-rules",
    tags = ["vpcs"],
}]
async fn vpc_firewall_rules_view_v1(
    rqctx: RequestContext<Arc<ServerContext>>,
    query_params: Query<params::VpcSelector>,
) -> Result<HttpResponseOk<VpcFirewallRules>, HttpError> {
    // TODO: Check If-Match and fail if the ETag doesn't match anymore.
    // Without this check, if firewall rules change while someone is listing
    // the rules, they will see a mix of the old and new rules.
    let apictx = rqctx.context();
    let handler = async {
        let opctx = crate::context::op_context_for_external_api(&rqctx).await?;
        let nexus = &apictx.nexus;
        let query = query_params.into_inner();
        let vpc_lookup = nexus.vpc_lookup(&opctx, &query)?;
        let rules = nexus.vpc_list_firewall_rules(&opctx, &vpc_lookup).await?;
        Ok(HttpResponseOk(VpcFirewallRules {
            rules: rules.into_iter().map(|rule| rule.into()).collect(),
        }))
    };
    apictx.external_latencies.instrument_dropshot_handler(&rqctx, handler).await
}

/// List firewall rules
/// Use `GET /v1/vpc-firewall-rules` instead
#[endpoint {
    method = GET,
    path = "/organizations/{organization_name}/projects/{project_name}/vpcs/{vpc_name}/firewall/rules",
    tags = ["vpcs"],
    deprecated = true
}]
async fn vpc_firewall_rules_view(
    rqctx: RequestContext<Arc<ServerContext>>,
    path_params: Path<VpcPathParam>,
) -> Result<HttpResponseOk<VpcFirewallRules>, HttpError> {
    // TODO: Check If-Match and fail if the ETag doesn't match anymore.
    // Without this check, if firewall rules change while someone is listing
    // the rules, they will see a mix of the old and new rules.
    let apictx = rqctx.context();
    let handler = async {
        let opctx = crate::context::op_context_for_external_api(&rqctx).await?;
        let nexus = &apictx.nexus;
        let path = path_params.into_inner();
        let vpc_selector = params::VpcSelector::new(
            Some(path.organization_name.into()),
            Some(path.project_name.into()),
            path.vpc_name.into(),
        );
        let vpc_lookup = nexus.vpc_lookup(&opctx, &vpc_selector)?;
        let rules = nexus.vpc_list_firewall_rules(&opctx, &vpc_lookup).await?;
        Ok(HttpResponseOk(VpcFirewallRules {
            rules: rules.into_iter().map(|rule| rule.into()).collect(),
        }))
    };
    apictx.external_latencies.instrument_dropshot_handler(&rqctx, handler).await
}

/// Replace firewall rules
#[endpoint {
    method = PUT,
    path = "/v1/vpc-firewall-rules",
    tags = ["vpcs"],
}]
async fn vpc_firewall_rules_update_v1(
    rqctx: RequestContext<Arc<ServerContext>>,
    query_params: Query<params::VpcSelector>,
    router_params: TypedBody<VpcFirewallRuleUpdateParams>,
) -> Result<HttpResponseOk<VpcFirewallRules>, HttpError> {
    // TODO: Check If-Match and fail if the ETag doesn't match anymore.
    // TODO: limit size of the ruleset because the GET endpoint is not paginated
    let apictx = rqctx.context();
    let handler = async {
        let opctx = crate::context::op_context_for_external_api(&rqctx).await?;
        let nexus = &apictx.nexus;
        let query = query_params.into_inner();
        let router_params = router_params.into_inner();
        let vpc_lookup = nexus.vpc_lookup(&opctx, &query)?;
        let rules = nexus
            .vpc_update_firewall_rules(&opctx, &vpc_lookup, &router_params)
            .await?;
        Ok(HttpResponseOk(VpcFirewallRules {
            rules: rules.into_iter().map(|rule| rule.into()).collect(),
        }))
    };
    apictx.external_latencies.instrument_dropshot_handler(&rqctx, handler).await
}

/// Replace firewall rules
/// Use `PUT /v1/vpc-firewall-rules` instead
#[endpoint {
    method = PUT,
    path = "/organizations/{organization_name}/projects/{project_name}/vpcs/{vpc_name}/firewall/rules",
    tags = ["vpcs"],
    deprecated = true
}]
async fn vpc_firewall_rules_update(
    rqctx: RequestContext<Arc<ServerContext>>,
    path_params: Path<VpcPathParam>,
    router_params: TypedBody<VpcFirewallRuleUpdateParams>,
) -> Result<HttpResponseOk<VpcFirewallRules>, HttpError> {
    // TODO: Check If-Match and fail if the ETag doesn't match anymore.
    // TODO: limit size of the ruleset because the GET endpoint is not paginated
    let apictx = rqctx.context();
    let handler = async {
        let opctx = crate::context::op_context_for_external_api(&rqctx).await?;
        let nexus = &apictx.nexus;
        let path = path_params.into_inner();
        let vpc_selector = params::VpcSelector::new(
            Some(path.organization_name.into()),
            Some(path.project_name.into()),
            path.vpc_name.into(),
        );
        let vpc_lookup = nexus.vpc_lookup(&opctx, &vpc_selector)?;
        let rules = nexus
            .vpc_update_firewall_rules(
                &opctx,
                &vpc_lookup,
                &router_params.into_inner(),
            )
            .await?;
        Ok(HttpResponseOk(VpcFirewallRules {
            rules: rules.into_iter().map(|rule| rule.into()).collect(),
        }))
    };
    apictx.external_latencies.instrument_dropshot_handler(&rqctx, handler).await
}

// VPC Routers

/// List routers
#[endpoint {
    method = GET,
    path = "/v1/vpc-routers",
    tags = ["vpcs"],
}]
async fn vpc_router_list_v1(
    rqctx: RequestContext<Arc<ServerContext>>,
    query_params: Query<PaginatedByNameOrId<params::VpcSelector>>,
) -> Result<HttpResponseOk<ResultsPage<VpcRouter>>, HttpError> {
    let apictx = rqctx.context();
    let handler = async {
        let opctx = crate::context::op_context_for_external_api(&rqctx).await?;
        let nexus = &apictx.nexus;
        let query = query_params.into_inner();
        let pag_params = data_page_params_for(&rqctx, &query)?;
        let scan_params = ScanByNameOrId::from_query(&query)?;
        let paginated_by = name_or_id_pagination(&pag_params, scan_params)?;
        let vpc_lookup = nexus.vpc_lookup(&opctx, &scan_params.selector)?;
        let routers = nexus
            .vpc_router_list(&opctx, &vpc_lookup, &paginated_by)
            .await?
            .into_iter()
            .map(|s| s.into())
            .collect();
        Ok(HttpResponseOk(ScanByNameOrId::results_page(
            &query,
            routers,
            &marker_for_name_or_id,
        )?))
    };
    apictx.external_latencies.instrument_dropshot_handler(&rqctx, handler).await
}

/// List routers
/// Use `GET /v1/vpc-routers` instead
#[endpoint {
    method = GET,
    path = "/organizations/{organization_name}/projects/{project_name}/vpcs/{vpc_name}/routers",
    tags = ["vpcs"],
    deprecated = true,
}]
async fn vpc_router_list(
    rqctx: RequestContext<Arc<ServerContext>>,
    query_params: Query<PaginatedByName>,
    path_params: Path<VpcPathParam>,
) -> Result<HttpResponseOk<ResultsPage<VpcRouter>>, HttpError> {
    let apictx = rqctx.context();
    let handler = async {
        let nexus = &apictx.nexus;
        let query = query_params.into_inner();
        let path = path_params.into_inner();
        let opctx = crate::context::op_context_for_external_api(&rqctx).await?;
        let vpc_selector = params::VpcSelector::new(
            Some(path.organization_name.into()),
            Some(path.project_name.into()),
            path.vpc_name.into(),
        );
        let vpc_lookup = nexus.vpc_lookup(&opctx, &vpc_selector)?;
        let routers = nexus
            .vpc_router_list(
                &opctx,
                &vpc_lookup,
                &PaginatedBy::Name(data_page_params_for(&rqctx, &query)?),
            )
            .await?
            .into_iter()
            .map(|s| s.into())
            .collect();
        Ok(HttpResponseOk(ScanByName::results_page(
            &query,
            routers,
            &marker_for_name,
        )?))
    };
    apictx.external_latencies.instrument_dropshot_handler(&rqctx, handler).await
}

/// Get a router
#[endpoint {
    method = GET,
    path = "/v1/vpc-routers/{router}",
    tags = ["vpcs"],
}]
async fn vpc_router_view_v1(
    rqctx: RequestContext<Arc<ServerContext>>,
    path_params: Path<params::RouterPath>,
    query_params: Query<params::VpcSelector>,
) -> Result<HttpResponseOk<VpcRouter>, HttpError> {
    let apictx = rqctx.context();
    let handler = async {
        let nexus = &apictx.nexus;
        let path = path_params.into_inner();
        let query = query_params.into_inner();
        let opctx = crate::context::op_context_for_external_api(&rqctx).await?;
        let router_selector = params::RouterSelector {
            vpc_selector: Some(query),
            router: path.router,
        };
        let (.., vpc_router) =
            nexus.vpc_router_lookup(&opctx, &router_selector)?.fetch().await?;
        Ok(HttpResponseOk(vpc_router.into()))
    };
    apictx.external_latencies.instrument_dropshot_handler(&rqctx, handler).await
}

/// Path parameters for VPC Router requests
#[derive(Deserialize, JsonSchema)]
struct VpcRouterPathParam {
    organization_name: Name,
    project_name: Name,
    vpc_name: Name,
    router_name: Name,
}

/// Get a router
/// Use `GET /v1/vpc-routers/{router}` instead
#[endpoint {
    method = GET,
    path = "/organizations/{organization_name}/projects/{project_name}/vpcs/{vpc_name}/routers/{router_name}",
    tags = ["vpcs"],
    deprecated = true,
}]
async fn vpc_router_view(
    rqctx: RequestContext<Arc<ServerContext>>,
    path_params: Path<VpcRouterPathParam>,
) -> Result<HttpResponseOk<VpcRouter>, HttpError> {
    let apictx = rqctx.context();
    let handler = async {
        let opctx = crate::context::op_context_for_external_api(&rqctx).await?;
        let nexus = &apictx.nexus;
        let path = path_params.into_inner();
        let router_selector = params::RouterSelector::new(
            Some(path.organization_name.into()),
            Some(path.project_name.into()),
            Some(path.vpc_name.into()),
            path.router_name.into(),
        );
        let router_lookup =
            nexus.vpc_router_lookup(&opctx, &router_selector)?;
        let (.., vpc_router) = router_lookup.fetch().await?;

        Ok(HttpResponseOk(vpc_router.into()))
    };
    apictx.external_latencies.instrument_dropshot_handler(&rqctx, handler).await
}

/// Get a router by id
/// Use `GET /v1/vpc-routers/{router}` instead
#[endpoint {
    method = GET,
    path = "/by-id/vpc-routers/{id}",
    tags = ["vpcs"],
    deprecated = true,
}]
async fn vpc_router_view_by_id(
    rqctx: RequestContext<Arc<ServerContext>>,
    path_params: Path<ByIdPathParams>,
) -> Result<HttpResponseOk<VpcRouter>, HttpError> {
    let apictx = rqctx.context();
    let handler = async {
        let opctx = crate::context::op_context_for_external_api(&rqctx).await?;
        let nexus = &apictx.nexus;
        let path = path_params.into_inner();
        let router_selector = params::RouterSelector {
            vpc_selector: None,
            router: path.id.into(),
        };
        let router_lookup =
            nexus.vpc_router_lookup(&opctx, &router_selector)?;
        let (.., vpc_router) = router_lookup.fetch().await?;
        Ok(HttpResponseOk(vpc_router.into()))
    };
    apictx.external_latencies.instrument_dropshot_handler(&rqctx, handler).await
}

/// Create a VPC router
#[endpoint {
    method = POST,
    path = "/v1/vpc-routers",
    tags = ["vpcs"],
}]
async fn vpc_router_create_v1(
    rqctx: RequestContext<Arc<ServerContext>>,
    query_params: Query<params::VpcSelector>,
    create_params: TypedBody<params::VpcRouterCreate>,
) -> Result<HttpResponseCreated<VpcRouter>, HttpError> {
    let apictx = rqctx.context();
    let handler = async {
        let nexus = &apictx.nexus;
        let query = query_params.into_inner();
        let create = create_params.into_inner();
        let opctx = crate::context::op_context_for_external_api(&rqctx).await?;
        let vpc_lookup = nexus.vpc_lookup(&opctx, &query)?;
        let router = nexus
            .vpc_create_router(
                &opctx,
                &vpc_lookup,
                &db::model::VpcRouterKind::Custom,
                &create,
            )
            .await?;
        Ok(HttpResponseCreated(router.into()))
    };
    apictx.external_latencies.instrument_dropshot_handler(&rqctx, handler).await
}

/// Create a router
/// Use `POST /v1/vpc-routers` instead
#[endpoint {
    method = POST,
    path = "/organizations/{organization_name}/projects/{project_name}/vpcs/{vpc_name}/routers",
    tags = ["vpcs"],
    deprecated = true,
}]
async fn vpc_router_create(
    rqctx: RequestContext<Arc<ServerContext>>,
    path_params: Path<VpcPathParam>,
    create_params: TypedBody<params::VpcRouterCreate>,
) -> Result<HttpResponseCreated<VpcRouter>, HttpError> {
    let apictx = rqctx.context();
    let handler = async {
        let nexus = &apictx.nexus;
        let path = path_params.into_inner();
        let opctx = crate::context::op_context_for_external_api(&rqctx).await?;
        let vpc_selector = params::VpcSelector::new(
            Some(path.organization_name.into()),
            Some(path.project_name.into()),
            path.vpc_name.into(),
        );
        let vpc_lookup = nexus.vpc_lookup(&opctx, &vpc_selector)?;
        let router = nexus
            .vpc_create_router(
                &opctx,
                &vpc_lookup,
                &db::model::VpcRouterKind::Custom,
                &create_params.into_inner(),
            )
            .await?;
        Ok(HttpResponseCreated(router.into()))
    };
    apictx.external_latencies.instrument_dropshot_handler(&rqctx, handler).await
}

/// Delete a router
#[endpoint {
    method = DELETE,
    path = "/v1/vpc-routers/{router}",
    tags = ["vpcs"],
}]
async fn vpc_router_delete_v1(
    rqctx: RequestContext<Arc<ServerContext>>,
    path_params: Path<params::RouterPath>,
    query_params: Query<params::OptionalVpcSelector>,
) -> Result<HttpResponseDeleted, HttpError> {
    let apictx = rqctx.context();
    let handler = async {
        let nexus = &apictx.nexus;
        let path = path_params.into_inner();
        let query = query_params.into_inner();
        let opctx = crate::context::op_context_for_external_api(&rqctx).await?;
        let router_selector = params::RouterSelector {
            vpc_selector: query.vpc_selector,
            router: path.router,
        };
        let router_lookup =
            nexus.vpc_router_lookup(&opctx, &router_selector)?;
        nexus.vpc_delete_router(&opctx, &router_lookup).await?;
        Ok(HttpResponseDeleted())
    };
    apictx.external_latencies.instrument_dropshot_handler(&rqctx, handler).await
}

/// Delete a router
/// Use `DELETE /v1/vpc-routers/{router}` instead
#[endpoint {
    method = DELETE,
    path = "/organizations/{organization_name}/projects/{project_name}/vpcs/{vpc_name}/routers/{router_name}",
    tags = ["vpcs"],
    deprecated = true,
}]
async fn vpc_router_delete(
    rqctx: RequestContext<Arc<ServerContext>>,
    path_params: Path<VpcRouterPathParam>,
) -> Result<HttpResponseDeleted, HttpError> {
    let apictx = rqctx.context();
    let handler = async {
        let nexus = &apictx.nexus;
        let path = path_params.into_inner();
        let opctx = crate::context::op_context_for_external_api(&rqctx).await?;
        let router_selector = params::RouterSelector::new(
            Some(path.organization_name.into()),
            Some(path.project_name.into()),
            Some(path.vpc_name.into()),
            path.router_name.into(),
        );
        let router_lookup =
            nexus.vpc_router_lookup(&opctx, &router_selector)?;
        nexus.vpc_delete_router(&opctx, &router_lookup).await?;
        Ok(HttpResponseDeleted())
    };
    apictx.external_latencies.instrument_dropshot_handler(&rqctx, handler).await
}

/// Update a router
#[endpoint {
    method = PUT,
    path = "/v1/vpc-routers/{router}",
    tags = ["vpcs"],
}]
async fn vpc_router_update_v1(
    rqctx: RequestContext<Arc<ServerContext>>,
    path_params: Path<params::RouterPath>,
    query_params: Query<params::OptionalVpcSelector>,
    router_params: TypedBody<params::VpcRouterUpdate>,
) -> Result<HttpResponseOk<VpcRouter>, HttpError> {
    let apictx = rqctx.context();
    let handler = async {
        let nexus = &apictx.nexus;
        let path = path_params.into_inner();
        let query = query_params.into_inner();
        let router_params = router_params.into_inner();
        let opctx = crate::context::op_context_for_external_api(&rqctx).await?;
        let router_selector = params::RouterSelector {
            vpc_selector: query.vpc_selector,
            router: path.router,
        };
        let router_lookup =
            nexus.vpc_router_lookup(&opctx, &router_selector)?;
        let router = nexus
            .vpc_update_router(&opctx, &router_lookup, &router_params)
            .await?;
        Ok(HttpResponseOk(router.into()))
    };
    apictx.external_latencies.instrument_dropshot_handler(&rqctx, handler).await
}

/// Update a router
#[endpoint {
    method = PUT,
    path = "/organizations/{organization_name}/projects/{project_name}/vpcs/{vpc_name}/routers/{router_name}",
    tags = ["vpcs"],
    deprecated = true,
}]
async fn vpc_router_update(
    rqctx: RequestContext<Arc<ServerContext>>,
    path_params: Path<VpcRouterPathParam>,
    router_params: TypedBody<params::VpcRouterUpdate>,
) -> Result<HttpResponseOk<VpcRouter>, HttpError> {
    let apictx = rqctx.context();
    let handler = async {
        let nexus = &apictx.nexus;
        let path = path_params.into_inner();
        let opctx = crate::context::op_context_for_external_api(&rqctx).await?;
        let router_selector = params::RouterSelector::new(
            Some(path.organization_name.into()),
            Some(path.project_name.into()),
            Some(path.vpc_name.into()),
            path.router_name.into(),
        );
        let router_lookup =
            nexus.vpc_router_lookup(&opctx, &router_selector)?;
        let router = nexus
            .vpc_update_router(
                &opctx,
                &router_lookup,
                &router_params.into_inner(),
            )
            .await?;
        Ok(HttpResponseOk(router.into()))
    };
    apictx.external_latencies.instrument_dropshot_handler(&rqctx, handler).await
}

/// List routes
///
/// List the routes associated with a router in a particular VPC.
#[endpoint {
    method = GET,
    path = "/v1/vpc-router-routes",
    tags = ["vpcs"],
}]
async fn vpc_router_route_list_v1(
    rqctx: RequestContext<Arc<ServerContext>>,
    query_params: Query<PaginatedByNameOrId<params::RouterSelector>>,
) -> Result<HttpResponseOk<ResultsPage<RouterRoute>>, HttpError> {
    let apictx = rqctx.context();
    let handler = async {
        let opctx = crate::context::op_context_for_external_api(&rqctx).await?;
        let nexus = &apictx.nexus;
        let query = query_params.into_inner();
        let pag_params = data_page_params_for(&rqctx, &query)?;
        let scan_params = ScanByNameOrId::from_query(&query)?;
        let paginated_by = name_or_id_pagination(&pag_params, scan_params)?;
        let router_lookup =
            nexus.vpc_router_lookup(&opctx, &scan_params.selector)?;
        let routes = nexus
            .vpc_router_route_list(&opctx, &router_lookup, &paginated_by)
            .await?
            .into_iter()
            .map(|route| route.into())
            .collect();
        Ok(HttpResponseOk(ScanByNameOrId::results_page(
            &query,
            routes,
            &marker_for_name_or_id,
        )?))
    };
    apictx.external_latencies.instrument_dropshot_handler(&rqctx, handler).await
}

// Vpc Router Routes

/// List routes
///
/// List the routes associated with a router in a particular VPC.
/// Use `GET /v1/vpc-router-routes` instead.
#[endpoint {
    method = GET,
    path = "/organizations/{organization_name}/projects/{project_name}/vpcs/{vpc_name}/routers/{router_name}/routes",
    tags = ["vpcs"],
    deprecated = true
}]
async fn vpc_router_route_list(
    rqctx: RequestContext<Arc<ServerContext>>,
    query_params: Query<PaginatedByName>,
    path_params: Path<VpcRouterPathParam>,
) -> Result<HttpResponseOk<ResultsPage<RouterRoute>>, HttpError> {
    let apictx = rqctx.context();
    let handler = async {
        let opctx = crate::context::op_context_for_external_api(&rqctx).await?;
        let nexus = &apictx.nexus;
        let query = query_params.into_inner();
        let path = path_params.into_inner();
        let router_selector = params::RouterSelector::new(
            Some(path.organization_name.into()),
            Some(path.project_name.into()),
            Some(path.vpc_name.into()),
            path.router_name.into(),
        );
        let router_lookup =
            nexus.vpc_router_lookup(&opctx, &router_selector)?;
        let routes = nexus
            .vpc_router_route_list(
                &opctx,
                &router_lookup,
                &PaginatedBy::Name(data_page_params_for(&rqctx, &query)?),
            )
            .await?
            .into_iter()
            .map(|route| route.into())
            .collect();
        Ok(HttpResponseOk(ScanByName::results_page(
            &query,
            routes,
            &marker_for_name,
        )?))
    };
    apictx.external_latencies.instrument_dropshot_handler(&rqctx, handler).await
}

/// Fetch a route
#[endpoint {
    method = GET,
    path = "/v1/vpc-router-routes/{route}",
    tags = ["vpcs"],
}]
async fn vpc_router_route_view_v1(
    rqctx: RequestContext<Arc<ServerContext>>,
    path_params: Path<params::RoutePath>,
    query_params: Query<params::RouterSelector>,
) -> Result<HttpResponseOk<RouterRoute>, HttpError> {
    let apictx = rqctx.context();
    let handler = async {
        let opctx = crate::context::op_context_for_external_api(&rqctx).await?;
        let nexus = &apictx.nexus;
        let path = path_params.into_inner();
        let query = query_params.into_inner();
        let route_selector = params::RouteSelector {
            router_selector: Some(query),
            route: path.route,
        };
        let (.., route) = nexus
            .vpc_router_route_lookup(&opctx, &route_selector)?
            .fetch()
            .await?;
        Ok(HttpResponseOk(route.into()))
    };
    apictx.external_latencies.instrument_dropshot_handler(&rqctx, handler).await
}

/// Path parameters for Router Route requests
#[derive(Deserialize, JsonSchema)]
struct RouterRoutePathParam {
    organization_name: Name,
    project_name: Name,
    vpc_name: Name,
    router_name: Name,
    route_name: Name,
}

/// Fetch a route
/// Use `GET /v1/vpc-router-routes/{route}` instead
#[endpoint {
    method = GET,
    path = "/organizations/{organization_name}/projects/{project_name}/vpcs/{vpc_name}/routers/{router_name}/routes/{route_name}",
    tags = ["vpcs"],
    deprecated = true
}]
async fn vpc_router_route_view(
    rqctx: RequestContext<Arc<ServerContext>>,
    path_params: Path<RouterRoutePathParam>,
) -> Result<HttpResponseOk<RouterRoute>, HttpError> {
    let apictx = rqctx.context();
    let handler = async {
        let opctx = crate::context::op_context_for_external_api(&rqctx).await?;
        let nexus = &apictx.nexus;
        let path = path_params.into_inner();
        let route_selector = params::RouteSelector::new(
            Some(path.organization_name.into()),
            Some(path.project_name.into()),
            Some(path.vpc_name.into()),
            Some(path.router_name.into()),
            path.route_name.into(),
        );
        let (.., route) = nexus
            .vpc_router_route_lookup(&opctx, &route_selector)?
            .fetch()
            .await?;
        Ok(HttpResponseOk(route.into()))
    };
    apictx.external_latencies.instrument_dropshot_handler(&rqctx, handler).await
}

/// Fetch a route by id
/// Use `GET /v1/vpc-router-routes/{route}` instead
#[endpoint {
    method = GET,
    path = "/by-id/vpc-router-routes/{id}",
    tags = ["vpcs"],
    deprecated = true
}]
async fn vpc_router_route_view_by_id(
    rqctx: RequestContext<Arc<ServerContext>>,
    path_params: Path<ByIdPathParams>,
) -> Result<HttpResponseOk<RouterRoute>, HttpError> {
    let apictx = rqctx.context();
    let handler = async {
        let opctx = crate::context::op_context_for_external_api(&rqctx).await?;
        let nexus = &apictx.nexus;
        let path = path_params.into_inner();
        let route_selector = params::RouteSelector {
            router_selector: None,
            route: path.id.into(),
        };
        let (.., route) = nexus
            .vpc_router_route_lookup(&opctx, &route_selector)?
            .fetch()
            .await?;
        Ok(HttpResponseOk(route.into()))
    };
    apictx.external_latencies.instrument_dropshot_handler(&rqctx, handler).await
}

/// Create a router
#[endpoint {
    method = POST,
    path = "/v1/vpc-router-routes",
    tags = ["vpcs"],
}]
async fn vpc_router_route_create_v1(
    rqctx: RequestContext<Arc<ServerContext>>,
    query_params: Query<params::RouterSelector>,
    create_params: TypedBody<params::RouterRouteCreate>,
) -> Result<HttpResponseCreated<RouterRoute>, HttpError> {
    let apictx = rqctx.context();
    let handler = async {
        let opctx = crate::context::op_context_for_external_api(&rqctx).await?;
        let nexus = &apictx.nexus;
        let query = query_params.into_inner();
        let create = create_params.into_inner();
        let router_lookup = nexus.vpc_router_lookup(&opctx, &query)?;
        let route = nexus
            .router_create_route(
                &opctx,
                &router_lookup,
                &RouterRouteKind::Custom,
                &create,
            )
            .await?;
        Ok(HttpResponseCreated(route.into()))
    };
    apictx.external_latencies.instrument_dropshot_handler(&rqctx, handler).await
}

/// Create a router
/// Use `POST /v1/vpc-router-routes` instead
#[endpoint {
    method = POST,
    path = "/organizations/{organization_name}/projects/{project_name}/vpcs/{vpc_name}/routers/{router_name}/routes",
    tags = ["vpcs"],
    deprecated = true
}]
async fn vpc_router_route_create(
    rqctx: RequestContext<Arc<ServerContext>>,
    path_params: Path<VpcRouterPathParam>,
    create_params: TypedBody<params::RouterRouteCreate>,
) -> Result<HttpResponseCreated<RouterRoute>, HttpError> {
    let apictx = rqctx.context();
    let handler = async {
        let opctx = crate::context::op_context_for_external_api(&rqctx).await?;
        let nexus = &apictx.nexus;
        let path = path_params.into_inner();
        let router_selector = params::RouterSelector::new(
            Some(path.organization_name.into()),
            Some(path.project_name.into()),
            Some(path.vpc_name.into()),
            path.router_name.into(),
        );
        let router_lookup =
            nexus.vpc_router_lookup(&opctx, &router_selector)?;
        let route = nexus
            .router_create_route(
                &opctx,
                &router_lookup,
                &RouterRouteKind::Custom,
                &create_params.into_inner(),
            )
            .await?;
        Ok(HttpResponseCreated(route.into()))
    };
    apictx.external_latencies.instrument_dropshot_handler(&rqctx, handler).await
}

/// Delete a route
#[endpoint {
    method = DELETE,
    path = "/v1/vpc-router-routes/{route}",
    tags = ["vpcs"],
}]
async fn vpc_router_route_delete_v1(
    rqctx: RequestContext<Arc<ServerContext>>,
    path_params: Path<params::RoutePath>,
    query_params: Query<params::OptionalRouterSelector>,
) -> Result<HttpResponseDeleted, HttpError> {
    let apictx = rqctx.context();
    let handler = async {
        let opctx = crate::context::op_context_for_external_api(&rqctx).await?;
        let nexus = &apictx.nexus;
        let path = path_params.into_inner();
        let query = query_params.into_inner();
        let route_selector = params::RouteSelector {
            router_selector: query.router_selector,
            route: path.route,
        };
        let route_lookup =
            nexus.vpc_router_route_lookup(&opctx, &route_selector)?;
        nexus.router_delete_route(&opctx, &route_lookup).await?;
        Ok(HttpResponseDeleted())
    };
    apictx.external_latencies.instrument_dropshot_handler(&rqctx, handler).await
}

/// Delete a route
/// Use `DELETE /v1/vpc-router-routes/{route}` instead
#[endpoint {
    method = DELETE,
    path = "/organizations/{organization_name}/projects/{project_name}/vpcs/{vpc_name}/routers/{router_name}/routes/{route_name}",
    tags = ["vpcs"],
    deprecated = true
}]
async fn vpc_router_route_delete(
    rqctx: RequestContext<Arc<ServerContext>>,
    path_params: Path<RouterRoutePathParam>,
) -> Result<HttpResponseDeleted, HttpError> {
    let apictx = rqctx.context();
    let handler = async {
        let opctx = crate::context::op_context_for_external_api(&rqctx).await?;
        let nexus = &apictx.nexus;
        let path = path_params.into_inner();
        let route_selector = params::RouteSelector::new(
            Some(path.organization_name.into()),
            Some(path.project_name.into()),
            Some(path.vpc_name.into()),
            Some(path.router_name.into()),
            path.route_name.into(),
        );
        let route_lookup =
            nexus.vpc_router_route_lookup(&opctx, &route_selector)?;
        nexus.router_delete_route(&opctx, &route_lookup).await?;
        Ok(HttpResponseDeleted())
    };
    apictx.external_latencies.instrument_dropshot_handler(&rqctx, handler).await
}
/// Update a route
#[endpoint {
    method = PUT,
    path = "/v1/vpc-router-routes/{route}",
    tags = ["vpcs"],
}]
async fn vpc_router_route_update_v1(
    rqctx: RequestContext<Arc<ServerContext>>,
    path_params: Path<params::RoutePath>,
    query_params: Query<params::OptionalRouterSelector>,
    router_params: TypedBody<params::RouterRouteUpdate>,
) -> Result<HttpResponseOk<RouterRoute>, HttpError> {
    let apictx = rqctx.context();
    let handler = async {
        let nexus = &apictx.nexus;
        let path = path_params.into_inner();
        let query = query_params.into_inner();
        let router_params = router_params.into_inner();
        let opctx = crate::context::op_context_for_external_api(&rqctx).await?;
        let route_selector = params::RouteSelector {
            router_selector: query.router_selector,
            route: path.route,
        };
        let route_lookup =
            nexus.vpc_router_route_lookup(&opctx, &route_selector)?;
        let route = nexus
            .router_update_route(&opctx, &route_lookup, &router_params)
            .await?;
        Ok(HttpResponseOk(route.into()))
    };
    apictx.external_latencies.instrument_dropshot_handler(&rqctx, handler).await
}

/// Update a route
/// Use `PUT /v1/vpc-router-routes/{route}` instead
#[endpoint {
    method = PUT,
    path = "/organizations/{organization_name}/projects/{project_name}/vpcs/{vpc_name}/routers/{router_name}/routes/{route_name}",
    tags = ["vpcs"],
    deprecated = true
}]
async fn vpc_router_route_update(
    rqctx: RequestContext<Arc<ServerContext>>,
    path_params: Path<RouterRoutePathParam>,
    router_params: TypedBody<params::RouterRouteUpdate>,
) -> Result<HttpResponseOk<RouterRoute>, HttpError> {
    let apictx = rqctx.context();
    let handler = async {
        let opctx = crate::context::op_context_for_external_api(&rqctx).await?;
        let nexus = &apictx.nexus;
        let path = path_params.into_inner();
        let route_selector = params::RouteSelector::new(
            Some(path.organization_name.into()),
            Some(path.project_name.into()),
            Some(path.vpc_name.into()),
            Some(path.router_name.into()),
            path.route_name.into(),
        );
        let route_lookup =
            nexus.vpc_router_route_lookup(&opctx, &route_selector)?;
        let route = nexus
            .router_update_route(
                &opctx,
                &route_lookup,
                &router_params.into_inner(),
            )
            .await?;
        Ok(HttpResponseOk(route.into()))
    };
    apictx.external_latencies.instrument_dropshot_handler(&rqctx, handler).await
}

// Racks

/// List racks
#[endpoint {
    method = GET,
    path = "/v1/system/hardware/racks",
    tags = ["system"],
}]
async fn rack_list_v1(
    rqctx: RequestContext<Arc<ServerContext>>,
    query_params: Query<PaginatedById>,
) -> Result<HttpResponseOk<ResultsPage<Rack>>, HttpError> {
    let apictx = rqctx.context();
    let handler = async {
        let nexus = &apictx.nexus;
        let query = query_params.into_inner();
        let opctx = crate::context::op_context_for_external_api(&rqctx).await?;
        let racks = nexus
            .racks_list(&opctx, &data_page_params_for(&rqctx, &query)?)
            .await?
            .into_iter()
            .map(|r| r.into())
            .collect();
        Ok(HttpResponseOk(ScanById::results_page(
            &query,
            racks,
            &|_, rack: &Rack| rack.identity.id,
        )?))
    };
    apictx.external_latencies.instrument_dropshot_handler(&rqctx, handler).await
}

/// List racks
/// Use `GET /v1/system/hardware/racks` instead
#[endpoint {
    method = GET,
    path = "/system/hardware/racks",
    tags = ["system"],
    deprecated = true,
}]
async fn rack_list(
    rqctx: RequestContext<Arc<ServerContext>>,
    query_params: Query<PaginatedById>,
) -> Result<HttpResponseOk<ResultsPage<Rack>>, HttpError> {
    let apictx = rqctx.context();
    let nexus = &apictx.nexus;
    let query = query_params.into_inner();
    let handler = async {
        let opctx = crate::context::op_context_for_external_api(&rqctx).await?;
        let racks = nexus
            .racks_list(&opctx, &data_page_params_for(&rqctx, &query)?)
            .await?
            .into_iter()
            .map(|r| r.into())
            .collect();
        Ok(HttpResponseOk(ScanById::results_page(
            &query,
            racks,
            &|_, rack: &Rack| rack.identity.id,
        )?))
    };
    apictx.external_latencies.instrument_dropshot_handler(&rqctx, handler).await
}

/// Path parameters for Rack requests
#[derive(Deserialize, JsonSchema)]
struct RackPathParam {
    /// The rack's unique ID.
    rack_id: Uuid,
}

/// Fetch a rack
#[endpoint {
    method = GET,
    path = "/v1/system/hardware/racks/{rack_id}",
    tags = ["system"],
}]
async fn rack_view_v1(
    rqctx: RequestContext<Arc<ServerContext>>,
    path_params: Path<RackPathParam>,
) -> Result<HttpResponseOk<Rack>, HttpError> {
    let apictx = rqctx.context();
    let handler = async {
        let nexus = &apictx.nexus;
        let path = path_params.into_inner();
        let opctx = crate::context::op_context_for_external_api(&rqctx).await?;
        let rack_info = nexus.rack_lookup(&opctx, &path.rack_id).await?;
        Ok(HttpResponseOk(rack_info.into()))
    };
    apictx.external_latencies.instrument_dropshot_handler(&rqctx, handler).await
}

/// Fetch a rack
/// Use `GET /v1/system/hardware/racks/{rack_id}` instead
#[endpoint {
    method = GET,
    path = "/system/hardware/racks/{rack_id}",
    tags = ["system"],
    deprecated = true,
}]
async fn rack_view(
    rqctx: RequestContext<Arc<ServerContext>>,
    path_params: Path<RackPathParam>,
) -> Result<HttpResponseOk<Rack>, HttpError> {
    let apictx = rqctx.context();
    let nexus = &apictx.nexus;
    let path = path_params.into_inner();
    let handler = async {
        let opctx = crate::context::op_context_for_external_api(&rqctx).await?;
        let rack_info = nexus.rack_lookup(&opctx, &path.rack_id).await?;
        Ok(HttpResponseOk(rack_info.into()))
    };
    apictx.external_latencies.instrument_dropshot_handler(&rqctx, handler).await
}

// Sleds

/// List sleds
#[endpoint {
    method = GET,
    path = "/v1/system/hardware/sleds",
    tags = ["system"],
}]
async fn sled_list_v1(
    rqctx: RequestContext<Arc<ServerContext>>,
    query_params: Query<PaginatedById>,
) -> Result<HttpResponseOk<ResultsPage<Sled>>, HttpError> {
    let apictx = rqctx.context();
    let handler = async {
        let nexus = &apictx.nexus;
        let query = query_params.into_inner();
        let opctx = crate::context::op_context_for_external_api(&rqctx).await?;
        let sleds = nexus
            .sleds_list(&opctx, &data_page_params_for(&rqctx, &query)?)
            .await?
            .into_iter()
            .map(|s| s.into())
            .collect();
        Ok(HttpResponseOk(ScanById::results_page(
            &query,
            sleds,
            &|_, sled: &Sled| sled.identity.id,
        )?))
    };
    apictx.external_latencies.instrument_dropshot_handler(&rqctx, handler).await
}

/// List sleds
/// Use `GET /v1/system/hardware/sleds instead`
#[endpoint {
    method = GET,
    path = "/system/hardware/sleds",
    tags = ["system"],
    deprecated = true,
}]
async fn sled_list(
    rqctx: RequestContext<Arc<ServerContext>>,
    query_params: Query<PaginatedById>,
) -> Result<HttpResponseOk<ResultsPage<Sled>>, HttpError> {
    let apictx = rqctx.context();
    let nexus = &apictx.nexus;
    let query = query_params.into_inner();
    let handler = async {
        let opctx = crate::context::op_context_for_external_api(&rqctx).await?;
        let sleds = nexus
            .sleds_list(&opctx, &data_page_params_for(&rqctx, &query)?)
            .await?
            .into_iter()
            .map(|s| s.into())
            .collect();
        Ok(HttpResponseOk(ScanById::results_page(
            &query,
            sleds,
            &|_, sled: &Sled| sled.identity.id,
        )?))
    };
    apictx.external_latencies.instrument_dropshot_handler(&rqctx, handler).await
}

/// Path parameters for Sled requests
#[derive(Deserialize, JsonSchema)]
struct SledPathParam {
    /// The sled's unique ID.
    sled_id: Uuid,
}

/// Fetch a sled
#[endpoint {
    method = GET,
    path = "/v1/system/hardware/sleds/{sled_id}",
    tags = ["system"],
}]
async fn sled_view_v1(
    rqctx: RequestContext<Arc<ServerContext>>,
    path_params: Path<SledPathParam>,
) -> Result<HttpResponseOk<Sled>, HttpError> {
    let apictx = rqctx.context();
    let handler = async {
        let nexus = &apictx.nexus;
        let path = path_params.into_inner();
        let opctx = crate::context::op_context_for_external_api(&rqctx).await?;
        let sled_info = nexus.sled_lookup(&opctx, &path.sled_id).await?;
        Ok(HttpResponseOk(sled_info.into()))
    };
    apictx.external_latencies.instrument_dropshot_handler(&rqctx, handler).await
}

/// Fetch a sled
/// Use `GET /v1/system/hardware/sleds/{sled_id}` instead
#[endpoint {
    method = GET,
    path = "/system/hardware/sleds/{sled_id}",
    tags = ["system"],
    deprecated = true,
}]
async fn sled_view(
    rqctx: RequestContext<Arc<ServerContext>>,
    path_params: Path<SledPathParam>,
) -> Result<HttpResponseOk<Sled>, HttpError> {
    let apictx = rqctx.context();
    let nexus = &apictx.nexus;
    let path = path_params.into_inner();
    let handler = async {
        let opctx = crate::context::op_context_for_external_api(&rqctx).await?;
        let sled_info = nexus.sled_lookup(&opctx, &path.sled_id).await?;
        Ok(HttpResponseOk(sled_info.into()))
    };
    apictx.external_latencies.instrument_dropshot_handler(&rqctx, handler).await
}

// Physical disks

/// List physical disks
#[endpoint {
    method = GET,
    path = "/v1/system/hardware/disks",
    tags = ["system"],
}]
async fn physical_disk_list_v1(
    rqctx: RequestContext<Arc<ServerContext>>,
    query_params: Query<PaginatedById>,
) -> Result<HttpResponseOk<ResultsPage<PhysicalDisk>>, HttpError> {
    let apictx = rqctx.context();
    let handler = async {
        let nexus = &apictx.nexus;
        let query = query_params.into_inner();
        let opctx = crate::context::op_context_for_external_api(&rqctx).await?;
        let disks = nexus
            .physical_disk_list(&opctx, &data_page_params_for(&rqctx, &query)?)
            .await?
            .into_iter()
            .map(|s| s.into())
            .collect();
        Ok(HttpResponseOk(ScanById::results_page(
            &query,
            disks,
            &|_, disk: &PhysicalDisk| disk.identity.id,
        )?))
    };
    apictx.external_latencies.instrument_dropshot_handler(&rqctx, handler).await
}

/// List physical disks
/// Use `GET /v1/system/hardware/disks` instead
#[endpoint {
    method = GET,
    path = "/system/hardware/disks",
    tags = ["system"],
    deprecated = true,
}]
async fn physical_disk_list(
    rqctx: RequestContext<Arc<ServerContext>>,
    query_params: Query<PaginatedById>,
) -> Result<HttpResponseOk<ResultsPage<PhysicalDisk>>, HttpError> {
    let apictx = rqctx.context();
    let handler = async {
        let nexus = &apictx.nexus;
        let query = query_params.into_inner();
        let opctx = crate::context::op_context_for_external_api(&rqctx).await?;
        let disks = nexus
            .physical_disk_list(&opctx, &data_page_params_for(&rqctx, &query)?)
            .await?
            .into_iter()
            .map(|s| s.into())
            .collect();
        Ok(HttpResponseOk(ScanById::results_page(
            &query,
            disks,
            &|_, disk: &PhysicalDisk| disk.identity.id,
        )?))
    };
    apictx.external_latencies.instrument_dropshot_handler(&rqctx, handler).await
}

/// List physical disks attached to sleds
#[endpoint {
    method = GET,
    path = "/v1/system/hardware/sleds/{sled_id}/disks",
    tags = ["system"],
}]
async fn sled_physical_disk_list_v1(
    rqctx: RequestContext<Arc<ServerContext>>,
    path_params: Path<SledPathParam>,
    query_params: Query<PaginatedById>,
) -> Result<HttpResponseOk<ResultsPage<PhysicalDisk>>, HttpError> {
    let apictx = rqctx.context();
    let handler = async {
        let nexus = &apictx.nexus;
        let path = path_params.into_inner();
        let query = query_params.into_inner();
        let opctx = crate::context::op_context_for_external_api(&rqctx).await?;
        let disks = nexus
            .sled_list_physical_disks(
                &opctx,
                path.sled_id,
                &data_page_params_for(&rqctx, &query)?,
            )
            .await?
            .into_iter()
            .map(|s| s.into())
            .collect();
        Ok(HttpResponseOk(ScanById::results_page(
            &query,
            disks,
            &|_, disk: &PhysicalDisk| disk.identity.id,
        )?))
    };
    apictx.external_latencies.instrument_dropshot_handler(&rqctx, handler).await
}

/// List physical disks attached to sleds
/// Use `GET /v1/system/hardware/sleds/{sled_id}/disks` instead
#[endpoint {
    method = GET,
    path = "/system/hardware/sleds/{sled_id}/disks",
    tags = ["system"],
    deprecated = true,
}]
async fn sled_physical_disk_list(
    rqctx: RequestContext<Arc<ServerContext>>,
    path_params: Path<SledPathParam>,
    query_params: Query<PaginatedById>,
) -> Result<HttpResponseOk<ResultsPage<PhysicalDisk>>, HttpError> {
    let apictx = rqctx.context();
    let handler = async {
        let nexus = &apictx.nexus;
        let path = path_params.into_inner();
        let query = query_params.into_inner();
        let opctx = crate::context::op_context_for_external_api(&rqctx).await?;
        let disks = nexus
            .sled_list_physical_disks(
                &opctx,
                path.sled_id,
                &data_page_params_for(&rqctx, &query)?,
            )
            .await?
            .into_iter()
            .map(|s| s.into())
            .collect();
        Ok(HttpResponseOk(ScanById::results_page(
            &query,
            disks,
            &|_, disk: &PhysicalDisk| disk.identity.id,
        )?))
    };
    apictx.external_latencies.instrument_dropshot_handler(&rqctx, handler).await
}

// Metrics

#[derive(Debug, Deserialize, JsonSchema)]
pub struct SystemMetricParams {
    #[serde(flatten)]
    pub pagination: dropshot::PaginationParams<
        params::ResourceMetrics,
        params::ResourceMetrics,
    >,

    /// The UUID of the container being queried
    // TODO: I might want to force the caller to specify type here?
    pub id: Uuid,
}

#[derive(Display, Deserialize, JsonSchema)]
#[display(style = "snake_case")]
#[serde(rename_all = "snake_case")]
pub enum SystemMetricName {
    VirtualDiskSpaceProvisioned,
    CpusProvisioned,
    RamProvisioned,
}

#[derive(Deserialize, JsonSchema)]
struct SystemMetricsPathParam {
    metric_name: SystemMetricName,
}

/// Access metrics data
#[endpoint {
     method = GET,
     path = "/v1/system/metrics/{metric_name}",
     tags = ["system"],
}]
async fn system_metric(
    rqctx: RequestContext<Arc<ServerContext>>,
    path_params: Path<SystemMetricsPathParam>,
    query_params: Query<SystemMetricParams>,
) -> Result<HttpResponseOk<ResultsPage<oximeter_db::Measurement>>, HttpError> {
    let apictx = rqctx.context();
    let nexus = &apictx.nexus;
    let metric_name = path_params.into_inner().metric_name;

    let query = query_params.into_inner();
    let limit = rqctx.page_limit(&query.pagination)?;

    let handler = async {
        let opctx = crate::context::op_context_for_external_api(&rqctx).await?;
        let result = nexus
            .system_metric_lookup(&opctx, metric_name, query, limit)
            .await?;

        Ok(HttpResponseOk(result))
    };
    apictx.external_latencies.instrument_dropshot_handler(&rqctx, handler).await
}

// Updates

/// Refresh update data
#[endpoint {
     method = POST,
     path = "/v1/system/update/refresh",
     tags = ["system"],
}]
async fn system_update_refresh(
    rqctx: RequestContext<Arc<ServerContext>>,
) -> Result<HttpResponseUpdatedNoContent, HttpError> {
    let apictx = rqctx.context();
    let nexus = &apictx.nexus;
    let handler = async {
        let opctx = crate::context::op_context_for_external_api(&rqctx).await?;
        nexus.updates_refresh_metadata(&opctx).await?;
        Ok(HttpResponseUpdatedNoContent())
    };
    apictx.external_latencies.instrument_dropshot_handler(&rqctx, handler).await
}

/// View system version and update status
#[endpoint {
     method = GET,
     path = "/v1/system/update/version",
     tags = ["system"],
}]
async fn system_version(
    rqctx: RequestContext<Arc<ServerContext>>,
) -> Result<HttpResponseOk<views::SystemVersion>, HttpError> {
    let apictx = rqctx.context();
    let nexus = &apictx.nexus;
    let handler = async {
        let opctx = crate::context::op_context_for_external_api(&rqctx).await?;
        opctx.authorize(authz::Action::ListChildren, &authz::FLEET).await?;

        // The only way we have no latest deployment is if the rack was just set
        // up and no system updates have ever been run. In this case there is no
        // update running, so we can fall back to steady.
        let status = nexus
            .latest_update_deployment(&opctx)
            .await
            .map_or(views::UpdateStatus::Steady, |d| d.status.into());

        // Updateable components, however, are populated at rack setup before
        // the external API is even started, so if we get here and there are no
        // components, that's a real issue and the 500 we throw is appropriate.
        let low = nexus.lowest_component_system_version(&opctx).await?.into();
        let high = nexus.highest_component_system_version(&opctx).await?.into();

        Ok(HttpResponseOk(views::SystemVersion {
            version_range: views::VersionRange { low, high },
            status,
        }))
    };
    apictx.external_latencies.instrument_dropshot_handler(&rqctx, handler).await
}

/// View version and update status of component tree
#[endpoint {
     method = GET,
     path = "/v1/system/update/components",
     tags = ["system"],
}]
async fn system_component_version_list(
    rqctx: RequestContext<Arc<ServerContext>>,
    query_params: Query<PaginatedById>,
) -> Result<HttpResponseOk<ResultsPage<views::UpdateableComponent>>, HttpError>
{
    let apictx = rqctx.context();
    let nexus = &apictx.nexus;
    let query = query_params.into_inner();
    let pagparams = data_page_params_for(&rqctx, &query)?;
    let handler = async {
        let opctx = crate::context::op_context_for_external_api(&rqctx).await?;
        let components = nexus
            .updateable_components_list_by_id(&opctx, &pagparams)
            .await?
            .into_iter()
            .map(|u| u.into())
            .collect();
        Ok(HttpResponseOk(ScanById::results_page(
            &query,
            components,
            &|_, u: &views::UpdateableComponent| u.identity.id,
        )?))
    };
    apictx.external_latencies.instrument_dropshot_handler(&rqctx, handler).await
}

/// List all updates
#[endpoint {
     method = GET,
     path = "/v1/system/update/updates",
     tags = ["system"],
}]
async fn system_update_list(
    rqctx: RequestContext<Arc<ServerContext>>,
    query_params: Query<PaginatedById>,
) -> Result<HttpResponseOk<ResultsPage<views::SystemUpdate>>, HttpError> {
    let apictx = rqctx.context();
    let nexus = &apictx.nexus;
    let query = query_params.into_inner();
    let pagparams = data_page_params_for(&rqctx, &query)?;
    let handler = async {
        let opctx = crate::context::op_context_for_external_api(&rqctx).await?;
        let updates = nexus
            .system_updates_list_by_id(&opctx, &pagparams)
            .await?
            .into_iter()
            .map(|u| u.into())
            .collect();
        Ok(HttpResponseOk(ScanById::results_page(
            &query,
            updates,
            &|_, u: &views::SystemUpdate| u.identity.id,
        )?))
    };
    apictx.external_latencies.instrument_dropshot_handler(&rqctx, handler).await
}

/// View system update
#[endpoint {
     method = GET,
     path = "/v1/system/update/updates/{version}",
     tags = ["system"],
}]
async fn system_update_view(
    rqctx: RequestContext<Arc<ServerContext>>,
    path_params: Path<params::SystemUpdatePath>,
) -> Result<HttpResponseOk<views::SystemUpdate>, HttpError> {
    let apictx = rqctx.context();
    let nexus = &apictx.nexus;
    let path = path_params.into_inner();
    let handler = async {
        let opctx = crate::context::op_context_for_external_api(&rqctx).await?;
        let system_update =
            nexus.system_update_fetch_by_version(&opctx, &path.version).await?;
        Ok(HttpResponseOk(system_update.into()))
    };
    apictx.external_latencies.instrument_dropshot_handler(&rqctx, handler).await
}

/// View system update component tree
#[endpoint {
    method = GET,
    path = "/v1/system/update/updates/{version}/components",
    tags = ["system"],
}]
async fn system_update_components_list(
    rqctx: RequestContext<Arc<ServerContext>>,
    path_params: Path<params::SystemUpdatePath>,
) -> Result<HttpResponseOk<ResultsPage<views::ComponentUpdate>>, HttpError> {
    let apictx = rqctx.context();
    let nexus = &apictx.nexus;
    let path = path_params.into_inner();
    let handler = async {
        let opctx = crate::context::op_context_for_external_api(&rqctx).await?;
        let components = nexus
            .system_update_list_components(&opctx, &path.version)
            .await?
            .into_iter()
            .map(|i| i.into())
            .collect();
        Ok(HttpResponseOk(ResultsPage { items: components, next_page: None }))
    };
    apictx.external_latencies.instrument_dropshot_handler(&rqctx, handler).await
}

/// Start system update
#[endpoint {
    method = POST,
    path = "/v1/system/update/start",
    tags = ["system"],
}]
async fn system_update_start(
    rqctx: RequestContext<Arc<ServerContext>>,
    // The use of the request body here instead of a path param is deliberate.
    // Unlike instance start (which uses a path param), update start is about
    // modifying the state of the system rather than the state of the resource
    // (instance there, system update here) identified by the param. This
    // approach also gives us symmetry with the /stop endpoint.
    update: TypedBody<params::SystemUpdateStart>,
) -> Result<HttpResponseAccepted<views::UpdateDeployment>, HttpError> {
    let apictx = rqctx.context();
    let _nexus = &apictx.nexus;
    let handler = async {
        let opctx = crate::context::op_context_for_external_api(&rqctx).await?;
        opctx.authorize(authz::Action::Modify, &authz::FLEET).await?;

        // inverse situation to stop: we only want to actually start an update
        // if there isn't one already in progress.

        // 1. check that there is no update in progress
        //   a. if there is one, this should probably 409
        // 2. kick off the update start saga, which
        //   a. tells the update system to get going
        //   b. creates an update deployment

        // similar question for stop: do we return the deployment directly, or a
        // special StartUpdateResult that includes a deployment ID iff an update
        // was actually started

        Ok(HttpResponseAccepted(views::UpdateDeployment {
            identity: AssetIdentityMetadata {
                id: Uuid::new_v4(),
                time_created: Utc::now(),
                time_modified: Utc::now(),
            },
            version: update.into_inner().version,
            status: views::UpdateStatus::Updating,
        }))
    };
    apictx.external_latencies.instrument_dropshot_handler(&rqctx, handler).await
}

/// Stop system update
///
/// If there is no update in progress, do nothing.
#[endpoint {
    method = POST,
    path = "/v1/system/update/stop",
    tags = ["system"],
}]
async fn system_update_stop(
    rqctx: RequestContext<Arc<ServerContext>>,
) -> Result<HttpResponseUpdatedNoContent, HttpError> {
    let apictx = rqctx.context();
    let _nexus = &apictx.nexus;
    let handler = async {
        let opctx = crate::context::op_context_for_external_api(&rqctx).await?;
        opctx.authorize(authz::Action::Modify, &authz::FLEET).await?;

        // TODO: Implement stopping an update. Should probably be a saga.

        // Ask update subsystem if it's doing anything. If so, tell it to stop.
        // This could be done in a single call to the updater if the latter can
        // respond to a stop command differently depending on whether it did
        // anything or not.

        // If we did in fact stop a running update, update the status on the
        // latest update deployment in the DB to `stopped` and respond with that
        // deployment. If we do nothing, what should we return? Maybe instead of
        // responding with the deployment, this endpoint gets its own
        // `StopUpdateResult` response view that says whether it was a noop, and
        // if it wasn't, includes the ID of the stopped deployment, which allows
        // the client to fetch it if it actually wants it.

        Ok(HttpResponseUpdatedNoContent())
    };
    apictx.external_latencies.instrument_dropshot_handler(&rqctx, handler).await
}

/// List all update deployments
#[endpoint {
     method = GET,
     path = "/v1/system/update/deployments",
     tags = ["system"],
}]
async fn update_deployments_list(
    rqctx: RequestContext<Arc<ServerContext>>,
    query_params: Query<PaginatedById>,
) -> Result<HttpResponseOk<ResultsPage<views::UpdateDeployment>>, HttpError> {
    let apictx = rqctx.context();
    let nexus = &apictx.nexus;
    let query = query_params.into_inner();
    let pagparams = data_page_params_for(&rqctx, &query)?;
    let handler = async {
        let opctx = crate::context::op_context_for_external_api(&rqctx).await?;
        let updates = nexus
            .update_deployments_list_by_id(&opctx, &pagparams)
            .await?
            .into_iter()
            .map(|u| u.into())
            .collect();
        Ok(HttpResponseOk(ScanById::results_page(
            &query,
            updates,
            &|_, u: &views::UpdateDeployment| u.identity.id,
        )?))
    };
    apictx.external_latencies.instrument_dropshot_handler(&rqctx, handler).await
}

/// Fetch a system update deployment
#[endpoint {
     method = GET,
     path = "/v1/system/update/deployments/{id}",
     tags = ["system"],
}]
async fn update_deployment_view(
    rqctx: RequestContext<Arc<ServerContext>>,
    path_params: Path<ByIdPathParams>,
) -> Result<HttpResponseOk<views::UpdateDeployment>, HttpError> {
    let apictx = rqctx.context();
    let nexus = &apictx.nexus;
    let path = path_params.into_inner();
    let id = &path.id;
    let handler = async {
        let opctx = crate::context::op_context_for_external_api(&rqctx).await?;
        let deployment =
            nexus.update_deployment_fetch_by_id(&opctx, id).await?;
        Ok(HttpResponseOk(deployment.into()))
    };
    apictx.external_latencies.instrument_dropshot_handler(&rqctx, handler).await
}

// Sagas

/// List sagas
#[endpoint {
    method = GET,
    path = "/v1/system/sagas",
    tags = ["system"],
}]
async fn saga_list_v1(
    rqctx: RequestContext<Arc<ServerContext>>,
    query_params: Query<PaginatedById>,
) -> Result<HttpResponseOk<ResultsPage<Saga>>, HttpError> {
    let apictx = rqctx.context();
    let handler = async {
        let nexus = &apictx.nexus;
        let query = query_params.into_inner();
        let pagparams = data_page_params_for(&rqctx, &query)?;
        let opctx = crate::context::op_context_for_external_api(&rqctx).await?;
        let saga_stream = nexus.sagas_list(&opctx, &pagparams).await?;
        let view_list = to_list(saga_stream).await;
        Ok(HttpResponseOk(ScanById::results_page(
            &query,
            view_list,
            &|_, saga: &Saga| saga.id,
        )?))
    };
    apictx.external_latencies.instrument_dropshot_handler(&rqctx, handler).await
}

/// List sagas
/// Use `GET v1/system/sagas` instead
#[endpoint {
    method = GET,
    path = "/system/sagas",
    tags = ["system"],
    deprecated = true,
}]
async fn saga_list(
    rqctx: RequestContext<Arc<ServerContext>>,
    query_params: Query<PaginatedById>,
) -> Result<HttpResponseOk<ResultsPage<Saga>>, HttpError> {
    let apictx = rqctx.context();
    let nexus = &apictx.nexus;
    let query = query_params.into_inner();
    let pagparams = data_page_params_for(&rqctx, &query)?;
    let handler = async {
        let opctx = crate::context::op_context_for_external_api(&rqctx).await?;
        let saga_stream = nexus.sagas_list(&opctx, &pagparams).await?;
        let view_list = to_list(saga_stream).await;
        Ok(HttpResponseOk(ScanById::results_page(
            &query,
            view_list,
            &|_, saga: &Saga| saga.id,
        )?))
    };
    apictx.external_latencies.instrument_dropshot_handler(&rqctx, handler).await
}

/// Path parameters for Saga requests
#[derive(Deserialize, JsonSchema)]
struct SagaPathParam {
    saga_id: Uuid,
}

/// Fetch a saga
#[endpoint {
    method = GET,
    path = "/v1/system/sagas/{saga_id}",
    tags = ["system"],
}]
async fn saga_view_v1(
    rqctx: RequestContext<Arc<ServerContext>>,
    path_params: Path<SagaPathParam>,
) -> Result<HttpResponseOk<Saga>, HttpError> {
    let apictx = rqctx.context();
    let handler = async {
        let opctx = crate::context::op_context_for_external_api(&rqctx).await?;
        let nexus = &apictx.nexus;
        let path = path_params.into_inner();
        let saga = nexus.saga_get(&opctx, path.saga_id).await?;
        Ok(HttpResponseOk(saga))
    };
    apictx.external_latencies.instrument_dropshot_handler(&rqctx, handler).await
}

/// Fetch a saga
/// Use `GET v1/system/sagas/{saga_id}` instead
#[endpoint {
    method = GET,
    path = "/system/sagas/{saga_id}",
    tags = ["system"],
    deprecated = true,
}]
async fn saga_view(
    rqctx: RequestContext<Arc<ServerContext>>,
    path_params: Path<SagaPathParam>,
) -> Result<HttpResponseOk<Saga>, HttpError> {
    let apictx = rqctx.context();
    let nexus = &apictx.nexus;
    let path = path_params.into_inner();
    let handler = async {
        let opctx = crate::context::op_context_for_external_api(&rqctx).await?;
        let saga = nexus.saga_get(&opctx, path.saga_id).await?;
        Ok(HttpResponseOk(saga))
    };
    apictx.external_latencies.instrument_dropshot_handler(&rqctx, handler).await
}

// Silo users

/// List users
/// Use `GET /v1/users` instead
#[endpoint {
    method = GET,
    path = "/users",
    tags = ["silos"],
    deprecated = true,
}]
async fn user_list(
    rqctx: RequestContext<Arc<ServerContext>>,
    query_params: Query<PaginatedById>,
) -> Result<HttpResponseOk<ResultsPage<User>>, HttpError> {
    let apictx = rqctx.context();
    let nexus = &apictx.nexus;
    let query = query_params.into_inner();
    let pagparams = data_page_params_for(&rqctx, &query)?;
    let handler = async {
        let opctx = crate::context::op_context_for_external_api(&rqctx).await?;
        let users = nexus
            .silo_users_list_current(&opctx, &pagparams)
            .await?
            .into_iter()
            .map(|i| i.into())
            .collect();
        Ok(HttpResponseOk(ScanById::results_page(
            &query,
            users,
            &|_, user: &User| user.id,
        )?))
    };
    apictx.external_latencies.instrument_dropshot_handler(&rqctx, handler).await
}

/// List users
#[endpoint {
    method = GET,
    path = "/v1/users",
    tags = ["silos"],
}]
async fn user_list_v1(
    rqctx: RequestContext<Arc<ServerContext>>,
    query_params: Query<PaginatedById<params::OptionalGroupSelector>>,
) -> Result<HttpResponseOk<ResultsPage<User>>, HttpError> {
    let apictx = rqctx.context();
    let handler = async {
        let nexus = &apictx.nexus;
        let query = query_params.into_inner();
        let pagparams = data_page_params_for(&rqctx, &query)?;
        let opctx = crate::context::op_context_for_external_api(&rqctx).await?;
        let scan_params = ScanById::from_query(&query)?;

        // TODO: a valid UUID gets parsed here and will 404 if it doesn't exist
        // (as expected) but a non-UUID string just gets let through as None
        // (i.e., ignored) instead of 400ing

        let users = if let Some(group_id) = scan_params.selector.group {
            nexus
                .current_silo_group_users_list(&opctx, &pagparams, &group_id)
                .await?
        } else {
            nexus.silo_users_list_current(&opctx, &pagparams).await?
        };

        Ok(HttpResponseOk(ScanById::results_page(
            &query,
            users.into_iter().map(|i| i.into()).collect(),
            &|_, user: &User| user.id,
        )?))
    };
    apictx.external_latencies.instrument_dropshot_handler(&rqctx, handler).await
}

// Silo groups

/// List groups
/// Use `GET /v1/groups` instead
#[endpoint {
    method = GET,
    path = "/groups",
    tags = ["silos"],
    deprecated = true,
}]
async fn group_list(
    rqctx: RequestContext<Arc<ServerContext>>,
    query_params: Query<PaginatedById>,
) -> Result<HttpResponseOk<ResultsPage<Group>>, HttpError> {
    let apictx = rqctx.context();
    let nexus = &apictx.nexus;
    let query = query_params.into_inner();
    let pagparams = data_page_params_for(&rqctx, &query)?;
    let handler = async {
        let opctx = crate::context::op_context_for_external_api(&rqctx).await?;
        let groups = nexus
            .silo_groups_list(&opctx, &pagparams)
            .await?
            .into_iter()
            .map(|i| i.into())
            .collect();
        Ok(HttpResponseOk(ScanById::results_page(
            &query,
            groups,
            &|_, group: &Group| group.id,
        )?))
    };
    apictx.external_latencies.instrument_dropshot_handler(&rqctx, handler).await
}

/// List groups
#[endpoint {
    method = GET,
    path = "/v1/groups",
    tags = ["silos"],
}]
async fn group_list_v1(
    rqctx: RequestContext<Arc<ServerContext>>,
    query_params: Query<PaginatedById>,
) -> Result<HttpResponseOk<ResultsPage<Group>>, HttpError> {
    let apictx = rqctx.context();
    let nexus = &apictx.nexus;
    let query = query_params.into_inner();
    let pagparams = data_page_params_for(&rqctx, &query)?;
    let handler = async {
        let opctx = crate::context::op_context_for_external_api(&rqctx).await?;
        let groups = nexus
            .silo_groups_list(&opctx, &pagparams)
            .await?
            .into_iter()
            .map(|i| i.into())
            .collect();
        Ok(HttpResponseOk(ScanById::results_page(
            &query,
            groups,
            &|_, group: &Group| group.id,
        )?))
    };
    apictx.external_latencies.instrument_dropshot_handler(&rqctx, handler).await
}

/// Fetch group
#[endpoint {
    method = GET,
    path = "/v1/groups/{group}",
    tags = ["silos"],
}]
async fn group_view(
    rqctx: RequestContext<Arc<ServerContext>>,
    path_params: Path<params::GroupPath>,
) -> Result<HttpResponseOk<Group>, HttpError> {
    let apictx = rqctx.context();
    let handler = async {
        let nexus = &apictx.nexus;
        let path = path_params.into_inner();
        let opctx = crate::context::op_context_for_external_api(&rqctx).await?;
        let (.., group) =
            nexus.silo_group_lookup(&opctx, &path.group).fetch().await?;
        Ok(HttpResponseOk(group.into()))
    };
    apictx.external_latencies.instrument_dropshot_handler(&rqctx, handler).await
}

// Built-in (system) users

/// List built-in users
#[endpoint {
    method = GET,
    path = "/v1/system/users-builtin",
    tags = ["system"],
}]
async fn user_builtin_list(
    rqctx: RequestContext<Arc<ServerContext>>,
    query_params: Query<PaginatedByName>,
) -> Result<HttpResponseOk<ResultsPage<UserBuiltin>>, HttpError> {
    let apictx = rqctx.context();
    let nexus = &apictx.nexus;
    let query = query_params.into_inner();
    let pagparams =
        data_page_params_for(&rqctx, &query)?.map_name(|n| Name::ref_cast(n));
    let handler = async {
        let opctx = crate::context::op_context_for_external_api(&rqctx).await?;
        let users = nexus
            .users_builtin_list(&opctx, &pagparams)
            .await?
            .into_iter()
            .map(|i| i.into())
            .collect();
        Ok(HttpResponseOk(ScanByName::results_page(
            &query,
            users,
            &marker_for_name,
        )?))
    };
    apictx.external_latencies.instrument_dropshot_handler(&rqctx, handler).await
}

/// Fetch a built-in user
#[endpoint {
    method = GET,
    path = "/v1/system/users-builtin/{user}",
    tags = ["system"],
}]
async fn user_builtin_view(
    rqctx: RequestContext<Arc<ServerContext>>,
    path_params: Path<params::UserBuiltinSelector>,
) -> Result<HttpResponseOk<UserBuiltin>, HttpError> {
    let apictx = rqctx.context();
    let handler = async {
        let nexus = &apictx.nexus;
        let user_selector = path_params.into_inner();
        let opctx = crate::context::op_context_for_external_api(&rqctx).await?;
        let (.., user) =
            nexus.user_builtin_lookup(&opctx, &user_selector)?.fetch().await?;
        Ok(HttpResponseOk(user.into()))
    };
    apictx.external_latencies.instrument_dropshot_handler(&rqctx, handler).await
}

// Built-in roles

// Roles have their own pagination scheme because they do not use the usual "id"
// or "name" types.  For more, see the comment in dbinit.sql.
#[derive(Deserialize, JsonSchema, Serialize)]
struct RolePage {
    last_seen: String,
}

/// Path parameters for global (system) role requests
#[derive(Deserialize, JsonSchema)]
struct RolePathParam {
    /// The built-in role's unique name.
    role_name: String,
}

/// List built-in roles
#[endpoint {
    method = GET,
    path = "/v1/system/roles",
    tags = ["roles"],
}]
async fn role_list(
    rqctx: RequestContext<Arc<ServerContext>>,
    query_params: Query<PaginationParams<EmptyScanParams, RolePage>>,
) -> Result<HttpResponseOk<ResultsPage<Role>>, HttpError> {
    let apictx = rqctx.context();
    let nexus = &apictx.nexus;
    let query = query_params.into_inner();
    let handler = async {
        let opctx = crate::context::op_context_for_external_api(&rqctx).await?;
        let marker = match &query.page {
            WhichPage::First(..) => None,
            WhichPage::Next(RolePage { last_seen }) => {
                Some(last_seen.split_once('.').ok_or_else(|| {
                    Error::InvalidValue {
                        label: last_seen.clone(),
                        message: String::from("bad page token"),
                    }
                })?)
                .map(|(s1, s2)| (s1.to_string(), s2.to_string()))
            }
        };
        let pagparams = DataPageParams {
            limit: rqctx.page_limit(&query)?,
            direction: PaginationOrder::Ascending,
            marker: marker.as_ref(),
        };
        let roles = nexus
            .roles_builtin_list(&opctx, &pagparams)
            .await?
            .into_iter()
            .map(|i| i.into())
            .collect();
        Ok(HttpResponseOk(dropshot::ResultsPage::new(
            roles,
            &EmptyScanParams {},
            |role: &Role, _| RolePage { last_seen: role.name.to_string() },
        )?))
    };
    apictx.external_latencies.instrument_dropshot_handler(&rqctx, handler).await
}

/// Fetch a built-in role
#[endpoint {
    method = GET,
    path = "/v1/system/roles/{role_name}",
    tags = ["roles"],
}]
async fn role_view(
    rqctx: RequestContext<Arc<ServerContext>>,
    path_params: Path<RolePathParam>,
) -> Result<HttpResponseOk<Role>, HttpError> {
    let apictx = rqctx.context();
    let nexus = &apictx.nexus;
    let path = path_params.into_inner();
    let role_name = &path.role_name;
    let handler = async {
        let opctx = crate::context::op_context_for_external_api(&rqctx).await?;
        let role = nexus.role_builtin_fetch(&opctx, &role_name).await?;
        Ok(HttpResponseOk(role.into()))
    };
    apictx.external_latencies.instrument_dropshot_handler(&rqctx, handler).await
}

// Current user

/// Fetch the user associated with the current session
#[endpoint {
   method = GET,
   path = "/v1/me",
   tags = ["session"],
}]
pub async fn current_user_view_v1(
    rqctx: RequestContext<Arc<ServerContext>>,
) -> Result<HttpResponseOk<views::User>, HttpError> {
    let apictx = rqctx.context();
    let nexus = &apictx.nexus;
    let handler = async {
        let opctx = crate::context::op_context_for_external_api(&rqctx).await?;
        let user = nexus.silo_user_fetch_self(&opctx).await?;
        Ok(HttpResponseOk(user.into()))
    };
    apictx.external_latencies.instrument_dropshot_handler(&rqctx, handler).await
}

/// Fetch the silo groups the current user belongs to
#[endpoint {
    method = GET,
    path = "/v1/me/groups",
    tags = ["session"],
 }]
pub async fn current_user_groups_v1(
    rqctx: RequestContext<Arc<ServerContext>>,
    query_params: Query<PaginatedById>,
) -> Result<HttpResponseOk<ResultsPage<views::Group>>, HttpError> {
    let apictx = rqctx.context();
    let handler = async {
        let opctx = crate::context::op_context_for_external_api(&rqctx).await?;
        let nexus = &apictx.nexus;
        let query = query_params.into_inner();
        let groups = nexus
            .silo_user_fetch_groups_for_self(
                &opctx,
                &data_page_params_for(&rqctx, &query)?,
            )
            .await?
            .into_iter()
            .map(|d| d.into())
            .collect();
        Ok(HttpResponseOk(ScanById::results_page(
            &query,
            groups,
            &|_, group: &views::Group| group.id,
        )?))
    };
    apictx.external_latencies.instrument_dropshot_handler(&rqctx, handler).await
}

// Per-user SSH public keys

/// List SSH public keys
///
/// Lists SSH public keys for the currently authenticated user.
#[endpoint {
    method = GET,
    path = "/session/me/sshkeys",
    tags = ["session"],
}]
async fn session_sshkey_list(
    rqctx: RequestContext<Arc<ServerContext>>,
    query_params: Query<PaginatedByName>,
) -> Result<HttpResponseOk<ResultsPage<SshKey>>, HttpError> {
    let apictx = rqctx.context();
    let handler = async {
        let opctx = crate::context::op_context_for_external_api(&rqctx).await?;
        let nexus = &apictx.nexus;
        let query = query_params.into_inner();
        let &actor = opctx
            .authn
            .actor_required()
            .internal_context("listing current user's ssh keys")?;
        let ssh_keys = nexus
            .ssh_keys_list(
                &opctx,
                actor.actor_id(),
                &PaginatedBy::Name(data_page_params_for(&rqctx, &query)?),
            )
            .await?
            .into_iter()
            .map(SshKey::from)
            .collect::<Vec<SshKey>>();
        Ok(HttpResponseOk(ScanByName::results_page(
            &query,
            ssh_keys,
            &marker_for_name,
        )?))
    };
    apictx.external_latencies.instrument_dropshot_handler(&rqctx, handler).await
}

/// List SSH public keys
///
/// Lists SSH public keys for the currently authenticated user.
#[endpoint {
    method = GET,
    path = "/v1/me/ssh-keys",
    tags = ["session"],
}]
async fn current_user_ssh_key_list_v1(
    rqctx: RequestContext<Arc<ServerContext>>,
    query_params: Query<PaginatedByNameOrId>,
) -> Result<HttpResponseOk<ResultsPage<SshKey>>, HttpError> {
    let apictx = rqctx.context();
    let handler = async {
        let opctx = crate::context::op_context_for_external_api(&rqctx).await?;
        let nexus = &apictx.nexus;
        let query = query_params.into_inner();
        let pag_params = data_page_params_for(&rqctx, &query)?;
        let scan_params = ScanByNameOrId::from_query(&query)?;
        let paginated_by = name_or_id_pagination(&pag_params, scan_params)?;
        let &actor = opctx
            .authn
            .actor_required()
            .internal_context("listing current user's ssh keys")?;
        let ssh_keys = nexus
            .ssh_keys_list(&opctx, actor.actor_id(), &paginated_by)
            .await?
            .into_iter()
            .map(SshKey::from)
            .collect::<Vec<SshKey>>();
        Ok(HttpResponseOk(ScanByNameOrId::results_page(
            &query,
            ssh_keys,
            &marker_for_name_or_id,
        )?))
    };
    apictx.external_latencies.instrument_dropshot_handler(&rqctx, handler).await
}

/// Create an SSH public key
///
/// Create an SSH public key for the currently authenticated user.
#[endpoint {
    method = POST,
    path = "/session/me/sshkeys",
    tags = ["session"],
}]
async fn session_sshkey_create(
    rqctx: RequestContext<Arc<ServerContext>>,
    new_key: TypedBody<params::SshKeyCreate>,
) -> Result<HttpResponseCreated<SshKey>, HttpError> {
    let apictx = rqctx.context();
    let nexus = &apictx.nexus;
    let handler = async {
        let opctx = crate::context::op_context_for_external_api(&rqctx).await?;
        let &actor = opctx
            .authn
            .actor_required()
            .internal_context("creating ssh key for current user")?;
        let ssh_key = nexus
            .ssh_key_create(&opctx, actor.actor_id(), new_key.into_inner())
            .await?;
        Ok(HttpResponseCreated(ssh_key.into()))
    };
    apictx.external_latencies.instrument_dropshot_handler(&rqctx, handler).await
}

/// Create an SSH public key
///
/// Create an SSH public key for the currently authenticated user.
#[endpoint {
    method = POST,
    path = "/v1/me/ssh-keys",
    tags = ["session"],
}]
async fn current_user_ssh_key_create_v1(
    rqctx: RequestContext<Arc<ServerContext>>,
    new_key: TypedBody<params::SshKeyCreate>,
) -> Result<HttpResponseCreated<SshKey>, HttpError> {
    let apictx = rqctx.context();
    let handler = async {
        let opctx = crate::context::op_context_for_external_api(&rqctx).await?;
        let nexus = &apictx.nexus;
        let &actor = opctx
            .authn
            .actor_required()
            .internal_context("creating ssh key for current user")?;
        let ssh_key = nexus
            .ssh_key_create(&opctx, actor.actor_id(), new_key.into_inner())
            .await?;
        Ok(HttpResponseCreated(ssh_key.into()))
    };
    apictx.external_latencies.instrument_dropshot_handler(&rqctx, handler).await
}

/// Path parameters for SSH key requests by name
#[derive(Deserialize, JsonSchema)]
struct SshKeyPathParams {
    ssh_key_name: Name,
}

/// Fetch an SSH public key
///
/// Fetch an SSH public key associated with the currently authenticated user.
/// Use `GET /v1/me/ssh-keys` instead
#[endpoint {
    method = GET,
    path = "/session/me/sshkeys/{ssh_key_name}",
    tags = ["session"],
    deprecated = true,
}]
async fn session_sshkey_view(
    rqctx: RequestContext<Arc<ServerContext>>,
    path_params: Path<SshKeyPathParams>,
) -> Result<HttpResponseOk<SshKey>, HttpError> {
    let apictx = rqctx.context();
    let handler = async {
        let opctx = crate::context::op_context_for_external_api(&rqctx).await?;
        let nexus = &apictx.nexus;
        let path = path_params.into_inner();
        let &actor = opctx
            .authn
            .actor_required()
            .internal_context("fetching one of current user's ssh keys")?;
        let ssh_key_selector = params::SshKeySelector {
            silo_user_id: actor.actor_id(),
            ssh_key: path.ssh_key_name.into(),
        };
        let ssh_key_lookup = nexus.ssh_key_lookup(&opctx, &ssh_key_selector)?;
        let (.., silo_user, _, ssh_key) = ssh_key_lookup.fetch().await?;
        // Ensure the SSH key exists in the current silo
        assert_eq!(silo_user.id(), actor.actor_id());
        Ok(HttpResponseOk(ssh_key.into()))
    };
    apictx.external_latencies.instrument_dropshot_handler(&rqctx, handler).await
}

/// Fetch an SSH public key
///
/// Fetch an SSH public key associated with the currently authenticated user.
#[endpoint {
    method = GET,
    path = "/v1/me/ssh-keys/{ssh_key}",
    tags = ["session"],
}]
async fn current_user_ssh_key_view_v1(
    rqctx: RequestContext<Arc<ServerContext>>,
    path_params: Path<params::SshKeyPath>,
) -> Result<HttpResponseOk<SshKey>, HttpError> {
    let apictx = rqctx.context();
    let handler = async {
        let opctx = crate::context::op_context_for_external_api(&rqctx).await?;
        let nexus = &apictx.nexus;
        let path = path_params.into_inner();
        let &actor = opctx
            .authn
            .actor_required()
            .internal_context("fetching one of current user's ssh keys")?;
        let ssh_key_selector = params::SshKeySelector {
            silo_user_id: actor.actor_id(),
            ssh_key: path.ssh_key,
        };
        let ssh_key_lookup = nexus.ssh_key_lookup(&opctx, &ssh_key_selector)?;
        let (.., silo_user, _, ssh_key) = ssh_key_lookup.fetch().await?;
        // Ensure the SSH key exists in the current silo
        assert_eq!(silo_user.id(), actor.actor_id());
        Ok(HttpResponseOk(ssh_key.into()))
    };
    apictx.external_latencies.instrument_dropshot_handler(&rqctx, handler).await
}

/// Delete an SSH public key
///
/// Delete an SSH public key associated with the currently authenticated user.
#[endpoint {
    method = DELETE,
    path = "/session/me/sshkeys/{ssh_key_name}",
    tags = ["session"],
}]
async fn session_sshkey_delete(
    rqctx: RequestContext<Arc<ServerContext>>,
    path_params: Path<SshKeyPathParams>,
) -> Result<HttpResponseDeleted, HttpError> {
    let apictx = rqctx.context();
    let handler = async {
        let opctx = crate::context::op_context_for_external_api(&rqctx).await?;
        let nexus = &apictx.nexus;
        let path = path_params.into_inner();
        let actor = opctx
            .authn
            .actor_required()
            .internal_context("deleting one of current user's ssh keys")?;
        let ssh_key_selector = params::SshKeySelector {
            silo_user_id: actor.actor_id(),
            ssh_key: path.ssh_key_name.into(),
        };
        let ssh_key_lookup = nexus.ssh_key_lookup(&opctx, &ssh_key_selector)?;
        nexus.ssh_key_delete(&opctx, actor.actor_id(), &ssh_key_lookup).await?;
        Ok(HttpResponseDeleted())
    };
    apictx.external_latencies.instrument_dropshot_handler(&rqctx, handler).await
}

/// Delete an SSH public key
///
/// Delete an SSH public key associated with the currently authenticated user.
#[endpoint {
    method = DELETE,
    path = "/v1/me/ssh-keys/{ssh_key}",
    tags = ["session"],
}]
async fn current_user_ssh_key_delete_v1(
    rqctx: RequestContext<Arc<ServerContext>>,
    path_params: Path<params::SshKeyPath>,
) -> Result<HttpResponseDeleted, HttpError> {
    let apictx = rqctx.context();
    let handler = async {
        let opctx = crate::context::op_context_for_external_api(&rqctx).await?;
        let nexus = &apictx.nexus;
        let path = path_params.into_inner();
        let &actor = opctx
            .authn
            .actor_required()
            .internal_context("deleting one of current user's ssh keys")?;
        let ssh_key_selector = params::SshKeySelector {
            silo_user_id: actor.actor_id(),
            ssh_key: path.ssh_key,
        };
        let ssh_key_lookup = nexus.ssh_key_lookup(&opctx, &ssh_key_selector)?;
        nexus.ssh_key_delete(&opctx, actor.actor_id(), &ssh_key_lookup).await?;
        Ok(HttpResponseDeleted())
    };
    apictx.external_latencies.instrument_dropshot_handler(&rqctx, handler).await
}

#[cfg(test)]
mod test {
    use super::external_api;

    #[test]
    fn test_nexus_tag_policy() {
        // This will fail if any of the endpoints don't match the policy in
        // ./tag-config.json
        let _ = external_api();
    }
}<|MERGE_RESOLUTION|>--- conflicted
+++ resolved
@@ -333,21 +333,10 @@
         api.register(local_idp_user_delete)?;
         api.register(local_idp_user_set_password)?;
 
-<<<<<<< HEAD
-        api.register(local_idp_user_create_v1)?;
-        api.register(local_idp_user_delete_v1)?;
-        api.register(local_idp_user_set_password_v1)?;
-=======
         api.register(certificate_list)?;
         api.register(certificate_create)?;
         api.register(certificate_view)?;
         api.register(certificate_delete)?;
->>>>>>> 3b44b42a
-
-        api.register(certificate_list_v1)?;
-        api.register(certificate_create_v1)?;
-        api.register(certificate_view_v1)?;
-        api.register(certificate_delete_v1)?;
 
         api.register(system_image_list)?;
         api.register(system_image_create)?;
@@ -3748,7 +3737,7 @@
     path = "/v1/system/certificates",
     tags = ["system"],
 }]
-async fn certificate_list_v1(
+async fn certificate_list(
     rqctx: RequestContext<Arc<ServerContext>>,
     query_params: Query<PaginatedByNameOrId>,
 ) -> Result<HttpResponseOk<ResultsPage<Certificate>>, HttpError> {
@@ -3784,7 +3773,7 @@
     path = "/v1/system/certificates",
     tags = ["system"]
 }]
-async fn certificate_create_v1(
+async fn certificate_create(
     rqctx: RequestContext<Arc<ServerContext>>,
     new_cert: TypedBody<params::CertificateCreate>,
 ) -> Result<HttpResponseCreated<Certificate>, HttpError> {
@@ -3813,7 +3802,7 @@
     path = "/v1/system/certificates/{certificate}",
     tags = ["system"],
 }]
-async fn certificate_view_v1(
+async fn certificate_view(
     rqctx: RequestContext<Arc<ServerContext>>,
     path_params: Path<CertificatePathParam>,
 ) -> Result<HttpResponseOk<Certificate>, HttpError> {
@@ -3837,7 +3826,7 @@
     path = "/v1/system/certificates/{certificate}",
     tags = ["system"],
 }]
-async fn certificate_delete_v1(
+async fn certificate_delete(
     rqctx: RequestContext<Arc<ServerContext>>,
     path_params: Path<CertificatePathParam>,
 ) -> Result<HttpResponseDeleted, HttpError> {
