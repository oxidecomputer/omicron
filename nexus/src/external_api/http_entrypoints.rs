--- conflicted
+++ resolved
@@ -326,14 +326,9 @@
         api.register(system_user_list)?;
         api.register(system_user_view)?;
 
-<<<<<<< HEAD
-=======
         api.register(user_builtin_list)?;
         api.register(user_builtin_view)?;
 
-        api.register(timeseries_schema_get)?;
-
->>>>>>> a6b98cb0
         api.register(role_list)?;
         api.register(role_view)?;
 
