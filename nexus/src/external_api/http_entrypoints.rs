// This Source Code Form is subject to the terms of the Mozilla Public
// License, v. 2.0. If a copy of the MPL was not distributed with this
// file, You can obtain one at https://mozilla.org/MPL/2.0/.

//! Handler functions (entrypoints) for external HTTP APIs

use super::{
    console_api, device_auth, params,
    views::{
        self, Certificate, GlobalImage, Group, IdentityProvider, Image, IpPool,
        IpPoolRange, PhysicalDisk, Project, Rack, Role, Silo, Sled, Snapshot,
        SshKey, User, UserBuiltin, Vpc, VpcRouter, VpcSubnet,
    },
};
use crate::authz;
use crate::db;
use crate::db::model::Name;
use crate::external_api::shared;
use crate::ServerContext;
use chrono::Utc;
use dropshot::ApiDescription;
use dropshot::EmptyScanParams;
use dropshot::HttpError;
use dropshot::HttpResponseAccepted;
use dropshot::HttpResponseCreated;
use dropshot::HttpResponseDeleted;
use dropshot::HttpResponseOk;
use dropshot::HttpResponseUpdatedNoContent;
use dropshot::PaginationOrder;
use dropshot::PaginationParams;
use dropshot::Path;
use dropshot::Query;
use dropshot::RequestContext;
use dropshot::ResultsPage;
use dropshot::TypedBody;
use dropshot::WhichPage;
use dropshot::{
    channel, endpoint, WebsocketChannelResult, WebsocketConnection,
};
use ipnetwork::IpNetwork;
use nexus_types::identity::AssetIdentityMetadata;
use omicron_common::api::external::http_pagination::data_page_params_for;
use omicron_common::api::external::http_pagination::marker_for_name;
use omicron_common::api::external::http_pagination::marker_for_name_or_id;
use omicron_common::api::external::http_pagination::name_or_id_pagination;
use omicron_common::api::external::http_pagination::PaginatedById;
use omicron_common::api::external::http_pagination::PaginatedByName;
use omicron_common::api::external::http_pagination::PaginatedByNameOrId;
use omicron_common::api::external::http_pagination::ScanById;
use omicron_common::api::external::http_pagination::ScanByName;
use omicron_common::api::external::http_pagination::ScanByNameOrId;
use omicron_common::api::external::http_pagination::ScanParams;
use omicron_common::api::external::to_list;
use omicron_common::api::external::DataPageParams;
use omicron_common::api::external::Disk;
use omicron_common::api::external::Error;
use omicron_common::api::external::Instance;
use omicron_common::api::external::InternalContext;
use omicron_common::api::external::NameOrId;
use omicron_common::api::external::NetworkInterface;
use omicron_common::api::external::RouterRoute;
use omicron_common::api::external::RouterRouteKind;
use omicron_common::api::external::Saga;
use omicron_common::api::external::VpcFirewallRuleUpdateParams;
use omicron_common::api::external::VpcFirewallRules;
use omicron_common::bail_unless;
use parse_display::Display;
use ref_cast::RefCast;
use schemars::JsonSchema;
use serde::Deserialize;
use serde::Serialize;
use std::sync::Arc;
use uuid::Uuid;

type NexusApiDescription = ApiDescription<Arc<ServerContext>>;

/// Returns a description of the external nexus API
pub fn external_api() -> NexusApiDescription {
    fn register_endpoints(api: &mut NexusApiDescription) -> Result<(), String> {
        api.register(system_policy_view)?;
        api.register(system_policy_update)?;

        api.register(policy_view)?;
        api.register(policy_update)?;

        api.register(project_list)?;
        api.register(project_create)?;
        api.register(project_view)?;
        api.register(project_delete)?;
        api.register(project_update)?;
        api.register(project_policy_view)?;
        api.register(project_policy_update)?;

        // Operator-Accessible IP Pools API
        api.register(ip_pool_list)?;
        api.register(ip_pool_create)?;
        api.register(ip_pool_view)?;
        api.register(ip_pool_delete)?;
        api.register(ip_pool_update)?;
        // Variants for internal services
        api.register(ip_pool_service_view)?;

        // Operator-Accessible IP Pool Range API
        api.register(ip_pool_range_list)?;
        api.register(ip_pool_range_add)?;
        api.register(ip_pool_range_remove)?;
        // Variants for internal services
        api.register(ip_pool_service_range_list)?;
        api.register(ip_pool_service_range_add)?;
        api.register(ip_pool_service_range_remove)?;

        api.register(disk_list)?;
        api.register(disk_create)?;
        api.register(disk_view)?;
        api.register(disk_delete)?;
        api.register(disk_metrics_list)?;

        api.register(instance_list)?;
        api.register(instance_view)?;
        api.register(instance_create)?;
        api.register(instance_delete)?;
        api.register(instance_migrate)?;
        api.register(instance_reboot)?;
        api.register(instance_start)?;
        api.register(instance_stop)?;
        api.register(instance_disk_list)?;
        api.register(instance_disk_attach)?;
        api.register(instance_disk_detach)?;
        api.register(instance_serial_console)?;
        api.register(instance_serial_console_stream)?;

        api.register(image_list)?;
        api.register(image_create)?;
        api.register(image_view)?;
        api.register(image_delete)?;

        api.register(snapshot_list)?;
        api.register(snapshot_create)?;
        api.register(snapshot_view)?;
        api.register(snapshot_delete)?;

        api.register(vpc_list)?;
        api.register(vpc_create)?;
        api.register(vpc_view)?;
        api.register(vpc_update)?;
        api.register(vpc_delete)?;

        api.register(vpc_subnet_list)?;
        api.register(vpc_subnet_view)?;
        api.register(vpc_subnet_create)?;
        api.register(vpc_subnet_delete)?;
        api.register(vpc_subnet_update)?;
        api.register(vpc_subnet_list_network_interfaces)?;

        api.register(instance_network_interface_create)?;
        api.register(instance_network_interface_list)?;
        api.register(instance_network_interface_view)?;
        api.register(instance_network_interface_update)?;
        api.register(instance_network_interface_delete)?;

        api.register(instance_external_ip_list)?;

        api.register(vpc_router_list)?;
        api.register(vpc_router_view)?;
        api.register(vpc_router_create)?;
        api.register(vpc_router_delete)?;
        api.register(vpc_router_update)?;

        api.register(vpc_router_route_list)?;
        api.register(vpc_router_route_view)?;
        api.register(vpc_router_route_create)?;
        api.register(vpc_router_route_delete)?;
        api.register(vpc_router_route_update)?;

        api.register(vpc_firewall_rules_view)?;
        api.register(vpc_firewall_rules_update)?;

        api.register(rack_list)?;
        api.register(rack_view)?;
        api.register(sled_list)?;
        api.register(sled_view)?;
        api.register(sled_physical_disk_list)?;
        api.register(physical_disk_list)?;

        api.register(saga_list)?;
        api.register(saga_view)?;

        api.register(user_builtin_list)?;
        api.register(user_builtin_view)?;

        api.register(role_list)?;
        api.register(role_view)?;

        api.register(current_user_view)?;
        api.register(current_user_groups)?;
        api.register(current_user_ssh_key_list)?;
        api.register(current_user_ssh_key_view)?;
        api.register(current_user_ssh_key_create)?;
        api.register(current_user_ssh_key_delete)?;

        // Fleet-wide API operations
        api.register(silo_list)?;
        api.register(silo_create)?;
        api.register(silo_view)?;
        api.register(silo_delete)?;
        api.register(silo_policy_view)?;
        api.register(silo_policy_update)?;

        api.register(silo_identity_provider_list)?;

        api.register(saml_identity_provider_create)?;
        api.register(saml_identity_provider_view)?;

        api.register(local_idp_user_create)?;
        api.register(local_idp_user_delete)?;
        api.register(local_idp_user_set_password)?;

        api.register(certificate_list)?;
        api.register(certificate_create)?;
        api.register(certificate_view)?;
        api.register(certificate_delete)?;

        api.register(system_image_list)?;
        api.register(system_image_create)?;
        api.register(system_image_view)?;
        api.register(system_image_view_by_id)?;
        api.register(system_image_delete)?;

        api.register(system_metric)?;

        api.register(system_update_refresh)?;
        api.register(system_version)?;
        api.register(system_component_version_list)?;
        api.register(system_update_list)?;
        api.register(system_update_view)?;
        api.register(system_update_start)?;
        api.register(system_update_stop)?;
        api.register(system_update_components_list)?;
        api.register(update_deployments_list)?;
        api.register(update_deployment_view)?;

        api.register(user_list)?;
        api.register(silo_user_list)?;
        api.register(silo_user_view)?;
        api.register(group_list)?;
        api.register(group_view)?;

        // Console API operations
        api.register(console_api::login_begin)?;
        api.register(console_api::login_local)?;
        api.register(console_api::login_spoof_begin)?;
        api.register(console_api::login_spoof)?;
        api.register(console_api::login_saml_begin)?;
        api.register(console_api::login_saml)?;
        api.register(console_api::logout)?;

        api.register(console_api::console_page)?;
        api.register(console_api::console_root)?;
        api.register(console_api::console_settings_page)?;
        api.register(console_api::console_system_page)?;
        api.register(console_api::asset)?;

        api.register(device_auth::device_auth_request)?;
        api.register(device_auth::device_auth_verify)?;
        api.register(device_auth::device_auth_success)?;
        api.register(device_auth::device_auth_confirm)?;
        api.register(device_auth::device_access_token)?;

        Ok(())
    }

    let conf = serde_json::from_str(include_str!("./tag-config.json")).unwrap();
    let mut api = NexusApiDescription::new().tag_config(conf);

    if let Err(err) = register_endpoints(&mut api) {
        panic!("failed to register entrypoints: {}", err);
    }
    api
}

// API ENDPOINT FUNCTION NAMING CONVENTIONS
//
// Generally, HTTP resources are grouped within some collection. For a
// relatively simple example:
//
//   GET    v1/projects                (list the projects in the collection)
//   POST   v1/projects                (create a project in the collection)
//   GET    v1/projects/{project}      (look up a project in the collection)
//   DELETE v1/projects/{project}      (delete a project in the collection)
//   PUT    v1/projects/{project}      (update a project in the collection)
//
// We pick a name for the function that implements a given API entrypoint
// based on how we expect it to appear in the CLI subcommand hierarchy. For
// example:
//
//   GET    v1/projects                 -> project_list()
//   POST   v1/projects                 -> project_create()
//   GET    v1/projects/{project}       -> project_view()
//   DELETE v1/projects/{project}       -> project_delete()
//   PUT    v1/projects/{project}       -> project_update()
//
// Note that the path typically uses the entity's plural form while the
// function name uses its singular.
//
// Operations beyond list, create, view, delete, and update should use a
// descriptive noun or verb, again bearing in mind that this will be
// transcribed into the CLI and SDKs:
//
//   POST   -> instance_reboot
//   POST   -> instance_stop
//   GET    -> instance_serial_console
//
// Note that these function names end up in generated OpenAPI spec as the
// operationId for each endpoint, and therefore represent a contract with
// clients. Client generators use operationId to name API methods, so changing
// a function name is a breaking change from a client perspective.

/// Fetch the top-level IAM policy
#[endpoint {
    method = GET,
    path = "/v1/system/policy",
    tags = ["policy"],
}]
async fn system_policy_view(
    rqctx: RequestContext<Arc<ServerContext>>,
) -> Result<HttpResponseOk<shared::Policy<authz::FleetRole>>, HttpError> {
    let apictx = rqctx.context();
    let handler = async {
        let nexus = &apictx.nexus;
        let opctx = crate::context::op_context_for_external_api(&rqctx).await?;
        let policy = nexus.fleet_fetch_policy(&opctx).await?;
        Ok(HttpResponseOk(policy))
    };
    apictx.external_latencies.instrument_dropshot_handler(&rqctx, handler).await
}

/// Path parameters for `/by-id/` endpoints
#[derive(Deserialize, JsonSchema)]
struct ByIdPathParams {
    id: Uuid,
}

/// Update the top-level IAM policy
#[endpoint {
    method = PUT,
    path = "/v1/system/policy",
    tags = ["policy"],
}]
async fn system_policy_update(
    rqctx: RequestContext<Arc<ServerContext>>,
    new_policy: TypedBody<shared::Policy<authz::FleetRole>>,
) -> Result<HttpResponseOk<shared::Policy<authz::FleetRole>>, HttpError> {
    let apictx = rqctx.context();
    let handler = async {
        let nexus = &apictx.nexus;
        let new_policy = new_policy.into_inner();
        let nasgns = new_policy.role_assignments.len();
        // This should have been validated during parsing.
        bail_unless!(nasgns <= shared::MAX_ROLE_ASSIGNMENTS_PER_RESOURCE);
        let opctx = crate::context::op_context_for_external_api(&rqctx).await?;
        let policy = nexus.fleet_update_policy(&opctx, &new_policy).await?;
        Ok(HttpResponseOk(policy))
    };
    apictx.external_latencies.instrument_dropshot_handler(&rqctx, handler).await
}

/// Fetch the current silo's IAM policy
#[endpoint {
    method = GET,
    path = "/v1/policy",
    tags = ["silos"],
 }]
pub async fn policy_view(
    rqctx: RequestContext<Arc<ServerContext>>,
) -> Result<HttpResponseOk<shared::Policy<authz::SiloRole>>, HttpError> {
    let apictx = rqctx.context();
    let handler = async {
        let nexus = &apictx.nexus;
        let opctx = crate::context::op_context_for_external_api(&rqctx).await?;
        let silo: NameOrId = opctx
            .authn
            .silo_required()
            .internal_context("loading current silo")?
            .id()
            .into();

        let silo_lookup = nexus.silo_lookup(&opctx, silo)?;
        let policy = nexus.silo_fetch_policy(&opctx, &silo_lookup).await?;
        Ok(HttpResponseOk(policy))
    };
    apictx.external_latencies.instrument_dropshot_handler(&rqctx, handler).await
}

/// Update the current silo's IAM policy
#[endpoint {
    method = PUT,
    path = "/v1/policy",
    tags = ["silos"],
}]
async fn policy_update(
    rqctx: RequestContext<Arc<ServerContext>>,
    new_policy: TypedBody<shared::Policy<authz::SiloRole>>,
) -> Result<HttpResponseOk<shared::Policy<authz::SiloRole>>, HttpError> {
    let apictx = rqctx.context();
    let handler = async {
        let nexus = &apictx.nexus;
        let new_policy = new_policy.into_inner();
        let nasgns = new_policy.role_assignments.len();
        // This should have been validated during parsing.
        bail_unless!(nasgns <= shared::MAX_ROLE_ASSIGNMENTS_PER_RESOURCE);
        let opctx = crate::context::op_context_for_external_api(&rqctx).await?;
        let silo: NameOrId = opctx
            .authn
            .silo_required()
            .internal_context("loading current silo")?
            .id()
            .into();
        let silo_lookup = nexus.silo_lookup(&opctx, silo)?;
        let policy =
            nexus.silo_update_policy(&opctx, &silo_lookup, &new_policy).await?;
        Ok(HttpResponseOk(policy))
    };
    apictx.external_latencies.instrument_dropshot_handler(&rqctx, handler).await
}

/// List silos
///
/// Lists silos that are discoverable based on the current permissions.
#[endpoint {
    method = GET,
    path = "/v1/system/silos",
    tags = ["system"],
}]
async fn silo_list(
    rqctx: RequestContext<Arc<ServerContext>>,
    query_params: Query<PaginatedByNameOrId>,
) -> Result<HttpResponseOk<ResultsPage<Silo>>, HttpError> {
    let apictx = rqctx.context();
    let handler = async {
        let nexus = &apictx.nexus;
        let query = query_params.into_inner();
        let pag_params = data_page_params_for(&rqctx, &query)?;
        let scan_params = ScanByNameOrId::from_query(&query)?;
        let paginated_by = name_or_id_pagination(&pag_params, scan_params)?;
        let opctx = crate::context::op_context_for_external_api(&rqctx).await?;
        let silos = nexus
            .silos_list(&opctx, &paginated_by)
            .await?
            .into_iter()
            .map(|p| p.try_into())
            .collect::<Result<Vec<_>, Error>>()?;
        Ok(HttpResponseOk(ScanByNameOrId::results_page(
            &query,
            silos,
            &marker_for_name_or_id,
        )?))
    };
    apictx.external_latencies.instrument_dropshot_handler(&rqctx, handler).await
}

/// Create a silo
#[endpoint {
    method = POST,
    path = "/v1/system/silos",
    tags = ["system"],
}]
async fn silo_create(
    rqctx: RequestContext<Arc<ServerContext>>,
    new_silo_params: TypedBody<params::SiloCreate>,
) -> Result<HttpResponseCreated<Silo>, HttpError> {
    let apictx = rqctx.context();
    let handler = async {
        let opctx = crate::context::op_context_for_external_api(&rqctx).await?;
        let nexus = &apictx.nexus;
        let silo =
            nexus.silo_create(&opctx, new_silo_params.into_inner()).await?;
        Ok(HttpResponseCreated(silo.try_into()?))
    };
    apictx.external_latencies.instrument_dropshot_handler(&rqctx, handler).await
}

/// Fetch a silo
///
/// Fetch a silo by name.
#[endpoint {
    method = GET,
    path = "/v1/system/silos/{silo}",
    tags = ["system"],
}]
async fn silo_view(
    rqctx: RequestContext<Arc<ServerContext>>,
    path_params: Path<params::SiloPath>,
) -> Result<HttpResponseOk<Silo>, HttpError> {
    let apictx = rqctx.context();
    let handler = async {
        let opctx = crate::context::op_context_for_external_api(&rqctx).await?;
        let nexus = &apictx.nexus;
        let path = path_params.into_inner();
        let silo_lookup = nexus.silo_lookup(&opctx, path.silo)?;
        let (.., silo) = silo_lookup.fetch().await?;
        Ok(HttpResponseOk(silo.try_into()?))
    };
    apictx.external_latencies.instrument_dropshot_handler(&rqctx, handler).await
}

/// Delete a silo
///
/// Delete a silo by name.
#[endpoint {
    method = DELETE,
    path = "/v1/system/silos/{silo}",
    tags = ["system"],
}]
async fn silo_delete(
    rqctx: RequestContext<Arc<ServerContext>>,
    path_params: Path<params::SiloPath>,
) -> Result<HttpResponseDeleted, HttpError> {
    let apictx = rqctx.context();
    let handler = async {
        let opctx = crate::context::op_context_for_external_api(&rqctx).await?;
        let nexus = &apictx.nexus;
        let params = path_params.into_inner();
        let silo_lookup = nexus.silo_lookup(&opctx, params.silo)?;
        nexus.silo_delete(&opctx, &silo_lookup).await?;
        Ok(HttpResponseDeleted())
    };
    apictx.external_latencies.instrument_dropshot_handler(&rqctx, handler).await
}

/// Fetch a silo's IAM policy
#[endpoint {
    method = GET,
    path = "/v1/system/silos/{silo}/policy",
    tags = ["system"],
}]
async fn silo_policy_view(
    rqctx: RequestContext<Arc<ServerContext>>,
    path_params: Path<params::SiloPath>,
) -> Result<HttpResponseOk<shared::Policy<authz::SiloRole>>, HttpError> {
    let apictx = rqctx.context();
    let handler = async {
        let opctx = crate::context::op_context_for_external_api(&rqctx).await?;
        let nexus = &apictx.nexus;
        let path = path_params.into_inner();
        let silo_lookup = nexus.silo_lookup(&opctx, path.silo)?;
        let policy = nexus.silo_fetch_policy(&opctx, &silo_lookup).await?;
        Ok(HttpResponseOk(policy))
    };
    apictx.external_latencies.instrument_dropshot_handler(&rqctx, handler).await
}

/// Update a silo's IAM policy
#[endpoint {
    method = PUT,
    path = "/v1/system/silos/{silo}/policy",
    tags = ["system"],
}]
async fn silo_policy_update(
    rqctx: RequestContext<Arc<ServerContext>>,
    path_params: Path<params::SiloPath>,
    new_policy: TypedBody<shared::Policy<authz::SiloRole>>,
) -> Result<HttpResponseOk<shared::Policy<authz::SiloRole>>, HttpError> {
    let apictx = rqctx.context();
    let handler = async {
        let new_policy = new_policy.into_inner();
        let nasgns = new_policy.role_assignments.len();
        // This should have been validated during parsing.
        bail_unless!(nasgns <= shared::MAX_ROLE_ASSIGNMENTS_PER_RESOURCE);
        let opctx = crate::context::op_context_for_external_api(&rqctx).await?;
        let nexus = &apictx.nexus;
        let path = path_params.into_inner();
        let silo_lookup = nexus.silo_lookup(&opctx, path.silo)?;
        let policy =
            nexus.silo_update_policy(&opctx, &silo_lookup, &new_policy).await?;
        Ok(HttpResponseOk(policy))
    };
    apictx.external_latencies.instrument_dropshot_handler(&rqctx, handler).await
}

// Silo-specific user endpoints

/// List users in a silo
#[endpoint {
    method = GET,
    path = "/v1/system/users",
    tags = ["system"],
}]
async fn silo_user_list(
    rqctx: RequestContext<Arc<ServerContext>>,
    query_params: Query<PaginatedById<params::SiloSelector>>,
) -> Result<HttpResponseOk<ResultsPage<User>>, HttpError> {
    let apictx = rqctx.context();
    let handler = async {
        let opctx = crate::context::op_context_for_external_api(&rqctx).await?;
        let nexus = &apictx.nexus;
        let query = query_params.into_inner();
        let pag_params = data_page_params_for(&rqctx, &query)?;
        let scan_params = ScanById::from_query(&query)?;
        let silo_lookup =
            nexus.silo_lookup(&opctx, scan_params.selector.silo.clone())?;
        let users = nexus
            .silo_list_users(&opctx, &silo_lookup, &pag_params)
            .await?
            .into_iter()
            .map(|i| i.into())
            .collect();
        Ok(HttpResponseOk(ScanById::results_page(
            &query,
            users,
            &|_, user: &User| user.id,
        )?))
    };
    apictx.external_latencies.instrument_dropshot_handler(&rqctx, handler).await
}

/// Path parameters for Silo User requests
#[derive(Deserialize, JsonSchema)]
struct UserParam {
    /// The user's internal id
    user_id: Uuid,
}

/// Fetch a user
#[endpoint {
    method = GET,
    path = "/v1/system/users/{user_id}",
    tags = ["system"],
}]
async fn silo_user_view(
    rqctx: RequestContext<Arc<ServerContext>>,
    path_params: Path<UserParam>,
    query_params: Query<params::SiloSelector>,
) -> Result<HttpResponseOk<User>, HttpError> {
    let apictx = rqctx.context();
    let handler = async {
        let opctx = crate::context::op_context_for_external_api(&rqctx).await?;
        let nexus = &apictx.nexus;
        let path = path_params.into_inner();
        let query = query_params.into_inner();
        let silo_lookup = nexus.silo_lookup(&opctx, query.silo)?;
        let user =
            nexus.silo_user_fetch(&opctx, &silo_lookup, path.user_id).await?;
        Ok(HttpResponseOk(user.into()))
    };
    apictx.external_latencies.instrument_dropshot_handler(&rqctx, handler).await
}

// Silo identity providers

/// List a silo's IDPs_name
#[endpoint {
    method = GET,
    path = "/v1/system/identity-providers",
    tags = ["system"],
}]
async fn silo_identity_provider_list(
    rqctx: RequestContext<Arc<ServerContext>>,
    query_params: Query<PaginatedByNameOrId<params::SiloSelector>>,
) -> Result<HttpResponseOk<ResultsPage<IdentityProvider>>, HttpError> {
    let apictx = rqctx.context();
    let handler = async {
        let opctx = crate::context::op_context_for_external_api(&rqctx).await?;
        let nexus = &apictx.nexus;
        let query = query_params.into_inner();
        let pag_params = data_page_params_for(&rqctx, &query)?;
        let scan_params = ScanByNameOrId::from_query(&query)?;
        let paginated_by = name_or_id_pagination(&pag_params, scan_params)?;
        let silo_lookup =
            nexus.silo_lookup(&opctx, scan_params.selector.silo.clone())?;
        let identity_providers = nexus
            .identity_provider_list(&opctx, &silo_lookup, &paginated_by)
            .await?
            .into_iter()
            .map(|x| x.into())
            .collect();
        Ok(HttpResponseOk(ScanByNameOrId::results_page(
            &query,
            identity_providers,
            &marker_for_name_or_id,
        )?))
    };
    apictx.external_latencies.instrument_dropshot_handler(&rqctx, handler).await
}

// Silo SAML identity providers

/// Create a SAML IDP
#[endpoint {
    method = POST,
    path = "/v1/system/identity-providers/saml",
    tags = ["system"],
}]
async fn saml_identity_provider_create(
    rqctx: RequestContext<Arc<ServerContext>>,
    query_params: Query<params::SiloSelector>,
    new_provider: TypedBody<params::SamlIdentityProviderCreate>,
) -> Result<HttpResponseCreated<views::SamlIdentityProvider>, HttpError> {
    let apictx = rqctx.context();
    let handler = async {
        let opctx = crate::context::op_context_for_external_api(&rqctx).await?;
        let nexus = &apictx.nexus;
        let query = query_params.into_inner();
        let silo_lookup = nexus.silo_lookup(&opctx, query.silo)?;
        let provider = nexus
            .saml_identity_provider_create(
                &opctx,
                &silo_lookup,
                new_provider.into_inner(),
            )
            .await?;
        Ok(HttpResponseCreated(provider.into()))
    };
    apictx.external_latencies.instrument_dropshot_handler(&rqctx, handler).await
}

/// Fetch a SAML IDP
#[endpoint {
    method = GET,
    path = "/v1/system/identity-providers/saml/{provider}",
    tags = ["system"],
}]
async fn saml_identity_provider_view(
    rqctx: RequestContext<Arc<ServerContext>>,
    path_params: Path<params::ProviderPath>,
    query_params: Query<params::SiloSelector>,
) -> Result<HttpResponseOk<views::SamlIdentityProvider>, HttpError> {
    let apictx = rqctx.context();
    let handler = async {
        let opctx = crate::context::op_context_for_external_api(&rqctx).await?;
        let nexus = &apictx.nexus;
        let path = path_params.into_inner();
        let params::SiloSelector { silo } = query_params.into_inner();
        let saml_identity_provider_selector =
            params::SamlIdentityProviderSelector {
                silo: Some(silo),
                saml_identity_provider: path.provider,
            };
        let (.., provider) = nexus
            .saml_identity_provider_lookup(
                &opctx,
                saml_identity_provider_selector,
            )?
            .fetch()
            .await?;
        Ok(HttpResponseOk(provider.into()))
    };
    apictx.external_latencies.instrument_dropshot_handler(&rqctx, handler).await
}

// TODO: no DELETE for identity providers?

// "Local" Identity Provider

/// Create a user
///
/// Users can only be created in Silos with `provision_type` == `Fixed`.
/// Otherwise, Silo users are just-in-time (JIT) provisioned when a user first
/// logs in using an external Identity Provider.
#[endpoint {
    method = POST,
    path = "/v1/system/identity-providers/local/users",
    tags = ["system"],
}]
async fn local_idp_user_create(
    rqctx: RequestContext<Arc<ServerContext>>,
    query_params: Query<params::SiloSelector>,
    new_user_params: TypedBody<params::UserCreate>,
) -> Result<HttpResponseCreated<User>, HttpError> {
    let apictx = rqctx.context();
    let handler = async {
        let opctx = crate::context::op_context_for_external_api(&rqctx).await?;
        let nexus = &apictx.nexus;
        let query = query_params.into_inner();
        let silo_lookup = nexus.silo_lookup(&opctx, query.silo)?;
        let user = nexus
            .local_idp_create_user(
                &opctx,
                &silo_lookup,
                new_user_params.into_inner(),
            )
            .await?;
        Ok(HttpResponseCreated(user.into()))
    };
    apictx.external_latencies.instrument_dropshot_handler(&rqctx, handler).await
}

/// Delete a user
#[endpoint {
    method = DELETE,
    path = "/v1/system/identity-providers/local/users/{user_id}",
    tags = ["system"],
}]
async fn local_idp_user_delete(
    rqctx: RequestContext<Arc<ServerContext>>,
    path_params: Path<UserParam>,
    query_params: Query<params::SiloSelector>,
) -> Result<HttpResponseDeleted, HttpError> {
    let apictx = rqctx.context();
    let handler = async {
        let opctx = crate::context::op_context_for_external_api(&rqctx).await?;
        let nexus = &apictx.nexus;
        let path = path_params.into_inner();
        let query = query_params.into_inner();
        let silo_lookup = nexus.silo_lookup(&opctx, query.silo)?;
        nexus.local_idp_delete_user(&opctx, &silo_lookup, path.user_id).await?;
        Ok(HttpResponseDeleted())
    };
    apictx.external_latencies.instrument_dropshot_handler(&rqctx, handler).await
}

/// Set or invalidate a user's password
///
/// Passwords can only be updated for users in Silos with identity mode
/// `LocalOnly`.
#[endpoint {
    method = POST,
    path = "/v1/system/identity-providers/local/users/{user_id}/set-password",
    tags = ["system"],
}]
async fn local_idp_user_set_password(
    rqctx: RequestContext<Arc<ServerContext>>,
    path_params: Path<UserParam>,
    query_params: Query<params::SiloPath>,
    update: TypedBody<params::UserPassword>,
) -> Result<HttpResponseUpdatedNoContent, HttpError> {
    let apictx = rqctx.context();
    let handler = async {
        let opctx = crate::context::op_context_for_external_api(&rqctx).await?;
        let nexus = &apictx.nexus;
        let path = path_params.into_inner();
        let query = query_params.into_inner();
        let silo_lookup = nexus.silo_lookup(&opctx, query.silo)?;
        nexus
            .local_idp_user_set_password(
                &opctx,
                &silo_lookup,
                path.user_id,
                update.into_inner(),
            )
            .await?;
        Ok(HttpResponseUpdatedNoContent())
    };
    apictx.external_latencies.instrument_dropshot_handler(&rqctx, handler).await
}

/// List projects
#[endpoint {
    method = GET,
    path = "/v1/projects",
    tags = ["projects"],
}]
async fn project_list(
    rqctx: RequestContext<Arc<ServerContext>>,
    query_params: Query<PaginatedByNameOrId>,
) -> Result<HttpResponseOk<ResultsPage<Project>>, HttpError> {
    let apictx = rqctx.context();
    let handler = async {
        let nexus = &apictx.nexus;
        let query = query_params.into_inner();
        let pag_params = data_page_params_for(&rqctx, &query)?;
        let scan_params = ScanByNameOrId::from_query(&query)?;
        let paginated_by = name_or_id_pagination(&pag_params, scan_params)?;
        let opctx = crate::context::op_context_for_external_api(&rqctx).await?;
        let projects = nexus
            .project_list(&opctx, &paginated_by)
            .await?
            .into_iter()
            .map(|p| p.into())
            .collect();
        Ok(HttpResponseOk(ScanByNameOrId::results_page(
            &query,
            projects,
            &marker_for_name_or_id,
        )?))
    };
    apictx.external_latencies.instrument_dropshot_handler(&rqctx, handler).await
}

/// Create a project
#[endpoint {
    method = POST,
    path = "/v1/projects",
    tags = ["projects"],
}]
async fn project_create(
    rqctx: RequestContext<Arc<ServerContext>>,
    new_project: TypedBody<params::ProjectCreate>,
) -> Result<HttpResponseCreated<Project>, HttpError> {
    let apictx = rqctx.context();
    let nexus = &apictx.nexus;
    let handler = async {
        let opctx = crate::context::op_context_for_external_api(&rqctx).await?;
        let project =
            nexus.project_create(&opctx, &new_project.into_inner()).await?;
        Ok(HttpResponseCreated(project.into()))
    };
    apictx.external_latencies.instrument_dropshot_handler(&rqctx, handler).await
}

/// Fetch a project
#[endpoint {
    method = GET,
    path = "/v1/projects/{project}",
    tags = ["projects"],
}]
async fn project_view(
    rqctx: RequestContext<Arc<ServerContext>>,
    path_params: Path<params::ProjectPath>,
) -> Result<HttpResponseOk<Project>, HttpError> {
    let apictx = rqctx.context();
    let nexus = &apictx.nexus;
    let path = path_params.into_inner();
    let handler = async {
        let opctx = crate::context::op_context_for_external_api(&rqctx).await?;
        let project_selector =
            params::ProjectSelector { project: path.project };
        let (.., project) =
            nexus.project_lookup(&opctx, project_selector)?.fetch().await?;
        Ok(HttpResponseOk(project.into()))
    };
    apictx.external_latencies.instrument_dropshot_handler(&rqctx, handler).await
}

/// Delete a project
#[endpoint {
    method = DELETE,
    path = "/v1/projects/{project}",
    tags = ["projects"],
}]
async fn project_delete(
    rqctx: RequestContext<Arc<ServerContext>>,
    path_params: Path<params::ProjectPath>,
) -> Result<HttpResponseDeleted, HttpError> {
    let apictx = rqctx.context();
    let nexus = &apictx.nexus;
    let path = path_params.into_inner();
    let handler = async {
        let opctx = crate::context::op_context_for_external_api(&rqctx).await?;
        let project_selector =
            params::ProjectSelector { project: path.project };
        let project_lookup = nexus.project_lookup(&opctx, project_selector)?;
        nexus.project_delete(&opctx, &project_lookup).await?;
        Ok(HttpResponseDeleted())
    };
    apictx.external_latencies.instrument_dropshot_handler(&rqctx, handler).await
}

// TODO-correctness: Is it valid for PUT to accept application/json that's a
// subset of what the resource actually represents?  If not, is that a problem?
// (HTTP may require that this be idempotent.)  If so, can we get around that
// having this be a slightly different content-type (e.g.,
// "application/json-patch")?  We should see what other APIs do.
/// Update a project
#[endpoint {
    method = PUT,
    path = "/v1/projects/{project}",
    tags = ["projects"],
}]
async fn project_update(
    rqctx: RequestContext<Arc<ServerContext>>,
    path_params: Path<params::ProjectPath>,
    updated_project: TypedBody<params::ProjectUpdate>,
) -> Result<HttpResponseOk<Project>, HttpError> {
    let apictx = rqctx.context();
    let nexus = &apictx.nexus;
    let path = path_params.into_inner();
    let updated_project = updated_project.into_inner();
    let handler = async {
        let opctx = crate::context::op_context_for_external_api(&rqctx).await?;
        let project_selector =
            params::ProjectSelector { project: path.project };
        let project_lookup = nexus.project_lookup(&opctx, project_selector)?;
        let project = nexus
            .project_update(&opctx, &project_lookup, &updated_project)
            .await?;
        Ok(HttpResponseOk(project.into()))
    };
    apictx.external_latencies.instrument_dropshot_handler(&rqctx, handler).await
}

/// Fetch a project's IAM policy
#[endpoint {
    method = GET,
    path = "/v1/projects/{project}/policy",
    tags = ["projects"],
}]
async fn project_policy_view(
    rqctx: RequestContext<Arc<ServerContext>>,
    path_params: Path<params::ProjectPath>,
) -> Result<HttpResponseOk<shared::Policy<authz::ProjectRole>>, HttpError> {
    let apictx = rqctx.context();
    let nexus = &apictx.nexus;
    let path = path_params.into_inner();
    let handler = async {
        let opctx = crate::context::op_context_for_external_api(&rqctx).await?;
        let project_selector =
            params::ProjectSelector { project: path.project };
        let project_lookup = nexus.project_lookup(&opctx, project_selector)?;
        let policy =
            nexus.project_fetch_policy(&opctx, &project_lookup).await?;
        Ok(HttpResponseOk(policy))
    };
    apictx.external_latencies.instrument_dropshot_handler(&rqctx, handler).await
}

/// Update a project's IAM policy
#[endpoint {
    method = PUT,
    path = "/v1/projects/{project}/policy",
    tags = ["projects"],
}]
async fn project_policy_update(
    rqctx: RequestContext<Arc<ServerContext>>,
    path_params: Path<params::ProjectPath>,
    new_policy: TypedBody<shared::Policy<authz::ProjectRole>>,
) -> Result<HttpResponseOk<shared::Policy<authz::ProjectRole>>, HttpError> {
    let apictx = rqctx.context();
    let nexus = &apictx.nexus;
    let path = path_params.into_inner();
    let new_policy = new_policy.into_inner();
    let handler = async {
        let opctx = crate::context::op_context_for_external_api(&rqctx).await?;
        let project_selector =
            params::ProjectSelector { project: path.project };
        let project_lookup = nexus.project_lookup(&opctx, project_selector)?;
        nexus
            .project_update_policy(&opctx, &project_lookup, &new_policy)
            .await?;
        Ok(HttpResponseOk(new_policy))
    };
    apictx.external_latencies.instrument_dropshot_handler(&rqctx, handler).await
}

// IP Pools

/// List IP pools
#[endpoint {
    method = GET,
    path = "/v1/system/ip-pools",
    tags = ["system"],
}]
async fn ip_pool_list(
    rqctx: RequestContext<Arc<ServerContext>>,
    query_params: Query<PaginatedByNameOrId>,
) -> Result<HttpResponseOk<ResultsPage<IpPool>>, HttpError> {
    let apictx = rqctx.context();
    let handler = async {
        let nexus = &apictx.nexus;
        let query = query_params.into_inner();
        let pag_params = data_page_params_for(&rqctx, &query)?;
        let scan_params = ScanByNameOrId::from_query(&query)?;
        let paginated_by = name_or_id_pagination(&pag_params, scan_params)?;
        let opctx = crate::context::op_context_for_external_api(&rqctx).await?;
        let pools = nexus
            .ip_pools_list(&opctx, &paginated_by)
            .await?
            .into_iter()
            .map(IpPool::from)
            .collect();
        Ok(HttpResponseOk(ScanByNameOrId::results_page(
            &query,
            pools,
            &marker_for_name_or_id,
        )?))
    };
    apictx.external_latencies.instrument_dropshot_handler(&rqctx, handler).await
}

#[derive(Deserialize, JsonSchema)]
pub struct IpPoolPathParam {
    pub pool_name: Name,
}

/// Create an IP pool
#[endpoint {
    method = POST,
    path = "/v1/system/ip-pools",
    tags = ["system"],
}]
async fn ip_pool_create(
    rqctx: RequestContext<Arc<ServerContext>>,
    pool_params: TypedBody<params::IpPoolCreate>,
) -> Result<HttpResponseCreated<views::IpPool>, HttpError> {
    let apictx = rqctx.context();
    let nexus = &apictx.nexus;
    let pool_params = pool_params.into_inner();
    let handler = async {
        let opctx = crate::context::op_context_for_external_api(&rqctx).await?;
        let pool = nexus.ip_pool_create(&opctx, &pool_params).await?;
        Ok(HttpResponseCreated(IpPool::from(pool)))
    };
    apictx.external_latencies.instrument_dropshot_handler(&rqctx, handler).await
}

/// Fetch an IP pool
#[endpoint {
    method = GET,
    path = "/v1/system/ip-pools/{pool}",
    tags = ["system"],
}]
async fn ip_pool_view(
    rqctx: RequestContext<Arc<ServerContext>>,
    path_params: Path<params::IpPoolPath>,
) -> Result<HttpResponseOk<views::IpPool>, HttpError> {
    let apictx = rqctx.context();
    let handler = async {
        let opctx = crate::context::op_context_for_external_api(&rqctx).await?;
        let nexus = &apictx.nexus;
        let pool_selector = path_params.into_inner().pool;
        let (.., pool) =
            nexus.ip_pool_lookup(&opctx, pool_selector)?.fetch().await?;
        Ok(HttpResponseOk(IpPool::from(pool)))
    };
    apictx.external_latencies.instrument_dropshot_handler(&rqctx, handler).await
}

/// Delete an IP Pool
#[endpoint {
    method = DELETE,
    path = "/v1/system/ip-pools/{pool}",
    tags = ["system"],
}]
async fn ip_pool_delete(
    rqctx: RequestContext<Arc<ServerContext>>,
    path_params: Path<params::IpPoolPath>,
) -> Result<HttpResponseDeleted, HttpError> {
    let apictx = rqctx.context();
    let handler = async {
        let opctx = crate::context::op_context_for_external_api(&rqctx).await?;
        let nexus = &apictx.nexus;
        let path = path_params.into_inner();
        let pool_lookup = nexus.ip_pool_lookup(&opctx, path.pool)?;
        nexus.ip_pool_delete(&opctx, &pool_lookup).await?;
        Ok(HttpResponseDeleted())
    };
    apictx.external_latencies.instrument_dropshot_handler(&rqctx, handler).await
}

/// Update an IP Pool
#[endpoint {
    method = PUT,
    path = "/v1/system/ip-pools/{pool}",
    tags = ["system"],
}]
async fn ip_pool_update(
    rqctx: RequestContext<Arc<ServerContext>>,
    path_params: Path<params::IpPoolPath>,
    updates: TypedBody<params::IpPoolUpdate>,
) -> Result<HttpResponseOk<views::IpPool>, HttpError> {
    let apictx = rqctx.context();
    let handler = async {
        let opctx = crate::context::op_context_for_external_api(&rqctx).await?;
        let nexus = &apictx.nexus;
        let path = path_params.into_inner();
        let updates = updates.into_inner();
        let pool_lookup = nexus.ip_pool_lookup(&opctx, path.pool)?;
        let pool = nexus.ip_pool_update(&opctx, &pool_lookup, &updates).await?;
        Ok(HttpResponseOk(pool.into()))
    };
    apictx.external_latencies.instrument_dropshot_handler(&rqctx, handler).await
}

/// Fetch the IP pool used for Oxide services.
#[endpoint {
    method = GET,
    path = "/v1/system/ip-pools-service",
    tags = ["system"],
}]
async fn ip_pool_service_view(
    rqctx: RequestContext<Arc<ServerContext>>,
) -> Result<HttpResponseOk<views::IpPool>, HttpError> {
    let apictx = rqctx.context();
    let nexus = &apictx.nexus;
    let handler = async {
        let opctx = crate::context::op_context_for_external_api(&rqctx).await?;
        let pool = nexus.ip_pool_service_fetch(&opctx).await?;
        Ok(HttpResponseOk(IpPool::from(pool)))
    };
    apictx.external_latencies.instrument_dropshot_handler(&rqctx, handler).await
}

type IpPoolRangePaginationParams = PaginationParams<EmptyScanParams, IpNetwork>;

/// List ranges for an IP pool
///
/// Ranges are ordered by their first address.
#[endpoint {
    method = GET,
    path = "/v1/system/ip-pools/{pool}/ranges",
    tags = ["system"],
}]
async fn ip_pool_range_list(
    rqctx: RequestContext<Arc<ServerContext>>,
    path_params: Path<params::IpPoolPath>,
    query_params: Query<IpPoolRangePaginationParams>,
) -> Result<HttpResponseOk<ResultsPage<IpPoolRange>>, HttpError> {
    let apictx = rqctx.context();
    let handler = async {
        let opctx = crate::context::op_context_for_external_api(&rqctx).await?;
        let nexus = &apictx.nexus;
        let query = query_params.into_inner();
        let path = path_params.into_inner();
        let marker = match query.page {
            WhichPage::First(_) => None,
            WhichPage::Next(ref addr) => Some(addr),
        };
        let pag_params = DataPageParams {
            limit: rqctx.page_limit(&query)?,
            direction: PaginationOrder::Ascending,
            marker,
        };
        let pool_lookup = nexus.ip_pool_lookup(&opctx, path.pool)?;
        let ranges = nexus
            .ip_pool_list_ranges(&opctx, &pool_lookup, &pag_params)
            .await?
            .into_iter()
            .map(|range| range.into())
            .collect();
        Ok(HttpResponseOk(ResultsPage::new(
            ranges,
            &EmptyScanParams {},
            |range: &IpPoolRange, _| {
                IpNetwork::from(range.range.first_address())
            },
        )?))
    };
    apictx.external_latencies.instrument_dropshot_handler(&rqctx, handler).await
}

/// Add a range to an IP pool
#[endpoint {
    method = POST,
    path = "/v1/system/ip-pools/{pool}/ranges/add",
    tags = ["system"],
}]
async fn ip_pool_range_add(
    rqctx: RequestContext<Arc<ServerContext>>,
    path_params: Path<params::IpPoolPath>,
    range_params: TypedBody<shared::IpRange>,
) -> Result<HttpResponseCreated<IpPoolRange>, HttpError> {
    let apictx = &rqctx.context();
    let handler = async {
        let opctx = crate::context::op_context_for_external_api(&rqctx).await?;
        let nexus = &apictx.nexus;
        let path = path_params.into_inner();
        let range = range_params.into_inner();
        let pool_lookup = nexus.ip_pool_lookup(&opctx, path.pool)?;
        let out = nexus.ip_pool_add_range(&opctx, &pool_lookup, &range).await?;
        Ok(HttpResponseCreated(out.into()))
    };
    apictx.external_latencies.instrument_dropshot_handler(&rqctx, handler).await
}

/// Remove a range from an IP pool
#[endpoint {
    method = POST,
    path = "/v1/system/ip-pools/{pool}/ranges/remove",
    tags = ["system"],
}]
async fn ip_pool_range_remove(
    rqctx: RequestContext<Arc<ServerContext>>,
    path_params: Path<params::IpPoolPath>,
    range_params: TypedBody<shared::IpRange>,
) -> Result<HttpResponseUpdatedNoContent, HttpError> {
    let apictx = &rqctx.context();
    let handler = async {
        let opctx = crate::context::op_context_for_external_api(&rqctx).await?;
        let nexus = &apictx.nexus;
        let path = path_params.into_inner();
        let range = range_params.into_inner();
        let pool_lookup = nexus.ip_pool_lookup(&opctx, path.pool)?;
        nexus.ip_pool_delete_range(&opctx, &pool_lookup, &range).await?;
        Ok(HttpResponseUpdatedNoContent())
    };
    apictx.external_latencies.instrument_dropshot_handler(&rqctx, handler).await
}

/// List ranges for the IP pool used for Oxide services.
///
/// Ranges are ordered by their first address.
#[endpoint {
    method = GET,
    path = "/v1/system/ip-pools-service/ranges",
    tags = ["system"],
}]
async fn ip_pool_service_range_list(
    rqctx: RequestContext<Arc<ServerContext>>,
    query_params: Query<IpPoolRangePaginationParams>,
) -> Result<HttpResponseOk<ResultsPage<IpPoolRange>>, HttpError> {
    let apictx = rqctx.context();
    let handler = async {
        let opctx = crate::context::op_context_for_external_api(&rqctx).await?;
        let nexus = &apictx.nexus;
        let query = query_params.into_inner();
        let marker = match query.page {
            WhichPage::First(_) => None,
            WhichPage::Next(ref addr) => Some(addr),
        };
        let pag_params = DataPageParams {
            limit: rqctx.page_limit(&query)?,
            direction: PaginationOrder::Ascending,
            marker,
        };
        let ranges = nexus
            .ip_pool_service_list_ranges(&opctx, &pag_params)
            .await?
            .into_iter()
            .map(|range| range.into())
            .collect();
        Ok(HttpResponseOk(ResultsPage::new(
            ranges,
            &EmptyScanParams {},
            |range: &IpPoolRange, _| {
                IpNetwork::from(range.range.first_address())
            },
        )?))
    };
    apictx.external_latencies.instrument_dropshot_handler(&rqctx, handler).await
}

/// Add a range to an IP pool used for Oxide services.
#[endpoint {
    method = POST,
    path = "/v1/system/ip-pools-service/ranges/add",
    tags = ["system"],
}]
async fn ip_pool_service_range_add(
    rqctx: RequestContext<Arc<ServerContext>>,
    range_params: TypedBody<shared::IpRange>,
) -> Result<HttpResponseCreated<IpPoolRange>, HttpError> {
    let apictx = &rqctx.context();
    let handler = async {
        let opctx = crate::context::op_context_for_external_api(&rqctx).await?;
        let nexus = &apictx.nexus;
        let range = range_params.into_inner();
        let out = nexus.ip_pool_service_add_range(&opctx, &range).await?;
        Ok(HttpResponseCreated(out.into()))
    };
    apictx.external_latencies.instrument_dropshot_handler(&rqctx, handler).await
}

/// Remove a range from an IP pool used for Oxide services.
#[endpoint {
    method = POST,
    path = "/v1/system/ip-pools-service/ranges/remove",
    tags = ["system"],
}]
async fn ip_pool_service_range_remove(
    rqctx: RequestContext<Arc<ServerContext>>,
    range_params: TypedBody<shared::IpRange>,
) -> Result<HttpResponseUpdatedNoContent, HttpError> {
    let apictx = &rqctx.context();
    let nexus = &apictx.nexus;
    let range = range_params.into_inner();
    let handler = async {
        let opctx = crate::context::op_context_for_external_api(&rqctx).await?;
        nexus.ip_pool_service_delete_range(&opctx, &range).await?;
        Ok(HttpResponseUpdatedNoContent())
    };
    apictx.external_latencies.instrument_dropshot_handler(&rqctx, handler).await
}

// Disks

/// List disks
#[endpoint {
    method = GET,
    path = "/v1/disks",
    tags = ["disks"],
}]
async fn disk_list(
    rqctx: RequestContext<Arc<ServerContext>>,
    query_params: Query<PaginatedByNameOrId<params::ProjectSelector>>,
) -> Result<HttpResponseOk<ResultsPage<Disk>>, HttpError> {
    let apictx = rqctx.context();
    let handler = async {
        let opctx = crate::context::op_context_for_external_api(&rqctx).await?;
        let nexus = &apictx.nexus;
        let query = query_params.into_inner();
        let pag_params = data_page_params_for(&rqctx, &query)?;
        let scan_params = ScanByNameOrId::from_query(&query)?;
        let paginated_by = name_or_id_pagination(&pag_params, scan_params)?;
        let project_lookup =
            nexus.project_lookup(&opctx, scan_params.selector.clone())?;
        let disks = nexus
            .disk_list(&opctx, &project_lookup, &paginated_by)
            .await?
            .into_iter()
            .map(|disk| disk.into())
            .collect();
        Ok(HttpResponseOk(ScanByNameOrId::results_page(
            &query,
            disks,
            &marker_for_name_or_id,
        )?))
    };
    apictx.external_latencies.instrument_dropshot_handler(&rqctx, handler).await
}

// TODO-correctness See note about instance create.  This should be async.
/// Create a disk
#[endpoint {
    method = POST,
    path = "/v1/disks",
    tags = ["disks"]
}]
async fn disk_create(
    rqctx: RequestContext<Arc<ServerContext>>,
    query_params: Query<params::ProjectSelector>,
    new_disk: TypedBody<params::DiskCreate>,
) -> Result<HttpResponseCreated<Disk>, HttpError> {
    let apictx = rqctx.context();
    let handler = async {
        let opctx = crate::context::op_context_for_external_api(&rqctx).await?;
        let nexus = &apictx.nexus;
        let project_selector = query_params.into_inner();
        let params = new_disk.into_inner();
        let project_lookup = nexus.project_lookup(&opctx, project_selector)?;
        let disk =
            nexus.project_create_disk(&opctx, &project_lookup, &params).await?;
        Ok(HttpResponseCreated(disk.into()))
    };
    apictx.external_latencies.instrument_dropshot_handler(&rqctx, handler).await
}

/// Fetch a disk
#[endpoint {
    method = GET,
    path = "/v1/disks/{disk}",
    tags = ["disks"]
}]
async fn disk_view(
    rqctx: RequestContext<Arc<ServerContext>>,
    path_params: Path<params::DiskPath>,
    query_params: Query<params::OptionalProjectSelector>,
) -> Result<HttpResponseOk<Disk>, HttpError> {
    let apictx = rqctx.context();
    let handler = async {
        let opctx = crate::context::op_context_for_external_api(&rqctx).await?;
        let nexus = &apictx.nexus;
        let path = path_params.into_inner();
        let query = query_params.into_inner();
        let disk_selector =
            params::DiskSelector { disk: path.disk, project: query.project };
        let (.., disk) =
            nexus.disk_lookup(&opctx, disk_selector)?.fetch().await?;
        Ok(HttpResponseOk(disk.into()))
    };
    apictx.external_latencies.instrument_dropshot_handler(&rqctx, handler).await
}

/// Delete a disk
#[endpoint {
    method = DELETE,
    path = "/v1/disks/{disk}",
    tags = ["disks"],
}]
async fn disk_delete(
    rqctx: RequestContext<Arc<ServerContext>>,
    path_params: Path<params::DiskPath>,
    query_params: Query<params::OptionalProjectSelector>,
) -> Result<HttpResponseDeleted, HttpError> {
    let apictx = rqctx.context();
    let handler = async {
        let opctx = crate::context::op_context_for_external_api(&rqctx).await?;
        let nexus = &apictx.nexus;
        let path = path_params.into_inner();
        let query = query_params.into_inner();
        let disk_selector =
            params::DiskSelector { project: query.project, disk: path.disk };
        let disk_lookup = nexus.disk_lookup(&opctx, disk_selector)?;
        nexus.project_delete_disk(&opctx, &disk_lookup).await?;
        Ok(HttpResponseDeleted())
    };
    apictx.external_latencies.instrument_dropshot_handler(&rqctx, handler).await
}

#[derive(Display, Serialize, Deserialize, JsonSchema)]
#[display(style = "snake_case")]
#[serde(rename_all = "snake_case")]
pub enum DiskMetricName {
    Activated,
    Flush,
    Read,
    ReadBytes,
    Write,
    WriteBytes,
}

#[derive(Serialize, Deserialize, JsonSchema)]
struct DiskMetricsPath {
    disk: NameOrId,
    metric: DiskMetricName,
}

/// Fetch disk metrics
#[endpoint {
    method = GET,
    path = "/v1/disks/{disk}/metrics/{metric}",
    tags = ["disks"],
}]
async fn disk_metrics_list(
    rqctx: RequestContext<Arc<ServerContext>>,
    path_params: Path<DiskMetricsPath>,
    query_params: Query<
        PaginationParams<params::ResourceMetrics, params::ResourceMetrics>,
    >,
    selector_params: Query<params::OptionalProjectSelector>,
) -> Result<HttpResponseOk<ResultsPage<oximeter_db::Measurement>>, HttpError> {
    let apictx = rqctx.context();
    let handler = async {
        let nexus = &apictx.nexus;
        let path = path_params.into_inner();
        let query = query_params.into_inner();
        let selector = selector_params.into_inner();
        let limit = rqctx.page_limit(&query)?;
        let disk_selector =
            params::DiskSelector { project: selector.project, disk: path.disk };
        let opctx = crate::context::op_context_for_external_api(&rqctx).await?;
        let (.., authz_disk) = nexus
            .disk_lookup(&opctx, disk_selector)?
            .lookup_for(authz::Action::Read)
            .await?;

        let result = nexus
            .select_timeseries(
                &format!("crucible_upstairs:{}", path.metric),
                &[&format!("upstairs_uuid=={}", authz_disk.id())],
                query,
                limit,
            )
            .await?;

        Ok(HttpResponseOk(result))
    };
    apictx.external_latencies.instrument_dropshot_handler(&rqctx, handler).await
}

// Instances

/// List instances
#[endpoint {
    method = GET,
    path = "/v1/instances",
    tags = ["instances"],
}]
async fn instance_list(
    rqctx: RequestContext<Arc<ServerContext>>,
    query_params: Query<PaginatedByNameOrId<params::ProjectSelector>>,
) -> Result<HttpResponseOk<ResultsPage<Instance>>, HttpError> {
    let apictx = rqctx.context();
    let handler = async {
        let nexus = &apictx.nexus;
        let query = query_params.into_inner();
        let pag_params = data_page_params_for(&rqctx, &query)?;
        let scan_params = ScanByNameOrId::from_query(&query)?;
        let paginated_by = name_or_id_pagination(&pag_params, scan_params)?;
        let opctx = crate::context::op_context_for_external_api(&rqctx).await?;
        let project_lookup =
            nexus.project_lookup(&opctx, scan_params.selector.clone())?;
        let instances = nexus
            .instance_list(&opctx, &project_lookup, &paginated_by)
            .await?
            .into_iter()
            .map(|i| i.into())
            .collect();
        Ok(HttpResponseOk(ScanByNameOrId::results_page(
            &query,
            instances,
            &marker_for_name_or_id,
        )?))
    };
    apictx.external_latencies.instrument_dropshot_handler(&rqctx, handler).await
}

/// Create an instance
#[endpoint {
    method = POST,
    path = "/v1/instances",
    tags = ["instances"],
}]
async fn instance_create(
    rqctx: RequestContext<Arc<ServerContext>>,
    query_params: Query<params::ProjectSelector>,
    new_instance: TypedBody<params::InstanceCreate>,
) -> Result<HttpResponseCreated<Instance>, HttpError> {
    let apictx = rqctx.context();
    let nexus = &apictx.nexus;
    let project_selector = query_params.into_inner();
    let new_instance_params = &new_instance.into_inner();
    let handler = async {
        let opctx = crate::context::op_context_for_external_api(&rqctx).await?;
        let project_lookup = nexus.project_lookup(&opctx, project_selector)?;
        let instance = nexus
            .project_create_instance(
                &opctx,
                &project_lookup,
                &new_instance_params,
            )
            .await?;
        Ok(HttpResponseCreated(instance.into()))
    };
    apictx.external_latencies.instrument_dropshot_handler(&rqctx, handler).await
}

/// Fetch an instance
#[endpoint {
    method = GET,
    path = "/v1/instances/{instance}",
    tags = ["instances"],
}]
async fn instance_view(
    rqctx: RequestContext<Arc<ServerContext>>,
    query_params: Query<params::OptionalProjectSelector>,
    path_params: Path<params::InstancePath>,
) -> Result<HttpResponseOk<Instance>, HttpError> {
    let apictx = rqctx.context();
    let nexus = &apictx.nexus;
    let path = path_params.into_inner();
    let query = query_params.into_inner();
    let handler = async {
        let opctx = crate::context::op_context_for_external_api(&rqctx).await?;
        let instance_selector = params::InstanceSelector {
            project: query.project,
            instance: path.instance,
        };
        let instance_lookup =
            nexus.instance_lookup(&opctx, instance_selector)?;
        let (.., instance) = instance_lookup.fetch().await?;
        Ok(HttpResponseOk(instance.into()))
    };
    apictx.external_latencies.instrument_dropshot_handler(&rqctx, handler).await
}

/// Delete an instance
#[endpoint {
    method = DELETE,
    path = "/v1/instances/{instance}",
    tags = ["instances"],
}]
async fn instance_delete(
    rqctx: RequestContext<Arc<ServerContext>>,
    query_params: Query<params::OptionalProjectSelector>,
    path_params: Path<params::InstancePath>,
) -> Result<HttpResponseDeleted, HttpError> {
    let apictx = rqctx.context();
    let nexus = &apictx.nexus;
    let path = path_params.into_inner();
    let query = query_params.into_inner();
    let instance_selector = params::InstanceSelector {
        project: query.project,
        instance: path.instance,
    };
    let handler = async {
        let opctx = crate::context::op_context_for_external_api(&rqctx).await?;
        let instance_lookup =
            nexus.instance_lookup(&opctx, instance_selector)?;
        nexus.project_destroy_instance(&opctx, &instance_lookup).await?;
        Ok(HttpResponseDeleted())
    };
    apictx.external_latencies.instrument_dropshot_handler(&rqctx, handler).await
}

// TODO should this be in the public API?
/// Migrate an instance
#[endpoint {
    method = POST,
    path = "/v1/instances/{instance}/migrate",
    tags = ["instances"],
}]
async fn instance_migrate(
    rqctx: RequestContext<Arc<ServerContext>>,
    query_params: Query<params::OptionalProjectSelector>,
    path_params: Path<params::InstancePath>,
    migrate_params: TypedBody<params::InstanceMigrate>,
) -> Result<HttpResponseOk<Instance>, HttpError> {
    let apictx = rqctx.context();
    let nexus = &apictx.nexus;
    let path = path_params.into_inner();
    let query = query_params.into_inner();
    let migrate_instance_params = migrate_params.into_inner();
    let instance_selector = params::InstanceSelector {
        project: query.project,
        instance: path.instance,
    };
    let handler = async {
        let opctx = crate::context::op_context_for_external_api(&rqctx).await?;
        let instance_lookup =
            nexus.instance_lookup(&opctx, instance_selector)?;
        let instance = nexus
            .project_instance_migrate(
                &opctx,
                &instance_lookup,
                migrate_instance_params,
            )
            .await?;
        Ok(HttpResponseOk(instance.into()))
    };
    apictx.external_latencies.instrument_dropshot_handler(&rqctx, handler).await
}

/// Reboot an instance
#[endpoint {
    method = POST,
    path = "/v1/instances/{instance}/reboot",
    tags = ["instances"],
}]
async fn instance_reboot(
    rqctx: RequestContext<Arc<ServerContext>>,
    query_params: Query<params::OptionalProjectSelector>,
    path_params: Path<params::InstancePath>,
) -> Result<HttpResponseAccepted<Instance>, HttpError> {
    let apictx = rqctx.context();
    let nexus = &apictx.nexus;
    let path = path_params.into_inner();
    let query = query_params.into_inner();
    let instance_selector = params::InstanceSelector {
        project: query.project,
        instance: path.instance,
    };
    let handler = async {
        let opctx = crate::context::op_context_for_external_api(&rqctx).await?;
        let instance_lookup =
            nexus.instance_lookup(&opctx, instance_selector)?;
        let instance = nexus.instance_reboot(&opctx, &instance_lookup).await?;
        Ok(HttpResponseAccepted(instance.into()))
    };
    apictx.external_latencies.instrument_dropshot_handler(&rqctx, handler).await
}

/// Boot an instance
#[endpoint {
    method = POST,
    path = "/v1/instances/{instance}/start",
    tags = ["instances"],
}]
async fn instance_start(
    rqctx: RequestContext<Arc<ServerContext>>,
    query_params: Query<params::OptionalProjectSelector>,
    path_params: Path<params::InstancePath>,
) -> Result<HttpResponseAccepted<Instance>, HttpError> {
    let apictx = rqctx.context();
    let nexus = &apictx.nexus;
    let path = path_params.into_inner();
    let query = query_params.into_inner();
    let instance_selector = params::InstanceSelector {
        project: query.project,
        instance: path.instance,
    };
    let handler = async {
        let opctx = crate::context::op_context_for_external_api(&rqctx).await?;
        let instance_lookup =
            nexus.instance_lookup(&opctx, instance_selector)?;
        let instance = nexus.instance_start(&opctx, &instance_lookup).await?;
        Ok(HttpResponseAccepted(instance.into()))
    };
    apictx.external_latencies.instrument_dropshot_handler(&rqctx, handler).await
}

/// Stop an instance
#[endpoint {
    method = POST,
    path = "/v1/instances/{instance}/stop",
    tags = ["instances"],
}]
async fn instance_stop(
    rqctx: RequestContext<Arc<ServerContext>>,
    query_params: Query<params::OptionalProjectSelector>,
    path_params: Path<params::InstancePath>,
) -> Result<HttpResponseAccepted<Instance>, HttpError> {
    let apictx = rqctx.context();
    let nexus = &apictx.nexus;
    let path = path_params.into_inner();
    let query = query_params.into_inner();
    let instance_selector = params::InstanceSelector {
        project: query.project,
        instance: path.instance,
    };
    let handler = async {
        let opctx = crate::context::op_context_for_external_api(&rqctx).await?;
        let instance_lookup =
            nexus.instance_lookup(&opctx, instance_selector)?;
        let instance = nexus.instance_stop(&opctx, &instance_lookup).await?;
        Ok(HttpResponseAccepted(instance.into()))
    };
    apictx.external_latencies.instrument_dropshot_handler(&rqctx, handler).await
}

/// Fetch an instance's serial console
#[endpoint {
    method = GET,
    path = "/v1/instances/{instance}/serial-console",
    tags = ["instances"],
}]
async fn instance_serial_console(
    rqctx: RequestContext<Arc<ServerContext>>,
    path_params: Path<params::InstancePath>,
    query_params: Query<params::InstanceSerialConsoleRequest>,
) -> Result<HttpResponseOk<params::InstanceSerialConsoleData>, HttpError> {
    let apictx = rqctx.context();
    let nexus = &apictx.nexus;
    let path = path_params.into_inner();
    let query = query_params.into_inner();
    let instance_selector = params::InstanceSelector {
<<<<<<< HEAD
        project: selector.project,
=======
        project_selector: query.project_selector.clone(),
>>>>>>> e42ee78d
        instance: path.instance,
    };
    let handler = async {
        let opctx = crate::context::op_context_for_external_api(&rqctx).await?;
        let instance_lookup =
            nexus.instance_lookup(&opctx, instance_selector)?;
        let data = nexus
            .instance_serial_console_data(&instance_lookup, &query)
            .await?;
        Ok(HttpResponseOk(data))
    };
    apictx.external_latencies.instrument_dropshot_handler(&rqctx, handler).await
}

/// Stream an instance's serial console
#[channel {
    protocol = WEBSOCKETS,
    path = "/v1/instances/{instance}/serial-console/stream",
    tags = ["instances"],
}]
async fn instance_serial_console_stream(
    rqctx: RequestContext<Arc<ServerContext>>,
    path_params: Path<params::InstancePath>,
    query_params: Query<params::InstanceSerialConsoleRequest>,
    conn: WebsocketConnection,
) -> WebsocketChannelResult {
    let apictx = rqctx.context();
    let nexus = &apictx.nexus;
    let path = path_params.into_inner();
    let query = query_params.into_inner();
    let opctx = crate::context::op_context_for_external_api(&rqctx).await?;
    let instance_selector = params::InstanceSelector {
<<<<<<< HEAD
        project: query.project,
        instance: path.instance,
    };
    let instance_lookup = nexus.instance_lookup(&opctx, instance_selector)?;
    nexus.instance_serial_console_stream(conn, &instance_lookup).await?;
=======
        project_selector: query.project_selector.clone(),
        instance: path.instance,
    };
    let instance_lookup = nexus.instance_lookup(&opctx, &instance_selector)?;
    nexus
        .instance_serial_console_stream(conn, &instance_lookup, &query)
        .await?;
>>>>>>> e42ee78d
    Ok(())
}

/// List an instance's disks
#[endpoint {
    method = GET,
    path = "/v1/instances/{instance}/disks",
    tags = ["instances"],
}]
async fn instance_disk_list(
    rqctx: RequestContext<Arc<ServerContext>>,
    query_params: Query<PaginatedByNameOrId<params::OptionalProjectSelector>>,
    path_params: Path<params::InstancePath>,
) -> Result<HttpResponseOk<ResultsPage<Disk>>, HttpError> {
    let apictx = rqctx.context();
    let handler = async {
        let nexus = &apictx.nexus;
        let path = path_params.into_inner();
        let query = query_params.into_inner();
        let pag_params = data_page_params_for(&rqctx, &query)?;
        let scan_params = ScanByNameOrId::from_query(&query)?;
        let paginated_by = name_or_id_pagination(&pag_params, scan_params)?;
        let opctx = crate::context::op_context_for_external_api(&rqctx).await?;
        let instance_selector = params::InstanceSelector {
            project: scan_params.selector.project.clone(),
            instance: path.instance,
        };
        let instance_lookup =
            nexus.instance_lookup(&opctx, instance_selector)?;
        let disks = nexus
            .instance_list_disks(&opctx, &instance_lookup, &paginated_by)
            .await?
            .into_iter()
            .map(|d| d.into())
            .collect();
        Ok(HttpResponseOk(ScanByNameOrId::results_page(
            &query,
            disks,
            &marker_for_name_or_id,
        )?))
    };
    apictx.external_latencies.instrument_dropshot_handler(&rqctx, handler).await
}

/// Attach a disk to an instance
#[endpoint {
    method = POST,
    path = "/v1/instances/{instance}/disks/attach",
    tags = ["instances"],
}]
async fn instance_disk_attach(
    rqctx: RequestContext<Arc<ServerContext>>,
    path_params: Path<params::InstancePath>,
    query_params: Query<params::OptionalProjectSelector>,
    disk_to_attach: TypedBody<params::DiskPath>,
) -> Result<HttpResponseAccepted<Disk>, HttpError> {
    let apictx = rqctx.context();
    let nexus = &apictx.nexus;
    let path = path_params.into_inner();
    let query = query_params.into_inner();
    let disk = disk_to_attach.into_inner().disk;
    let handler = async {
        let opctx = crate::context::op_context_for_external_api(&rqctx).await?;
        let instance_selector = params::InstanceSelector {
            project: query.project,
            instance: path.instance,
        };
        let instance_lookup =
            nexus.instance_lookup(&opctx, instance_selector)?;
        let disk =
            nexus.instance_attach_disk(&opctx, &instance_lookup, disk).await?;
        Ok(HttpResponseAccepted(disk.into()))
    };
    apictx.external_latencies.instrument_dropshot_handler(&rqctx, handler).await
}

/// Detach a disk from an instance
#[endpoint {
    method = POST,
    path = "/v1/instances/{instance}/disks/detach",
    tags = ["instances"],
}]
async fn instance_disk_detach(
    rqctx: RequestContext<Arc<ServerContext>>,
    path_params: Path<params::InstancePath>,
    query_params: Query<params::OptionalProjectSelector>,
    disk_to_detach: TypedBody<params::DiskPath>,
) -> Result<HttpResponseAccepted<Disk>, HttpError> {
    let apictx = rqctx.context();
    let nexus = &apictx.nexus;
    let path = path_params.into_inner();
    let query = query_params.into_inner();
    let disk = disk_to_detach.into_inner().disk;
    let handler = async {
        let opctx = crate::context::op_context_for_external_api(&rqctx).await?;
        let instance_selector = params::InstanceSelector {
            project: query.project,
            instance: path.instance,
        };
        let instance_lookup =
            nexus.instance_lookup(&opctx, instance_selector)?;
        let disk =
            nexus.instance_detach_disk(&opctx, &instance_lookup, disk).await?;
        Ok(HttpResponseAccepted(disk.into()))
    };
    apictx.external_latencies.instrument_dropshot_handler(&rqctx, handler).await
}

// Certificates

/// List system-wide certificates
///
/// Returns a list of all the system-wide certificates. System-wide certificates
/// are returned sorted by creation date, with the most recent certificates
/// appearing first.
#[endpoint {
    method = GET,
    path = "/v1/system/certificates",
    tags = ["system"],
}]
async fn certificate_list(
    rqctx: RequestContext<Arc<ServerContext>>,
    query_params: Query<PaginatedByNameOrId>,
) -> Result<HttpResponseOk<ResultsPage<Certificate>>, HttpError> {
    let apictx = rqctx.context();
    let handler = async {
        let nexus = &apictx.nexus;
        let query = query_params.into_inner();
        let pag_params = data_page_params_for(&rqctx, &query)?;
        let scan_params = ScanByNameOrId::from_query(&query)?;
        let paginated_by = name_or_id_pagination(&pag_params, scan_params)?;
        let opctx = crate::context::op_context_for_external_api(&rqctx).await?;
        let certs = nexus
            .certificates_list(&opctx, &paginated_by)
            .await?
            .into_iter()
            .map(|d| d.try_into())
            .collect::<Result<Vec<_>, Error>>()?;
        Ok(HttpResponseOk(ScanByNameOrId::results_page(
            &query,
            certs,
            &marker_for_name_or_id,
        )?))
    };
    apictx.external_latencies.instrument_dropshot_handler(&rqctx, handler).await
}

/// Create a new system-wide x.509 certificate.
///
/// This certificate is automatically used by the Oxide Control plane to serve
/// external connections.
#[endpoint {
    method = POST,
    path = "/v1/system/certificates",
    tags = ["system"]
}]
async fn certificate_create(
    rqctx: RequestContext<Arc<ServerContext>>,
    new_cert: TypedBody<params::CertificateCreate>,
) -> Result<HttpResponseCreated<Certificate>, HttpError> {
    let apictx = rqctx.context();
    let handler = async {
        let nexus = &apictx.nexus;
        let new_cert_params = new_cert.into_inner();
        let opctx = crate::context::op_context_for_external_api(&rqctx).await?;
        let cert = nexus.certificate_create(&opctx, new_cert_params).await?;
        Ok(HttpResponseCreated(cert.try_into()?))
    };
    apictx.external_latencies.instrument_dropshot_handler(&rqctx, handler).await
}

/// Path parameters for Certificate requests
#[derive(Deserialize, JsonSchema)]
struct CertificatePathParam {
    certificate: NameOrId,
}

/// Fetch a certificate
///
/// Returns the details of a specific certificate
#[endpoint {
    method = GET,
    path = "/v1/system/certificates/{certificate}",
    tags = ["system"],
}]
async fn certificate_view(
    rqctx: RequestContext<Arc<ServerContext>>,
    path_params: Path<CertificatePathParam>,
) -> Result<HttpResponseOk<Certificate>, HttpError> {
    let apictx = rqctx.context();
    let handler = async {
        let nexus = &apictx.nexus;
        let path = path_params.into_inner();
        let opctx = crate::context::op_context_for_external_api(&rqctx).await?;
        let (.., cert) =
            nexus.certificate_lookup(&opctx, path.certificate).fetch().await?;
        Ok(HttpResponseOk(cert.try_into()?))
    };
    apictx.external_latencies.instrument_dropshot_handler(&rqctx, handler).await
}

/// Delete a certificate
///
/// Permanently delete a certificate. This operation cannot be undone.
#[endpoint {
    method = DELETE,
    path = "/v1/system/certificates/{certificate}",
    tags = ["system"],
}]
async fn certificate_delete(
    rqctx: RequestContext<Arc<ServerContext>>,
    path_params: Path<CertificatePathParam>,
) -> Result<HttpResponseDeleted, HttpError> {
    let apictx = rqctx.context();
    let handler = async {
        let nexus = &apictx.nexus;
        let path = path_params.into_inner();
        let opctx = crate::context::op_context_for_external_api(&rqctx).await?;
        nexus
            .certificate_delete(
                &opctx,
                nexus.certificate_lookup(&opctx, path.certificate),
            )
            .await?;
        Ok(HttpResponseDeleted())
    };
    apictx.external_latencies.instrument_dropshot_handler(&rqctx, handler).await
}

// Images

/// List system-wide images
///
/// Returns a list of all the system-wide images. System-wide images are returned sorted
/// by creation date, with the most recent images appearing first.
#[endpoint {
    method = GET,
    path = "/system/images",
    tags = ["system"],
}]
async fn system_image_list(
    rqctx: RequestContext<Arc<ServerContext>>,
    query_params: Query<PaginatedByName>,
) -> Result<HttpResponseOk<ResultsPage<GlobalImage>>, HttpError> {
    let apictx = rqctx.context();
    let nexus = &apictx.nexus;
    let query = query_params.into_inner();
    let handler = async {
        let opctx = crate::context::op_context_for_external_api(&rqctx).await?;
        let images = nexus
            .global_images_list(
                &opctx,
                &data_page_params_for(&rqctx, &query)?
                    .map_name(|n| Name::ref_cast(n)),
            )
            .await?
            .into_iter()
            .map(|d| d.into())
            .collect();
        Ok(HttpResponseOk(ScanByName::results_page(
            &query,
            images,
            &marker_for_name,
        )?))
    };
    apictx.external_latencies.instrument_dropshot_handler(&rqctx, handler).await
}

/// Create a system-wide image
///
/// Create a new system-wide image. This image can then be used by any user in any silo as a
/// base for instances.
#[endpoint {
    method = POST,
    path = "/system/images",
    tags = ["system"],
    deprecated = true,
}]
async fn system_image_create(
    rqctx: RequestContext<Arc<ServerContext>>,
    new_image: TypedBody<params::GlobalImageCreate>,
) -> Result<HttpResponseCreated<GlobalImage>, HttpError> {
    let apictx = rqctx.context();
    let nexus = &apictx.nexus;
    let new_image_params = new_image.into_inner();
    let handler = async {
        let opctx = crate::context::op_context_for_external_api(&rqctx).await?;
        let image = nexus.global_image_create(&opctx, new_image_params).await?;
        Ok(HttpResponseCreated(image.into()))
    };
    apictx.external_latencies.instrument_dropshot_handler(&rqctx, handler).await
}

/// Path parameters for Image requests
#[derive(Deserialize, JsonSchema)]
struct GlobalImagePathParam {
    image_name: Name,
}

/// Fetch a system-wide image
///
/// Returns the details of a specific system-wide image.
#[endpoint {
    method = GET,
    path = "/system/images/{image_name}",
    tags = ["system"],
    deprecated = true,
}]
async fn system_image_view(
    rqctx: RequestContext<Arc<ServerContext>>,
    path_params: Path<GlobalImagePathParam>,
) -> Result<HttpResponseOk<GlobalImage>, HttpError> {
    let apictx = rqctx.context();
    let nexus = &apictx.nexus;
    let path = path_params.into_inner();
    let handler = async {
        let opctx = crate::context::op_context_for_external_api(&rqctx).await?;
        let image = nexus.global_image_fetch(&opctx, path.image_name).await?;
        Ok(HttpResponseOk(image.into()))
    };
    apictx.external_latencies.instrument_dropshot_handler(&rqctx, handler).await
}

/// Fetch a system-wide image by id
#[endpoint {
    method = GET,
    path = "/system/by-id/images/{id}",
    tags = ["system"],
    deprecated = true,
}]
async fn system_image_view_by_id(
    rqctx: RequestContext<Arc<ServerContext>>,
    path_params: Path<ByIdPathParams>,
) -> Result<HttpResponseOk<GlobalImage>, HttpError> {
    let apictx = rqctx.context();
    let nexus = &apictx.nexus;
    let path = path_params.into_inner();
    let id = &path.id;
    let handler = async {
        let opctx = crate::context::op_context_for_external_api(&rqctx).await?;
        let image = nexus.global_image_fetch_by_id(&opctx, id).await?;
        Ok(HttpResponseOk(image.into()))
    };
    apictx.external_latencies.instrument_dropshot_handler(&rqctx, handler).await
}

/// Delete a system-wide image
///
/// Permanently delete a system-wide image. This operation cannot be undone. Any
/// instances using the system-wide image will continue to run, however new instances
/// can not be created with this image.
#[endpoint {
    method = DELETE,
    path = "/system/images/{image_name}",
    tags = ["system"],
    deprecated = true,
}]
async fn system_image_delete(
    rqctx: RequestContext<Arc<ServerContext>>,
    path_params: Path<GlobalImagePathParam>,
) -> Result<HttpResponseDeleted, HttpError> {
    let apictx = rqctx.context();
    let nexus = &apictx.nexus;
    let path = path_params.into_inner();
    let image_name = &path.image_name;
    let handler = async {
        let opctx = crate::context::op_context_for_external_api(&rqctx).await?;
        nexus.global_image_delete(&opctx, &image_name).await?;
        Ok(HttpResponseDeleted())
    };
    apictx.external_latencies.instrument_dropshot_handler(&rqctx, handler).await
}

/// List images
///
/// List images which are global or scoped to the specified project. The images
/// are returned sorted by creation date, with the most recent images appearing first.
#[endpoint {
    method = GET,
    path = "/v1/images",
    tags = ["images"],
}]
async fn image_list(
    rqctx: RequestContext<Arc<ServerContext>>,
    query_params: Query<PaginatedByNameOrId<params::ProjectSelector>>,
) -> Result<HttpResponseOk<ResultsPage<Image>>, HttpError> {
    let apictx = rqctx.context();
    let handler = async {
        let opctx = crate::context::op_context_for_external_api(&rqctx).await?;
        let nexus = &apictx.nexus;
        let query = query_params.into_inner();
        let pag_params = data_page_params_for(&rqctx, &query)?;
        let scan_params = ScanByNameOrId::from_query(&query)?;
        let paginated_by = name_or_id_pagination(&pag_params, scan_params)?;
        let project_lookup =
            nexus.project_lookup(&opctx, scan_params.selector.clone())?;
        let images = nexus
            .image_list(&opctx, &project_lookup, &paginated_by)
            .await?
            .into_iter()
            .map(|d| d.into())
            .collect();
        Ok(HttpResponseOk(ScanByNameOrId::results_page(
            &query,
            images,
            &marker_for_name_or_id,
        )?))
    };
    apictx.external_latencies.instrument_dropshot_handler(&rqctx, handler).await
}

/// Create an image
///
/// Create a new image in a project.
#[endpoint {
    method = POST,
    path = "/v1/images",
    tags = ["images"]
}]
async fn image_create(
    rqctx: RequestContext<Arc<ServerContext>>,
    query_params: Query<params::ProjectSelector>,
    new_image: TypedBody<params::ImageCreate>,
) -> Result<HttpResponseCreated<Image>, HttpError> {
    let apictx = rqctx.context();
    let handler = async {
        let opctx = crate::context::op_context_for_external_api(&rqctx).await?;
        let nexus = &apictx.nexus;
        let query = query_params.into_inner();
        let params = &new_image.into_inner();
        let project_lookup = nexus.project_lookup(&opctx, query)?;
        let image =
            nexus.image_create(&opctx, &project_lookup, &params).await?;
        Ok(HttpResponseCreated(image.into()))
    };
    apictx.external_latencies.instrument_dropshot_handler(&rqctx, handler).await
}

/// Fetch an image
///
/// Fetch the details for a specific image in a project.
#[endpoint {
    method = GET,
    path = "/v1/images/{image}",
    tags = ["images"],
}]
async fn image_view(
    rqctx: RequestContext<Arc<ServerContext>>,
    path_params: Path<params::ImagePath>,
    query_params: Query<params::OptionalProjectSelector>,
) -> Result<HttpResponseOk<Image>, HttpError> {
    let apictx = rqctx.context();
    let handler = async {
        let opctx = crate::context::op_context_for_external_api(&rqctx).await?;
        let nexus = &apictx.nexus;
        let path = path_params.into_inner();
        let query = query_params.into_inner();
        let image_selector =
            params::ImageSelector { image: path.image, project: query.project };
        let (.., image) =
            nexus.image_lookup(&opctx, image_selector)?.fetch().await?;
        Ok(HttpResponseOk(image.into()))
    };
    apictx.external_latencies.instrument_dropshot_handler(&rqctx, handler).await
}

/// Delete an image
///
/// Permanently delete an image from a project. This operation cannot be undone.
/// Any instances in the project using the image will continue to run, however
/// new instances can not be created with this image.
#[endpoint {
    method = DELETE,
    path = "/v1/images/{image}",
    tags = ["images"],
}]
async fn image_delete(
    rqctx: RequestContext<Arc<ServerContext>>,
    path_params: Path<params::ImagePath>,
    query_params: Query<params::OptionalProjectSelector>,
) -> Result<HttpResponseDeleted, HttpError> {
    let apictx = rqctx.context();
    let handler = async {
        let opctx = crate::context::op_context_for_external_api(&rqctx).await?;
        let nexus = &apictx.nexus;
        let path = path_params.into_inner();
        let query = query_params.into_inner();
        let image_selector =
            params::ImageSelector { image: path.image, project: query.project };
        let image_lookup = nexus.image_lookup(&opctx, image_selector)?;
        nexus.image_delete(&opctx, &image_lookup).await?;
        Ok(HttpResponseDeleted())
    };
    apictx.external_latencies.instrument_dropshot_handler(&rqctx, handler).await
}

/// List network interfaces
#[endpoint {
    method = GET,
    path = "/v1/network-interfaces",
    tags = ["instances"],
}]
async fn instance_network_interface_list(
    rqctx: RequestContext<Arc<ServerContext>>,
    query_params: Query<PaginatedByNameOrId<params::InstanceSelector>>,
) -> Result<HttpResponseOk<ResultsPage<NetworkInterface>>, HttpError> {
    let apictx = rqctx.context();
    let handler = async {
        let opctx = crate::context::op_context_for_external_api(&rqctx).await?;
        let nexus = &apictx.nexus;
        let query = query_params.into_inner();
        let pag_params = data_page_params_for(&rqctx, &query)?;
        let scan_params = ScanByNameOrId::from_query(&query)?;
        let paginated_by = name_or_id_pagination(&pag_params, scan_params)?;
        let instance_lookup =
            nexus.instance_lookup(&opctx, scan_params.selector.clone())?;
        let interfaces = nexus
            .network_interface_list(&opctx, &instance_lookup, &paginated_by)
            .await?
            .into_iter()
            .map(|d| d.into())
            .collect();
        Ok(HttpResponseOk(ScanByNameOrId::results_page(
            &query,
            interfaces,
            &marker_for_name_or_id,
        )?))
    };
    apictx.external_latencies.instrument_dropshot_handler(&rqctx, handler).await
}

/// Create a network interface
#[endpoint {
    method = POST,
    path = "/v1/network-interfaces",
    tags = ["instances"],
}]
async fn instance_network_interface_create(
    rqctx: RequestContext<Arc<ServerContext>>,
    query_params: Query<params::InstanceSelector>,
    interface_params: TypedBody<params::NetworkInterfaceCreate>,
) -> Result<HttpResponseCreated<NetworkInterface>, HttpError> {
    let apictx = rqctx.context();
    let handler = async {
        let opctx = crate::context::op_context_for_external_api(&rqctx).await?;
        let nexus = &apictx.nexus;
        let query = query_params.into_inner();
        let instance_lookup = nexus.instance_lookup(&opctx, query)?;
        let iface = nexus
            .network_interface_create(
                &opctx,
                &instance_lookup,
                &interface_params.into_inner(),
            )
            .await?;
        Ok(HttpResponseCreated(iface.into()))
    };
    apictx.external_latencies.instrument_dropshot_handler(&rqctx, handler).await
}

/// Delete a network interface
///
/// Note that the primary interface for an instance cannot be deleted if there
/// are any secondary interfaces. A new primary interface must be designated
/// first. The primary interface can be deleted if there are no secondary
/// interfaces.
#[endpoint {
    method = DELETE,
    path = "/v1/network-interfaces/{interface}",
    tags = ["instances"],
}]
async fn instance_network_interface_delete(
    rqctx: RequestContext<Arc<ServerContext>>,
    path_params: Path<params::NetworkInterfacePath>,
    query_params: Query<params::OptionalInstanceSelector>,
) -> Result<HttpResponseDeleted, HttpError> {
    let apictx = rqctx.context();
    let handler = async {
        let opctx = crate::context::op_context_for_external_api(&rqctx).await?;
        let nexus = &apictx.nexus;
        let path = path_params.into_inner();
        let query = query_params.into_inner();
        let interface_selector = params::NetworkInterfaceSelector {
            project: query.project,
            instance: query.instance,
            network_interface: path.interface,
        };
        let interface_lookup =
            nexus.network_interface_lookup(&opctx, interface_selector)?;
        nexus.network_interface_delete(&opctx, &interface_lookup).await?;
        Ok(HttpResponseDeleted())
    };
    apictx.external_latencies.instrument_dropshot_handler(&rqctx, handler).await
}

/// Fetch a network interface
#[endpoint {
    method = GET,
    path = "/v1/network-interfaces/{interface}",
    tags = ["instances"],
}]
async fn instance_network_interface_view(
    rqctx: RequestContext<Arc<ServerContext>>,
    path_params: Path<params::NetworkInterfacePath>,
    query_params: Query<params::OptionalInstanceSelector>,
) -> Result<HttpResponseOk<NetworkInterface>, HttpError> {
    let apictx = rqctx.context();
    let handler = async {
        let opctx = crate::context::op_context_for_external_api(&rqctx).await?;
        let nexus = &apictx.nexus;
        let path = path_params.into_inner();
        let query = query_params.into_inner();
        let interface_selector = params::NetworkInterfaceSelector {
            project: query.project,
            instance: query.instance,
            network_interface: path.interface,
        };
        let (.., interface) = nexus
            .network_interface_lookup(&opctx, interface_selector)?
            .fetch()
            .await?;
        Ok(HttpResponseOk(interface.into()))
    };
    apictx.external_latencies.instrument_dropshot_handler(&rqctx, handler).await
}

/// Update a network interface
#[endpoint {
    method = PUT,
    path = "/v1/network-interfaces/{interface}",
    tags = ["instances"],
}]
async fn instance_network_interface_update(
    rqctx: RequestContext<Arc<ServerContext>>,
    path_params: Path<params::NetworkInterfacePath>,
    query_params: Query<params::OptionalInstanceSelector>,
    updated_iface: TypedBody<params::NetworkInterfaceUpdate>,
) -> Result<HttpResponseOk<NetworkInterface>, HttpError> {
    let apictx = rqctx.context();
    let handler = async {
        let opctx = crate::context::op_context_for_external_api(&rqctx).await?;
        let nexus = &apictx.nexus;
        let path = path_params.into_inner();
        let query = query_params.into_inner();
        let updated_iface = updated_iface.into_inner();
        let network_interface_selector = params::NetworkInterfaceSelector {
            project: query.project,
            instance: query.instance,
            network_interface: path.interface,
        };
        let network_interface_lookup = nexus
            .network_interface_lookup(&opctx, network_interface_selector)?;
        let interface = nexus
            .network_interface_update(
                &opctx,
                &network_interface_lookup,
                updated_iface,
            )
            .await?;
        Ok(HttpResponseOk(NetworkInterface::from(interface)))
    };
    apictx.external_latencies.instrument_dropshot_handler(&rqctx, handler).await
}

// External IP addresses for instances

/// List external IP addresses
#[endpoint {
    method = GET,
    path = "/v1/instances/{instance}/external-ips",
    tags = ["instances"],
}]
async fn instance_external_ip_list(
    rqctx: RequestContext<Arc<ServerContext>>,
    query_params: Query<params::OptionalProjectSelector>,
    path_params: Path<params::InstancePath>,
) -> Result<HttpResponseOk<ResultsPage<views::ExternalIp>>, HttpError> {
    let apictx = rqctx.context();
    let handler = async {
        let nexus = &apictx.nexus;
        let path = path_params.into_inner();
        let query = query_params.into_inner();
        let opctx = crate::context::op_context_for_external_api(&rqctx).await?;
        let instance_selector = params::InstanceSelector {
            project: query.project,
            instance: path.instance,
        };
        let instance_lookup =
            nexus.instance_lookup(&opctx, instance_selector)?;
        let ips =
            nexus.instance_list_external_ips(&opctx, &instance_lookup).await?;
        Ok(HttpResponseOk(ResultsPage { items: ips, next_page: None }))
    };
    apictx.external_latencies.instrument_dropshot_handler(&rqctx, handler).await
}

// Snapshots

/// List snapshots
#[endpoint {
    method = GET,
    path = "/v1/snapshots",
    tags = ["snapshots"],
}]
async fn snapshot_list(
    rqctx: RequestContext<Arc<ServerContext>>,
    query_params: Query<PaginatedByNameOrId<params::ProjectSelector>>,
) -> Result<HttpResponseOk<ResultsPage<Snapshot>>, HttpError> {
    let apictx = rqctx.context();
    let handler = async {
        let opctx = crate::context::op_context_for_external_api(&rqctx).await?;
        let nexus = &apictx.nexus;
        let query = query_params.into_inner();
        let pag_params = data_page_params_for(&rqctx, &query)?;
        let scan_params = ScanByNameOrId::from_query(&query)?;
        let paginated_by = name_or_id_pagination(&pag_params, scan_params)?;
        let project_lookup =
            nexus.project_lookup(&opctx, scan_params.selector.clone())?;
        let snapshots = nexus
            .snapshot_list(&opctx, &project_lookup, &paginated_by)
            .await?
            .into_iter()
            .map(|d| d.into())
            .collect();
        Ok(HttpResponseOk(ScanByNameOrId::results_page(
            &query,
            snapshots,
            &marker_for_name_or_id,
        )?))
    };
    apictx.external_latencies.instrument_dropshot_handler(&rqctx, handler).await
}

/// Create a snapshot
///
/// Creates a point-in-time snapshot from a disk.
#[endpoint {
    method = POST,
    path = "/v1/snapshots",
    tags = ["snapshots"],
}]
async fn snapshot_create(
    rqctx: RequestContext<Arc<ServerContext>>,
    query_params: Query<params::ProjectSelector>,
    new_snapshot: TypedBody<params::SnapshotCreate>,
) -> Result<HttpResponseCreated<Snapshot>, HttpError> {
    let apictx = rqctx.context();
    let handler = async {
        let opctx = crate::context::op_context_for_external_api(&rqctx).await?;
        let nexus = &apictx.nexus;
        let query = query_params.into_inner();
        let new_snapshot_params = &new_snapshot.into_inner();
        let project_lookup = nexus.project_lookup(&opctx, query)?;
        let snapshot = nexus
            .snapshot_create(&opctx, project_lookup, &new_snapshot_params)
            .await?;
        Ok(HttpResponseCreated(snapshot.into()))
    };
    apictx.external_latencies.instrument_dropshot_handler(&rqctx, handler).await
}

/// Fetch a snapshot
#[endpoint {
    method = GET,
    path = "/v1/snapshots/{snapshot}",
    tags = ["snapshots"],
}]
async fn snapshot_view(
    rqctx: RequestContext<Arc<ServerContext>>,
    path_params: Path<params::SnapshotPath>,
    query_params: Query<params::OptionalProjectSelector>,
) -> Result<HttpResponseOk<Snapshot>, HttpError> {
    let apictx = rqctx.context();
    let handler = async {
        let opctx = crate::context::op_context_for_external_api(&rqctx).await?;
        let nexus = &apictx.nexus;
        let path = path_params.into_inner();
        let query = query_params.into_inner();
        let snapshot_selector = params::SnapshotSelector {
            project: query.project,
            snapshot: path.snapshot,
        };
        let (.., snapshot) =
            nexus.snapshot_lookup(&opctx, snapshot_selector)?.fetch().await?;
        Ok(HttpResponseOk(snapshot.into()))
    };
    apictx.external_latencies.instrument_dropshot_handler(&rqctx, handler).await
}

/// Delete a snapshot
#[endpoint {
    method = DELETE,
    path = "/v1/snapshots/{snapshot}",
    tags = ["snapshots"],
}]
async fn snapshot_delete(
    rqctx: RequestContext<Arc<ServerContext>>,
    path_params: Path<params::SnapshotPath>,
    query_params: Query<params::OptionalProjectSelector>,
) -> Result<HttpResponseDeleted, HttpError> {
    let apictx = rqctx.context();
    let handler = async {
        let opctx = crate::context::op_context_for_external_api(&rqctx).await?;
        let nexus = &apictx.nexus;
        let path = path_params.into_inner();
        let query = query_params.into_inner();
        let snapshot_selector = params::SnapshotSelector {
            project: query.project,
            snapshot: path.snapshot,
        };
        let snapshot_lookup =
            nexus.snapshot_lookup(&opctx, snapshot_selector)?;
        nexus.snapshot_delete(&opctx, &snapshot_lookup).await?;
        Ok(HttpResponseDeleted())
    };
    apictx.external_latencies.instrument_dropshot_handler(&rqctx, handler).await
}

// VPCs

/// List VPCs
#[endpoint {
    method = GET,
    path = "/v1/vpcs",
    tags = ["vpcs"],
}]
async fn vpc_list(
    rqctx: RequestContext<Arc<ServerContext>>,
    query_params: Query<PaginatedByNameOrId<params::ProjectSelector>>,
) -> Result<HttpResponseOk<ResultsPage<Vpc>>, HttpError> {
    let apictx = rqctx.context();
    let handler = async {
        let nexus = &apictx.nexus;
        let query = query_params.into_inner();
        let pag_params = data_page_params_for(&rqctx, &query)?;
        let scan_params = ScanByNameOrId::from_query(&query)?;
        let paginated_by = name_or_id_pagination(&pag_params, scan_params)?;
        let opctx = crate::context::op_context_for_external_api(&rqctx).await?;
        let project_lookup =
            nexus.project_lookup(&opctx, scan_params.selector.clone())?;
        let vpcs = nexus
            .vpc_list(&opctx, &project_lookup, &paginated_by)
            .await?
            .into_iter()
            .map(|p| p.into())
            .collect();

        Ok(HttpResponseOk(ScanByNameOrId::results_page(
            &query,
            vpcs,
            &marker_for_name_or_id,
        )?))
    };
    apictx.external_latencies.instrument_dropshot_handler(&rqctx, handler).await
}

/// Create a VPC
#[endpoint {
    method = POST,
    path = "/v1/vpcs",
    tags = ["vpcs"],
}]
async fn vpc_create(
    rqctx: RequestContext<Arc<ServerContext>>,
    query_params: Query<params::ProjectSelector>,
    body: TypedBody<params::VpcCreate>,
) -> Result<HttpResponseCreated<Vpc>, HttpError> {
    let apictx = rqctx.context();
    let nexus = &apictx.nexus;
    let query = query_params.into_inner();
    let new_vpc_params = body.into_inner();
    let handler = async {
        let opctx = crate::context::op_context_for_external_api(&rqctx).await?;
        let project_lookup = nexus.project_lookup(&opctx, query)?;
        let vpc = nexus
            .project_create_vpc(&opctx, &project_lookup, &new_vpc_params)
            .await?;
        Ok(HttpResponseCreated(vpc.into()))
    };
    apictx.external_latencies.instrument_dropshot_handler(&rqctx, handler).await
}

/// Fetch a VPC
#[endpoint {
    method = GET,
    path = "/v1/vpcs/{vpc}",
    tags = ["vpcs"],
}]
async fn vpc_view(
    rqctx: RequestContext<Arc<ServerContext>>,
    path_params: Path<params::VpcPath>,
    query_params: Query<params::OptionalProjectSelector>,
) -> Result<HttpResponseOk<Vpc>, HttpError> {
    let apictx = rqctx.context();
    let handler = async {
        let nexus = &apictx.nexus;
        let path = path_params.into_inner();
        let query = query_params.into_inner();
        let opctx = crate::context::op_context_for_external_api(&rqctx).await?;
        let vpc_selector =
            params::VpcSelector { project: query.project, vpc: path.vpc };
        let (.., vpc) = nexus.vpc_lookup(&opctx, vpc_selector)?.fetch().await?;
        Ok(HttpResponseOk(vpc.into()))
    };
    apictx.external_latencies.instrument_dropshot_handler(&rqctx, handler).await
}

/// Update a VPC
#[endpoint {
    method = PUT,
    path = "/v1/vpcs/{vpc}",
    tags = ["vpcs"],
}]
async fn vpc_update(
    rqctx: RequestContext<Arc<ServerContext>>,
    path_params: Path<params::VpcPath>,
    query_params: Query<params::OptionalProjectSelector>,
    updated_vpc: TypedBody<params::VpcUpdate>,
) -> Result<HttpResponseOk<Vpc>, HttpError> {
    let apictx = rqctx.context();
    let handler = async {
        let nexus = &apictx.nexus;
        let path = path_params.into_inner();
        let query = query_params.into_inner();
        let updated_vpc_params = &updated_vpc.into_inner();
        let opctx = crate::context::op_context_for_external_api(&rqctx).await?;
        let vpc_selector =
            params::VpcSelector { project: query.project, vpc: path.vpc };
        let vpc_lookup = nexus.vpc_lookup(&opctx, vpc_selector)?;
        let vpc = nexus
            .project_update_vpc(&opctx, &vpc_lookup, &updated_vpc_params)
            .await?;
        Ok(HttpResponseOk(vpc.into()))
    };
    apictx.external_latencies.instrument_dropshot_handler(&rqctx, handler).await
}

/// Delete a VPC
#[endpoint {
    method = DELETE,
    path = "/v1/vpcs/{vpc}",
    tags = ["vpcs"],
}]
async fn vpc_delete(
    rqctx: RequestContext<Arc<ServerContext>>,
    path_params: Path<params::VpcPath>,
    query_params: Query<params::OptionalProjectSelector>,
) -> Result<HttpResponseDeleted, HttpError> {
    let apictx = rqctx.context();
    let handler = async {
        let nexus = &apictx.nexus;
        let path = path_params.into_inner();
        let query = query_params.into_inner();
        let opctx = crate::context::op_context_for_external_api(&rqctx).await?;
        let vpc_selector =
            params::VpcSelector { project: query.project, vpc: path.vpc };
        let vpc_lookup = nexus.vpc_lookup(&opctx, vpc_selector)?;
        nexus.project_delete_vpc(&opctx, &vpc_lookup).await?;
        Ok(HttpResponseDeleted())
    };
    apictx.external_latencies.instrument_dropshot_handler(&rqctx, handler).await
}

/// Fetch a subnet
#[endpoint {
    method = GET,
    path = "/v1/vpc-subnets",
    tags = ["vpcs"],
}]
async fn vpc_subnet_list(
    rqctx: RequestContext<Arc<ServerContext>>,
    query_params: Query<PaginatedByNameOrId<params::VpcSelector>>,
) -> Result<HttpResponseOk<ResultsPage<VpcSubnet>>, HttpError> {
    let apictx = rqctx.context();
    let handler = async {
        let nexus = &apictx.nexus;
        let query = query_params.into_inner();
        let pag_params = data_page_params_for(&rqctx, &query)?;
        let scan_params = ScanByNameOrId::from_query(&query)?;
        let paginated_by = name_or_id_pagination(&pag_params, scan_params)?;
        let opctx = crate::context::op_context_for_external_api(&rqctx).await?;
        let vpc_lookup =
            nexus.vpc_lookup(&opctx, scan_params.selector.clone())?;
        let subnets = nexus
            .vpc_subnet_list(&opctx, &vpc_lookup, &paginated_by)
            .await?
            .into_iter()
            .map(|vpc| vpc.into())
            .collect();
        Ok(HttpResponseOk(ScanByNameOrId::results_page(
            &query,
            subnets,
            &marker_for_name_or_id,
        )?))
    };
    apictx.external_latencies.instrument_dropshot_handler(&rqctx, handler).await
}

/// Create a subnet
#[endpoint {
    method = POST,
    path = "/v1/vpc-subnets",
    tags = ["vpcs"],
}]
async fn vpc_subnet_create(
    rqctx: RequestContext<Arc<ServerContext>>,
    query_params: Query<params::VpcSelector>,
    create_params: TypedBody<params::VpcSubnetCreate>,
) -> Result<HttpResponseCreated<VpcSubnet>, HttpError> {
    let apictx = rqctx.context();
    let handler = async {
        let nexus = &apictx.nexus;
        let query = query_params.into_inner();
        let create = create_params.into_inner();
        let opctx = crate::context::op_context_for_external_api(&rqctx).await?;
        let vpc_lookup = nexus.vpc_lookup(&opctx, query)?;
        let subnet =
            nexus.vpc_create_subnet(&opctx, &vpc_lookup, &create).await?;
        Ok(HttpResponseCreated(subnet.into()))
    };
    apictx.external_latencies.instrument_dropshot_handler(&rqctx, handler).await
}

/// Fetch a subnet
#[endpoint {
    method = GET,
    path = "/v1/vpc-subnets/{subnet}",
    tags = ["vpcs"],
}]
async fn vpc_subnet_view(
    rqctx: RequestContext<Arc<ServerContext>>,
    path_params: Path<params::SubnetPath>,
    query_params: Query<params::OptionalVpcSelector>,
) -> Result<HttpResponseOk<VpcSubnet>, HttpError> {
    let apictx = rqctx.context();
    let handler = async {
        let nexus = &apictx.nexus;
        let path = path_params.into_inner();
        let query = query_params.into_inner();
        let opctx = crate::context::op_context_for_external_api(&rqctx).await?;
        let subnet_selector = params::SubnetSelector {
            project: query.project,
            vpc: query.vpc,
            subnet: path.subnet,
        };
        let (.., subnet) =
            nexus.vpc_subnet_lookup(&opctx, subnet_selector)?.fetch().await?;
        Ok(HttpResponseOk(subnet.into()))
    };
    apictx.external_latencies.instrument_dropshot_handler(&rqctx, handler).await
}

/// Delete a subnet
#[endpoint {
    method = DELETE,
    path = "/v1/vpc-subnets/{subnet}",
    tags = ["vpcs"],
}]
async fn vpc_subnet_delete(
    rqctx: RequestContext<Arc<ServerContext>>,
    path_params: Path<params::SubnetPath>,
    query_params: Query<params::OptionalVpcSelector>,
) -> Result<HttpResponseDeleted, HttpError> {
    let apictx = rqctx.context();
    let handler = async {
        let nexus = &apictx.nexus;
        let path = path_params.into_inner();
        let query = query_params.into_inner();
        let opctx = crate::context::op_context_for_external_api(&rqctx).await?;
        let subnet_selector = params::SubnetSelector {
            project: query.project,
            vpc: query.vpc,
            subnet: path.subnet,
        };
        let subnet_lookup = nexus.vpc_subnet_lookup(&opctx, subnet_selector)?;
        nexus.vpc_delete_subnet(&opctx, &subnet_lookup).await?;
        Ok(HttpResponseDeleted())
    };
    apictx.external_latencies.instrument_dropshot_handler(&rqctx, handler).await
}

/// Update a subnet
#[endpoint {
    method = PUT,
    path = "/v1/vpc-subnets/{subnet}",
    tags = ["vpcs"],
}]
async fn vpc_subnet_update(
    rqctx: RequestContext<Arc<ServerContext>>,
    path_params: Path<params::SubnetPath>,
    query_params: Query<params::OptionalVpcSelector>,
    subnet_params: TypedBody<params::VpcSubnetUpdate>,
) -> Result<HttpResponseOk<VpcSubnet>, HttpError> {
    let apictx = rqctx.context();
    let handler = async {
        let nexus = &apictx.nexus;
        let path = path_params.into_inner();
        let query = query_params.into_inner();
        let subnet_params = subnet_params.into_inner();
        let opctx = crate::context::op_context_for_external_api(&rqctx).await?;
        let subnet_selector = params::SubnetSelector {
            project: query.project,
            vpc: query.vpc,
            subnet: path.subnet,
        };
        let subnet_lookup = nexus.vpc_subnet_lookup(&opctx, subnet_selector)?;
        let subnet = nexus
            .vpc_update_subnet(&opctx, &subnet_lookup, &subnet_params)
            .await?;
        Ok(HttpResponseOk(subnet.into()))
    };
    apictx.external_latencies.instrument_dropshot_handler(&rqctx, handler).await
}

// This endpoint is likely temporary. We would rather list all IPs allocated in
// a subnet whether they come from NICs or something else. See
// https://github.com/oxidecomputer/omicron/issues/2476

/// List network interfaces
#[endpoint {
    method = GET,
    path = "/v1/vpc-subnets/{subnet}/network-interfaces",
    tags = ["vpcs"],
}]
async fn vpc_subnet_list_network_interfaces(
    rqctx: RequestContext<Arc<ServerContext>>,
    path_params: Path<params::SubnetPath>,
    query_params: Query<PaginatedByNameOrId<params::OptionalVpcSelector>>,
) -> Result<HttpResponseOk<ResultsPage<NetworkInterface>>, HttpError> {
    let apictx = rqctx.context();
    let handler = async {
        let nexus = &apictx.nexus;
        let query = query_params.into_inner();
        let path = path_params.into_inner();
        let pag_params = data_page_params_for(&rqctx, &query)?;
        let scan_params = ScanByNameOrId::from_query(&query)?;
        let paginated_by = name_or_id_pagination(&pag_params, scan_params)?;
        let opctx = crate::context::op_context_for_external_api(&rqctx).await?;
        let subnet_selector = params::SubnetSelector {
            project: scan_params.selector.project.clone(),
            vpc: scan_params.selector.vpc.clone(),
            subnet: path.subnet,
        };
        let subnet_lookup = nexus.vpc_subnet_lookup(&opctx, subnet_selector)?;
        let interfaces = nexus
            .subnet_list_network_interfaces(
                &opctx,
                &subnet_lookup,
                &paginated_by,
            )
            .await?
            .into_iter()
            .map(|interfaces| interfaces.into())
            .collect();
        Ok(HttpResponseOk(ScanByNameOrId::results_page(
            &query,
            interfaces,
            &marker_for_name_or_id,
        )?))
    };
    apictx.external_latencies.instrument_dropshot_handler(&rqctx, handler).await
}

// VPC Firewalls

// TODO Is the number of firewall rules bounded?
/// List firewall rules
#[endpoint {
    method = GET,
    path = "/v1/vpc-firewall-rules",
    tags = ["vpcs"],
}]
async fn vpc_firewall_rules_view(
    rqctx: RequestContext<Arc<ServerContext>>,
    query_params: Query<params::VpcSelector>,
) -> Result<HttpResponseOk<VpcFirewallRules>, HttpError> {
    // TODO: Check If-Match and fail if the ETag doesn't match anymore.
    // Without this check, if firewall rules change while someone is listing
    // the rules, they will see a mix of the old and new rules.
    let apictx = rqctx.context();
    let handler = async {
        let opctx = crate::context::op_context_for_external_api(&rqctx).await?;
        let nexus = &apictx.nexus;
        let query = query_params.into_inner();
        let vpc_lookup = nexus.vpc_lookup(&opctx, query)?;
        let rules = nexus.vpc_list_firewall_rules(&opctx, &vpc_lookup).await?;
        Ok(HttpResponseOk(VpcFirewallRules {
            rules: rules.into_iter().map(|rule| rule.into()).collect(),
        }))
    };
    apictx.external_latencies.instrument_dropshot_handler(&rqctx, handler).await
}

/// Replace firewall rules
#[endpoint {
    method = PUT,
    path = "/v1/vpc-firewall-rules",
    tags = ["vpcs"],
}]
async fn vpc_firewall_rules_update(
    rqctx: RequestContext<Arc<ServerContext>>,
    query_params: Query<params::VpcSelector>,
    router_params: TypedBody<VpcFirewallRuleUpdateParams>,
) -> Result<HttpResponseOk<VpcFirewallRules>, HttpError> {
    // TODO: Check If-Match and fail if the ETag doesn't match anymore.
    // TODO: limit size of the ruleset because the GET endpoint is not paginated
    let apictx = rqctx.context();
    let handler = async {
        let opctx = crate::context::op_context_for_external_api(&rqctx).await?;
        let nexus = &apictx.nexus;
        let query = query_params.into_inner();
        let router_params = router_params.into_inner();
        let vpc_lookup = nexus.vpc_lookup(&opctx, query)?;
        let rules = nexus
            .vpc_update_firewall_rules(&opctx, &vpc_lookup, &router_params)
            .await?;
        Ok(HttpResponseOk(VpcFirewallRules {
            rules: rules.into_iter().map(|rule| rule.into()).collect(),
        }))
    };
    apictx.external_latencies.instrument_dropshot_handler(&rqctx, handler).await
}

// VPC Routers

/// List routers
#[endpoint {
    method = GET,
    path = "/v1/vpc-routers",
    tags = ["vpcs"],
}]
async fn vpc_router_list(
    rqctx: RequestContext<Arc<ServerContext>>,
    query_params: Query<PaginatedByNameOrId<params::VpcSelector>>,
) -> Result<HttpResponseOk<ResultsPage<VpcRouter>>, HttpError> {
    let apictx = rqctx.context();
    let handler = async {
        let opctx = crate::context::op_context_for_external_api(&rqctx).await?;
        let nexus = &apictx.nexus;
        let query = query_params.into_inner();
        let pag_params = data_page_params_for(&rqctx, &query)?;
        let scan_params = ScanByNameOrId::from_query(&query)?;
        let paginated_by = name_or_id_pagination(&pag_params, scan_params)?;
        let vpc_lookup =
            nexus.vpc_lookup(&opctx, scan_params.selector.clone())?;
        let routers = nexus
            .vpc_router_list(&opctx, &vpc_lookup, &paginated_by)
            .await?
            .into_iter()
            .map(|s| s.into())
            .collect();
        Ok(HttpResponseOk(ScanByNameOrId::results_page(
            &query,
            routers,
            &marker_for_name_or_id,
        )?))
    };
    apictx.external_latencies.instrument_dropshot_handler(&rqctx, handler).await
}

/// Get a router
#[endpoint {
    method = GET,
    path = "/v1/vpc-routers/{router}",
    tags = ["vpcs"],
}]
async fn vpc_router_view(
    rqctx: RequestContext<Arc<ServerContext>>,
    path_params: Path<params::RouterPath>,
    query_params: Query<params::OptionalVpcSelector>,
) -> Result<HttpResponseOk<VpcRouter>, HttpError> {
    let apictx = rqctx.context();
    let handler = async {
        let nexus = &apictx.nexus;
        let path = path_params.into_inner();
        let query = query_params.into_inner();
        let opctx = crate::context::op_context_for_external_api(&rqctx).await?;
        let router_selector = params::RouterSelector {
            project: query.project,
            vpc: query.vpc,
            router: path.router,
        };
        let (.., vpc_router) =
            nexus.vpc_router_lookup(&opctx, router_selector)?.fetch().await?;
        Ok(HttpResponseOk(vpc_router.into()))
    };
    apictx.external_latencies.instrument_dropshot_handler(&rqctx, handler).await
}

/// Create a VPC router
#[endpoint {
    method = POST,
    path = "/v1/vpc-routers",
    tags = ["vpcs"],
}]
async fn vpc_router_create(
    rqctx: RequestContext<Arc<ServerContext>>,
    query_params: Query<params::VpcSelector>,
    create_params: TypedBody<params::VpcRouterCreate>,
) -> Result<HttpResponseCreated<VpcRouter>, HttpError> {
    let apictx = rqctx.context();
    let handler = async {
        let nexus = &apictx.nexus;
        let query = query_params.into_inner();
        let create = create_params.into_inner();
        let opctx = crate::context::op_context_for_external_api(&rqctx).await?;
        let vpc_lookup = nexus.vpc_lookup(&opctx, query)?;
        let router = nexus
            .vpc_create_router(
                &opctx,
                &vpc_lookup,
                &db::model::VpcRouterKind::Custom,
                &create,
            )
            .await?;
        Ok(HttpResponseCreated(router.into()))
    };
    apictx.external_latencies.instrument_dropshot_handler(&rqctx, handler).await
}

/// Delete a router
#[endpoint {
    method = DELETE,
    path = "/v1/vpc-routers/{router}",
    tags = ["vpcs"],
}]
async fn vpc_router_delete(
    rqctx: RequestContext<Arc<ServerContext>>,
    path_params: Path<params::RouterPath>,
    query_params: Query<params::OptionalVpcSelector>,
) -> Result<HttpResponseDeleted, HttpError> {
    let apictx = rqctx.context();
    let handler = async {
        let nexus = &apictx.nexus;
        let path = path_params.into_inner();
        let query = query_params.into_inner();
        let opctx = crate::context::op_context_for_external_api(&rqctx).await?;
        let router_selector = params::RouterSelector {
            project: query.project,
            vpc: query.vpc,
            router: path.router,
        };
        let router_lookup = nexus.vpc_router_lookup(&opctx, router_selector)?;
        nexus.vpc_delete_router(&opctx, &router_lookup).await?;
        Ok(HttpResponseDeleted())
    };
    apictx.external_latencies.instrument_dropshot_handler(&rqctx, handler).await
}

/// Update a router
#[endpoint {
    method = PUT,
    path = "/v1/vpc-routers/{router}",
    tags = ["vpcs"],
}]
async fn vpc_router_update(
    rqctx: RequestContext<Arc<ServerContext>>,
    path_params: Path<params::RouterPath>,
    query_params: Query<params::OptionalVpcSelector>,
    router_params: TypedBody<params::VpcRouterUpdate>,
) -> Result<HttpResponseOk<VpcRouter>, HttpError> {
    let apictx = rqctx.context();
    let handler = async {
        let nexus = &apictx.nexus;
        let path = path_params.into_inner();
        let query = query_params.into_inner();
        let router_params = router_params.into_inner();
        let opctx = crate::context::op_context_for_external_api(&rqctx).await?;
        let router_selector = params::RouterSelector {
            project: query.project,
            vpc: query.vpc,
            router: path.router,
        };
        let router_lookup = nexus.vpc_router_lookup(&opctx, router_selector)?;
        let router = nexus
            .vpc_update_router(&opctx, &router_lookup, &router_params)
            .await?;
        Ok(HttpResponseOk(router.into()))
    };
    apictx.external_latencies.instrument_dropshot_handler(&rqctx, handler).await
}

/// List routes
///
/// List the routes associated with a router in a particular VPC.
#[endpoint {
    method = GET,
    path = "/v1/vpc-router-routes",
    tags = ["vpcs"],
}]
async fn vpc_router_route_list(
    rqctx: RequestContext<Arc<ServerContext>>,
    query_params: Query<PaginatedByNameOrId<params::RouterSelector>>,
) -> Result<HttpResponseOk<ResultsPage<RouterRoute>>, HttpError> {
    let apictx = rqctx.context();
    let handler = async {
        let opctx = crate::context::op_context_for_external_api(&rqctx).await?;
        let nexus = &apictx.nexus;
        let query = query_params.into_inner();
        let pag_params = data_page_params_for(&rqctx, &query)?;
        let scan_params = ScanByNameOrId::from_query(&query)?;
        let paginated_by = name_or_id_pagination(&pag_params, scan_params)?;
        let router_lookup =
            nexus.vpc_router_lookup(&opctx, scan_params.selector.clone())?;
        let routes = nexus
            .vpc_router_route_list(&opctx, &router_lookup, &paginated_by)
            .await?
            .into_iter()
            .map(|route| route.into())
            .collect();
        Ok(HttpResponseOk(ScanByNameOrId::results_page(
            &query,
            routes,
            &marker_for_name_or_id,
        )?))
    };
    apictx.external_latencies.instrument_dropshot_handler(&rqctx, handler).await
}

// Vpc Router Routes

/// Fetch a route
#[endpoint {
    method = GET,
    path = "/v1/vpc-router-routes/{route}",
    tags = ["vpcs"],
}]
async fn vpc_router_route_view(
    rqctx: RequestContext<Arc<ServerContext>>,
    path_params: Path<params::RoutePath>,
    query_params: Query<params::RouterSelector>,
) -> Result<HttpResponseOk<RouterRoute>, HttpError> {
    let apictx = rqctx.context();
    let handler = async {
        let opctx = crate::context::op_context_for_external_api(&rqctx).await?;
        let nexus = &apictx.nexus;
        let path = path_params.into_inner();
        let query = query_params.into_inner();
        let route_selector = params::RouteSelector {
            project: query.project,
            vpc: query.vpc,
            router: Some(query.router),
            route: path.route,
        };
        let (.., route) = nexus
            .vpc_router_route_lookup(&opctx, route_selector)?
            .fetch()
            .await?;
        Ok(HttpResponseOk(route.into()))
    };
    apictx.external_latencies.instrument_dropshot_handler(&rqctx, handler).await
}

/// Create a router
#[endpoint {
    method = POST,
    path = "/v1/vpc-router-routes",
    tags = ["vpcs"],
}]
async fn vpc_router_route_create(
    rqctx: RequestContext<Arc<ServerContext>>,
    query_params: Query<params::RouterSelector>,
    create_params: TypedBody<params::RouterRouteCreate>,
) -> Result<HttpResponseCreated<RouterRoute>, HttpError> {
    let apictx = rqctx.context();
    let handler = async {
        let opctx = crate::context::op_context_for_external_api(&rqctx).await?;
        let nexus = &apictx.nexus;
        let query = query_params.into_inner();
        let create = create_params.into_inner();
        let router_lookup = nexus.vpc_router_lookup(&opctx, query)?;
        let route = nexus
            .router_create_route(
                &opctx,
                &router_lookup,
                &RouterRouteKind::Custom,
                &create,
            )
            .await?;
        Ok(HttpResponseCreated(route.into()))
    };
    apictx.external_latencies.instrument_dropshot_handler(&rqctx, handler).await
}

/// Delete a route
#[endpoint {
    method = DELETE,
    path = "/v1/vpc-router-routes/{route}",
    tags = ["vpcs"],
}]
async fn vpc_router_route_delete(
    rqctx: RequestContext<Arc<ServerContext>>,
    path_params: Path<params::RoutePath>,
    query_params: Query<params::OptionalRouterSelector>,
) -> Result<HttpResponseDeleted, HttpError> {
    let apictx = rqctx.context();
    let handler = async {
        let opctx = crate::context::op_context_for_external_api(&rqctx).await?;
        let nexus = &apictx.nexus;
        let path = path_params.into_inner();
        let query = query_params.into_inner();
        let route_selector = params::RouteSelector {
            project: query.project,
            vpc: query.vpc,
            router: query.router,
            route: path.route,
        };
        let route_lookup =
            nexus.vpc_router_route_lookup(&opctx, route_selector)?;
        nexus.router_delete_route(&opctx, &route_lookup).await?;
        Ok(HttpResponseDeleted())
    };
    apictx.external_latencies.instrument_dropshot_handler(&rqctx, handler).await
}

/// Update a route
#[endpoint {
    method = PUT,
    path = "/v1/vpc-router-routes/{route}",
    tags = ["vpcs"],
}]
async fn vpc_router_route_update(
    rqctx: RequestContext<Arc<ServerContext>>,
    path_params: Path<params::RoutePath>,
    query_params: Query<params::OptionalRouterSelector>,
    router_params: TypedBody<params::RouterRouteUpdate>,
) -> Result<HttpResponseOk<RouterRoute>, HttpError> {
    let apictx = rqctx.context();
    let handler = async {
        let nexus = &apictx.nexus;
        let path = path_params.into_inner();
        let query = query_params.into_inner();
        let router_params = router_params.into_inner();
        let opctx = crate::context::op_context_for_external_api(&rqctx).await?;
        let route_selector = params::RouteSelector {
            project: query.project,
            vpc: query.vpc,
            router: query.router,
            route: path.route,
        };
        let route_lookup =
            nexus.vpc_router_route_lookup(&opctx, route_selector)?;
        let route = nexus
            .router_update_route(&opctx, &route_lookup, &router_params)
            .await?;
        Ok(HttpResponseOk(route.into()))
    };
    apictx.external_latencies.instrument_dropshot_handler(&rqctx, handler).await
}

// Racks

/// List racks
#[endpoint {
    method = GET,
    path = "/v1/system/hardware/racks",
    tags = ["system"],
}]
async fn rack_list(
    rqctx: RequestContext<Arc<ServerContext>>,
    query_params: Query<PaginatedById>,
) -> Result<HttpResponseOk<ResultsPage<Rack>>, HttpError> {
    let apictx = rqctx.context();
    let handler = async {
        let nexus = &apictx.nexus;
        let query = query_params.into_inner();
        let opctx = crate::context::op_context_for_external_api(&rqctx).await?;
        let racks = nexus
            .racks_list(&opctx, &data_page_params_for(&rqctx, &query)?)
            .await?
            .into_iter()
            .map(|r| r.into())
            .collect();
        Ok(HttpResponseOk(ScanById::results_page(
            &query,
            racks,
            &|_, rack: &Rack| rack.identity.id,
        )?))
    };
    apictx.external_latencies.instrument_dropshot_handler(&rqctx, handler).await
}

/// Path parameters for Rack requests
#[derive(Deserialize, JsonSchema)]
struct RackPathParam {
    /// The rack's unique ID.
    rack_id: Uuid,
}

/// Fetch a rack
#[endpoint {
    method = GET,
    path = "/v1/system/hardware/racks/{rack_id}",
    tags = ["system"],
}]
async fn rack_view(
    rqctx: RequestContext<Arc<ServerContext>>,
    path_params: Path<RackPathParam>,
) -> Result<HttpResponseOk<Rack>, HttpError> {
    let apictx = rqctx.context();
    let handler = async {
        let nexus = &apictx.nexus;
        let path = path_params.into_inner();
        let opctx = crate::context::op_context_for_external_api(&rqctx).await?;
        let rack_info = nexus.rack_lookup(&opctx, &path.rack_id).await?;
        Ok(HttpResponseOk(rack_info.into()))
    };
    apictx.external_latencies.instrument_dropshot_handler(&rqctx, handler).await
}

// Sleds

/// List sleds
#[endpoint {
    method = GET,
    path = "/v1/system/hardware/sleds",
    tags = ["system"],
}]
async fn sled_list(
    rqctx: RequestContext<Arc<ServerContext>>,
    query_params: Query<PaginatedById>,
) -> Result<HttpResponseOk<ResultsPage<Sled>>, HttpError> {
    let apictx = rqctx.context();
    let handler = async {
        let nexus = &apictx.nexus;
        let query = query_params.into_inner();
        let opctx = crate::context::op_context_for_external_api(&rqctx).await?;
        let sleds = nexus
            .sleds_list(&opctx, &data_page_params_for(&rqctx, &query)?)
            .await?
            .into_iter()
            .map(|s| s.into())
            .collect();
        Ok(HttpResponseOk(ScanById::results_page(
            &query,
            sleds,
            &|_, sled: &Sled| sled.identity.id,
        )?))
    };
    apictx.external_latencies.instrument_dropshot_handler(&rqctx, handler).await
}

/// Path parameters for Sled requests
#[derive(Deserialize, JsonSchema)]
struct SledPathParam {
    /// The sled's unique ID.
    sled_id: Uuid,
}

/// Fetch a sled
#[endpoint {
    method = GET,
    path = "/v1/system/hardware/sleds/{sled_id}",
    tags = ["system"],
}]
async fn sled_view(
    rqctx: RequestContext<Arc<ServerContext>>,
    path_params: Path<SledPathParam>,
) -> Result<HttpResponseOk<Sled>, HttpError> {
    let apictx = rqctx.context();
    let handler = async {
        let nexus = &apictx.nexus;
        let path = path_params.into_inner();
        let opctx = crate::context::op_context_for_external_api(&rqctx).await?;
        let sled_info = nexus.sled_lookup(&opctx, &path.sled_id).await?;
        Ok(HttpResponseOk(sled_info.into()))
    };
    apictx.external_latencies.instrument_dropshot_handler(&rqctx, handler).await
}

// Physical disks

/// List physical disks
#[endpoint {
    method = GET,
    path = "/v1/system/hardware/disks",
    tags = ["system"],
}]
async fn physical_disk_list(
    rqctx: RequestContext<Arc<ServerContext>>,
    query_params: Query<PaginatedById>,
) -> Result<HttpResponseOk<ResultsPage<PhysicalDisk>>, HttpError> {
    let apictx = rqctx.context();
    let handler = async {
        let nexus = &apictx.nexus;
        let query = query_params.into_inner();
        let opctx = crate::context::op_context_for_external_api(&rqctx).await?;
        let disks = nexus
            .physical_disk_list(&opctx, &data_page_params_for(&rqctx, &query)?)
            .await?
            .into_iter()
            .map(|s| s.into())
            .collect();
        Ok(HttpResponseOk(ScanById::results_page(
            &query,
            disks,
            &|_, disk: &PhysicalDisk| disk.identity.id,
        )?))
    };
    apictx.external_latencies.instrument_dropshot_handler(&rqctx, handler).await
}

/// List physical disks attached to sleds
#[endpoint {
    method = GET,
    path = "/v1/system/hardware/sleds/{sled_id}/disks",
    tags = ["system"],
}]
async fn sled_physical_disk_list(
    rqctx: RequestContext<Arc<ServerContext>>,
    path_params: Path<SledPathParam>,
    query_params: Query<PaginatedById>,
) -> Result<HttpResponseOk<ResultsPage<PhysicalDisk>>, HttpError> {
    let apictx = rqctx.context();
    let handler = async {
        let nexus = &apictx.nexus;
        let path = path_params.into_inner();
        let query = query_params.into_inner();
        let opctx = crate::context::op_context_for_external_api(&rqctx).await?;
        let disks = nexus
            .sled_list_physical_disks(
                &opctx,
                path.sled_id,
                &data_page_params_for(&rqctx, &query)?,
            )
            .await?
            .into_iter()
            .map(|s| s.into())
            .collect();
        Ok(HttpResponseOk(ScanById::results_page(
            &query,
            disks,
            &|_, disk: &PhysicalDisk| disk.identity.id,
        )?))
    };
    apictx.external_latencies.instrument_dropshot_handler(&rqctx, handler).await
}

// Metrics

#[derive(Debug, Deserialize, JsonSchema)]
pub struct SystemMetricParams {
    #[serde(flatten)]
    pub pagination: dropshot::PaginationParams<
        params::ResourceMetrics,
        params::ResourceMetrics,
    >,

    /// The UUID of the container being queried
    // TODO: I might want to force the caller to specify type here?
    pub id: Uuid,
}

#[derive(Display, Deserialize, JsonSchema)]
#[display(style = "snake_case")]
#[serde(rename_all = "snake_case")]
pub enum SystemMetricName {
    VirtualDiskSpaceProvisioned,
    CpusProvisioned,
    RamProvisioned,
}

#[derive(Deserialize, JsonSchema)]
struct SystemMetricsPathParam {
    metric_name: SystemMetricName,
}

/// Access metrics data
#[endpoint {
     method = GET,
     path = "/v1/system/metrics/{metric_name}",
     tags = ["system"],
}]
async fn system_metric(
    rqctx: RequestContext<Arc<ServerContext>>,
    path_params: Path<SystemMetricsPathParam>,
    query_params: Query<SystemMetricParams>,
) -> Result<HttpResponseOk<ResultsPage<oximeter_db::Measurement>>, HttpError> {
    let apictx = rqctx.context();
    let nexus = &apictx.nexus;
    let metric_name = path_params.into_inner().metric_name;

    let query = query_params.into_inner();
    let limit = rqctx.page_limit(&query.pagination)?;

    let handler = async {
        let opctx = crate::context::op_context_for_external_api(&rqctx).await?;
        let result = nexus
            .system_metric_lookup(&opctx, metric_name, query, limit)
            .await?;

        Ok(HttpResponseOk(result))
    };
    apictx.external_latencies.instrument_dropshot_handler(&rqctx, handler).await
}

// Updates

/// Refresh update data
#[endpoint {
     method = POST,
     path = "/v1/system/update/refresh",
     tags = ["system"],
}]
async fn system_update_refresh(
    rqctx: RequestContext<Arc<ServerContext>>,
) -> Result<HttpResponseUpdatedNoContent, HttpError> {
    let apictx = rqctx.context();
    let nexus = &apictx.nexus;
    let handler = async {
        let opctx = crate::context::op_context_for_external_api(&rqctx).await?;
        nexus.updates_refresh_metadata(&opctx).await?;
        Ok(HttpResponseUpdatedNoContent())
    };
    apictx.external_latencies.instrument_dropshot_handler(&rqctx, handler).await
}

/// View system version and update status
#[endpoint {
     method = GET,
     path = "/v1/system/update/version",
     tags = ["system"],
}]
async fn system_version(
    rqctx: RequestContext<Arc<ServerContext>>,
) -> Result<HttpResponseOk<views::SystemVersion>, HttpError> {
    let apictx = rqctx.context();
    let nexus = &apictx.nexus;
    let handler = async {
        let opctx = crate::context::op_context_for_external_api(&rqctx).await?;
        opctx.authorize(authz::Action::ListChildren, &authz::FLEET).await?;

        // The only way we have no latest deployment is if the rack was just set
        // up and no system updates have ever been run. In this case there is no
        // update running, so we can fall back to steady.
        let status = nexus
            .latest_update_deployment(&opctx)
            .await
            .map_or(views::UpdateStatus::Steady, |d| d.status.into());

        // Updateable components, however, are populated at rack setup before
        // the external API is even started, so if we get here and there are no
        // components, that's a real issue and the 500 we throw is appropriate.
        let low = nexus.lowest_component_system_version(&opctx).await?.into();
        let high = nexus.highest_component_system_version(&opctx).await?.into();

        Ok(HttpResponseOk(views::SystemVersion {
            version_range: views::VersionRange { low, high },
            status,
        }))
    };
    apictx.external_latencies.instrument_dropshot_handler(&rqctx, handler).await
}

/// View version and update status of component tree
#[endpoint {
     method = GET,
     path = "/v1/system/update/components",
     tags = ["system"],
}]
async fn system_component_version_list(
    rqctx: RequestContext<Arc<ServerContext>>,
    query_params: Query<PaginatedById>,
) -> Result<HttpResponseOk<ResultsPage<views::UpdateableComponent>>, HttpError>
{
    let apictx = rqctx.context();
    let nexus = &apictx.nexus;
    let query = query_params.into_inner();
    let pagparams = data_page_params_for(&rqctx, &query)?;
    let handler = async {
        let opctx = crate::context::op_context_for_external_api(&rqctx).await?;
        let components = nexus
            .updateable_components_list_by_id(&opctx, &pagparams)
            .await?
            .into_iter()
            .map(|u| u.into())
            .collect();
        Ok(HttpResponseOk(ScanById::results_page(
            &query,
            components,
            &|_, u: &views::UpdateableComponent| u.identity.id,
        )?))
    };
    apictx.external_latencies.instrument_dropshot_handler(&rqctx, handler).await
}

/// List all updates
#[endpoint {
     method = GET,
     path = "/v1/system/update/updates",
     tags = ["system"],
}]
async fn system_update_list(
    rqctx: RequestContext<Arc<ServerContext>>,
    query_params: Query<PaginatedById>,
) -> Result<HttpResponseOk<ResultsPage<views::SystemUpdate>>, HttpError> {
    let apictx = rqctx.context();
    let nexus = &apictx.nexus;
    let query = query_params.into_inner();
    let pagparams = data_page_params_for(&rqctx, &query)?;
    let handler = async {
        let opctx = crate::context::op_context_for_external_api(&rqctx).await?;
        let updates = nexus
            .system_updates_list_by_id(&opctx, &pagparams)
            .await?
            .into_iter()
            .map(|u| u.into())
            .collect();
        Ok(HttpResponseOk(ScanById::results_page(
            &query,
            updates,
            &|_, u: &views::SystemUpdate| u.identity.id,
        )?))
    };
    apictx.external_latencies.instrument_dropshot_handler(&rqctx, handler).await
}

/// View system update
#[endpoint {
     method = GET,
     path = "/v1/system/update/updates/{version}",
     tags = ["system"],
}]
async fn system_update_view(
    rqctx: RequestContext<Arc<ServerContext>>,
    path_params: Path<params::SystemUpdatePath>,
) -> Result<HttpResponseOk<views::SystemUpdate>, HttpError> {
    let apictx = rqctx.context();
    let nexus = &apictx.nexus;
    let path = path_params.into_inner();
    let handler = async {
        let opctx = crate::context::op_context_for_external_api(&rqctx).await?;
        let system_update =
            nexus.system_update_fetch_by_version(&opctx, &path.version).await?;
        Ok(HttpResponseOk(system_update.into()))
    };
    apictx.external_latencies.instrument_dropshot_handler(&rqctx, handler).await
}

/// View system update component tree
#[endpoint {
    method = GET,
    path = "/v1/system/update/updates/{version}/components",
    tags = ["system"],
}]
async fn system_update_components_list(
    rqctx: RequestContext<Arc<ServerContext>>,
    path_params: Path<params::SystemUpdatePath>,
) -> Result<HttpResponseOk<ResultsPage<views::ComponentUpdate>>, HttpError> {
    let apictx = rqctx.context();
    let nexus = &apictx.nexus;
    let path = path_params.into_inner();
    let handler = async {
        let opctx = crate::context::op_context_for_external_api(&rqctx).await?;
        let components = nexus
            .system_update_list_components(&opctx, &path.version)
            .await?
            .into_iter()
            .map(|i| i.into())
            .collect();
        Ok(HttpResponseOk(ResultsPage { items: components, next_page: None }))
    };
    apictx.external_latencies.instrument_dropshot_handler(&rqctx, handler).await
}

/// Start system update
#[endpoint {
    method = POST,
    path = "/v1/system/update/start",
    tags = ["system"],
}]
async fn system_update_start(
    rqctx: RequestContext<Arc<ServerContext>>,
    // The use of the request body here instead of a path param is deliberate.
    // Unlike instance start (which uses a path param), update start is about
    // modifying the state of the system rather than the state of the resource
    // (instance there, system update here) identified by the param. This
    // approach also gives us symmetry with the /stop endpoint.
    update: TypedBody<params::SystemUpdateStart>,
) -> Result<HttpResponseAccepted<views::UpdateDeployment>, HttpError> {
    let apictx = rqctx.context();
    let _nexus = &apictx.nexus;
    let handler = async {
        let opctx = crate::context::op_context_for_external_api(&rqctx).await?;
        opctx.authorize(authz::Action::Modify, &authz::FLEET).await?;

        // inverse situation to stop: we only want to actually start an update
        // if there isn't one already in progress.

        // 1. check that there is no update in progress
        //   a. if there is one, this should probably 409
        // 2. kick off the update start saga, which
        //   a. tells the update system to get going
        //   b. creates an update deployment

        // similar question for stop: do we return the deployment directly, or a
        // special StartUpdateResult that includes a deployment ID iff an update
        // was actually started

        Ok(HttpResponseAccepted(views::UpdateDeployment {
            identity: AssetIdentityMetadata {
                id: Uuid::new_v4(),
                time_created: Utc::now(),
                time_modified: Utc::now(),
            },
            version: update.into_inner().version,
            status: views::UpdateStatus::Updating,
        }))
    };
    apictx.external_latencies.instrument_dropshot_handler(&rqctx, handler).await
}

/// Stop system update
///
/// If there is no update in progress, do nothing.
#[endpoint {
    method = POST,
    path = "/v1/system/update/stop",
    tags = ["system"],
}]
async fn system_update_stop(
    rqctx: RequestContext<Arc<ServerContext>>,
) -> Result<HttpResponseUpdatedNoContent, HttpError> {
    let apictx = rqctx.context();
    let _nexus = &apictx.nexus;
    let handler = async {
        let opctx = crate::context::op_context_for_external_api(&rqctx).await?;
        opctx.authorize(authz::Action::Modify, &authz::FLEET).await?;

        // TODO: Implement stopping an update. Should probably be a saga.

        // Ask update subsystem if it's doing anything. If so, tell it to stop.
        // This could be done in a single call to the updater if the latter can
        // respond to a stop command differently depending on whether it did
        // anything or not.

        // If we did in fact stop a running update, update the status on the
        // latest update deployment in the DB to `stopped` and respond with that
        // deployment. If we do nothing, what should we return? Maybe instead of
        // responding with the deployment, this endpoint gets its own
        // `StopUpdateResult` response view that says whether it was a noop, and
        // if it wasn't, includes the ID of the stopped deployment, which allows
        // the client to fetch it if it actually wants it.

        Ok(HttpResponseUpdatedNoContent())
    };
    apictx.external_latencies.instrument_dropshot_handler(&rqctx, handler).await
}

/// List all update deployments
#[endpoint {
     method = GET,
     path = "/v1/system/update/deployments",
     tags = ["system"],
}]
async fn update_deployments_list(
    rqctx: RequestContext<Arc<ServerContext>>,
    query_params: Query<PaginatedById>,
) -> Result<HttpResponseOk<ResultsPage<views::UpdateDeployment>>, HttpError> {
    let apictx = rqctx.context();
    let nexus = &apictx.nexus;
    let query = query_params.into_inner();
    let pagparams = data_page_params_for(&rqctx, &query)?;
    let handler = async {
        let opctx = crate::context::op_context_for_external_api(&rqctx).await?;
        let updates = nexus
            .update_deployments_list_by_id(&opctx, &pagparams)
            .await?
            .into_iter()
            .map(|u| u.into())
            .collect();
        Ok(HttpResponseOk(ScanById::results_page(
            &query,
            updates,
            &|_, u: &views::UpdateDeployment| u.identity.id,
        )?))
    };
    apictx.external_latencies.instrument_dropshot_handler(&rqctx, handler).await
}

/// Fetch a system update deployment
#[endpoint {
     method = GET,
     path = "/v1/system/update/deployments/{id}",
     tags = ["system"],
}]
async fn update_deployment_view(
    rqctx: RequestContext<Arc<ServerContext>>,
    path_params: Path<ByIdPathParams>,
) -> Result<HttpResponseOk<views::UpdateDeployment>, HttpError> {
    let apictx = rqctx.context();
    let nexus = &apictx.nexus;
    let path = path_params.into_inner();
    let id = &path.id;
    let handler = async {
        let opctx = crate::context::op_context_for_external_api(&rqctx).await?;
        let deployment =
            nexus.update_deployment_fetch_by_id(&opctx, id).await?;
        Ok(HttpResponseOk(deployment.into()))
    };
    apictx.external_latencies.instrument_dropshot_handler(&rqctx, handler).await
}

// Sagas

/// List sagas
#[endpoint {
    method = GET,
    path = "/v1/system/sagas",
    tags = ["system"],
}]
async fn saga_list(
    rqctx: RequestContext<Arc<ServerContext>>,
    query_params: Query<PaginatedById>,
) -> Result<HttpResponseOk<ResultsPage<Saga>>, HttpError> {
    let apictx = rqctx.context();
    let handler = async {
        let nexus = &apictx.nexus;
        let query = query_params.into_inner();
        let pagparams = data_page_params_for(&rqctx, &query)?;
        let opctx = crate::context::op_context_for_external_api(&rqctx).await?;
        let saga_stream = nexus.sagas_list(&opctx, &pagparams).await?;
        let view_list = to_list(saga_stream).await;
        Ok(HttpResponseOk(ScanById::results_page(
            &query,
            view_list,
            &|_, saga: &Saga| saga.id,
        )?))
    };
    apictx.external_latencies.instrument_dropshot_handler(&rqctx, handler).await
}

/// Path parameters for Saga requests
#[derive(Deserialize, JsonSchema)]
struct SagaPathParam {
    saga_id: Uuid,
}

/// Fetch a saga
#[endpoint {
    method = GET,
    path = "/v1/system/sagas/{saga_id}",
    tags = ["system"],
}]
async fn saga_view(
    rqctx: RequestContext<Arc<ServerContext>>,
    path_params: Path<SagaPathParam>,
) -> Result<HttpResponseOk<Saga>, HttpError> {
    let apictx = rqctx.context();
    let handler = async {
        let opctx = crate::context::op_context_for_external_api(&rqctx).await?;
        let nexus = &apictx.nexus;
        let path = path_params.into_inner();
        let saga = nexus.saga_get(&opctx, path.saga_id).await?;
        Ok(HttpResponseOk(saga))
    };
    apictx.external_latencies.instrument_dropshot_handler(&rqctx, handler).await
}

// Silo users

/// List users
#[endpoint {
    method = GET,
    path = "/v1/users",
    tags = ["silos"],
}]
async fn user_list(
    rqctx: RequestContext<Arc<ServerContext>>,
    query_params: Query<PaginatedById<params::OptionalGroupSelector>>,
) -> Result<HttpResponseOk<ResultsPage<User>>, HttpError> {
    let apictx = rqctx.context();
    let handler = async {
        let nexus = &apictx.nexus;
        let query = query_params.into_inner();
        let pagparams = data_page_params_for(&rqctx, &query)?;
        let opctx = crate::context::op_context_for_external_api(&rqctx).await?;
        let scan_params = ScanById::from_query(&query)?;

        // TODO: a valid UUID gets parsed here and will 404 if it doesn't exist
        // (as expected) but a non-UUID string just gets let through as None
        // (i.e., ignored) instead of 400ing

        let users = if let Some(group_id) = scan_params.selector.group {
            nexus
                .current_silo_group_users_list(&opctx, &pagparams, &group_id)
                .await?
        } else {
            nexus.silo_users_list_current(&opctx, &pagparams).await?
        };

        Ok(HttpResponseOk(ScanById::results_page(
            &query,
            users.into_iter().map(|i| i.into()).collect(),
            &|_, user: &User| user.id,
        )?))
    };
    apictx.external_latencies.instrument_dropshot_handler(&rqctx, handler).await
}

// Silo groups

/// List groups
#[endpoint {
    method = GET,
    path = "/v1/groups",
    tags = ["silos"],
}]
async fn group_list(
    rqctx: RequestContext<Arc<ServerContext>>,
    query_params: Query<PaginatedById>,
) -> Result<HttpResponseOk<ResultsPage<Group>>, HttpError> {
    let apictx = rqctx.context();
    let nexus = &apictx.nexus;
    let query = query_params.into_inner();
    let pagparams = data_page_params_for(&rqctx, &query)?;
    let handler = async {
        let opctx = crate::context::op_context_for_external_api(&rqctx).await?;
        let groups = nexus
            .silo_groups_list(&opctx, &pagparams)
            .await?
            .into_iter()
            .map(|i| i.into())
            .collect();
        Ok(HttpResponseOk(ScanById::results_page(
            &query,
            groups,
            &|_, group: &Group| group.id,
        )?))
    };
    apictx.external_latencies.instrument_dropshot_handler(&rqctx, handler).await
}

/// Fetch group
#[endpoint {
    method = GET,
    path = "/v1/groups/{group}",
    tags = ["silos"],
}]
async fn group_view(
    rqctx: RequestContext<Arc<ServerContext>>,
    path_params: Path<params::GroupPath>,
) -> Result<HttpResponseOk<Group>, HttpError> {
    let apictx = rqctx.context();
    let handler = async {
        let nexus = &apictx.nexus;
        let path = path_params.into_inner();
        let opctx = crate::context::op_context_for_external_api(&rqctx).await?;
        let (.., group) =
            nexus.silo_group_lookup(&opctx, &path.group).fetch().await?;
        Ok(HttpResponseOk(group.into()))
    };
    apictx.external_latencies.instrument_dropshot_handler(&rqctx, handler).await
}

// Built-in (system) users

/// List built-in users
#[endpoint {
    method = GET,
    path = "/v1/system/users-builtin",
    tags = ["system"],
}]
async fn user_builtin_list(
    rqctx: RequestContext<Arc<ServerContext>>,
    query_params: Query<PaginatedByName>,
) -> Result<HttpResponseOk<ResultsPage<UserBuiltin>>, HttpError> {
    let apictx = rqctx.context();
    let nexus = &apictx.nexus;
    let query = query_params.into_inner();
    let pagparams =
        data_page_params_for(&rqctx, &query)?.map_name(|n| Name::ref_cast(n));
    let handler = async {
        let opctx = crate::context::op_context_for_external_api(&rqctx).await?;
        let users = nexus
            .users_builtin_list(&opctx, &pagparams)
            .await?
            .into_iter()
            .map(|i| i.into())
            .collect();
        Ok(HttpResponseOk(ScanByName::results_page(
            &query,
            users,
            &marker_for_name,
        )?))
    };
    apictx.external_latencies.instrument_dropshot_handler(&rqctx, handler).await
}

/// Fetch a built-in user
#[endpoint {
    method = GET,
    path = "/v1/system/users-builtin/{user}",
    tags = ["system"],
}]
async fn user_builtin_view(
    rqctx: RequestContext<Arc<ServerContext>>,
    path_params: Path<params::UserBuiltinSelector>,
) -> Result<HttpResponseOk<UserBuiltin>, HttpError> {
    let apictx = rqctx.context();
    let handler = async {
        let nexus = &apictx.nexus;
        let user_selector = path_params.into_inner();
        let opctx = crate::context::op_context_for_external_api(&rqctx).await?;
        let (.., user) =
            nexus.user_builtin_lookup(&opctx, user_selector)?.fetch().await?;
        Ok(HttpResponseOk(user.into()))
    };
    apictx.external_latencies.instrument_dropshot_handler(&rqctx, handler).await
}

// Built-in roles

// Roles have their own pagination scheme because they do not use the usual "id"
// or "name" types.  For more, see the comment in dbinit.sql.
#[derive(Deserialize, JsonSchema, Serialize)]
struct RolePage {
    last_seen: String,
}

/// Path parameters for global (system) role requests
#[derive(Deserialize, JsonSchema)]
struct RolePathParam {
    /// The built-in role's unique name.
    role_name: String,
}

/// List built-in roles
#[endpoint {
    method = GET,
    path = "/v1/system/roles",
    tags = ["roles"],
}]
async fn role_list(
    rqctx: RequestContext<Arc<ServerContext>>,
    query_params: Query<PaginationParams<EmptyScanParams, RolePage>>,
) -> Result<HttpResponseOk<ResultsPage<Role>>, HttpError> {
    let apictx = rqctx.context();
    let nexus = &apictx.nexus;
    let query = query_params.into_inner();
    let handler = async {
        let opctx = crate::context::op_context_for_external_api(&rqctx).await?;
        let marker = match &query.page {
            WhichPage::First(..) => None,
            WhichPage::Next(RolePage { last_seen }) => {
                Some(last_seen.split_once('.').ok_or_else(|| {
                    Error::InvalidValue {
                        label: last_seen.clone(),
                        message: String::from("bad page token"),
                    }
                })?)
                .map(|(s1, s2)| (s1.to_string(), s2.to_string()))
            }
        };
        let pagparams = DataPageParams {
            limit: rqctx.page_limit(&query)?,
            direction: PaginationOrder::Ascending,
            marker: marker.as_ref(),
        };
        let roles = nexus
            .roles_builtin_list(&opctx, &pagparams)
            .await?
            .into_iter()
            .map(|i| i.into())
            .collect();
        Ok(HttpResponseOk(dropshot::ResultsPage::new(
            roles,
            &EmptyScanParams {},
            |role: &Role, _| RolePage { last_seen: role.name.to_string() },
        )?))
    };
    apictx.external_latencies.instrument_dropshot_handler(&rqctx, handler).await
}

/// Fetch a built-in role
#[endpoint {
    method = GET,
    path = "/v1/system/roles/{role_name}",
    tags = ["roles"],
}]
async fn role_view(
    rqctx: RequestContext<Arc<ServerContext>>,
    path_params: Path<RolePathParam>,
) -> Result<HttpResponseOk<Role>, HttpError> {
    let apictx = rqctx.context();
    let nexus = &apictx.nexus;
    let path = path_params.into_inner();
    let role_name = &path.role_name;
    let handler = async {
        let opctx = crate::context::op_context_for_external_api(&rqctx).await?;
        let role = nexus.role_builtin_fetch(&opctx, &role_name).await?;
        Ok(HttpResponseOk(role.into()))
    };
    apictx.external_latencies.instrument_dropshot_handler(&rqctx, handler).await
}

// Current user

/// Fetch the user associated with the current session
#[endpoint {
   method = GET,
   path = "/v1/me",
   tags = ["session"],
}]
pub async fn current_user_view(
    rqctx: RequestContext<Arc<ServerContext>>,
) -> Result<HttpResponseOk<views::User>, HttpError> {
    let apictx = rqctx.context();
    let nexus = &apictx.nexus;
    let handler = async {
        let opctx = crate::context::op_context_for_external_api(&rqctx).await?;
        let user = nexus.silo_user_fetch_self(&opctx).await?;
        Ok(HttpResponseOk(user.into()))
    };
    apictx.external_latencies.instrument_dropshot_handler(&rqctx, handler).await
}

/// Fetch the silo groups the current user belongs to
#[endpoint {
    method = GET,
    path = "/v1/me/groups",
    tags = ["session"],
 }]
pub async fn current_user_groups(
    rqctx: RequestContext<Arc<ServerContext>>,
    query_params: Query<PaginatedById>,
) -> Result<HttpResponseOk<ResultsPage<views::Group>>, HttpError> {
    let apictx = rqctx.context();
    let handler = async {
        let opctx = crate::context::op_context_for_external_api(&rqctx).await?;
        let nexus = &apictx.nexus;
        let query = query_params.into_inner();
        let groups = nexus
            .silo_user_fetch_groups_for_self(
                &opctx,
                &data_page_params_for(&rqctx, &query)?,
            )
            .await?
            .into_iter()
            .map(|d| d.into())
            .collect();
        Ok(HttpResponseOk(ScanById::results_page(
            &query,
            groups,
            &|_, group: &views::Group| group.id,
        )?))
    };
    apictx.external_latencies.instrument_dropshot_handler(&rqctx, handler).await
}

// Per-user SSH public keys

/// List SSH public keys
///
/// Lists SSH public keys for the currently authenticated user.
#[endpoint {
    method = GET,
    path = "/v1/me/ssh-keys",
    tags = ["session"],
}]
async fn current_user_ssh_key_list(
    rqctx: RequestContext<Arc<ServerContext>>,
    query_params: Query<PaginatedByNameOrId>,
) -> Result<HttpResponseOk<ResultsPage<SshKey>>, HttpError> {
    let apictx = rqctx.context();
    let handler = async {
        let opctx = crate::context::op_context_for_external_api(&rqctx).await?;
        let nexus = &apictx.nexus;
        let query = query_params.into_inner();
        let pag_params = data_page_params_for(&rqctx, &query)?;
        let scan_params = ScanByNameOrId::from_query(&query)?;
        let paginated_by = name_or_id_pagination(&pag_params, scan_params)?;
        let &actor = opctx
            .authn
            .actor_required()
            .internal_context("listing current user's ssh keys")?;
        let ssh_keys = nexus
            .ssh_keys_list(&opctx, actor.actor_id(), &paginated_by)
            .await?
            .into_iter()
            .map(SshKey::from)
            .collect::<Vec<SshKey>>();
        Ok(HttpResponseOk(ScanByNameOrId::results_page(
            &query,
            ssh_keys,
            &marker_for_name_or_id,
        )?))
    };
    apictx.external_latencies.instrument_dropshot_handler(&rqctx, handler).await
}

/// Create an SSH public key
///
/// Create an SSH public key for the currently authenticated user.
#[endpoint {
    method = POST,
    path = "/v1/me/ssh-keys",
    tags = ["session"],
}]
async fn current_user_ssh_key_create(
    rqctx: RequestContext<Arc<ServerContext>>,
    new_key: TypedBody<params::SshKeyCreate>,
) -> Result<HttpResponseCreated<SshKey>, HttpError> {
    let apictx = rqctx.context();
    let handler = async {
        let opctx = crate::context::op_context_for_external_api(&rqctx).await?;
        let nexus = &apictx.nexus;
        let &actor = opctx
            .authn
            .actor_required()
            .internal_context("creating ssh key for current user")?;
        let ssh_key = nexus
            .ssh_key_create(&opctx, actor.actor_id(), new_key.into_inner())
            .await?;
        Ok(HttpResponseCreated(ssh_key.into()))
    };
    apictx.external_latencies.instrument_dropshot_handler(&rqctx, handler).await
}

/// Fetch an SSH public key
///
/// Fetch an SSH public key associated with the currently authenticated user.
#[endpoint {
    method = GET,
    path = "/v1/me/ssh-keys/{ssh_key}",
    tags = ["session"],
}]
async fn current_user_ssh_key_view(
    rqctx: RequestContext<Arc<ServerContext>>,
    path_params: Path<params::SshKeyPath>,
) -> Result<HttpResponseOk<SshKey>, HttpError> {
    let apictx = rqctx.context();
    let handler = async {
        let opctx = crate::context::op_context_for_external_api(&rqctx).await?;
        let nexus = &apictx.nexus;
        let path = path_params.into_inner();
        let &actor = opctx
            .authn
            .actor_required()
            .internal_context("fetching one of current user's ssh keys")?;
        let ssh_key_selector = params::SshKeySelector {
            silo_user_id: actor.actor_id(),
            ssh_key: path.ssh_key,
        };
        let ssh_key_lookup = nexus.ssh_key_lookup(&opctx, ssh_key_selector)?;
        let (.., silo_user, _, ssh_key) = ssh_key_lookup.fetch().await?;
        // Ensure the SSH key exists in the current silo
        assert_eq!(silo_user.id(), actor.actor_id());
        Ok(HttpResponseOk(ssh_key.into()))
    };
    apictx.external_latencies.instrument_dropshot_handler(&rqctx, handler).await
}

/// Delete an SSH public key
///
/// Delete an SSH public key associated with the currently authenticated user.
#[endpoint {
    method = DELETE,
    path = "/v1/me/ssh-keys/{ssh_key}",
    tags = ["session"],
}]
async fn current_user_ssh_key_delete(
    rqctx: RequestContext<Arc<ServerContext>>,
    path_params: Path<params::SshKeyPath>,
) -> Result<HttpResponseDeleted, HttpError> {
    let apictx = rqctx.context();
    let handler = async {
        let opctx = crate::context::op_context_for_external_api(&rqctx).await?;
        let nexus = &apictx.nexus;
        let path = path_params.into_inner();
        let &actor = opctx
            .authn
            .actor_required()
            .internal_context("deleting one of current user's ssh keys")?;
        let ssh_key_selector = params::SshKeySelector {
            silo_user_id: actor.actor_id(),
            ssh_key: path.ssh_key,
        };
        let ssh_key_lookup = nexus.ssh_key_lookup(&opctx, ssh_key_selector)?;
        nexus.ssh_key_delete(&opctx, actor.actor_id(), &ssh_key_lookup).await?;
        Ok(HttpResponseDeleted())
    };
    apictx.external_latencies.instrument_dropshot_handler(&rqctx, handler).await
}

#[cfg(test)]
mod test {
    use super::external_api;

    #[test]
    fn test_nexus_tag_policy() {
        // This will fail if any of the endpoints don't match the policy in
        // ./tag-config.json
        let _ = external_api();
    }
}<|MERGE_RESOLUTION|>--- conflicted
+++ resolved
@@ -1802,11 +1802,7 @@
     let path = path_params.into_inner();
     let query = query_params.into_inner();
     let instance_selector = params::InstanceSelector {
-<<<<<<< HEAD
-        project: selector.project,
-=======
         project_selector: query.project_selector.clone(),
->>>>>>> e42ee78d
         instance: path.instance,
     };
     let handler = async {
@@ -1839,21 +1835,13 @@
     let query = query_params.into_inner();
     let opctx = crate::context::op_context_for_external_api(&rqctx).await?;
     let instance_selector = params::InstanceSelector {
-<<<<<<< HEAD
-        project: query.project,
-        instance: path.instance,
-    };
-    let instance_lookup = nexus.instance_lookup(&opctx, instance_selector)?;
-    nexus.instance_serial_console_stream(conn, &instance_lookup).await?;
-=======
         project_selector: query.project_selector.clone(),
         instance: path.instance,
     };
-    let instance_lookup = nexus.instance_lookup(&opctx, &instance_selector)?;
+    let instance_lookup = nexus.instance_lookup(&opctx, instance_selector)?;
     nexus
         .instance_serial_console_stream(conn, &instance_lookup, &query)
         .await?;
->>>>>>> e42ee78d
     Ok(())
 }
 
