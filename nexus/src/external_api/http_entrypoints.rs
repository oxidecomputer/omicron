// This Source Code Form is subject to the terms of the Mozilla Public
// License, v. 2.0. If a copy of the MPL was not distributed with this
// file, You can obtain one at https://mozilla.org/MPL/2.0/.

//! Handler functions (entrypoints) for external HTTP APIs

use super::{
    console_api, device_auth, params,
    shared::UninitializedSled,
    views::{
        self, Certificate, Group, IdentityProvider, Image, IpPool, IpPoolRange,
        PhysicalDisk, Project, Rack, Role, Silo, Sled, Snapshot, SshKey, User,
        UserBuiltin, Vpc, VpcRouter, VpcSubnet,
    },
};
use crate::external_api::shared;
use crate::ServerContext;
use chrono::Utc;
use dropshot::ApiDescription;
use dropshot::EmptyScanParams;
use dropshot::HttpError;
use dropshot::HttpResponseAccepted;
use dropshot::HttpResponseCreated;
use dropshot::HttpResponseDeleted;
use dropshot::HttpResponseOk;
use dropshot::HttpResponseUpdatedNoContent;
use dropshot::PaginationOrder;
use dropshot::PaginationParams;
use dropshot::Path;
use dropshot::Query;
use dropshot::RequestContext;
use dropshot::ResultsPage;
use dropshot::TypedBody;
use dropshot::WhichPage;
use dropshot::{
    channel, endpoint, WebsocketChannelResult, WebsocketConnection,
};
use ipnetwork::IpNetwork;
use nexus_db_queries::authz;
use nexus_db_queries::db;
use nexus_db_queries::db::identity::Resource;
use nexus_db_queries::db::lookup::ImageLookup;
use nexus_db_queries::db::lookup::ImageParentLookup;
use nexus_db_queries::db::model::Name;
use nexus_db_queries::{
    authz::ApiResource, db::fixed_data::silo::INTERNAL_SILO_ID,
};
use nexus_types::external_api::{params::ProjectSelector, views::SiloQuotas};
use nexus_types::{
    external_api::views::{SledInstance, Switch},
    identity::AssetIdentityMetadata,
};
use omicron_common::api::external::http_pagination::data_page_params_for;
use omicron_common::api::external::http_pagination::marker_for_name;
use omicron_common::api::external::http_pagination::marker_for_name_or_id;
use omicron_common::api::external::http_pagination::name_or_id_pagination;
use omicron_common::api::external::http_pagination::PaginatedById;
use omicron_common::api::external::http_pagination::PaginatedByName;
use omicron_common::api::external::http_pagination::PaginatedByNameOrId;
use omicron_common::api::external::http_pagination::ScanById;
use omicron_common::api::external::http_pagination::ScanByName;
use omicron_common::api::external::http_pagination::ScanByNameOrId;
use omicron_common::api::external::http_pagination::ScanParams;
use omicron_common::api::external::AddressLot;
use omicron_common::api::external::AddressLotBlock;
use omicron_common::api::external::AddressLotCreateResponse;
use omicron_common::api::external::BgpAnnounceSet;
use omicron_common::api::external::BgpAnnouncement;
use omicron_common::api::external::BgpConfig;
use omicron_common::api::external::BgpImportedRouteIpv4;
use omicron_common::api::external::BgpPeerStatus;
use omicron_common::api::external::DataPageParams;
use omicron_common::api::external::Disk;
use omicron_common::api::external::Error;
use omicron_common::api::external::Instance;
use omicron_common::api::external::InstanceNetworkInterface;
use omicron_common::api::external::InternalContext;
use omicron_common::api::external::LoopbackAddress;
use omicron_common::api::external::NameOrId;
use omicron_common::api::external::RouterRoute;
use omicron_common::api::external::RouterRouteKind;
use omicron_common::api::external::SwitchPort;
use omicron_common::api::external::SwitchPortSettings;
use omicron_common::api::external::SwitchPortSettingsView;
use omicron_common::api::external::VpcFirewallRuleUpdateParams;
use omicron_common::api::external::VpcFirewallRules;
use omicron_common::bail_unless;
use parse_display::Display;
use propolis_client::support::tungstenite::protocol::frame::coding::CloseCode;
use propolis_client::support::tungstenite::protocol::{
    CloseFrame, Role as WebSocketRole,
};
use propolis_client::support::WebSocketStream;
use ref_cast::RefCast;
use schemars::JsonSchema;
use serde::Deserialize;
use serde::Serialize;
use std::net::IpAddr;
use std::sync::Arc;
use uuid::Uuid;

type NexusApiDescription = ApiDescription<Arc<ServerContext>>;

/// Returns a description of the external nexus API
pub(crate) fn external_api() -> NexusApiDescription {
    fn register_endpoints(api: &mut NexusApiDescription) -> Result<(), String> {
        api.register(ping)?;

        api.register(system_policy_view)?;
        api.register(system_policy_update)?;

        api.register(policy_view)?;
        api.register(policy_update)?;

        api.register(project_list)?;
        api.register(project_create)?;
        api.register(project_view)?;
        api.register(project_delete)?;
        api.register(project_update)?;
        api.register(project_policy_view)?;
        api.register(project_policy_update)?;
        api.register(project_ip_pool_list)?;
        api.register(project_ip_pool_view)?;

        // Operator-Accessible IP Pools API
        api.register(ip_pool_list)?;
        api.register(ip_pool_create)?;
        api.register(ip_pool_view)?;
        api.register(ip_pool_delete)?;
        api.register(ip_pool_update)?;
        // Variants for internal services
        api.register(ip_pool_service_view)?;

        // Operator-Accessible IP Pool Range API
        api.register(ip_pool_range_list)?;
        api.register(ip_pool_range_add)?;
        api.register(ip_pool_range_remove)?;
        // Variants for internal services
        api.register(ip_pool_service_range_list)?;
        api.register(ip_pool_service_range_add)?;
        api.register(ip_pool_service_range_remove)?;

        api.register(floating_ip_list)?;
        api.register(floating_ip_create)?;
        api.register(floating_ip_view)?;
        api.register(floating_ip_delete)?;

        api.register(disk_list)?;
        api.register(disk_create)?;
        api.register(disk_view)?;
        api.register(disk_delete)?;
        api.register(disk_metrics_list)?;

        api.register(disk_bulk_write_import_start)?;
        api.register(disk_bulk_write_import)?;
        api.register(disk_bulk_write_import_stop)?;
        api.register(disk_finalize_import)?;

        api.register(instance_list)?;
        api.register(instance_view)?;
        api.register(instance_create)?;
        api.register(instance_delete)?;
        api.register(instance_migrate)?;
        api.register(instance_reboot)?;
        api.register(instance_start)?;
        api.register(instance_stop)?;
        api.register(instance_disk_list)?;
        api.register(instance_disk_attach)?;
        api.register(instance_disk_detach)?;
        api.register(instance_serial_console)?;
        api.register(instance_serial_console_stream)?;

        api.register(image_list)?;
        api.register(image_create)?;
        api.register(image_view)?;
        api.register(image_delete)?;
        api.register(image_promote)?;
        api.register(image_demote)?;

        api.register(snapshot_list)?;
        api.register(snapshot_create)?;
        api.register(snapshot_view)?;
        api.register(snapshot_delete)?;

        api.register(vpc_list)?;
        api.register(vpc_create)?;
        api.register(vpc_view)?;
        api.register(vpc_update)?;
        api.register(vpc_delete)?;

        api.register(vpc_subnet_list)?;
        api.register(vpc_subnet_view)?;
        api.register(vpc_subnet_create)?;
        api.register(vpc_subnet_delete)?;
        api.register(vpc_subnet_update)?;
        api.register(vpc_subnet_list_network_interfaces)?;

        api.register(instance_network_interface_create)?;
        api.register(instance_network_interface_list)?;
        api.register(instance_network_interface_view)?;
        api.register(instance_network_interface_update)?;
        api.register(instance_network_interface_delete)?;

        api.register(instance_external_ip_list)?;

        api.register(vpc_router_list)?;
        api.register(vpc_router_view)?;
        api.register(vpc_router_create)?;
        api.register(vpc_router_delete)?;
        api.register(vpc_router_update)?;

        api.register(vpc_router_route_list)?;
        api.register(vpc_router_route_view)?;
        api.register(vpc_router_route_create)?;
        api.register(vpc_router_route_delete)?;
        api.register(vpc_router_route_update)?;

        api.register(vpc_firewall_rules_view)?;
        api.register(vpc_firewall_rules_update)?;

        api.register(rack_list)?;
        api.register(rack_view)?;
        api.register(sled_list)?;
        api.register(sled_view)?;
        api.register(sled_set_provision_state)?;
        api.register(sled_instance_list)?;
        api.register(sled_physical_disk_list)?;
        api.register(physical_disk_list)?;
        api.register(switch_list)?;
        api.register(switch_view)?;
        api.register(uninitialized_sled_list)?;
        api.register(add_sled_to_initialized_rack)?;

        api.register(user_builtin_list)?;
        api.register(user_builtin_view)?;

        api.register(role_list)?;
        api.register(role_view)?;

        api.register(current_user_view)?;
        api.register(current_user_groups)?;
        api.register(current_user_ssh_key_list)?;
        api.register(current_user_ssh_key_view)?;
        api.register(current_user_ssh_key_create)?;
        api.register(current_user_ssh_key_delete)?;

        // Customer network integration
        api.register(networking_address_lot_list)?;
        api.register(networking_address_lot_create)?;
        api.register(networking_address_lot_delete)?;
        api.register(networking_address_lot_block_list)?;

        api.register(networking_loopback_address_create)?;
        api.register(networking_loopback_address_delete)?;
        api.register(networking_loopback_address_list)?;

        api.register(networking_switch_port_settings_list)?;
        api.register(networking_switch_port_settings_view)?;
        api.register(networking_switch_port_settings_create)?;
        api.register(networking_switch_port_settings_delete)?;

        api.register(networking_switch_port_list)?;
        api.register(networking_switch_port_apply_settings)?;
        api.register(networking_switch_port_clear_settings)?;

        api.register(networking_bgp_config_create)?;
        api.register(networking_bgp_config_list)?;
        api.register(networking_bgp_status)?;
        api.register(networking_bgp_imported_routes_ipv4)?;
        api.register(networking_bgp_config_delete)?;
        api.register(networking_bgp_announce_set_create)?;
        api.register(networking_bgp_announce_set_list)?;
        api.register(networking_bgp_announce_set_delete)?;

<<<<<<< HEAD
        api.register(utilization_view)?;

=======
>>>>>>> e3698518
        // Fleet-wide API operations
        api.register(silo_list)?;
        api.register(silo_create)?;
        api.register(silo_view)?;
        api.register(silo_delete)?;
        api.register(silo_policy_view)?;
        api.register(silo_policy_update)?;

        api.register(system_utilization_view)?;
        api.register(silo_utilization_list)?;

        api.register(system_quotas_list)?;
        api.register(silo_quotas_view)?;
        api.register(silo_quotas_update)?;

        api.register(silo_identity_provider_list)?;

        api.register(saml_identity_provider_create)?;
        api.register(saml_identity_provider_view)?;

        api.register(local_idp_user_create)?;
        api.register(local_idp_user_delete)?;
        api.register(local_idp_user_set_password)?;

        api.register(certificate_list)?;
        api.register(certificate_create)?;
        api.register(certificate_view)?;
        api.register(certificate_delete)?;

        api.register(system_metric)?;
        api.register(silo_metric)?;

        api.register(system_update_refresh)?;
        api.register(system_version)?;
        api.register(system_component_version_list)?;
        api.register(system_update_list)?;
        api.register(system_update_view)?;
        api.register(system_update_start)?;
        api.register(system_update_stop)?;
        api.register(system_update_components_list)?;
        api.register(update_deployments_list)?;
        api.register(update_deployment_view)?;

        api.register(user_list)?;
        api.register(silo_user_list)?;
        api.register(silo_user_view)?;
        api.register(group_list)?;
        api.register(group_view)?;

        // Console API operations
        api.register(console_api::login_begin)?;
        api.register(console_api::login_local_begin)?;
        api.register(console_api::login_local)?;
        api.register(console_api::login_saml_begin)?;
        api.register(console_api::login_saml_redirect)?;
        api.register(console_api::login_saml)?;
        api.register(console_api::logout)?;

        api.register(console_api::console_projects)?;
        api.register(console_api::console_projects_new)?;
        api.register(console_api::console_silo_images)?;
        api.register(console_api::console_silo_utilization)?;
        api.register(console_api::console_silo_access)?;
        api.register(console_api::console_root)?;
        api.register(console_api::console_settings_page)?;
        api.register(console_api::console_system_page)?;
        api.register(console_api::asset)?;

        api.register(device_auth::device_auth_request)?;
        api.register(device_auth::device_auth_verify)?;
        api.register(device_auth::device_auth_success)?;
        api.register(device_auth::device_auth_confirm)?;
        api.register(device_auth::device_access_token)?;

        Ok(())
    }

    let conf = serde_json::from_str(include_str!("./tag-config.json")).unwrap();
    let mut api = NexusApiDescription::new().tag_config(conf);

    if let Err(err) = register_endpoints(&mut api) {
        panic!("failed to register entrypoints: {}", err);
    }
    api
}

// API ENDPOINT FUNCTION NAMING CONVENTIONS
//
// Generally, HTTP resources are grouped within some collection. For a
// relatively simple example:
//
//   GET    v1/projects                (list the projects in the collection)
//   POST   v1/projects                (create a project in the collection)
//   GET    v1/projects/{project}      (look up a project in the collection)
//   DELETE v1/projects/{project}      (delete a project in the collection)
//   PUT    v1/projects/{project}      (update a project in the collection)
//
// We pick a name for the function that implements a given API entrypoint
// based on how we expect it to appear in the CLI subcommand hierarchy. For
// example:
//
//   GET    v1/projects                 -> project_list()
//   POST   v1/projects                 -> project_create()
//   GET    v1/projects/{project}       -> project_view()
//   DELETE v1/projects/{project}       -> project_delete()
//   PUT    v1/projects/{project}       -> project_update()
//
// Note that the path typically uses the entity's plural form while the
// function name uses its singular.
//
// Operations beyond list, create, view, delete, and update should use a
// descriptive noun or verb, again bearing in mind that this will be
// transcribed into the CLI and SDKs:
//
//   POST   -> instance_reboot
//   POST   -> instance_stop
//   GET    -> instance_serial_console
//
// Note that these function names end up in generated OpenAPI spec as the
// operationId for each endpoint, and therefore represent a contract with
// clients. Client generators use operationId to name API methods, so changing
// a function name is a breaking change from a client perspective.

/// Ping API
///
/// Always responds with Ok if it responds at all.
#[endpoint {
    method = GET,
    path = "/v1/ping",
    tags = ["system/status"],
}]
async fn ping(
    _rqctx: RequestContext<Arc<ServerContext>>,
) -> Result<HttpResponseOk<views::Ping>, HttpError> {
    Ok(HttpResponseOk(views::Ping { status: views::PingStatus::Ok }))
}

/// Fetch the top-level IAM policy
#[endpoint {
    method = GET,
    path = "/v1/system/policy",
    tags = ["policy"],
}]
async fn system_policy_view(
    rqctx: RequestContext<Arc<ServerContext>>,
) -> Result<HttpResponseOk<shared::Policy<shared::FleetRole>>, HttpError> {
    let apictx = rqctx.context();
    let handler = async {
        let nexus = &apictx.nexus;
        let opctx = crate::context::op_context_for_external_api(&rqctx).await?;
        let policy = nexus.fleet_fetch_policy(&opctx).await?;
        Ok(HttpResponseOk(policy))
    };
    apictx.external_latencies.instrument_dropshot_handler(&rqctx, handler).await
}

/// Path parameters for `/by-id/` endpoints
#[derive(Deserialize, JsonSchema)]
struct ByIdPathParams {
    id: Uuid,
}

/// Update the top-level IAM policy
#[endpoint {
    method = PUT,
    path = "/v1/system/policy",
    tags = ["policy"],
}]
async fn system_policy_update(
    rqctx: RequestContext<Arc<ServerContext>>,
    new_policy: TypedBody<shared::Policy<shared::FleetRole>>,
) -> Result<HttpResponseOk<shared::Policy<shared::FleetRole>>, HttpError> {
    let apictx = rqctx.context();
    let handler = async {
        let nexus = &apictx.nexus;
        let new_policy = new_policy.into_inner();
        let nasgns = new_policy.role_assignments.len();
        // This should have been validated during parsing.
        bail_unless!(nasgns <= shared::MAX_ROLE_ASSIGNMENTS_PER_RESOURCE);
        let opctx = crate::context::op_context_for_external_api(&rqctx).await?;
        let policy = nexus.fleet_update_policy(&opctx, &new_policy).await?;
        Ok(HttpResponseOk(policy))
    };
    apictx.external_latencies.instrument_dropshot_handler(&rqctx, handler).await
}

/// Fetch the current silo's IAM policy
#[endpoint {
    method = GET,
    path = "/v1/policy",
    tags = ["silos"],
 }]
pub(crate) async fn policy_view(
    rqctx: RequestContext<Arc<ServerContext>>,
) -> Result<HttpResponseOk<shared::Policy<shared::SiloRole>>, HttpError> {
    let apictx = rqctx.context();
    let handler = async {
        let nexus = &apictx.nexus;
        let opctx = crate::context::op_context_for_external_api(&rqctx).await?;
        let silo: NameOrId = opctx
            .authn
            .silo_required()
            .internal_context("loading current silo")?
            .id()
            .into();

        let silo_lookup = nexus.silo_lookup(&opctx, silo)?;
        let policy = nexus.silo_fetch_policy(&opctx, &silo_lookup).await?;
        Ok(HttpResponseOk(policy))
    };
    apictx.external_latencies.instrument_dropshot_handler(&rqctx, handler).await
}

/// Update the current silo's IAM policy
#[endpoint {
    method = PUT,
    path = "/v1/policy",
    tags = ["silos"],
}]
async fn policy_update(
    rqctx: RequestContext<Arc<ServerContext>>,
    new_policy: TypedBody<shared::Policy<shared::SiloRole>>,
) -> Result<HttpResponseOk<shared::Policy<shared::SiloRole>>, HttpError> {
    let apictx = rqctx.context();
    let handler = async {
        let nexus = &apictx.nexus;
        let new_policy = new_policy.into_inner();
        let nasgns = new_policy.role_assignments.len();
        // This should have been validated during parsing.
        bail_unless!(nasgns <= shared::MAX_ROLE_ASSIGNMENTS_PER_RESOURCE);
        let opctx = crate::context::op_context_for_external_api(&rqctx).await?;
        let silo: NameOrId = opctx
            .authn
            .silo_required()
            .internal_context("loading current silo")?
            .id()
            .into();
        let silo_lookup = nexus.silo_lookup(&opctx, silo)?;
        let policy =
            nexus.silo_update_policy(&opctx, &silo_lookup, &new_policy).await?;
        Ok(HttpResponseOk(policy))
    };
    apictx.external_latencies.instrument_dropshot_handler(&rqctx, handler).await
}

<<<<<<< HEAD
/// View the resource utilization of the user's current silo
#[endpoint {
    method = GET,
    path = "/v1/utilization",
    tags = ["silos"],
}]
async fn utilization_view(
    rqctx: RequestContext<Arc<ServerContext>>,
) -> Result<HttpResponseOk<Utilization>, HttpError> {
    let apictx = rqctx.context();
    let handler = async {
        let nexus = &apictx.nexus;
        let opctx = crate::context::op_context_for_external_api(&rqctx).await?;
        let authz_silo =
            opctx.authn.silo_required().internal_context("get current silo utilization")?;
        let silo_lookup = nexus.silo_lookup(&opctx, authz_silo.id().into())?;
        let quotas = nexus.silo_utilization_view(&opctx, &silo_lookup).await?;

        Ok(HttpResponseOk(quotas.into()))
    };
    apictx.external_latencies.instrument_dropshot_handler(&rqctx, handler).await
}

#[endpoint {
    method = GET,
    path = "/v1/system/utilization",
    tags = ["system/utilization"],
}]
async fn system_utilization_view(
    rqctx: RequestContext<Arc<ServerContext>>,
) -> Result<HttpResponseOk<SiloQuotas>, HttpError> {
    let apictx = rqctx.context();
    let handler = async {
        let nexus = &apictx.nexus;

        let opctx = crate::context::op_context_for_external_api(&rqctx).await?;
        let quotas = nexus.fleet_utilization_view(&opctx).await?;

        Ok(HttpResponseOk(quotas.into()))
    };
    apictx.external_latencies.instrument_dropshot_handler(&rqctx, handler).await
}

#[endpoint {
    method = GET,
    path = "/v1/system/utilization/silos",
    tags = ["system/utilization"],
}]
async fn silo_utilization_list(
    rqctx: RequestContext<Arc<ServerContext>>,
    query_params: Query<PaginatedById>,
) -> Result<HttpResponseOk<ResultsPage<SiloUtilization>>, HttpError> {
    let apictx = rqctx.context();
    let handler = async {
        let nexus = &apictx.nexus;

        let query = query_params.into_inner();
        let pagparams = data_page_params_for(&rqctx, &query)?;

        let opctx = crate::context::op_context_for_external_api(&rqctx).await?;
        let quotas = nexus
            .silo_utilization_list(&opctx, &pagparams)
            .await?
            .into_iter()
            .map(|p| p.into())
            .collect();

        Ok(HttpResponseOk(ScanById::results_page(
            &query,
            quotas,
            &|_, quota: &SiloQuotas| quota.silo_id,
        )?))
    };
    apictx.external_latencies.instrument_dropshot_handler(&rqctx, handler).await
}

=======
>>>>>>> e3698518
/// Lists resource quotas for all silos
#[endpoint {
    method = GET,
    path = "/v1/system/silo-quotas",
    tags = ["system/silos"],
}]
async fn system_quotas_list(
    rqctx: RequestContext<Arc<ServerContext>>,
    query_params: Query<PaginatedById>,
) -> Result<HttpResponseOk<ResultsPage<SiloQuotas>>, HttpError> {
    let apictx = rqctx.context();
    let handler = async {
        let nexus = &apictx.nexus;

        let query = query_params.into_inner();
        let pagparams = data_page_params_for(&rqctx, &query)?;

        let opctx = crate::context::op_context_for_external_api(&rqctx).await?;
        let quotas = nexus
            .fleet_list_quotas(&opctx, &pagparams)
            .await?
            .into_iter()
            .map(|p| p.into())
            .collect();

        Ok(HttpResponseOk(ScanById::results_page(
            &query,
            quotas,
            &|_, quota: &SiloQuotas| quota.silo_id,
        )?))
    };
    apictx.external_latencies.instrument_dropshot_handler(&rqctx, handler).await
}

/// View the resource quotas of a given silo
#[endpoint {
    method = GET,
    path = "/v1/system/silos/{silo}/quotas",
    tags = ["system/silos"],
}]
async fn silo_quotas_view(
    rqctx: RequestContext<Arc<ServerContext>>,
    path_params: Path<params::SiloPath>,
) -> Result<HttpResponseOk<SiloQuotas>, HttpError> {
    let apictx = rqctx.context();
    let handler = async {
        let nexus = &apictx.nexus;

        let opctx = crate::context::op_context_for_external_api(&rqctx).await?;
        let silo_lookup =
            nexus.silo_lookup(&opctx, path_params.into_inner().silo)?;
        let quota = nexus.silo_quotas_view(&opctx, &silo_lookup).await?;
        Ok(HttpResponseOk(quota.into()))
    };
    apictx.external_latencies.instrument_dropshot_handler(&rqctx, handler).await
}

/// Update the resource quotas of a given silo
///
/// If a quota value is not specified, it will remain unchanged.
#[endpoint {
    method = PUT,
    path = "/v1/system/silos/{silo}/quotas",
    tags = ["system/silos"],
}]
async fn silo_quotas_update(
    rqctx: RequestContext<Arc<ServerContext>>,
    path_params: Path<params::SiloPath>,
    new_quota: TypedBody<params::SiloQuotasUpdate>,
) -> Result<HttpResponseOk<SiloQuotas>, HttpError> {
    let apictx = rqctx.context();
    let handler = async {
        let nexus = &apictx.nexus;

        let opctx = crate::context::op_context_for_external_api(&rqctx).await?;
        let silo_lookup =
            nexus.silo_lookup(&opctx, path_params.into_inner().silo)?;
        let quota = nexus
            .silo_update_quota(&opctx, &silo_lookup, &new_quota.into_inner())
            .await?;
        Ok(HttpResponseOk(quota.into()))
    };
    apictx.external_latencies.instrument_dropshot_handler(&rqctx, handler).await
}

/// List silos
///
/// Lists silos that are discoverable based on the current permissions.
#[endpoint {
    method = GET,
    path = "/v1/system/silos",
    tags = ["system/silos"],
}]
async fn silo_list(
    rqctx: RequestContext<Arc<ServerContext>>,
    query_params: Query<PaginatedByNameOrId>,
) -> Result<HttpResponseOk<ResultsPage<Silo>>, HttpError> {
    let apictx = rqctx.context();
    let handler = async {
        let nexus = &apictx.nexus;
        let query = query_params.into_inner();
        let pag_params = data_page_params_for(&rqctx, &query)?;
        let scan_params = ScanByNameOrId::from_query(&query)?;
        let paginated_by = name_or_id_pagination(&pag_params, scan_params)?;
        let opctx = crate::context::op_context_for_external_api(&rqctx).await?;
        let silos = nexus
            .silos_list(&opctx, &paginated_by)
            .await?
            .into_iter()
            .map(|p| p.try_into())
            .collect::<Result<Vec<_>, Error>>()?;
        Ok(HttpResponseOk(ScanByNameOrId::results_page(
            &query,
            silos,
            &marker_for_name_or_id,
        )?))
    };
    apictx.external_latencies.instrument_dropshot_handler(&rqctx, handler).await
}

/// Create a silo
#[endpoint {
    method = POST,
    path = "/v1/system/silos",
    tags = ["system/silos"],
}]
async fn silo_create(
    rqctx: RequestContext<Arc<ServerContext>>,
    new_silo_params: TypedBody<params::SiloCreate>,
) -> Result<HttpResponseCreated<Silo>, HttpError> {
    let apictx = rqctx.context();
    let handler = async {
        let opctx = crate::context::op_context_for_external_api(&rqctx).await?;
        let nexus = &apictx.nexus;
        let silo =
            nexus.silo_create(&opctx, new_silo_params.into_inner()).await?;
        Ok(HttpResponseCreated(silo.try_into()?))
    };
    apictx.external_latencies.instrument_dropshot_handler(&rqctx, handler).await
}

/// Fetch a silo
///
/// Fetch a silo by name.
#[endpoint {
    method = GET,
    path = "/v1/system/silos/{silo}",
    tags = ["system/silos"],
}]
async fn silo_view(
    rqctx: RequestContext<Arc<ServerContext>>,
    path_params: Path<params::SiloPath>,
) -> Result<HttpResponseOk<Silo>, HttpError> {
    let apictx = rqctx.context();
    let handler = async {
        let opctx = crate::context::op_context_for_external_api(&rqctx).await?;
        let nexus = &apictx.nexus;
        let path = path_params.into_inner();
        let silo_lookup = nexus.silo_lookup(&opctx, path.silo)?;
        let (.., silo) = silo_lookup.fetch().await?;
        Ok(HttpResponseOk(silo.try_into()?))
    };
    apictx.external_latencies.instrument_dropshot_handler(&rqctx, handler).await
}

/// Delete a silo
///
/// Delete a silo by name.
#[endpoint {
    method = DELETE,
    path = "/v1/system/silos/{silo}",
    tags = ["system/silos"],
}]
async fn silo_delete(
    rqctx: RequestContext<Arc<ServerContext>>,
    path_params: Path<params::SiloPath>,
) -> Result<HttpResponseDeleted, HttpError> {
    let apictx = rqctx.context();
    let handler = async {
        let opctx = crate::context::op_context_for_external_api(&rqctx).await?;
        let nexus = &apictx.nexus;
        let params = path_params.into_inner();
        let silo_lookup = nexus.silo_lookup(&opctx, params.silo)?;
        nexus.silo_delete(&opctx, &silo_lookup).await?;
        Ok(HttpResponseDeleted())
    };
    apictx.external_latencies.instrument_dropshot_handler(&rqctx, handler).await
}

/// Fetch a silo's IAM policy
#[endpoint {
    method = GET,
    path = "/v1/system/silos/{silo}/policy",
    tags = ["system/silos"],
}]
async fn silo_policy_view(
    rqctx: RequestContext<Arc<ServerContext>>,
    path_params: Path<params::SiloPath>,
) -> Result<HttpResponseOk<shared::Policy<shared::SiloRole>>, HttpError> {
    let apictx = rqctx.context();
    let handler = async {
        let opctx = crate::context::op_context_for_external_api(&rqctx).await?;
        let nexus = &apictx.nexus;
        let path = path_params.into_inner();
        let silo_lookup = nexus.silo_lookup(&opctx, path.silo)?;
        let policy = nexus.silo_fetch_policy(&opctx, &silo_lookup).await?;
        Ok(HttpResponseOk(policy))
    };
    apictx.external_latencies.instrument_dropshot_handler(&rqctx, handler).await
}

/// Update a silo's IAM policy
#[endpoint {
    method = PUT,
    path = "/v1/system/silos/{silo}/policy",
    tags = ["system/silos"],
}]
async fn silo_policy_update(
    rqctx: RequestContext<Arc<ServerContext>>,
    path_params: Path<params::SiloPath>,
    new_policy: TypedBody<shared::Policy<shared::SiloRole>>,
) -> Result<HttpResponseOk<shared::Policy<shared::SiloRole>>, HttpError> {
    let apictx = rqctx.context();
    let handler = async {
        let new_policy = new_policy.into_inner();
        let nasgns = new_policy.role_assignments.len();
        // This should have been validated during parsing.
        bail_unless!(nasgns <= shared::MAX_ROLE_ASSIGNMENTS_PER_RESOURCE);
        let opctx = crate::context::op_context_for_external_api(&rqctx).await?;
        let nexus = &apictx.nexus;
        let path = path_params.into_inner();
        let silo_lookup = nexus.silo_lookup(&opctx, path.silo)?;
        let policy =
            nexus.silo_update_policy(&opctx, &silo_lookup, &new_policy).await?;
        Ok(HttpResponseOk(policy))
    };
    apictx.external_latencies.instrument_dropshot_handler(&rqctx, handler).await
}

// Silo-specific user endpoints

/// List built-in (system) users in a silo
#[endpoint {
    method = GET,
    path = "/v1/system/users",
    tags = ["system/silos"],
}]
async fn silo_user_list(
    rqctx: RequestContext<Arc<ServerContext>>,
    query_params: Query<PaginatedById<params::SiloSelector>>,
) -> Result<HttpResponseOk<ResultsPage<User>>, HttpError> {
    let apictx = rqctx.context();
    let handler = async {
        let opctx = crate::context::op_context_for_external_api(&rqctx).await?;
        let nexus = &apictx.nexus;
        let query = query_params.into_inner();
        let pag_params = data_page_params_for(&rqctx, &query)?;
        let scan_params = ScanById::from_query(&query)?;
        let silo_lookup =
            nexus.silo_lookup(&opctx, scan_params.selector.silo.clone())?;
        let users = nexus
            .silo_list_users(&opctx, &silo_lookup, &pag_params)
            .await?
            .into_iter()
            .map(|i| i.into())
            .collect();
        Ok(HttpResponseOk(ScanById::results_page(
            &query,
            users,
            &|_, user: &User| user.id,
        )?))
    };
    apictx.external_latencies.instrument_dropshot_handler(&rqctx, handler).await
}

/// Path parameters for Silo User requests
#[derive(Deserialize, JsonSchema)]
struct UserParam {
    /// The user's internal id
    user_id: Uuid,
}

/// Fetch a built-in (system) user
#[endpoint {
    method = GET,
    path = "/v1/system/users/{user_id}",
    tags = ["system/silos"],
}]
async fn silo_user_view(
    rqctx: RequestContext<Arc<ServerContext>>,
    path_params: Path<UserParam>,
    query_params: Query<params::SiloSelector>,
) -> Result<HttpResponseOk<User>, HttpError> {
    let apictx = rqctx.context();
    let handler = async {
        let opctx = crate::context::op_context_for_external_api(&rqctx).await?;
        let nexus = &apictx.nexus;
        let path = path_params.into_inner();
        let query = query_params.into_inner();
        let silo_lookup = nexus.silo_lookup(&opctx, query.silo)?;
        let user =
            nexus.silo_user_fetch(&opctx, &silo_lookup, path.user_id).await?;
        Ok(HttpResponseOk(user.into()))
    };
    apictx.external_latencies.instrument_dropshot_handler(&rqctx, handler).await
}

// Silo identity providers

/// List a silo's IdP's name
#[endpoint {
    method = GET,
    path = "/v1/system/identity-providers",
    tags = ["system/silos"],
}]
async fn silo_identity_provider_list(
    rqctx: RequestContext<Arc<ServerContext>>,
    query_params: Query<PaginatedByNameOrId<params::SiloSelector>>,
) -> Result<HttpResponseOk<ResultsPage<IdentityProvider>>, HttpError> {
    let apictx = rqctx.context();
    let handler = async {
        let opctx = crate::context::op_context_for_external_api(&rqctx).await?;
        let nexus = &apictx.nexus;
        let query = query_params.into_inner();
        let pag_params = data_page_params_for(&rqctx, &query)?;
        let scan_params = ScanByNameOrId::from_query(&query)?;
        let paginated_by = name_or_id_pagination(&pag_params, scan_params)?;
        let silo_lookup =
            nexus.silo_lookup(&opctx, scan_params.selector.silo.clone())?;
        let identity_providers = nexus
            .identity_provider_list(&opctx, &silo_lookup, &paginated_by)
            .await?
            .into_iter()
            .map(|x| x.into())
            .collect();
        Ok(HttpResponseOk(ScanByNameOrId::results_page(
            &query,
            identity_providers,
            &marker_for_name_or_id,
        )?))
    };
    apictx.external_latencies.instrument_dropshot_handler(&rqctx, handler).await
}

// Silo SAML identity providers

/// Create a SAML IdP
#[endpoint {
    method = POST,
    path = "/v1/system/identity-providers/saml",
    tags = ["system/silos"],
}]
async fn saml_identity_provider_create(
    rqctx: RequestContext<Arc<ServerContext>>,
    query_params: Query<params::SiloSelector>,
    new_provider: TypedBody<params::SamlIdentityProviderCreate>,
) -> Result<HttpResponseCreated<views::SamlIdentityProvider>, HttpError> {
    let apictx = rqctx.context();
    let handler = async {
        let opctx = crate::context::op_context_for_external_api(&rqctx).await?;
        let nexus = &apictx.nexus;
        let query = query_params.into_inner();
        let silo_lookup = nexus.silo_lookup(&opctx, query.silo)?;
        let provider = nexus
            .saml_identity_provider_create(
                &opctx,
                &silo_lookup,
                new_provider.into_inner(),
            )
            .await?;
        Ok(HttpResponseCreated(provider.into()))
    };
    apictx.external_latencies.instrument_dropshot_handler(&rqctx, handler).await
}

/// Fetch a SAML IdP
#[endpoint {
    method = GET,
    path = "/v1/system/identity-providers/saml/{provider}",
    tags = ["system/silos"],
}]
async fn saml_identity_provider_view(
    rqctx: RequestContext<Arc<ServerContext>>,
    path_params: Path<params::ProviderPath>,
    query_params: Query<params::SiloSelector>,
) -> Result<HttpResponseOk<views::SamlIdentityProvider>, HttpError> {
    let apictx = rqctx.context();
    let handler = async {
        let opctx = crate::context::op_context_for_external_api(&rqctx).await?;
        let nexus = &apictx.nexus;
        let path = path_params.into_inner();
        let query = query_params.into_inner();
        let saml_identity_provider_selector =
            params::SamlIdentityProviderSelector {
                silo: Some(query.silo),
                saml_identity_provider: path.provider,
            };
        let (.., provider) = nexus
            .saml_identity_provider_lookup(
                &opctx,
                saml_identity_provider_selector,
            )?
            .fetch()
            .await?;
        Ok(HttpResponseOk(provider.into()))
    };
    apictx.external_latencies.instrument_dropshot_handler(&rqctx, handler).await
}

// TODO: no DELETE for identity providers?

// "Local" Identity Provider

/// Create a user
///
/// Users can only be created in Silos with `provision_type` == `Fixed`.
/// Otherwise, Silo users are just-in-time (JIT) provisioned when a user first
/// logs in using an external Identity Provider.
#[endpoint {
    method = POST,
    path = "/v1/system/identity-providers/local/users",
    tags = ["system/silos"],
}]
async fn local_idp_user_create(
    rqctx: RequestContext<Arc<ServerContext>>,
    query_params: Query<params::SiloSelector>,
    new_user_params: TypedBody<params::UserCreate>,
) -> Result<HttpResponseCreated<User>, HttpError> {
    let apictx = rqctx.context();
    let handler = async {
        let opctx = crate::context::op_context_for_external_api(&rqctx).await?;
        let nexus = &apictx.nexus;
        let query = query_params.into_inner();
        let silo_lookup = nexus.silo_lookup(&opctx, query.silo)?;
        let user = nexus
            .local_idp_create_user(
                &opctx,
                &silo_lookup,
                new_user_params.into_inner(),
            )
            .await?;
        Ok(HttpResponseCreated(user.into()))
    };
    apictx.external_latencies.instrument_dropshot_handler(&rqctx, handler).await
}

/// Delete a user
#[endpoint {
    method = DELETE,
    path = "/v1/system/identity-providers/local/users/{user_id}",
    tags = ["system/silos"],
}]
async fn local_idp_user_delete(
    rqctx: RequestContext<Arc<ServerContext>>,
    path_params: Path<UserParam>,
    query_params: Query<params::SiloSelector>,
) -> Result<HttpResponseDeleted, HttpError> {
    let apictx = rqctx.context();
    let handler = async {
        let opctx = crate::context::op_context_for_external_api(&rqctx).await?;
        let nexus = &apictx.nexus;
        let path = path_params.into_inner();
        let query = query_params.into_inner();
        let silo_lookup = nexus.silo_lookup(&opctx, query.silo)?;
        nexus.local_idp_delete_user(&opctx, &silo_lookup, path.user_id).await?;
        Ok(HttpResponseDeleted())
    };
    apictx.external_latencies.instrument_dropshot_handler(&rqctx, handler).await
}

/// Set or invalidate a user's password
///
/// Passwords can only be updated for users in Silos with identity mode
/// `LocalOnly`.
#[endpoint {
    method = POST,
    path = "/v1/system/identity-providers/local/users/{user_id}/set-password",
    tags = ["system/silos"],
}]
async fn local_idp_user_set_password(
    rqctx: RequestContext<Arc<ServerContext>>,
    path_params: Path<UserParam>,
    query_params: Query<params::SiloPath>,
    update: TypedBody<params::UserPassword>,
) -> Result<HttpResponseUpdatedNoContent, HttpError> {
    let apictx = rqctx.context();
    let handler = async {
        let opctx = crate::context::op_context_for_external_api(&rqctx).await?;
        let nexus = &apictx.nexus;
        let path = path_params.into_inner();
        let query = query_params.into_inner();
        let silo_lookup = nexus.silo_lookup(&opctx, query.silo)?;
        nexus
            .local_idp_user_set_password(
                &opctx,
                &silo_lookup,
                path.user_id,
                update.into_inner(),
            )
            .await?;
        Ok(HttpResponseUpdatedNoContent())
    };
    apictx.external_latencies.instrument_dropshot_handler(&rqctx, handler).await
}

/// List projects
#[endpoint {
    method = GET,
    path = "/v1/projects",
    tags = ["projects"],
}]
async fn project_list(
    rqctx: RequestContext<Arc<ServerContext>>,
    query_params: Query<PaginatedByNameOrId>,
) -> Result<HttpResponseOk<ResultsPage<Project>>, HttpError> {
    let apictx = rqctx.context();
    let handler = async {
        let nexus = &apictx.nexus;
        let query = query_params.into_inner();
        let pag_params = data_page_params_for(&rqctx, &query)?;
        let scan_params = ScanByNameOrId::from_query(&query)?;
        let paginated_by = name_or_id_pagination(&pag_params, scan_params)?;
        let opctx = crate::context::op_context_for_external_api(&rqctx).await?;
        let projects = nexus
            .project_list(&opctx, &paginated_by)
            .await?
            .into_iter()
            .map(|p| p.into())
            .collect();
        Ok(HttpResponseOk(ScanByNameOrId::results_page(
            &query,
            projects,
            &marker_for_name_or_id,
        )?))
    };
    apictx.external_latencies.instrument_dropshot_handler(&rqctx, handler).await
}

/// Create a project
#[endpoint {
    method = POST,
    path = "/v1/projects",
    tags = ["projects"],
}]
async fn project_create(
    rqctx: RequestContext<Arc<ServerContext>>,
    new_project: TypedBody<params::ProjectCreate>,
) -> Result<HttpResponseCreated<Project>, HttpError> {
    let apictx = rqctx.context();
    let nexus = &apictx.nexus;
    let handler = async {
        let opctx = crate::context::op_context_for_external_api(&rqctx).await?;
        let project =
            nexus.project_create(&opctx, &new_project.into_inner()).await?;
        Ok(HttpResponseCreated(project.into()))
    };
    apictx.external_latencies.instrument_dropshot_handler(&rqctx, handler).await
}

/// Fetch a project
#[endpoint {
    method = GET,
    path = "/v1/projects/{project}",
    tags = ["projects"],
}]
async fn project_view(
    rqctx: RequestContext<Arc<ServerContext>>,
    path_params: Path<params::ProjectPath>,
) -> Result<HttpResponseOk<Project>, HttpError> {
    let apictx = rqctx.context();
    let nexus = &apictx.nexus;
    let path = path_params.into_inner();
    let handler = async {
        let opctx = crate::context::op_context_for_external_api(&rqctx).await?;
        let project_selector =
            params::ProjectSelector { project: path.project };
        let (.., project) =
            nexus.project_lookup(&opctx, project_selector)?.fetch().await?;
        Ok(HttpResponseOk(project.into()))
    };
    apictx.external_latencies.instrument_dropshot_handler(&rqctx, handler).await
}

/// Delete a project
#[endpoint {
    method = DELETE,
    path = "/v1/projects/{project}",
    tags = ["projects"],
}]
async fn project_delete(
    rqctx: RequestContext<Arc<ServerContext>>,
    path_params: Path<params::ProjectPath>,
) -> Result<HttpResponseDeleted, HttpError> {
    let apictx = rqctx.context();
    let nexus = &apictx.nexus;
    let path = path_params.into_inner();
    let handler = async {
        let opctx = crate::context::op_context_for_external_api(&rqctx).await?;
        let project_selector =
            params::ProjectSelector { project: path.project };
        let project_lookup = nexus.project_lookup(&opctx, project_selector)?;
        nexus.project_delete(&opctx, &project_lookup).await?;
        Ok(HttpResponseDeleted())
    };
    apictx.external_latencies.instrument_dropshot_handler(&rqctx, handler).await
}

// TODO-correctness: Is it valid for PUT to accept application/json that's a
// subset of what the resource actually represents?  If not, is that a problem?
// (HTTP may require that this be idempotent.)  If so, can we get around that
// having this be a slightly different content-type (e.g.,
// "application/json-patch")?  We should see what other APIs do.
/// Update a project
#[endpoint {
    method = PUT,
    path = "/v1/projects/{project}",
    tags = ["projects"],
}]
async fn project_update(
    rqctx: RequestContext<Arc<ServerContext>>,
    path_params: Path<params::ProjectPath>,
    updated_project: TypedBody<params::ProjectUpdate>,
) -> Result<HttpResponseOk<Project>, HttpError> {
    let apictx = rqctx.context();
    let nexus = &apictx.nexus;
    let path = path_params.into_inner();
    let updated_project = updated_project.into_inner();
    let handler = async {
        let opctx = crate::context::op_context_for_external_api(&rqctx).await?;
        let project_selector =
            params::ProjectSelector { project: path.project };
        let project_lookup = nexus.project_lookup(&opctx, project_selector)?;
        let project = nexus
            .project_update(&opctx, &project_lookup, &updated_project)
            .await?;
        Ok(HttpResponseOk(project.into()))
    };
    apictx.external_latencies.instrument_dropshot_handler(&rqctx, handler).await
}

/// Fetch a project's IAM policy
#[endpoint {
    method = GET,
    path = "/v1/projects/{project}/policy",
    tags = ["projects"],
}]
async fn project_policy_view(
    rqctx: RequestContext<Arc<ServerContext>>,
    path_params: Path<params::ProjectPath>,
) -> Result<HttpResponseOk<shared::Policy<shared::ProjectRole>>, HttpError> {
    let apictx = rqctx.context();
    let nexus = &apictx.nexus;
    let path = path_params.into_inner();
    let handler = async {
        let opctx = crate::context::op_context_for_external_api(&rqctx).await?;
        let project_selector =
            params::ProjectSelector { project: path.project };
        let project_lookup = nexus.project_lookup(&opctx, project_selector)?;
        let policy =
            nexus.project_fetch_policy(&opctx, &project_lookup).await?;
        Ok(HttpResponseOk(policy))
    };
    apictx.external_latencies.instrument_dropshot_handler(&rqctx, handler).await
}

/// Update a project's IAM policy
#[endpoint {
    method = PUT,
    path = "/v1/projects/{project}/policy",
    tags = ["projects"],
}]
async fn project_policy_update(
    rqctx: RequestContext<Arc<ServerContext>>,
    path_params: Path<params::ProjectPath>,
    new_policy: TypedBody<shared::Policy<shared::ProjectRole>>,
) -> Result<HttpResponseOk<shared::Policy<shared::ProjectRole>>, HttpError> {
    let apictx = rqctx.context();
    let nexus = &apictx.nexus;
    let path = path_params.into_inner();
    let new_policy = new_policy.into_inner();
    let handler = async {
        let opctx = crate::context::op_context_for_external_api(&rqctx).await?;
        let project_selector =
            params::ProjectSelector { project: path.project };
        let project_lookup = nexus.project_lookup(&opctx, project_selector)?;
        nexus
            .project_update_policy(&opctx, &project_lookup, &new_policy)
            .await?;
        Ok(HttpResponseOk(new_policy))
    };
    apictx.external_latencies.instrument_dropshot_handler(&rqctx, handler).await
}

// IP Pools

/// List all IP Pools that can be used by a given project.
#[endpoint {
    method = GET,
    path = "/v1/ip-pools",
    tags = ["projects"],
}]
async fn project_ip_pool_list(
    rqctx: RequestContext<Arc<ServerContext>>,
    query_params: Query<PaginatedByNameOrId<params::ProjectSelector>>,
) -> Result<HttpResponseOk<ResultsPage<IpPool>>, HttpError> {
    // Per https://github.com/oxidecomputer/omicron/issues/2148
    // This is currently the same list as /v1/system/ip-pools, that is to say,
    // IP pools that are *available to* a given project, those being ones that
    // are not the internal pools for Oxide service usage. This may change
    // in the future as the scoping of pools is further developed, but for now,
    // this is literally a near-duplicate of `ip_pool_list`:
    let apictx = rqctx.context();
    let handler = async {
        let nexus = &apictx.nexus;
        let query = query_params.into_inner();
        let pag_params = data_page_params_for(&rqctx, &query)?;
        let scan_params = ScanByNameOrId::from_query(&query)?;
        let paginated_by = name_or_id_pagination(&pag_params, scan_params)?;
        let opctx = crate::context::op_context_for_external_api(&rqctx).await?;
        let project_lookup =
            nexus.project_lookup(&opctx, scan_params.selector.clone())?;
        let pools = nexus
            .project_ip_pools_list(&opctx, &project_lookup, &paginated_by)
            .await?
            .into_iter()
            .map(IpPool::from)
            .collect();
        Ok(HttpResponseOk(ScanByNameOrId::results_page(
            &query,
            pools,
            &marker_for_name_or_id,
        )?))
    };
    apictx.external_latencies.instrument_dropshot_handler(&rqctx, handler).await
}

/// Fetch an IP pool
#[endpoint {
    method = GET,
    path = "/v1/ip-pools/{pool}",
    tags = ["projects"],
}]
async fn project_ip_pool_view(
    rqctx: RequestContext<Arc<ServerContext>>,
    path_params: Path<params::IpPoolPath>,
    project: Query<params::OptionalProjectSelector>,
) -> Result<HttpResponseOk<views::IpPool>, HttpError> {
    let apictx = rqctx.context();
    let handler = async {
        let opctx = crate::context::op_context_for_external_api(&rqctx).await?;
        let nexus = &apictx.nexus;
        let pool_selector = path_params.into_inner().pool;
        let project_lookup = if let Some(project) = project.into_inner().project
        {
            Some(nexus.project_lookup(&opctx, ProjectSelector { project })?)
        } else {
            None
        };
        let (authz_pool, pool) = nexus
            .project_ip_pool_lookup(&opctx, &pool_selector, &project_lookup)?
            .fetch()
            .await?;
        // TODO(2148): once we've actualy implemented filtering to pools belonging to
        // the specified project, we can remove this internal check.
        if pool.silo_id == Some(*INTERNAL_SILO_ID) {
            return Err(authz_pool.not_found().into());
        }
        Ok(HttpResponseOk(IpPool::from(pool)))
    };
    apictx.external_latencies.instrument_dropshot_handler(&rqctx, handler).await
}

/// List IP pools
#[endpoint {
    method = GET,
    path = "/v1/system/ip-pools",
    tags = ["system/networking"],
}]
async fn ip_pool_list(
    rqctx: RequestContext<Arc<ServerContext>>,
    query_params: Query<PaginatedByNameOrId>,
) -> Result<HttpResponseOk<ResultsPage<IpPool>>, HttpError> {
    let apictx = rqctx.context();
    let handler = async {
        let nexus = &apictx.nexus;
        let query = query_params.into_inner();
        let pag_params = data_page_params_for(&rqctx, &query)?;
        let scan_params = ScanByNameOrId::from_query(&query)?;
        let paginated_by = name_or_id_pagination(&pag_params, scan_params)?;
        let opctx = crate::context::op_context_for_external_api(&rqctx).await?;
        let pools = nexus
            .ip_pools_list(&opctx, &paginated_by)
            .await?
            .into_iter()
            .map(IpPool::from)
            .collect();
        Ok(HttpResponseOk(ScanByNameOrId::results_page(
            &query,
            pools,
            &marker_for_name_or_id,
        )?))
    };
    apictx.external_latencies.instrument_dropshot_handler(&rqctx, handler).await
}

#[derive(Deserialize, JsonSchema)]
pub struct IpPoolPathParam {
    pub pool_name: Name,
}

/// Create an IP pool
#[endpoint {
    method = POST,
    path = "/v1/system/ip-pools",
    tags = ["system/networking"],
}]
async fn ip_pool_create(
    rqctx: RequestContext<Arc<ServerContext>>,
    pool_params: TypedBody<params::IpPoolCreate>,
) -> Result<HttpResponseCreated<views::IpPool>, HttpError> {
    let apictx = rqctx.context();
    let nexus = &apictx.nexus;
    let pool_params = pool_params.into_inner();
    let handler = async {
        let opctx = crate::context::op_context_for_external_api(&rqctx).await?;
        let pool = nexus.ip_pool_create(&opctx, &pool_params).await?;
        Ok(HttpResponseCreated(IpPool::from(pool)))
    };
    apictx.external_latencies.instrument_dropshot_handler(&rqctx, handler).await
}

/// Fetch an IP pool
#[endpoint {
    method = GET,
    path = "/v1/system/ip-pools/{pool}",
    tags = ["system/networking"],
}]
async fn ip_pool_view(
    rqctx: RequestContext<Arc<ServerContext>>,
    path_params: Path<params::IpPoolPath>,
) -> Result<HttpResponseOk<views::IpPool>, HttpError> {
    let apictx = rqctx.context();
    let handler = async {
        let opctx = crate::context::op_context_for_external_api(&rqctx).await?;
        let nexus = &apictx.nexus;
        let pool_selector = path_params.into_inner().pool;
        let (.., pool) =
            nexus.ip_pool_lookup(&opctx, &pool_selector)?.fetch().await?;
        Ok(HttpResponseOk(IpPool::from(pool)))
    };
    apictx.external_latencies.instrument_dropshot_handler(&rqctx, handler).await
}

/// Delete an IP Pool
#[endpoint {
    method = DELETE,
    path = "/v1/system/ip-pools/{pool}",
    tags = ["system/networking"],
}]
async fn ip_pool_delete(
    rqctx: RequestContext<Arc<ServerContext>>,
    path_params: Path<params::IpPoolPath>,
) -> Result<HttpResponseDeleted, HttpError> {
    let apictx = rqctx.context();
    let handler = async {
        let opctx = crate::context::op_context_for_external_api(&rqctx).await?;
        let nexus = &apictx.nexus;
        let path = path_params.into_inner();
        let pool_lookup = nexus.ip_pool_lookup(&opctx, &path.pool)?;
        nexus.ip_pool_delete(&opctx, &pool_lookup).await?;
        Ok(HttpResponseDeleted())
    };
    apictx.external_latencies.instrument_dropshot_handler(&rqctx, handler).await
}

/// Update an IP Pool
#[endpoint {
    method = PUT,
    path = "/v1/system/ip-pools/{pool}",
    tags = ["system/networking"],
}]
async fn ip_pool_update(
    rqctx: RequestContext<Arc<ServerContext>>,
    path_params: Path<params::IpPoolPath>,
    updates: TypedBody<params::IpPoolUpdate>,
) -> Result<HttpResponseOk<views::IpPool>, HttpError> {
    let apictx = rqctx.context();
    let handler = async {
        let opctx = crate::context::op_context_for_external_api(&rqctx).await?;
        let nexus = &apictx.nexus;
        let path = path_params.into_inner();
        let updates = updates.into_inner();
        let pool_lookup = nexus.ip_pool_lookup(&opctx, &path.pool)?;
        let pool = nexus.ip_pool_update(&opctx, &pool_lookup, &updates).await?;
        Ok(HttpResponseOk(pool.into()))
    };
    apictx.external_latencies.instrument_dropshot_handler(&rqctx, handler).await
}

/// Fetch the IP pool used for Oxide services
#[endpoint {
    method = GET,
    path = "/v1/system/ip-pools-service",
    tags = ["system/networking"],
}]
async fn ip_pool_service_view(
    rqctx: RequestContext<Arc<ServerContext>>,
) -> Result<HttpResponseOk<views::IpPool>, HttpError> {
    let apictx = rqctx.context();
    let nexus = &apictx.nexus;
    let handler = async {
        let opctx = crate::context::op_context_for_external_api(&rqctx).await?;
        let pool = nexus.ip_pool_service_fetch(&opctx).await?;
        Ok(HttpResponseOk(IpPool::from(pool)))
    };
    apictx.external_latencies.instrument_dropshot_handler(&rqctx, handler).await
}

type IpPoolRangePaginationParams = PaginationParams<EmptyScanParams, IpNetwork>;

/// List ranges for an IP pool
///
/// List ranges for an IP pool. Ranges are ordered by their first address.
#[endpoint {
    method = GET,
    path = "/v1/system/ip-pools/{pool}/ranges",
    tags = ["system/networking"],
}]
async fn ip_pool_range_list(
    rqctx: RequestContext<Arc<ServerContext>>,
    path_params: Path<params::IpPoolPath>,
    query_params: Query<IpPoolRangePaginationParams>,
) -> Result<HttpResponseOk<ResultsPage<IpPoolRange>>, HttpError> {
    let apictx = rqctx.context();
    let handler = async {
        let opctx = crate::context::op_context_for_external_api(&rqctx).await?;
        let nexus = &apictx.nexus;
        let query = query_params.into_inner();
        let path = path_params.into_inner();
        let marker = match query.page {
            WhichPage::First(_) => None,
            WhichPage::Next(ref addr) => Some(addr),
        };
        let pag_params = DataPageParams {
            limit: rqctx.page_limit(&query)?,
            direction: PaginationOrder::Ascending,
            marker,
        };
        let pool_lookup = nexus.ip_pool_lookup(&opctx, &path.pool)?;
        let ranges = nexus
            .ip_pool_list_ranges(&opctx, &pool_lookup, &pag_params)
            .await?
            .into_iter()
            .map(|range| range.into())
            .collect();
        Ok(HttpResponseOk(ResultsPage::new(
            ranges,
            &EmptyScanParams {},
            |range: &IpPoolRange, _| {
                IpNetwork::from(range.range.first_address())
            },
        )?))
    };
    apictx.external_latencies.instrument_dropshot_handler(&rqctx, handler).await
}

/// Add a range to an IP pool
#[endpoint {
    method = POST,
    path = "/v1/system/ip-pools/{pool}/ranges/add",
    tags = ["system/networking"],
}]
async fn ip_pool_range_add(
    rqctx: RequestContext<Arc<ServerContext>>,
    path_params: Path<params::IpPoolPath>,
    range_params: TypedBody<shared::IpRange>,
) -> Result<HttpResponseCreated<IpPoolRange>, HttpError> {
    let apictx = &rqctx.context();
    let handler = async {
        let opctx = crate::context::op_context_for_external_api(&rqctx).await?;
        let nexus = &apictx.nexus;
        let path = path_params.into_inner();
        let range = range_params.into_inner();
        let pool_lookup = nexus.ip_pool_lookup(&opctx, &path.pool)?;
        let out = nexus.ip_pool_add_range(&opctx, &pool_lookup, &range).await?;
        Ok(HttpResponseCreated(out.into()))
    };
    apictx.external_latencies.instrument_dropshot_handler(&rqctx, handler).await
}

/// Remove a range from an IP pool
#[endpoint {
    method = POST,
    path = "/v1/system/ip-pools/{pool}/ranges/remove",
    tags = ["system/networking"],
}]
async fn ip_pool_range_remove(
    rqctx: RequestContext<Arc<ServerContext>>,
    path_params: Path<params::IpPoolPath>,
    range_params: TypedBody<shared::IpRange>,
) -> Result<HttpResponseUpdatedNoContent, HttpError> {
    let apictx = &rqctx.context();
    let handler = async {
        let opctx = crate::context::op_context_for_external_api(&rqctx).await?;
        let nexus = &apictx.nexus;
        let path = path_params.into_inner();
        let range = range_params.into_inner();
        let pool_lookup = nexus.ip_pool_lookup(&opctx, &path.pool)?;
        nexus.ip_pool_delete_range(&opctx, &pool_lookup, &range).await?;
        Ok(HttpResponseUpdatedNoContent())
    };
    apictx.external_latencies.instrument_dropshot_handler(&rqctx, handler).await
}

/// List ranges for the IP pool used for Oxide services
///
/// List ranges for the IP pool used for Oxide services. Ranges are ordered by
/// their first address.
#[endpoint {
    method = GET,
    path = "/v1/system/ip-pools-service/ranges",
    tags = ["system/networking"],
}]
async fn ip_pool_service_range_list(
    rqctx: RequestContext<Arc<ServerContext>>,
    query_params: Query<IpPoolRangePaginationParams>,
) -> Result<HttpResponseOk<ResultsPage<IpPoolRange>>, HttpError> {
    let apictx = rqctx.context();
    let handler = async {
        let opctx = crate::context::op_context_for_external_api(&rqctx).await?;
        let nexus = &apictx.nexus;
        let query = query_params.into_inner();
        let marker = match query.page {
            WhichPage::First(_) => None,
            WhichPage::Next(ref addr) => Some(addr),
        };
        let pag_params = DataPageParams {
            limit: rqctx.page_limit(&query)?,
            direction: PaginationOrder::Ascending,
            marker,
        };
        let ranges = nexus
            .ip_pool_service_list_ranges(&opctx, &pag_params)
            .await?
            .into_iter()
            .map(|range| range.into())
            .collect();
        Ok(HttpResponseOk(ResultsPage::new(
            ranges,
            &EmptyScanParams {},
            |range: &IpPoolRange, _| {
                IpNetwork::from(range.range.first_address())
            },
        )?))
    };
    apictx.external_latencies.instrument_dropshot_handler(&rqctx, handler).await
}

/// Add a range to an IP pool used for Oxide services
#[endpoint {
    method = POST,
    path = "/v1/system/ip-pools-service/ranges/add",
    tags = ["system/networking"],
}]
async fn ip_pool_service_range_add(
    rqctx: RequestContext<Arc<ServerContext>>,
    range_params: TypedBody<shared::IpRange>,
) -> Result<HttpResponseCreated<IpPoolRange>, HttpError> {
    let apictx = &rqctx.context();
    let handler = async {
        let opctx = crate::context::op_context_for_external_api(&rqctx).await?;
        let nexus = &apictx.nexus;
        let range = range_params.into_inner();
        let out = nexus.ip_pool_service_add_range(&opctx, &range).await?;
        Ok(HttpResponseCreated(out.into()))
    };
    apictx.external_latencies.instrument_dropshot_handler(&rqctx, handler).await
}

/// Remove a range from an IP pool used for Oxide services
#[endpoint {
    method = POST,
    path = "/v1/system/ip-pools-service/ranges/remove",
    tags = ["system/networking"],
}]
async fn ip_pool_service_range_remove(
    rqctx: RequestContext<Arc<ServerContext>>,
    range_params: TypedBody<shared::IpRange>,
) -> Result<HttpResponseUpdatedNoContent, HttpError> {
    let apictx = &rqctx.context();
    let nexus = &apictx.nexus;
    let range = range_params.into_inner();
    let handler = async {
        let opctx = crate::context::op_context_for_external_api(&rqctx).await?;
        nexus.ip_pool_service_delete_range(&opctx, &range).await?;
        Ok(HttpResponseUpdatedNoContent())
    };
    apictx.external_latencies.instrument_dropshot_handler(&rqctx, handler).await
}

// Floating IP Addresses

/// List all Floating IPs
#[endpoint {
    method = GET,
    path = "/v1/floating-ips",
    tags = ["floating-ips"],
}]
async fn floating_ip_list(
    rqctx: RequestContext<Arc<ServerContext>>,
    query_params: Query<PaginatedByNameOrId<params::ProjectSelector>>,
) -> Result<HttpResponseOk<ResultsPage<views::FloatingIp>>, HttpError> {
    let apictx = rqctx.context();
    let handler = async {
        let nexus = &apictx.nexus;
        let opctx = crate::context::op_context_for_external_api(&rqctx).await?;
        let query = query_params.into_inner();
        let pag_params = data_page_params_for(&rqctx, &query)?;
        let scan_params = ScanByNameOrId::from_query(&query)?;
        let paginated_by = name_or_id_pagination(&pag_params, scan_params)?;
        let project_lookup =
            nexus.project_lookup(&opctx, scan_params.selector.clone())?;
        let ips = nexus
            .floating_ips_list(&opctx, &project_lookup, &paginated_by)
            .await?;
        Ok(HttpResponseOk(ScanByNameOrId::results_page(
            &query,
            ips,
            &marker_for_name_or_id,
        )?))
    };
    apictx.external_latencies.instrument_dropshot_handler(&rqctx, handler).await
}

/// Create a Floating IP
#[endpoint {
    method = POST,
    path = "/v1/floating-ips",
    tags = ["floating-ips"],
}]
async fn floating_ip_create(
    rqctx: RequestContext<Arc<ServerContext>>,
    query_params: Query<params::ProjectSelector>,
    floating_params: TypedBody<params::FloatingIpCreate>,
) -> Result<HttpResponseCreated<views::FloatingIp>, HttpError> {
    let apictx = rqctx.context();
    let nexus = &apictx.nexus;
    let floating_params = floating_params.into_inner();
    let handler = async {
        let opctx = crate::context::op_context_for_external_api(&rqctx).await?;
        let project_lookup =
            nexus.project_lookup(&opctx, query_params.into_inner())?;
        let ip = nexus
            .floating_ip_create(&opctx, &project_lookup, floating_params)
            .await?;
        Ok(HttpResponseCreated(ip))
    };
    apictx.external_latencies.instrument_dropshot_handler(&rqctx, handler).await
}

/// Delete a Floating IP
#[endpoint {
    method = DELETE,
    path = "/v1/floating-ips/{floating_ip}",
    tags = ["floating-ips"],
}]
async fn floating_ip_delete(
    rqctx: RequestContext<Arc<ServerContext>>,
    path_params: Path<params::FloatingIpPath>,
    query_params: Query<params::OptionalProjectSelector>,
) -> Result<HttpResponseDeleted, HttpError> {
    let apictx = rqctx.context();
    let handler = async {
        let opctx = crate::context::op_context_for_external_api(&rqctx).await?;
        let nexus = &apictx.nexus;
        let path = path_params.into_inner();
        let query = query_params.into_inner();
        let floating_ip_selector = params::FloatingIpSelector {
            floating_ip: path.floating_ip,
            project: query.project,
        };
        let fip_lookup =
            nexus.floating_ip_lookup(&opctx, floating_ip_selector)?;

        nexus.floating_ip_delete(&opctx, fip_lookup).await?;
        Ok(HttpResponseDeleted())
    };
    apictx.external_latencies.instrument_dropshot_handler(&rqctx, handler).await
}

/// Fetch a floating IP
#[endpoint {
    method = GET,
    path = "/v1/floating-ips/{floating_ip}",
    tags = ["floating-ips"]
}]
async fn floating_ip_view(
    rqctx: RequestContext<Arc<ServerContext>>,
    path_params: Path<params::FloatingIpPath>,
    query_params: Query<params::OptionalProjectSelector>,
) -> Result<HttpResponseOk<views::FloatingIp>, HttpError> {
    let apictx = rqctx.context();
    let handler = async {
        let opctx = crate::context::op_context_for_external_api(&rqctx).await?;
        let nexus = &apictx.nexus;
        let path = path_params.into_inner();
        let query = query_params.into_inner();
        let floating_ip_selector = params::FloatingIpSelector {
            floating_ip: path.floating_ip,
            project: query.project,
        };
        let (.., fip) = nexus
            .floating_ip_lookup(&opctx, floating_ip_selector)?
            .fetch()
            .await?;
        Ok(HttpResponseOk(fip.into()))
    };
    apictx.external_latencies.instrument_dropshot_handler(&rqctx, handler).await
}

// Disks

/// List disks
#[endpoint {
    method = GET,
    path = "/v1/disks",
    tags = ["disks"],
}]
async fn disk_list(
    rqctx: RequestContext<Arc<ServerContext>>,
    query_params: Query<PaginatedByNameOrId<params::ProjectSelector>>,
) -> Result<HttpResponseOk<ResultsPage<Disk>>, HttpError> {
    let apictx = rqctx.context();
    let handler = async {
        let opctx = crate::context::op_context_for_external_api(&rqctx).await?;
        let nexus = &apictx.nexus;
        let query = query_params.into_inner();
        let pag_params = data_page_params_for(&rqctx, &query)?;
        let scan_params = ScanByNameOrId::from_query(&query)?;
        let paginated_by = name_or_id_pagination(&pag_params, scan_params)?;
        let project_lookup =
            nexus.project_lookup(&opctx, scan_params.selector.clone())?;
        let disks = nexus
            .disk_list(&opctx, &project_lookup, &paginated_by)
            .await?
            .into_iter()
            .map(|disk| disk.into())
            .collect();
        Ok(HttpResponseOk(ScanByNameOrId::results_page(
            &query,
            disks,
            &marker_for_name_or_id,
        )?))
    };
    apictx.external_latencies.instrument_dropshot_handler(&rqctx, handler).await
}

// TODO-correctness See note about instance create.  This should be async.
/// Create a disk
#[endpoint {
    method = POST,
    path = "/v1/disks",
    tags = ["disks"]
}]
async fn disk_create(
    rqctx: RequestContext<Arc<ServerContext>>,
    query_params: Query<params::ProjectSelector>,
    new_disk: TypedBody<params::DiskCreate>,
) -> Result<HttpResponseCreated<Disk>, HttpError> {
    let apictx = rqctx.context();
    let handler = async {
        let opctx = crate::context::op_context_for_external_api(&rqctx).await?;
        let nexus = &apictx.nexus;
        let query = query_params.into_inner();
        let params = new_disk.into_inner();
        let project_lookup = nexus.project_lookup(&opctx, query)?;
        let disk =
            nexus.project_create_disk(&opctx, &project_lookup, &params).await?;
        Ok(HttpResponseCreated(disk.into()))
    };
    apictx.external_latencies.instrument_dropshot_handler(&rqctx, handler).await
}

/// Fetch a disk
#[endpoint {
    method = GET,
    path = "/v1/disks/{disk}",
    tags = ["disks"]
}]
async fn disk_view(
    rqctx: RequestContext<Arc<ServerContext>>,
    path_params: Path<params::DiskPath>,
    query_params: Query<params::OptionalProjectSelector>,
) -> Result<HttpResponseOk<Disk>, HttpError> {
    let apictx = rqctx.context();
    let handler = async {
        let opctx = crate::context::op_context_for_external_api(&rqctx).await?;
        let nexus = &apictx.nexus;
        let path = path_params.into_inner();
        let query = query_params.into_inner();
        let disk_selector =
            params::DiskSelector { disk: path.disk, project: query.project };
        let (.., disk) =
            nexus.disk_lookup(&opctx, disk_selector)?.fetch().await?;
        Ok(HttpResponseOk(disk.into()))
    };
    apictx.external_latencies.instrument_dropshot_handler(&rqctx, handler).await
}

/// Delete a disk
#[endpoint {
    method = DELETE,
    path = "/v1/disks/{disk}",
    tags = ["disks"],
}]
async fn disk_delete(
    rqctx: RequestContext<Arc<ServerContext>>,
    path_params: Path<params::DiskPath>,
    query_params: Query<params::OptionalProjectSelector>,
) -> Result<HttpResponseDeleted, HttpError> {
    let apictx = rqctx.context();
    let handler = async {
        let opctx = crate::context::op_context_for_external_api(&rqctx).await?;
        let nexus = &apictx.nexus;
        let path = path_params.into_inner();
        let query = query_params.into_inner();
        let disk_selector =
            params::DiskSelector { disk: path.disk, project: query.project };
        let disk_lookup = nexus.disk_lookup(&opctx, disk_selector)?;
        nexus.project_delete_disk(&opctx, &disk_lookup).await?;
        Ok(HttpResponseDeleted())
    };
    apictx.external_latencies.instrument_dropshot_handler(&rqctx, handler).await
}

#[derive(Display, Serialize, Deserialize, JsonSchema)]
#[display(style = "snake_case")]
#[serde(rename_all = "snake_case")]
pub enum DiskMetricName {
    Activated,
    Flush,
    Read,
    ReadBytes,
    Write,
    WriteBytes,
}

#[derive(Serialize, Deserialize, JsonSchema)]
struct DiskMetricsPath {
    disk: NameOrId,
    metric: DiskMetricName,
}

/// Fetch disk metrics
#[endpoint {
    method = GET,
    path = "/v1/disks/{disk}/metrics/{metric}",
    tags = ["disks"],
}]
async fn disk_metrics_list(
    rqctx: RequestContext<Arc<ServerContext>>,
    path_params: Path<DiskMetricsPath>,
    query_params: Query<
        PaginationParams<params::ResourceMetrics, params::ResourceMetrics>,
    >,
    selector_params: Query<params::OptionalProjectSelector>,
) -> Result<HttpResponseOk<ResultsPage<oximeter_db::Measurement>>, HttpError> {
    let apictx = rqctx.context();
    let handler = async {
        let nexus = &apictx.nexus;
        let path = path_params.into_inner();
        let query = query_params.into_inner();

        let selector = selector_params.into_inner();
        let limit = rqctx.page_limit(&query)?;
        let disk_selector =
            params::DiskSelector { disk: path.disk, project: selector.project };
        let opctx = crate::context::op_context_for_external_api(&rqctx).await?;
        let (.., authz_disk) = nexus
            .disk_lookup(&opctx, disk_selector)?
            .lookup_for(authz::Action::Read)
            .await?;

        let result = nexus
            .select_timeseries(
                &format!("crucible_upstairs:{}", path.metric),
                &[&format!("upstairs_uuid=={}", authz_disk.id())],
                query,
                limit,
            )
            .await?;

        Ok(HttpResponseOk(result))
    };
    apictx.external_latencies.instrument_dropshot_handler(&rqctx, handler).await
}

/// Start importing blocks into a disk
///
/// Start the process of importing blocks into a disk
#[endpoint {
    method = POST,
    path = "/v1/disks/{disk}/bulk-write-start",
    tags = ["disks"],
}]
async fn disk_bulk_write_import_start(
    rqctx: RequestContext<Arc<ServerContext>>,
    path_params: Path<params::DiskPath>,
    query_params: Query<params::OptionalProjectSelector>,
) -> Result<HttpResponseUpdatedNoContent, HttpError> {
    let apictx = rqctx.context();
    let handler = async {
        let opctx = crate::context::op_context_for_external_api(&rqctx).await?;
        let nexus = &apictx.nexus;
        let path = path_params.into_inner();
        let query = query_params.into_inner();

        let disk_selector =
            params::DiskSelector { disk: path.disk, project: query.project };
        let disk_lookup = nexus.disk_lookup(&opctx, disk_selector)?;

        nexus.disk_manual_import_start(&opctx, &disk_lookup).await?;

        Ok(HttpResponseUpdatedNoContent())
    };
    apictx.external_latencies.instrument_dropshot_handler(&rqctx, handler).await
}

/// Import blocks into a disk
#[endpoint {
    method = POST,
    path = "/v1/disks/{disk}/bulk-write",
    tags = ["disks"],
}]
async fn disk_bulk_write_import(
    rqctx: RequestContext<Arc<ServerContext>>,
    path_params: Path<params::DiskPath>,
    query_params: Query<params::OptionalProjectSelector>,
    import_params: TypedBody<params::ImportBlocksBulkWrite>,
) -> Result<HttpResponseUpdatedNoContent, HttpError> {
    let apictx = rqctx.context();
    let handler = async {
        let opctx = crate::context::op_context_for_external_api(&rqctx).await?;
        let nexus = &apictx.nexus;
        let path = path_params.into_inner();
        let query = query_params.into_inner();
        let params = import_params.into_inner();

        let disk_selector =
            params::DiskSelector { disk: path.disk, project: query.project };
        let disk_lookup = nexus.disk_lookup(&opctx, disk_selector)?;

        nexus.disk_manual_import(&disk_lookup, params).await?;

        Ok(HttpResponseUpdatedNoContent())
    };
    apictx.external_latencies.instrument_dropshot_handler(&rqctx, handler).await
}

/// Stop importing blocks into a disk
///
/// Stop the process of importing blocks into a disk
#[endpoint {
    method = POST,
    path = "/v1/disks/{disk}/bulk-write-stop",
    tags = ["disks"],
}]
async fn disk_bulk_write_import_stop(
    rqctx: RequestContext<Arc<ServerContext>>,
    path_params: Path<params::DiskPath>,
    query_params: Query<params::OptionalProjectSelector>,
) -> Result<HttpResponseUpdatedNoContent, HttpError> {
    let apictx = rqctx.context();
    let handler = async {
        let opctx = crate::context::op_context_for_external_api(&rqctx).await?;
        let nexus = &apictx.nexus;
        let path = path_params.into_inner();
        let query = query_params.into_inner();

        let disk_selector =
            params::DiskSelector { disk: path.disk, project: query.project };
        let disk_lookup = nexus.disk_lookup(&opctx, disk_selector)?;

        nexus.disk_manual_import_stop(&opctx, &disk_lookup).await?;

        Ok(HttpResponseUpdatedNoContent())
    };
    apictx.external_latencies.instrument_dropshot_handler(&rqctx, handler).await
}

/// Confirm disk block import completion
#[endpoint {
    method = POST,
    path = "/v1/disks/{disk}/finalize",
    tags = ["disks"],
}]
async fn disk_finalize_import(
    rqctx: RequestContext<Arc<ServerContext>>,
    path_params: Path<params::DiskPath>,
    query_params: Query<params::OptionalProjectSelector>,
    finalize_params: TypedBody<params::FinalizeDisk>,
) -> Result<HttpResponseUpdatedNoContent, HttpError> {
    let apictx = rqctx.context();
    let handler = async {
        let opctx = crate::context::op_context_for_external_api(&rqctx).await?;
        let nexus = &apictx.nexus;
        let path = path_params.into_inner();
        let query = query_params.into_inner();
        let params = finalize_params.into_inner();
        let disk_selector =
            params::DiskSelector { disk: path.disk, project: query.project };
        let disk_lookup = nexus.disk_lookup(&opctx, disk_selector)?;

        nexus.disk_finalize_import(&opctx, &disk_lookup, &params).await?;

        Ok(HttpResponseUpdatedNoContent())
    };
    apictx.external_latencies.instrument_dropshot_handler(&rqctx, handler).await
}

// Instances

/// List instances
#[endpoint {
    method = GET,
    path = "/v1/instances",
    tags = ["instances"],
}]
async fn instance_list(
    rqctx: RequestContext<Arc<ServerContext>>,
    query_params: Query<PaginatedByNameOrId<params::ProjectSelector>>,
) -> Result<HttpResponseOk<ResultsPage<Instance>>, HttpError> {
    let apictx = rqctx.context();
    let handler = async {
        let nexus = &apictx.nexus;
        let query = query_params.into_inner();
        let pag_params = data_page_params_for(&rqctx, &query)?;
        let scan_params = ScanByNameOrId::from_query(&query)?;
        let paginated_by = name_or_id_pagination(&pag_params, scan_params)?;
        let opctx = crate::context::op_context_for_external_api(&rqctx).await?;
        let project_lookup =
            nexus.project_lookup(&opctx, scan_params.selector.clone())?;
        let instances = nexus
            .instance_list(&opctx, &project_lookup, &paginated_by)
            .await?
            .into_iter()
            .map(|i| i.into())
            .collect();
        Ok(HttpResponseOk(ScanByNameOrId::results_page(
            &query,
            instances,
            &marker_for_name_or_id,
        )?))
    };
    apictx.external_latencies.instrument_dropshot_handler(&rqctx, handler).await
}

/// Create an instance
#[endpoint {
    method = POST,
    path = "/v1/instances",
    tags = ["instances"],
}]
async fn instance_create(
    rqctx: RequestContext<Arc<ServerContext>>,
    query_params: Query<params::ProjectSelector>,
    new_instance: TypedBody<params::InstanceCreate>,
) -> Result<HttpResponseCreated<Instance>, HttpError> {
    let apictx = rqctx.context();
    let nexus = &apictx.nexus;
    let project_selector = query_params.into_inner();
    let new_instance_params = &new_instance.into_inner();
    let handler = async {
        let opctx = crate::context::op_context_for_external_api(&rqctx).await?;
        let project_lookup = nexus.project_lookup(&opctx, project_selector)?;
        let instance = nexus
            .project_create_instance(
                &opctx,
                &project_lookup,
                &new_instance_params,
            )
            .await?;
        Ok(HttpResponseCreated(instance.into()))
    };
    apictx.external_latencies.instrument_dropshot_handler(&rqctx, handler).await
}

/// Fetch an instance
#[endpoint {
    method = GET,
    path = "/v1/instances/{instance}",
    tags = ["instances"],
}]
async fn instance_view(
    rqctx: RequestContext<Arc<ServerContext>>,
    query_params: Query<params::OptionalProjectSelector>,
    path_params: Path<params::InstancePath>,
) -> Result<HttpResponseOk<Instance>, HttpError> {
    let apictx = rqctx.context();
    let nexus = &apictx.nexus;
    let path = path_params.into_inner();
    let query = query_params.into_inner();
    let handler = async {
        let opctx = crate::context::op_context_for_external_api(&rqctx).await?;
        let instance_selector = params::InstanceSelector {
            project: query.project,
            instance: path.instance,
        };
        let instance_lookup =
            nexus.instance_lookup(&opctx, instance_selector)?;
        let (.., authz_instance) =
            instance_lookup.lookup_for(authz::Action::Read).await?;
        let instance_and_vmm = nexus
            .datastore()
            .instance_fetch_with_vmm(&opctx, &authz_instance)
            .await?;
        Ok(HttpResponseOk(instance_and_vmm.into()))
    };
    apictx.external_latencies.instrument_dropshot_handler(&rqctx, handler).await
}

/// Delete an instance
#[endpoint {
    method = DELETE,
    path = "/v1/instances/{instance}",
    tags = ["instances"],
}]
async fn instance_delete(
    rqctx: RequestContext<Arc<ServerContext>>,
    query_params: Query<params::OptionalProjectSelector>,
    path_params: Path<params::InstancePath>,
) -> Result<HttpResponseDeleted, HttpError> {
    let apictx = rqctx.context();
    let nexus = &apictx.nexus;
    let path = path_params.into_inner();
    let query = query_params.into_inner();
    let instance_selector = params::InstanceSelector {
        project: query.project,
        instance: path.instance,
    };
    let handler = async {
        let opctx = crate::context::op_context_for_external_api(&rqctx).await?;
        let instance_lookup =
            nexus.instance_lookup(&opctx, instance_selector)?;
        nexus.project_destroy_instance(&opctx, &instance_lookup).await?;
        Ok(HttpResponseDeleted())
    };
    apictx.external_latencies.instrument_dropshot_handler(&rqctx, handler).await
}

// TODO should this be in the public API?
/// Migrate an instance
#[endpoint {
    method = POST,
    path = "/v1/instances/{instance}/migrate",
    tags = ["instances"],
}]
async fn instance_migrate(
    rqctx: RequestContext<Arc<ServerContext>>,
    query_params: Query<params::OptionalProjectSelector>,
    path_params: Path<params::InstancePath>,
    migrate_params: TypedBody<params::InstanceMigrate>,
) -> Result<HttpResponseOk<Instance>, HttpError> {
    let apictx = rqctx.context();
    let nexus = &apictx.nexus;
    let path = path_params.into_inner();
    let query = query_params.into_inner();
    let migrate_instance_params = migrate_params.into_inner();
    let instance_selector = params::InstanceSelector {
        project: query.project,
        instance: path.instance,
    };
    let handler = async {
        let opctx = crate::context::op_context_for_external_api(&rqctx).await?;
        let instance_lookup =
            nexus.instance_lookup(&opctx, instance_selector)?;
        let instance = nexus
            .project_instance_migrate(
                &opctx,
                &instance_lookup,
                migrate_instance_params,
            )
            .await?;
        Ok(HttpResponseOk(instance.into()))
    };
    apictx.external_latencies.instrument_dropshot_handler(&rqctx, handler).await
}

/// Reboot an instance
#[endpoint {
    method = POST,
    path = "/v1/instances/{instance}/reboot",
    tags = ["instances"],
}]
async fn instance_reboot(
    rqctx: RequestContext<Arc<ServerContext>>,
    query_params: Query<params::OptionalProjectSelector>,
    path_params: Path<params::InstancePath>,
) -> Result<HttpResponseAccepted<Instance>, HttpError> {
    let apictx = rqctx.context();
    let nexus = &apictx.nexus;
    let path = path_params.into_inner();
    let query = query_params.into_inner();
    let instance_selector = params::InstanceSelector {
        project: query.project,
        instance: path.instance,
    };
    let handler = async {
        let opctx = crate::context::op_context_for_external_api(&rqctx).await?;
        let instance_lookup =
            nexus.instance_lookup(&opctx, instance_selector)?;
        let instance = nexus.instance_reboot(&opctx, &instance_lookup).await?;
        Ok(HttpResponseAccepted(instance.into()))
    };
    apictx.external_latencies.instrument_dropshot_handler(&rqctx, handler).await
}

/// Boot an instance
#[endpoint {
    method = POST,
    path = "/v1/instances/{instance}/start",
    tags = ["instances"],
}]
async fn instance_start(
    rqctx: RequestContext<Arc<ServerContext>>,
    query_params: Query<params::OptionalProjectSelector>,
    path_params: Path<params::InstancePath>,
) -> Result<HttpResponseAccepted<Instance>, HttpError> {
    let apictx = rqctx.context();
    let nexus = &apictx.nexus;
    let path = path_params.into_inner();
    let query = query_params.into_inner();
    let instance_selector = params::InstanceSelector {
        project: query.project,
        instance: path.instance,
    };
    let handler = async {
        let opctx = crate::context::op_context_for_external_api(&rqctx).await?;
        let instance_lookup =
            nexus.instance_lookup(&opctx, instance_selector)?;
        let instance = nexus.instance_start(&opctx, &instance_lookup).await?;
        Ok(HttpResponseAccepted(instance.into()))
    };
    apictx.external_latencies.instrument_dropshot_handler(&rqctx, handler).await
}

/// Stop an instance
#[endpoint {
    method = POST,
    path = "/v1/instances/{instance}/stop",
    tags = ["instances"],
}]
async fn instance_stop(
    rqctx: RequestContext<Arc<ServerContext>>,
    query_params: Query<params::OptionalProjectSelector>,
    path_params: Path<params::InstancePath>,
) -> Result<HttpResponseAccepted<Instance>, HttpError> {
    let apictx = rqctx.context();
    let nexus = &apictx.nexus;
    let path = path_params.into_inner();
    let query = query_params.into_inner();
    let instance_selector = params::InstanceSelector {
        project: query.project,
        instance: path.instance,
    };
    let handler = async {
        let opctx = crate::context::op_context_for_external_api(&rqctx).await?;
        let instance_lookup =
            nexus.instance_lookup(&opctx, instance_selector)?;
        let instance = nexus.instance_stop(&opctx, &instance_lookup).await?;
        Ok(HttpResponseAccepted(instance.into()))
    };
    apictx.external_latencies.instrument_dropshot_handler(&rqctx, handler).await
}

/// Fetch an instance's serial console
#[endpoint {
    method = GET,
    path = "/v1/instances/{instance}/serial-console",
    tags = ["instances"],
}]
async fn instance_serial_console(
    rqctx: RequestContext<Arc<ServerContext>>,
    path_params: Path<params::InstancePath>,
    query_params: Query<params::InstanceSerialConsoleRequest>,
) -> Result<HttpResponseOk<params::InstanceSerialConsoleData>, HttpError> {
    let apictx = rqctx.context();
    let handler = async {
        let opctx = crate::context::op_context_for_external_api(&rqctx).await?;
        let nexus = &apictx.nexus;
        let path = path_params.into_inner();
        let query = query_params.into_inner();
        let instance_selector = params::InstanceSelector {
            project: query.project.clone(),
            instance: path.instance,
        };
        let instance_lookup =
            nexus.instance_lookup(&opctx, instance_selector)?;
        let data = nexus
            .instance_serial_console_data(&opctx, &instance_lookup, &query)
            .await?;
        Ok(HttpResponseOk(data))
    };
    apictx.external_latencies.instrument_dropshot_handler(&rqctx, handler).await
}

/// Stream an instance's serial console
#[channel {
    protocol = WEBSOCKETS,
    path = "/v1/instances/{instance}/serial-console/stream",
    tags = ["instances"],
}]
async fn instance_serial_console_stream(
    rqctx: RequestContext<Arc<ServerContext>>,
    path_params: Path<params::InstancePath>,
    query_params: Query<params::InstanceSerialConsoleStreamRequest>,
    conn: WebsocketConnection,
) -> WebsocketChannelResult {
    let apictx = rqctx.context();
    let nexus = &apictx.nexus;
    let path = path_params.into_inner();
    let query = query_params.into_inner();
    let opctx = crate::context::op_context_for_external_api(&rqctx).await?;
    let instance_selector = params::InstanceSelector {
        project: query.project.clone(),
        instance: path.instance,
    };
    let mut client_stream = WebSocketStream::from_raw_socket(
        conn.into_inner(),
        WebSocketRole::Server,
        None,
    )
    .await;
    match nexus.instance_lookup(&opctx, instance_selector) {
        Ok(instance_lookup) => {
            nexus
                .instance_serial_console_stream(
                    &opctx,
                    client_stream,
                    &instance_lookup,
                    &query,
                )
                .await?;
            Ok(())
        }
        Err(e) => {
            let _ = client_stream
                .close(Some(CloseFrame {
                    code: CloseCode::Error,
                    reason: e.to_string().into(),
                }))
                .await
                .is_ok();
            Err(e.into())
        }
    }
}

/// List an instance's disks
#[endpoint {
    method = GET,
    path = "/v1/instances/{instance}/disks",
    tags = ["instances"],
}]
async fn instance_disk_list(
    rqctx: RequestContext<Arc<ServerContext>>,
    query_params: Query<PaginatedByNameOrId<params::OptionalProjectSelector>>,
    path_params: Path<params::InstancePath>,
) -> Result<HttpResponseOk<ResultsPage<Disk>>, HttpError> {
    let apictx = rqctx.context();
    let handler = async {
        let nexus = &apictx.nexus;
        let path = path_params.into_inner();
        let query = query_params.into_inner();
        let pag_params = data_page_params_for(&rqctx, &query)?;
        let scan_params = ScanByNameOrId::from_query(&query)?;
        let paginated_by = name_or_id_pagination(&pag_params, scan_params)?;
        let opctx = crate::context::op_context_for_external_api(&rqctx).await?;
        let instance_selector = params::InstanceSelector {
            project: scan_params.selector.project.clone(),
            instance: path.instance,
        };
        let instance_lookup =
            nexus.instance_lookup(&opctx, instance_selector)?;
        let disks = nexus
            .instance_list_disks(&opctx, &instance_lookup, &paginated_by)
            .await?
            .into_iter()
            .map(|d| d.into())
            .collect();
        Ok(HttpResponseOk(ScanByNameOrId::results_page(
            &query,
            disks,
            &marker_for_name_or_id,
        )?))
    };
    apictx.external_latencies.instrument_dropshot_handler(&rqctx, handler).await
}

/// Attach a disk to an instance
#[endpoint {
    method = POST,
    path = "/v1/instances/{instance}/disks/attach",
    tags = ["instances"],
}]
async fn instance_disk_attach(
    rqctx: RequestContext<Arc<ServerContext>>,
    path_params: Path<params::InstancePath>,
    query_params: Query<params::OptionalProjectSelector>,
    disk_to_attach: TypedBody<params::DiskPath>,
) -> Result<HttpResponseAccepted<Disk>, HttpError> {
    let apictx = rqctx.context();
    let nexus = &apictx.nexus;
    let path = path_params.into_inner();
    let query = query_params.into_inner();
    let disk = disk_to_attach.into_inner().disk;
    let handler = async {
        let opctx = crate::context::op_context_for_external_api(&rqctx).await?;
        let instance_selector = params::InstanceSelector {
            project: query.project,
            instance: path.instance,
        };
        let instance_lookup =
            nexus.instance_lookup(&opctx, instance_selector)?;
        let disk =
            nexus.instance_attach_disk(&opctx, &instance_lookup, disk).await?;
        Ok(HttpResponseAccepted(disk.into()))
    };
    apictx.external_latencies.instrument_dropshot_handler(&rqctx, handler).await
}

/// Detach a disk from an instance
#[endpoint {
    method = POST,
    path = "/v1/instances/{instance}/disks/detach",
    tags = ["instances"],
}]
async fn instance_disk_detach(
    rqctx: RequestContext<Arc<ServerContext>>,
    path_params: Path<params::InstancePath>,
    query_params: Query<params::OptionalProjectSelector>,
    disk_to_detach: TypedBody<params::DiskPath>,
) -> Result<HttpResponseAccepted<Disk>, HttpError> {
    let apictx = rqctx.context();
    let handler = async {
        let opctx = crate::context::op_context_for_external_api(&rqctx).await?;
        let nexus = &apictx.nexus;
        let path = path_params.into_inner();
        let query = query_params.into_inner();
        let disk = disk_to_detach.into_inner().disk;
        let instance_selector = params::InstanceSelector {
            project: query.project,
            instance: path.instance,
        };
        let instance_lookup =
            nexus.instance_lookup(&opctx, instance_selector)?;
        let disk =
            nexus.instance_detach_disk(&opctx, &instance_lookup, disk).await?;
        Ok(HttpResponseAccepted(disk.into()))
    };
    apictx.external_latencies.instrument_dropshot_handler(&rqctx, handler).await
}

// Certificates

/// List certificates for external endpoints
///
/// Returns a list of TLS certificates used for the external API (for the
/// current Silo).  These are sorted by creation date, with the most recent
/// certificates appearing first.
#[endpoint {
    method = GET,
    path = "/v1/certificates",
    tags = ["silos"],
}]
async fn certificate_list(
    rqctx: RequestContext<Arc<ServerContext>>,
    query_params: Query<PaginatedByNameOrId>,
) -> Result<HttpResponseOk<ResultsPage<Certificate>>, HttpError> {
    let apictx = rqctx.context();
    let handler = async {
        let nexus = &apictx.nexus;
        let query = query_params.into_inner();
        let pag_params = data_page_params_for(&rqctx, &query)?;
        let scan_params = ScanByNameOrId::from_query(&query)?;
        let paginated_by = name_or_id_pagination(&pag_params, scan_params)?;
        let opctx = crate::context::op_context_for_external_api(&rqctx).await?;
        let certs = nexus
            .certificates_list(&opctx, &paginated_by)
            .await?
            .into_iter()
            .map(|d| d.try_into())
            .collect::<Result<Vec<_>, Error>>()?;
        Ok(HttpResponseOk(ScanByNameOrId::results_page(
            &query,
            certs,
            &marker_for_name_or_id,
        )?))
    };
    apictx.external_latencies.instrument_dropshot_handler(&rqctx, handler).await
}

/// Create a new system-wide x.509 certificate
///
/// This certificate is automatically used by the Oxide Control plane to serve
/// external connections.
#[endpoint {
    method = POST,
    path = "/v1/certificates",
    tags = ["silos"]
}]
async fn certificate_create(
    rqctx: RequestContext<Arc<ServerContext>>,
    new_cert: TypedBody<params::CertificateCreate>,
) -> Result<HttpResponseCreated<Certificate>, HttpError> {
    let apictx = rqctx.context();
    let handler = async {
        let nexus = &apictx.nexus;
        let new_cert_params = new_cert.into_inner();
        let opctx = crate::context::op_context_for_external_api(&rqctx).await?;
        let cert = nexus.certificate_create(&opctx, new_cert_params).await?;
        Ok(HttpResponseCreated(cert.try_into()?))
    };
    apictx.external_latencies.instrument_dropshot_handler(&rqctx, handler).await
}

/// Path parameters for Certificate requests
#[derive(Deserialize, JsonSchema)]
struct CertificatePathParam {
    certificate: NameOrId,
}

/// Fetch a certificate
///
/// Returns the details of a specific certificate
#[endpoint {
    method = GET,
    path = "/v1/certificates/{certificate}",
    tags = ["silos"],
}]
async fn certificate_view(
    rqctx: RequestContext<Arc<ServerContext>>,
    path_params: Path<CertificatePathParam>,
) -> Result<HttpResponseOk<Certificate>, HttpError> {
    let apictx = rqctx.context();
    let handler = async {
        let nexus = &apictx.nexus;
        let path = path_params.into_inner();
        let opctx = crate::context::op_context_for_external_api(&rqctx).await?;
        let (.., cert) =
            nexus.certificate_lookup(&opctx, &path.certificate).fetch().await?;
        Ok(HttpResponseOk(cert.try_into()?))
    };
    apictx.external_latencies.instrument_dropshot_handler(&rqctx, handler).await
}

/// Delete a certificate
///
/// Permanently delete a certificate. This operation cannot be undone.
#[endpoint {
    method = DELETE,
    path = "/v1/certificates/{certificate}",
    tags = ["silos"],
}]
async fn certificate_delete(
    rqctx: RequestContext<Arc<ServerContext>>,
    path_params: Path<CertificatePathParam>,
) -> Result<HttpResponseDeleted, HttpError> {
    let apictx = rqctx.context();
    let handler = async {
        let nexus = &apictx.nexus;
        let path = path_params.into_inner();
        let opctx = crate::context::op_context_for_external_api(&rqctx).await?;
        nexus
            .certificate_delete(
                &opctx,
                nexus.certificate_lookup(&opctx, &path.certificate),
            )
            .await?;
        Ok(HttpResponseDeleted())
    };
    apictx.external_latencies.instrument_dropshot_handler(&rqctx, handler).await
}

/// Create an address lot
#[endpoint {
    method = POST,
    path = "/v1/system/networking/address-lot",
    tags = ["system/networking"],
}]
async fn networking_address_lot_create(
    rqctx: RequestContext<Arc<ServerContext>>,
    new_address_lot: TypedBody<params::AddressLotCreate>,
) -> Result<HttpResponseCreated<AddressLotCreateResponse>, HttpError> {
    let apictx = rqctx.context();
    let handler = async {
        let nexus = &apictx.nexus;
        let params = new_address_lot.into_inner();
        let opctx = crate::context::op_context_for_external_api(&rqctx).await?;
        let result = nexus.address_lot_create(&opctx, params).await?;

        let lot: AddressLot = result.lot.into();
        let blocks: Vec<AddressLotBlock> =
            result.blocks.iter().map(|b| b.clone().into()).collect();

        Ok(HttpResponseCreated(AddressLotCreateResponse { lot, blocks }))
    };
    apictx.external_latencies.instrument_dropshot_handler(&rqctx, handler).await
}

/// Delete an address lot
#[endpoint {
    method = DELETE,
    path = "/v1/system/networking/address-lot/{address_lot}",
    tags = ["system/networking"],
}]
async fn networking_address_lot_delete(
    rqctx: RequestContext<Arc<ServerContext>>,
    path_params: Path<params::AddressLotPath>,
) -> Result<HttpResponseDeleted, HttpError> {
    let apictx = rqctx.context();
    let handler = async {
        let opctx = crate::context::op_context_for_external_api(&rqctx).await?;
        let nexus = &apictx.nexus;
        let path = path_params.into_inner();
        let address_lot_lookup =
            nexus.address_lot_lookup(&opctx, path.address_lot)?;
        nexus.address_lot_delete(&opctx, &address_lot_lookup).await?;
        Ok(HttpResponseDeleted())
    };
    apictx.external_latencies.instrument_dropshot_handler(&rqctx, handler).await
}

/// List address lots
#[endpoint {
    method = GET,
    path = "/v1/system/networking/address-lot",
    tags = ["system/networking"],
}]
async fn networking_address_lot_list(
    rqctx: RequestContext<Arc<ServerContext>>,
    query_params: Query<PaginatedByNameOrId>,
) -> Result<HttpResponseOk<ResultsPage<AddressLot>>, HttpError> {
    let apictx = rqctx.context();
    let handler = async {
        let nexus = &apictx.nexus;
        let query = query_params.into_inner();
        let pag_params = data_page_params_for(&rqctx, &query)?;
        let scan_params = ScanByNameOrId::from_query(&query)?;
        let paginated_by = name_or_id_pagination(&pag_params, scan_params)?;
        let opctx = crate::context::op_context_for_external_api(&rqctx).await?;
        let lots = nexus
            .address_lot_list(&opctx, &paginated_by)
            .await?
            .into_iter()
            .map(|p| p.into())
            .collect();

        Ok(HttpResponseOk(ScanByNameOrId::results_page(
            &query,
            lots,
            &marker_for_name_or_id,
        )?))
    };
    apictx.external_latencies.instrument_dropshot_handler(&rqctx, handler).await
}

/// List the blocks in an address lot
#[endpoint {
    method = GET,
    path = "/v1/system/networking/address-lot/{address_lot}/blocks",
    tags = ["system/networking"],
}]
async fn networking_address_lot_block_list(
    rqctx: RequestContext<Arc<ServerContext>>,
    path_params: Path<params::AddressLotPath>,
    query_params: Query<PaginatedById>,
) -> Result<HttpResponseOk<ResultsPage<AddressLotBlock>>, HttpError> {
    let apictx = rqctx.context();
    let handler = async {
        let nexus = &apictx.nexus;
        let query = query_params.into_inner();
        let path = path_params.into_inner();
        let pagparams = data_page_params_for(&rqctx, &query)?;
        let opctx = crate::context::op_context_for_external_api(&rqctx).await?;
        let address_lot_lookup =
            nexus.address_lot_lookup(&opctx, path.address_lot)?;
        let blocks = nexus
            .address_lot_block_list(&opctx, &address_lot_lookup, &pagparams)
            .await?
            .into_iter()
            .map(|p| p.into())
            .collect();

        Ok(HttpResponseOk(ScanById::results_page(
            &query,
            blocks,
            &|_, x: &AddressLotBlock| x.id,
        )?))
    };
    apictx.external_latencies.instrument_dropshot_handler(&rqctx, handler).await
}

/// Create a loopback address
#[endpoint {
    method = POST,
    path = "/v1/system/networking/loopback-address",
    tags = ["system/networking"],
}]
async fn networking_loopback_address_create(
    rqctx: RequestContext<Arc<ServerContext>>,
    new_loopback_address: TypedBody<params::LoopbackAddressCreate>,
) -> Result<HttpResponseCreated<LoopbackAddress>, HttpError> {
    let apictx = rqctx.context();
    let handler = async {
        let nexus = &apictx.nexus;
        let params = new_loopback_address.into_inner();
        let opctx = crate::context::op_context_for_external_api(&rqctx).await?;
        let result = nexus.loopback_address_create(&opctx, params).await?;

        let addr: LoopbackAddress = result.into();

        Ok(HttpResponseCreated(addr))
    };
    apictx.external_latencies.instrument_dropshot_handler(&rqctx, handler).await
}

#[derive(Serialize, Deserialize, JsonSchema)]
pub struct LoopbackAddressPath {
    /// The rack to use when selecting the loopback address.
    pub rack_id: Uuid,

    /// The switch location to use when selecting the loopback address.
    pub switch_location: Name,

    /// The IP address and subnet mask to use when selecting the loopback
    /// address.
    pub address: IpAddr,

    /// The IP address and subnet mask to use when selecting the loopback
    /// address.
    pub subnet_mask: u8,
}

/// Delete a loopback address
#[endpoint {
    method = DELETE,
    path = "/v1/system/networking/loopback-address/{rack_id}/{switch_location}/{address}/{subnet_mask}",
    tags = ["system/networking"],
}]
async fn networking_loopback_address_delete(
    rqctx: RequestContext<Arc<ServerContext>>,
    path: Path<LoopbackAddressPath>,
) -> Result<HttpResponseDeleted, HttpError> {
    let apictx = rqctx.context();
    let handler = async {
        let nexus = &apictx.nexus;
        let path = path.into_inner();
        let opctx = crate::context::op_context_for_external_api(&rqctx).await?;
        let addr = match IpNetwork::new(path.address, path.subnet_mask) {
            Ok(addr) => Ok(addr),
            Err(_) => Err(HttpError::for_bad_request(
                None,
                "invalid ip address".into(),
            )),
        }?;
        nexus
            .loopback_address_delete(
                &opctx,
                path.rack_id,
                path.switch_location.clone(),
                addr.into(),
            )
            .await?;
        Ok(HttpResponseDeleted())
    };
    apictx.external_latencies.instrument_dropshot_handler(&rqctx, handler).await
}

/// List loopback addresses
#[endpoint {
    method = GET,
    path = "/v1/system/networking/loopback-address",
    tags = ["system/networking"],
}]
async fn networking_loopback_address_list(
    rqctx: RequestContext<Arc<ServerContext>>,
    query_params: Query<PaginatedById>,
) -> Result<HttpResponseOk<ResultsPage<LoopbackAddress>>, HttpError> {
    let apictx = rqctx.context();
    let handler = async {
        let nexus = &apictx.nexus;
        let query = query_params.into_inner();
        let pagparams = data_page_params_for(&rqctx, &query)?;
        let opctx = crate::context::op_context_for_external_api(&rqctx).await?;
        let addrs = nexus
            .loopback_address_list(&opctx, &pagparams)
            .await?
            .into_iter()
            .map(|p| p.into())
            .collect();

        Ok(HttpResponseOk(ScanById::results_page(
            &query,
            addrs,
            &|_, x: &LoopbackAddress| x.id,
        )?))
    };
    apictx.external_latencies.instrument_dropshot_handler(&rqctx, handler).await
}

/// Create switch port settings
#[endpoint {
    method = POST,
    path = "/v1/system/networking/switch-port-settings",
    tags = ["system/networking"],
}]
async fn networking_switch_port_settings_create(
    rqctx: RequestContext<Arc<ServerContext>>,
    new_settings: TypedBody<params::SwitchPortSettingsCreate>,
) -> Result<HttpResponseCreated<SwitchPortSettingsView>, HttpError> {
    let apictx = rqctx.context();
    let handler = async {
        let nexus = &apictx.nexus;
        let params = new_settings.into_inner();
        let opctx = crate::context::op_context_for_external_api(&rqctx).await?;
        let result = nexus.switch_port_settings_post(&opctx, params).await?;

        let settings: SwitchPortSettingsView = result.into();
        Ok(HttpResponseCreated(settings))
    };
    apictx.external_latencies.instrument_dropshot_handler(&rqctx, handler).await
}

/// Delete switch port settings
#[endpoint {
    method = DELETE,
    path = "/v1/system/networking/switch-port-settings",
    tags = ["system/networking"],
}]
async fn networking_switch_port_settings_delete(
    rqctx: RequestContext<Arc<ServerContext>>,
    query_params: Query<params::SwitchPortSettingsSelector>,
) -> Result<HttpResponseDeleted, HttpError> {
    let apictx = rqctx.context();
    let handler = async {
        let nexus = &apictx.nexus;
        let selector = query_params.into_inner();
        let opctx = crate::context::op_context_for_external_api(&rqctx).await?;
        nexus.switch_port_settings_delete(&opctx, &selector).await?;
        Ok(HttpResponseDeleted())
    };
    apictx.external_latencies.instrument_dropshot_handler(&rqctx, handler).await
}

/// List switch port settings
#[endpoint {
    method = GET,
    path = "/v1/system/networking/switch-port-settings",
    tags = ["system/networking"],
}]
async fn networking_switch_port_settings_list(
    rqctx: RequestContext<Arc<ServerContext>>,
    query_params: Query<
        PaginatedByNameOrId<params::SwitchPortSettingsSelector>,
    >,
) -> Result<HttpResponseOk<ResultsPage<SwitchPortSettings>>, HttpError> {
    let apictx = rqctx.context();
    let handler = async {
        let nexus = &apictx.nexus;
        let query = query_params.into_inner();
        let pag_params = data_page_params_for(&rqctx, &query)?;
        let scan_params = ScanByNameOrId::from_query(&query)?;
        let paginated_by = name_or_id_pagination(&pag_params, scan_params)?;
        let opctx = crate::context::op_context_for_external_api(&rqctx).await?;
        let settings = nexus
            .switch_port_settings_list(&opctx, &paginated_by)
            .await?
            .into_iter()
            .map(|p| p.into())
            .collect();

        Ok(HttpResponseOk(ScanByNameOrId::results_page(
            &query,
            settings,
            &marker_for_name_or_id,
        )?))
    };
    apictx.external_latencies.instrument_dropshot_handler(&rqctx, handler).await
}

/// Get information about a switch port
#[endpoint {
    method = GET,
    path = "/v1/system/networking/switch-port-settings/{port}",
    tags = ["system/networking"],
}]
async fn networking_switch_port_settings_view(
    rqctx: RequestContext<Arc<ServerContext>>,
    path_params: Path<params::SwitchPortSettingsInfoSelector>,
) -> Result<HttpResponseOk<SwitchPortSettingsView>, HttpError> {
    let apictx = rqctx.context();
    let handler = async {
        let nexus = &apictx.nexus;
        let query = path_params.into_inner().port;
        let opctx = crate::context::op_context_for_external_api(&rqctx).await?;
        let settings = nexus.switch_port_settings_get(&opctx, &query).await?;
        Ok(HttpResponseOk(settings.into()))
    };
    apictx.external_latencies.instrument_dropshot_handler(&rqctx, handler).await
}

/// List switch ports
#[endpoint {
    method = GET,
    path = "/v1/system/hardware/switch-port",
    tags = ["system/hardware"],
}]
async fn networking_switch_port_list(
    rqctx: RequestContext<Arc<ServerContext>>,
    query_params: Query<PaginatedById<params::SwitchPortPageSelector>>,
) -> Result<HttpResponseOk<ResultsPage<SwitchPort>>, HttpError> {
    let apictx = rqctx.context();
    let handler = async {
        let nexus = &apictx.nexus;
        let query = query_params.into_inner();
        let pagparams = data_page_params_for(&rqctx, &query)?;
        let opctx = crate::context::op_context_for_external_api(&rqctx).await?;
        let addrs = nexus
            .switch_port_list(&opctx, &pagparams)
            .await?
            .into_iter()
            .map(|p| p.into())
            .collect();

        Ok(HttpResponseOk(ScanById::results_page(
            &query,
            addrs,
            &|_, x: &SwitchPort| x.id,
        )?))
    };
    apictx.external_latencies.instrument_dropshot_handler(&rqctx, handler).await
}

/// Apply switch port settings
#[endpoint {
    method = POST,
    path = "/v1/system/hardware/switch-port/{port}/settings",
    tags = ["system/hardware"],
}]
async fn networking_switch_port_apply_settings(
    rqctx: RequestContext<Arc<ServerContext>>,
    path_params: Path<params::SwitchPortPathSelector>,
    query_params: Query<params::SwitchPortSelector>,
    settings_body: TypedBody<params::SwitchPortApplySettings>,
) -> Result<HttpResponseUpdatedNoContent, HttpError> {
    let apictx = rqctx.context();
    let handler = async {
        let nexus = &apictx.nexus;
        let port = path_params.into_inner().port;
        let query = query_params.into_inner();
        let settings = settings_body.into_inner();
        let opctx = crate::context::op_context_for_external_api(&rqctx).await?;
        nexus
            .switch_port_apply_settings(&opctx, &port, &query, &settings)
            .await?;
        Ok(HttpResponseUpdatedNoContent {})
    };
    apictx.external_latencies.instrument_dropshot_handler(&rqctx, handler).await
}

/// Clear switch port settings
#[endpoint {
    method = DELETE,
    path = "/v1/system/hardware/switch-port/{port}/settings",
    tags = ["system/hardware"],
}]
async fn networking_switch_port_clear_settings(
    rqctx: RequestContext<Arc<ServerContext>>,
    path_params: Path<params::SwitchPortPathSelector>,
    query_params: Query<params::SwitchPortSelector>,
) -> Result<HttpResponseUpdatedNoContent, HttpError> {
    let apictx = rqctx.context();
    let handler = async {
        let nexus = &apictx.nexus;
        let port = path_params.into_inner().port;
        let query = query_params.into_inner();
        let opctx = crate::context::op_context_for_external_api(&rqctx).await?;
        nexus.switch_port_clear_settings(&opctx, &port, &query).await?;
        Ok(HttpResponseUpdatedNoContent {})
    };
    apictx.external_latencies.instrument_dropshot_handler(&rqctx, handler).await
}

/// Create a new BGP configuration
#[endpoint {
    method = POST,
    path = "/v1/system/networking/bgp",
    tags = ["system/networking"],
}]
async fn networking_bgp_config_create(
    rqctx: RequestContext<Arc<ServerContext>>,
    config: TypedBody<params::BgpConfigCreate>,
) -> Result<HttpResponseCreated<BgpConfig>, HttpError> {
    let apictx = rqctx.context();
    let handler = async {
        let nexus = &apictx.nexus;
        let config = config.into_inner();
        let opctx = crate::context::op_context_for_external_api(&rqctx).await?;
        let result = nexus.bgp_config_set(&opctx, &config).await?;
        Ok(HttpResponseCreated::<BgpConfig>(result.into()))
    };
    apictx.external_latencies.instrument_dropshot_handler(&rqctx, handler).await
}

/// List BGP configurations
#[endpoint {
    method = GET,
    path = "/v1/system/networking/bgp",
    tags = ["system/networking"],
}]
async fn networking_bgp_config_list(
    rqctx: RequestContext<Arc<ServerContext>>,
    query_params: Query<PaginatedByNameOrId<params::BgpConfigListSelector>>,
) -> Result<HttpResponseOk<ResultsPage<BgpConfig>>, HttpError> {
    let apictx = rqctx.context();
    let handler = async {
        let nexus = &apictx.nexus;
        let query = query_params.into_inner();
        let pag_params = data_page_params_for(&rqctx, &query)?;
        let scan_params = ScanByNameOrId::from_query(&query)?;
        let paginated_by = name_or_id_pagination(&pag_params, scan_params)?;
        let opctx = crate::context::op_context_for_external_api(&rqctx).await?;
        let configs = nexus
            .bgp_config_list(&opctx, &paginated_by)
            .await?
            .into_iter()
            .map(|p| p.into())
            .collect();

        Ok(HttpResponseOk(ScanByNameOrId::results_page(
            &query,
            configs,
            &marker_for_name_or_id,
        )?))
    };
    apictx.external_latencies.instrument_dropshot_handler(&rqctx, handler).await
}

//TODO pagination? the normal by-name/by-id stuff does not work here
/// Get BGP peer status
#[endpoint {
    method = GET,
    path = "/v1/system/networking/bgp-status",
    tags = ["system/networking"],
}]
async fn networking_bgp_status(
    rqctx: RequestContext<Arc<ServerContext>>,
) -> Result<HttpResponseOk<Vec<BgpPeerStatus>>, HttpError> {
    let apictx = rqctx.context();
    let opctx = crate::context::op_context_for_external_api(&rqctx).await?;
    let handler = async {
        let nexus = &apictx.nexus;
        let result = nexus.bgp_peer_status(&opctx).await?;
        Ok(HttpResponseOk(result))
    };
    apictx.external_latencies.instrument_dropshot_handler(&rqctx, handler).await
}

//TODO pagination? the normal by-name/by-id stuff does not work here
/// Get imported IPv4 BGP routes
#[endpoint {
    method = GET,
    path = "/v1/system/networking/bgp-routes-ipv4",
    tags = ["system/networking"],
}]
async fn networking_bgp_imported_routes_ipv4(
    rqctx: RequestContext<Arc<ServerContext>>,
    query_params: Query<params::BgpRouteSelector>,
) -> Result<HttpResponseOk<Vec<BgpImportedRouteIpv4>>, HttpError> {
    let apictx = rqctx.context();
    let opctx = crate::context::op_context_for_external_api(&rqctx).await?;
    let handler = async {
        let nexus = &apictx.nexus;
        let sel = query_params.into_inner();
        let result = nexus.bgp_imported_routes_ipv4(&opctx, &sel).await?;
        Ok(HttpResponseOk(result))
    };
    apictx.external_latencies.instrument_dropshot_handler(&rqctx, handler).await
}

/// Delete a BGP configuration
#[endpoint {
    method = DELETE,
    path = "/v1/system/networking/bgp",
    tags = ["system/networking"],
}]
async fn networking_bgp_config_delete(
    rqctx: RequestContext<Arc<ServerContext>>,
    sel: Query<params::BgpConfigSelector>,
) -> Result<HttpResponseUpdatedNoContent, HttpError> {
    let apictx = rqctx.context();
    let handler = async {
        let nexus = &apictx.nexus;
        let sel = sel.into_inner();
        let opctx = crate::context::op_context_for_external_api(&rqctx).await?;
        nexus.bgp_config_delete(&opctx, &sel).await?;
        Ok(HttpResponseUpdatedNoContent {})
    };
    apictx.external_latencies.instrument_dropshot_handler(&rqctx, handler).await
}

/// Create a new BGP announce set
#[endpoint {
    method = POST,
    path = "/v1/system/networking/bgp-announce",
    tags = ["system/networking"],
}]
async fn networking_bgp_announce_set_create(
    rqctx: RequestContext<Arc<ServerContext>>,
    config: TypedBody<params::BgpAnnounceSetCreate>,
) -> Result<HttpResponseCreated<BgpAnnounceSet>, HttpError> {
    let apictx = rqctx.context();
    let handler = async {
        let nexus = &apictx.nexus;
        let config = config.into_inner();
        let opctx = crate::context::op_context_for_external_api(&rqctx).await?;
        let result = nexus.bgp_create_announce_set(&opctx, &config).await?;
        Ok(HttpResponseCreated::<BgpAnnounceSet>(result.0.into()))
    };
    apictx.external_latencies.instrument_dropshot_handler(&rqctx, handler).await
}

//TODO pagination? the normal by-name/by-id stuff does not work here
/// Get originated routes for a BGP configuration
#[endpoint {
    method = GET,
    path = "/v1/system/networking/bgp-announce",
    tags = ["system/networking"],
}]
async fn networking_bgp_announce_set_list(
    rqctx: RequestContext<Arc<ServerContext>>,
    query_params: Query<params::BgpAnnounceSetSelector>,
) -> Result<HttpResponseOk<Vec<BgpAnnouncement>>, HttpError> {
    let apictx = rqctx.context();
    let handler = async {
        let nexus = &apictx.nexus;
        let sel = query_params.into_inner();
        let opctx = crate::context::op_context_for_external_api(&rqctx).await?;
        let result = nexus
            .bgp_announce_list(&opctx, &sel)
            .await?
            .into_iter()
            .map(|p| p.into())
            .collect();
        Ok(HttpResponseOk(result))
    };
    apictx.external_latencies.instrument_dropshot_handler(&rqctx, handler).await
}

/// Delete a BGP announce set
#[endpoint {
    method = DELETE,
    path = "/v1/system/networking/bgp-announce",
    tags = ["system/networking"],
}]
async fn networking_bgp_announce_set_delete(
    rqctx: RequestContext<Arc<ServerContext>>,
    selector: Query<params::BgpAnnounceSetSelector>,
) -> Result<HttpResponseUpdatedNoContent, HttpError> {
    let apictx = rqctx.context();
    let handler = async {
        let nexus = &apictx.nexus;
        let sel = selector.into_inner();
        let opctx = crate::context::op_context_for_external_api(&rqctx).await?;
        nexus.bgp_delete_announce_set(&opctx, &sel).await?;
        Ok(HttpResponseUpdatedNoContent {})
    };
    apictx.external_latencies.instrument_dropshot_handler(&rqctx, handler).await
}

// Images

/// List images
///
/// List images which are global or scoped to the specified project. The images
/// are returned sorted by creation date, with the most recent images appearing first.
#[endpoint {
    method = GET,
    path = "/v1/images",
    tags = ["images"],
}]
async fn image_list(
    rqctx: RequestContext<Arc<ServerContext>>,
    query_params: Query<PaginatedByNameOrId<params::OptionalProjectSelector>>,
) -> Result<HttpResponseOk<ResultsPage<Image>>, HttpError> {
    let apictx = rqctx.context();
    let handler = async {
        let opctx = crate::context::op_context_for_external_api(&rqctx).await?;
        let nexus = &apictx.nexus;
        let query = query_params.into_inner();
        let pag_params = data_page_params_for(&rqctx, &query)?;
        let scan_params = ScanByNameOrId::from_query(&query)?;
        let paginated_by = name_or_id_pagination(&pag_params, scan_params)?;
        let parent_lookup = match scan_params.selector.project.clone() {
            Some(project) => {
                let project_lookup = nexus.project_lookup(
                    &opctx,
                    params::ProjectSelector { project },
                )?;
                ImageParentLookup::Project(project_lookup)
            }
            None => {
                let silo_lookup = nexus.current_silo_lookup(&opctx)?;
                ImageParentLookup::Silo(silo_lookup)
            }
        };
        let images = nexus
            .image_list(&opctx, &parent_lookup, &paginated_by)
            .await?
            .into_iter()
            .map(|d| d.into())
            .collect();
        Ok(HttpResponseOk(ScanByNameOrId::results_page(
            &query,
            images,
            &marker_for_name_or_id,
        )?))
    };
    apictx.external_latencies.instrument_dropshot_handler(&rqctx, handler).await
}

/// Create an image
///
/// Create a new image in a project.
#[endpoint {
    method = POST,
    path = "/v1/images",
    tags = ["images"]
}]
async fn image_create(
    rqctx: RequestContext<Arc<ServerContext>>,
    query_params: Query<params::OptionalProjectSelector>,
    new_image: TypedBody<params::ImageCreate>,
) -> Result<HttpResponseCreated<Image>, HttpError> {
    let apictx = rqctx.context();
    let handler = async {
        let opctx = crate::context::op_context_for_external_api(&rqctx).await?;
        let nexus = &apictx.nexus;
        let query = query_params.into_inner();
        let params = &new_image.into_inner();
        let parent_lookup = match query.project.clone() {
            Some(project) => {
                let project_lookup = nexus.project_lookup(
                    &opctx,
                    params::ProjectSelector { project },
                )?;
                ImageParentLookup::Project(project_lookup)
            }
            None => {
                let silo_lookup = nexus.current_silo_lookup(&opctx)?;
                ImageParentLookup::Silo(silo_lookup)
            }
        };
        let image = nexus.image_create(&opctx, &parent_lookup, &params).await?;
        Ok(HttpResponseCreated(image.into()))
    };
    apictx.external_latencies.instrument_dropshot_handler(&rqctx, handler).await
}

/// Fetch an image
///
/// Fetch the details for a specific image in a project.
#[endpoint {
    method = GET,
    path = "/v1/images/{image}",
    tags = ["images"],
}]
async fn image_view(
    rqctx: RequestContext<Arc<ServerContext>>,
    path_params: Path<params::ImagePath>,
    query_params: Query<params::OptionalProjectSelector>,
) -> Result<HttpResponseOk<Image>, HttpError> {
    let apictx = rqctx.context();
    let handler = async {
        let opctx = crate::context::op_context_for_external_api(&rqctx).await?;
        let nexus = &apictx.nexus;
        let path = path_params.into_inner();
        let query = query_params.into_inner();
        let image: nexus_db_model::Image = match nexus
            .image_lookup(
                &opctx,
                params::ImageSelector {
                    image: path.image,
                    project: query.project,
                },
            )
            .await?
        {
            ImageLookup::ProjectImage(image) => {
                let (.., db_image) = image.fetch().await?;
                db_image.into()
            }
            ImageLookup::SiloImage(image) => {
                let (.., db_image) = image.fetch().await?;
                db_image.into()
            }
        };
        Ok(HttpResponseOk(image.into()))
    };
    apictx.external_latencies.instrument_dropshot_handler(&rqctx, handler).await
}

/// Delete an image
///
/// Permanently delete an image from a project. This operation cannot be undone.
/// Any instances in the project using the image will continue to run, however
/// new instances can not be created with this image.
#[endpoint {
    method = DELETE,
    path = "/v1/images/{image}",
    tags = ["images"],
}]
async fn image_delete(
    rqctx: RequestContext<Arc<ServerContext>>,
    path_params: Path<params::ImagePath>,
    query_params: Query<params::OptionalProjectSelector>,
) -> Result<HttpResponseDeleted, HttpError> {
    let apictx = rqctx.context();
    let handler = async {
        let opctx = crate::context::op_context_for_external_api(&rqctx).await?;
        let nexus = &apictx.nexus;
        let path = path_params.into_inner();
        let query = query_params.into_inner();
        let image_lookup = nexus
            .image_lookup(
                &opctx,
                params::ImageSelector {
                    image: path.image,
                    project: query.project,
                },
            )
            .await?;
        nexus.image_delete(&opctx, &image_lookup).await?;
        Ok(HttpResponseDeleted())
    };
    apictx.external_latencies.instrument_dropshot_handler(&rqctx, handler).await
}

/// Promote a project image
///
/// Promote a project image to be visible to all projects in the silo
#[endpoint {
    method = POST,
    path = "/v1/images/{image}/promote",
    tags = ["images"]
}]
async fn image_promote(
    rqctx: RequestContext<Arc<ServerContext>>,
    path_params: Path<params::ImagePath>,
    query_params: Query<params::OptionalProjectSelector>,
) -> Result<HttpResponseAccepted<Image>, HttpError> {
    let apictx = rqctx.context();
    let handler = async {
        let opctx = crate::context::op_context_for_external_api(&rqctx).await?;
        let nexus = &apictx.nexus;
        let path = path_params.into_inner();
        let query = query_params.into_inner();
        let image_lookup = nexus
            .image_lookup(
                &opctx,
                params::ImageSelector {
                    image: path.image,
                    project: query.project,
                },
            )
            .await?;
        let image = nexus.image_promote(&opctx, &image_lookup).await?;
        Ok(HttpResponseAccepted(image.into()))
    };
    apictx.external_latencies.instrument_dropshot_handler(&rqctx, handler).await
}

/// Demote a silo image
///
/// Demote a silo image to be visible only to a specified project
#[endpoint {
    method = POST,
    path = "/v1/images/{image}/demote",
    tags = ["images"]
}]
async fn image_demote(
    rqctx: RequestContext<Arc<ServerContext>>,
    path_params: Path<params::ImagePath>,
    query_params: Query<params::ProjectSelector>,
) -> Result<HttpResponseAccepted<Image>, HttpError> {
    let apictx = rqctx.context();
    let handler = async {
        let opctx = crate::context::op_context_for_external_api(&rqctx).await?;
        let nexus = &apictx.nexus;
        let path = path_params.into_inner();
        let query = query_params.into_inner();
        let image_lookup = nexus
            .image_lookup(
                &opctx,
                params::ImageSelector { image: path.image, project: None },
            )
            .await?;

        let project_lookup = nexus.project_lookup(&opctx, query)?;

        let image =
            nexus.image_demote(&opctx, &image_lookup, &project_lookup).await?;
        Ok(HttpResponseAccepted(image.into()))
    };
    apictx.external_latencies.instrument_dropshot_handler(&rqctx, handler).await
}

/// List network interfaces
#[endpoint {
    method = GET,
    path = "/v1/network-interfaces",
    tags = ["instances"],
}]
async fn instance_network_interface_list(
    rqctx: RequestContext<Arc<ServerContext>>,
    query_params: Query<PaginatedByNameOrId<params::InstanceSelector>>,
) -> Result<HttpResponseOk<ResultsPage<InstanceNetworkInterface>>, HttpError> {
    let apictx = rqctx.context();
    let handler = async {
        let opctx = crate::context::op_context_for_external_api(&rqctx).await?;
        let nexus = &apictx.nexus;
        let query = query_params.into_inner();
        let pag_params = data_page_params_for(&rqctx, &query)?;
        let scan_params = ScanByNameOrId::from_query(&query)?;
        let paginated_by = name_or_id_pagination(&pag_params, scan_params)?;
        let instance_lookup =
            nexus.instance_lookup(&opctx, scan_params.selector.clone())?;
        let interfaces = nexus
            .instance_network_interface_list(
                &opctx,
                &instance_lookup,
                &paginated_by,
            )
            .await?
            .into_iter()
            .map(|d| d.into())
            .collect();
        Ok(HttpResponseOk(ScanByNameOrId::results_page(
            &query,
            interfaces,
            &marker_for_name_or_id,
        )?))
    };
    apictx.external_latencies.instrument_dropshot_handler(&rqctx, handler).await
}

/// Create a network interface
#[endpoint {
    method = POST,
    path = "/v1/network-interfaces",
    tags = ["instances"],
}]
async fn instance_network_interface_create(
    rqctx: RequestContext<Arc<ServerContext>>,
    query_params: Query<params::InstanceSelector>,
    interface_params: TypedBody<params::InstanceNetworkInterfaceCreate>,
) -> Result<HttpResponseCreated<InstanceNetworkInterface>, HttpError> {
    let apictx = rqctx.context();
    let handler = async {
        let opctx = crate::context::op_context_for_external_api(&rqctx).await?;
        let nexus = &apictx.nexus;
        let query = query_params.into_inner();
        let instance_lookup = nexus.instance_lookup(&opctx, query)?;
        let iface = nexus
            .network_interface_create(
                &opctx,
                &instance_lookup,
                &interface_params.into_inner(),
            )
            .await?;
        Ok(HttpResponseCreated(iface.into()))
    };
    apictx.external_latencies.instrument_dropshot_handler(&rqctx, handler).await
}

/// Delete a network interface
///
/// Note that the primary interface for an instance cannot be deleted if there
/// are any secondary interfaces. A new primary interface must be designated
/// first. The primary interface can be deleted if there are no secondary
/// interfaces.
#[endpoint {
    method = DELETE,
    path = "/v1/network-interfaces/{interface}",
    tags = ["instances"],
}]
async fn instance_network_interface_delete(
    rqctx: RequestContext<Arc<ServerContext>>,
    path_params: Path<params::NetworkInterfacePath>,
    query_params: Query<params::OptionalInstanceSelector>,
) -> Result<HttpResponseDeleted, HttpError> {
    let apictx = rqctx.context();
    let handler = async {
        let opctx = crate::context::op_context_for_external_api(&rqctx).await?;
        let nexus = &apictx.nexus;
        let path = path_params.into_inner();
        let query = query_params.into_inner();
        let interface_selector = params::InstanceNetworkInterfaceSelector {
            project: query.project,
            instance: query.instance,
            network_interface: path.interface,
        };
        let interface_lookup = nexus
            .instance_network_interface_lookup(&opctx, interface_selector)?;
        nexus
            .instance_network_interface_delete(&opctx, &interface_lookup)
            .await?;
        Ok(HttpResponseDeleted())
    };
    apictx.external_latencies.instrument_dropshot_handler(&rqctx, handler).await
}

/// Fetch a network interface
#[endpoint {
    method = GET,
    path = "/v1/network-interfaces/{interface}",
    tags = ["instances"],
}]
async fn instance_network_interface_view(
    rqctx: RequestContext<Arc<ServerContext>>,
    path_params: Path<params::NetworkInterfacePath>,
    query_params: Query<params::OptionalInstanceSelector>,
) -> Result<HttpResponseOk<InstanceNetworkInterface>, HttpError> {
    let apictx = rqctx.context();
    let handler = async {
        let opctx = crate::context::op_context_for_external_api(&rqctx).await?;
        let nexus = &apictx.nexus;
        let path = path_params.into_inner();
        let query = query_params.into_inner();
        let interface_selector = params::InstanceNetworkInterfaceSelector {
            project: query.project,
            instance: query.instance,
            network_interface: path.interface,
        };
        let (.., interface) = nexus
            .instance_network_interface_lookup(&opctx, interface_selector)?
            .fetch()
            .await?;
        Ok(HttpResponseOk(interface.into()))
    };
    apictx.external_latencies.instrument_dropshot_handler(&rqctx, handler).await
}

/// Update a network interface
#[endpoint {
    method = PUT,
    path = "/v1/network-interfaces/{interface}",
    tags = ["instances"],
}]
async fn instance_network_interface_update(
    rqctx: RequestContext<Arc<ServerContext>>,
    path_params: Path<params::NetworkInterfacePath>,
    query_params: Query<params::OptionalInstanceSelector>,
    updated_iface: TypedBody<params::InstanceNetworkInterfaceUpdate>,
) -> Result<HttpResponseOk<InstanceNetworkInterface>, HttpError> {
    let apictx = rqctx.context();
    let handler = async {
        let opctx = crate::context::op_context_for_external_api(&rqctx).await?;
        let nexus = &apictx.nexus;
        let path = path_params.into_inner();
        let query = query_params.into_inner();
        let updated_iface = updated_iface.into_inner();
        let network_interface_selector =
            params::InstanceNetworkInterfaceSelector {
                project: query.project,
                instance: query.instance,
                network_interface: path.interface,
            };
        let network_interface_lookup = nexus
            .instance_network_interface_lookup(
                &opctx,
                network_interface_selector,
            )?;
        let interface = nexus
            .instance_network_interface_update(
                &opctx,
                &network_interface_lookup,
                updated_iface,
            )
            .await?;
        Ok(HttpResponseOk(InstanceNetworkInterface::from(interface)))
    };
    apictx.external_latencies.instrument_dropshot_handler(&rqctx, handler).await
}

// External IP addresses for instances

/// List external IP addresses
#[endpoint {
    method = GET,
    path = "/v1/instances/{instance}/external-ips",
    tags = ["instances"],
}]
async fn instance_external_ip_list(
    rqctx: RequestContext<Arc<ServerContext>>,
    query_params: Query<params::OptionalProjectSelector>,
    path_params: Path<params::InstancePath>,
) -> Result<HttpResponseOk<ResultsPage<views::ExternalIp>>, HttpError> {
    let apictx = rqctx.context();
    let handler = async {
        let nexus = &apictx.nexus;
        let path = path_params.into_inner();
        let query = query_params.into_inner();
        let opctx = crate::context::op_context_for_external_api(&rqctx).await?;
        let instance_selector = params::InstanceSelector {
            project: query.project,
            instance: path.instance,
        };
        let instance_lookup =
            nexus.instance_lookup(&opctx, instance_selector)?;
        let ips =
            nexus.instance_list_external_ips(&opctx, &instance_lookup).await?;
        Ok(HttpResponseOk(ResultsPage { items: ips, next_page: None }))
    };
    apictx.external_latencies.instrument_dropshot_handler(&rqctx, handler).await
}

// Snapshots

/// List snapshots
#[endpoint {
    method = GET,
    path = "/v1/snapshots",
    tags = ["snapshots"],
}]
async fn snapshot_list(
    rqctx: RequestContext<Arc<ServerContext>>,
    query_params: Query<PaginatedByNameOrId<params::ProjectSelector>>,
) -> Result<HttpResponseOk<ResultsPage<Snapshot>>, HttpError> {
    let apictx = rqctx.context();
    let handler = async {
        let opctx = crate::context::op_context_for_external_api(&rqctx).await?;
        let nexus = &apictx.nexus;
        let query = query_params.into_inner();
        let pag_params = data_page_params_for(&rqctx, &query)?;
        let scan_params = ScanByNameOrId::from_query(&query)?;
        let paginated_by = name_or_id_pagination(&pag_params, scan_params)?;
        let project_lookup =
            nexus.project_lookup(&opctx, scan_params.selector.clone())?;
        let snapshots = nexus
            .snapshot_list(&opctx, &project_lookup, &paginated_by)
            .await?
            .into_iter()
            .map(|d| d.into())
            .collect();
        Ok(HttpResponseOk(ScanByNameOrId::results_page(
            &query,
            snapshots,
            &marker_for_name_or_id,
        )?))
    };
    apictx.external_latencies.instrument_dropshot_handler(&rqctx, handler).await
}

/// Create a snapshot
///
/// Creates a point-in-time snapshot from a disk.
#[endpoint {
    method = POST,
    path = "/v1/snapshots",
    tags = ["snapshots"],
}]
async fn snapshot_create(
    rqctx: RequestContext<Arc<ServerContext>>,
    query_params: Query<params::ProjectSelector>,
    new_snapshot: TypedBody<params::SnapshotCreate>,
) -> Result<HttpResponseCreated<Snapshot>, HttpError> {
    let apictx = rqctx.context();
    let handler = async {
        let opctx = crate::context::op_context_for_external_api(&rqctx).await?;
        let nexus = &apictx.nexus;
        let query = query_params.into_inner();
        let new_snapshot_params = &new_snapshot.into_inner();
        let project_lookup = nexus.project_lookup(&opctx, query)?;
        let snapshot = nexus
            .snapshot_create(&opctx, project_lookup, &new_snapshot_params)
            .await?;
        Ok(HttpResponseCreated(snapshot.into()))
    };
    apictx.external_latencies.instrument_dropshot_handler(&rqctx, handler).await
}

/// Fetch a snapshot
#[endpoint {
    method = GET,
    path = "/v1/snapshots/{snapshot}",
    tags = ["snapshots"],
}]
async fn snapshot_view(
    rqctx: RequestContext<Arc<ServerContext>>,
    path_params: Path<params::SnapshotPath>,
    query_params: Query<params::OptionalProjectSelector>,
) -> Result<HttpResponseOk<Snapshot>, HttpError> {
    let apictx = rqctx.context();
    let handler = async {
        let opctx = crate::context::op_context_for_external_api(&rqctx).await?;
        let nexus = &apictx.nexus;
        let path = path_params.into_inner();
        let query = query_params.into_inner();
        let snapshot_selector = params::SnapshotSelector {
            project: query.project,
            snapshot: path.snapshot,
        };
        let (.., snapshot) =
            nexus.snapshot_lookup(&opctx, snapshot_selector)?.fetch().await?;
        Ok(HttpResponseOk(snapshot.into()))
    };
    apictx.external_latencies.instrument_dropshot_handler(&rqctx, handler).await
}

/// Delete a snapshot
#[endpoint {
    method = DELETE,
    path = "/v1/snapshots/{snapshot}",
    tags = ["snapshots"],
}]
async fn snapshot_delete(
    rqctx: RequestContext<Arc<ServerContext>>,
    path_params: Path<params::SnapshotPath>,
    query_params: Query<params::OptionalProjectSelector>,
) -> Result<HttpResponseDeleted, HttpError> {
    let apictx = rqctx.context();
    let handler = async {
        let opctx = crate::context::op_context_for_external_api(&rqctx).await?;
        let nexus = &apictx.nexus;
        let path = path_params.into_inner();
        let query = query_params.into_inner();
        let snapshot_selector = params::SnapshotSelector {
            project: query.project,
            snapshot: path.snapshot,
        };
        let snapshot_lookup =
            nexus.snapshot_lookup(&opctx, snapshot_selector)?;
        nexus.snapshot_delete(&opctx, &snapshot_lookup).await?;
        Ok(HttpResponseDeleted())
    };
    apictx.external_latencies.instrument_dropshot_handler(&rqctx, handler).await
}

// VPCs

/// List VPCs
#[endpoint {
    method = GET,
    path = "/v1/vpcs",
    tags = ["vpcs"],
}]
async fn vpc_list(
    rqctx: RequestContext<Arc<ServerContext>>,
    query_params: Query<PaginatedByNameOrId<params::ProjectSelector>>,
) -> Result<HttpResponseOk<ResultsPage<Vpc>>, HttpError> {
    let apictx = rqctx.context();
    let handler = async {
        let nexus = &apictx.nexus;
        let query = query_params.into_inner();
        let pag_params = data_page_params_for(&rqctx, &query)?;
        let scan_params = ScanByNameOrId::from_query(&query)?;
        let paginated_by = name_or_id_pagination(&pag_params, scan_params)?;
        let opctx = crate::context::op_context_for_external_api(&rqctx).await?;
        let project_lookup =
            nexus.project_lookup(&opctx, scan_params.selector.clone())?;
        let vpcs = nexus
            .vpc_list(&opctx, &project_lookup, &paginated_by)
            .await?
            .into_iter()
            .map(|p| p.into())
            .collect();

        Ok(HttpResponseOk(ScanByNameOrId::results_page(
            &query,
            vpcs,
            &marker_for_name_or_id,
        )?))
    };
    apictx.external_latencies.instrument_dropshot_handler(&rqctx, handler).await
}

/// Create a VPC
#[endpoint {
    method = POST,
    path = "/v1/vpcs",
    tags = ["vpcs"],
}]
async fn vpc_create(
    rqctx: RequestContext<Arc<ServerContext>>,
    query_params: Query<params::ProjectSelector>,
    body: TypedBody<params::VpcCreate>,
) -> Result<HttpResponseCreated<Vpc>, HttpError> {
    let apictx = rqctx.context();
    let nexus = &apictx.nexus;
    let query = query_params.into_inner();
    let new_vpc_params = body.into_inner();
    let handler = async {
        let opctx = crate::context::op_context_for_external_api(&rqctx).await?;
        let project_lookup = nexus.project_lookup(&opctx, query)?;
        let vpc = nexus
            .project_create_vpc(&opctx, &project_lookup, &new_vpc_params)
            .await?;
        Ok(HttpResponseCreated(vpc.into()))
    };
    apictx.external_latencies.instrument_dropshot_handler(&rqctx, handler).await
}

/// Fetch a VPC
#[endpoint {
    method = GET,
    path = "/v1/vpcs/{vpc}",
    tags = ["vpcs"],
}]
async fn vpc_view(
    rqctx: RequestContext<Arc<ServerContext>>,
    path_params: Path<params::VpcPath>,
    query_params: Query<params::OptionalProjectSelector>,
) -> Result<HttpResponseOk<Vpc>, HttpError> {
    let apictx = rqctx.context();
    let handler = async {
        let nexus = &apictx.nexus;
        let path = path_params.into_inner();
        let query = query_params.into_inner();
        let opctx = crate::context::op_context_for_external_api(&rqctx).await?;
        let vpc_selector =
            params::VpcSelector { project: query.project, vpc: path.vpc };
        let (.., vpc) = nexus.vpc_lookup(&opctx, vpc_selector)?.fetch().await?;
        Ok(HttpResponseOk(vpc.into()))
    };
    apictx.external_latencies.instrument_dropshot_handler(&rqctx, handler).await
}

/// Update a VPC
#[endpoint {
    method = PUT,
    path = "/v1/vpcs/{vpc}",
    tags = ["vpcs"],
}]
async fn vpc_update(
    rqctx: RequestContext<Arc<ServerContext>>,
    path_params: Path<params::VpcPath>,
    query_params: Query<params::OptionalProjectSelector>,
    updated_vpc: TypedBody<params::VpcUpdate>,
) -> Result<HttpResponseOk<Vpc>, HttpError> {
    let apictx = rqctx.context();
    let handler = async {
        let nexus = &apictx.nexus;
        let path = path_params.into_inner();
        let query = query_params.into_inner();
        let updated_vpc_params = &updated_vpc.into_inner();
        let opctx = crate::context::op_context_for_external_api(&rqctx).await?;
        let vpc_selector =
            params::VpcSelector { project: query.project, vpc: path.vpc };
        let vpc_lookup = nexus.vpc_lookup(&opctx, vpc_selector)?;
        let vpc = nexus
            .project_update_vpc(&opctx, &vpc_lookup, &updated_vpc_params)
            .await?;
        Ok(HttpResponseOk(vpc.into()))
    };
    apictx.external_latencies.instrument_dropshot_handler(&rqctx, handler).await
}

/// Delete a VPC
#[endpoint {
    method = DELETE,
    path = "/v1/vpcs/{vpc}",
    tags = ["vpcs"],
}]
async fn vpc_delete(
    rqctx: RequestContext<Arc<ServerContext>>,
    path_params: Path<params::VpcPath>,
    query_params: Query<params::OptionalProjectSelector>,
) -> Result<HttpResponseDeleted, HttpError> {
    let apictx = rqctx.context();
    let handler = async {
        let nexus = &apictx.nexus;
        let path = path_params.into_inner();
        let query = query_params.into_inner();
        let opctx = crate::context::op_context_for_external_api(&rqctx).await?;
        let vpc_selector =
            params::VpcSelector { project: query.project, vpc: path.vpc };
        let vpc_lookup = nexus.vpc_lookup(&opctx, vpc_selector)?;
        nexus.project_delete_vpc(&opctx, &vpc_lookup).await?;
        Ok(HttpResponseDeleted())
    };
    apictx.external_latencies.instrument_dropshot_handler(&rqctx, handler).await
}

/// List subnets
#[endpoint {
    method = GET,
    path = "/v1/vpc-subnets",
    tags = ["vpcs"],
}]
async fn vpc_subnet_list(
    rqctx: RequestContext<Arc<ServerContext>>,
    query_params: Query<PaginatedByNameOrId<params::VpcSelector>>,
) -> Result<HttpResponseOk<ResultsPage<VpcSubnet>>, HttpError> {
    let apictx = rqctx.context();
    let handler = async {
        let nexus = &apictx.nexus;
        let query = query_params.into_inner();
        let pag_params = data_page_params_for(&rqctx, &query)?;
        let scan_params = ScanByNameOrId::from_query(&query)?;
        let paginated_by = name_or_id_pagination(&pag_params, scan_params)?;
        let opctx = crate::context::op_context_for_external_api(&rqctx).await?;
        let vpc_lookup =
            nexus.vpc_lookup(&opctx, scan_params.selector.clone())?;
        let subnets = nexus
            .vpc_subnet_list(&opctx, &vpc_lookup, &paginated_by)
            .await?
            .into_iter()
            .map(|vpc| vpc.into())
            .collect();
        Ok(HttpResponseOk(ScanByNameOrId::results_page(
            &query,
            subnets,
            &marker_for_name_or_id,
        )?))
    };
    apictx.external_latencies.instrument_dropshot_handler(&rqctx, handler).await
}

/// Create a subnet
#[endpoint {
    method = POST,
    path = "/v1/vpc-subnets",
    tags = ["vpcs"],
}]
async fn vpc_subnet_create(
    rqctx: RequestContext<Arc<ServerContext>>,
    query_params: Query<params::VpcSelector>,
    create_params: TypedBody<params::VpcSubnetCreate>,
) -> Result<HttpResponseCreated<VpcSubnet>, HttpError> {
    let apictx = rqctx.context();
    let handler = async {
        let nexus = &apictx.nexus;
        let query = query_params.into_inner();
        let create = create_params.into_inner();
        let opctx = crate::context::op_context_for_external_api(&rqctx).await?;
        let vpc_lookup = nexus.vpc_lookup(&opctx, query)?;
        let subnet =
            nexus.vpc_create_subnet(&opctx, &vpc_lookup, &create).await?;
        Ok(HttpResponseCreated(subnet.into()))
    };
    apictx.external_latencies.instrument_dropshot_handler(&rqctx, handler).await
}

/// Fetch a subnet
#[endpoint {
    method = GET,
    path = "/v1/vpc-subnets/{subnet}",
    tags = ["vpcs"],
}]
async fn vpc_subnet_view(
    rqctx: RequestContext<Arc<ServerContext>>,
    path_params: Path<params::SubnetPath>,
    query_params: Query<params::OptionalVpcSelector>,
) -> Result<HttpResponseOk<VpcSubnet>, HttpError> {
    let apictx = rqctx.context();
    let handler = async {
        let nexus = &apictx.nexus;
        let path = path_params.into_inner();
        let query = query_params.into_inner();
        let opctx = crate::context::op_context_for_external_api(&rqctx).await?;
        let subnet_selector = params::SubnetSelector {
            project: query.project,
            vpc: query.vpc,
            subnet: path.subnet,
        };
        let (.., subnet) =
            nexus.vpc_subnet_lookup(&opctx, subnet_selector)?.fetch().await?;
        Ok(HttpResponseOk(subnet.into()))
    };
    apictx.external_latencies.instrument_dropshot_handler(&rqctx, handler).await
}

/// Delete a subnet
#[endpoint {
    method = DELETE,
    path = "/v1/vpc-subnets/{subnet}",
    tags = ["vpcs"],
}]
async fn vpc_subnet_delete(
    rqctx: RequestContext<Arc<ServerContext>>,
    path_params: Path<params::SubnetPath>,
    query_params: Query<params::OptionalVpcSelector>,
) -> Result<HttpResponseDeleted, HttpError> {
    let apictx = rqctx.context();
    let handler = async {
        let nexus = &apictx.nexus;
        let path = path_params.into_inner();
        let query = query_params.into_inner();
        let opctx = crate::context::op_context_for_external_api(&rqctx).await?;
        let subnet_selector = params::SubnetSelector {
            project: query.project,
            vpc: query.vpc,
            subnet: path.subnet,
        };
        let subnet_lookup = nexus.vpc_subnet_lookup(&opctx, subnet_selector)?;
        nexus.vpc_delete_subnet(&opctx, &subnet_lookup).await?;
        Ok(HttpResponseDeleted())
    };
    apictx.external_latencies.instrument_dropshot_handler(&rqctx, handler).await
}

/// Update a subnet
#[endpoint {
    method = PUT,
    path = "/v1/vpc-subnets/{subnet}",
    tags = ["vpcs"],
}]
async fn vpc_subnet_update(
    rqctx: RequestContext<Arc<ServerContext>>,
    path_params: Path<params::SubnetPath>,
    query_params: Query<params::OptionalVpcSelector>,
    subnet_params: TypedBody<params::VpcSubnetUpdate>,
) -> Result<HttpResponseOk<VpcSubnet>, HttpError> {
    let apictx = rqctx.context();
    let handler = async {
        let nexus = &apictx.nexus;
        let path = path_params.into_inner();
        let query = query_params.into_inner();
        let subnet_params = subnet_params.into_inner();
        let opctx = crate::context::op_context_for_external_api(&rqctx).await?;
        let subnet_selector = params::SubnetSelector {
            project: query.project,
            vpc: query.vpc,
            subnet: path.subnet,
        };
        let subnet_lookup = nexus.vpc_subnet_lookup(&opctx, subnet_selector)?;
        let subnet = nexus
            .vpc_update_subnet(&opctx, &subnet_lookup, &subnet_params)
            .await?;
        Ok(HttpResponseOk(subnet.into()))
    };
    apictx.external_latencies.instrument_dropshot_handler(&rqctx, handler).await
}

// This endpoint is likely temporary. We would rather list all IPs allocated in
// a subnet whether they come from NICs or something else. See
// https://github.com/oxidecomputer/omicron/issues/2476

/// List network interfaces
#[endpoint {
    method = GET,
    path = "/v1/vpc-subnets/{subnet}/network-interfaces",
    tags = ["vpcs"],
}]
async fn vpc_subnet_list_network_interfaces(
    rqctx: RequestContext<Arc<ServerContext>>,
    path_params: Path<params::SubnetPath>,
    query_params: Query<PaginatedByNameOrId<params::OptionalVpcSelector>>,
) -> Result<HttpResponseOk<ResultsPage<InstanceNetworkInterface>>, HttpError> {
    let apictx = rqctx.context();
    let handler = async {
        let nexus = &apictx.nexus;
        let query = query_params.into_inner();
        let path = path_params.into_inner();
        let pag_params = data_page_params_for(&rqctx, &query)?;
        let scan_params = ScanByNameOrId::from_query(&query)?;
        let paginated_by = name_or_id_pagination(&pag_params, scan_params)?;
        let opctx = crate::context::op_context_for_external_api(&rqctx).await?;
        let subnet_selector = params::SubnetSelector {
            project: scan_params.selector.project.clone(),
            vpc: scan_params.selector.vpc.clone(),
            subnet: path.subnet,
        };
        let subnet_lookup = nexus.vpc_subnet_lookup(&opctx, subnet_selector)?;
        let interfaces = nexus
            .subnet_list_instance_network_interfaces(
                &opctx,
                &subnet_lookup,
                &paginated_by,
            )
            .await?
            .into_iter()
            .map(|interfaces| interfaces.into())
            .collect();
        Ok(HttpResponseOk(ScanByNameOrId::results_page(
            &query,
            interfaces,
            &marker_for_name_or_id,
        )?))
    };
    apictx.external_latencies.instrument_dropshot_handler(&rqctx, handler).await
}

// VPC Firewalls

// TODO Is the number of firewall rules bounded?
/// List firewall rules
#[endpoint {
    method = GET,
    path = "/v1/vpc-firewall-rules",
    tags = ["vpcs"],
}]
async fn vpc_firewall_rules_view(
    rqctx: RequestContext<Arc<ServerContext>>,
    query_params: Query<params::VpcSelector>,
) -> Result<HttpResponseOk<VpcFirewallRules>, HttpError> {
    // TODO: Check If-Match and fail if the ETag doesn't match anymore.
    // Without this check, if firewall rules change while someone is listing
    // the rules, they will see a mix of the old and new rules.
    let apictx = rqctx.context();
    let handler = async {
        let opctx = crate::context::op_context_for_external_api(&rqctx).await?;
        let nexus = &apictx.nexus;
        let query = query_params.into_inner();
        let vpc_lookup = nexus.vpc_lookup(&opctx, query)?;
        let rules = nexus.vpc_list_firewall_rules(&opctx, &vpc_lookup).await?;
        Ok(HttpResponseOk(VpcFirewallRules {
            rules: rules.into_iter().map(|rule| rule.into()).collect(),
        }))
    };
    apictx.external_latencies.instrument_dropshot_handler(&rqctx, handler).await
}

/// Replace firewall rules
#[endpoint {
    method = PUT,
    path = "/v1/vpc-firewall-rules",
    tags = ["vpcs"],
}]
async fn vpc_firewall_rules_update(
    rqctx: RequestContext<Arc<ServerContext>>,
    query_params: Query<params::VpcSelector>,
    router_params: TypedBody<VpcFirewallRuleUpdateParams>,
) -> Result<HttpResponseOk<VpcFirewallRules>, HttpError> {
    // TODO: Check If-Match and fail if the ETag doesn't match anymore.
    // TODO: limit size of the ruleset because the GET endpoint is not paginated
    let apictx = rqctx.context();
    let handler = async {
        let opctx = crate::context::op_context_for_external_api(&rqctx).await?;
        let nexus = &apictx.nexus;
        let query = query_params.into_inner();
        let router_params = router_params.into_inner();
        let vpc_lookup = nexus.vpc_lookup(&opctx, query)?;
        let rules = nexus
            .vpc_update_firewall_rules(&opctx, &vpc_lookup, &router_params)
            .await?;
        Ok(HttpResponseOk(VpcFirewallRules {
            rules: rules.into_iter().map(|rule| rule.into()).collect(),
        }))
    };
    apictx.external_latencies.instrument_dropshot_handler(&rqctx, handler).await
}

// VPC Routers

/// List routers
#[endpoint {
    method = GET,
    path = "/v1/vpc-routers",
    tags = ["vpcs"],
    unpublished = true,
}]
async fn vpc_router_list(
    rqctx: RequestContext<Arc<ServerContext>>,
    query_params: Query<PaginatedByNameOrId<params::VpcSelector>>,
) -> Result<HttpResponseOk<ResultsPage<VpcRouter>>, HttpError> {
    let apictx = rqctx.context();
    let handler = async {
        let opctx = crate::context::op_context_for_external_api(&rqctx).await?;
        let nexus = &apictx.nexus;
        let query = query_params.into_inner();
        let pag_params = data_page_params_for(&rqctx, &query)?;
        let scan_params = ScanByNameOrId::from_query(&query)?;
        let paginated_by = name_or_id_pagination(&pag_params, scan_params)?;
        let vpc_lookup =
            nexus.vpc_lookup(&opctx, scan_params.selector.clone())?;
        let routers = nexus
            .vpc_router_list(&opctx, &vpc_lookup, &paginated_by)
            .await?
            .into_iter()
            .map(|s| s.into())
            .collect();
        Ok(HttpResponseOk(ScanByNameOrId::results_page(
            &query,
            routers,
            &marker_for_name_or_id,
        )?))
    };
    apictx.external_latencies.instrument_dropshot_handler(&rqctx, handler).await
}

/// Fetch a router
#[endpoint {
    method = GET,
    path = "/v1/vpc-routers/{router}",
    tags = ["vpcs"],
    unpublished = true,
}]
async fn vpc_router_view(
    rqctx: RequestContext<Arc<ServerContext>>,
    path_params: Path<params::RouterPath>,
    query_params: Query<params::OptionalVpcSelector>,
) -> Result<HttpResponseOk<VpcRouter>, HttpError> {
    let apictx = rqctx.context();
    let handler = async {
        let nexus = &apictx.nexus;
        let path = path_params.into_inner();
        let query = query_params.into_inner();
        let opctx = crate::context::op_context_for_external_api(&rqctx).await?;
        let router_selector = params::RouterSelector {
            project: query.project,
            vpc: query.vpc,
            router: path.router,
        };
        let (.., vpc_router) =
            nexus.vpc_router_lookup(&opctx, router_selector)?.fetch().await?;
        Ok(HttpResponseOk(vpc_router.into()))
    };
    apictx.external_latencies.instrument_dropshot_handler(&rqctx, handler).await
}

/// Create a VPC router
#[endpoint {
    method = POST,
    path = "/v1/vpc-routers",
    tags = ["vpcs"],
    unpublished = true,
}]
async fn vpc_router_create(
    rqctx: RequestContext<Arc<ServerContext>>,
    query_params: Query<params::VpcSelector>,
    create_params: TypedBody<params::VpcRouterCreate>,
) -> Result<HttpResponseCreated<VpcRouter>, HttpError> {
    let apictx = rqctx.context();
    let handler = async {
        let nexus = &apictx.nexus;
        let query = query_params.into_inner();
        let create = create_params.into_inner();
        let opctx = crate::context::op_context_for_external_api(&rqctx).await?;
        let vpc_lookup = nexus.vpc_lookup(&opctx, query)?;
        let router = nexus
            .vpc_create_router(
                &opctx,
                &vpc_lookup,
                &db::model::VpcRouterKind::Custom,
                &create,
            )
            .await?;
        Ok(HttpResponseCreated(router.into()))
    };
    apictx.external_latencies.instrument_dropshot_handler(&rqctx, handler).await
}

/// Delete a router
#[endpoint {
    method = DELETE,
    path = "/v1/vpc-routers/{router}",
    tags = ["vpcs"],
    unpublished = true,
}]
async fn vpc_router_delete(
    rqctx: RequestContext<Arc<ServerContext>>,
    path_params: Path<params::RouterPath>,
    query_params: Query<params::OptionalVpcSelector>,
) -> Result<HttpResponseDeleted, HttpError> {
    let apictx = rqctx.context();
    let handler = async {
        let nexus = &apictx.nexus;
        let path = path_params.into_inner();
        let query = query_params.into_inner();
        let opctx = crate::context::op_context_for_external_api(&rqctx).await?;
        let router_selector = params::RouterSelector {
            project: query.project,
            vpc: query.vpc,
            router: path.router,
        };
        let router_lookup = nexus.vpc_router_lookup(&opctx, router_selector)?;
        nexus.vpc_delete_router(&opctx, &router_lookup).await?;
        Ok(HttpResponseDeleted())
    };
    apictx.external_latencies.instrument_dropshot_handler(&rqctx, handler).await
}

/// Update a router
#[endpoint {
    method = PUT,
    path = "/v1/vpc-routers/{router}",
    tags = ["vpcs"],
    unpublished = true,
}]
async fn vpc_router_update(
    rqctx: RequestContext<Arc<ServerContext>>,
    path_params: Path<params::RouterPath>,
    query_params: Query<params::OptionalVpcSelector>,
    router_params: TypedBody<params::VpcRouterUpdate>,
) -> Result<HttpResponseOk<VpcRouter>, HttpError> {
    let apictx = rqctx.context();
    let handler = async {
        let nexus = &apictx.nexus;
        let path = path_params.into_inner();
        let query = query_params.into_inner();
        let router_params = router_params.into_inner();
        let opctx = crate::context::op_context_for_external_api(&rqctx).await?;
        let router_selector = params::RouterSelector {
            project: query.project,
            vpc: query.vpc,
            router: path.router,
        };
        let router_lookup = nexus.vpc_router_lookup(&opctx, router_selector)?;
        let router = nexus
            .vpc_update_router(&opctx, &router_lookup, &router_params)
            .await?;
        Ok(HttpResponseOk(router.into()))
    };
    apictx.external_latencies.instrument_dropshot_handler(&rqctx, handler).await
}

/// List routes
///
/// List the routes associated with a router in a particular VPC.
#[endpoint {
    method = GET,
    path = "/v1/vpc-router-routes",
    tags = ["vpcs"],
    unpublished = true,
}]
async fn vpc_router_route_list(
    rqctx: RequestContext<Arc<ServerContext>>,
    query_params: Query<PaginatedByNameOrId<params::RouterSelector>>,
) -> Result<HttpResponseOk<ResultsPage<RouterRoute>>, HttpError> {
    let apictx = rqctx.context();
    let handler = async {
        let opctx = crate::context::op_context_for_external_api(&rqctx).await?;
        let nexus = &apictx.nexus;
        let query = query_params.into_inner();
        let pag_params = data_page_params_for(&rqctx, &query)?;
        let scan_params = ScanByNameOrId::from_query(&query)?;
        let paginated_by = name_or_id_pagination(&pag_params, scan_params)?;
        let router_lookup =
            nexus.vpc_router_lookup(&opctx, scan_params.selector.clone())?;
        let routes = nexus
            .vpc_router_route_list(&opctx, &router_lookup, &paginated_by)
            .await?
            .into_iter()
            .map(|route| route.into())
            .collect();
        Ok(HttpResponseOk(ScanByNameOrId::results_page(
            &query,
            routes,
            &marker_for_name_or_id,
        )?))
    };
    apictx.external_latencies.instrument_dropshot_handler(&rqctx, handler).await
}

// Vpc Router Routes

/// Fetch a route
#[endpoint {
    method = GET,
    path = "/v1/vpc-router-routes/{route}",
    tags = ["vpcs"],
    unpublished = true,
}]
async fn vpc_router_route_view(
    rqctx: RequestContext<Arc<ServerContext>>,
    path_params: Path<params::RoutePath>,
    query_params: Query<params::RouterSelector>,
) -> Result<HttpResponseOk<RouterRoute>, HttpError> {
    let apictx = rqctx.context();
    let handler = async {
        let opctx = crate::context::op_context_for_external_api(&rqctx).await?;
        let nexus = &apictx.nexus;
        let path = path_params.into_inner();
        let query = query_params.into_inner();
        let route_selector = params::RouteSelector {
            project: query.project,
            vpc: query.vpc,
            router: Some(query.router),
            route: path.route,
        };
        let (.., route) = nexus
            .vpc_router_route_lookup(&opctx, route_selector)?
            .fetch()
            .await?;
        Ok(HttpResponseOk(route.into()))
    };
    apictx.external_latencies.instrument_dropshot_handler(&rqctx, handler).await
}

/// Create a router
#[endpoint {
    method = POST,
    path = "/v1/vpc-router-routes",
    tags = ["vpcs"],
    unpublished = true,
}]
async fn vpc_router_route_create(
    rqctx: RequestContext<Arc<ServerContext>>,
    query_params: Query<params::RouterSelector>,
    create_params: TypedBody<params::RouterRouteCreate>,
) -> Result<HttpResponseCreated<RouterRoute>, HttpError> {
    let apictx = rqctx.context();
    let handler = async {
        let opctx = crate::context::op_context_for_external_api(&rqctx).await?;
        let nexus = &apictx.nexus;
        let query = query_params.into_inner();
        let create = create_params.into_inner();
        let router_lookup = nexus.vpc_router_lookup(&opctx, query)?;
        let route = nexus
            .router_create_route(
                &opctx,
                &router_lookup,
                &RouterRouteKind::Custom,
                &create,
            )
            .await?;
        Ok(HttpResponseCreated(route.into()))
    };
    apictx.external_latencies.instrument_dropshot_handler(&rqctx, handler).await
}

/// Delete a route
#[endpoint {
    method = DELETE,
    path = "/v1/vpc-router-routes/{route}",
    tags = ["vpcs"],
    unpublished = true,
}]
async fn vpc_router_route_delete(
    rqctx: RequestContext<Arc<ServerContext>>,
    path_params: Path<params::RoutePath>,
    query_params: Query<params::OptionalRouterSelector>,
) -> Result<HttpResponseDeleted, HttpError> {
    let apictx = rqctx.context();
    let handler = async {
        let opctx = crate::context::op_context_for_external_api(&rqctx).await?;
        let nexus = &apictx.nexus;
        let path = path_params.into_inner();
        let query = query_params.into_inner();
        let route_selector = params::RouteSelector {
            project: query.project,
            vpc: query.vpc,
            router: query.router,
            route: path.route,
        };
        let route_lookup =
            nexus.vpc_router_route_lookup(&opctx, route_selector)?;
        nexus.router_delete_route(&opctx, &route_lookup).await?;
        Ok(HttpResponseDeleted())
    };
    apictx.external_latencies.instrument_dropshot_handler(&rqctx, handler).await
}

/// Update a route
#[endpoint {
    method = PUT,
    path = "/v1/vpc-router-routes/{route}",
    tags = ["vpcs"],
    unpublished = true,
}]
async fn vpc_router_route_update(
    rqctx: RequestContext<Arc<ServerContext>>,
    path_params: Path<params::RoutePath>,
    query_params: Query<params::OptionalRouterSelector>,
    router_params: TypedBody<params::RouterRouteUpdate>,
) -> Result<HttpResponseOk<RouterRoute>, HttpError> {
    let apictx = rqctx.context();
    let handler = async {
        let nexus = &apictx.nexus;
        let path = path_params.into_inner();
        let query = query_params.into_inner();
        let router_params = router_params.into_inner();
        let opctx = crate::context::op_context_for_external_api(&rqctx).await?;
        let route_selector = params::RouteSelector {
            project: query.project,
            vpc: query.vpc,
            router: query.router,
            route: path.route,
        };
        let route_lookup =
            nexus.vpc_router_route_lookup(&opctx, route_selector)?;
        let route = nexus
            .router_update_route(&opctx, &route_lookup, &router_params)
            .await?;
        Ok(HttpResponseOk(route.into()))
    };
    apictx.external_latencies.instrument_dropshot_handler(&rqctx, handler).await
}

// Racks

/// List racks
#[endpoint {
    method = GET,
    path = "/v1/system/hardware/racks",
    tags = ["system/hardware"],
}]
async fn rack_list(
    rqctx: RequestContext<Arc<ServerContext>>,
    query_params: Query<PaginatedById>,
) -> Result<HttpResponseOk<ResultsPage<Rack>>, HttpError> {
    let apictx = rqctx.context();
    let handler = async {
        let nexus = &apictx.nexus;
        let query = query_params.into_inner();
        let opctx = crate::context::op_context_for_external_api(&rqctx).await?;
        let racks = nexus
            .racks_list(&opctx, &data_page_params_for(&rqctx, &query)?)
            .await?
            .into_iter()
            .map(|r| r.into())
            .collect();
        Ok(HttpResponseOk(ScanById::results_page(
            &query,
            racks,
            &|_, rack: &Rack| rack.identity.id,
        )?))
    };
    apictx.external_latencies.instrument_dropshot_handler(&rqctx, handler).await
}

/// Path parameters for Rack requests
#[derive(Deserialize, JsonSchema)]
struct RackPathParam {
    /// The rack's unique ID.
    rack_id: Uuid,
}

/// Fetch a rack
#[endpoint {
    method = GET,
    path = "/v1/system/hardware/racks/{rack_id}",
    tags = ["system/hardware"],
}]
async fn rack_view(
    rqctx: RequestContext<Arc<ServerContext>>,
    path_params: Path<RackPathParam>,
) -> Result<HttpResponseOk<Rack>, HttpError> {
    let apictx = rqctx.context();
    let handler = async {
        let nexus = &apictx.nexus;
        let path = path_params.into_inner();
        let opctx = crate::context::op_context_for_external_api(&rqctx).await?;
        let rack_info = nexus.rack_lookup(&opctx, &path.rack_id).await?;
        Ok(HttpResponseOk(rack_info.into()))
    };
    apictx.external_latencies.instrument_dropshot_handler(&rqctx, handler).await
}

/// List uninitialized sleds in a given rack
#[endpoint {
    method = GET,
    path = "/v1/system/hardware/uninitialized-sleds",
    tags = ["system/hardware"]
}]
async fn uninitialized_sled_list(
    rqctx: RequestContext<Arc<ServerContext>>,
) -> Result<HttpResponseOk<Vec<UninitializedSled>>, HttpError> {
    let apictx = rqctx.context();
    let handler = async {
        let nexus = &apictx.nexus;
        let opctx = crate::context::op_context_for_external_api(&rqctx).await?;
        let sleds = nexus.uninitialized_sled_list(&opctx).await?;
        Ok(HttpResponseOk(sleds))
    };
    apictx.external_latencies.instrument_dropshot_handler(&rqctx, handler).await
}

/// Add a sled to an initialized rack
//
// TODO: In the future this should really be a PUT request, once we resolve
// https://github.com/oxidecomputer/omicron/issues/4494. It should also
// explicitly be tied to a rack via a `rack_id` path param. For now we assume
// we are only operating on single rack systems.
#[endpoint {
    method = POST,
    path = "/v1/system/hardware/sleds/",
    tags = ["system/hardware"]
}]
async fn add_sled_to_initialized_rack(
    rqctx: RequestContext<Arc<ServerContext>>,
    sled: TypedBody<UninitializedSled>,
) -> Result<HttpResponseUpdatedNoContent, HttpError> {
    let apictx = rqctx.context();
    let nexus = &apictx.nexus;
    let handler = async {
        let opctx = crate::context::op_context_for_external_api(&rqctx).await?;
        nexus.add_sled_to_initialized_rack(&opctx, sled.into_inner()).await?;
        Ok(HttpResponseUpdatedNoContent())
    };
    apictx.external_latencies.instrument_dropshot_handler(&rqctx, handler).await
}

// Sleds

/// List sleds
#[endpoint {
    method = GET,
    path = "/v1/system/hardware/sleds",
    tags = ["system/hardware"],
}]
async fn sled_list(
    rqctx: RequestContext<Arc<ServerContext>>,
    query_params: Query<PaginatedById>,
) -> Result<HttpResponseOk<ResultsPage<Sled>>, HttpError> {
    let apictx = rqctx.context();
    let handler = async {
        let nexus = &apictx.nexus;
        let query = query_params.into_inner();
        let opctx = crate::context::op_context_for_external_api(&rqctx).await?;
        let sleds = nexus
            .sled_list(&opctx, &data_page_params_for(&rqctx, &query)?)
            .await?
            .into_iter()
            .map(|s| s.into())
            .collect();
        Ok(HttpResponseOk(ScanById::results_page(
            &query,
            sleds,
            &|_, sled: &Sled| sled.identity.id,
        )?))
    };
    apictx.external_latencies.instrument_dropshot_handler(&rqctx, handler).await
}

/// Fetch a sled
#[endpoint {
    method = GET,
    path = "/v1/system/hardware/sleds/{sled_id}",
    tags = ["system/hardware"],
}]
async fn sled_view(
    rqctx: RequestContext<Arc<ServerContext>>,
    path_params: Path<params::SledPath>,
) -> Result<HttpResponseOk<Sled>, HttpError> {
    let apictx = rqctx.context();
    let handler = async {
        let nexus = &apictx.nexus;
        let path = path_params.into_inner();
        let opctx = crate::context::op_context_for_external_api(&rqctx).await?;
        let (.., sled) =
            nexus.sled_lookup(&opctx, &path.sled_id)?.fetch().await?;
        Ok(HttpResponseOk(sled.into()))
    };
    apictx.external_latencies.instrument_dropshot_handler(&rqctx, handler).await
}

/// Set the sled's provision state.
#[endpoint {
    method = PUT,
    path = "/v1/system/hardware/sleds/{sled_id}/provision-state",
    tags = ["system/hardware"],
}]
async fn sled_set_provision_state(
    rqctx: RequestContext<Arc<ServerContext>>,
    path_params: Path<params::SledPath>,
    new_provision_state: TypedBody<params::SledProvisionStateParams>,
) -> Result<HttpResponseOk<params::SledProvisionStateResponse>, HttpError> {
    let apictx = rqctx.context();
    let handler = async {
        let nexus = &apictx.nexus;

        let path = path_params.into_inner();
        let provision_state = new_provision_state.into_inner().state;

        let opctx = crate::context::op_context_for_external_api(&rqctx).await?;
        // Convert the external `SledProvisionState` into our internal data model.
        let new_state = db::model::SledProvisionState::from(provision_state);

        let sled_lookup = nexus.sled_lookup(&opctx, &path.sled_id)?;

        let old_state = nexus
            .sled_set_provision_state(&opctx, &sled_lookup, new_state)
            .await?;

        let response = params::SledProvisionStateResponse {
            old_state: old_state.into(),
            new_state: new_state.into(),
        };

        Ok(HttpResponseOk(response))
    };
    apictx.external_latencies.instrument_dropshot_handler(&rqctx, handler).await
}

/// List instances running on a given sled
#[endpoint {
    method = GET,
    path = "/v1/system/hardware/sleds/{sled_id}/instances",
    tags = ["system/hardware"],
}]
async fn sled_instance_list(
    rqctx: RequestContext<Arc<ServerContext>>,
    path_params: Path<params::SledPath>,
    query_params: Query<PaginatedById>,
) -> Result<HttpResponseOk<ResultsPage<SledInstance>>, HttpError> {
    let apictx = rqctx.context();
    let handler = async {
        let nexus = &apictx.nexus;
        let path = path_params.into_inner();
        let query = query_params.into_inner();
        let opctx = crate::context::op_context_for_external_api(&rqctx).await?;
        let sled_lookup = nexus.sled_lookup(&opctx, &path.sled_id)?;
        let sled_instances = nexus
            .sled_instance_list(
                &opctx,
                &sled_lookup,
                &data_page_params_for(&rqctx, &query)?,
            )
            .await?
            .into_iter()
            .map(|s| s.into())
            .collect();
        Ok(HttpResponseOk(ScanById::results_page(
            &query,
            sled_instances,
            &|_, sled_instance: &SledInstance| sled_instance.identity.id,
        )?))
    };
    apictx.external_latencies.instrument_dropshot_handler(&rqctx, handler).await
}

// Physical disks

/// List physical disks
#[endpoint {
    method = GET,
    path = "/v1/system/hardware/disks",
    tags = ["system/hardware"],
}]
async fn physical_disk_list(
    rqctx: RequestContext<Arc<ServerContext>>,
    query_params: Query<PaginatedById>,
) -> Result<HttpResponseOk<ResultsPage<PhysicalDisk>>, HttpError> {
    let apictx = rqctx.context();
    let handler = async {
        let nexus = &apictx.nexus;
        let query = query_params.into_inner();
        let opctx = crate::context::op_context_for_external_api(&rqctx).await?;
        let disks = nexus
            .physical_disk_list(&opctx, &data_page_params_for(&rqctx, &query)?)
            .await?
            .into_iter()
            .map(|s| s.into())
            .collect();
        Ok(HttpResponseOk(ScanById::results_page(
            &query,
            disks,
            &|_, disk: &PhysicalDisk| disk.identity.id,
        )?))
    };
    apictx.external_latencies.instrument_dropshot_handler(&rqctx, handler).await
}

// Switches

/// List switches
#[endpoint {
    method = GET,
    path = "/v1/system/hardware/switches",
    tags = ["system/hardware"],
}]
async fn switch_list(
    rqctx: RequestContext<Arc<ServerContext>>,
    query_params: Query<PaginatedById>,
) -> Result<HttpResponseOk<ResultsPage<Switch>>, HttpError> {
    let apictx = rqctx.context();
    let handler = async {
        let nexus = &apictx.nexus;
        let query = query_params.into_inner();
        let opctx = crate::context::op_context_for_external_api(&rqctx).await?;
        let switches = nexus
            .switch_list(&opctx, &data_page_params_for(&rqctx, &query)?)
            .await?
            .into_iter()
            .map(|s| s.into())
            .collect();
        Ok(HttpResponseOk(ScanById::results_page(
            &query,
            switches,
            &|_, switch: &Switch| switch.identity.id,
        )?))
    };
    apictx.external_latencies.instrument_dropshot_handler(&rqctx, handler).await
}

/// Fetch a switch
#[endpoint {
    method = GET,
    path = "/v1/system/hardware/switches/{switch_id}",
    tags = ["system/hardware"],
 }]
async fn switch_view(
    rqctx: RequestContext<Arc<ServerContext>>,
    path_params: Path<params::SwitchPath>,
) -> Result<HttpResponseOk<Switch>, HttpError> {
    let apictx = rqctx.context();
    let handler = async {
        let nexus = &apictx.nexus;
        let path = path_params.into_inner();
        let opctx = crate::context::op_context_for_external_api(&rqctx).await?;
        let (.., switch) = nexus
            .switch_lookup(
                &opctx,
                params::SwitchSelector { switch: path.switch_id },
            )?
            .fetch()
            .await?;
        Ok(HttpResponseOk(switch.into()))
    };
    apictx.external_latencies.instrument_dropshot_handler(&rqctx, handler).await
}

/// List physical disks attached to sleds
#[endpoint {
    method = GET,
    path = "/v1/system/hardware/sleds/{sled_id}/disks",
    tags = ["system/hardware"],
}]
async fn sled_physical_disk_list(
    rqctx: RequestContext<Arc<ServerContext>>,
    path_params: Path<params::SledPath>,
    query_params: Query<PaginatedById>,
) -> Result<HttpResponseOk<ResultsPage<PhysicalDisk>>, HttpError> {
    let apictx = rqctx.context();
    let handler = async {
        let nexus = &apictx.nexus;
        let path = path_params.into_inner();
        let query = query_params.into_inner();
        let opctx = crate::context::op_context_for_external_api(&rqctx).await?;
        let disks = nexus
            .sled_list_physical_disks(
                &opctx,
                path.sled_id,
                &data_page_params_for(&rqctx, &query)?,
            )
            .await?
            .into_iter()
            .map(|s| s.into())
            .collect();
        Ok(HttpResponseOk(ScanById::results_page(
            &query,
            disks,
            &|_, disk: &PhysicalDisk| disk.identity.id,
        )?))
    };
    apictx.external_latencies.instrument_dropshot_handler(&rqctx, handler).await
}

// Metrics

#[derive(Debug, Deserialize, JsonSchema)]
pub struct SystemMetricParams {
    /// A silo ID. If unspecified, get aggregrate metrics across all silos.
    pub silo_id: Option<Uuid>,
}

#[derive(Debug, Deserialize, JsonSchema)]
pub struct SiloMetricParams {
    /// A project ID. If unspecified, get aggregrate metrics across all projects
    /// in current silo.
    pub project_id: Option<Uuid>,
}

#[derive(Display, Deserialize, JsonSchema)]
#[display(style = "snake_case")]
#[serde(rename_all = "snake_case")]
pub enum SystemMetricName {
    VirtualDiskSpaceProvisioned,
    CpusProvisioned,
    RamProvisioned,
}

#[derive(Deserialize, JsonSchema)]
struct SystemMetricsPathParam {
    metric_name: SystemMetricName,
}

/// Access metrics data
#[endpoint {
     method = GET,
     path = "/v1/system/metrics/{metric_name}",
     tags = ["system/metrics"],
}]
async fn system_metric(
    rqctx: RequestContext<Arc<ServerContext>>,
    path_params: Path<SystemMetricsPathParam>,
    pag_params: Query<
        PaginationParams<params::ResourceMetrics, params::ResourceMetrics>,
    >,
    other_params: Query<params::OptionalSiloSelector>,
) -> Result<HttpResponseOk<ResultsPage<oximeter_db::Measurement>>, HttpError> {
    let apictx = rqctx.context();
    let handler = async {
        let nexus = &apictx.nexus;
        let metric_name = path_params.into_inner().metric_name;
        let pagination = pag_params.into_inner();
        let limit = rqctx.page_limit(&pagination)?;

        let opctx = crate::context::op_context_for_external_api(&rqctx).await?;
        let silo_lookup = match other_params.into_inner().silo {
            Some(silo) => Some(nexus.silo_lookup(&opctx, silo)?),
            _ => None,
        };

        let result = nexus
            .system_metric_list(
                &opctx,
                metric_name,
                silo_lookup,
                pagination,
                limit,
            )
            .await?;

        Ok(HttpResponseOk(result))
    };
    apictx.external_latencies.instrument_dropshot_handler(&rqctx, handler).await
}

/// Access metrics data
#[endpoint {
     method = GET,
     path = "/v1/metrics/{metric_name}",
     tags = ["metrics"],
}]
async fn silo_metric(
    rqctx: RequestContext<Arc<ServerContext>>,
    path_params: Path<SystemMetricsPathParam>,
    pag_params: Query<
        PaginationParams<params::ResourceMetrics, params::ResourceMetrics>,
    >,
    other_params: Query<params::OptionalProjectSelector>,
) -> Result<HttpResponseOk<ResultsPage<oximeter_db::Measurement>>, HttpError> {
    let apictx = rqctx.context();
    let handler = async {
        let nexus = &apictx.nexus;
        let metric_name = path_params.into_inner().metric_name;

        let opctx = crate::context::op_context_for_external_api(&rqctx).await?;
        let project_lookup = match other_params.into_inner().project {
            Some(project) => {
                let project_selector = params::ProjectSelector { project };
                Some(nexus.project_lookup(&opctx, project_selector)?)
            }
            _ => None,
        };

        let pagination = pag_params.into_inner();
        let limit = rqctx.page_limit(&pagination)?;

        let opctx = crate::context::op_context_for_external_api(&rqctx).await?;
        let result = nexus
            .silo_metric_list(
                &opctx,
                metric_name,
                project_lookup,
                pagination,
                limit,
            )
            .await?;

        Ok(HttpResponseOk(result))
    };
    apictx.external_latencies.instrument_dropshot_handler(&rqctx, handler).await
}

// Updates

/// Refresh update data
#[endpoint {
     method = POST,
     path = "/v1/system/update/refresh",
     tags = ["system/update"],
     unpublished = true,
}]
async fn system_update_refresh(
    rqctx: RequestContext<Arc<ServerContext>>,
) -> Result<HttpResponseUpdatedNoContent, HttpError> {
    let apictx = rqctx.context();
    let nexus = &apictx.nexus;
    let handler = async {
        let opctx = crate::context::op_context_for_external_api(&rqctx).await?;
        nexus.updates_refresh_metadata(&opctx).await?;
        Ok(HttpResponseUpdatedNoContent())
    };
    apictx.external_latencies.instrument_dropshot_handler(&rqctx, handler).await
}

/// View system version and update status
#[endpoint {
     method = GET,
     path = "/v1/system/update/version",
     tags = ["system/update"],
     unpublished = true,
}]
async fn system_version(
    rqctx: RequestContext<Arc<ServerContext>>,
) -> Result<HttpResponseOk<views::SystemVersion>, HttpError> {
    let apictx = rqctx.context();
    let nexus = &apictx.nexus;
    let handler = async {
        let opctx = crate::context::op_context_for_external_api(&rqctx).await?;
        opctx.authorize(authz::Action::ListChildren, &authz::FLEET).await?;

        // The only way we have no latest deployment is if the rack was just set
        // up and no system updates have ever been run. In this case there is no
        // update running, so we can fall back to steady.
        let status = nexus
            .latest_update_deployment(&opctx)
            .await
            .map_or(views::UpdateStatus::Steady, |d| d.status.into());

        // Updateable components, however, are populated at rack setup before
        // the external API is even started, so if we get here and there are no
        // components, that's a real issue and the 500 we throw is appropriate.
        let low = nexus.lowest_component_system_version(&opctx).await?.into();
        let high = nexus.highest_component_system_version(&opctx).await?.into();

        Ok(HttpResponseOk(views::SystemVersion {
            version_range: views::VersionRange { low, high },
            status,
        }))
    };
    apictx.external_latencies.instrument_dropshot_handler(&rqctx, handler).await
}

/// View version and update status of component tree
#[endpoint {
     method = GET,
     path = "/v1/system/update/components",
     tags = ["system/update"],
     unpublished = true,
}]
async fn system_component_version_list(
    rqctx: RequestContext<Arc<ServerContext>>,
    query_params: Query<PaginatedById>,
) -> Result<HttpResponseOk<ResultsPage<views::UpdateableComponent>>, HttpError>
{
    let apictx = rqctx.context();
    let nexus = &apictx.nexus;
    let query = query_params.into_inner();
    let pagparams = data_page_params_for(&rqctx, &query)?;
    let handler = async {
        let opctx = crate::context::op_context_for_external_api(&rqctx).await?;
        let components = nexus
            .updateable_components_list_by_id(&opctx, &pagparams)
            .await?
            .into_iter()
            .map(|u| u.into())
            .collect();
        Ok(HttpResponseOk(ScanById::results_page(
            &query,
            components,
            &|_, u: &views::UpdateableComponent| u.identity.id,
        )?))
    };
    apictx.external_latencies.instrument_dropshot_handler(&rqctx, handler).await
}

/// List all updates
#[endpoint {
     method = GET,
     path = "/v1/system/update/updates",
     tags = ["system/update"],
     unpublished = true,
}]
async fn system_update_list(
    rqctx: RequestContext<Arc<ServerContext>>,
    query_params: Query<PaginatedById>,
) -> Result<HttpResponseOk<ResultsPage<views::SystemUpdate>>, HttpError> {
    let apictx = rqctx.context();
    let nexus = &apictx.nexus;
    let query = query_params.into_inner();
    let pagparams = data_page_params_for(&rqctx, &query)?;
    let handler = async {
        let opctx = crate::context::op_context_for_external_api(&rqctx).await?;
        let updates = nexus
            .system_updates_list_by_id(&opctx, &pagparams)
            .await?
            .into_iter()
            .map(|u| u.into())
            .collect();
        Ok(HttpResponseOk(ScanById::results_page(
            &query,
            updates,
            &|_, u: &views::SystemUpdate| u.identity.id,
        )?))
    };
    apictx.external_latencies.instrument_dropshot_handler(&rqctx, handler).await
}

/// View system update
#[endpoint {
     method = GET,
     path = "/v1/system/update/updates/{version}",
     tags = ["system/update"],
     unpublished = true,
}]
async fn system_update_view(
    rqctx: RequestContext<Arc<ServerContext>>,
    path_params: Path<params::SystemUpdatePath>,
) -> Result<HttpResponseOk<views::SystemUpdate>, HttpError> {
    let apictx = rqctx.context();
    let nexus = &apictx.nexus;
    let path = path_params.into_inner();
    let handler = async {
        let opctx = crate::context::op_context_for_external_api(&rqctx).await?;
        let system_update =
            nexus.system_update_fetch_by_version(&opctx, &path.version).await?;
        Ok(HttpResponseOk(system_update.into()))
    };
    apictx.external_latencies.instrument_dropshot_handler(&rqctx, handler).await
}

/// View system update component tree
#[endpoint {
    method = GET,
    path = "/v1/system/update/updates/{version}/components",
    tags = ["system/update"],
    unpublished = true,
}]
async fn system_update_components_list(
    rqctx: RequestContext<Arc<ServerContext>>,
    path_params: Path<params::SystemUpdatePath>,
) -> Result<HttpResponseOk<ResultsPage<views::ComponentUpdate>>, HttpError> {
    let apictx = rqctx.context();
    let nexus = &apictx.nexus;
    let path = path_params.into_inner();
    let handler = async {
        let opctx = crate::context::op_context_for_external_api(&rqctx).await?;
        let components = nexus
            .system_update_list_components(&opctx, &path.version)
            .await?
            .into_iter()
            .map(|i| i.into())
            .collect();
        Ok(HttpResponseOk(ResultsPage { items: components, next_page: None }))
    };
    apictx.external_latencies.instrument_dropshot_handler(&rqctx, handler).await
}

/// Start system update
#[endpoint {
    method = POST,
    path = "/v1/system/update/start",
    tags = ["system/update"],
    unpublished = true,
}]
async fn system_update_start(
    rqctx: RequestContext<Arc<ServerContext>>,
    // The use of the request body here instead of a path param is deliberate.
    // Unlike instance start (which uses a path param), update start is about
    // modifying the state of the system rather than the state of the resource
    // (instance there, system update here) identified by the param. This
    // approach also gives us symmetry with the /stop endpoint.
    update: TypedBody<params::SystemUpdateStart>,
) -> Result<HttpResponseAccepted<views::UpdateDeployment>, HttpError> {
    let apictx = rqctx.context();
    let _nexus = &apictx.nexus;
    let handler = async {
        let opctx = crate::context::op_context_for_external_api(&rqctx).await?;
        opctx.authorize(authz::Action::Modify, &authz::FLEET).await?;

        // inverse situation to stop: we only want to actually start an update
        // if there isn't one already in progress.

        // 1. check that there is no update in progress
        //   a. if there is one, this should probably 409
        // 2. kick off the update start saga, which
        //   a. tells the update system to get going
        //   b. creates an update deployment

        // similar question for stop: do we return the deployment directly, or a
        // special StartUpdateResult that includes a deployment ID iff an update
        // was actually started

        Ok(HttpResponseAccepted(views::UpdateDeployment {
            identity: AssetIdentityMetadata {
                id: Uuid::new_v4(),
                time_created: Utc::now(),
                time_modified: Utc::now(),
            },
            version: update.into_inner().version,
            status: views::UpdateStatus::Updating,
        }))
    };
    apictx.external_latencies.instrument_dropshot_handler(&rqctx, handler).await
}

/// Stop system update
///
/// If there is no update in progress, do nothing.
#[endpoint {
    method = POST,
    path = "/v1/system/update/stop",
    tags = ["system/update"],
    unpublished = true,
}]
async fn system_update_stop(
    rqctx: RequestContext<Arc<ServerContext>>,
) -> Result<HttpResponseUpdatedNoContent, HttpError> {
    let apictx = rqctx.context();
    let _nexus = &apictx.nexus;
    let handler = async {
        let opctx = crate::context::op_context_for_external_api(&rqctx).await?;
        opctx.authorize(authz::Action::Modify, &authz::FLEET).await?;

        // TODO: Implement stopping an update. Should probably be a saga.

        // Ask update subsystem if it's doing anything. If so, tell it to stop.
        // This could be done in a single call to the updater if the latter can
        // respond to a stop command differently depending on whether it did
        // anything or not.

        // If we did in fact stop a running update, update the status on the
        // latest update deployment in the DB to `stopped` and respond with that
        // deployment. If we do nothing, what should we return? Maybe instead of
        // responding with the deployment, this endpoint gets its own
        // `StopUpdateResult` response view that says whether it was a noop, and
        // if it wasn't, includes the ID of the stopped deployment, which allows
        // the client to fetch it if it actually wants it.

        Ok(HttpResponseUpdatedNoContent())
    };
    apictx.external_latencies.instrument_dropshot_handler(&rqctx, handler).await
}

/// List all update deployments
#[endpoint {
     method = GET,
     path = "/v1/system/update/deployments",
     tags = ["system/update"],
     unpublished = true,
}]
async fn update_deployments_list(
    rqctx: RequestContext<Arc<ServerContext>>,
    query_params: Query<PaginatedById>,
) -> Result<HttpResponseOk<ResultsPage<views::UpdateDeployment>>, HttpError> {
    let apictx = rqctx.context();
    let nexus = &apictx.nexus;
    let query = query_params.into_inner();
    let pagparams = data_page_params_for(&rqctx, &query)?;
    let handler = async {
        let opctx = crate::context::op_context_for_external_api(&rqctx).await?;
        let updates = nexus
            .update_deployments_list_by_id(&opctx, &pagparams)
            .await?
            .into_iter()
            .map(|u| u.into())
            .collect();
        Ok(HttpResponseOk(ScanById::results_page(
            &query,
            updates,
            &|_, u: &views::UpdateDeployment| u.identity.id,
        )?))
    };
    apictx.external_latencies.instrument_dropshot_handler(&rqctx, handler).await
}

/// Fetch a system update deployment
#[endpoint {
     method = GET,
     path = "/v1/system/update/deployments/{id}",
     tags = ["system/update"],
     unpublished = true,
}]
async fn update_deployment_view(
    rqctx: RequestContext<Arc<ServerContext>>,
    path_params: Path<ByIdPathParams>,
) -> Result<HttpResponseOk<views::UpdateDeployment>, HttpError> {
    let apictx = rqctx.context();
    let nexus = &apictx.nexus;
    let path = path_params.into_inner();
    let id = &path.id;
    let handler = async {
        let opctx = crate::context::op_context_for_external_api(&rqctx).await?;
        let deployment =
            nexus.update_deployment_fetch_by_id(&opctx, id).await?;
        Ok(HttpResponseOk(deployment.into()))
    };
    apictx.external_latencies.instrument_dropshot_handler(&rqctx, handler).await
}
// Silo users

/// List users
#[endpoint {
    method = GET,
    path = "/v1/users",
    tags = ["silos"],
}]
async fn user_list(
    rqctx: RequestContext<Arc<ServerContext>>,
    query_params: Query<PaginatedById<params::OptionalGroupSelector>>,
) -> Result<HttpResponseOk<ResultsPage<User>>, HttpError> {
    let apictx = rqctx.context();
    let handler = async {
        let nexus = &apictx.nexus;
        let query = query_params.into_inner();
        let pagparams = data_page_params_for(&rqctx, &query)?;
        let opctx = crate::context::op_context_for_external_api(&rqctx).await?;
        let scan_params = ScanById::from_query(&query)?;

        // TODO: a valid UUID gets parsed here and will 404 if it doesn't exist
        // (as expected) but a non-UUID string just gets let through as None
        // (i.e., ignored) instead of 400ing

        let users = if let Some(group_id) = scan_params.selector.group {
            nexus
                .current_silo_group_users_list(&opctx, &pagparams, &group_id)
                .await?
        } else {
            nexus.silo_users_list_current(&opctx, &pagparams).await?
        };

        Ok(HttpResponseOk(ScanById::results_page(
            &query,
            users.into_iter().map(|i| i.into()).collect(),
            &|_, user: &User| user.id,
        )?))
    };
    apictx.external_latencies.instrument_dropshot_handler(&rqctx, handler).await
}

// Silo groups

/// List groups
#[endpoint {
    method = GET,
    path = "/v1/groups",
    tags = ["silos"],
}]
async fn group_list(
    rqctx: RequestContext<Arc<ServerContext>>,
    query_params: Query<PaginatedById>,
) -> Result<HttpResponseOk<ResultsPage<Group>>, HttpError> {
    let apictx = rqctx.context();
    let nexus = &apictx.nexus;
    let query = query_params.into_inner();
    let pagparams = data_page_params_for(&rqctx, &query)?;
    let handler = async {
        let opctx = crate::context::op_context_for_external_api(&rqctx).await?;
        let groups = nexus
            .silo_groups_list(&opctx, &pagparams)
            .await?
            .into_iter()
            .map(|i| i.into())
            .collect();
        Ok(HttpResponseOk(ScanById::results_page(
            &query,
            groups,
            &|_, group: &Group| group.id,
        )?))
    };
    apictx.external_latencies.instrument_dropshot_handler(&rqctx, handler).await
}

/// Fetch group
#[endpoint {
    method = GET,
    path = "/v1/groups/{group_id}",
    tags = ["silos"],
}]
async fn group_view(
    rqctx: RequestContext<Arc<ServerContext>>,
    path_params: Path<params::GroupPath>,
) -> Result<HttpResponseOk<Group>, HttpError> {
    let apictx = rqctx.context();
    let handler = async {
        let nexus = &apictx.nexus;
        let path = path_params.into_inner();
        let opctx = crate::context::op_context_for_external_api(&rqctx).await?;
        let (.., group) =
            nexus.silo_group_lookup(&opctx, &path.group_id).fetch().await?;
        Ok(HttpResponseOk(group.into()))
    };
    apictx.external_latencies.instrument_dropshot_handler(&rqctx, handler).await
}

// Built-in (system) users

/// List built-in users
#[endpoint {
    method = GET,
    path = "/v1/system/users-builtin",
    tags = ["system/silos"],
}]
async fn user_builtin_list(
    rqctx: RequestContext<Arc<ServerContext>>,
    query_params: Query<PaginatedByName>,
) -> Result<HttpResponseOk<ResultsPage<UserBuiltin>>, HttpError> {
    let apictx = rqctx.context();
    let nexus = &apictx.nexus;
    let query = query_params.into_inner();
    let pagparams =
        data_page_params_for(&rqctx, &query)?.map_name(|n| Name::ref_cast(n));
    let handler = async {
        let opctx = crate::context::op_context_for_external_api(&rqctx).await?;
        let users = nexus
            .users_builtin_list(&opctx, &pagparams)
            .await?
            .into_iter()
            .map(|i| i.into())
            .collect();
        Ok(HttpResponseOk(ScanByName::results_page(
            &query,
            users,
            &marker_for_name,
        )?))
    };
    apictx.external_latencies.instrument_dropshot_handler(&rqctx, handler).await
}

/// Fetch a built-in user
#[endpoint {
    method = GET,
    path = "/v1/system/users-builtin/{user}",
    tags = ["system/silos"],
}]
async fn user_builtin_view(
    rqctx: RequestContext<Arc<ServerContext>>,
    path_params: Path<params::UserBuiltinSelector>,
) -> Result<HttpResponseOk<UserBuiltin>, HttpError> {
    let apictx = rqctx.context();
    let handler = async {
        let nexus = &apictx.nexus;
        let user_selector = path_params.into_inner();
        let opctx = crate::context::op_context_for_external_api(&rqctx).await?;
        let (.., user) =
            nexus.user_builtin_lookup(&opctx, &user_selector)?.fetch().await?;
        Ok(HttpResponseOk(user.into()))
    };
    apictx.external_latencies.instrument_dropshot_handler(&rqctx, handler).await
}

// Built-in roles

// Roles have their own pagination scheme because they do not use the usual "id"
// or "name" types.  For more, see the comment in dbinit.sql.
#[derive(Deserialize, JsonSchema, Serialize)]
struct RolePage {
    last_seen: String,
}

/// Path parameters for global (system) role requests
#[derive(Deserialize, JsonSchema)]
struct RolePathParam {
    /// The built-in role's unique name.
    role_name: String,
}

/// List built-in roles
#[endpoint {
    method = GET,
    path = "/v1/system/roles",
    tags = ["roles"],
}]
async fn role_list(
    rqctx: RequestContext<Arc<ServerContext>>,
    query_params: Query<PaginationParams<EmptyScanParams, RolePage>>,
) -> Result<HttpResponseOk<ResultsPage<Role>>, HttpError> {
    let apictx = rqctx.context();
    let nexus = &apictx.nexus;
    let query = query_params.into_inner();
    let handler = async {
        let opctx = crate::context::op_context_for_external_api(&rqctx).await?;
        let marker = match &query.page {
            WhichPage::First(..) => None,
            WhichPage::Next(RolePage { last_seen }) => {
                Some(last_seen.split_once('.').ok_or_else(|| {
                    Error::invalid_value(last_seen.clone(), "bad page token")
                })?)
                .map(|(s1, s2)| (s1.to_string(), s2.to_string()))
            }
        };
        let pagparams = DataPageParams {
            limit: rqctx.page_limit(&query)?,
            direction: PaginationOrder::Ascending,
            marker: marker.as_ref(),
        };
        let roles = nexus
            .roles_builtin_list(&opctx, &pagparams)
            .await?
            .into_iter()
            .map(|i| i.into())
            .collect();
        Ok(HttpResponseOk(dropshot::ResultsPage::new(
            roles,
            &EmptyScanParams {},
            |role: &Role, _| RolePage { last_seen: role.name.to_string() },
        )?))
    };
    apictx.external_latencies.instrument_dropshot_handler(&rqctx, handler).await
}

/// Fetch a built-in role
#[endpoint {
    method = GET,
    path = "/v1/system/roles/{role_name}",
    tags = ["roles"],
}]
async fn role_view(
    rqctx: RequestContext<Arc<ServerContext>>,
    path_params: Path<RolePathParam>,
) -> Result<HttpResponseOk<Role>, HttpError> {
    let apictx = rqctx.context();
    let nexus = &apictx.nexus;
    let path = path_params.into_inner();
    let role_name = &path.role_name;
    let handler = async {
        let opctx = crate::context::op_context_for_external_api(&rqctx).await?;
        let role = nexus.role_builtin_fetch(&opctx, &role_name).await?;
        Ok(HttpResponseOk(role.into()))
    };
    apictx.external_latencies.instrument_dropshot_handler(&rqctx, handler).await
}

// Current user

/// Fetch the user associated with the current session
#[endpoint {
   method = GET,
   path = "/v1/me",
   tags = ["session"],
}]
pub(crate) async fn current_user_view(
    rqctx: RequestContext<Arc<ServerContext>>,
) -> Result<HttpResponseOk<views::CurrentUser>, HttpError> {
    let apictx = rqctx.context();
    let nexus = &apictx.nexus;
    let handler = async {
        let opctx = crate::context::op_context_for_external_api(&rqctx).await?;
        let user = nexus.silo_user_fetch_self(&opctx).await?;
        let (_, silo) = nexus.current_silo_lookup(&opctx)?.fetch().await?;
        Ok(HttpResponseOk(views::CurrentUser {
            user: user.into(),
            silo_name: silo.name().clone(),
        }))
    };
    apictx.external_latencies.instrument_dropshot_handler(&rqctx, handler).await
}

/// Fetch the silo groups the current user belongs to
#[endpoint {
    method = GET,
    path = "/v1/me/groups",
    tags = ["session"],
 }]
pub(crate) async fn current_user_groups(
    rqctx: RequestContext<Arc<ServerContext>>,
    query_params: Query<PaginatedById>,
) -> Result<HttpResponseOk<ResultsPage<views::Group>>, HttpError> {
    let apictx = rqctx.context();
    let handler = async {
        let opctx = crate::context::op_context_for_external_api(&rqctx).await?;
        let nexus = &apictx.nexus;
        let query = query_params.into_inner();
        let groups = nexus
            .silo_user_fetch_groups_for_self(
                &opctx,
                &data_page_params_for(&rqctx, &query)?,
            )
            .await?
            .into_iter()
            .map(|d| d.into())
            .collect();
        Ok(HttpResponseOk(ScanById::results_page(
            &query,
            groups,
            &|_, group: &views::Group| group.id,
        )?))
    };
    apictx.external_latencies.instrument_dropshot_handler(&rqctx, handler).await
}

// Per-user SSH public keys

/// List SSH public keys
///
/// Lists SSH public keys for the currently authenticated user.
#[endpoint {
    method = GET,
    path = "/v1/me/ssh-keys",
    tags = ["session"],
}]
async fn current_user_ssh_key_list(
    rqctx: RequestContext<Arc<ServerContext>>,
    query_params: Query<PaginatedByNameOrId>,
) -> Result<HttpResponseOk<ResultsPage<SshKey>>, HttpError> {
    let apictx = rqctx.context();
    let handler = async {
        let opctx = crate::context::op_context_for_external_api(&rqctx).await?;
        let nexus = &apictx.nexus;
        let query = query_params.into_inner();
        let pag_params = data_page_params_for(&rqctx, &query)?;
        let scan_params = ScanByNameOrId::from_query(&query)?;
        let paginated_by = name_or_id_pagination(&pag_params, scan_params)?;
        let &actor = opctx
            .authn
            .actor_required()
            .internal_context("listing current user's ssh keys")?;
        let ssh_keys = nexus
            .ssh_keys_list(&opctx, actor.actor_id(), &paginated_by)
            .await?
            .into_iter()
            .map(SshKey::from)
            .collect::<Vec<SshKey>>();
        Ok(HttpResponseOk(ScanByNameOrId::results_page(
            &query,
            ssh_keys,
            &marker_for_name_or_id,
        )?))
    };
    apictx.external_latencies.instrument_dropshot_handler(&rqctx, handler).await
}

/// Create an SSH public key
///
/// Create an SSH public key for the currently authenticated user.
#[endpoint {
    method = POST,
    path = "/v1/me/ssh-keys",
    tags = ["session"],
}]
async fn current_user_ssh_key_create(
    rqctx: RequestContext<Arc<ServerContext>>,
    new_key: TypedBody<params::SshKeyCreate>,
) -> Result<HttpResponseCreated<SshKey>, HttpError> {
    let apictx = rqctx.context();
    let handler = async {
        let opctx = crate::context::op_context_for_external_api(&rqctx).await?;
        let nexus = &apictx.nexus;
        let &actor = opctx
            .authn
            .actor_required()
            .internal_context("creating ssh key for current user")?;
        let ssh_key = nexus
            .ssh_key_create(&opctx, actor.actor_id(), new_key.into_inner())
            .await?;
        Ok(HttpResponseCreated(ssh_key.into()))
    };
    apictx.external_latencies.instrument_dropshot_handler(&rqctx, handler).await
}

/// Fetch an SSH public key
///
/// Fetch an SSH public key associated with the currently authenticated user.
#[endpoint {
    method = GET,
    path = "/v1/me/ssh-keys/{ssh_key}",
    tags = ["session"],
}]
async fn current_user_ssh_key_view(
    rqctx: RequestContext<Arc<ServerContext>>,
    path_params: Path<params::SshKeyPath>,
) -> Result<HttpResponseOk<SshKey>, HttpError> {
    let apictx = rqctx.context();
    let handler = async {
        let opctx = crate::context::op_context_for_external_api(&rqctx).await?;
        let nexus = &apictx.nexus;
        let path = path_params.into_inner();
        let &actor = opctx
            .authn
            .actor_required()
            .internal_context("fetching one of current user's ssh keys")?;
        let ssh_key_selector = params::SshKeySelector {
            silo_user_id: actor.actor_id(),
            ssh_key: path.ssh_key,
        };
        let ssh_key_lookup = nexus.ssh_key_lookup(&opctx, &ssh_key_selector)?;
        let (.., silo_user, _, ssh_key) = ssh_key_lookup.fetch().await?;
        // Ensure the SSH key exists in the current silo
        assert_eq!(silo_user.id(), actor.actor_id());
        Ok(HttpResponseOk(ssh_key.into()))
    };
    apictx.external_latencies.instrument_dropshot_handler(&rqctx, handler).await
}

/// Delete an SSH public key
///
/// Delete an SSH public key associated with the currently authenticated user.
#[endpoint {
    method = DELETE,
    path = "/v1/me/ssh-keys/{ssh_key}",
    tags = ["session"],
}]
async fn current_user_ssh_key_delete(
    rqctx: RequestContext<Arc<ServerContext>>,
    path_params: Path<params::SshKeyPath>,
) -> Result<HttpResponseDeleted, HttpError> {
    let apictx = rqctx.context();
    let handler = async {
        let opctx = crate::context::op_context_for_external_api(&rqctx).await?;
        let nexus = &apictx.nexus;
        let path = path_params.into_inner();
        let &actor = opctx
            .authn
            .actor_required()
            .internal_context("deleting one of current user's ssh keys")?;
        let ssh_key_selector = params::SshKeySelector {
            silo_user_id: actor.actor_id(),
            ssh_key: path.ssh_key,
        };
        let ssh_key_lookup = nexus.ssh_key_lookup(&opctx, &ssh_key_selector)?;
        nexus.ssh_key_delete(&opctx, actor.actor_id(), &ssh_key_lookup).await?;
        Ok(HttpResponseDeleted())
    };
    apictx.external_latencies.instrument_dropshot_handler(&rqctx, handler).await
}

#[cfg(test)]
mod test {
    use super::external_api;

    #[test]
    fn test_nexus_tag_policy() {
        // This will fail if any of the endpoints don't match the policy in
        // ./tag-config.json
        let _ = external_api();
    }
}<|MERGE_RESOLUTION|>--- conflicted
+++ resolved
@@ -272,11 +272,8 @@
         api.register(networking_bgp_announce_set_list)?;
         api.register(networking_bgp_announce_set_delete)?;
 
-<<<<<<< HEAD
         api.register(utilization_view)?;
 
-=======
->>>>>>> e3698518
         // Fleet-wide API operations
         api.register(silo_list)?;
         api.register(silo_create)?;
@@ -522,7 +519,6 @@
     apictx.external_latencies.instrument_dropshot_handler(&rqctx, handler).await
 }
 
-<<<<<<< HEAD
 /// View the resource utilization of the user's current silo
 #[endpoint {
     method = GET,
@@ -536,8 +532,10 @@
     let handler = async {
         let nexus = &apictx.nexus;
         let opctx = crate::context::op_context_for_external_api(&rqctx).await?;
-        let authz_silo =
-            opctx.authn.silo_required().internal_context("get current silo utilization")?;
+        let authz_silo = opctx
+            .authn
+            .silo_required()
+            .internal_context("get current silo utilization")?;
         let silo_lookup = nexus.silo_lookup(&opctx, authz_silo.id().into())?;
         let quotas = nexus.silo_utilization_view(&opctx, &silo_lookup).await?;
 
@@ -599,8 +597,6 @@
     apictx.external_latencies.instrument_dropshot_handler(&rqctx, handler).await
 }
 
-=======
->>>>>>> e3698518
 /// Lists resource quotas for all silos
 #[endpoint {
     method = GET,
