--- conflicted
+++ resolved
@@ -2375,11 +2375,7 @@
                 nexus.multicast_groups_list(&opctx, &paginated_by).await?;
             let results_page = ScanByNameOrId::results_page(
                 &query,
-<<<<<<< HEAD
-                groups.into_iter().map(views::MulticastGroup::from).collect(),
-=======
                 groups,
->>>>>>> dc791eb6
                 &marker_for_name_or_id,
             )?;
             Ok(HttpResponseOk(results_page))
@@ -2393,45 +2389,13 @@
 
     async fn multicast_group_view(
         rqctx: RequestContext<ApiContext>,
-<<<<<<< HEAD
-        new_group: TypedBody<v2025120300::MulticastGroupCreate>,
-    ) -> Result<HttpResponseCreated<v2025120300::MulticastGroup>, HttpError>
-    {
-=======
         path_params: Path<params::MulticastGroupPath>,
     ) -> Result<HttpResponseOk<views::MulticastGroup>, HttpError> {
->>>>>>> dc791eb6
-        let apictx = rqctx.context();
-        let handler = async {
-            let path = path_params.into_inner();
-            let opctx =
-                crate::context::op_context_for_external_api(&rqctx).await?;
-<<<<<<< HEAD
-            let nexus = &apictx.context.nexus;
-            let v1_params = new_group.into_inner();
-
-            // v1 (v2025120300) allowed explicit pool selection, but the new
-            // implicit lifecycle auto-selects SSM/ASM pool based on `multicast_ip`.
-            // If pool is provided without `multicast_ip`, return an error.
-            if v1_params.pool.is_some() && v1_params.multicast_ip.is_none() {
-                return Err(HttpError::for_bad_request(
-                    None,
-                    "explicit pool selection requires multicast_ip; \
-                     pool is auto-selected based on IP address range"
-                        .to_string(),
-                ));
-            }
-
-            // Convert v1 params to internal params
-            let internal_params: nexus_types::multicast::MulticastGroupCreate =
-                v1_params.into();
-            let group =
-                nexus.multicast_group_create(&opctx, &internal_params).await?;
-            // Convert to v1 type (includes mvlan field)
-            Ok(HttpResponseCreated(v2025120300::MulticastGroup::from(
-                views::MulticastGroup::from(group),
-            )))
-=======
+        let apictx = rqctx.context();
+        let handler = async {
+            let path = path_params.into_inner();
+            let opctx =
+                crate::context::op_context_for_external_api(&rqctx).await?;
             let group_selector = params::MulticastGroupSelector {
                 multicast_group: path.multicast_group,
             };
@@ -2441,7 +2405,6 @@
                 .multicast_group_view(&opctx, &group_selector)
                 .await?;
             Ok(HttpResponseOk(group))
->>>>>>> dc791eb6
         };
         apictx
             .context
@@ -2452,15 +2415,10 @@
 
     async fn v2025121200_multicast_group_view(
         rqctx: RequestContext<ApiContext>,
-<<<<<<< HEAD
-        path_params: Path<v2025120300::MulticastGroupPath>,
-    ) -> Result<HttpResponseOk<v2025120300::MulticastGroup>, HttpError> {
-=======
         path_params: Path<v2025121200::MulticastGroupPath>,
     ) -> Result<HttpResponseOk<v2025121200::MulticastGroup>, HttpError> {
         // Cannot delegate inline: path types differ (NameOrId vs MulticastGroupIdentifier)
         // and can't construct Path<T> (Dropshot extractor with private fields).
->>>>>>> dc791eb6
         let apictx = rqctx.context();
         let handler = async {
             let path = path_params.into_inner();
@@ -2474,14 +2432,7 @@
                 .nexus
                 .multicast_group_view(&opctx, &group_selector)
                 .await?;
-<<<<<<< HEAD
-            // Convert to v1 type (includes mvlan field)
-            Ok(HttpResponseOk(v2025120300::MulticastGroup::from(
-                views::MulticastGroup::from(group),
-            )))
-=======
             Ok(HttpResponseOk(group.into()))
->>>>>>> dc791eb6
         };
         apictx
             .context
@@ -2509,54 +2460,15 @@
                 .nexus
                 .multicast_group_view(&opctx, &group_selector)
                 .await?;
-<<<<<<< HEAD
-            Ok(HttpResponseOk(views::MulticastGroup::from(group)))
-=======
             Ok(HttpResponseOk(group.into()))
->>>>>>> dc791eb6
-        };
-        apictx
-            .context
-            .external_latencies
-            .instrument_dropshot_handler(&rqctx, handler)
-            .await
-    }
-
-<<<<<<< HEAD
-    async fn v2025120300_multicast_group_update(
-        _rqctx: RequestContext<ApiContext>,
-        _path_params: Path<v2025120300::MulticastGroupPath>,
-        _update_params: TypedBody<v2025120300::MulticastGroupUpdate>,
-    ) -> Result<HttpResponseOk<v2025120300::MulticastGroup>, HttpError> {
-        // Multicast group update is deprecated in the implicit lifecycle model.
-        // Groups are now created implicitly when members join and deleted when
-        // all members leave. Properties like `source_ips` should be set when
-        // adding SSM members.
-        Err(HttpError::for_bad_request(
-            None,
-            "multicast group update is deprecated; groups are managed \
-             implicitly through member operations"
-                .to_string(),
-        ))
-    }
-
-    async fn v2025120300_multicast_group_delete(
-        _rqctx: RequestContext<ApiContext>,
-        _path_params: Path<v2025120300::MulticastGroupPath>,
-    ) -> Result<HttpResponseDeleted, HttpError> {
-        // Multicast group deletion is deprecated in the implicit lifecycle
-        // model. Groups are automatically deleted when all members leave.
-        // To remove a group, remove all its members.
-        Err(HttpError::for_bad_request(
-            None,
-            "multicast group deletion is deprecated; groups are \
-             automatically deleted when all members leave"
-                .to_string(),
-        ))
-    }
-
-=======
->>>>>>> dc791eb6
+        };
+        apictx
+            .context
+            .external_latencies
+            .instrument_dropshot_handler(&rqctx, handler)
+            .await
+    }
+
     // Multicast Group Member Management
 
     async fn v2025121200_multicast_group_member_list(
@@ -2659,228 +2571,6 @@
             .await
     }
 
-<<<<<<< HEAD
-    async fn v2025120300_multicast_group_member_add(
-        rqctx: RequestContext<ApiContext>,
-        path_params: Path<v2025120300::MulticastGroupPath>,
-        query_params: Query<params::OptionalProjectSelector>,
-        member_params: TypedBody<v2025120300::MulticastGroupMemberAdd>,
-    ) -> Result<HttpResponseCreated<v2025120300::MulticastGroupMember>, HttpError>
-    {
-        let apictx = rqctx.context();
-        let handler = async {
-            let path: params::MulticastGroupPath =
-                path_params.into_inner().into();
-            let member: params::MulticastGroupMemberAdd =
-                member_params.into_inner().into();
-            let query = query_params.into_inner();
-            let opctx =
-                crate::context::op_context_for_external_api(&rqctx).await?;
-            let instance_lookup = apictx.context.nexus.instance_lookup(
-                &opctx,
-                params::InstanceSelector {
-                    project: match &member.instance {
-                        NameOrId::Name(_) => query.project.clone(),
-                        NameOrId::Id(_) => None,
-                    },
-                    instance: member.instance.clone(),
-                },
-            )?;
-            let result = apictx
-                .context
-                .nexus
-                .instance_join_multicast_group(
-                    &opctx,
-                    &path.multicast_group,
-                    &instance_lookup,
-                    &member.source_ips,
-                )
-                .await?;
-            let view = views::MulticastGroupMember::try_from(result)?;
-            Ok(HttpResponseCreated(v2025120300::MulticastGroupMember::from(
-                view,
-            )))
-        };
-        apictx
-            .context
-            .external_latencies
-            .instrument_dropshot_handler(&rqctx, handler)
-            .await
-    }
-
-    async fn multicast_group_member_add(
-        rqctx: RequestContext<ApiContext>,
-        path_params: Path<params::MulticastGroupPath>,
-        query_params: Query<params::OptionalProjectSelector>,
-        member_params: TypedBody<params::MulticastGroupMemberAdd>,
-    ) -> Result<HttpResponseCreated<views::MulticastGroupMember>, HttpError>
-    {
-        let apictx = rqctx.context();
-        let handler = async {
-            let path = path_params.into_inner();
-            let member = member_params.into_inner();
-            let query = query_params.into_inner();
-            let opctx =
-                crate::context::op_context_for_external_api(&rqctx).await?;
-            let instance_lookup = apictx.context.nexus.instance_lookup(
-                &opctx,
-                params::InstanceSelector {
-                    project: match &member.instance {
-                        NameOrId::Name(_) => query.project.clone(),
-                        NameOrId::Id(_) => None,
-                    },
-                    instance: member.instance.clone(),
-                },
-            )?;
-            let result = apictx
-                .context
-                .nexus
-                .instance_join_multicast_group(
-                    &opctx,
-                    &path.multicast_group,
-                    &instance_lookup,
-                    &member.source_ips,
-                )
-                .await?;
-            Ok(HttpResponseCreated(views::MulticastGroupMember::try_from(
-                result,
-            )?))
-        };
-        apictx
-            .context
-            .external_latencies
-            .instrument_dropshot_handler(&rqctx, handler)
-            .await
-    }
-
-    async fn v2025120300_multicast_group_member_remove(
-        rqctx: RequestContext<ApiContext>,
-        path_params: Path<v2025120300::MulticastGroupMemberPath>,
-        query_params: Query<params::OptionalProjectSelector>,
-    ) -> Result<HttpResponseDeleted, HttpError> {
-        let apictx = rqctx.context();
-        let handler = async {
-            let path: params::MulticastGroupMemberPath =
-                path_params.into_inner().into();
-            let query = query_params.into_inner();
-            let opctx =
-                crate::context::op_context_for_external_api(&rqctx).await?;
-            let instance_lookup = apictx.context.nexus.instance_lookup(
-                &opctx,
-                params::InstanceSelector {
-                    project: match &path.instance {
-                        NameOrId::Name(_) => query.project,
-                        NameOrId::Id(_) => None,
-                    },
-                    instance: path.instance.clone(),
-                },
-            )?;
-            let group_selector = params::MulticastGroupSelector {
-                multicast_group: path.multicast_group,
-            };
-            let group_lookup = apictx
-                .context
-                .nexus
-                .multicast_group_lookup(&opctx, &group_selector)
-                .await?;
-            apictx
-                .context
-                .nexus
-                .instance_leave_multicast_group(
-                    &opctx,
-                    &group_lookup,
-                    &instance_lookup,
-                )
-                .await?;
-            Ok(HttpResponseDeleted())
-        };
-        apictx
-            .context
-            .external_latencies
-            .instrument_dropshot_handler(&rqctx, handler)
-            .await
-    }
-
-    async fn multicast_group_member_remove(
-        rqctx: RequestContext<ApiContext>,
-        path_params: Path<params::MulticastGroupMemberPath>,
-        query_params: Query<params::OptionalProjectSelector>,
-    ) -> Result<HttpResponseDeleted, HttpError> {
-        let apictx = rqctx.context();
-        let handler = async {
-            let path = path_params.into_inner();
-            let query = query_params.into_inner();
-            let opctx =
-                crate::context::op_context_for_external_api(&rqctx).await?;
-            let instance_lookup = apictx.context.nexus.instance_lookup(
-                &opctx,
-                params::InstanceSelector {
-                    project: match &path.instance {
-                        NameOrId::Name(_) => query.project,
-                        NameOrId::Id(_) => None,
-                    },
-                    instance: path.instance.clone(),
-                },
-            )?;
-            let group_selector = params::MulticastGroupSelector {
-                multicast_group: path.multicast_group,
-            };
-            let group_lookup = apictx
-                .context
-                .nexus
-                .multicast_group_lookup(&opctx, &group_selector)
-                .await?;
-            apictx
-                .context
-                .nexus
-                .instance_leave_multicast_group(
-                    &opctx,
-                    &group_lookup,
-                    &instance_lookup,
-                )
-                .await?;
-            Ok(HttpResponseDeleted())
-        };
-        apictx
-            .context
-            .external_latencies
-            .instrument_dropshot_handler(&rqctx, handler)
-            .await
-    }
-
-    async fn v2025120300_lookup_multicast_group_by_ip(
-        rqctx: RequestContext<ApiContext>,
-        path_params: Path<v2025120300::MulticastGroupByIpPath>,
-    ) -> Result<HttpResponseOk<v2025120300::MulticastGroup>, HttpError> {
-        let apictx = rqctx.context();
-        let handler = async {
-            let opctx =
-                crate::context::op_context_for_external_api(&rqctx).await?;
-            let nexus = &apictx.context.nexus;
-            let path = path_params.into_inner();
-            // Use the IP address to look up the group by converting to
-            // MulticastGroupIdentifier
-            let group_selector = params::MulticastGroupSelector {
-                multicast_group: params::MulticastGroupIdentifier::Ip(
-                    path.address,
-                ),
-            };
-            let group =
-                nexus.multicast_group_view(&opctx, &group_selector).await?;
-            // Convert to v1 type (includes mvlan field)
-            Ok(HttpResponseOk(v2025120300::MulticastGroup::from(
-                views::MulticastGroup::from(group),
-            )))
-        };
-        apictx
-            .context
-            .external_latencies
-            .instrument_dropshot_handler(&rqctx, handler)
-            .await
-    }
-
-=======
->>>>>>> dc791eb6
     // Disks
 
     async fn disk_list(
