--- conflicted
+++ resolved
@@ -41,6 +41,7 @@
 use ipnetwork::IpNetwork;
 use nexus_db_lookup::lookup::ImageLookup;
 use nexus_db_lookup::lookup::ImageParentLookup;
+use nexus_db_model::TargetReleaseSource;
 use nexus_db_queries::authn::external::session_cookie::{self, SessionStore};
 use nexus_db_queries::authz;
 use nexus_db_queries::db;
@@ -7430,57 +7431,42 @@
             // system version X.Y.Z won't designate different repos over time.
             let current_target_release =
                 nexus.datastore().target_release_get_current(&opctx).await?;
-<<<<<<< HEAD
-            let current_target_release_source = nexus
-                .datastore()
-                .target_release_view(&opctx, &current_target_release)
-                .await?
-                .release_source;
-
-            // Disallow downgrades.
-            if let views::TargetReleaseSource::SystemVersion { version } =
-                &current_target_release_source
-            {
-=======
-
-            // Disallow downgrades.
-            if let Some(tuf_repo_id) = current_target_release.tuf_repo_id {
-                let version = nexus
-                    .datastore()
-                    .tuf_repo_get_version(&opctx, &tuf_repo_id)
-                    .await?;
->>>>>>> d74f5e3f
-                if !is_new_target_release_version_allowed(
-                    version,
-                    &system_version,
-                ) {
-<<<<<<< HEAD
-                    return Err(HttpError::for_bad_request(
-                        None,
-                        format!(
-                            "The requested target system release \
-                             ({system_version}) is older than the current \
-                             target system release ({version}). \
-                             This is not supported."
-                        ),
-                    ));
-=======
-                    return Err(Error::invalid_request(format!(
-                        "Requested target release ({system_version}) must not \
-                         be older than current target release ({version})."
-                    ))
-                    .into());
->>>>>>> d74f5e3f
+            let current_target_release_source = current_target_release
+                .release_source()
+                .map_err(|err| Error::internal_error(&format!("{err:#}")))?;
+
+            match current_target_release_source {
+                TargetReleaseSource::Unspecified => {
+                    // There is no current target release; it's always fine to
+                    // set the first one.
+                }
+                TargetReleaseSource::SystemVersion(tuf_repo_id) => {
+                    // Disallow downgrades.
+                    let current_version = nexus
+                        .datastore()
+                        .tuf_repo_get_version(&opctx, &tuf_repo_id)
+                        .await?;
+                    if !is_new_target_release_version_allowed(
+                        &current_version,
+                        &system_version,
+                    ) {
+                        return Err(Error::invalid_request(format!(
+                            "Requested target release ({system_version}) \
+                             must not be older than current target release \
+                             ({current_version})."
+                        ))
+                        .into());
+                    }
+
+                    // Ensure we don't change the target release mid-update.
+                    nexus
+                        .validate_target_release_change_allowed(
+                            &opctx,
+                            &current_version,
+                        )
+                        .await?;
                 }
             }
-
-            // Ensure we don't change the target release mid-update.
-            nexus
-                .validate_target_release_change_allowed(
-                    &opctx,
-                    &current_target_release_source,
-                )
-                .await?;
 
             // Fetch the TUF repo metadata and update the target release.
             let tuf_repo_id = nexus
