--- conflicted
+++ resolved
@@ -332,29 +332,12 @@
         api.register(role_list)?;
         api.register(role_view)?;
 
-<<<<<<< HEAD
         api.register(current_user_view)?;
         api.register(current_user_groups)?;
         api.register(current_user_ssh_key_list)?;
         api.register(current_user_ssh_key_view)?;
         api.register(current_user_ssh_key_create)?;
         api.register(current_user_ssh_key_delete)?;
-=======
-        api.register(role_list_v1)?;
-        api.register(role_view_v1)?;
-
-        api.register(session_sshkey_list)?;
-        api.register(session_sshkey_view)?;
-        api.register(session_sshkey_create)?;
-        api.register(session_sshkey_delete)?;
-
-        api.register(current_user_view_v1)?;
-        api.register(current_user_groups_v1)?;
-        api.register(current_user_ssh_key_list_v1)?;
-        api.register(current_user_ssh_key_view_v1)?;
-        api.register(current_user_ssh_key_create_v1)?;
-        api.register(current_user_ssh_key_delete_v1)?;
->>>>>>> d51a085f
 
         // Fleet-wide API operations
         api.register(silo_list)?;
