// This Source Code Form is subject to the terms of the Mozilla Public
// License, v. 2.0. If a copy of the MPL was not distributed with this
// file, You can obtain one at https://mozilla.org/MPL/2.0/.

//! Handler functions (entrypoints) for external HTTP APIs

use super::{
    console_api, params,
    views::{
        self, Certificate, FloatingIp, Group, IdentityProvider, Image, IpPool,
        IpPoolRange, PhysicalDisk, Project, Rack, Silo, SiloQuotas,
        SiloUtilization, Sled, Snapshot, SshKey, User, UserBuiltin,
        Utilization, Vpc, VpcRouter, VpcSubnet,
    },
};
use crate::app::external_endpoints::authority_for_request;
use crate::app::support_bundles::SupportBundleQueryType;
use crate::context::ApiContext;
use crate::external_api::shared;
use dropshot::Body;
use dropshot::EmptyScanParams;
use dropshot::Header;
use dropshot::HttpError;
use dropshot::HttpResponseDeleted;
use dropshot::HttpResponseOk;
use dropshot::HttpResponseUpdatedNoContent;
use dropshot::PaginationOrder;
use dropshot::PaginationParams;
use dropshot::Path;
use dropshot::Query;
use dropshot::RequestContext;
use dropshot::ResultsPage;
use dropshot::TypedBody;
use dropshot::WhichPage;
use dropshot::{ApiDescription, StreamingBody};
use dropshot::{HttpResponseAccepted, HttpResponseFound, HttpResponseSeeOther};
use dropshot::{HttpResponseCreated, HttpResponseHeaders};
use dropshot::{WebsocketChannelResult, WebsocketConnection};
use dropshot::{http_response_found, http_response_see_other};
use http::{Response, StatusCode, header};
use ipnetwork::IpNetwork;
use nexus_db_lookup::lookup::ImageLookup;
use nexus_db_lookup::lookup::ImageParentLookup;
use nexus_db_queries::authn::external::session_cookie::{self, SessionStore};
use nexus_db_queries::authz;
use nexus_db_queries::db;
use nexus_db_queries::db::identity::Resource;
use nexus_db_queries::db::model::Name;
use nexus_external_api::*;
use nexus_types::{
    authn::cookies::Cookies,
    external_api::{
        headers::RangeRequest,
        params::SystemMetricsPathParam,
        shared::{BfdStatus, ProbeInfo},
    },
};
use omicron_common::api::external::AddressLot;
use omicron_common::api::external::AddressLotBlock;
use omicron_common::api::external::AddressLotCreateResponse;
use omicron_common::api::external::AffinityGroupMember;
use omicron_common::api::external::AggregateBgpMessageHistory;
use omicron_common::api::external::AntiAffinityGroupMember;
use omicron_common::api::external::BgpAnnounceSet;
use omicron_common::api::external::BgpAnnouncement;
use omicron_common::api::external::BgpConfig;
use omicron_common::api::external::BgpExported;
use omicron_common::api::external::BgpImportedRouteIpv4;
use omicron_common::api::external::BgpPeerStatus;
use omicron_common::api::external::DataPageParams;
use omicron_common::api::external::Disk;
use omicron_common::api::external::Error;
use omicron_common::api::external::Instance;
use omicron_common::api::external::InstanceNetworkInterface;
use omicron_common::api::external::InternalContext;
use omicron_common::api::external::LldpLinkConfig;
use omicron_common::api::external::LldpNeighbor;
use omicron_common::api::external::LoopbackAddress;
use omicron_common::api::external::NameOrId;
use omicron_common::api::external::Probe;
use omicron_common::api::external::RouterRoute;
use omicron_common::api::external::RouterRouteKind;
use omicron_common::api::external::ServiceIcmpConfig;
use omicron_common::api::external::SwitchPort;
use omicron_common::api::external::SwitchPortSettings;
use omicron_common::api::external::SwitchPortSettingsIdentity;
use omicron_common::api::external::TufRepoGetResponse;
use omicron_common::api::external::TufRepoInsertResponse;
use omicron_common::api::external::VpcFirewallRuleUpdateParams;
use omicron_common::api::external::VpcFirewallRules;
use omicron_common::api::external::http_pagination::PaginatedBy;
use omicron_common::api::external::http_pagination::PaginatedById;
use omicron_common::api::external::http_pagination::PaginatedByName;
use omicron_common::api::external::http_pagination::PaginatedByNameOrId;
use omicron_common::api::external::http_pagination::PaginatedByTimeAndId;
use omicron_common::api::external::http_pagination::ScanById;
use omicron_common::api::external::http_pagination::ScanByName;
use omicron_common::api::external::http_pagination::ScanByNameOrId;
use omicron_common::api::external::http_pagination::ScanByTimeAndId;
use omicron_common::api::external::http_pagination::ScanParams;
use omicron_common::api::external::http_pagination::data_page_params_for;
use omicron_common::api::external::http_pagination::marker_for_id;
use omicron_common::api::external::http_pagination::marker_for_name;
use omicron_common::api::external::http_pagination::marker_for_name_or_id;
use omicron_common::api::external::http_pagination::name_or_id_pagination;
use omicron_common::bail_unless;
use omicron_uuid_kinds::GenericUuid;
use omicron_uuid_kinds::SupportBundleUuid;
use omicron_uuid_kinds::TufTrustRootUuid;
use propolis_client::support::WebSocketStream;
use propolis_client::support::tungstenite::protocol::frame::coding::CloseCode;
use propolis_client::support::tungstenite::protocol::{
    CloseFrame, Role as WebSocketRole,
};
use range_requests::PotentialRange;
use ref_cast::RefCast;

type NexusApiDescription = ApiDescription<ApiContext>;

/// Returns a description of the external nexus API
pub(crate) fn external_api() -> NexusApiDescription {
    nexus_external_api_mod::api_description::<NexusExternalApiImpl>()
        .expect("registered entrypoints")
}

enum NexusExternalApiImpl {}

impl NexusExternalApi for NexusExternalApiImpl {
    type Context = ApiContext;

    async fn system_policy_view(
        rqctx: RequestContext<ApiContext>,
    ) -> Result<HttpResponseOk<shared::Policy<shared::FleetRole>>, HttpError>
    {
        let apictx = rqctx.context();
        let handler = async {
            let nexus = &apictx.context.nexus;
            let opctx =
                crate::context::op_context_for_external_api(&rqctx).await?;
            let policy = nexus.fleet_fetch_policy(&opctx).await?;
            Ok(HttpResponseOk(policy))
        };
        apictx
            .context
            .external_latencies
            .instrument_dropshot_handler(&rqctx, handler)
            .await
    }

    async fn system_policy_update(
        rqctx: RequestContext<ApiContext>,
        new_policy: TypedBody<shared::Policy<shared::FleetRole>>,
    ) -> Result<HttpResponseOk<shared::Policy<shared::FleetRole>>, HttpError>
    {
        let apictx = rqctx.context();
        let handler = async {
            let nexus = &apictx.context.nexus;
            let new_policy = new_policy.into_inner();
            let nasgns = new_policy.role_assignments.len();
            // This should have been validated during parsing.
            bail_unless!(nasgns <= shared::MAX_ROLE_ASSIGNMENTS_PER_RESOURCE);
            let opctx =
                crate::context::op_context_for_external_api(&rqctx).await?;
            let policy = nexus.fleet_update_policy(&opctx, &new_policy).await?;
            Ok(HttpResponseOk(policy))
        };
        apictx
            .context
            .external_latencies
            .instrument_dropshot_handler(&rqctx, handler)
            .await
    }

    async fn policy_view(
        rqctx: RequestContext<ApiContext>,
    ) -> Result<HttpResponseOk<shared::Policy<shared::SiloRole>>, HttpError>
    {
        let apictx = rqctx.context();
        let handler = async {
            let nexus = &apictx.context.nexus;
            let opctx =
                crate::context::op_context_for_external_api(&rqctx).await?;
            let silo: NameOrId = opctx
                .authn
                .silo_required()
                .internal_context("loading current silo")?
                .id()
                .into();

            let silo_lookup = nexus.silo_lookup(&opctx, silo)?;
            let policy = nexus.silo_fetch_policy(&opctx, &silo_lookup).await?;
            Ok(HttpResponseOk(policy))
        };
        apictx
            .context
            .external_latencies
            .instrument_dropshot_handler(&rqctx, handler)
            .await
    }

    async fn policy_update(
        rqctx: RequestContext<ApiContext>,
        new_policy: TypedBody<shared::Policy<shared::SiloRole>>,
    ) -> Result<HttpResponseOk<shared::Policy<shared::SiloRole>>, HttpError>
    {
        let apictx = rqctx.context();
        let handler = async {
            let nexus = &apictx.context.nexus;
            let new_policy = new_policy.into_inner();
            let nasgns = new_policy.role_assignments.len();
            // This should have been validated during parsing.
            bail_unless!(nasgns <= shared::MAX_ROLE_ASSIGNMENTS_PER_RESOURCE);
            let opctx =
                crate::context::op_context_for_external_api(&rqctx).await?;
            let silo: NameOrId = opctx
                .authn
                .silo_required()
                .internal_context("loading current silo")?
                .id()
                .into();
            let silo_lookup = nexus.silo_lookup(&opctx, silo)?;
            let policy = nexus
                .silo_update_policy(&opctx, &silo_lookup, &new_policy)
                .await?;
            Ok(HttpResponseOk(policy))
        };
        apictx
            .context
            .external_latencies
            .instrument_dropshot_handler(&rqctx, handler)
            .await
    }

    async fn auth_settings_view(
        rqctx: RequestContext<ApiContext>,
    ) -> Result<HttpResponseOk<views::SiloAuthSettings>, HttpError> {
        let apictx = rqctx.context();
        let handler = async {
            let nexus = &apictx.context.nexus;
            let opctx =
                crate::context::op_context_for_external_api(&rqctx).await?;
            let silo: NameOrId = opctx
                .authn
                .silo_required()
                .internal_context("loading current silo")?
                .id()
                .into();

            let silo_lookup = nexus.silo_lookup(&opctx, silo)?;
            let settings =
                nexus.silo_fetch_auth_settings(&opctx, &silo_lookup).await?;
            Ok(HttpResponseOk(settings.into()))
        };
        apictx
            .context
            .external_latencies
            .instrument_dropshot_handler(&rqctx, handler)
            .await
    }

    async fn auth_settings_update(
        rqctx: RequestContext<Self::Context>,
        new_settings: TypedBody<params::SiloAuthSettingsUpdate>,
    ) -> Result<HttpResponseOk<views::SiloAuthSettings>, HttpError> {
        let apictx = rqctx.context();
        let handler = async {
            let nexus = &apictx.context.nexus;
            let new_settings = new_settings.into_inner();
            let opctx =
                crate::context::op_context_for_external_api(&rqctx).await?;
            let silo: NameOrId = opctx
                .authn
                .silo_required()
                .internal_context("loading current silo")?
                .id()
                .into();
            let silo_lookup = nexus.silo_lookup(&opctx, silo)?;
            let settings = nexus
                .silo_update_auth_settings(&opctx, &silo_lookup, &new_settings)
                .await?;
            Ok(HttpResponseOk(settings.into()))
        };
        apictx
            .context
            .external_latencies
            .instrument_dropshot_handler(&rqctx, handler)
            .await
    }

    async fn utilization_view(
        rqctx: RequestContext<ApiContext>,
    ) -> Result<HttpResponseOk<Utilization>, HttpError> {
        let apictx = rqctx.context();
        let handler = async {
            let nexus = &apictx.context.nexus;
            let opctx =
                crate::context::op_context_for_external_api(&rqctx).await?;
            let silo_lookup = nexus.current_silo_lookup(&opctx)?;
            let utilization =
                nexus.silo_utilization_view(&opctx, &silo_lookup).await?;

            Ok(HttpResponseOk(utilization.into()))
        };
        apictx
            .context
            .external_latencies
            .instrument_dropshot_handler(&rqctx, handler)
            .await
    }

    async fn silo_utilization_view(
        rqctx: RequestContext<ApiContext>,
        path_params: Path<params::SiloPath>,
    ) -> Result<HttpResponseOk<SiloUtilization>, HttpError> {
        let apictx = rqctx.context();
        let handler = async {
            let nexus = &apictx.context.nexus;

            let opctx =
                crate::context::op_context_for_external_api(&rqctx).await?;
            let silo_lookup =
                nexus.silo_lookup(&opctx, path_params.into_inner().silo)?;
            let quotas =
                nexus.silo_utilization_view(&opctx, &silo_lookup).await?;

            Ok(HttpResponseOk(quotas.into()))
        };
        apictx
            .context
            .external_latencies
            .instrument_dropshot_handler(&rqctx, handler)
            .await
    }
    async fn silo_utilization_list(
        rqctx: RequestContext<ApiContext>,
        query_params: Query<PaginatedByNameOrId>,
    ) -> Result<HttpResponseOk<ResultsPage<SiloUtilization>>, HttpError> {
        let apictx = rqctx.context();
        let handler = async {
            let nexus = &apictx.context.nexus;

            let query = query_params.into_inner();
            let pagparams = data_page_params_for(&rqctx, &query)?;
            let scan_params = ScanByNameOrId::from_query(&query)?;
            let paginated_by = name_or_id_pagination(&pagparams, scan_params)?;

            let opctx =
                crate::context::op_context_for_external_api(&rqctx).await?;
            let utilization = nexus
                .silo_utilization_list(&opctx, &paginated_by)
                .await?
                .into_iter()
                .map(|p| p.into())
                .collect();

            Ok(HttpResponseOk(ScanByNameOrId::results_page(
                &query,
                utilization,
                &marker_for_name_or_id,
            )?))
        };
        apictx
            .context
            .external_latencies
            .instrument_dropshot_handler(&rqctx, handler)
            .await
    }

    async fn system_quotas_list(
        rqctx: RequestContext<ApiContext>,
        query_params: Query<PaginatedById>,
    ) -> Result<HttpResponseOk<ResultsPage<SiloQuotas>>, HttpError> {
        let apictx = rqctx.context();
        let handler = async {
            let nexus = &apictx.context.nexus;

            let query = query_params.into_inner();
            let pagparams = data_page_params_for(&rqctx, &query)?;

            let opctx =
                crate::context::op_context_for_external_api(&rqctx).await?;
            let quotas = nexus
                .fleet_list_quotas(&opctx, &pagparams)
                .await?
                .into_iter()
                .map(|p| p.into())
                .collect();

            Ok(HttpResponseOk(ScanById::results_page(
                &query,
                quotas,
                &|_, quota: &SiloQuotas| quota.silo_id,
            )?))
        };
        apictx
            .context
            .external_latencies
            .instrument_dropshot_handler(&rqctx, handler)
            .await
    }

    async fn silo_quotas_view(
        rqctx: RequestContext<ApiContext>,
        path_params: Path<params::SiloPath>,
    ) -> Result<HttpResponseOk<SiloQuotas>, HttpError> {
        let apictx = rqctx.context();
        let handler = async {
            let nexus = &apictx.context.nexus;

            let opctx =
                crate::context::op_context_for_external_api(&rqctx).await?;
            let silo_lookup =
                nexus.silo_lookup(&opctx, path_params.into_inner().silo)?;
            let quota = nexus.silo_quotas_view(&opctx, &silo_lookup).await?;
            Ok(HttpResponseOk(quota.into()))
        };
        apictx
            .context
            .external_latencies
            .instrument_dropshot_handler(&rqctx, handler)
            .await
    }

    async fn silo_quotas_update(
        rqctx: RequestContext<ApiContext>,
        path_params: Path<params::SiloPath>,
        new_quota: TypedBody<params::SiloQuotasUpdate>,
    ) -> Result<HttpResponseOk<SiloQuotas>, HttpError> {
        let apictx = rqctx.context();
        let handler = async {
            let nexus = &apictx.context.nexus;

            let opctx =
                crate::context::op_context_for_external_api(&rqctx).await?;
            let silo_lookup =
                nexus.silo_lookup(&opctx, path_params.into_inner().silo)?;
            let quota = nexus
                .silo_update_quota(
                    &opctx,
                    &silo_lookup,
                    &new_quota.into_inner(),
                )
                .await?;
            Ok(HttpResponseOk(quota.into()))
        };
        apictx
            .context
            .external_latencies
            .instrument_dropshot_handler(&rqctx, handler)
            .await
    }

    async fn silo_list(
        rqctx: RequestContext<ApiContext>,
        query_params: Query<PaginatedByNameOrId>,
    ) -> Result<HttpResponseOk<ResultsPage<Silo>>, HttpError> {
        let apictx = rqctx.context();
        let handler = async {
            let nexus = &apictx.context.nexus;
            let query = query_params.into_inner();
            let pag_params = data_page_params_for(&rqctx, &query)?;
            let scan_params = ScanByNameOrId::from_query(&query)?;
            let paginated_by = name_or_id_pagination(&pag_params, scan_params)?;
            let opctx =
                crate::context::op_context_for_external_api(&rqctx).await?;
            let silos = nexus
                .silos_list(&opctx, &paginated_by)
                .await?
                .into_iter()
                .map(|p| p.try_into())
                .collect::<Result<Vec<_>, Error>>()?;
            Ok(HttpResponseOk(ScanByNameOrId::results_page(
                &query,
                silos,
                &marker_for_name_or_id,
            )?))
        };
        apictx
            .context
            .external_latencies
            .instrument_dropshot_handler(&rqctx, handler)
            .await
    }

    async fn silo_create(
        rqctx: RequestContext<ApiContext>,
        new_silo_params: TypedBody<params::SiloCreate>,
    ) -> Result<HttpResponseCreated<Silo>, HttpError> {
        let apictx = rqctx.context();
        let handler = async {
            let opctx =
                crate::context::op_context_for_external_api(&rqctx).await?;
            let nexus = &apictx.context.nexus;
            let silo =
                nexus.silo_create(&opctx, new_silo_params.into_inner()).await?;
            Ok(HttpResponseCreated(silo.try_into()?))
        };
        apictx
            .context
            .external_latencies
            .instrument_dropshot_handler(&rqctx, handler)
            .await
    }

    async fn silo_view(
        rqctx: RequestContext<ApiContext>,
        path_params: Path<params::SiloPath>,
    ) -> Result<HttpResponseOk<Silo>, HttpError> {
        let apictx = rqctx.context();
        let handler = async {
            let opctx =
                crate::context::op_context_for_external_api(&rqctx).await?;
            let nexus = &apictx.context.nexus;
            let path = path_params.into_inner();
            let silo_lookup = nexus.silo_lookup(&opctx, path.silo)?;
            let (.., silo) = silo_lookup.fetch().await?;
            Ok(HttpResponseOk(silo.try_into()?))
        };
        apictx
            .context
            .external_latencies
            .instrument_dropshot_handler(&rqctx, handler)
            .await
    }

    async fn silo_ip_pool_list(
        rqctx: RequestContext<ApiContext>,
        path_params: Path<params::SiloPath>,
        query_params: Query<PaginatedByNameOrId>,
    ) -> Result<HttpResponseOk<ResultsPage<views::SiloIpPool>>, HttpError> {
        let apictx = rqctx.context();
        let handler = async {
            let opctx =
                crate::context::op_context_for_external_api(&rqctx).await?;
            let nexus = &apictx.context.nexus;
            let path = path_params.into_inner();

            let query = query_params.into_inner();
            let pag_params = data_page_params_for(&rqctx, &query)?;
            let scan_params = ScanByNameOrId::from_query(&query)?;
            let paginated_by = name_or_id_pagination(&pag_params, scan_params)?;

            let silo_lookup = nexus.silo_lookup(&opctx, path.silo)?;
            let pools = nexus
                .silo_ip_pool_list(&opctx, &silo_lookup, &paginated_by)
                .await?
                .iter()
                .map(|(pool, silo_link)| views::SiloIpPool {
                    identity: pool.identity(),
                    is_default: silo_link.is_default,
                })
                .collect();

            Ok(HttpResponseOk(ScanByNameOrId::results_page(
                &query,
                pools,
                &marker_for_name_or_id,
            )?))
        };
        apictx
            .context
            .external_latencies
            .instrument_dropshot_handler(&rqctx, handler)
            .await
    }

    async fn silo_delete(
        rqctx: RequestContext<ApiContext>,
        path_params: Path<params::SiloPath>,
    ) -> Result<HttpResponseDeleted, HttpError> {
        let apictx = rqctx.context();
        let handler = async {
            let opctx =
                crate::context::op_context_for_external_api(&rqctx).await?;
            let nexus = &apictx.context.nexus;
            let params = path_params.into_inner();
            let silo_lookup = nexus.silo_lookup(&opctx, params.silo)?;
            nexus.silo_delete(&opctx, &silo_lookup).await?;
            Ok(HttpResponseDeleted())
        };
        apictx
            .context
            .external_latencies
            .instrument_dropshot_handler(&rqctx, handler)
            .await
    }

    async fn silo_policy_view(
        rqctx: RequestContext<ApiContext>,
        path_params: Path<params::SiloPath>,
    ) -> Result<HttpResponseOk<shared::Policy<shared::SiloRole>>, HttpError>
    {
        let apictx = rqctx.context();
        let handler = async {
            let opctx =
                crate::context::op_context_for_external_api(&rqctx).await?;
            let nexus = &apictx.context.nexus;
            let path = path_params.into_inner();
            let silo_lookup = nexus.silo_lookup(&opctx, path.silo)?;
            let policy = nexus.silo_fetch_policy(&opctx, &silo_lookup).await?;
            Ok(HttpResponseOk(policy))
        };
        apictx
            .context
            .external_latencies
            .instrument_dropshot_handler(&rqctx, handler)
            .await
    }

    async fn silo_policy_update(
        rqctx: RequestContext<ApiContext>,
        path_params: Path<params::SiloPath>,
        new_policy: TypedBody<shared::Policy<shared::SiloRole>>,
    ) -> Result<HttpResponseOk<shared::Policy<shared::SiloRole>>, HttpError>
    {
        let apictx = rqctx.context();
        let handler = async {
            let new_policy = new_policy.into_inner();
            let nasgns = new_policy.role_assignments.len();
            // This should have been validated during parsing.
            bail_unless!(nasgns <= shared::MAX_ROLE_ASSIGNMENTS_PER_RESOURCE);
            let opctx =
                crate::context::op_context_for_external_api(&rqctx).await?;
            let nexus = &apictx.context.nexus;
            let path = path_params.into_inner();
            let silo_lookup = nexus.silo_lookup(&opctx, path.silo)?;
            let policy = nexus
                .silo_update_policy(&opctx, &silo_lookup, &new_policy)
                .await?;
            Ok(HttpResponseOk(policy))
        };
        apictx
            .context
            .external_latencies
            .instrument_dropshot_handler(&rqctx, handler)
            .await
    }

    // Silo-specific user endpoints

    async fn silo_user_list(
        rqctx: RequestContext<ApiContext>,
        query_params: Query<PaginatedById<params::SiloSelector>>,
    ) -> Result<HttpResponseOk<ResultsPage<User>>, HttpError> {
        let apictx = rqctx.context();
        let handler = async {
            let opctx =
                crate::context::op_context_for_external_api(&rqctx).await?;
            let nexus = &apictx.context.nexus;
            let query = query_params.into_inner();
            let pag_params = data_page_params_for(&rqctx, &query)?;
            let scan_params = ScanById::from_query(&query)?;
            let silo_lookup =
                nexus.silo_lookup(&opctx, scan_params.selector.silo.clone())?;
            let users = nexus
                .silo_list_users(&opctx, &silo_lookup, &pag_params)
                .await?
                .into_iter()
                .map(|i| i.into())
                .collect();
            Ok(HttpResponseOk(ScanById::results_page(
                &query,
                users,
                &|_, user: &User| user.id.into_untyped_uuid(),
            )?))
        };
        apictx
            .context
            .external_latencies
            .instrument_dropshot_handler(&rqctx, handler)
            .await
    }

    async fn silo_user_view(
        rqctx: RequestContext<ApiContext>,
        path_params: Path<params::UserParam>,
        query_params: Query<params::SiloSelector>,
    ) -> Result<HttpResponseOk<User>, HttpError> {
        let apictx = rqctx.context();
        let handler = async {
            let opctx =
                crate::context::op_context_for_external_api(&rqctx).await?;
            let nexus = &apictx.context.nexus;
            let path = path_params.into_inner();
            let query = query_params.into_inner();
            let silo_lookup = nexus.silo_lookup(&opctx, query.silo)?;
            let user = nexus
                .silo_user_fetch(&opctx, &silo_lookup, path.user_id)
                .await?;
            Ok(HttpResponseOk(user.into()))
        };
        apictx
            .context
            .external_latencies
            .instrument_dropshot_handler(&rqctx, handler)
            .await
    }

    // Silo identity providers

    async fn silo_identity_provider_list(
        rqctx: RequestContext<ApiContext>,
        query_params: Query<PaginatedByNameOrId<params::SiloSelector>>,
    ) -> Result<HttpResponseOk<ResultsPage<IdentityProvider>>, HttpError> {
        let apictx = rqctx.context();
        let handler = async {
            let opctx =
                crate::context::op_context_for_external_api(&rqctx).await?;
            let nexus = &apictx.context.nexus;
            let query = query_params.into_inner();
            let pag_params = data_page_params_for(&rqctx, &query)?;
            let scan_params = ScanByNameOrId::from_query(&query)?;
            let paginated_by = name_or_id_pagination(&pag_params, scan_params)?;
            let silo_lookup =
                nexus.silo_lookup(&opctx, scan_params.selector.silo.clone())?;
            let identity_providers = nexus
                .identity_provider_list(&opctx, &silo_lookup, &paginated_by)
                .await?
                .into_iter()
                .map(|x| x.into())
                .collect();
            Ok(HttpResponseOk(ScanByNameOrId::results_page(
                &query,
                identity_providers,
                &marker_for_name_or_id,
            )?))
        };
        apictx
            .context
            .external_latencies
            .instrument_dropshot_handler(&rqctx, handler)
            .await
    }

    // Silo SAML identity providers

    async fn saml_identity_provider_create(
        rqctx: RequestContext<ApiContext>,
        query_params: Query<params::SiloSelector>,
        new_provider: TypedBody<params::SamlIdentityProviderCreate>,
    ) -> Result<HttpResponseCreated<views::SamlIdentityProvider>, HttpError>
    {
        let apictx = rqctx.context();
        let handler = async {
            let opctx =
                crate::context::op_context_for_external_api(&rqctx).await?;
            let nexus = &apictx.context.nexus;
            let query = query_params.into_inner();
            let silo_lookup = nexus.silo_lookup(&opctx, query.silo)?;
            let provider = nexus
                .saml_identity_provider_create(
                    &opctx,
                    &silo_lookup,
                    new_provider.into_inner(),
                )
                .await?;
            Ok(HttpResponseCreated(provider.into()))
        };
        apictx
            .context
            .external_latencies
            .instrument_dropshot_handler(&rqctx, handler)
            .await
    }

    async fn saml_identity_provider_view(
        rqctx: RequestContext<ApiContext>,
        path_params: Path<params::ProviderPath>,
        query_params: Query<params::OptionalSiloSelector>,
    ) -> Result<HttpResponseOk<views::SamlIdentityProvider>, HttpError> {
        let apictx = rqctx.context();
        let handler = async {
            let opctx =
                crate::context::op_context_for_external_api(&rqctx).await?;
            let nexus = &apictx.context.nexus;
            let path = path_params.into_inner();
            let query = query_params.into_inner();
            let saml_identity_provider_selector =
                params::SamlIdentityProviderSelector {
                    silo: query.silo,
                    saml_identity_provider: path.provider,
                };
            let (.., provider) = nexus
                .saml_identity_provider_lookup(
                    &opctx,
                    saml_identity_provider_selector,
                )?
                .fetch()
                .await?;
            Ok(HttpResponseOk(provider.into()))
        };
        apictx
            .context
            .external_latencies
            .instrument_dropshot_handler(&rqctx, handler)
            .await
    }

    // TODO: no DELETE for identity providers?

    // "Local" Identity Provider

    async fn local_idp_user_create(
        rqctx: RequestContext<ApiContext>,
        query_params: Query<params::SiloSelector>,
        new_user_params: TypedBody<params::UserCreate>,
    ) -> Result<HttpResponseCreated<User>, HttpError> {
        let apictx = rqctx.context();
        let handler = async {
            let opctx =
                crate::context::op_context_for_external_api(&rqctx).await?;
            let nexus = &apictx.context.nexus;
            let query = query_params.into_inner();
            let silo_lookup = nexus.silo_lookup(&opctx, query.silo)?;
            let user = nexus
                .local_idp_create_user(
                    &opctx,
                    &silo_lookup,
                    new_user_params.into_inner(),
                )
                .await?;
            Ok(HttpResponseCreated(user.into()))
        };
        apictx
            .context
            .external_latencies
            .instrument_dropshot_handler(&rqctx, handler)
            .await
    }

    async fn local_idp_user_delete(
        rqctx: RequestContext<ApiContext>,
        path_params: Path<params::UserParam>,
        query_params: Query<params::SiloSelector>,
    ) -> Result<HttpResponseDeleted, HttpError> {
        let apictx = rqctx.context();
        let handler = async {
            let opctx =
                crate::context::op_context_for_external_api(&rqctx).await?;
            let nexus = &apictx.context.nexus;
            let path = path_params.into_inner();
            let query = query_params.into_inner();
            let silo_lookup = nexus.silo_lookup(&opctx, query.silo)?;
            nexus
                .local_idp_delete_user(&opctx, &silo_lookup, path.user_id)
                .await?;
            Ok(HttpResponseDeleted())
        };
        apictx
            .context
            .external_latencies
            .instrument_dropshot_handler(&rqctx, handler)
            .await
    }

    async fn local_idp_user_set_password(
        rqctx: RequestContext<ApiContext>,
        path_params: Path<params::UserParam>,
        query_params: Query<params::SiloPath>,
        update: TypedBody<params::UserPassword>,
    ) -> Result<HttpResponseUpdatedNoContent, HttpError> {
        let apictx = rqctx.context();
        let handler = async {
            let opctx =
                crate::context::op_context_for_external_api(&rqctx).await?;
            let nexus = &apictx.context.nexus;
            let path = path_params.into_inner();
            let query = query_params.into_inner();
            let silo_lookup = nexus.silo_lookup(&opctx, query.silo)?;
            nexus
                .local_idp_user_set_password(
                    &opctx,
                    &silo_lookup,
                    path.user_id,
                    update.into_inner(),
                )
                .await?;
            Ok(HttpResponseUpdatedNoContent())
        };
        apictx
            .context
            .external_latencies
            .instrument_dropshot_handler(&rqctx, handler)
            .await
    }

    async fn project_list(
        rqctx: RequestContext<ApiContext>,
        query_params: Query<PaginatedByNameOrId>,
    ) -> Result<HttpResponseOk<ResultsPage<Project>>, HttpError> {
        let apictx = rqctx.context();
        let handler = async {
            let nexus = &apictx.context.nexus;
            let query = query_params.into_inner();
            let pag_params = data_page_params_for(&rqctx, &query)?;
            let scan_params = ScanByNameOrId::from_query(&query)?;
            let paginated_by = name_or_id_pagination(&pag_params, scan_params)?;
            let opctx =
                crate::context::op_context_for_external_api(&rqctx).await?;
            let projects = nexus
                .project_list(&opctx, &paginated_by)
                .await?
                .into_iter()
                .map(|p| p.into())
                .collect();
            Ok(HttpResponseOk(ScanByNameOrId::results_page(
                &query,
                projects,
                &marker_for_name_or_id,
            )?))
        };
        apictx
            .context
            .external_latencies
            .instrument_dropshot_handler(&rqctx, handler)
            .await
    }

    async fn project_create(
        rqctx: RequestContext<ApiContext>,
        new_project: TypedBody<params::ProjectCreate>,
    ) -> Result<HttpResponseCreated<Project>, HttpError> {
        let apictx = rqctx.context();
        let handler = async {
            let opctx =
                crate::context::op_context_for_external_api(&rqctx).await?;
            let nexus = &apictx.context.nexus;
            let audit = nexus.audit_log_entry_init(&opctx, &rqctx).await?;

            let result = async {
                let project = nexus
                    .project_create(&opctx, &new_project.into_inner())
                    .await?;
                Ok(HttpResponseCreated(project.into()))
            }
            .await;

            let _ =
                nexus.audit_log_entry_complete(&opctx, &audit, &result).await;
            result
        };
        apictx
            .context
            .external_latencies
            .instrument_dropshot_handler(&rqctx, handler)
            .await
    }

    async fn project_view(
        rqctx: RequestContext<ApiContext>,
        path_params: Path<params::ProjectPath>,
    ) -> Result<HttpResponseOk<Project>, HttpError> {
        let apictx = rqctx.context();
        let nexus = &apictx.context.nexus;
        let path = path_params.into_inner();
        let handler = async {
            let opctx =
                crate::context::op_context_for_external_api(&rqctx).await?;
            let project_selector =
                params::ProjectSelector { project: path.project };
            let (.., project) =
                nexus.project_lookup(&opctx, project_selector)?.fetch().await?;
            Ok(HttpResponseOk(project.into()))
        };
        apictx
            .context
            .external_latencies
            .instrument_dropshot_handler(&rqctx, handler)
            .await
    }

    async fn project_delete(
        rqctx: RequestContext<ApiContext>,
        path_params: Path<params::ProjectPath>,
    ) -> Result<HttpResponseDeleted, HttpError> {
        let apictx = rqctx.context();
        let handler = async {
            let opctx =
                crate::context::op_context_for_external_api(&rqctx).await?;
            let nexus = &apictx.context.nexus;
            let audit = nexus.audit_log_entry_init(&opctx, &rqctx).await?;

            let result = async {
                let path = path_params.into_inner();
                let project_selector =
                    params::ProjectSelector { project: path.project };
                let project_lookup =
                    nexus.project_lookup(&opctx, project_selector)?;
                nexus.project_delete(&opctx, &project_lookup).await?;
                Ok(HttpResponseDeleted())
            }
            .await;

            let _ =
                nexus.audit_log_entry_complete(&opctx, &audit, &result).await;
            result
        };
        apictx
            .context
            .external_latencies
            .instrument_dropshot_handler(&rqctx, handler)
            .await
    }

    // TODO-correctness: Is it valid for PUT to accept application/json that's a
    // subset of what the resource actually represents?  If not, is that a problem?
    // (HTTP may require that this be idempotent.)  If so, can we get around that
    // having this be a slightly different content-type (e.g.,
    // "application/json-patch")?  We should see what other APIs do.
    async fn project_update(
        rqctx: RequestContext<ApiContext>,
        path_params: Path<params::ProjectPath>,
        updated_project: TypedBody<params::ProjectUpdate>,
    ) -> Result<HttpResponseOk<Project>, HttpError> {
        let apictx = rqctx.context();
        let nexus = &apictx.context.nexus;
        let path = path_params.into_inner();
        let updated_project = updated_project.into_inner();
        let handler = async {
            let opctx =
                crate::context::op_context_for_external_api(&rqctx).await?;
            let project_selector =
                params::ProjectSelector { project: path.project };
            let project_lookup =
                nexus.project_lookup(&opctx, project_selector)?;
            let project = nexus
                .project_update(&opctx, &project_lookup, &updated_project)
                .await?;
            Ok(HttpResponseOk(project.into()))
        };
        apictx
            .context
            .external_latencies
            .instrument_dropshot_handler(&rqctx, handler)
            .await
    }

    async fn project_policy_view(
        rqctx: RequestContext<ApiContext>,
        path_params: Path<params::ProjectPath>,
    ) -> Result<HttpResponseOk<shared::Policy<shared::ProjectRole>>, HttpError>
    {
        let apictx = rqctx.context();
        let nexus = &apictx.context.nexus;
        let path = path_params.into_inner();
        let handler = async {
            let opctx =
                crate::context::op_context_for_external_api(&rqctx).await?;
            let project_selector =
                params::ProjectSelector { project: path.project };
            let project_lookup =
                nexus.project_lookup(&opctx, project_selector)?;
            let policy =
                nexus.project_fetch_policy(&opctx, &project_lookup).await?;
            Ok(HttpResponseOk(policy))
        };
        apictx
            .context
            .external_latencies
            .instrument_dropshot_handler(&rqctx, handler)
            .await
    }

    async fn project_policy_update(
        rqctx: RequestContext<ApiContext>,
        path_params: Path<params::ProjectPath>,
        new_policy: TypedBody<shared::Policy<shared::ProjectRole>>,
    ) -> Result<HttpResponseOk<shared::Policy<shared::ProjectRole>>, HttpError>
    {
        let apictx = rqctx.context();
        let nexus = &apictx.context.nexus;
        let path = path_params.into_inner();
        let new_policy = new_policy.into_inner();
        let handler = async {
            let opctx =
                crate::context::op_context_for_external_api(&rqctx).await?;
            let project_selector =
                params::ProjectSelector { project: path.project };
            let project_lookup =
                nexus.project_lookup(&opctx, project_selector)?;
            nexus
                .project_update_policy(&opctx, &project_lookup, &new_policy)
                .await?;
            Ok(HttpResponseOk(new_policy))
        };
        apictx
            .context
            .external_latencies
            .instrument_dropshot_handler(&rqctx, handler)
            .await
    }

    // IP Pools

    async fn project_ip_pool_list(
        rqctx: RequestContext<ApiContext>,
        query_params: Query<PaginatedByNameOrId>,
    ) -> Result<HttpResponseOk<ResultsPage<views::SiloIpPool>>, HttpError> {
        let apictx = rqctx.context();
        let handler = async {
            let nexus = &apictx.context.nexus;
            let query = query_params.into_inner();
            let pag_params = data_page_params_for(&rqctx, &query)?;
            let scan_params = ScanByNameOrId::from_query(&query)?;
            let paginated_by = name_or_id_pagination(&pag_params, scan_params)?;
            let opctx =
                crate::context::op_context_for_external_api(&rqctx).await?;
            let pools = nexus
                .current_silo_ip_pool_list(&opctx, &paginated_by)
                .await?
                .into_iter()
                .map(|(pool, silo_link)| views::SiloIpPool {
                    identity: pool.identity(),
                    is_default: silo_link.is_default,
                })
                .collect();
            Ok(HttpResponseOk(ScanByNameOrId::results_page(
                &query,
                pools,
                &marker_for_name_or_id,
            )?))
        };
        apictx
            .context
            .external_latencies
            .instrument_dropshot_handler(&rqctx, handler)
            .await
    }

    async fn project_ip_pool_view(
        rqctx: RequestContext<ApiContext>,
        path_params: Path<params::IpPoolPath>,
    ) -> Result<HttpResponseOk<views::SiloIpPool>, HttpError> {
        let apictx = rqctx.context();
        let handler = async {
            let opctx =
                crate::context::op_context_for_external_api(&rqctx).await?;
            let nexus = &apictx.context.nexus;
            let pool_selector = path_params.into_inner().pool;
            let (.., pool, silo_link) =
                nexus.silo_ip_pool_fetch(&opctx, &pool_selector).await?;
            Ok(HttpResponseOk(views::SiloIpPool {
                identity: pool.identity(),
                is_default: silo_link.is_default,
            }))
        };
        apictx
            .context
            .external_latencies
            .instrument_dropshot_handler(&rqctx, handler)
            .await
    }

    async fn ip_pool_list(
        rqctx: RequestContext<ApiContext>,
        query_params: Query<PaginatedByNameOrId>,
    ) -> Result<HttpResponseOk<ResultsPage<IpPool>>, HttpError> {
        let apictx = rqctx.context();
        let handler = async {
            let nexus = &apictx.context.nexus;
            let query = query_params.into_inner();
            let pag_params = data_page_params_for(&rqctx, &query)?;
            let scan_params = ScanByNameOrId::from_query(&query)?;
            let paginated_by = name_or_id_pagination(&pag_params, scan_params)?;
            let opctx =
                crate::context::op_context_for_external_api(&rqctx).await?;
            let pools = nexus
                .ip_pools_list(&opctx, &paginated_by)
                .await?
                .into_iter()
                .map(IpPool::from)
                .collect();
            Ok(HttpResponseOk(ScanByNameOrId::results_page(
                &query,
                pools,
                &marker_for_name_or_id,
            )?))
        };
        apictx
            .context
            .external_latencies
            .instrument_dropshot_handler(&rqctx, handler)
            .await
    }

    async fn ip_pool_create(
        rqctx: RequestContext<ApiContext>,
        pool_params: TypedBody<params::IpPoolCreate>,
    ) -> Result<HttpResponseCreated<views::IpPool>, HttpError> {
        let apictx = rqctx.context();
        let nexus = &apictx.context.nexus;
        let pool_params = pool_params.into_inner();
        let handler = async {
            let opctx =
                crate::context::op_context_for_external_api(&rqctx).await?;
            let pool = nexus.ip_pool_create(&opctx, &pool_params).await?;
            Ok(HttpResponseCreated(IpPool::from(pool)))
        };
        apictx
            .context
            .external_latencies
            .instrument_dropshot_handler(&rqctx, handler)
            .await
    }

    async fn ip_pool_view(
        rqctx: RequestContext<ApiContext>,
        path_params: Path<params::IpPoolPath>,
    ) -> Result<HttpResponseOk<views::IpPool>, HttpError> {
        let apictx = rqctx.context();
        let handler = async {
            let opctx =
                crate::context::op_context_for_external_api(&rqctx).await?;
            let nexus = &apictx.context.nexus;
            let pool_selector = path_params.into_inner().pool;
            // We do not prevent the service pool from being fetched by name or ID
            // like we do for update, delete, associate.
            let (.., pool) =
                nexus.ip_pool_lookup(&opctx, &pool_selector)?.fetch().await?;
            Ok(HttpResponseOk(IpPool::from(pool)))
        };
        apictx
            .context
            .external_latencies
            .instrument_dropshot_handler(&rqctx, handler)
            .await
    }

    async fn ip_pool_delete(
        rqctx: RequestContext<ApiContext>,
        path_params: Path<params::IpPoolPath>,
    ) -> Result<HttpResponseDeleted, HttpError> {
        let apictx = rqctx.context();
        let handler = async {
            let opctx =
                crate::context::op_context_for_external_api(&rqctx).await?;
            let nexus = &apictx.context.nexus;
            let path = path_params.into_inner();
            let pool_lookup = nexus.ip_pool_lookup(&opctx, &path.pool)?;
            nexus.ip_pool_delete(&opctx, &pool_lookup).await?;
            Ok(HttpResponseDeleted())
        };
        apictx
            .context
            .external_latencies
            .instrument_dropshot_handler(&rqctx, handler)
            .await
    }

    async fn ip_pool_update(
        rqctx: RequestContext<ApiContext>,
        path_params: Path<params::IpPoolPath>,
        updates: TypedBody<params::IpPoolUpdate>,
    ) -> Result<HttpResponseOk<views::IpPool>, HttpError> {
        let apictx = rqctx.context();
        let handler = async {
            let opctx =
                crate::context::op_context_for_external_api(&rqctx).await?;
            let nexus = &apictx.context.nexus;
            let path = path_params.into_inner();
            let updates = updates.into_inner();
            let pool_lookup = nexus.ip_pool_lookup(&opctx, &path.pool)?;
            let pool =
                nexus.ip_pool_update(&opctx, &pool_lookup, &updates).await?;
            Ok(HttpResponseOk(pool.into()))
        };
        apictx
            .context
            .external_latencies
            .instrument_dropshot_handler(&rqctx, handler)
            .await
    }

    async fn ip_pool_utilization_view(
        rqctx: RequestContext<ApiContext>,
        path_params: Path<params::IpPoolPath>,
    ) -> Result<HttpResponseOk<views::IpPoolUtilization>, HttpError> {
        let apictx = rqctx.context();
        let handler = async {
            let opctx =
                crate::context::op_context_for_external_api(&rqctx).await?;
            let nexus = &apictx.context.nexus;
            let pool_selector = path_params.into_inner().pool;
            // We do not prevent the service pool from being fetched by name or ID
            // like we do for update, delete, associate.
            let pool_lookup = nexus.ip_pool_lookup(&opctx, &pool_selector)?;
            let utilization =
                nexus.ip_pool_utilization_view(&opctx, &pool_lookup).await?;
            Ok(HttpResponseOk(utilization.into()))
        };
        apictx
            .context
            .external_latencies
            .instrument_dropshot_handler(&rqctx, handler)
            .await
    }

    async fn ip_pool_silo_list(
        rqctx: RequestContext<ApiContext>,
        path_params: Path<params::IpPoolPath>,
        // paginating by resource_id because they're unique per pool. most robust
        // option would be to paginate by a composite key representing the (pool,
        // resource_type, resource)
        query_params: Query<PaginatedById>,
        // TODO: this could just list views::Silo -- it's not like knowing silo_id
        // and nothing else is particularly useful -- except we also want to say
        // whether the pool is marked default on each silo. So one option would
        // be  to do the same as we did with SiloIpPool -- include is_default on
        // whatever the thing is. Still... all we'd have to do to make this usable
        // in both places would be to make it { ...IpPool, silo_id, silo_name,
        // is_default }
    ) -> Result<HttpResponseOk<ResultsPage<views::IpPoolSiloLink>>, HttpError>
    {
        let apictx = rqctx.context();
        let handler = async {
            let opctx =
                crate::context::op_context_for_external_api(&rqctx).await?;
            let nexus = &apictx.context.nexus;

            let query = query_params.into_inner();
            let pag_params = data_page_params_for(&rqctx, &query)?;

            let path = path_params.into_inner();
            let pool_lookup = nexus.ip_pool_lookup(&opctx, &path.pool)?;

            let assocs = nexus
                .ip_pool_silo_list(&opctx, &pool_lookup, &pag_params)
                .await?
                .into_iter()
                .map(|assoc| assoc.into())
                .collect();

            Ok(HttpResponseOk(ScanById::results_page(
                &query,
                assocs,
                &|_, x: &views::IpPoolSiloLink| x.silo_id,
            )?))
        };
        apictx
            .context
            .external_latencies
            .instrument_dropshot_handler(&rqctx, handler)
            .await
    }

    async fn ip_pool_silo_link(
        rqctx: RequestContext<ApiContext>,
        path_params: Path<params::IpPoolPath>,
        resource_assoc: TypedBody<params::IpPoolLinkSilo>,
    ) -> Result<HttpResponseCreated<views::IpPoolSiloLink>, HttpError> {
        let apictx = rqctx.context();
        let handler = async {
            let opctx =
                crate::context::op_context_for_external_api(&rqctx).await?;
            let nexus = &apictx.context.nexus;
            let path = path_params.into_inner();
            let resource_assoc = resource_assoc.into_inner();
            let pool_lookup = nexus.ip_pool_lookup(&opctx, &path.pool)?;
            let assoc = nexus
                .ip_pool_link_silo(&opctx, &pool_lookup, &resource_assoc)
                .await?;
            Ok(HttpResponseCreated(assoc.into()))
        };
        apictx
            .context
            .external_latencies
            .instrument_dropshot_handler(&rqctx, handler)
            .await
    }

    async fn ip_pool_silo_unlink(
        rqctx: RequestContext<ApiContext>,
        path_params: Path<params::IpPoolSiloPath>,
    ) -> Result<HttpResponseUpdatedNoContent, HttpError> {
        let apictx = rqctx.context();
        let handler = async {
            let opctx =
                crate::context::op_context_for_external_api(&rqctx).await?;
            let nexus = &apictx.context.nexus;
            let path = path_params.into_inner();
            let pool_lookup = nexus.ip_pool_lookup(&opctx, &path.pool)?;
            let silo_lookup = nexus.silo_lookup(&opctx, path.silo)?;
            nexus
                .ip_pool_unlink_silo(&opctx, &pool_lookup, &silo_lookup)
                .await?;
            Ok(HttpResponseUpdatedNoContent())
        };
        apictx
            .context
            .external_latencies
            .instrument_dropshot_handler(&rqctx, handler)
            .await
    }

    async fn ip_pool_silo_update(
        rqctx: RequestContext<ApiContext>,
        path_params: Path<params::IpPoolSiloPath>,
        update: TypedBody<params::IpPoolSiloUpdate>,
    ) -> Result<HttpResponseOk<views::IpPoolSiloLink>, HttpError> {
        let apictx = rqctx.context();
        let handler = async {
            let opctx =
                crate::context::op_context_for_external_api(&rqctx).await?;
            let nexus = &apictx.context.nexus;
            let path = path_params.into_inner();
            let update = update.into_inner();
            let pool_lookup = nexus.ip_pool_lookup(&opctx, &path.pool)?;
            let silo_lookup = nexus.silo_lookup(&opctx, path.silo)?;
            let assoc = nexus
                .ip_pool_silo_update(
                    &opctx,
                    &pool_lookup,
                    &silo_lookup,
                    &update,
                )
                .await?;
            Ok(HttpResponseOk(assoc.into()))
        };
        apictx
            .context
            .external_latencies
            .instrument_dropshot_handler(&rqctx, handler)
            .await
    }

    async fn ip_pool_service_view(
        rqctx: RequestContext<ApiContext>,
    ) -> Result<HttpResponseOk<views::IpPool>, HttpError> {
        let apictx = rqctx.context();
        let nexus = &apictx.context.nexus;
        let handler = async {
            let opctx =
                crate::context::op_context_for_external_api(&rqctx).await?;
            let pool = nexus.ip_pool_service_fetch(&opctx).await?;
            Ok(HttpResponseOk(IpPool::from(pool)))
        };
        apictx
            .context
            .external_latencies
            .instrument_dropshot_handler(&rqctx, handler)
            .await
    }

    async fn ip_pool_range_list(
        rqctx: RequestContext<ApiContext>,
        path_params: Path<params::IpPoolPath>,
        query_params: Query<IpPoolRangePaginationParams>,
    ) -> Result<HttpResponseOk<ResultsPage<IpPoolRange>>, HttpError> {
        let apictx = rqctx.context();
        let handler = async {
            let opctx =
                crate::context::op_context_for_external_api(&rqctx).await?;
            let nexus = &apictx.context.nexus;
            let query = query_params.into_inner();
            let path = path_params.into_inner();
            let marker = match query.page {
                WhichPage::First(_) => None,
                WhichPage::Next(ref addr) => Some(addr),
            };
            let pag_params = DataPageParams {
                limit: rqctx.page_limit(&query)?,
                direction: PaginationOrder::Ascending,
                marker,
            };
            let pool_lookup = nexus.ip_pool_lookup(&opctx, &path.pool)?;
            let ranges = nexus
                .ip_pool_list_ranges(&opctx, &pool_lookup, &pag_params)
                .await?
                .into_iter()
                .map(|range| range.into())
                .collect();
            Ok(HttpResponseOk(ResultsPage::new(
                ranges,
                &EmptyScanParams {},
                |range: &IpPoolRange, _| {
                    IpNetwork::from(range.range.first_address())
                },
            )?))
        };
        apictx
            .context
            .external_latencies
            .instrument_dropshot_handler(&rqctx, handler)
            .await
    }

    async fn ip_pool_range_add(
        rqctx: RequestContext<ApiContext>,
        path_params: Path<params::IpPoolPath>,
        range_params: TypedBody<shared::IpRange>,
    ) -> Result<HttpResponseCreated<IpPoolRange>, HttpError> {
        let apictx = &rqctx.context();
        let handler = async {
            let opctx =
                crate::context::op_context_for_external_api(&rqctx).await?;
            let nexus = &apictx.context.nexus;
            let path = path_params.into_inner();
            let range = range_params.into_inner();
            let pool_lookup = nexus.ip_pool_lookup(&opctx, &path.pool)?;
            let out =
                nexus.ip_pool_add_range(&opctx, &pool_lookup, &range).await?;
            Ok(HttpResponseCreated(out.into()))
        };
        apictx
            .context
            .external_latencies
            .instrument_dropshot_handler(&rqctx, handler)
            .await
    }

    async fn ip_pool_range_remove(
        rqctx: RequestContext<ApiContext>,
        path_params: Path<params::IpPoolPath>,
        range_params: TypedBody<shared::IpRange>,
    ) -> Result<HttpResponseUpdatedNoContent, HttpError> {
        let apictx = &rqctx.context();
        let handler = async {
            let opctx =
                crate::context::op_context_for_external_api(&rqctx).await?;
            let nexus = &apictx.context.nexus;
            let path = path_params.into_inner();
            let range = range_params.into_inner();
            let pool_lookup = nexus.ip_pool_lookup(&opctx, &path.pool)?;
            nexus.ip_pool_delete_range(&opctx, &pool_lookup, &range).await?;
            Ok(HttpResponseUpdatedNoContent())
        };
        apictx
            .context
            .external_latencies
            .instrument_dropshot_handler(&rqctx, handler)
            .await
    }

    async fn ip_pool_service_range_list(
        rqctx: RequestContext<ApiContext>,
        query_params: Query<IpPoolRangePaginationParams>,
    ) -> Result<HttpResponseOk<ResultsPage<IpPoolRange>>, HttpError> {
        let apictx = rqctx.context();
        let handler = async {
            let opctx =
                crate::context::op_context_for_external_api(&rqctx).await?;
            let nexus = &apictx.context.nexus;
            let query = query_params.into_inner();
            let marker = match query.page {
                WhichPage::First(_) => None,
                WhichPage::Next(ref addr) => Some(addr),
            };
            let pag_params = DataPageParams {
                limit: rqctx.page_limit(&query)?,
                direction: PaginationOrder::Ascending,
                marker,
            };
            let ranges = nexus
                .ip_pool_service_list_ranges(&opctx, &pag_params)
                .await?
                .into_iter()
                .map(|range| range.into())
                .collect();
            Ok(HttpResponseOk(ResultsPage::new(
                ranges,
                &EmptyScanParams {},
                |range: &IpPoolRange, _| {
                    IpNetwork::from(range.range.first_address())
                },
            )?))
        };
        apictx
            .context
            .external_latencies
            .instrument_dropshot_handler(&rqctx, handler)
            .await
    }

    async fn ip_pool_service_range_add(
        rqctx: RequestContext<ApiContext>,
        range_params: TypedBody<shared::IpRange>,
    ) -> Result<HttpResponseCreated<IpPoolRange>, HttpError> {
        let apictx = &rqctx.context();
        let handler = async {
            let opctx =
                crate::context::op_context_for_external_api(&rqctx).await?;
            let nexus = &apictx.context.nexus;
            let range = range_params.into_inner();
            let out = nexus.ip_pool_service_add_range(&opctx, &range).await?;
            Ok(HttpResponseCreated(out.into()))
        };
        apictx
            .context
            .external_latencies
            .instrument_dropshot_handler(&rqctx, handler)
            .await
    }

    async fn ip_pool_service_range_remove(
        rqctx: RequestContext<ApiContext>,
        range_params: TypedBody<shared::IpRange>,
    ) -> Result<HttpResponseUpdatedNoContent, HttpError> {
        let apictx = &rqctx.context();
        let nexus = &apictx.context.nexus;
        let range = range_params.into_inner();
        let handler = async {
            let opctx =
                crate::context::op_context_for_external_api(&rqctx).await?;
            nexus.ip_pool_service_delete_range(&opctx, &range).await?;
            Ok(HttpResponseUpdatedNoContent())
        };
        apictx
            .context
            .external_latencies
            .instrument_dropshot_handler(&rqctx, handler)
            .await
    }

    // Floating IP Addresses

    async fn floating_ip_list(
        rqctx: RequestContext<ApiContext>,
        query_params: Query<PaginatedByNameOrId<params::ProjectSelector>>,
    ) -> Result<HttpResponseOk<ResultsPage<views::FloatingIp>>, HttpError> {
        let apictx = rqctx.context();
        let handler = async {
            let nexus = &apictx.context.nexus;
            let opctx =
                crate::context::op_context_for_external_api(&rqctx).await?;
            let query = query_params.into_inner();
            let pag_params = data_page_params_for(&rqctx, &query)?;
            let scan_params = ScanByNameOrId::from_query(&query)?;
            let paginated_by = name_or_id_pagination(&pag_params, scan_params)?;
            let project_lookup =
                nexus.project_lookup(&opctx, scan_params.selector.clone())?;
            let ips = nexus
                .floating_ips_list(&opctx, &project_lookup, &paginated_by)
                .await?;
            Ok(HttpResponseOk(ScanByNameOrId::results_page(
                &query,
                ips,
                &marker_for_name_or_id,
            )?))
        };
        apictx
            .context
            .external_latencies
            .instrument_dropshot_handler(&rqctx, handler)
            .await
    }

    async fn floating_ip_create(
        rqctx: RequestContext<ApiContext>,
        query_params: Query<params::ProjectSelector>,
        floating_params: TypedBody<params::FloatingIpCreate>,
    ) -> Result<HttpResponseCreated<views::FloatingIp>, HttpError> {
        let apictx = rqctx.context();
        let nexus = &apictx.context.nexus;
        let floating_params = floating_params.into_inner();
        let handler = async {
            let opctx =
                crate::context::op_context_for_external_api(&rqctx).await?;
            let project_lookup =
                nexus.project_lookup(&opctx, query_params.into_inner())?;
            let ip = nexus
                .floating_ip_create(&opctx, &project_lookup, floating_params)
                .await?;
            Ok(HttpResponseCreated(ip))
        };
        apictx
            .context
            .external_latencies
            .instrument_dropshot_handler(&rqctx, handler)
            .await
    }

    async fn floating_ip_update(
        rqctx: RequestContext<ApiContext>,
        path_params: Path<params::FloatingIpPath>,
        query_params: Query<params::OptionalProjectSelector>,
        updated_floating_ip: TypedBody<params::FloatingIpUpdate>,
    ) -> Result<HttpResponseOk<FloatingIp>, HttpError> {
        let apictx = rqctx.context();
        let handler = async {
            let nexus = &apictx.context.nexus;
            let path = path_params.into_inner();
            let query = query_params.into_inner();
            let updated_floating_ip_params = updated_floating_ip.into_inner();
            let opctx =
                crate::context::op_context_for_external_api(&rqctx).await?;
            let floating_ip_selector = params::FloatingIpSelector {
                project: query.project,
                floating_ip: path.floating_ip,
            };
            let floating_ip_lookup =
                nexus.floating_ip_lookup(&opctx, floating_ip_selector)?;
            let floating_ip = nexus
                .floating_ip_update(
                    &opctx,
                    floating_ip_lookup,
                    updated_floating_ip_params,
                )
                .await?;
            Ok(HttpResponseOk(floating_ip))
        };
        apictx
            .context
            .external_latencies
            .instrument_dropshot_handler(&rqctx, handler)
            .await
    }

    async fn floating_ip_delete(
        rqctx: RequestContext<ApiContext>,
        path_params: Path<params::FloatingIpPath>,
        query_params: Query<params::OptionalProjectSelector>,
    ) -> Result<HttpResponseDeleted, HttpError> {
        let apictx = rqctx.context();
        let handler = async {
            let opctx =
                crate::context::op_context_for_external_api(&rqctx).await?;
            let nexus = &apictx.context.nexus;
            let path = path_params.into_inner();
            let query = query_params.into_inner();
            let floating_ip_selector = params::FloatingIpSelector {
                floating_ip: path.floating_ip,
                project: query.project,
            };
            let fip_lookup =
                nexus.floating_ip_lookup(&opctx, floating_ip_selector)?;

            nexus.floating_ip_delete(&opctx, fip_lookup).await?;
            Ok(HttpResponseDeleted())
        };
        apictx
            .context
            .external_latencies
            .instrument_dropshot_handler(&rqctx, handler)
            .await
    }

    async fn floating_ip_view(
        rqctx: RequestContext<ApiContext>,
        path_params: Path<params::FloatingIpPath>,
        query_params: Query<params::OptionalProjectSelector>,
    ) -> Result<HttpResponseOk<views::FloatingIp>, HttpError> {
        let apictx = rqctx.context();
        let handler = async {
            let opctx =
                crate::context::op_context_for_external_api(&rqctx).await?;
            let nexus = &apictx.context.nexus;
            let path = path_params.into_inner();
            let query = query_params.into_inner();
            let floating_ip_selector = params::FloatingIpSelector {
                floating_ip: path.floating_ip,
                project: query.project,
            };
            let (.., fip) = nexus
                .floating_ip_lookup(&opctx, floating_ip_selector)?
                .fetch()
                .await?;
            Ok(HttpResponseOk(fip.into()))
        };
        apictx
            .context
            .external_latencies
            .instrument_dropshot_handler(&rqctx, handler)
            .await
    }

    async fn floating_ip_attach(
        rqctx: RequestContext<ApiContext>,
        path_params: Path<params::FloatingIpPath>,
        query_params: Query<params::OptionalProjectSelector>,
        target: TypedBody<params::FloatingIpAttach>,
    ) -> Result<HttpResponseAccepted<views::FloatingIp>, HttpError> {
        let apictx = rqctx.context();
        let handler = async {
            let opctx =
                crate::context::op_context_for_external_api(&rqctx).await?;
            let nexus = &apictx.context.nexus;
            let path = path_params.into_inner();
            let query = query_params.into_inner();
            let floating_ip_selector = params::FloatingIpSelector {
                floating_ip: path.floating_ip,
                project: query.project,
            };
            let ip = nexus
                .floating_ip_attach(
                    &opctx,
                    floating_ip_selector,
                    target.into_inner(),
                )
                .await?;
            Ok(HttpResponseAccepted(ip))
        };
        apictx
            .context
            .external_latencies
            .instrument_dropshot_handler(&rqctx, handler)
            .await
    }

    async fn floating_ip_detach(
        rqctx: RequestContext<ApiContext>,
        path_params: Path<params::FloatingIpPath>,
        query_params: Query<params::OptionalProjectSelector>,
    ) -> Result<HttpResponseAccepted<views::FloatingIp>, HttpError> {
        let apictx = rqctx.context();
        let handler = async {
            let opctx =
                crate::context::op_context_for_external_api(&rqctx).await?;
            let nexus = &apictx.context.nexus;
            let path = path_params.into_inner();
            let query = query_params.into_inner();
            let floating_ip_selector = params::FloatingIpSelector {
                floating_ip: path.floating_ip,
                project: query.project,
            };
            let fip_lookup =
                nexus.floating_ip_lookup(&opctx, floating_ip_selector)?;
            let ip = nexus.floating_ip_detach(&opctx, fip_lookup).await?;
            Ok(HttpResponseAccepted(ip))
        };
        apictx
            .context
            .external_latencies
            .instrument_dropshot_handler(&rqctx, handler)
            .await
    }

    // Disks

    async fn disk_list(
        rqctx: RequestContext<ApiContext>,
        query_params: Query<PaginatedByNameOrId<params::ProjectSelector>>,
    ) -> Result<HttpResponseOk<ResultsPage<Disk>>, HttpError> {
        let apictx = rqctx.context();
        let handler = async {
            let opctx =
                crate::context::op_context_for_external_api(&rqctx).await?;
            let nexus = &apictx.context.nexus;
            let query = query_params.into_inner();
            let pag_params = data_page_params_for(&rqctx, &query)?;
            let scan_params = ScanByNameOrId::from_query(&query)?;
            let paginated_by = name_or_id_pagination(&pag_params, scan_params)?;
            let project_lookup =
                nexus.project_lookup(&opctx, scan_params.selector.clone())?;
            let disks = nexus
                .disk_list(&opctx, &project_lookup, &paginated_by)
                .await?
                .into_iter()
                .map(|disk| disk.into())
                .collect();
            Ok(HttpResponseOk(ScanByNameOrId::results_page(
                &query,
                disks,
                &marker_for_name_or_id,
            )?))
        };
        apictx
            .context
            .external_latencies
            .instrument_dropshot_handler(&rqctx, handler)
            .await
    }

    // TODO-correctness See note about instance create.  This should be async.
    async fn disk_create(
        rqctx: RequestContext<ApiContext>,
        query_params: Query<params::ProjectSelector>,
        new_disk: TypedBody<params::DiskCreate>,
    ) -> Result<HttpResponseCreated<Disk>, HttpError> {
        let apictx = rqctx.context();
        let handler = async {
            let opctx =
                crate::context::op_context_for_external_api(&rqctx).await?;
            let nexus = &apictx.context.nexus;
            let audit = nexus.audit_log_entry_init(&opctx, &rqctx).await?;

            let result = async {
                let query = query_params.into_inner();
                let params = new_disk.into_inner();
                let project_lookup = nexus.project_lookup(&opctx, query)?;
                let disk = nexus
                    .project_create_disk(&opctx, &project_lookup, &params)
                    .await?;
                Ok(HttpResponseCreated(disk.into()))
            }
            .await;

            let _ =
                nexus.audit_log_entry_complete(&opctx, &audit, &result).await;
            result
        };
        apictx
            .context
            .external_latencies
            .instrument_dropshot_handler(&rqctx, handler)
            .await
    }

    async fn disk_view(
        rqctx: RequestContext<ApiContext>,
        path_params: Path<params::DiskPath>,
        query_params: Query<params::OptionalProjectSelector>,
    ) -> Result<HttpResponseOk<Disk>, HttpError> {
        let apictx = rqctx.context();
        let handler = async {
            let opctx =
                crate::context::op_context_for_external_api(&rqctx).await?;
            let nexus = &apictx.context.nexus;
            let path = path_params.into_inner();
            let query = query_params.into_inner();
            let disk_selector = params::DiskSelector {
                disk: path.disk,
                project: query.project,
            };
            let (.., disk) =
                nexus.disk_lookup(&opctx, disk_selector)?.fetch().await?;
            Ok(HttpResponseOk(disk.into()))
        };
        apictx
            .context
            .external_latencies
            .instrument_dropshot_handler(&rqctx, handler)
            .await
    }

    async fn disk_delete(
        rqctx: RequestContext<ApiContext>,
        path_params: Path<params::DiskPath>,
        query_params: Query<params::OptionalProjectSelector>,
    ) -> Result<HttpResponseDeleted, HttpError> {
        let apictx = rqctx.context();
        let handler = async {
            let opctx =
                crate::context::op_context_for_external_api(&rqctx).await?;
            let nexus = &apictx.context.nexus;
            let audit = nexus.audit_log_entry_init(&opctx, &rqctx).await?;

            let result = async {
                let path = path_params.into_inner();
                let query = query_params.into_inner();
                let disk_selector = params::DiskSelector {
                    disk: path.disk,
                    project: query.project,
                };
                let disk_lookup = nexus.disk_lookup(&opctx, disk_selector)?;
                nexus.project_delete_disk(&opctx, &disk_lookup).await?;
                Ok(HttpResponseDeleted())
            }
            .await;

            let _ =
                nexus.audit_log_entry_complete(&opctx, &audit, &result).await;
            result
        };
        apictx
            .context
            .external_latencies
            .instrument_dropshot_handler(&rqctx, handler)
            .await
    }

    async fn disk_bulk_write_import_start(
        rqctx: RequestContext<ApiContext>,
        path_params: Path<params::DiskPath>,
        query_params: Query<params::OptionalProjectSelector>,
    ) -> Result<HttpResponseUpdatedNoContent, HttpError> {
        let apictx = rqctx.context();
        let handler = async {
            let opctx =
                crate::context::op_context_for_external_api(&rqctx).await?;
            let nexus = &apictx.context.nexus;
            let path = path_params.into_inner();
            let query = query_params.into_inner();

            let disk_selector = params::DiskSelector {
                disk: path.disk,
                project: query.project,
            };
            let disk_lookup = nexus.disk_lookup(&opctx, disk_selector)?;

            nexus.disk_manual_import_start(&opctx, &disk_lookup).await?;

            Ok(HttpResponseUpdatedNoContent())
        };
        apictx
            .context
            .external_latencies
            .instrument_dropshot_handler(&rqctx, handler)
            .await
    }

    async fn disk_bulk_write_import(
        rqctx: RequestContext<ApiContext>,
        path_params: Path<params::DiskPath>,
        query_params: Query<params::OptionalProjectSelector>,
        import_params: TypedBody<params::ImportBlocksBulkWrite>,
    ) -> Result<HttpResponseUpdatedNoContent, HttpError> {
        let apictx = rqctx.context();
        let handler = async {
            let opctx =
                crate::context::op_context_for_external_api(&rqctx).await?;
            let nexus = &apictx.context.nexus;
            let path = path_params.into_inner();
            let query = query_params.into_inner();
            let params = import_params.into_inner();

            let disk_selector = params::DiskSelector {
                disk: path.disk,
                project: query.project,
            };
            let disk_lookup = nexus.disk_lookup(&opctx, disk_selector)?;

            nexus.disk_manual_import(&disk_lookup, params).await?;

            Ok(HttpResponseUpdatedNoContent())
        };
        apictx
            .context
            .external_latencies
            .instrument_dropshot_handler(&rqctx, handler)
            .await
    }

    async fn disk_bulk_write_import_stop(
        rqctx: RequestContext<ApiContext>,
        path_params: Path<params::DiskPath>,
        query_params: Query<params::OptionalProjectSelector>,
    ) -> Result<HttpResponseUpdatedNoContent, HttpError> {
        let apictx = rqctx.context();
        let handler = async {
            let opctx =
                crate::context::op_context_for_external_api(&rqctx).await?;
            let nexus = &apictx.context.nexus;
            let path = path_params.into_inner();
            let query = query_params.into_inner();

            let disk_selector = params::DiskSelector {
                disk: path.disk,
                project: query.project,
            };
            let disk_lookup = nexus.disk_lookup(&opctx, disk_selector)?;

            nexus.disk_manual_import_stop(&opctx, &disk_lookup).await?;

            Ok(HttpResponseUpdatedNoContent())
        };
        apictx
            .context
            .external_latencies
            .instrument_dropshot_handler(&rqctx, handler)
            .await
    }

    async fn disk_finalize_import(
        rqctx: RequestContext<ApiContext>,
        path_params: Path<params::DiskPath>,
        query_params: Query<params::OptionalProjectSelector>,
        finalize_params: TypedBody<params::FinalizeDisk>,
    ) -> Result<HttpResponseUpdatedNoContent, HttpError> {
        let apictx = rqctx.context();
        let handler = async {
            let opctx =
                crate::context::op_context_for_external_api(&rqctx).await?;
            let nexus = &apictx.context.nexus;
            let path = path_params.into_inner();
            let query = query_params.into_inner();
            let params = finalize_params.into_inner();
            let disk_selector = params::DiskSelector {
                disk: path.disk,
                project: query.project,
            };
            let disk_lookup = nexus.disk_lookup(&opctx, disk_selector)?;

            nexus.disk_finalize_import(&opctx, &disk_lookup, &params).await?;

            Ok(HttpResponseUpdatedNoContent())
        };
        apictx
            .context
            .external_latencies
            .instrument_dropshot_handler(&rqctx, handler)
            .await
    }

    // Instances

    async fn instance_list(
        rqctx: RequestContext<ApiContext>,
        query_params: Query<PaginatedByNameOrId<params::ProjectSelector>>,
    ) -> Result<HttpResponseOk<ResultsPage<Instance>>, HttpError> {
        let apictx = rqctx.context();
        let handler = async {
            let nexus = &apictx.context.nexus;
            let query = query_params.into_inner();
            let pag_params = data_page_params_for(&rqctx, &query)?;
            let scan_params = ScanByNameOrId::from_query(&query)?;
            let paginated_by = name_or_id_pagination(&pag_params, scan_params)?;
            let opctx =
                crate::context::op_context_for_external_api(&rqctx).await?;
            let project_lookup =
                nexus.project_lookup(&opctx, scan_params.selector.clone())?;
            let instances = nexus
                .instance_list(&opctx, &project_lookup, &paginated_by)
                .await?
                .into_iter()
                .map(|i| i.into())
                .collect();
            Ok(HttpResponseOk(ScanByNameOrId::results_page(
                &query,
                instances,
                &marker_for_name_or_id,
            )?))
        };
        apictx
            .context
            .external_latencies
            .instrument_dropshot_handler(&rqctx, handler)
            .await
    }

    async fn instance_create(
        rqctx: RequestContext<ApiContext>,
        query_params: Query<params::ProjectSelector>,
        new_instance: TypedBody<params::InstanceCreate>,
    ) -> Result<HttpResponseCreated<Instance>, HttpError> {
        let apictx = rqctx.context();
        let handler = async {
            let opctx =
                crate::context::op_context_for_external_api(&rqctx).await?;
            let nexus = &apictx.context.nexus;
            let audit = nexus.audit_log_entry_init(&opctx, &rqctx).await?;

            let result = async {
                let project_selector = query_params.into_inner();
                let new_instance_params = &new_instance.into_inner();
                let project_lookup =
                    nexus.project_lookup(&opctx, project_selector)?;
                let instance = nexus
                    .project_create_instance(
                        &opctx,
                        &project_lookup,
                        &new_instance_params,
                    )
                    .await?;
                Ok(HttpResponseCreated(instance.into()))
            }
            .await;

            let _ =
                nexus.audit_log_entry_complete(&opctx, &audit, &result).await;
            result
        };
        apictx
            .context
            .external_latencies
            .instrument_dropshot_handler(&rqctx, handler)
            .await
    }

    async fn instance_view(
        rqctx: RequestContext<ApiContext>,
        query_params: Query<params::OptionalProjectSelector>,
        path_params: Path<params::InstancePath>,
    ) -> Result<HttpResponseOk<Instance>, HttpError> {
        let apictx = rqctx.context();
        let nexus = &apictx.context.nexus;
        let path = path_params.into_inner();
        let query = query_params.into_inner();
        let handler = async {
            let opctx =
                crate::context::op_context_for_external_api(&rqctx).await?;
            let instance_selector = params::InstanceSelector {
                project: query.project,
                instance: path.instance,
            };
            let instance_lookup =
                nexus.instance_lookup(&opctx, instance_selector)?;
            let (.., authz_instance) =
                instance_lookup.lookup_for(authz::Action::Read).await?;
            let instance_and_vmm = nexus
                .datastore()
                .instance_fetch_with_vmm(&opctx, &authz_instance)
                .await?;
            Ok(HttpResponseOk(instance_and_vmm.into()))
        };
        apictx
            .context
            .external_latencies
            .instrument_dropshot_handler(&rqctx, handler)
            .await
    }

    async fn instance_delete(
        rqctx: RequestContext<ApiContext>,
        query_params: Query<params::OptionalProjectSelector>,
        path_params: Path<params::InstancePath>,
    ) -> Result<HttpResponseDeleted, HttpError> {
        let apictx = rqctx.context();
        let handler = async {
            let opctx =
                crate::context::op_context_for_external_api(&rqctx).await?;
            let nexus = &apictx.context.nexus;
            let audit = nexus.audit_log_entry_init(&opctx, &rqctx).await?;

            let result = async {
                let path = path_params.into_inner();
                let query = query_params.into_inner();
                let instance_selector = params::InstanceSelector {
                    project: query.project,
                    instance: path.instance,
                };
                let instance_lookup =
                    nexus.instance_lookup(&opctx, instance_selector)?;
                nexus
                    .project_destroy_instance(&opctx, &instance_lookup)
                    .await?;
                Ok(HttpResponseDeleted())
            }
            .await;

            let _ =
                nexus.audit_log_entry_complete(&opctx, &audit, &result).await;
            result
        };
        apictx
            .context
            .external_latencies
            .instrument_dropshot_handler(&rqctx, handler)
            .await
    }

    async fn instance_update(
        rqctx: RequestContext<ApiContext>,
        query_params: Query<params::OptionalProjectSelector>,
        path_params: Path<params::InstancePath>,
        reconfigure_params: TypedBody<params::InstanceUpdate>,
    ) -> Result<HttpResponseOk<Instance>, HttpError> {
        let apictx = rqctx.context();
        let nexus = &apictx.context.nexus;
        let path = path_params.into_inner();
        let query = query_params.into_inner();
        let reconfigure_params = reconfigure_params.into_inner();
        let instance_selector = params::InstanceSelector {
            project: query.project,
            instance: path.instance,
        };
        let handler = async {
            let opctx =
                crate::context::op_context_for_external_api(&rqctx).await?;
            let instance_lookup =
                nexus.instance_lookup(&opctx, instance_selector)?;
            let instance = nexus
                .instance_reconfigure(
                    &opctx,
                    &instance_lookup,
                    &reconfigure_params,
                )
                .await?;
            Ok(HttpResponseOk(instance.into()))
        };
        apictx
            .context
            .external_latencies
            .instrument_dropshot_handler(&rqctx, handler)
            .await
    }

    async fn instance_reboot(
        rqctx: RequestContext<ApiContext>,
        query_params: Query<params::OptionalProjectSelector>,
        path_params: Path<params::InstancePath>,
    ) -> Result<HttpResponseAccepted<Instance>, HttpError> {
        let apictx = rqctx.context();
        let nexus = &apictx.context.nexus;
        let path = path_params.into_inner();
        let query = query_params.into_inner();
        let instance_selector = params::InstanceSelector {
            project: query.project,
            instance: path.instance,
        };
        let handler = async {
            let opctx =
                crate::context::op_context_for_external_api(&rqctx).await?;
            let instance_lookup =
                nexus.instance_lookup(&opctx, instance_selector)?;
            let instance =
                nexus.instance_reboot(&opctx, &instance_lookup).await?;
            Ok(HttpResponseAccepted(instance.into()))
        };
        apictx
            .context
            .external_latencies
            .instrument_dropshot_handler(&rqctx, handler)
            .await
    }

    async fn instance_start(
        rqctx: RequestContext<ApiContext>,
        query_params: Query<params::OptionalProjectSelector>,
        path_params: Path<params::InstancePath>,
    ) -> Result<HttpResponseAccepted<Instance>, HttpError> {
        let apictx = rqctx.context();
        let nexus = &apictx.context.nexus;
        let path = path_params.into_inner();
        let query = query_params.into_inner();
        let instance_selector = params::InstanceSelector {
            project: query.project,
            instance: path.instance,
        };
        let handler = async {
            let opctx =
                crate::context::op_context_for_external_api(&rqctx).await?;
            let instance_lookup =
                nexus.instance_lookup(&opctx, instance_selector)?;
            let instance = nexus
                .instance_start(
                    &opctx,
                    &instance_lookup,
                    crate::app::sagas::instance_start::Reason::User,
                )
                .await?;
            Ok(HttpResponseAccepted(instance.into()))
        };
        apictx
            .context
            .external_latencies
            .instrument_dropshot_handler(&rqctx, handler)
            .await
    }

    async fn instance_stop(
        rqctx: RequestContext<ApiContext>,
        query_params: Query<params::OptionalProjectSelector>,
        path_params: Path<params::InstancePath>,
    ) -> Result<HttpResponseAccepted<Instance>, HttpError> {
        let apictx = rqctx.context();
        let nexus = &apictx.context.nexus;
        let path = path_params.into_inner();
        let query = query_params.into_inner();
        let instance_selector = params::InstanceSelector {
            project: query.project,
            instance: path.instance,
        };
        let handler = async {
            let opctx =
                crate::context::op_context_for_external_api(&rqctx).await?;
            let instance_lookup =
                nexus.instance_lookup(&opctx, instance_selector)?;
            let instance =
                nexus.instance_stop(&opctx, &instance_lookup).await?;
            Ok(HttpResponseAccepted(instance.into()))
        };
        apictx
            .context
            .external_latencies
            .instrument_dropshot_handler(&rqctx, handler)
            .await
    }

    async fn instance_serial_console(
        rqctx: RequestContext<ApiContext>,
        path_params: Path<params::InstancePath>,
        query_params: Query<params::InstanceSerialConsoleRequest>,
    ) -> Result<HttpResponseOk<params::InstanceSerialConsoleData>, HttpError>
    {
        let apictx = rqctx.context();
        let handler = async {
            let opctx =
                crate::context::op_context_for_external_api(&rqctx).await?;
            let nexus = &apictx.context.nexus;
            let path = path_params.into_inner();
            let query = query_params.into_inner();
            let instance_selector = params::InstanceSelector {
                project: query.project.clone(),
                instance: path.instance,
            };
            let instance_lookup =
                nexus.instance_lookup(&opctx, instance_selector)?;
            let data = nexus
                .instance_serial_console_data(&opctx, &instance_lookup, &query)
                .await?;
            Ok(HttpResponseOk(data))
        };
        apictx
            .context
            .external_latencies
            .instrument_dropshot_handler(&rqctx, handler)
            .await
    }

    async fn instance_serial_console_stream(
        rqctx: RequestContext<ApiContext>,
        path_params: Path<params::InstancePath>,
        query_params: Query<params::InstanceSerialConsoleStreamRequest>,
        conn: WebsocketConnection,
    ) -> WebsocketChannelResult {
        let apictx = rqctx.context();
        let nexus = &apictx.context.nexus;
        let path = path_params.into_inner();
        let query = query_params.into_inner();
        let opctx = crate::context::op_context_for_external_api(&rqctx).await?;
        let instance_selector = params::InstanceSelector {
            project: query.project.clone(),
            instance: path.instance,
        };
        let mut client_stream = WebSocketStream::from_raw_socket(
            conn.into_inner(),
            WebSocketRole::Server,
            None,
        )
        .await;
        match nexus.instance_lookup(&opctx, instance_selector) {
            Ok(instance_lookup) => {
                nexus
                    .instance_serial_console_stream(
                        &opctx,
                        client_stream,
                        &instance_lookup,
                        &query,
                    )
                    .await?;
                Ok(())
            }
            Err(e) => {
                let _ = client_stream
                    .close(Some(CloseFrame {
                        code: CloseCode::Error,
                        reason: e.to_string().into(),
                    }))
                    .await
                    .is_ok();
                Err(e.into())
            }
        }
    }

    async fn instance_ssh_public_key_list(
        rqctx: RequestContext<ApiContext>,
        path_params: Path<params::InstancePath>,
        query_params: Query<
            PaginatedByNameOrId<params::OptionalProjectSelector>,
        >,
    ) -> Result<HttpResponseOk<ResultsPage<SshKey>>, HttpError> {
        let apictx = rqctx.context();
        let handler = async {
            let nexus = &apictx.context.nexus;
            let path = path_params.into_inner();
            let query = query_params.into_inner();
            let pag_params = data_page_params_for(&rqctx, &query)?;
            let scan_params = ScanByNameOrId::from_query(&query)?;
            let paginated_by = name_or_id_pagination(&pag_params, scan_params)?;
            let opctx =
                crate::context::op_context_for_external_api(&rqctx).await?;
            let instance_selector = params::InstanceSelector {
                project: scan_params.selector.project.clone(),
                instance: path.instance,
            };
            let instance_lookup =
                nexus.instance_lookup(&opctx, instance_selector)?;
            let ssh_keys = nexus
                .instance_ssh_keys_list(&opctx, &instance_lookup, &paginated_by)
                .await?
                .into_iter()
                .map(|k| k.into())
                .collect();
            Ok(HttpResponseOk(ScanByNameOrId::results_page(
                &query,
                ssh_keys,
                &marker_for_name_or_id,
            )?))
        };
        apictx
            .context
            .external_latencies
            .instrument_dropshot_handler(&rqctx, handler)
            .await
    }

    async fn instance_disk_list(
        rqctx: RequestContext<ApiContext>,
        query_params: Query<
            PaginatedByNameOrId<params::OptionalProjectSelector>,
        >,
        path_params: Path<params::InstancePath>,
    ) -> Result<HttpResponseOk<ResultsPage<Disk>>, HttpError> {
        let apictx = rqctx.context();
        let handler = async {
            let nexus = &apictx.context.nexus;
            let path = path_params.into_inner();
            let query = query_params.into_inner();
            let pag_params = data_page_params_for(&rqctx, &query)?;
            let scan_params = ScanByNameOrId::from_query(&query)?;
            let paginated_by = name_or_id_pagination(&pag_params, scan_params)?;
            let opctx =
                crate::context::op_context_for_external_api(&rqctx).await?;
            let instance_selector = params::InstanceSelector {
                project: scan_params.selector.project.clone(),
                instance: path.instance,
            };
            let instance_lookup =
                nexus.instance_lookup(&opctx, instance_selector)?;
            let disks = nexus
                .instance_list_disks(&opctx, &instance_lookup, &paginated_by)
                .await?
                .into_iter()
                .map(|d| d.into())
                .collect();
            Ok(HttpResponseOk(ScanByNameOrId::results_page(
                &query,
                disks,
                &marker_for_name_or_id,
            )?))
        };
        apictx
            .context
            .external_latencies
            .instrument_dropshot_handler(&rqctx, handler)
            .await
    }

    async fn instance_disk_attach(
        rqctx: RequestContext<ApiContext>,
        path_params: Path<params::InstancePath>,
        query_params: Query<params::OptionalProjectSelector>,
        disk_to_attach: TypedBody<params::DiskPath>,
    ) -> Result<HttpResponseAccepted<Disk>, HttpError> {
        let apictx = rqctx.context();
        let nexus = &apictx.context.nexus;
        let path = path_params.into_inner();
        let query = query_params.into_inner();
        let disk = disk_to_attach.into_inner().disk;
        let handler = async {
            let opctx =
                crate::context::op_context_for_external_api(&rqctx).await?;
            let instance_selector = params::InstanceSelector {
                project: query.project,
                instance: path.instance,
            };
            let instance_lookup =
                nexus.instance_lookup(&opctx, instance_selector)?;
            let disk = nexus
                .instance_attach_disk(&opctx, &instance_lookup, disk)
                .await?;
            Ok(HttpResponseAccepted(disk.into()))
        };
        apictx
            .context
            .external_latencies
            .instrument_dropshot_handler(&rqctx, handler)
            .await
    }

    async fn instance_disk_detach(
        rqctx: RequestContext<ApiContext>,
        path_params: Path<params::InstancePath>,
        query_params: Query<params::OptionalProjectSelector>,
        disk_to_detach: TypedBody<params::DiskPath>,
    ) -> Result<HttpResponseAccepted<Disk>, HttpError> {
        let apictx = rqctx.context();
        let handler = async {
            let opctx =
                crate::context::op_context_for_external_api(&rqctx).await?;
            let nexus = &apictx.context.nexus;
            let path = path_params.into_inner();
            let query = query_params.into_inner();
            let disk = disk_to_detach.into_inner().disk;
            let instance_selector = params::InstanceSelector {
                project: query.project,
                instance: path.instance,
            };
            let instance_lookup =
                nexus.instance_lookup(&opctx, instance_selector)?;
            let disk = nexus
                .instance_detach_disk(&opctx, &instance_lookup, disk)
                .await?;
            Ok(HttpResponseAccepted(disk.into()))
        };
        apictx
            .context
            .external_latencies
            .instrument_dropshot_handler(&rqctx, handler)
            .await
    }

    async fn instance_affinity_group_list(
        rqctx: RequestContext<ApiContext>,
        query_params: Query<
            PaginatedByNameOrId<params::OptionalProjectSelector>,
        >,
        path_params: Path<params::InstancePath>,
    ) -> Result<HttpResponseOk<ResultsPage<views::AffinityGroup>>, HttpError>
    {
        let apictx = rqctx.context();
        let handler = async {
            let nexus = &apictx.context.nexus;
            let path = path_params.into_inner();
            let query = query_params.into_inner();
            let pag_params = data_page_params_for(&rqctx, &query)?;
            let scan_params = ScanByNameOrId::from_query(&query)?;
            let paginated_by = name_or_id_pagination(&pag_params, scan_params)?;
            let opctx =
                crate::context::op_context_for_external_api(&rqctx).await?;
            let instance_selector = params::InstanceSelector {
                project: scan_params.selector.project.clone(),
                instance: path.instance,
            };
            let instance_lookup =
                nexus.instance_lookup(&opctx, instance_selector)?;
            let groups = nexus
                .instance_list_affinity_groups(
                    &opctx,
                    &instance_lookup,
                    &paginated_by,
                )
                .await?
                .into_iter()
                .map(|g| g.into())
                .collect();
            Ok(HttpResponseOk(ScanByNameOrId::results_page(
                &query,
                groups,
                &marker_for_name_or_id,
            )?))
        };
        apictx
            .context
            .external_latencies
            .instrument_dropshot_handler(&rqctx, handler)
            .await
    }

    async fn instance_anti_affinity_group_list(
        rqctx: RequestContext<ApiContext>,
        query_params: Query<
            PaginatedByNameOrId<params::OptionalProjectSelector>,
        >,
        path_params: Path<params::InstancePath>,
    ) -> Result<HttpResponseOk<ResultsPage<views::AntiAffinityGroup>>, HttpError>
    {
        let apictx = rqctx.context();
        let handler = async {
            let nexus = &apictx.context.nexus;
            let path = path_params.into_inner();
            let query = query_params.into_inner();
            let pag_params = data_page_params_for(&rqctx, &query)?;
            let scan_params = ScanByNameOrId::from_query(&query)?;
            let paginated_by = name_or_id_pagination(&pag_params, scan_params)?;
            let opctx =
                crate::context::op_context_for_external_api(&rqctx).await?;
            let instance_selector = params::InstanceSelector {
                project: scan_params.selector.project.clone(),
                instance: path.instance,
            };
            let instance_lookup =
                nexus.instance_lookup(&opctx, instance_selector)?;
            let groups = nexus
                .instance_list_anti_affinity_groups(
                    &opctx,
                    &instance_lookup,
                    &paginated_by,
                )
                .await?
                .into_iter()
                .map(|g| g.into())
                .collect();
            Ok(HttpResponseOk(ScanByNameOrId::results_page(
                &query,
                groups,
                &marker_for_name_or_id,
            )?))
        };
        apictx
            .context
            .external_latencies
            .instrument_dropshot_handler(&rqctx, handler)
            .await
    }

    // Affinity Groups

    async fn affinity_group_list(
        rqctx: RequestContext<ApiContext>,
        query_params: Query<PaginatedByNameOrId<params::ProjectSelector>>,
    ) -> Result<HttpResponseOk<ResultsPage<views::AffinityGroup>>, HttpError>
    {
        let apictx = rqctx.context();
        let handler = async {
            let nexus = &apictx.context.nexus;
            let opctx =
                crate::context::op_context_for_external_api(&rqctx).await?;
            let query = query_params.into_inner();
            let pag_params = data_page_params_for(&rqctx, &query)?;
            let scan_params = ScanByNameOrId::from_query(&query)?;
            let paginated_by = name_or_id_pagination(&pag_params, scan_params)?;
            let project_lookup =
                nexus.project_lookup(&opctx, scan_params.selector.clone())?;
            let groups = nexus
                .affinity_group_list(&opctx, &project_lookup, &paginated_by)
                .await?;
            Ok(HttpResponseOk(ScanByNameOrId::results_page(
                &query,
                groups,
                &marker_for_name_or_id,
            )?))
        };
        apictx
            .context
            .external_latencies
            .instrument_dropshot_handler(&rqctx, handler)
            .await
    }

    async fn affinity_group_view(
        rqctx: RequestContext<ApiContext>,
        query_params: Query<params::OptionalProjectSelector>,
        path_params: Path<params::AffinityGroupPath>,
    ) -> Result<HttpResponseOk<views::AffinityGroup>, HttpError> {
        let apictx = rqctx.context();
        let handler = async {
            let nexus = &apictx.context.nexus;
            let path = path_params.into_inner();
            let opctx =
                crate::context::op_context_for_external_api(&rqctx).await?;
            let query = query_params.into_inner();

            let group_selector = params::AffinityGroupSelector {
                affinity_group: path.affinity_group,
                project: query.project.clone(),
            };

            let (.., group) = nexus
                .affinity_group_lookup(&opctx, group_selector)?
                .fetch()
                .await?;

            Ok(HttpResponseOk(group.into()))
        };
        apictx
            .context
            .external_latencies
            .instrument_dropshot_handler(&rqctx, handler)
            .await
    }

    async fn affinity_group_member_list(
        rqctx: RequestContext<ApiContext>,
        query_params: Query<
            PaginatedByNameOrId<params::OptionalProjectSelector>,
        >,
        path_params: Path<params::AffinityGroupPath>,
    ) -> Result<HttpResponseOk<ResultsPage<AffinityGroupMember>>, HttpError>
    {
        let apictx = rqctx.context();
        let handler = async {
            let opctx =
                crate::context::op_context_for_external_api(&rqctx).await?;
            let nexus = &apictx.context.nexus;
            let path = path_params.into_inner();
            let query = query_params.into_inner();
            let pag_params = data_page_params_for(&rqctx, &query)?;
            let scan_params = ScanByNameOrId::from_query(&query)?;
            let paginated_by = name_or_id_pagination(&pag_params, scan_params)?;

            let group_selector = params::AffinityGroupSelector {
                project: scan_params.selector.project.clone(),
                affinity_group: path.affinity_group,
            };
            let group_lookup =
                nexus.affinity_group_lookup(&opctx, group_selector)?;
            let affinity_group_member_instances = nexus
                .affinity_group_member_list(
                    &opctx,
                    &group_lookup,
                    &paginated_by,
                )
                .await?;
            Ok(HttpResponseOk(ScanByNameOrId::results_page(
                &query,
                affinity_group_member_instances,
                &marker_for_name_or_id,
            )?))
        };
        apictx
            .context
            .external_latencies
            .instrument_dropshot_handler(&rqctx, handler)
            .await
    }

    async fn affinity_group_member_instance_view(
        rqctx: RequestContext<ApiContext>,
        query_params: Query<params::OptionalProjectSelector>,
        path_params: Path<params::AffinityInstanceGroupMemberPath>,
    ) -> Result<HttpResponseOk<AffinityGroupMember>, HttpError> {
        let apictx = rqctx.context();
        let handler = async {
            let nexus = &apictx.context.nexus;
            let path = path_params.into_inner();
            let opctx =
                crate::context::op_context_for_external_api(&rqctx).await?;
            let query = query_params.into_inner();

            // Select group
            let group_selector = params::AffinityGroupSelector {
                affinity_group: path.affinity_group,
                project: query.project.clone(),
            };
            let group_lookup =
                nexus.affinity_group_lookup(&opctx, group_selector)?;

            // Select instance
            let instance_selector = params::InstanceSelector {
                project: query.project,
                instance: path.instance,
            };
            let instance_lookup =
                nexus.instance_lookup(&opctx, instance_selector)?;

            let group = nexus
                .affinity_group_member_view(
                    &opctx,
                    &group_lookup,
                    &instance_lookup,
                )
                .await?;

            Ok(HttpResponseOk(group))
        };
        apictx
            .context
            .external_latencies
            .instrument_dropshot_handler(&rqctx, handler)
            .await
    }

    async fn affinity_group_member_instance_add(
        rqctx: RequestContext<ApiContext>,
        query_params: Query<params::OptionalProjectSelector>,
        path_params: Path<params::AffinityInstanceGroupMemberPath>,
    ) -> Result<HttpResponseCreated<AffinityGroupMember>, HttpError> {
        let apictx = rqctx.context();
        let handler = async {
            let opctx =
                crate::context::op_context_for_external_api(&rqctx).await?;
            let nexus = &apictx.context.nexus;
            let path = path_params.into_inner();
            let query = query_params.into_inner();

            // Select group
            let group_selector = params::AffinityGroupSelector {
                affinity_group: path.affinity_group,
                project: query.project.clone(),
            };
            let group_lookup =
                nexus.affinity_group_lookup(&opctx, group_selector)?;

            // Select instance
            let instance_selector = params::InstanceSelector {
                project: query.project,
                instance: path.instance,
            };
            let instance_lookup =
                nexus.instance_lookup(&opctx, instance_selector)?;

            let member = nexus
                .affinity_group_member_add(
                    &opctx,
                    &group_lookup,
                    &instance_lookup,
                )
                .await?;
            Ok(HttpResponseCreated(member))
        };
        apictx
            .context
            .external_latencies
            .instrument_dropshot_handler(&rqctx, handler)
            .await
    }

    async fn affinity_group_member_instance_delete(
        rqctx: RequestContext<ApiContext>,
        query_params: Query<params::OptionalProjectSelector>,
        path_params: Path<params::AffinityInstanceGroupMemberPath>,
    ) -> Result<HttpResponseDeleted, HttpError> {
        let apictx = rqctx.context();
        let handler = async {
            let opctx =
                crate::context::op_context_for_external_api(&rqctx).await?;
            let nexus = &apictx.context.nexus;
            let path = path_params.into_inner();
            let query = query_params.into_inner();

            // Select group
            let group_selector = params::AffinityGroupSelector {
                affinity_group: path.affinity_group,
                project: query.project.clone(),
            };
            let group_lookup =
                nexus.affinity_group_lookup(&opctx, group_selector)?;

            // Select instance
            let instance_selector = params::InstanceSelector {
                project: query.project,
                instance: path.instance,
            };
            let instance_lookup =
                nexus.instance_lookup(&opctx, instance_selector)?;
            nexus
                .affinity_group_member_delete(
                    &opctx,
                    &group_lookup,
                    &instance_lookup,
                )
                .await?;
            Ok(HttpResponseDeleted())
        };
        apictx
            .context
            .external_latencies
            .instrument_dropshot_handler(&rqctx, handler)
            .await
    }

    async fn affinity_group_create(
        rqctx: RequestContext<ApiContext>,
        query_params: Query<params::ProjectSelector>,
        new_affinity_group_params: TypedBody<params::AffinityGroupCreate>,
    ) -> Result<HttpResponseCreated<views::AffinityGroup>, HttpError> {
        let apictx = rqctx.context();
        let handler = async {
            let opctx =
                crate::context::op_context_for_external_api(&rqctx).await?;
            let nexus = &apictx.context.nexus;
            let query = query_params.into_inner();
            let project_lookup = nexus.project_lookup(&opctx, query)?;
            let new_affinity_group = new_affinity_group_params.into_inner();
            let affinity_group = nexus
                .affinity_group_create(
                    &opctx,
                    &project_lookup,
                    new_affinity_group,
                )
                .await?;
            Ok(HttpResponseCreated(affinity_group))
        };
        apictx
            .context
            .external_latencies
            .instrument_dropshot_handler(&rqctx, handler)
            .await
    }

    async fn affinity_group_update(
        rqctx: RequestContext<ApiContext>,
        query_params: Query<params::OptionalProjectSelector>,
        path_params: Path<params::AffinityGroupPath>,
        updated_group: TypedBody<params::AffinityGroupUpdate>,
    ) -> Result<HttpResponseOk<views::AffinityGroup>, HttpError> {
        let apictx = rqctx.context();
        let handler = async {
            let opctx =
                crate::context::op_context_for_external_api(&rqctx).await?;
            let nexus = &apictx.context.nexus;
            let path = path_params.into_inner();
            let updates = updated_group.into_inner();
            let query = query_params.into_inner();
            let group_selector = params::AffinityGroupSelector {
                project: query.project,
                affinity_group: path.affinity_group,
            };
            let group_lookup =
                nexus.affinity_group_lookup(&opctx, group_selector)?;
            let affinity_group = nexus
                .affinity_group_update(&opctx, &group_lookup, &updates)
                .await?;
            Ok(HttpResponseOk(affinity_group))
        };
        apictx
            .context
            .external_latencies
            .instrument_dropshot_handler(&rqctx, handler)
            .await
    }

    async fn affinity_group_delete(
        rqctx: RequestContext<ApiContext>,
        query_params: Query<params::OptionalProjectSelector>,
        path_params: Path<params::AffinityGroupPath>,
    ) -> Result<HttpResponseDeleted, HttpError> {
        let apictx = rqctx.context();
        let handler = async {
            let opctx =
                crate::context::op_context_for_external_api(&rqctx).await?;
            let nexus = &apictx.context.nexus;
            let path = path_params.into_inner();
            let query = query_params.into_inner();
            let group_selector = params::AffinityGroupSelector {
                project: query.project,
                affinity_group: path.affinity_group,
            };
            let group_lookup =
                nexus.affinity_group_lookup(&opctx, group_selector)?;
            nexus.affinity_group_delete(&opctx, &group_lookup).await?;
            Ok(HttpResponseDeleted())
        };
        apictx
            .context
            .external_latencies
            .instrument_dropshot_handler(&rqctx, handler)
            .await
    }

    async fn anti_affinity_group_list(
        rqctx: RequestContext<ApiContext>,
        query_params: Query<PaginatedByNameOrId<params::ProjectSelector>>,
    ) -> Result<HttpResponseOk<ResultsPage<views::AntiAffinityGroup>>, HttpError>
    {
        let apictx = rqctx.context();
        let handler = async {
            let nexus = &apictx.context.nexus;
            let opctx =
                crate::context::op_context_for_external_api(&rqctx).await?;
            let query = query_params.into_inner();
            let pag_params = data_page_params_for(&rqctx, &query)?;
            let scan_params = ScanByNameOrId::from_query(&query)?;
            let paginated_by = name_or_id_pagination(&pag_params, scan_params)?;
            let project_lookup =
                nexus.project_lookup(&opctx, scan_params.selector.clone())?;
            let groups = nexus
                .anti_affinity_group_list(
                    &opctx,
                    &project_lookup,
                    &paginated_by,
                )
                .await?;
            Ok(HttpResponseOk(ScanByNameOrId::results_page(
                &query,
                groups,
                &marker_for_name_or_id,
            )?))
        };
        apictx
            .context
            .external_latencies
            .instrument_dropshot_handler(&rqctx, handler)
            .await
    }

    async fn anti_affinity_group_view(
        rqctx: RequestContext<ApiContext>,
        query_params: Query<params::OptionalProjectSelector>,
        path_params: Path<params::AntiAffinityGroupPath>,
    ) -> Result<HttpResponseOk<views::AntiAffinityGroup>, HttpError> {
        let apictx = rqctx.context();
        let handler = async {
            let nexus = &apictx.context.nexus;
            let path = path_params.into_inner();
            let opctx =
                crate::context::op_context_for_external_api(&rqctx).await?;
            let query = query_params.into_inner();

            let group_selector = params::AntiAffinityGroupSelector {
                anti_affinity_group: path.anti_affinity_group,
                project: query.project.clone(),
            };

            let (.., group) = nexus
                .anti_affinity_group_lookup(&opctx, group_selector)?
                .fetch()
                .await?;

            Ok(HttpResponseOk(group.into()))
        };
        apictx
            .context
            .external_latencies
            .instrument_dropshot_handler(&rqctx, handler)
            .await
    }

    async fn anti_affinity_group_member_list(
        rqctx: RequestContext<ApiContext>,
        query_params: Query<
            PaginatedByNameOrId<params::OptionalProjectSelector>,
        >,
        path_params: Path<params::AntiAffinityGroupPath>,
    ) -> Result<HttpResponseOk<ResultsPage<AntiAffinityGroupMember>>, HttpError>
    {
        let apictx = rqctx.context();
        let handler = async {
            let opctx =
                crate::context::op_context_for_external_api(&rqctx).await?;
            let nexus = &apictx.context.nexus;
            let path = path_params.into_inner();
            let query = query_params.into_inner();
            let pag_params = data_page_params_for(&rqctx, &query)?;
            let scan_params = ScanByNameOrId::from_query(&query)?;
            let paginated_by = name_or_id_pagination(&pag_params, scan_params)?;

            let group_selector = params::AntiAffinityGroupSelector {
                project: scan_params.selector.project.clone(),
                anti_affinity_group: path.anti_affinity_group,
            };
            let group_lookup =
                nexus.anti_affinity_group_lookup(&opctx, group_selector)?;
            let group_members = nexus
                .anti_affinity_group_member_list(
                    &opctx,
                    &group_lookup,
                    &paginated_by,
                )
                .await?;
            Ok(HttpResponseOk(ScanByNameOrId::results_page(
                &query,
                group_members,
                &marker_for_name_or_id,
            )?))
        };
        apictx
            .context
            .external_latencies
            .instrument_dropshot_handler(&rqctx, handler)
            .await
    }

    async fn anti_affinity_group_member_instance_view(
        rqctx: RequestContext<ApiContext>,
        query_params: Query<params::OptionalProjectSelector>,
        path_params: Path<params::AntiAffinityInstanceGroupMemberPath>,
    ) -> Result<HttpResponseOk<AntiAffinityGroupMember>, HttpError> {
        let apictx = rqctx.context();
        let handler = async {
            let nexus = &apictx.context.nexus;
            let path = path_params.into_inner();
            let opctx =
                crate::context::op_context_for_external_api(&rqctx).await?;
            let query = query_params.into_inner();

            // Select group
            let group_selector = params::AntiAffinityGroupSelector {
                anti_affinity_group: path.anti_affinity_group,
                project: query.project.clone(),
            };
            let group_lookup =
                nexus.anti_affinity_group_lookup(&opctx, group_selector)?;

            // Select instance
            let instance_selector = params::InstanceSelector {
                project: query.project,
                instance: path.instance,
            };
            let instance_lookup =
                nexus.instance_lookup(&opctx, instance_selector)?;

            let group = nexus
                .anti_affinity_group_member_instance_view(
                    &opctx,
                    &group_lookup,
                    &instance_lookup,
                )
                .await?;

            Ok(HttpResponseOk(group))
        };
        apictx
            .context
            .external_latencies
            .instrument_dropshot_handler(&rqctx, handler)
            .await
    }

    async fn anti_affinity_group_member_instance_add(
        rqctx: RequestContext<ApiContext>,
        query_params: Query<params::OptionalProjectSelector>,
        path_params: Path<params::AntiAffinityInstanceGroupMemberPath>,
    ) -> Result<HttpResponseCreated<AntiAffinityGroupMember>, HttpError> {
        let apictx = rqctx.context();
        let handler = async {
            let opctx =
                crate::context::op_context_for_external_api(&rqctx).await?;
            let nexus = &apictx.context.nexus;
            let path = path_params.into_inner();
            let query = query_params.into_inner();

            // Select group
            let group_selector = params::AntiAffinityGroupSelector {
                anti_affinity_group: path.anti_affinity_group,
                project: query.project.clone(),
            };
            let group_lookup =
                nexus.anti_affinity_group_lookup(&opctx, group_selector)?;

            // Select instance
            let instance_selector = params::InstanceSelector {
                project: query.project,
                instance: path.instance,
            };
            let instance_lookup =
                nexus.instance_lookup(&opctx, instance_selector)?;

            let member = nexus
                .anti_affinity_group_member_instance_add(
                    &opctx,
                    &group_lookup,
                    &instance_lookup,
                )
                .await?;
            Ok(HttpResponseCreated(member))
        };
        apictx
            .context
            .external_latencies
            .instrument_dropshot_handler(&rqctx, handler)
            .await
    }

    async fn anti_affinity_group_member_instance_delete(
        rqctx: RequestContext<ApiContext>,
        query_params: Query<params::OptionalProjectSelector>,
        path_params: Path<params::AntiAffinityInstanceGroupMemberPath>,
    ) -> Result<HttpResponseDeleted, HttpError> {
        let apictx = rqctx.context();
        let handler = async {
            let opctx =
                crate::context::op_context_for_external_api(&rqctx).await?;
            let nexus = &apictx.context.nexus;
            let path = path_params.into_inner();
            let query = query_params.into_inner();

            // Select group
            let group_selector = params::AntiAffinityGroupSelector {
                anti_affinity_group: path.anti_affinity_group,
                project: query.project.clone(),
            };
            let group_lookup =
                nexus.anti_affinity_group_lookup(&opctx, group_selector)?;

            // Select instance
            let instance_selector = params::InstanceSelector {
                project: query.project,
                instance: path.instance,
            };
            let instance_lookup =
                nexus.instance_lookup(&opctx, instance_selector)?;

            nexus
                .anti_affinity_group_member_instance_delete(
                    &opctx,
                    &group_lookup,
                    &instance_lookup,
                )
                .await?;
            Ok(HttpResponseDeleted())
        };
        apictx
            .context
            .external_latencies
            .instrument_dropshot_handler(&rqctx, handler)
            .await
    }

    async fn anti_affinity_group_create(
        rqctx: RequestContext<ApiContext>,
        query_params: Query<params::ProjectSelector>,
        new_anti_affinity_group_params: TypedBody<
            params::AntiAffinityGroupCreate,
        >,
    ) -> Result<HttpResponseCreated<views::AntiAffinityGroup>, HttpError> {
        let apictx = rqctx.context();
        let handler = async {
            let opctx =
                crate::context::op_context_for_external_api(&rqctx).await?;
            let nexus = &apictx.context.nexus;
            let query = query_params.into_inner();
            let project_lookup = nexus.project_lookup(&opctx, query)?;
            let new_anti_affinity_group =
                new_anti_affinity_group_params.into_inner();
            let anti_affinity_group = nexus
                .anti_affinity_group_create(
                    &opctx,
                    &project_lookup,
                    new_anti_affinity_group,
                )
                .await?;
            Ok(HttpResponseCreated(anti_affinity_group))
        };
        apictx
            .context
            .external_latencies
            .instrument_dropshot_handler(&rqctx, handler)
            .await
    }

    async fn anti_affinity_group_update(
        rqctx: RequestContext<ApiContext>,
        query_params: Query<params::OptionalProjectSelector>,
        path_params: Path<params::AntiAffinityGroupPath>,
        updated_group: TypedBody<params::AntiAffinityGroupUpdate>,
    ) -> Result<HttpResponseOk<views::AntiAffinityGroup>, HttpError> {
        let apictx = rqctx.context();
        let handler = async {
            let opctx =
                crate::context::op_context_for_external_api(&rqctx).await?;
            let nexus = &apictx.context.nexus;
            let path = path_params.into_inner();
            let updates = updated_group.into_inner();
            let query = query_params.into_inner();
            let group_selector = params::AntiAffinityGroupSelector {
                project: query.project,
                anti_affinity_group: path.anti_affinity_group,
            };
            let group_lookup =
                nexus.anti_affinity_group_lookup(&opctx, group_selector)?;
            let anti_affinity_group = nexus
                .anti_affinity_group_update(&opctx, &group_lookup, &updates)
                .await?;
            Ok(HttpResponseOk(anti_affinity_group))
        };
        apictx
            .context
            .external_latencies
            .instrument_dropshot_handler(&rqctx, handler)
            .await
    }

    async fn anti_affinity_group_delete(
        rqctx: RequestContext<ApiContext>,
        query_params: Query<params::OptionalProjectSelector>,
        path_params: Path<params::AntiAffinityGroupPath>,
    ) -> Result<HttpResponseDeleted, HttpError> {
        let apictx = rqctx.context();
        let handler = async {
            let opctx =
                crate::context::op_context_for_external_api(&rqctx).await?;
            let nexus = &apictx.context.nexus;
            let path = path_params.into_inner();
            let query = query_params.into_inner();
            let group_selector = params::AntiAffinityGroupSelector {
                project: query.project,
                anti_affinity_group: path.anti_affinity_group,
            };
            let group_lookup =
                nexus.anti_affinity_group_lookup(&opctx, group_selector)?;
            nexus.anti_affinity_group_delete(&opctx, &group_lookup).await?;
            Ok(HttpResponseDeleted())
        };
        apictx
            .context
            .external_latencies
            .instrument_dropshot_handler(&rqctx, handler)
            .await
    }

    // Certificates

    async fn certificate_list(
        rqctx: RequestContext<ApiContext>,
        query_params: Query<PaginatedByNameOrId>,
    ) -> Result<HttpResponseOk<ResultsPage<Certificate>>, HttpError> {
        let apictx = rqctx.context();
        let handler = async {
            let nexus = &apictx.context.nexus;
            let query = query_params.into_inner();
            let pag_params = data_page_params_for(&rqctx, &query)?;
            let scan_params = ScanByNameOrId::from_query(&query)?;
            let paginated_by = name_or_id_pagination(&pag_params, scan_params)?;
            let opctx =
                crate::context::op_context_for_external_api(&rqctx).await?;
            let certs = nexus
                .certificates_list(&opctx, &paginated_by)
                .await?
                .into_iter()
                .map(|d| d.try_into())
                .collect::<Result<Vec<_>, Error>>()?;
            Ok(HttpResponseOk(ScanByNameOrId::results_page(
                &query,
                certs,
                &marker_for_name_or_id,
            )?))
        };
        apictx
            .context
            .external_latencies
            .instrument_dropshot_handler(&rqctx, handler)
            .await
    }

    async fn certificate_create(
        rqctx: RequestContext<ApiContext>,
        new_cert: TypedBody<params::CertificateCreate>,
    ) -> Result<HttpResponseCreated<Certificate>, HttpError> {
        let apictx = rqctx.context();
        let handler = async {
            let nexus = &apictx.context.nexus;
            let new_cert_params = new_cert.into_inner();
            let opctx =
                crate::context::op_context_for_external_api(&rqctx).await?;
            let cert =
                nexus.certificate_create(&opctx, new_cert_params).await?;
            Ok(HttpResponseCreated(cert.try_into()?))
        };
        apictx
            .context
            .external_latencies
            .instrument_dropshot_handler(&rqctx, handler)
            .await
    }

    async fn certificate_view(
        rqctx: RequestContext<ApiContext>,
        path_params: Path<params::CertificatePath>,
    ) -> Result<HttpResponseOk<Certificate>, HttpError> {
        let apictx = rqctx.context();
        let handler = async {
            let nexus = &apictx.context.nexus;
            let path = path_params.into_inner();
            let opctx =
                crate::context::op_context_for_external_api(&rqctx).await?;
            let (.., cert) = nexus
                .certificate_lookup(&opctx, &path.certificate)
                .fetch()
                .await?;
            Ok(HttpResponseOk(cert.try_into()?))
        };
        apictx
            .context
            .external_latencies
            .instrument_dropshot_handler(&rqctx, handler)
            .await
    }

    async fn certificate_delete(
        rqctx: RequestContext<ApiContext>,
        path_params: Path<params::CertificatePath>,
    ) -> Result<HttpResponseDeleted, HttpError> {
        let apictx = rqctx.context();
        let handler = async {
            let nexus = &apictx.context.nexus;
            let path = path_params.into_inner();
            let opctx =
                crate::context::op_context_for_external_api(&rqctx).await?;
            nexus
                .certificate_delete(
                    &opctx,
                    nexus.certificate_lookup(&opctx, &path.certificate),
                )
                .await?;
            Ok(HttpResponseDeleted())
        };
        apictx
            .context
            .external_latencies
            .instrument_dropshot_handler(&rqctx, handler)
            .await
    }

    async fn networking_address_lot_create(
        rqctx: RequestContext<ApiContext>,
        new_address_lot: TypedBody<params::AddressLotCreate>,
    ) -> Result<HttpResponseCreated<AddressLotCreateResponse>, HttpError> {
        let apictx = rqctx.context();
        let handler = async {
            let nexus = &apictx.context.nexus;
            let params = new_address_lot.into_inner();
            let opctx =
                crate::context::op_context_for_external_api(&rqctx).await?;
            let result = nexus.address_lot_create(&opctx, params).await?;

            let lot: AddressLot = result.lot.into();
            let blocks: Vec<AddressLotBlock> =
                result.blocks.iter().map(|b| b.clone().into()).collect();

            Ok(HttpResponseCreated(AddressLotCreateResponse { lot, blocks }))
        };
        apictx
            .context
            .external_latencies
            .instrument_dropshot_handler(&rqctx, handler)
            .await
    }

    async fn networking_address_lot_delete(
        rqctx: RequestContext<ApiContext>,
        path_params: Path<params::AddressLotPath>,
    ) -> Result<HttpResponseDeleted, HttpError> {
        let apictx = rqctx.context();
        let handler = async {
            let opctx =
                crate::context::op_context_for_external_api(&rqctx).await?;
            let nexus = &apictx.context.nexus;
            let path = path_params.into_inner();
            let address_lot_lookup =
                nexus.address_lot_lookup(&opctx, path.address_lot)?;
            nexus.address_lot_delete(&opctx, &address_lot_lookup).await?;
            Ok(HttpResponseDeleted())
        };
        apictx
            .context
            .external_latencies
            .instrument_dropshot_handler(&rqctx, handler)
            .await
    }

    async fn networking_address_lot_list(
        rqctx: RequestContext<ApiContext>,
        query_params: Query<PaginatedByNameOrId>,
    ) -> Result<HttpResponseOk<ResultsPage<AddressLot>>, HttpError> {
        let apictx = rqctx.context();
        let handler = async {
            let nexus = &apictx.context.nexus;
            let query = query_params.into_inner();
            let pag_params = data_page_params_for(&rqctx, &query)?;
            let scan_params = ScanByNameOrId::from_query(&query)?;
            let paginated_by = name_or_id_pagination(&pag_params, scan_params)?;
            let opctx =
                crate::context::op_context_for_external_api(&rqctx).await?;
            let lots = nexus
                .address_lot_list(&opctx, &paginated_by)
                .await?
                .into_iter()
                .map(|p| p.into())
                .collect();

            Ok(HttpResponseOk(ScanByNameOrId::results_page(
                &query,
                lots,
                &marker_for_name_or_id,
            )?))
        };
        apictx
            .context
            .external_latencies
            .instrument_dropshot_handler(&rqctx, handler)
            .await
    }

    async fn networking_address_lot_block_list(
        rqctx: RequestContext<ApiContext>,
        path_params: Path<params::AddressLotPath>,
        query_params: Query<PaginatedById>,
    ) -> Result<HttpResponseOk<ResultsPage<AddressLotBlock>>, HttpError> {
        let apictx = rqctx.context();
        let handler = async {
            let nexus = &apictx.context.nexus;
            let query = query_params.into_inner();
            let path = path_params.into_inner();
            let pagparams = data_page_params_for(&rqctx, &query)?;
            let opctx =
                crate::context::op_context_for_external_api(&rqctx).await?;
            let address_lot_lookup =
                nexus.address_lot_lookup(&opctx, path.address_lot)?;
            let blocks = nexus
                .address_lot_block_list(&opctx, &address_lot_lookup, &pagparams)
                .await?
                .into_iter()
                .map(|p| p.into())
                .collect();

            Ok(HttpResponseOk(ScanById::results_page(
                &query,
                blocks,
                &|_, x: &AddressLotBlock| x.id,
            )?))
        };
        apictx
            .context
            .external_latencies
            .instrument_dropshot_handler(&rqctx, handler)
            .await
    }

    async fn networking_loopback_address_create(
        rqctx: RequestContext<ApiContext>,
        new_loopback_address: TypedBody<params::LoopbackAddressCreate>,
    ) -> Result<HttpResponseCreated<LoopbackAddress>, HttpError> {
        let apictx = rqctx.context();
        let handler = async {
            let nexus = &apictx.context.nexus;
            let params = new_loopback_address.into_inner();
            let opctx =
                crate::context::op_context_for_external_api(&rqctx).await?;
            let result = nexus.loopback_address_create(&opctx, params).await?;

            let addr: LoopbackAddress = result.into();

            Ok(HttpResponseCreated(addr))
        };
        apictx
            .context
            .external_latencies
            .instrument_dropshot_handler(&rqctx, handler)
            .await
    }

    async fn networking_loopback_address_delete(
        rqctx: RequestContext<ApiContext>,
        path: Path<params::LoopbackAddressPath>,
    ) -> Result<HttpResponseDeleted, HttpError> {
        let apictx = rqctx.context();
        let handler = async {
            let nexus = &apictx.context.nexus;
            let path = path.into_inner();
            let opctx =
                crate::context::op_context_for_external_api(&rqctx).await?;
            let addr = match IpNetwork::new(path.address, path.subnet_mask) {
                Ok(addr) => Ok(addr),
                Err(_) => Err(HttpError::for_bad_request(
                    None,
                    "invalid ip address".into(),
                )),
            }?;
            nexus
                .loopback_address_delete(
                    &opctx,
                    path.rack_id,
                    path.switch_location.into(),
                    addr.into(),
                )
                .await?;
            Ok(HttpResponseDeleted())
        };
        apictx
            .context
            .external_latencies
            .instrument_dropshot_handler(&rqctx, handler)
            .await
    }

    async fn networking_loopback_address_list(
        rqctx: RequestContext<ApiContext>,
        query_params: Query<PaginatedById>,
    ) -> Result<HttpResponseOk<ResultsPage<LoopbackAddress>>, HttpError> {
        let apictx = rqctx.context();
        let handler = async {
            let nexus = &apictx.context.nexus;
            let query = query_params.into_inner();
            let pagparams = data_page_params_for(&rqctx, &query)?;
            let opctx =
                crate::context::op_context_for_external_api(&rqctx).await?;
            let addrs = nexus
                .loopback_address_list(&opctx, &pagparams)
                .await?
                .into_iter()
                .map(|p| p.into())
                .collect();

            Ok(HttpResponseOk(ScanById::results_page(
                &query,
                addrs,
                &|_, x: &LoopbackAddress| x.id,
            )?))
        };
        apictx
            .context
            .external_latencies
            .instrument_dropshot_handler(&rqctx, handler)
            .await
    }

    async fn networking_switch_port_settings_create(
        rqctx: RequestContext<ApiContext>,
        new_settings: TypedBody<params::SwitchPortSettingsCreate>,
    ) -> Result<HttpResponseCreated<SwitchPortSettings>, HttpError> {
        let apictx = rqctx.context();
        let handler = async {
            let nexus = &apictx.context.nexus;
            let params = new_settings.into_inner();
            let opctx =
                crate::context::op_context_for_external_api(&rqctx).await?;
            let result =
                nexus.switch_port_settings_post(&opctx, params).await?;

            let settings: SwitchPortSettings = result.into();
            Ok(HttpResponseCreated(settings))
        };
        apictx
            .context
            .external_latencies
            .instrument_dropshot_handler(&rqctx, handler)
            .await
    }

    async fn networking_switch_port_settings_delete(
        rqctx: RequestContext<ApiContext>,
        query_params: Query<params::SwitchPortSettingsSelector>,
    ) -> Result<HttpResponseDeleted, HttpError> {
        let apictx = rqctx.context();
        let handler = async {
            let nexus = &apictx.context.nexus;
            let selector = query_params.into_inner();
            let opctx =
                crate::context::op_context_for_external_api(&rqctx).await?;
            nexus.switch_port_settings_delete(&opctx, &selector).await?;
            Ok(HttpResponseDeleted())
        };
        apictx
            .context
            .external_latencies
            .instrument_dropshot_handler(&rqctx, handler)
            .await
    }

    async fn networking_switch_port_settings_list(
        rqctx: RequestContext<ApiContext>,
        query_params: Query<
            PaginatedByNameOrId<params::SwitchPortSettingsSelector>,
        >,
    ) -> Result<
        HttpResponseOk<ResultsPage<SwitchPortSettingsIdentity>>,
        HttpError,
    > {
        let apictx = rqctx.context();
        let handler = async {
            let nexus = &apictx.context.nexus;
            let query = query_params.into_inner();
            let pag_params = data_page_params_for(&rqctx, &query)?;
            let scan_params = ScanByNameOrId::from_query(&query)?;
            let paginated_by = name_or_id_pagination(&pag_params, scan_params)?;
            let opctx =
                crate::context::op_context_for_external_api(&rqctx).await?;
            let settings = nexus
                .switch_port_settings_list(&opctx, &paginated_by)
                .await?
                .into_iter()
                .map(|p| p.into())
                .collect();

            Ok(HttpResponseOk(ScanByNameOrId::results_page(
                &query,
                settings,
                &marker_for_name_or_id,
            )?))
        };
        apictx
            .context
            .external_latencies
            .instrument_dropshot_handler(&rqctx, handler)
            .await
    }

    async fn networking_switch_port_settings_view(
        rqctx: RequestContext<ApiContext>,
        path_params: Path<params::SwitchPortSettingsInfoSelector>,
    ) -> Result<HttpResponseOk<SwitchPortSettings>, HttpError> {
        let apictx = rqctx.context();
        let handler = async {
            let nexus = &apictx.context.nexus;
            let query = path_params.into_inner().port;
            let opctx =
                crate::context::op_context_for_external_api(&rqctx).await?;
            let settings =
                nexus.switch_port_settings_get(&opctx, &query).await?;
            Ok(HttpResponseOk(settings.into()))
        };
        apictx
            .context
            .external_latencies
            .instrument_dropshot_handler(&rqctx, handler)
            .await
    }

    async fn networking_switch_port_list(
        rqctx: RequestContext<ApiContext>,
        query_params: Query<PaginatedById<params::SwitchPortPageSelector>>,
    ) -> Result<HttpResponseOk<ResultsPage<SwitchPort>>, HttpError> {
        let apictx = rqctx.context();
        let handler = async {
            let nexus = &apictx.context.nexus;
            let query = query_params.into_inner();
            let pagparams = data_page_params_for(&rqctx, &query)?;
            let opctx =
                crate::context::op_context_for_external_api(&rqctx).await?;
            let addrs = nexus
                .switch_port_list(&opctx, &pagparams)
                .await?
                .into_iter()
                .map(|p| p.into())
                .collect();

            Ok(HttpResponseOk(ScanById::results_page(
                &query,
                addrs,
                &|_, x: &SwitchPort| x.id,
            )?))
        };
        apictx
            .context
            .external_latencies
            .instrument_dropshot_handler(&rqctx, handler)
            .await
    }

    async fn networking_switch_port_status(
        rqctx: RequestContext<ApiContext>,
        path_params: Path<params::SwitchPortPathSelector>,
        query_params: Query<params::SwitchPortSelector>,
    ) -> Result<HttpResponseOk<shared::SwitchLinkState>, HttpError> {
        let apictx = rqctx.context();
        let handler = async {
            let nexus = &apictx.context.nexus;
            let query = query_params.into_inner();
            let path = path_params.into_inner();
            let opctx =
                crate::context::op_context_for_external_api(&rqctx).await?;
            Ok(HttpResponseOk(
                nexus
                    .switch_port_status(
                        &opctx,
                        query.switch_location,
                        path.port,
                    )
                    .await?,
            ))
        };
        apictx
            .context
            .external_latencies
            .instrument_dropshot_handler(&rqctx, handler)
            .await
    }

    async fn networking_switch_port_apply_settings(
        rqctx: RequestContext<ApiContext>,
        path_params: Path<params::SwitchPortPathSelector>,
        query_params: Query<params::SwitchPortSelector>,
        settings_body: TypedBody<params::SwitchPortApplySettings>,
    ) -> Result<HttpResponseUpdatedNoContent, HttpError> {
        let apictx = rqctx.context();
        let handler = async {
            let nexus = &apictx.context.nexus;
            let port = path_params.into_inner().port;
            let query = query_params.into_inner();
            let settings = settings_body.into_inner();
            let opctx =
                crate::context::op_context_for_external_api(&rqctx).await?;
            nexus
                .switch_port_apply_settings(&opctx, &port, &query, &settings)
                .await?;
            Ok(HttpResponseUpdatedNoContent {})
        };
        apictx
            .context
            .external_latencies
            .instrument_dropshot_handler(&rqctx, handler)
            .await
    }

    async fn networking_switch_port_clear_settings(
        rqctx: RequestContext<ApiContext>,
        path_params: Path<params::SwitchPortPathSelector>,
        query_params: Query<params::SwitchPortSelector>,
    ) -> Result<HttpResponseUpdatedNoContent, HttpError> {
        let apictx = rqctx.context();
        let handler = async {
            let nexus = &apictx.context.nexus;
            let port = path_params.into_inner().port;
            let query = query_params.into_inner();
            let opctx =
                crate::context::op_context_for_external_api(&rqctx).await?;
            nexus.switch_port_clear_settings(&opctx, &port, &query).await?;
            Ok(HttpResponseUpdatedNoContent {})
        };
        apictx
            .context
            .external_latencies
            .instrument_dropshot_handler(&rqctx, handler)
            .await
    }

    async fn networking_switch_port_lldp_config_view(
        rqctx: RequestContext<ApiContext>,
        path_params: Path<params::SwitchPortPathSelector>,
        query_params: Query<params::SwitchPortSelector>,
    ) -> Result<HttpResponseOk<LldpLinkConfig>, HttpError> {
        let apictx = rqctx.context();
        let handler = async {
            let nexus = &apictx.context.nexus;
            let query = query_params.into_inner();
            let path = path_params.into_inner();
            let opctx =
                crate::context::op_context_for_external_api(&rqctx).await?;
            let settings = nexus
                .lldp_config_get(
                    &opctx,
                    query.rack_id,
                    query.switch_location,
                    path.port,
                )
                .await?;
            Ok(HttpResponseOk(settings))
        };
        apictx
            .context
            .external_latencies
            .instrument_dropshot_handler(&rqctx, handler)
            .await
    }

    async fn networking_switch_port_lldp_config_update(
        rqctx: RequestContext<ApiContext>,
        path_params: Path<params::SwitchPortPathSelector>,
        query_params: Query<params::SwitchPortSelector>,
        config: TypedBody<LldpLinkConfig>,
    ) -> Result<HttpResponseUpdatedNoContent, HttpError> {
        let apictx = rqctx.context();
        let query = query_params.into_inner();
        let path = path_params.into_inner();
        let handler = async {
            let nexus = &apictx.context.nexus;
            let config = config.into_inner();
            let opctx =
                crate::context::op_context_for_external_api(&rqctx).await?;
            nexus
                .lldp_config_update(
                    &opctx,
                    query.rack_id,
                    query.switch_location,
                    path.port,
                    config,
                )
                .await?;
            Ok(HttpResponseUpdatedNoContent {})
        };
        apictx
            .context
            .external_latencies
            .instrument_dropshot_handler(&rqctx, handler)
            .await
    }

    async fn networking_switch_port_lldp_neighbors(
        rqctx: RequestContext<Self::Context>,
        path_params: Path<params::LldpPortPathSelector>,
        query_params: Query<PaginatedById>,
    ) -> Result<HttpResponseOk<ResultsPage<LldpNeighbor>>, HttpError> {
        let apictx = rqctx.context();
        let handler = async {
            let query = query_params.into_inner();
            let path = path_params.into_inner();
            let pag_params = data_page_params_for(&rqctx, &query)?;
            let limit = pag_params.limit.into();
            let prev = pag_params.marker.cloned();

            let nexus = &apictx.context.nexus;
            let opctx =
                crate::context::op_context_for_external_api(&rqctx).await?;
            let neighbors = nexus
                .lldp_neighbors_get(
                    &opctx,
                    &prev,
                    limit,
                    path.rack_id,
                    &path.switch_location,
                    &path.port,
                )
                .await?;

            Ok(HttpResponseOk(ScanById::results_page(
                &query,
                neighbors,
                &marker_for_id,
            )?))
        };
        apictx
            .context
            .external_latencies
            .instrument_dropshot_handler(&rqctx, handler)
            .await
    }

    async fn networking_bgp_config_create(
        rqctx: RequestContext<ApiContext>,
        config: TypedBody<params::BgpConfigCreate>,
    ) -> Result<HttpResponseCreated<BgpConfig>, HttpError> {
        let apictx = rqctx.context();
        let handler = async {
            let nexus = &apictx.context.nexus;
            let config = config.into_inner();
            let opctx =
                crate::context::op_context_for_external_api(&rqctx).await?;
            let result = nexus.bgp_config_create(&opctx, &config).await?;
            Ok(HttpResponseCreated::<BgpConfig>(result.into()))
        };
        apictx
            .context
            .external_latencies
            .instrument_dropshot_handler(&rqctx, handler)
            .await
    }

    async fn networking_bgp_config_list(
        rqctx: RequestContext<ApiContext>,
        query_params: Query<PaginatedByNameOrId>,
    ) -> Result<HttpResponseOk<ResultsPage<BgpConfig>>, HttpError> {
        let apictx = rqctx.context();
        let handler = async {
            let nexus = &apictx.context.nexus;
            let query = query_params.into_inner();
            let pag_params = data_page_params_for(&rqctx, &query)?;
            let scan_params = ScanByNameOrId::from_query(&query)?;
            let paginated_by = name_or_id_pagination(&pag_params, scan_params)?;
            let opctx =
                crate::context::op_context_for_external_api(&rqctx).await?;
            let configs = nexus
                .bgp_config_list(&opctx, &paginated_by)
                .await?
                .into_iter()
                .map(|p| p.into())
                .collect();

            Ok(HttpResponseOk(ScanByNameOrId::results_page(
                &query,
                configs,
                &marker_for_name_or_id,
            )?))
        };
        apictx
            .context
            .external_latencies
            .instrument_dropshot_handler(&rqctx, handler)
            .await
    }

    //TODO pagination? the normal by-name/by-id stuff does not work here
    async fn networking_bgp_status(
        rqctx: RequestContext<ApiContext>,
    ) -> Result<HttpResponseOk<Vec<BgpPeerStatus>>, HttpError> {
        let apictx = rqctx.context();
        let opctx = crate::context::op_context_for_external_api(&rqctx).await?;
        let handler = async {
            let nexus = &apictx.context.nexus;
            let result = nexus.bgp_peer_status(&opctx).await?;
            Ok(HttpResponseOk(result))
        };
        apictx
            .context
            .external_latencies
            .instrument_dropshot_handler(&rqctx, handler)
            .await
    }

    //TODO pagination? the normal by-name/by-id stuff does not work here
    async fn networking_bgp_exported(
        rqctx: RequestContext<ApiContext>,
    ) -> Result<HttpResponseOk<BgpExported>, HttpError> {
        let apictx = rqctx.context();
        let opctx = crate::context::op_context_for_external_api(&rqctx).await?;
        let handler = async {
            let nexus = &apictx.context.nexus;
            let result = nexus.bgp_exported(&opctx).await?;
            Ok(HttpResponseOk(result))
        };
        apictx
            .context
            .external_latencies
            .instrument_dropshot_handler(&rqctx, handler)
            .await
    }

    async fn networking_bgp_message_history(
        rqctx: RequestContext<ApiContext>,
        query_params: Query<params::BgpRouteSelector>,
    ) -> Result<HttpResponseOk<AggregateBgpMessageHistory>, HttpError> {
        let apictx = rqctx.context();
        let opctx = crate::context::op_context_for_external_api(&rqctx).await?;
        let handler = async {
            let nexus = &apictx.context.nexus;
            let sel = query_params.into_inner();
            let result = nexus.bgp_message_history(&opctx, &sel).await?;
            Ok(HttpResponseOk(AggregateBgpMessageHistory::new(result)))
        };
        apictx
            .context
            .external_latencies
            .instrument_dropshot_handler(&rqctx, handler)
            .await
    }

    //TODO pagination? the normal by-name/by-id stuff does not work here
    async fn networking_bgp_imported_routes_ipv4(
        rqctx: RequestContext<ApiContext>,
        query_params: Query<params::BgpRouteSelector>,
    ) -> Result<HttpResponseOk<Vec<BgpImportedRouteIpv4>>, HttpError> {
        let apictx = rqctx.context();
        let opctx = crate::context::op_context_for_external_api(&rqctx).await?;
        let handler = async {
            let nexus = &apictx.context.nexus;
            let sel = query_params.into_inner();
            let result = nexus.bgp_imported_routes_ipv4(&opctx, &sel).await?;
            Ok(HttpResponseOk(result))
        };
        apictx
            .context
            .external_latencies
            .instrument_dropshot_handler(&rqctx, handler)
            .await
    }

    async fn networking_bgp_config_delete(
        rqctx: RequestContext<ApiContext>,
        sel: Query<params::BgpConfigSelector>,
    ) -> Result<HttpResponseUpdatedNoContent, HttpError> {
        let apictx = rqctx.context();
        let handler = async {
            let nexus = &apictx.context.nexus;
            let sel = sel.into_inner();
            let opctx =
                crate::context::op_context_for_external_api(&rqctx).await?;
            nexus.bgp_config_delete(&opctx, &sel).await?;
            Ok(HttpResponseUpdatedNoContent {})
        };
        apictx
            .context
            .external_latencies
            .instrument_dropshot_handler(&rqctx, handler)
            .await
    }

    async fn networking_bgp_announce_set_update(
        rqctx: RequestContext<ApiContext>,
        config: TypedBody<params::BgpAnnounceSetCreate>,
    ) -> Result<HttpResponseOk<BgpAnnounceSet>, HttpError> {
        let apictx = rqctx.context();
        let handler = async {
            let nexus = &apictx.context.nexus;
            let config = config.into_inner();
            let opctx =
                crate::context::op_context_for_external_api(&rqctx).await?;
            let result = nexus.bgp_update_announce_set(&opctx, &config).await?;
            Ok(HttpResponseOk::<BgpAnnounceSet>(result.0.into()))
        };
        apictx
            .context
            .external_latencies
            .instrument_dropshot_handler(&rqctx, handler)
            .await
    }

    async fn networking_bgp_announce_set_list(
        rqctx: RequestContext<ApiContext>,
        query_params: Query<PaginatedByNameOrId>,
    ) -> Result<HttpResponseOk<Vec<BgpAnnounceSet>>, HttpError> {
        let apictx = rqctx.context();
        let handler = async {
            let nexus = &apictx.context.nexus;
            let query = query_params.into_inner();
            let pag_params = data_page_params_for(&rqctx, &query)?;
            let scan_params = ScanByNameOrId::from_query(&query)?;
            let paginated_by = name_or_id_pagination(&pag_params, scan_params)?;
            let opctx =
                crate::context::op_context_for_external_api(&rqctx).await?;
            let result = nexus
                .bgp_announce_set_list(&opctx, &paginated_by)
                .await?
                .into_iter()
                .map(|p| p.into())
                .collect();
            Ok(HttpResponseOk(result))
        };
        apictx
            .context
            .external_latencies
            .instrument_dropshot_handler(&rqctx, handler)
            .await
    }

    async fn networking_bgp_announce_set_delete(
        rqctx: RequestContext<ApiContext>,
        path_params: Path<params::BgpAnnounceSetSelector>,
    ) -> Result<HttpResponseUpdatedNoContent, HttpError> {
        let apictx = rqctx.context();
        let handler = async {
            let nexus = &apictx.context.nexus;
            let sel = path_params.into_inner();
            let opctx =
                crate::context::op_context_for_external_api(&rqctx).await?;
            nexus.bgp_delete_announce_set(&opctx, &sel).await?;
            Ok(HttpResponseUpdatedNoContent {})
        };
        apictx
            .context
            .external_latencies
            .instrument_dropshot_handler(&rqctx, handler)
            .await
    }

    async fn networking_bgp_announcement_list(
        rqctx: RequestContext<ApiContext>,
        path_params: Path<params::BgpAnnounceSetSelector>,
    ) -> Result<HttpResponseOk<Vec<BgpAnnouncement>>, HttpError> {
        let apictx = rqctx.context();
        let handler = async {
            let nexus = &apictx.context.nexus;
            let sel = path_params.into_inner();
            let opctx =
                crate::context::op_context_for_external_api(&rqctx).await?;

            let result = nexus
                .bgp_announcement_list(&opctx, &sel)
                .await?
                .into_iter()
                .map(|p| p.into())
                .collect();

            Ok(HttpResponseOk(result))
        };
        apictx
            .context
            .external_latencies
            .instrument_dropshot_handler(&rqctx, handler)
            .await
    }

    async fn networking_bfd_enable(
        rqctx: RequestContext<ApiContext>,
        session: TypedBody<params::BfdSessionEnable>,
    ) -> Result<HttpResponseUpdatedNoContent, HttpError> {
        let apictx = rqctx.context();
        let handler = async {
            let nexus = &apictx.context.nexus;
            let opctx =
                crate::context::op_context_for_external_api(&rqctx).await?;
            opctx.authorize(authz::Action::ListChildren, &authz::FLEET).await?;
            nexus.bfd_enable(&opctx, session.into_inner()).await?;
            Ok(HttpResponseUpdatedNoContent {})
        };
        apictx
            .context
            .external_latencies
            .instrument_dropshot_handler(&rqctx, handler)
            .await
    }

    async fn networking_bfd_disable(
        rqctx: RequestContext<ApiContext>,
        session: TypedBody<params::BfdSessionDisable>,
    ) -> Result<HttpResponseUpdatedNoContent, HttpError> {
        let apictx = rqctx.context();
        let handler = async {
            let nexus = &apictx.context.nexus;
            let opctx =
                crate::context::op_context_for_external_api(&rqctx).await?;
            opctx.authorize(authz::Action::ListChildren, &authz::FLEET).await?;
            nexus.bfd_disable(&opctx, session.into_inner()).await?;
            Ok(HttpResponseUpdatedNoContent {})
        };
        apictx
            .context
            .external_latencies
            .instrument_dropshot_handler(&rqctx, handler)
            .await
    }

    async fn networking_bfd_status(
        rqctx: RequestContext<ApiContext>,
    ) -> Result<HttpResponseOk<Vec<BfdStatus>>, HttpError> {
        let apictx = rqctx.context();
        let handler = async {
            let nexus = &apictx.context.nexus;
            let opctx =
                crate::context::op_context_for_external_api(&rqctx).await?;
            opctx.authorize(authz::Action::ListChildren, &authz::FLEET).await?;
            let status = nexus.bfd_status(&opctx).await?;
            Ok(HttpResponseOk(status))
        };
        apictx
            .context
            .external_latencies
            .instrument_dropshot_handler(&rqctx, handler)
            .await
    }

    async fn networking_allow_list_view(
        rqctx: RequestContext<ApiContext>,
    ) -> Result<HttpResponseOk<views::AllowList>, HttpError> {
        let apictx = rqctx.context();
        let handler = async {
            let nexus = &apictx.context.nexus;
            let opctx =
                crate::context::op_context_for_external_api(&rqctx).await?;
            nexus
                .allow_list_view(&opctx)
                .await
                .map(HttpResponseOk)
                .map_err(HttpError::from)
        };
        apictx
            .context
            .external_latencies
            .instrument_dropshot_handler(&rqctx, handler)
            .await
    }

    async fn networking_allow_list_update(
        rqctx: RequestContext<ApiContext>,
        params: TypedBody<params::AllowListUpdate>,
    ) -> Result<HttpResponseOk<views::AllowList>, HttpError> {
        let apictx = rqctx.context();
        let handler = async {
            let nexus = &apictx.context.nexus;
            let server_kind = apictx.kind;
            let params = params.into_inner();
            let opctx =
                crate::context::op_context_for_external_api(&rqctx).await?;
            let remote_addr = rqctx.request.remote_addr().ip();
            nexus
                .allow_list_upsert(&opctx, remote_addr, server_kind, params)
                .await
                .map(HttpResponseOk)
                .map_err(HttpError::from)
        };
        apictx
            .context
            .external_latencies
            .instrument_dropshot_handler(&rqctx, handler)
            .await
    }

    async fn networking_inbound_icmp_view(
        rqctx: RequestContext<Self::Context>,
    ) -> Result<HttpResponseOk<ServiceIcmpConfig>, HttpError> {
        let apictx = rqctx.context();
        let handler = async {
            let nexus = &apictx.context.nexus;
            let opctx =
                crate::context::op_context_for_external_api(&rqctx).await?;
            nexus
                .nexus_firewall_inbound_icmp_view(&opctx)
                .await
                .map(HttpResponseOk)
                .map_err(HttpError::from)
        };
        apictx
            .context
            .external_latencies
            .instrument_dropshot_handler(&rqctx, handler)
            .await
    }

    async fn networking_inbound_icmp_update(
        rqctx: RequestContext<Self::Context>,
        params: TypedBody<ServiceIcmpConfig>,
    ) -> Result<HttpResponseUpdatedNoContent, HttpError> {
        let apictx = rqctx.context();
        let handler = async {
            let nexus = &apictx.context.nexus;
            let params = params.into_inner();
            let opctx =
                crate::context::op_context_for_external_api(&rqctx).await?;
            nexus
                .nexus_firewall_inbound_icmp_update(&opctx, params)
                .await
                .map(|_| HttpResponseUpdatedNoContent())
                .map_err(HttpError::from)
        };
        apictx
            .context
            .external_latencies
            .instrument_dropshot_handler(&rqctx, handler)
            .await
    }

    // Images

    async fn image_list(
        rqctx: RequestContext<ApiContext>,
        query_params: Query<
            PaginatedByNameOrId<params::OptionalProjectSelector>,
        >,
    ) -> Result<HttpResponseOk<ResultsPage<Image>>, HttpError> {
        let apictx = rqctx.context();
        let handler = async {
            let opctx =
                crate::context::op_context_for_external_api(&rqctx).await?;
            let nexus = &apictx.context.nexus;
            let query = query_params.into_inner();
            let pag_params = data_page_params_for(&rqctx, &query)?;
            let scan_params = ScanByNameOrId::from_query(&query)?;
            let paginated_by = name_or_id_pagination(&pag_params, scan_params)?;
            let parent_lookup = match scan_params.selector.project.clone() {
                Some(project) => {
                    let project_lookup = nexus.project_lookup(
                        &opctx,
                        params::ProjectSelector { project },
                    )?;
                    ImageParentLookup::Project(project_lookup)
                }
                None => {
                    let silo_lookup = nexus.current_silo_lookup(&opctx)?;
                    ImageParentLookup::Silo(silo_lookup)
                }
            };
            let images = nexus
                .image_list(&opctx, &parent_lookup, &paginated_by)
                .await?
                .into_iter()
                .map(|d| d.into())
                .collect();
            Ok(HttpResponseOk(ScanByNameOrId::results_page(
                &query,
                images,
                &marker_for_name_or_id,
            )?))
        };
        apictx
            .context
            .external_latencies
            .instrument_dropshot_handler(&rqctx, handler)
            .await
    }

    async fn image_create(
        rqctx: RequestContext<ApiContext>,
        query_params: Query<params::OptionalProjectSelector>,
        new_image: TypedBody<params::ImageCreate>,
    ) -> Result<HttpResponseCreated<Image>, HttpError> {
        let apictx = rqctx.context();
        let handler = async {
            let opctx =
                crate::context::op_context_for_external_api(&rqctx).await?;
            let nexus = &apictx.context.nexus;
            let query = query_params.into_inner();
            let params = &new_image.into_inner();
            let parent_lookup = match query.project.clone() {
                Some(project) => {
                    let project_lookup = nexus.project_lookup(
                        &opctx,
                        params::ProjectSelector { project },
                    )?;
                    ImageParentLookup::Project(project_lookup)
                }
                None => {
                    let silo_lookup = nexus.current_silo_lookup(&opctx)?;
                    ImageParentLookup::Silo(silo_lookup)
                }
            };
            let image =
                nexus.image_create(&opctx, &parent_lookup, &params).await?;
            Ok(HttpResponseCreated(image.into()))
        };
        apictx
            .context
            .external_latencies
            .instrument_dropshot_handler(&rqctx, handler)
            .await
    }

    async fn image_view(
        rqctx: RequestContext<ApiContext>,
        path_params: Path<params::ImagePath>,
        query_params: Query<params::OptionalProjectSelector>,
    ) -> Result<HttpResponseOk<Image>, HttpError> {
        let apictx = rqctx.context();
        let handler = async {
            let opctx =
                crate::context::op_context_for_external_api(&rqctx).await?;
            let nexus = &apictx.context.nexus;
            let path = path_params.into_inner();
            let query = query_params.into_inner();
            let image: nexus_db_model::Image = match nexus
                .image_lookup(
                    &opctx,
                    params::ImageSelector {
                        image: path.image,
                        project: query.project,
                    },
                )
                .await?
            {
                ImageLookup::ProjectImage(image) => {
                    let (.., db_image) = image.fetch().await?;
                    db_image.into()
                }
                ImageLookup::SiloImage(image) => {
                    let (.., db_image) = image.fetch().await?;
                    db_image.into()
                }
            };
            Ok(HttpResponseOk(image.into()))
        };
        apictx
            .context
            .external_latencies
            .instrument_dropshot_handler(&rqctx, handler)
            .await
    }

    async fn image_delete(
        rqctx: RequestContext<ApiContext>,
        path_params: Path<params::ImagePath>,
        query_params: Query<params::OptionalProjectSelector>,
    ) -> Result<HttpResponseDeleted, HttpError> {
        let apictx = rqctx.context();
        let handler = async {
            let opctx =
                crate::context::op_context_for_external_api(&rqctx).await?;
            let nexus = &apictx.context.nexus;
            let path = path_params.into_inner();
            let query = query_params.into_inner();
            let image_lookup = nexus
                .image_lookup(
                    &opctx,
                    params::ImageSelector {
                        image: path.image,
                        project: query.project,
                    },
                )
                .await?;
            nexus.image_delete(&opctx, &image_lookup).await?;
            Ok(HttpResponseDeleted())
        };
        apictx
            .context
            .external_latencies
            .instrument_dropshot_handler(&rqctx, handler)
            .await
    }

    async fn image_promote(
        rqctx: RequestContext<ApiContext>,
        path_params: Path<params::ImagePath>,
        query_params: Query<params::OptionalProjectSelector>,
    ) -> Result<HttpResponseAccepted<Image>, HttpError> {
        let apictx = rqctx.context();
        let handler = async {
            let opctx =
                crate::context::op_context_for_external_api(&rqctx).await?;
            let nexus = &apictx.context.nexus;
            let path = path_params.into_inner();
            let query = query_params.into_inner();
            let image_lookup = nexus
                .image_lookup(
                    &opctx,
                    params::ImageSelector {
                        image: path.image,
                        project: query.project,
                    },
                )
                .await?;
            let image = nexus.image_promote(&opctx, &image_lookup).await?;
            Ok(HttpResponseAccepted(image.into()))
        };
        apictx
            .context
            .external_latencies
            .instrument_dropshot_handler(&rqctx, handler)
            .await
    }

    async fn image_demote(
        rqctx: RequestContext<ApiContext>,
        path_params: Path<params::ImagePath>,
        query_params: Query<params::ProjectSelector>,
    ) -> Result<HttpResponseAccepted<Image>, HttpError> {
        let apictx = rqctx.context();
        let handler = async {
            let opctx =
                crate::context::op_context_for_external_api(&rqctx).await?;
            let nexus = &apictx.context.nexus;
            let path = path_params.into_inner();
            let query = query_params.into_inner();
            let image_lookup = nexus
                .image_lookup(
                    &opctx,
                    params::ImageSelector { image: path.image, project: None },
                )
                .await?;

            let project_lookup = nexus.project_lookup(&opctx, query)?;

            let image = nexus
                .image_demote(&opctx, &image_lookup, &project_lookup)
                .await?;
            Ok(HttpResponseAccepted(image.into()))
        };
        apictx
            .context
            .external_latencies
            .instrument_dropshot_handler(&rqctx, handler)
            .await
    }

    async fn instance_network_interface_list(
        rqctx: RequestContext<ApiContext>,
        query_params: Query<PaginatedByNameOrId<params::InstanceSelector>>,
    ) -> Result<HttpResponseOk<ResultsPage<InstanceNetworkInterface>>, HttpError>
    {
        let apictx = rqctx.context();
        let handler = async {
            let opctx =
                crate::context::op_context_for_external_api(&rqctx).await?;
            let nexus = &apictx.context.nexus;
            let query = query_params.into_inner();
            let pag_params = data_page_params_for(&rqctx, &query)?;
            let scan_params = ScanByNameOrId::from_query(&query)?;
            let paginated_by = name_or_id_pagination(&pag_params, scan_params)?;
            let instance_lookup =
                nexus.instance_lookup(&opctx, scan_params.selector.clone())?;
            let interfaces = nexus
                .instance_network_interface_list(
                    &opctx,
                    &instance_lookup,
                    &paginated_by,
                )
                .await?
                .into_iter()
                .map(|d| d.into())
                .collect();
            Ok(HttpResponseOk(ScanByNameOrId::results_page(
                &query,
                interfaces,
                &marker_for_name_or_id,
            )?))
        };
        apictx
            .context
            .external_latencies
            .instrument_dropshot_handler(&rqctx, handler)
            .await
    }

    async fn instance_network_interface_create(
        rqctx: RequestContext<ApiContext>,
        query_params: Query<params::InstanceSelector>,
        interface_params: TypedBody<params::InstanceNetworkInterfaceCreate>,
    ) -> Result<HttpResponseCreated<InstanceNetworkInterface>, HttpError> {
        let apictx = rqctx.context();
        let handler = async {
            let opctx =
                crate::context::op_context_for_external_api(&rqctx).await?;
            let nexus = &apictx.context.nexus;
            let query = query_params.into_inner();
            let instance_lookup = nexus.instance_lookup(&opctx, query)?;
            let iface = nexus
                .network_interface_create(
                    &opctx,
                    &instance_lookup,
                    &interface_params.into_inner(),
                )
                .await?;
            Ok(HttpResponseCreated(iface.into()))
        };
        apictx
            .context
            .external_latencies
            .instrument_dropshot_handler(&rqctx, handler)
            .await
    }

    async fn instance_network_interface_delete(
        rqctx: RequestContext<ApiContext>,
        path_params: Path<params::NetworkInterfacePath>,
        query_params: Query<params::OptionalInstanceSelector>,
    ) -> Result<HttpResponseDeleted, HttpError> {
        let apictx = rqctx.context();
        let handler = async {
            let opctx =
                crate::context::op_context_for_external_api(&rqctx).await?;
            let nexus = &apictx.context.nexus;
            let path = path_params.into_inner();
            let query = query_params.into_inner();
            let interface_selector = params::InstanceNetworkInterfaceSelector {
                project: query.project,
                instance: query.instance,
                network_interface: path.interface,
            };
            let interface_lookup = nexus.instance_network_interface_lookup(
                &opctx,
                interface_selector,
            )?;
            nexus
                .instance_network_interface_delete(&opctx, &interface_lookup)
                .await?;
            Ok(HttpResponseDeleted())
        };
        apictx
            .context
            .external_latencies
            .instrument_dropshot_handler(&rqctx, handler)
            .await
    }

    async fn instance_network_interface_view(
        rqctx: RequestContext<ApiContext>,
        path_params: Path<params::NetworkInterfacePath>,
        query_params: Query<params::OptionalInstanceSelector>,
    ) -> Result<HttpResponseOk<InstanceNetworkInterface>, HttpError> {
        let apictx = rqctx.context();
        let handler = async {
            let opctx =
                crate::context::op_context_for_external_api(&rqctx).await?;
            let nexus = &apictx.context.nexus;
            let path = path_params.into_inner();
            let query = query_params.into_inner();
            let interface_selector = params::InstanceNetworkInterfaceSelector {
                project: query.project,
                instance: query.instance,
                network_interface: path.interface,
            };
            let (.., interface) = nexus
                .instance_network_interface_lookup(&opctx, interface_selector)?
                .fetch()
                .await?;
            Ok(HttpResponseOk(interface.into()))
        };
        apictx
            .context
            .external_latencies
            .instrument_dropshot_handler(&rqctx, handler)
            .await
    }

    async fn instance_network_interface_update(
        rqctx: RequestContext<ApiContext>,
        path_params: Path<params::NetworkInterfacePath>,
        query_params: Query<params::OptionalInstanceSelector>,
        updated_iface: TypedBody<params::InstanceNetworkInterfaceUpdate>,
    ) -> Result<HttpResponseOk<InstanceNetworkInterface>, HttpError> {
        let apictx = rqctx.context();
        let handler = async {
            let opctx =
                crate::context::op_context_for_external_api(&rqctx).await?;
            let nexus = &apictx.context.nexus;
            let path = path_params.into_inner();
            let query = query_params.into_inner();
            let updated_iface = updated_iface.into_inner();
            let network_interface_selector =
                params::InstanceNetworkInterfaceSelector {
                    project: query.project,
                    instance: query.instance,
                    network_interface: path.interface,
                };
            let network_interface_lookup = nexus
                .instance_network_interface_lookup(
                    &opctx,
                    network_interface_selector,
                )?;
            let interface = nexus
                .instance_network_interface_update(
                    &opctx,
                    &network_interface_lookup,
                    updated_iface,
                )
                .await?;
            Ok(HttpResponseOk(InstanceNetworkInterface::from(interface)))
        };
        apictx
            .context
            .external_latencies
            .instrument_dropshot_handler(&rqctx, handler)
            .await
    }

    // External IP addresses for instances

    async fn instance_external_ip_list(
        rqctx: RequestContext<ApiContext>,
        query_params: Query<params::OptionalProjectSelector>,
        path_params: Path<params::InstancePath>,
    ) -> Result<HttpResponseOk<ResultsPage<views::ExternalIp>>, HttpError> {
        let apictx = rqctx.context();
        let handler = async {
            let nexus = &apictx.context.nexus;
            let path = path_params.into_inner();
            let query = query_params.into_inner();
            let opctx =
                crate::context::op_context_for_external_api(&rqctx).await?;
            let instance_selector = params::InstanceSelector {
                project: query.project,
                instance: path.instance,
            };
            let instance_lookup =
                nexus.instance_lookup(&opctx, instance_selector)?;
            let ips = nexus
                .instance_list_external_ips(&opctx, &instance_lookup)
                .await?;
            Ok(HttpResponseOk(ResultsPage { items: ips, next_page: None }))
        };
        apictx
            .context
            .external_latencies
            .instrument_dropshot_handler(&rqctx, handler)
            .await
    }

    async fn instance_ephemeral_ip_attach(
        rqctx: RequestContext<ApiContext>,
        path_params: Path<params::InstancePath>,
        query_params: Query<params::OptionalProjectSelector>,
        ip_to_create: TypedBody<params::EphemeralIpCreate>,
    ) -> Result<HttpResponseAccepted<views::ExternalIp>, HttpError> {
        let apictx = rqctx.context();
        let handler = async {
            let opctx =
                crate::context::op_context_for_external_api(&rqctx).await?;
            let nexus = &apictx.context.nexus;
            let path = path_params.into_inner();
            let query = query_params.into_inner();
            let instance_selector = params::InstanceSelector {
                project: query.project,
                instance: path.instance,
            };
            let instance_lookup =
                nexus.instance_lookup(&opctx, instance_selector)?;
            let ip = nexus
                .instance_attach_ephemeral_ip(
                    &opctx,
                    &instance_lookup,
                    ip_to_create.into_inner().pool,
                )
                .await?;
            Ok(HttpResponseAccepted(ip))
        };
        apictx
            .context
            .external_latencies
            .instrument_dropshot_handler(&rqctx, handler)
            .await
    }

    async fn instance_ephemeral_ip_detach(
        rqctx: RequestContext<ApiContext>,
        path_params: Path<params::InstancePath>,
        query_params: Query<params::OptionalProjectSelector>,
    ) -> Result<HttpResponseDeleted, HttpError> {
        let apictx = rqctx.context();
        let handler = async {
            let opctx =
                crate::context::op_context_for_external_api(&rqctx).await?;
            let nexus = &apictx.context.nexus;
            let path = path_params.into_inner();
            let query = query_params.into_inner();
            let instance_selector = params::InstanceSelector {
                project: query.project,
                instance: path.instance,
            };
            let instance_lookup =
                nexus.instance_lookup(&opctx, instance_selector)?;
            nexus
                .instance_detach_external_ip(
                    &opctx,
                    &instance_lookup,
                    &params::ExternalIpDetach::Ephemeral,
                )
                .await?;
            Ok(HttpResponseDeleted())
        };
        apictx
            .context
            .external_latencies
            .instrument_dropshot_handler(&rqctx, handler)
            .await
    }

    // Snapshots

    async fn snapshot_list(
        rqctx: RequestContext<ApiContext>,
        query_params: Query<PaginatedByNameOrId<params::ProjectSelector>>,
    ) -> Result<HttpResponseOk<ResultsPage<Snapshot>>, HttpError> {
        let apictx = rqctx.context();
        let handler = async {
            let opctx =
                crate::context::op_context_for_external_api(&rqctx).await?;
            let nexus = &apictx.context.nexus;
            let query = query_params.into_inner();
            let pag_params = data_page_params_for(&rqctx, &query)?;
            let scan_params = ScanByNameOrId::from_query(&query)?;
            let paginated_by = name_or_id_pagination(&pag_params, scan_params)?;
            let project_lookup =
                nexus.project_lookup(&opctx, scan_params.selector.clone())?;
            let snapshots = nexus
                .snapshot_list(&opctx, &project_lookup, &paginated_by)
                .await?
                .into_iter()
                .map(|d| d.into())
                .collect();
            Ok(HttpResponseOk(ScanByNameOrId::results_page(
                &query,
                snapshots,
                &marker_for_name_or_id,
            )?))
        };
        apictx
            .context
            .external_latencies
            .instrument_dropshot_handler(&rqctx, handler)
            .await
    }

    async fn snapshot_create(
        rqctx: RequestContext<ApiContext>,
        query_params: Query<params::ProjectSelector>,
        new_snapshot: TypedBody<params::SnapshotCreate>,
    ) -> Result<HttpResponseCreated<Snapshot>, HttpError> {
        let apictx = rqctx.context();
        let handler = async {
            let opctx =
                crate::context::op_context_for_external_api(&rqctx).await?;
            let nexus = &apictx.context.nexus;
            let query = query_params.into_inner();
            let new_snapshot_params = &new_snapshot.into_inner();
            let project_lookup = nexus.project_lookup(&opctx, query)?;
            let snapshot = nexus
                .snapshot_create(&opctx, project_lookup, &new_snapshot_params)
                .await?;
            Ok(HttpResponseCreated(snapshot.into()))
        };
        apictx
            .context
            .external_latencies
            .instrument_dropshot_handler(&rqctx, handler)
            .await
    }

    async fn snapshot_view(
        rqctx: RequestContext<ApiContext>,
        path_params: Path<params::SnapshotPath>,
        query_params: Query<params::OptionalProjectSelector>,
    ) -> Result<HttpResponseOk<Snapshot>, HttpError> {
        let apictx = rqctx.context();
        let handler = async {
            let opctx =
                crate::context::op_context_for_external_api(&rqctx).await?;
            let nexus = &apictx.context.nexus;
            let path = path_params.into_inner();
            let query = query_params.into_inner();
            let snapshot_selector = params::SnapshotSelector {
                project: query.project,
                snapshot: path.snapshot,
            };
            let (.., snapshot) = nexus
                .snapshot_lookup(&opctx, snapshot_selector)?
                .fetch()
                .await?;
            Ok(HttpResponseOk(snapshot.into()))
        };
        apictx
            .context
            .external_latencies
            .instrument_dropshot_handler(&rqctx, handler)
            .await
    }

    async fn snapshot_delete(
        rqctx: RequestContext<ApiContext>,
        path_params: Path<params::SnapshotPath>,
        query_params: Query<params::OptionalProjectSelector>,
    ) -> Result<HttpResponseDeleted, HttpError> {
        let apictx = rqctx.context();
        let handler = async {
            let opctx =
                crate::context::op_context_for_external_api(&rqctx).await?;
            let nexus = &apictx.context.nexus;
            let path = path_params.into_inner();
            let query = query_params.into_inner();
            let snapshot_selector = params::SnapshotSelector {
                project: query.project,
                snapshot: path.snapshot,
            };
            let snapshot_lookup =
                nexus.snapshot_lookup(&opctx, snapshot_selector)?;
            nexus.snapshot_delete(&opctx, &snapshot_lookup).await?;
            Ok(HttpResponseDeleted())
        };
        apictx
            .context
            .external_latencies
            .instrument_dropshot_handler(&rqctx, handler)
            .await
    }

    // VPCs

    async fn vpc_list(
        rqctx: RequestContext<ApiContext>,
        query_params: Query<PaginatedByNameOrId<params::ProjectSelector>>,
    ) -> Result<HttpResponseOk<ResultsPage<Vpc>>, HttpError> {
        let apictx = rqctx.context();
        let handler = async {
            let nexus = &apictx.context.nexus;
            let query = query_params.into_inner();
            let pag_params = data_page_params_for(&rqctx, &query)?;
            let scan_params = ScanByNameOrId::from_query(&query)?;
            let paginated_by = name_or_id_pagination(&pag_params, scan_params)?;
            let opctx =
                crate::context::op_context_for_external_api(&rqctx).await?;
            let project_lookup =
                nexus.project_lookup(&opctx, scan_params.selector.clone())?;
            let vpcs = nexus
                .vpc_list(&opctx, &project_lookup, &paginated_by)
                .await?
                .into_iter()
                .map(|p| p.into())
                .collect();

            Ok(HttpResponseOk(ScanByNameOrId::results_page(
                &query,
                vpcs,
                &marker_for_name_or_id,
            )?))
        };
        apictx
            .context
            .external_latencies
            .instrument_dropshot_handler(&rqctx, handler)
            .await
    }

    async fn vpc_create(
        rqctx: RequestContext<ApiContext>,
        query_params: Query<params::ProjectSelector>,
        body: TypedBody<params::VpcCreate>,
    ) -> Result<HttpResponseCreated<Vpc>, HttpError> {
        let apictx = rqctx.context();
        let nexus = &apictx.context.nexus;
        let query = query_params.into_inner();
        let new_vpc_params = body.into_inner();
        let handler = async {
            let opctx =
                crate::context::op_context_for_external_api(&rqctx).await?;
            let project_lookup = nexus.project_lookup(&opctx, query)?;
            let vpc = nexus
                .project_create_vpc(&opctx, &project_lookup, &new_vpc_params)
                .await?;
            Ok(HttpResponseCreated(vpc.into()))
        };
        apictx
            .context
            .external_latencies
            .instrument_dropshot_handler(&rqctx, handler)
            .await
    }

    async fn vpc_view(
        rqctx: RequestContext<ApiContext>,
        path_params: Path<params::VpcPath>,
        query_params: Query<params::OptionalProjectSelector>,
    ) -> Result<HttpResponseOk<Vpc>, HttpError> {
        let apictx = rqctx.context();
        let handler = async {
            let nexus = &apictx.context.nexus;
            let path = path_params.into_inner();
            let query = query_params.into_inner();
            let opctx =
                crate::context::op_context_for_external_api(&rqctx).await?;
            let vpc_selector =
                params::VpcSelector { project: query.project, vpc: path.vpc };
            let (.., vpc) =
                nexus.vpc_lookup(&opctx, vpc_selector)?.fetch().await?;
            Ok(HttpResponseOk(vpc.into()))
        };
        apictx
            .context
            .external_latencies
            .instrument_dropshot_handler(&rqctx, handler)
            .await
    }

    async fn vpc_update(
        rqctx: RequestContext<ApiContext>,
        path_params: Path<params::VpcPath>,
        query_params: Query<params::OptionalProjectSelector>,
        updated_vpc: TypedBody<params::VpcUpdate>,
    ) -> Result<HttpResponseOk<Vpc>, HttpError> {
        let apictx = rqctx.context();
        let handler = async {
            let nexus = &apictx.context.nexus;
            let path = path_params.into_inner();
            let query = query_params.into_inner();
            let updated_vpc_params = &updated_vpc.into_inner();
            let opctx =
                crate::context::op_context_for_external_api(&rqctx).await?;
            let vpc_selector =
                params::VpcSelector { project: query.project, vpc: path.vpc };
            let vpc_lookup = nexus.vpc_lookup(&opctx, vpc_selector)?;
            let vpc = nexus
                .project_update_vpc(&opctx, &vpc_lookup, &updated_vpc_params)
                .await?;
            Ok(HttpResponseOk(vpc.into()))
        };
        apictx
            .context
            .external_latencies
            .instrument_dropshot_handler(&rqctx, handler)
            .await
    }

    async fn vpc_delete(
        rqctx: RequestContext<ApiContext>,
        path_params: Path<params::VpcPath>,
        query_params: Query<params::OptionalProjectSelector>,
    ) -> Result<HttpResponseDeleted, HttpError> {
        let apictx = rqctx.context();
        let handler = async {
            let nexus = &apictx.context.nexus;
            let path = path_params.into_inner();
            let query = query_params.into_inner();
            let opctx =
                crate::context::op_context_for_external_api(&rqctx).await?;
            let vpc_selector =
                params::VpcSelector { project: query.project, vpc: path.vpc };
            let vpc_lookup = nexus.vpc_lookup(&opctx, vpc_selector)?;
            nexus.project_delete_vpc(&opctx, &vpc_lookup).await?;
            Ok(HttpResponseDeleted())
        };
        apictx
            .context
            .external_latencies
            .instrument_dropshot_handler(&rqctx, handler)
            .await
    }

    async fn vpc_subnet_list(
        rqctx: RequestContext<ApiContext>,
        query_params: Query<PaginatedByNameOrId<params::VpcSelector>>,
    ) -> Result<HttpResponseOk<ResultsPage<VpcSubnet>>, HttpError> {
        let apictx = rqctx.context();
        let handler = async {
            let nexus = &apictx.context.nexus;
            let query = query_params.into_inner();
            let pag_params = data_page_params_for(&rqctx, &query)?;
            let scan_params = ScanByNameOrId::from_query(&query)?;
            let paginated_by = name_or_id_pagination(&pag_params, scan_params)?;
            let opctx =
                crate::context::op_context_for_external_api(&rqctx).await?;
            let vpc_lookup =
                nexus.vpc_lookup(&opctx, scan_params.selector.clone())?;
            let subnets = nexus
                .vpc_subnet_list(&opctx, &vpc_lookup, &paginated_by)
                .await?
                .into_iter()
                .map(|vpc| vpc.into())
                .collect();
            Ok(HttpResponseOk(ScanByNameOrId::results_page(
                &query,
                subnets,
                &marker_for_name_or_id,
            )?))
        };
        apictx
            .context
            .external_latencies
            .instrument_dropshot_handler(&rqctx, handler)
            .await
    }

    async fn vpc_subnet_create(
        rqctx: RequestContext<ApiContext>,
        query_params: Query<params::VpcSelector>,
        create_params: TypedBody<params::VpcSubnetCreate>,
    ) -> Result<HttpResponseCreated<VpcSubnet>, HttpError> {
        let apictx = rqctx.context();
        let handler = async {
            let nexus = &apictx.context.nexus;
            let query = query_params.into_inner();
            let create = create_params.into_inner();
            let opctx =
                crate::context::op_context_for_external_api(&rqctx).await?;
            let vpc_lookup = nexus.vpc_lookup(&opctx, query)?;
            let subnet =
                nexus.vpc_create_subnet(&opctx, &vpc_lookup, &create).await?;
            Ok(HttpResponseCreated(subnet.into()))
        };
        apictx
            .context
            .external_latencies
            .instrument_dropshot_handler(&rqctx, handler)
            .await
    }

    async fn vpc_subnet_view(
        rqctx: RequestContext<ApiContext>,
        path_params: Path<params::SubnetPath>,
        query_params: Query<params::OptionalVpcSelector>,
    ) -> Result<HttpResponseOk<VpcSubnet>, HttpError> {
        let apictx = rqctx.context();
        let handler = async {
            let nexus = &apictx.context.nexus;
            let path = path_params.into_inner();
            let query = query_params.into_inner();
            let opctx =
                crate::context::op_context_for_external_api(&rqctx).await?;
            let subnet_selector = params::SubnetSelector {
                project: query.project,
                vpc: query.vpc,
                subnet: path.subnet,
            };
            let (.., subnet) = nexus
                .vpc_subnet_lookup(&opctx, subnet_selector)?
                .fetch()
                .await?;
            Ok(HttpResponseOk(subnet.into()))
        };
        apictx
            .context
            .external_latencies
            .instrument_dropshot_handler(&rqctx, handler)
            .await
    }

    async fn vpc_subnet_delete(
        rqctx: RequestContext<ApiContext>,
        path_params: Path<params::SubnetPath>,
        query_params: Query<params::OptionalVpcSelector>,
    ) -> Result<HttpResponseDeleted, HttpError> {
        let apictx = rqctx.context();
        let handler = async {
            let nexus = &apictx.context.nexus;
            let path = path_params.into_inner();
            let query = query_params.into_inner();
            let opctx =
                crate::context::op_context_for_external_api(&rqctx).await?;
            let subnet_selector = params::SubnetSelector {
                project: query.project,
                vpc: query.vpc,
                subnet: path.subnet,
            };
            let subnet_lookup =
                nexus.vpc_subnet_lookup(&opctx, subnet_selector)?;
            nexus.vpc_delete_subnet(&opctx, &subnet_lookup).await?;
            Ok(HttpResponseDeleted())
        };
        apictx
            .context
            .external_latencies
            .instrument_dropshot_handler(&rqctx, handler)
            .await
    }

    async fn vpc_subnet_update(
        rqctx: RequestContext<ApiContext>,
        path_params: Path<params::SubnetPath>,
        query_params: Query<params::OptionalVpcSelector>,
        subnet_params: TypedBody<params::VpcSubnetUpdate>,
    ) -> Result<HttpResponseOk<VpcSubnet>, HttpError> {
        let apictx = rqctx.context();
        let handler = async {
            let nexus = &apictx.context.nexus;
            let path = path_params.into_inner();
            let query = query_params.into_inner();
            let subnet_params = subnet_params.into_inner();
            let opctx =
                crate::context::op_context_for_external_api(&rqctx).await?;
            let subnet_selector = params::SubnetSelector {
                project: query.project,
                vpc: query.vpc,
                subnet: path.subnet,
            };
            let subnet_lookup =
                nexus.vpc_subnet_lookup(&opctx, subnet_selector)?;
            let subnet = nexus
                .vpc_update_subnet(&opctx, &subnet_lookup, &subnet_params)
                .await?;
            Ok(HttpResponseOk(subnet.into()))
        };
        apictx
            .context
            .external_latencies
            .instrument_dropshot_handler(&rqctx, handler)
            .await
    }

    // This endpoint is likely temporary. We would rather list all IPs allocated in
    // a subnet whether they come from NICs or something else. See
    // https://github.com/oxidecomputer/omicron/issues/2476

    async fn vpc_subnet_list_network_interfaces(
        rqctx: RequestContext<ApiContext>,
        path_params: Path<params::SubnetPath>,
        query_params: Query<PaginatedByNameOrId<params::OptionalVpcSelector>>,
    ) -> Result<HttpResponseOk<ResultsPage<InstanceNetworkInterface>>, HttpError>
    {
        let apictx = rqctx.context();
        let handler = async {
            let nexus = &apictx.context.nexus;
            let query = query_params.into_inner();
            let path = path_params.into_inner();
            let pag_params = data_page_params_for(&rqctx, &query)?;
            let scan_params = ScanByNameOrId::from_query(&query)?;
            let paginated_by = name_or_id_pagination(&pag_params, scan_params)?;
            let opctx =
                crate::context::op_context_for_external_api(&rqctx).await?;
            let subnet_selector = params::SubnetSelector {
                project: scan_params.selector.project.clone(),
                vpc: scan_params.selector.vpc.clone(),
                subnet: path.subnet,
            };
            let subnet_lookup =
                nexus.vpc_subnet_lookup(&opctx, subnet_selector)?;
            let interfaces = nexus
                .subnet_list_instance_network_interfaces(
                    &opctx,
                    &subnet_lookup,
                    &paginated_by,
                )
                .await?
                .into_iter()
                .map(|interfaces| interfaces.into())
                .collect();
            Ok(HttpResponseOk(ScanByNameOrId::results_page(
                &query,
                interfaces,
                &marker_for_name_or_id,
            )?))
        };
        apictx
            .context
            .external_latencies
            .instrument_dropshot_handler(&rqctx, handler)
            .await
    }

    // VPC Firewalls

    async fn vpc_firewall_rules_view(
        rqctx: RequestContext<ApiContext>,
        query_params: Query<params::VpcSelector>,
    ) -> Result<HttpResponseOk<VpcFirewallRules>, HttpError> {
        // TODO: Check If-Match and fail if the ETag doesn't match anymore.
        // Without this check, if firewall rules change while someone is listing
        // the rules, they will see a mix of the old and new rules.
        let apictx = rqctx.context();
        let handler = async {
            let opctx =
                crate::context::op_context_for_external_api(&rqctx).await?;
            let nexus = &apictx.context.nexus;
            let query = query_params.into_inner();
            let vpc_lookup = nexus.vpc_lookup(&opctx, query)?;
            let rules =
                nexus.vpc_list_firewall_rules(&opctx, &vpc_lookup).await?;
            Ok(HttpResponseOk(VpcFirewallRules {
                rules: rules.into_iter().map(|rule| rule.into()).collect(),
            }))
        };
        apictx
            .context
            .external_latencies
            .instrument_dropshot_handler(&rqctx, handler)
            .await
    }

    // Note: the limits in the below comment come from the firewall rules model
    // file, nexus/db-model/src/vpc_firewall_rule.rs.

    async fn vpc_firewall_rules_update(
        rqctx: RequestContext<ApiContext>,
        query_params: Query<params::VpcSelector>,
        router_params: TypedBody<VpcFirewallRuleUpdateParams>,
    ) -> Result<HttpResponseOk<VpcFirewallRules>, HttpError> {
        // TODO: Check If-Match and fail if the ETag doesn't match anymore.
        // TODO: limit size of the ruleset because the GET endpoint is not paginated
        let apictx = rqctx.context();
        let handler = async {
            let opctx =
                crate::context::op_context_for_external_api(&rqctx).await?;
            let nexus = &apictx.context.nexus;
            let query = query_params.into_inner();
            let router_params = router_params.into_inner();
            let vpc_lookup = nexus.vpc_lookup(&opctx, query)?;
            let rules = nexus
                .vpc_update_firewall_rules(&opctx, &vpc_lookup, &router_params)
                .await?;
            Ok(HttpResponseOk(VpcFirewallRules {
                rules: rules.into_iter().map(|rule| rule.into()).collect(),
            }))
        };
        apictx
            .context
            .external_latencies
            .instrument_dropshot_handler(&rqctx, handler)
            .await
    }

    // VPC Routers

    async fn vpc_router_list(
        rqctx: RequestContext<ApiContext>,
        query_params: Query<PaginatedByNameOrId<params::VpcSelector>>,
    ) -> Result<HttpResponseOk<ResultsPage<VpcRouter>>, HttpError> {
        let apictx = rqctx.context();
        let handler = async {
            let opctx =
                crate::context::op_context_for_external_api(&rqctx).await?;
            let nexus = &apictx.context.nexus;
            let query = query_params.into_inner();
            let pag_params = data_page_params_for(&rqctx, &query)?;
            let scan_params = ScanByNameOrId::from_query(&query)?;
            let paginated_by = name_or_id_pagination(&pag_params, scan_params)?;
            let vpc_lookup =
                nexus.vpc_lookup(&opctx, scan_params.selector.clone())?;
            let routers = nexus
                .vpc_router_list(&opctx, &vpc_lookup, &paginated_by)
                .await?
                .into_iter()
                .map(|s| s.into())
                .collect();
            Ok(HttpResponseOk(ScanByNameOrId::results_page(
                &query,
                routers,
                &marker_for_name_or_id,
            )?))
        };
        apictx
            .context
            .external_latencies
            .instrument_dropshot_handler(&rqctx, handler)
            .await
    }

    async fn vpc_router_view(
        rqctx: RequestContext<ApiContext>,
        path_params: Path<params::RouterPath>,
        query_params: Query<params::OptionalVpcSelector>,
    ) -> Result<HttpResponseOk<VpcRouter>, HttpError> {
        let apictx = rqctx.context();
        let handler = async {
            let nexus = &apictx.context.nexus;
            let path = path_params.into_inner();
            let query = query_params.into_inner();
            let opctx =
                crate::context::op_context_for_external_api(&rqctx).await?;
            let router_selector = params::RouterSelector {
                project: query.project,
                vpc: query.vpc,
                router: path.router,
            };
            let (.., vpc_router) = nexus
                .vpc_router_lookup(&opctx, router_selector)?
                .fetch()
                .await?;
            Ok(HttpResponseOk(vpc_router.into()))
        };
        apictx
            .context
            .external_latencies
            .instrument_dropshot_handler(&rqctx, handler)
            .await
    }

    async fn vpc_router_create(
        rqctx: RequestContext<ApiContext>,
        query_params: Query<params::VpcSelector>,
        create_params: TypedBody<params::VpcRouterCreate>,
    ) -> Result<HttpResponseCreated<VpcRouter>, HttpError> {
        let apictx = rqctx.context();
        let handler = async {
            let nexus = &apictx.context.nexus;
            let query = query_params.into_inner();
            let create = create_params.into_inner();
            let opctx =
                crate::context::op_context_for_external_api(&rqctx).await?;
            let vpc_lookup = nexus.vpc_lookup(&opctx, query)?;
            let router = nexus
                .vpc_create_router(
                    &opctx,
                    &vpc_lookup,
                    &db::model::VpcRouterKind::Custom,
                    &create,
                )
                .await?;
            Ok(HttpResponseCreated(router.into()))
        };
        apictx
            .context
            .external_latencies
            .instrument_dropshot_handler(&rqctx, handler)
            .await
    }

    async fn vpc_router_delete(
        rqctx: RequestContext<ApiContext>,
        path_params: Path<params::RouterPath>,
        query_params: Query<params::OptionalVpcSelector>,
    ) -> Result<HttpResponseDeleted, HttpError> {
        let apictx = rqctx.context();
        let handler = async {
            let nexus = &apictx.context.nexus;
            let path = path_params.into_inner();
            let query = query_params.into_inner();
            let opctx =
                crate::context::op_context_for_external_api(&rqctx).await?;
            let router_selector = params::RouterSelector {
                project: query.project,
                vpc: query.vpc,
                router: path.router,
            };
            let router_lookup =
                nexus.vpc_router_lookup(&opctx, router_selector)?;
            nexus.vpc_delete_router(&opctx, &router_lookup).await?;
            Ok(HttpResponseDeleted())
        };
        apictx
            .context
            .external_latencies
            .instrument_dropshot_handler(&rqctx, handler)
            .await
    }

    async fn vpc_router_update(
        rqctx: RequestContext<ApiContext>,
        path_params: Path<params::RouterPath>,
        query_params: Query<params::OptionalVpcSelector>,
        router_params: TypedBody<params::VpcRouterUpdate>,
    ) -> Result<HttpResponseOk<VpcRouter>, HttpError> {
        let apictx = rqctx.context();
        let handler = async {
            let nexus = &apictx.context.nexus;
            let path = path_params.into_inner();
            let query = query_params.into_inner();
            let router_params = router_params.into_inner();
            let opctx =
                crate::context::op_context_for_external_api(&rqctx).await?;
            let router_selector = params::RouterSelector {
                project: query.project,
                vpc: query.vpc,
                router: path.router,
            };
            let router_lookup =
                nexus.vpc_router_lookup(&opctx, router_selector)?;
            let router = nexus
                .vpc_update_router(&opctx, &router_lookup, &router_params)
                .await?;
            Ok(HttpResponseOk(router.into()))
        };
        apictx
            .context
            .external_latencies
            .instrument_dropshot_handler(&rqctx, handler)
            .await
    }

    async fn vpc_router_route_list(
        rqctx: RequestContext<ApiContext>,
        query_params: Query<PaginatedByNameOrId<params::RouterSelector>>,
    ) -> Result<HttpResponseOk<ResultsPage<RouterRoute>>, HttpError> {
        let apictx = rqctx.context();
        let handler = async {
            let opctx =
                crate::context::op_context_for_external_api(&rqctx).await?;
            let nexus = &apictx.context.nexus;
            let query = query_params.into_inner();
            let pag_params = data_page_params_for(&rqctx, &query)?;
            let scan_params = ScanByNameOrId::from_query(&query)?;
            let paginated_by = name_or_id_pagination(&pag_params, scan_params)?;
            let router_lookup = nexus
                .vpc_router_lookup(&opctx, scan_params.selector.clone())?;
            let routes = nexus
                .vpc_router_route_list(&opctx, &router_lookup, &paginated_by)
                .await?
                .into_iter()
                .map(|route| route.into())
                .collect();
            Ok(HttpResponseOk(ScanByNameOrId::results_page(
                &query,
                routes,
                &marker_for_name_or_id,
            )?))
        };
        apictx
            .context
            .external_latencies
            .instrument_dropshot_handler(&rqctx, handler)
            .await
    }

    // Vpc Router Routes

    async fn vpc_router_route_view(
        rqctx: RequestContext<ApiContext>,
        path_params: Path<params::RoutePath>,
        query_params: Query<params::OptionalRouterSelector>,
    ) -> Result<HttpResponseOk<RouterRoute>, HttpError> {
        let apictx = rqctx.context();
        let handler = async {
            let opctx =
                crate::context::op_context_for_external_api(&rqctx).await?;
            let nexus = &apictx.context.nexus;
            let path = path_params.into_inner();
            let query = query_params.into_inner();
            let route_selector = params::RouteSelector {
                project: query.project,
                vpc: query.vpc,
                router: query.router,
                route: path.route,
            };
            let (.., route) = nexus
                .vpc_router_route_lookup(&opctx, route_selector)?
                .fetch()
                .await?;
            Ok(HttpResponseOk(route.into()))
        };
        apictx
            .context
            .external_latencies
            .instrument_dropshot_handler(&rqctx, handler)
            .await
    }

    async fn vpc_router_route_create(
        rqctx: RequestContext<ApiContext>,
        query_params: Query<params::RouterSelector>,
        create_params: TypedBody<params::RouterRouteCreate>,
    ) -> Result<HttpResponseCreated<RouterRoute>, HttpError> {
        let apictx = rqctx.context();
        let handler = async {
            let opctx =
                crate::context::op_context_for_external_api(&rqctx).await?;
            let nexus = &apictx.context.nexus;
            let query = query_params.into_inner();
            let create = create_params.into_inner();
            let router_lookup = nexus.vpc_router_lookup(&opctx, query)?;
            let route = nexus
                .router_create_route(
                    &opctx,
                    &router_lookup,
                    &RouterRouteKind::Custom,
                    &create,
                )
                .await?;
            Ok(HttpResponseCreated(route.into()))
        };
        apictx
            .context
            .external_latencies
            .instrument_dropshot_handler(&rqctx, handler)
            .await
    }

    async fn vpc_router_route_delete(
        rqctx: RequestContext<ApiContext>,
        path_params: Path<params::RoutePath>,
        query_params: Query<params::OptionalRouterSelector>,
    ) -> Result<HttpResponseDeleted, HttpError> {
        let apictx = rqctx.context();
        let handler = async {
            let opctx =
                crate::context::op_context_for_external_api(&rqctx).await?;
            let nexus = &apictx.context.nexus;
            let path = path_params.into_inner();
            let query = query_params.into_inner();
            let route_selector = params::RouteSelector {
                project: query.project,
                vpc: query.vpc,
                router: query.router,
                route: path.route,
            };
            let route_lookup =
                nexus.vpc_router_route_lookup(&opctx, route_selector)?;
            nexus.router_delete_route(&opctx, &route_lookup).await?;
            Ok(HttpResponseDeleted())
        };
        apictx
            .context
            .external_latencies
            .instrument_dropshot_handler(&rqctx, handler)
            .await
    }

    async fn vpc_router_route_update(
        rqctx: RequestContext<ApiContext>,
        path_params: Path<params::RoutePath>,
        query_params: Query<params::OptionalRouterSelector>,
        router_params: TypedBody<params::RouterRouteUpdate>,
    ) -> Result<HttpResponseOk<RouterRoute>, HttpError> {
        let apictx = rqctx.context();
        let handler = async {
            let nexus = &apictx.context.nexus;
            let path = path_params.into_inner();
            let query = query_params.into_inner();
            let router_params = router_params.into_inner();
            let opctx =
                crate::context::op_context_for_external_api(&rqctx).await?;
            let route_selector = params::RouteSelector {
                project: query.project,
                vpc: query.vpc,
                router: query.router,
                route: path.route,
            };
            let route_lookup =
                nexus.vpc_router_route_lookup(&opctx, route_selector)?;
            let route = nexus
                .router_update_route(&opctx, &route_lookup, &router_params)
                .await?;
            Ok(HttpResponseOk(route.into()))
        };
        apictx
            .context
            .external_latencies
            .instrument_dropshot_handler(&rqctx, handler)
            .await
    }

    // Internet gateways

    /// List internet gateways
    async fn internet_gateway_list(
        rqctx: RequestContext<ApiContext>,
        query_params: Query<PaginatedByNameOrId<params::VpcSelector>>,
    ) -> Result<HttpResponseOk<ResultsPage<views::InternetGateway>>, HttpError>
    {
        let apictx = rqctx.context();
        let handler = async {
            let opctx =
                crate::context::op_context_for_external_api(&rqctx).await?;
            let nexus = &apictx.context.nexus;
            let query = query_params.into_inner();
            let pag_params = data_page_params_for(&rqctx, &query)?;
            let scan_params = ScanByNameOrId::from_query(&query)?;
            let paginated_by = name_or_id_pagination(&pag_params, scan_params)?;
            let vpc_lookup =
                nexus.vpc_lookup(&opctx, scan_params.selector.clone())?;
            let results = nexus
                .internet_gateway_list(&opctx, &vpc_lookup, &paginated_by)
                .await?
                .into_iter()
                .map(|s| s.into())
                .collect();
            Ok(HttpResponseOk(ScanByNameOrId::results_page(
                &query,
                results,
                &marker_for_name_or_id,
            )?))
        };
        apictx
            .context
            .external_latencies
            .instrument_dropshot_handler(&rqctx, handler)
            .await
    }

    /// Fetch internet gateway
    async fn internet_gateway_view(
        rqctx: RequestContext<ApiContext>,
        path_params: Path<params::InternetGatewayPath>,
        query_params: Query<params::OptionalVpcSelector>,
    ) -> Result<HttpResponseOk<views::InternetGateway>, HttpError> {
        let apictx = rqctx.context();
        let handler = async {
            let nexus = &apictx.context.nexus;
            let path = path_params.into_inner();
            let query = query_params.into_inner();
            let opctx =
                crate::context::op_context_for_external_api(&rqctx).await?;
            let selector = params::InternetGatewaySelector {
                project: query.project,
                vpc: query.vpc,
                gateway: path.gateway,
            };
            let (.., internet_gateway) = nexus
                .internet_gateway_lookup(&opctx, selector)?
                .fetch()
                .await?;
            Ok(HttpResponseOk(internet_gateway.into()))
        };
        apictx
            .context
            .external_latencies
            .instrument_dropshot_handler(&rqctx, handler)
            .await
    }

    /// Create VPC internet gateway
    async fn internet_gateway_create(
        rqctx: RequestContext<ApiContext>,
        query_params: Query<params::VpcSelector>,
        create_params: TypedBody<params::InternetGatewayCreate>,
    ) -> Result<HttpResponseCreated<views::InternetGateway>, HttpError> {
        let apictx = rqctx.context();
        let handler = async {
            let nexus = &apictx.context.nexus;
            let create = create_params.into_inner();
            let opctx =
                crate::context::op_context_for_external_api(&rqctx).await?;
            let query = query_params.into_inner();
            let vpc_lookup = nexus.vpc_lookup(&opctx, query)?;
            let result = nexus
                .internet_gateway_create(&opctx, &vpc_lookup, &create)
                .await?;
            Ok(HttpResponseCreated(result.into()))
        };
        apictx
            .context
            .external_latencies
            .instrument_dropshot_handler(&rqctx, handler)
            .await
    }

    /// Delete internet gateway
    async fn internet_gateway_delete(
        rqctx: RequestContext<ApiContext>,
        path_params: Path<params::InternetGatewayPath>,
        query_params: Query<params::InternetGatewayDeleteSelector>,
    ) -> Result<HttpResponseDeleted, HttpError> {
        let apictx = rqctx.context();
        let handler = async {
            let nexus = &apictx.context.nexus;
            let path = path_params.into_inner();
            let query = query_params.into_inner();
            let opctx =
                crate::context::op_context_for_external_api(&rqctx).await?;
            let selector = params::InternetGatewaySelector {
                project: query.project,
                vpc: query.vpc,
                gateway: path.gateway,
            };
            let lookup = nexus.internet_gateway_lookup(&opctx, selector)?;
            nexus
                .internet_gateway_delete(&opctx, &lookup, query.cascade)
                .await?;
            Ok(HttpResponseDeleted())
        };
        apictx
            .context
            .external_latencies
            .instrument_dropshot_handler(&rqctx, handler)
            .await
    }

    /// List IP pools attached to an internet gateway.
    async fn internet_gateway_ip_pool_list(
        rqctx: RequestContext<ApiContext>,
        query_params: Query<
            PaginatedByNameOrId<params::InternetGatewaySelector>,
        >,
    ) -> Result<
        HttpResponseOk<ResultsPage<views::InternetGatewayIpPool>>,
        HttpError,
    > {
        let apictx = rqctx.context();
        let handler = async {
            let opctx =
                crate::context::op_context_for_external_api(&rqctx).await?;
            let nexus = &apictx.context.nexus;
            let query = query_params.into_inner();
            let pag_params = data_page_params_for(&rqctx, &query)?;
            let scan_params = ScanByNameOrId::from_query(&query)?;
            let paginated_by = name_or_id_pagination(&pag_params, scan_params)?;
            let lookup = nexus.internet_gateway_lookup(
                &opctx,
                scan_params.selector.clone(),
            )?;
            let results = nexus
                .internet_gateway_ip_pool_list(&opctx, &lookup, &paginated_by)
                .await?
                .into_iter()
                .map(|route| route.into())
                .collect();
            Ok(HttpResponseOk(ScanByNameOrId::results_page(
                &query,
                results,
                &marker_for_name_or_id,
            )?))
        };
        apictx
            .context
            .external_latencies
            .instrument_dropshot_handler(&rqctx, handler)
            .await
    }

    /// Attach an IP pool to an internet gateway
    async fn internet_gateway_ip_pool_create(
        rqctx: RequestContext<ApiContext>,
        query_params: Query<params::InternetGatewaySelector>,
        create_params: TypedBody<params::InternetGatewayIpPoolCreate>,
    ) -> Result<HttpResponseCreated<views::InternetGatewayIpPool>, HttpError>
    {
        let apictx = rqctx.context();
        let handler = async {
            let opctx =
                crate::context::op_context_for_external_api(&rqctx).await?;
            let nexus = &apictx.context.nexus;
            let query = query_params.into_inner();
            let create = create_params.into_inner();
            let lookup = nexus.internet_gateway_lookup(&opctx, query)?;
            let result = nexus
                .internet_gateway_ip_pool_attach(&opctx, &lookup, &create)
                .await?;
            Ok(HttpResponseCreated(result.into()))
        };
        apictx
            .context
            .external_latencies
            .instrument_dropshot_handler(&rqctx, handler)
            .await
    }

    /// Detach an IP pool from an internet gateway
    async fn internet_gateway_ip_pool_delete(
        rqctx: RequestContext<ApiContext>,
        path_params: Path<params::IpPoolPath>,
        query_params: Query<params::DeleteInternetGatewayElementSelector>,
    ) -> Result<HttpResponseDeleted, HttpError> {
        let apictx = rqctx.context();
        let handler = async {
            let opctx =
                crate::context::op_context_for_external_api(&rqctx).await?;
            let nexus = &apictx.context.nexus;
            let path = path_params.into_inner();
            let query = query_params.into_inner();
            let selector = params::InternetGatewayIpPoolSelector {
                project: query.project,
                vpc: query.vpc,
                gateway: query.gateway,
                pool: path.pool,
            };
            let lookup =
                nexus.internet_gateway_ip_pool_lookup(&opctx, selector)?;
            nexus
                .internet_gateway_ip_pool_detach(&opctx, &lookup, query.cascade)
                .await?;
            Ok(HttpResponseDeleted())
        };
        apictx
            .context
            .external_latencies
            .instrument_dropshot_handler(&rqctx, handler)
            .await
    }

    /// List addresses attached to an internet gateway.
    async fn internet_gateway_ip_address_list(
        rqctx: RequestContext<ApiContext>,
        query_params: Query<
            PaginatedByNameOrId<params::InternetGatewaySelector>,
        >,
    ) -> Result<
        HttpResponseOk<ResultsPage<views::InternetGatewayIpAddress>>,
        HttpError,
    > {
        let apictx = rqctx.context();
        let handler = async {
            let opctx =
                crate::context::op_context_for_external_api(&rqctx).await?;
            let nexus = &apictx.context.nexus;
            let query = query_params.into_inner();
            let pag_params = data_page_params_for(&rqctx, &query)?;
            let scan_params = ScanByNameOrId::from_query(&query)?;
            let paginated_by = name_or_id_pagination(&pag_params, scan_params)?;
            let lookup = nexus.internet_gateway_lookup(
                &opctx,
                scan_params.selector.clone(),
            )?;
            let results = nexus
                .internet_gateway_ip_address_list(
                    &opctx,
                    &lookup,
                    &paginated_by,
                )
                .await?
                .into_iter()
                .map(|route| route.into())
                .collect();
            Ok(HttpResponseOk(ScanByNameOrId::results_page(
                &query,
                results,
                &marker_for_name_or_id,
            )?))
        };
        apictx
            .context
            .external_latencies
            .instrument_dropshot_handler(&rqctx, handler)
            .await
    }

    /// Attach an IP address to an internet gateway
    async fn internet_gateway_ip_address_create(
        rqctx: RequestContext<ApiContext>,
        query_params: Query<params::InternetGatewaySelector>,
        create_params: TypedBody<params::InternetGatewayIpAddressCreate>,
    ) -> Result<HttpResponseCreated<views::InternetGatewayIpAddress>, HttpError>
    {
        let apictx = rqctx.context();
        let handler = async {
            let opctx =
                crate::context::op_context_for_external_api(&rqctx).await?;
            let nexus = &apictx.context.nexus;
            let query = query_params.into_inner();
            let create = create_params.into_inner();
            let lookup = nexus.internet_gateway_lookup(&opctx, query)?;
            let route = nexus
                .internet_gateway_ip_address_attach(&opctx, &lookup, &create)
                .await?;
            Ok(HttpResponseCreated(route.into()))
        };
        apictx
            .context
            .external_latencies
            .instrument_dropshot_handler(&rqctx, handler)
            .await
    }

    /// Detach an IP address from an internet gateway
    async fn internet_gateway_ip_address_delete(
        rqctx: RequestContext<ApiContext>,
        path_params: Path<params::IpAddressPath>,
        query_params: Query<params::DeleteInternetGatewayElementSelector>,
    ) -> Result<HttpResponseDeleted, HttpError> {
        let apictx = rqctx.context();
        let handler = async {
            let opctx =
                crate::context::op_context_for_external_api(&rqctx).await?;
            let nexus = &apictx.context.nexus;
            let path = path_params.into_inner();
            let query = query_params.into_inner();
            let selector = params::InternetGatewayIpAddressSelector {
                project: query.project,
                vpc: query.vpc,
                gateway: query.gateway,
                address: path.address,
            };
            let lookup =
                nexus.internet_gateway_ip_address_lookup(&opctx, selector)?;
            nexus
                .internet_gateway_ip_address_detach(
                    &opctx,
                    &lookup,
                    query.cascade,
                )
                .await?;
            Ok(HttpResponseDeleted())
        };
        apictx
            .context
            .external_latencies
            .instrument_dropshot_handler(&rqctx, handler)
            .await
    }

    // Racks

    async fn rack_list(
        rqctx: RequestContext<ApiContext>,
        query_params: Query<PaginatedById>,
    ) -> Result<HttpResponseOk<ResultsPage<Rack>>, HttpError> {
        let apictx = rqctx.context();
        let handler = async {
            let nexus = &apictx.context.nexus;
            let query = query_params.into_inner();
            let opctx =
                crate::context::op_context_for_external_api(&rqctx).await?;
            let racks = nexus
                .racks_list(&opctx, &data_page_params_for(&rqctx, &query)?)
                .await?
                .into_iter()
                .map(|r| r.into())
                .collect();
            Ok(HttpResponseOk(ScanById::results_page(
                &query,
                racks,
                &|_, rack: &Rack| rack.identity.id,
            )?))
        };
        apictx
            .context
            .external_latencies
            .instrument_dropshot_handler(&rqctx, handler)
            .await
    }

    async fn rack_view(
        rqctx: RequestContext<ApiContext>,
        path_params: Path<params::RackPath>,
    ) -> Result<HttpResponseOk<Rack>, HttpError> {
        let apictx = rqctx.context();
        let handler = async {
            let nexus = &apictx.context.nexus;
            let path = path_params.into_inner();
            let opctx =
                crate::context::op_context_for_external_api(&rqctx).await?;
            let rack_info = nexus.rack_lookup(&opctx, &path.rack_id).await?;
            Ok(HttpResponseOk(rack_info.into()))
        };
        apictx
            .context
            .external_latencies
            .instrument_dropshot_handler(&rqctx, handler)
            .await
    }

    async fn sled_list_uninitialized(
        rqctx: RequestContext<ApiContext>,
        query: Query<PaginationParams<EmptyScanParams, String>>,
    ) -> Result<HttpResponseOk<ResultsPage<shared::UninitializedSled>>, HttpError>
    {
        let apictx = rqctx.context();
        // We don't actually support real pagination
        let pag_params = query.into_inner();
        if let dropshot::WhichPage::Next(last_seen) = &pag_params.page {
            return Err(Error::invalid_value(
                last_seen.clone(),
                "bad page token",
            )
            .into());
        }
        let handler = async {
            let nexus = &apictx.context.nexus;
            let opctx =
                crate::context::op_context_for_external_api(&rqctx).await?;
            let sleds = nexus.sled_list_uninitialized(&opctx).await?;
            Ok(HttpResponseOk(ResultsPage { items: sleds, next_page: None }))
        };
        apictx
            .context
            .external_latencies
            .instrument_dropshot_handler(&rqctx, handler)
            .await
    }

    async fn sled_add(
        rqctx: RequestContext<ApiContext>,
        sled: TypedBody<params::UninitializedSledId>,
    ) -> Result<HttpResponseCreated<views::SledId>, HttpError> {
        let apictx = rqctx.context();
        let nexus = &apictx.context.nexus;
        let handler = async {
            let opctx =
                crate::context::op_context_for_external_api(&rqctx).await?;
            let id = nexus
                .sled_add(&opctx, sled.into_inner())
                .await?
                .into_untyped_uuid();
            Ok(HttpResponseCreated(views::SledId { id }))
        };
        apictx
            .context
            .external_latencies
            .instrument_dropshot_handler(&rqctx, handler)
            .await
    }

    // Sleds

    async fn sled_list(
        rqctx: RequestContext<ApiContext>,
        query_params: Query<PaginatedById>,
    ) -> Result<HttpResponseOk<ResultsPage<Sled>>, HttpError> {
        let apictx = rqctx.context();
        let handler = async {
            let nexus = &apictx.context.nexus;
            let query = query_params.into_inner();
            let opctx =
                crate::context::op_context_for_external_api(&rqctx).await?;
            let sleds = nexus
                .sled_list(&opctx, &data_page_params_for(&rqctx, &query)?)
                .await?
                .into_iter()
                .map(|s| s.into())
                .collect();
            Ok(HttpResponseOk(ScanById::results_page(
                &query,
                sleds,
                &|_, sled: &Sled| sled.identity.id,
            )?))
        };
        apictx
            .context
            .external_latencies
            .instrument_dropshot_handler(&rqctx, handler)
            .await
    }

    async fn sled_view(
        rqctx: RequestContext<ApiContext>,
        path_params: Path<params::SledPath>,
    ) -> Result<HttpResponseOk<Sled>, HttpError> {
        let apictx = rqctx.context();
        let handler = async {
            let nexus = &apictx.context.nexus;
            let path = path_params.into_inner();
            let opctx =
                crate::context::op_context_for_external_api(&rqctx).await?;
            let (.., sled) =
                nexus.sled_lookup(&opctx, &path.sled_id)?.fetch().await?;
            Ok(HttpResponseOk(sled.into()))
        };
        apictx
            .context
            .external_latencies
            .instrument_dropshot_handler(&rqctx, handler)
            .await
    }

    async fn sled_set_provision_policy(
        rqctx: RequestContext<ApiContext>,
        path_params: Path<params::SledPath>,
        new_provision_state: TypedBody<params::SledProvisionPolicyParams>,
    ) -> Result<HttpResponseOk<params::SledProvisionPolicyResponse>, HttpError>
    {
        let apictx = rqctx.context();
        let handler = async {
            let nexus = &apictx.context.nexus;

            let path = path_params.into_inner();
            let new_state = new_provision_state.into_inner().state;

            let opctx =
                crate::context::op_context_for_external_api(&rqctx).await?;

            let sled_lookup = nexus.sled_lookup(&opctx, &path.sled_id)?;

            let old_state = nexus
                .sled_set_provision_policy(&opctx, &sled_lookup, new_state)
                .await?;

            let response =
                params::SledProvisionPolicyResponse { old_state, new_state };

            Ok(HttpResponseOk(response))
        };
        apictx
            .context
            .external_latencies
            .instrument_dropshot_handler(&rqctx, handler)
            .await
    }

    async fn sled_instance_list(
        rqctx: RequestContext<ApiContext>,
        path_params: Path<params::SledPath>,
        query_params: Query<PaginatedById>,
    ) -> Result<HttpResponseOk<ResultsPage<views::SledInstance>>, HttpError>
    {
        let apictx = rqctx.context();
        let handler = async {
            let nexus = &apictx.context.nexus;
            let path = path_params.into_inner();
            let query = query_params.into_inner();
            let opctx =
                crate::context::op_context_for_external_api(&rqctx).await?;
            let sled_lookup = nexus.sled_lookup(&opctx, &path.sled_id)?;
            let sled_instances = nexus
                .sled_instance_list(
                    &opctx,
                    &sled_lookup,
                    &data_page_params_for(&rqctx, &query)?,
                )
                .await?
                .into_iter()
                .map(|s| s.into())
                .collect();
            Ok(HttpResponseOk(ScanById::results_page(
                &query,
                sled_instances,
                &|_, sled_instance: &views::SledInstance| {
                    sled_instance.identity.id
                },
            )?))
        };
        apictx
            .context
            .external_latencies
            .instrument_dropshot_handler(&rqctx, handler)
            .await
    }

    // Physical disks

    async fn physical_disk_list(
        rqctx: RequestContext<ApiContext>,
        query_params: Query<PaginatedById>,
    ) -> Result<HttpResponseOk<ResultsPage<PhysicalDisk>>, HttpError> {
        let apictx = rqctx.context();
        let handler = async {
            let nexus = &apictx.context.nexus;
            let query = query_params.into_inner();
            let opctx =
                crate::context::op_context_for_external_api(&rqctx).await?;
            let disks = nexus
                .physical_disk_list(
                    &opctx,
                    &data_page_params_for(&rqctx, &query)?,
                )
                .await?
                .into_iter()
                .map(|s| s.into())
                .collect();
            Ok(HttpResponseOk(ScanById::results_page(
                &query,
                disks,
                &|_, disk: &PhysicalDisk| disk.identity.id,
            )?))
        };
        apictx
            .context
            .external_latencies
            .instrument_dropshot_handler(&rqctx, handler)
            .await
    }

    async fn physical_disk_view(
        rqctx: RequestContext<ApiContext>,
        path_params: Path<params::PhysicalDiskPath>,
    ) -> Result<HttpResponseOk<PhysicalDisk>, HttpError> {
        let apictx = rqctx.context();
        let handler = async {
            let nexus = &apictx.context.nexus;
            let path = path_params.into_inner();
            let opctx =
                crate::context::op_context_for_external_api(&rqctx).await?;

            let (.., physical_disk) =
                nexus.physical_disk_lookup(&opctx, &path)?.fetch().await?;
            Ok(HttpResponseOk(physical_disk.into()))
        };
        apictx
            .context
            .external_latencies
            .instrument_dropshot_handler(&rqctx, handler)
            .await
    }

    // Switches

    async fn switch_list(
        rqctx: RequestContext<ApiContext>,
        query_params: Query<PaginatedById>,
    ) -> Result<HttpResponseOk<ResultsPage<views::Switch>>, HttpError> {
        let apictx = rqctx.context();
        let handler = async {
            let nexus = &apictx.context.nexus;
            let query = query_params.into_inner();
            let opctx =
                crate::context::op_context_for_external_api(&rqctx).await?;
            let switches = nexus
                .switch_list(&opctx, &data_page_params_for(&rqctx, &query)?)
                .await?
                .into_iter()
                .map(|s| s.into())
                .collect();
            Ok(HttpResponseOk(ScanById::results_page(
                &query,
                switches,
                &|_, switch: &views::Switch| switch.identity.id,
            )?))
        };
        apictx
            .context
            .external_latencies
            .instrument_dropshot_handler(&rqctx, handler)
            .await
    }

    async fn switch_view(
        rqctx: RequestContext<ApiContext>,
        path_params: Path<params::SwitchPath>,
    ) -> Result<HttpResponseOk<views::Switch>, HttpError> {
        let apictx = rqctx.context();
        let handler = async {
            let nexus = &apictx.context.nexus;
            let path = path_params.into_inner();
            let opctx =
                crate::context::op_context_for_external_api(&rqctx).await?;
            let (.., switch) = nexus
                .switch_lookup(
                    &opctx,
                    params::SwitchSelector { switch: path.switch_id },
                )?
                .fetch()
                .await?;
            Ok(HttpResponseOk(switch.into()))
        };
        apictx
            .context
            .external_latencies
            .instrument_dropshot_handler(&rqctx, handler)
            .await
    }

    async fn sled_physical_disk_list(
        rqctx: RequestContext<ApiContext>,
        path_params: Path<params::SledPath>,
        query_params: Query<PaginatedById>,
    ) -> Result<HttpResponseOk<ResultsPage<PhysicalDisk>>, HttpError> {
        let apictx = rqctx.context();
        let handler = async {
            let nexus = &apictx.context.nexus;
            let path = path_params.into_inner();
            let query = query_params.into_inner();
            let opctx =
                crate::context::op_context_for_external_api(&rqctx).await?;
            let disks = nexus
                .sled_list_physical_disks(
                    &opctx,
                    path.sled_id,
                    &data_page_params_for(&rqctx, &query)?,
                )
                .await?
                .into_iter()
                .map(|s| s.into())
                .collect();
            Ok(HttpResponseOk(ScanById::results_page(
                &query,
                disks,
                &|_, disk: &PhysicalDisk| disk.identity.id,
            )?))
        };
        apictx
            .context
            .external_latencies
            .instrument_dropshot_handler(&rqctx, handler)
            .await
    }

    // Metrics

    async fn system_metric(
        rqctx: RequestContext<ApiContext>,
        path_params: Path<SystemMetricsPathParam>,
        pag_params: Query<
            PaginationParams<params::ResourceMetrics, params::ResourceMetrics>,
        >,
        other_params: Query<params::OptionalSiloSelector>,
    ) -> Result<HttpResponseOk<ResultsPage<oximeter_db::Measurement>>, HttpError>
    {
        let apictx = rqctx.context();
        let handler = async {
            let nexus = &apictx.context.nexus;
            let metric_name = path_params.into_inner().metric_name;
            let pagination = pag_params.into_inner();
            let limit = rqctx.page_limit(&pagination)?;

            let opctx =
                crate::context::op_context_for_external_api(&rqctx).await?;
            let silo_lookup = match other_params.into_inner().silo {
                Some(silo) => Some(nexus.silo_lookup(&opctx, silo)?),
                _ => None,
            };

            let result = nexus
                .system_metric_list(
                    &opctx,
                    metric_name,
                    silo_lookup,
                    pagination,
                    limit,
                )
                .await?;

            Ok(HttpResponseOk(result))
        };
        apictx
            .context
            .external_latencies
            .instrument_dropshot_handler(&rqctx, handler)
            .await
    }

    async fn silo_metric(
        rqctx: RequestContext<ApiContext>,
        path_params: Path<SystemMetricsPathParam>,
        pag_params: Query<
            PaginationParams<params::ResourceMetrics, params::ResourceMetrics>,
        >,
        other_params: Query<params::OptionalProjectSelector>,
    ) -> Result<HttpResponseOk<ResultsPage<oximeter_db::Measurement>>, HttpError>
    {
        let apictx = rqctx.context();
        let handler = async {
            let nexus = &apictx.context.nexus;
            let metric_name = path_params.into_inner().metric_name;

            let opctx =
                crate::context::op_context_for_external_api(&rqctx).await?;
            let project_lookup = match other_params.into_inner().project {
                Some(project) => {
                    let project_selector = params::ProjectSelector { project };
                    Some(nexus.project_lookup(&opctx, project_selector)?)
                }
                _ => None,
            };

            let pagination = pag_params.into_inner();
            let limit = rqctx.page_limit(&pagination)?;

            let opctx =
                crate::context::op_context_for_external_api(&rqctx).await?;
            let result = nexus
                .silo_metric_list(
                    &opctx,
                    metric_name,
                    project_lookup,
                    pagination,
                    limit,
                )
                .await?;

            Ok(HttpResponseOk(result))
        };
        apictx
            .context
            .external_latencies
            .instrument_dropshot_handler(&rqctx, handler)
            .await
    }

    async fn system_timeseries_schema_list(
        rqctx: RequestContext<ApiContext>,
        pag_params: Query<TimeseriesSchemaPaginationParams>,
    ) -> Result<
        HttpResponseOk<ResultsPage<oximeter_db::TimeseriesSchema>>,
        HttpError,
    > {
        let apictx = rqctx.context();
        let handler = async {
            let nexus = &apictx.context.nexus;
            let opctx =
                crate::context::op_context_for_external_api(&rqctx).await?;
            let pagination = pag_params.into_inner();
            let limit = rqctx.page_limit(&pagination)?;
            nexus
                .timeseries_schema_list(&opctx, &pagination, limit)
                .await
                .map(HttpResponseOk)
                .map_err(HttpError::from)
        };
        apictx
            .context
            .external_latencies
            .instrument_dropshot_handler(&rqctx, handler)
            .await
    }

    async fn system_timeseries_query(
        rqctx: RequestContext<ApiContext>,
        body: TypedBody<params::TimeseriesQuery>,
    ) -> Result<HttpResponseOk<views::OxqlQueryResult>, HttpError> {
        let apictx = rqctx.context();
        let handler = async {
            let nexus = &apictx.context.nexus;
            let opctx =
                crate::context::op_context_for_external_api(&rqctx).await?;
            let query = body.into_inner().query;
            nexus
                .timeseries_query(&opctx, &query)
                .await
                .map(|tables| HttpResponseOk(views::OxqlQueryResult { tables }))
                .map_err(HttpError::from)
        };
        apictx
            .context
            .external_latencies
            .instrument_dropshot_handler(&rqctx, handler)
            .await
    }

    async fn timeseries_query(
        rqctx: RequestContext<ApiContext>,
        query_params: Query<params::ProjectSelector>,
        body: TypedBody<params::TimeseriesQuery>,
    ) -> Result<HttpResponseOk<views::OxqlQueryResult>, HttpError> {
        let apictx = rqctx.context();
        let handler = async {
            let nexus = &apictx.context.nexus;
            let opctx =
                crate::context::op_context_for_external_api(&rqctx).await?;
            let project_selector = query_params.into_inner();
            let query = body.into_inner().query;
            let project_lookup =
                nexus.project_lookup(&opctx, project_selector)?;
            nexus
                .timeseries_query_project(&opctx, &project_lookup, &query)
                .await
                .map(|tables| HttpResponseOk(views::OxqlQueryResult { tables }))
                .map_err(HttpError::from)
        };
        apictx
            .context
            .external_latencies
            .instrument_dropshot_handler(&rqctx, handler)
            .await
    }

    // Updates

    async fn system_update_put_repository(
        rqctx: RequestContext<ApiContext>,
        query: Query<params::UpdatesPutRepositoryParams>,
        body: StreamingBody,
    ) -> Result<HttpResponseOk<TufRepoInsertResponse>, HttpError> {
        let apictx = rqctx.context();
        let nexus = &apictx.context.nexus;
        let handler = async {
            let opctx =
                crate::context::op_context_for_external_api(&rqctx).await?;
            let query = query.into_inner();
            let body = body.into_stream();
            let update = nexus
                .updates_put_repository(&opctx, body, query.file_name)
                .await?;
            Ok(HttpResponseOk(update))
        };
        apictx
            .context
            .external_latencies
            .instrument_dropshot_handler(&rqctx, handler)
            .await
    }

    async fn system_update_get_repository(
        rqctx: RequestContext<ApiContext>,
        path_params: Path<params::UpdatesGetRepositoryParams>,
    ) -> Result<HttpResponseOk<TufRepoGetResponse>, HttpError> {
        let apictx = rqctx.context();
        let nexus = &apictx.context.nexus;
        let handler = async {
            let opctx =
                crate::context::op_context_for_external_api(&rqctx).await?;
            let params = path_params.into_inner();
            let description = nexus
                .updates_get_repository(&opctx, params.system_version)
                .await?;
            Ok(HttpResponseOk(TufRepoGetResponse {
                description: description.into_external(),
            }))
        };
        apictx
            .context
            .external_latencies
            .instrument_dropshot_handler(&rqctx, handler)
            .await
    }

    async fn system_update_trust_root_list(
        rqctx: RequestContext<Self::Context>,
        query_params: Query<PaginatedById>,
    ) -> Result<HttpResponseOk<ResultsPage<views::UpdatesTrustRoot>>, HttpError>
    {
        let apictx = rqctx.context();
        let handler = async {
            let opctx =
                crate::context::op_context_for_external_api(&rqctx).await?;
            let nexus = &apictx.context.nexus;

            let query = query_params.into_inner();
            let pagparams = data_page_params_for(&rqctx, &query)?;

            let trust_roots = nexus
                .updates_list_trust_roots(&opctx, &pagparams)
                .await?
                .into_iter()
                .map(|p| p.into())
                .collect();

            Ok(HttpResponseOk(ScanById::results_page(
                &query,
                trust_roots,
                &|_, trust_root: &views::UpdatesTrustRoot| {
                    trust_root.id.into_untyped_uuid()
                },
            )?))
        };
        apictx
            .context
            .external_latencies
            .instrument_dropshot_handler(&rqctx, handler)
            .await
    }

    async fn system_update_trust_root_create(
        rqctx: RequestContext<Self::Context>,
        body: TypedBody<shared::TufSignedRootRole>,
    ) -> Result<HttpResponseCreated<views::UpdatesTrustRoot>, HttpError> {
        let apictx = rqctx.context();
        let handler = async {
            let opctx =
                crate::context::op_context_for_external_api(&rqctx).await?;
            let nexus = &apictx.context.nexus;

            Ok(HttpResponseCreated(
                nexus
                    .updates_add_trust_root(&opctx, body.into_inner())
                    .await?
                    .into(),
            ))
        };
        apictx
            .context
            .external_latencies
            .instrument_dropshot_handler(&rqctx, handler)
            .await
    }

    async fn system_update_trust_root_view(
        rqctx: RequestContext<Self::Context>,
        path_params: Path<params::TufTrustRootPath>,
    ) -> Result<HttpResponseOk<views::UpdatesTrustRoot>, HttpError> {
        let apictx = rqctx.context();
        let handler = async {
            let opctx =
                crate::context::op_context_for_external_api(&rqctx).await?;
            let nexus = &apictx.context.nexus;

            let id = TufTrustRootUuid::from_untyped_uuid(
                path_params.into_inner().trust_root_id,
            );

            Ok(HttpResponseOk(
                nexus.updates_get_trust_root(&opctx, id).await?.into(),
            ))
        };
        apictx
            .context
            .external_latencies
            .instrument_dropshot_handler(&rqctx, handler)
            .await
    }

    async fn system_update_trust_root_delete(
        rqctx: RequestContext<Self::Context>,
        path_params: Path<params::TufTrustRootPath>,
    ) -> Result<HttpResponseDeleted, HttpError> {
        let apictx = rqctx.context();
        let handler = async {
            let opctx =
                crate::context::op_context_for_external_api(&rqctx).await?;
            let nexus = &apictx.context.nexus;

            let id = TufTrustRootUuid::from_untyped_uuid(
                path_params.into_inner().trust_root_id,
            );
            nexus.updates_delete_trust_root(&opctx, id).await?;

            Ok(HttpResponseDeleted())
        };
        apictx
            .context
            .external_latencies
            .instrument_dropshot_handler(&rqctx, handler)
            .await
    }

    async fn target_release_view(
        rqctx: RequestContext<ApiContext>,
    ) -> Result<HttpResponseOk<views::TargetRelease>, HttpError> {
        let apictx = rqctx.context();
        let handler = async {
            let nexus = &apictx.context.nexus;
            let opctx =
                crate::context::op_context_for_external_api(&rqctx).await?;
            let target_release =
                nexus.datastore().target_release_get_current(&opctx).await?;
            Ok(HttpResponseOk(
                nexus
                    .datastore()
                    .target_release_view(&opctx, &target_release)
                    .await?,
            ))
        };
        apictx
            .context
            .external_latencies
            .instrument_dropshot_handler(&rqctx, handler)
            .await
    }

    async fn target_release_update(
        rqctx: RequestContext<Self::Context>,
        body: TypedBody<params::SetTargetReleaseParams>,
    ) -> Result<HttpResponseCreated<views::TargetRelease>, HttpError> {
        let apictx = rqctx.context();
        let handler = async {
            let nexus = &apictx.context.nexus;
            let opctx =
                crate::context::op_context_for_external_api(&rqctx).await?;
            let params = body.into_inner();
            let system_version = params.system_version;

            // We don't need a transaction for the following queries because
            // (1) the generation numbers provide optimistic concurrency control:
            // if another request were to successfully update the target release
            // between when we fetch it here and when we try to update it below,
            // our update would fail because the next generation number would
            // would already be taken; and
            // (2) we assume that TUF repo depot records are immutable, i.e.,
            // system version X.Y.Z won't designate different repos over time.
            let current_target_release =
                nexus.datastore().target_release_get_current(&opctx).await?;

            // Disallow downgrades.
            if let views::TargetReleaseSource::SystemVersion { version } = nexus
                .datastore()
                .target_release_view(&opctx, &current_target_release)
                .await?
                .release_source
            {
                if version > system_version {
                    return Err(HttpError::for_bad_request(
                        None,
                        format!(
                            "The requested target system release ({system_version}) \
                             is older than the current target system release ({version}). \
                             This is not supported."
                        ),
                    ));
                }
            }

            // Fetch the TUF repo metadata and update the target release.
            let tuf_repo_id = nexus
                .datastore()
                .tuf_repo_get_by_version(&opctx, system_version.into())
                .await?
                .repo
                .id;
            let next_target_release =
                nexus_db_model::TargetRelease::new_system_version(
                    &current_target_release,
                    tuf_repo_id,
                );
            let target_release = nexus
                .datastore()
                .target_release_insert(&opctx, next_target_release)
                .await?;

            Ok(HttpResponseCreated(
                nexus
                    .datastore()
                    .target_release_view(&opctx, &target_release)
                    .await?,
            ))
        };
        apictx
            .context
            .external_latencies
            .instrument_dropshot_handler(&rqctx, handler)
            .await
    }

    // Silo users

    async fn user_list(
        rqctx: RequestContext<ApiContext>,
        query_params: Query<PaginatedById<params::OptionalGroupSelector>>,
    ) -> Result<HttpResponseOk<ResultsPage<User>>, HttpError> {
        let apictx = rqctx.context();
        let handler = async {
            let nexus = &apictx.context.nexus;
            let query = query_params.into_inner();
            let pagparams = data_page_params_for(&rqctx, &query)?;
            let opctx =
                crate::context::op_context_for_external_api(&rqctx).await?;
            let scan_params = ScanById::from_query(&query)?;

            // TODO: a valid UUID gets parsed here and will 404 if it doesn't exist
            // (as expected) but a non-UUID string just gets let through as None
            // (i.e., ignored) instead of 400ing

            let users = if let Some(group_id) = scan_params.selector.group {
                nexus
                    .current_silo_group_users_list(
                        &opctx, &pagparams, &group_id,
                    )
                    .await?
            } else {
                nexus.silo_users_list_current(&opctx, &pagparams).await?
            };

            Ok(HttpResponseOk(ScanById::results_page(
                &query,
                users.into_iter().map(|i| i.into()).collect(),
                &|_, user: &User| user.id.into_untyped_uuid(),
            )?))
        };
        apictx
            .context
            .external_latencies
            .instrument_dropshot_handler(&rqctx, handler)
            .await
    }

    async fn user_view(
        rqctx: RequestContext<Self::Context>,
        path_params: Path<params::UserPath>,
    ) -> Result<HttpResponseOk<views::User>, HttpError> {
        let apictx = rqctx.context();
        let handler = async {
            let nexus = &apictx.context.nexus;
            let path = path_params.into_inner();
            let opctx =
                crate::context::op_context_for_external_api(&rqctx).await?;
            let (.., user) =
                nexus.current_silo_user_lookup(&opctx, path.user_id).await?;
            Ok(HttpResponseOk(user.into()))
        };
        apictx
            .context
            .external_latencies
            .instrument_dropshot_handler(&rqctx, handler)
            .await
    }

    async fn user_token_list(
        rqctx: RequestContext<Self::Context>,
        path_params: Path<params::UserPath>,
        query_params: Query<PaginatedById>,
    ) -> Result<HttpResponseOk<ResultsPage<views::DeviceAccessToken>>, HttpError>
    {
        let apictx = rqctx.context();
        let handler = async {
            let nexus = &apictx.context.nexus;
            let path = path_params.into_inner();
            let query = query_params.into_inner();
            let pag_params = data_page_params_for(&rqctx, &query)?;
            let opctx =
                crate::context::op_context_for_external_api(&rqctx).await?;
            let tokens = nexus
                .silo_user_token_list(&opctx, path.user_id, &pag_params)
                .await?
                .into_iter()
                .map(views::DeviceAccessToken::from)
                .collect();
            Ok(HttpResponseOk(ScanById::results_page(
                &query,
                tokens,
                &marker_for_id,
            )?))
        };
        apictx
            .context
            .external_latencies
            .instrument_dropshot_handler(&rqctx, handler)
            .await
    }

    async fn user_session_list(
        rqctx: RequestContext<Self::Context>,
        path_params: Path<params::UserPath>,
        query_params: Query<PaginatedById>,
    ) -> Result<HttpResponseOk<ResultsPage<views::ConsoleSession>>, HttpError>
    {
        let apictx = rqctx.context();
        let handler = async {
            let nexus = &apictx.context.nexus;
            let path = path_params.into_inner();
            let query = query_params.into_inner();
            let pag_params = data_page_params_for(&rqctx, &query)?;
            let opctx =
                crate::context::op_context_for_external_api(&rqctx).await?;

            let sessions = nexus
                .silo_user_session_list(
                    &opctx,
                    path.user_id,
                    &pag_params,
                    // TODO: https://github.com/oxidecomputer/omicron/issues/8625
                    apictx.context.console_config.session_idle_timeout,
                    apictx.context.console_config.session_absolute_timeout,
                )
                .await?
                .into_iter()
                .map(views::ConsoleSession::from)
                .collect();
            Ok(HttpResponseOk(ScanById::results_page(
                &query,
                sessions,
                &marker_for_id,
            )?))
        };
        apictx
            .context
            .external_latencies
            .instrument_dropshot_handler(&rqctx, handler)
            .await
    }

    async fn user_logout(
        rqctx: RequestContext<Self::Context>,
        path_params: Path<params::UserPath>,
    ) -> Result<HttpResponseUpdatedNoContent, HttpError> {
        let apictx = rqctx.context();
        let handler = async {
            let nexus = &apictx.context.nexus;
            let path = path_params.into_inner();
            let opctx =
                crate::context::op_context_for_external_api(&rqctx).await?;
            nexus.current_silo_user_logout(&opctx, path.user_id).await?;
            Ok(HttpResponseUpdatedNoContent())
        };
        apictx
            .context
            .external_latencies
            .instrument_dropshot_handler(&rqctx, handler)
            .await
    }

    // Silo groups

    async fn group_list(
        rqctx: RequestContext<ApiContext>,
        query_params: Query<PaginatedById>,
    ) -> Result<HttpResponseOk<ResultsPage<Group>>, HttpError> {
        let apictx = rqctx.context();
        let nexus = &apictx.context.nexus;
        let query = query_params.into_inner();
        let pagparams = data_page_params_for(&rqctx, &query)?;
        let handler = async {
            let opctx =
                crate::context::op_context_for_external_api(&rqctx).await?;
            let groups = nexus
                .silo_groups_list(&opctx, &pagparams)
                .await?
                .into_iter()
                .map(|i| i.into())
                .collect();
            Ok(HttpResponseOk(ScanById::results_page(
                &query,
                groups,
                &|_, group: &Group| group.id.into_untyped_uuid(),
            )?))
        };
        apictx
            .context
            .external_latencies
            .instrument_dropshot_handler(&rqctx, handler)
            .await
    }

    async fn group_view(
        rqctx: RequestContext<ApiContext>,
        path_params: Path<params::GroupPath>,
    ) -> Result<HttpResponseOk<Group>, HttpError> {
        let apictx = rqctx.context();
        let handler = async {
            let nexus = &apictx.context.nexus;
            let path = path_params.into_inner();
            let opctx =
                crate::context::op_context_for_external_api(&rqctx).await?;
            let (.., group) =
                nexus.silo_group_lookup(&opctx, &path.group_id).fetch().await?;
            Ok(HttpResponseOk(group.into()))
        };
        apictx
            .context
            .external_latencies
            .instrument_dropshot_handler(&rqctx, handler)
            .await
    }

    // Built-in (system) users

    async fn user_builtin_list(
        rqctx: RequestContext<ApiContext>,
        query_params: Query<PaginatedByName>,
    ) -> Result<HttpResponseOk<ResultsPage<UserBuiltin>>, HttpError> {
        let apictx = rqctx.context();
        let nexus = &apictx.context.nexus;
        let query = query_params.into_inner();
        let pagparams = data_page_params_for(&rqctx, &query)?
            .map_name(|n| Name::ref_cast(n));
        let handler = async {
            let opctx =
                crate::context::op_context_for_external_api(&rqctx).await?;
            let users = nexus
                .users_builtin_list(&opctx, &pagparams)
                .await?
                .into_iter()
                .map(|i| i.into())
                .collect();
            Ok(HttpResponseOk(ScanByName::results_page(
                &query,
                users,
                &marker_for_name,
            )?))
        };
        apictx
            .context
            .external_latencies
            .instrument_dropshot_handler(&rqctx, handler)
            .await
    }

    async fn user_builtin_view(
        rqctx: RequestContext<ApiContext>,
        path_params: Path<params::UserBuiltinSelector>,
    ) -> Result<HttpResponseOk<UserBuiltin>, HttpError> {
        let apictx = rqctx.context();
        let handler = async {
            let nexus = &apictx.context.nexus;
            let user_selector = path_params.into_inner();
            let opctx =
                crate::context::op_context_for_external_api(&rqctx).await?;
            let (.., user) = nexus
                .user_builtin_lookup(&opctx, &user_selector)?
                .fetch()
                .await?;
            Ok(HttpResponseOk(user.into()))
        };
        apictx
            .context
            .external_latencies
            .instrument_dropshot_handler(&rqctx, handler)
            .await
    }

    // Current user

    async fn current_user_view(
        rqctx: RequestContext<ApiContext>,
    ) -> Result<HttpResponseOk<views::CurrentUser>, HttpError> {
        let apictx = rqctx.context();
        let nexus = &apictx.context.nexus;
        let handler = async {
            let opctx =
                crate::context::op_context_for_external_api(&rqctx).await?;
            let user = nexus.silo_user_fetch_self(&opctx).await?;
            let (_, silo) = nexus.current_silo_lookup(&opctx)?.fetch().await?;
            Ok(HttpResponseOk(views::CurrentUser {
                user: user.into(),
                silo_name: silo.name().clone(),
            }))
        };
        apictx
            .context
            .external_latencies
            .instrument_dropshot_handler(&rqctx, handler)
            .await
    }

    async fn current_user_groups(
        rqctx: RequestContext<ApiContext>,
        query_params: Query<PaginatedById>,
    ) -> Result<HttpResponseOk<ResultsPage<views::Group>>, HttpError> {
        let apictx = rqctx.context();
        let handler = async {
            let opctx =
                crate::context::op_context_for_external_api(&rqctx).await?;
            let nexus = &apictx.context.nexus;
            let query = query_params.into_inner();
            let groups = nexus
                .silo_user_fetch_groups_for_self(
                    &opctx,
                    &data_page_params_for(&rqctx, &query)?,
                )
                .await?
                .into_iter()
                .map(|d| d.into())
                .collect();
            Ok(HttpResponseOk(ScanById::results_page(
                &query,
                groups,
                &|_, group: &views::Group| group.id.into_untyped_uuid(),
            )?))
        };
        apictx
            .context
            .external_latencies
            .instrument_dropshot_handler(&rqctx, handler)
            .await
    }

    async fn current_user_ssh_key_list(
        rqctx: RequestContext<ApiContext>,
        query_params: Query<PaginatedByNameOrId>,
    ) -> Result<HttpResponseOk<ResultsPage<SshKey>>, HttpError> {
        let apictx = rqctx.context();
        let handler = async {
            let opctx =
                crate::context::op_context_for_external_api(&rqctx).await?;
            let nexus = &apictx.context.nexus;
            let query = query_params.into_inner();
            let pag_params = data_page_params_for(&rqctx, &query)?;
            let scan_params = ScanByNameOrId::from_query(&query)?;
            let paginated_by = name_or_id_pagination(&pag_params, scan_params)?;
            let &actor = opctx
                .authn
                .actor_required()
                .internal_context("listing current user's ssh keys")?;

            let silo_user_id = match actor.silo_user_id() {
                Some(silo_user_id) => silo_user_id,
                None => {
                    return Err(Error::non_resourcetype_not_found(
                        "could not find silo user",
                    ))?;
                }
            };

            let ssh_keys = nexus
                .ssh_keys_list(&opctx, silo_user_id, &paginated_by)
                .await?
                .into_iter()
                .map(SshKey::from)
                .collect::<Vec<SshKey>>();

            Ok(HttpResponseOk(ScanByNameOrId::results_page(
                &query,
                ssh_keys,
                &marker_for_name_or_id,
            )?))
        };
        apictx
            .context
            .external_latencies
            .instrument_dropshot_handler(&rqctx, handler)
            .await
    }

    async fn current_user_ssh_key_create(
        rqctx: RequestContext<ApiContext>,
        new_key: TypedBody<params::SshKeyCreate>,
    ) -> Result<HttpResponseCreated<SshKey>, HttpError> {
        let apictx = rqctx.context();
        let handler = async {
            let opctx =
                crate::context::op_context_for_external_api(&rqctx).await?;
            let nexus = &apictx.context.nexus;
            let &actor = opctx
                .authn
                .actor_required()
                .internal_context("creating ssh key for current user")?;

            let silo_user_id = match actor.silo_user_id() {
                Some(silo_user_id) => silo_user_id,
                None => {
                    return Err(Error::non_resourcetype_not_found(
                        "could not find silo user",
                    ))?;
                }
            };

            let ssh_key = nexus
                .ssh_key_create(&opctx, silo_user_id, new_key.into_inner())
                .await?;

            Ok(HttpResponseCreated(ssh_key.into()))
        };
        apictx
            .context
            .external_latencies
            .instrument_dropshot_handler(&rqctx, handler)
            .await
    }

    async fn current_user_ssh_key_view(
        rqctx: RequestContext<ApiContext>,
        path_params: Path<params::SshKeyPath>,
    ) -> Result<HttpResponseOk<SshKey>, HttpError> {
        let apictx = rqctx.context();
        let handler = async {
            let opctx =
                crate::context::op_context_for_external_api(&rqctx).await?;
            let nexus = &apictx.context.nexus;
            let path = path_params.into_inner();
            let &actor = opctx
                .authn
                .actor_required()
                .internal_context("fetching one of current user's ssh keys")?;

            let silo_user_id = match actor.silo_user_id() {
                Some(silo_user_id) => silo_user_id,
                None => {
                    return Err(Error::non_resourcetype_not_found(
                        "could not find silo user",
                    ))?;
                }
            };

            let ssh_key_selector =
                params::SshKeySelector { silo_user_id, ssh_key: path.ssh_key };

            let ssh_key_lookup =
                nexus.ssh_key_lookup(&opctx, &ssh_key_selector)?;

            let (.., ssh_key) = ssh_key_lookup.fetch().await?;

            Ok(HttpResponseOk(ssh_key.into()))
        };
        apictx
            .context
            .external_latencies
            .instrument_dropshot_handler(&rqctx, handler)
            .await
    }

    async fn current_user_ssh_key_delete(
        rqctx: RequestContext<ApiContext>,
        path_params: Path<params::SshKeyPath>,
    ) -> Result<HttpResponseDeleted, HttpError> {
        let apictx = rqctx.context();
        let handler = async {
            let opctx =
                crate::context::op_context_for_external_api(&rqctx).await?;
            let nexus = &apictx.context.nexus;
            let path = path_params.into_inner();
            let &actor = opctx
                .authn
                .actor_required()
                .internal_context("deleting one of current user's ssh keys")?;

            let silo_user_id = match actor.silo_user_id() {
                Some(silo_user_id) => silo_user_id,
                None => {
                    return Err(Error::non_resourcetype_not_found(
                        "could not find silo user",
                    ))?;
                }
            };

            let ssh_key_selector =
                params::SshKeySelector { silo_user_id, ssh_key: path.ssh_key };

            let ssh_key_lookup =
                nexus.ssh_key_lookup(&opctx, &ssh_key_selector)?;

            nexus.ssh_key_delete(&opctx, silo_user_id, &ssh_key_lookup).await?;

            Ok(HttpResponseDeleted())
        };
        apictx
            .context
            .external_latencies
            .instrument_dropshot_handler(&rqctx, handler)
            .await
    }

    async fn current_user_access_token_list(
        rqctx: RequestContext<Self::Context>,
        query_params: Query<PaginatedById>,
    ) -> Result<HttpResponseOk<ResultsPage<views::DeviceAccessToken>>, HttpError>
    {
        let apictx = rqctx.context();
        let handler = async {
            let opctx =
                crate::context::op_context_for_external_api(&rqctx).await?;
            let nexus = &apictx.context.nexus;
            let query = query_params.into_inner();
            let pag_params = data_page_params_for(&rqctx, &query)?;
            let tokens = nexus
                .current_user_token_list(&opctx, &pag_params)
                .await?
                .into_iter()
                .map(views::DeviceAccessToken::from)
                .collect();
            Ok(HttpResponseOk(ScanById::results_page(
                &query,
                tokens,
                &marker_for_id,
            )?))
        };
        apictx
            .context
            .external_latencies
            .instrument_dropshot_handler(&rqctx, handler)
            .await
    }

    async fn current_user_access_token_delete(
        rqctx: RequestContext<Self::Context>,
        path_params: Path<params::TokenPath>,
    ) -> Result<HttpResponseDeleted, HttpError> {
        let apictx = rqctx.context();
        let handler = async {
            let opctx =
                crate::context::op_context_for_external_api(&rqctx).await?;
            let nexus = &apictx.context.nexus;
            let path = path_params.into_inner();
            nexus.current_user_token_delete(&opctx, path.token_id).await?;
            Ok(HttpResponseDeleted())
        };
        apictx
            .context
            .external_latencies
            .instrument_dropshot_handler(&rqctx, handler)
            .await
    }

    async fn support_bundle_list(
        rqctx: RequestContext<ApiContext>,
        query_params: Query<PaginatedByTimeAndId>,
    ) -> Result<HttpResponseOk<ResultsPage<shared::SupportBundleInfo>>, HttpError>
    {
        let apictx = rqctx.context();
        let handler = async {
            let nexus = &apictx.context.nexus;

            let query = query_params.into_inner();
            let pagparams = data_page_params_for(&rqctx, &query)?;

            let opctx =
                crate::context::op_context_for_external_api(&rqctx).await?;

            let bundles = nexus
                .support_bundle_list(&opctx, &pagparams)
                .await?
                .into_iter()
                .map(|p| p.into())
                .collect();

            Ok(HttpResponseOk(ScanByTimeAndId::results_page(
                &query,
                bundles,
                &|_, bundle: &shared::SupportBundleInfo| {
                    (bundle.time_created, bundle.id.into_untyped_uuid())
                },
            )?))
        };
        apictx
            .context
            .external_latencies
            .instrument_dropshot_handler(&rqctx, handler)
            .await
    }

    async fn support_bundle_view(
        rqctx: RequestContext<Self::Context>,
        path_params: Path<params::SupportBundlePath>,
    ) -> Result<HttpResponseOk<shared::SupportBundleInfo>, HttpError> {
        let apictx = rqctx.context();
        let handler = async {
            let nexus = &apictx.context.nexus;
            let path = path_params.into_inner();

            let opctx =
                crate::context::op_context_for_external_api(&rqctx).await?;

            let bundle = nexus
                .support_bundle_view(
                    &opctx,
                    SupportBundleUuid::from_untyped_uuid(path.bundle_id),
                )
                .await?;

            Ok(HttpResponseOk(bundle.into()))
        };
        apictx
            .context
            .external_latencies
            .instrument_dropshot_handler(&rqctx, handler)
            .await
    }

    async fn support_bundle_index(
        rqctx: RequestContext<Self::Context>,
        headers: Header<RangeRequest>,
        path_params: Path<params::SupportBundlePath>,
    ) -> Result<Response<Body>, HttpError> {
        let apictx = rqctx.context();
        let handler = async {
            let nexus = &apictx.context.nexus;
            let path = path_params.into_inner();
            let opctx =
                crate::context::op_context_for_external_api(&rqctx).await?;

            let head = false;
            let range = headers
                .into_inner()
                .range
                .map(|r| PotentialRange::new(r.as_bytes()));

            let body = nexus
                .support_bundle_download(
                    &opctx,
                    SupportBundleUuid::from_untyped_uuid(path.bundle_id),
                    SupportBundleQueryType::Index,
                    head,
                    range,
                )
                .await?;
            Ok(body)
        };
        apictx
            .context
            .external_latencies
            .instrument_dropshot_handler(&rqctx, handler)
            .await
    }

    async fn support_bundle_download(
        rqctx: RequestContext<Self::Context>,
        headers: Header<RangeRequest>,
        path_params: Path<params::SupportBundlePath>,
    ) -> Result<Response<Body>, HttpError> {
        let apictx = rqctx.context();
        let handler = async {
            let nexus = &apictx.context.nexus;
            let path = path_params.into_inner();
            let opctx =
                crate::context::op_context_for_external_api(&rqctx).await?;

            let head = false;
            let range = headers
                .into_inner()
                .range
                .map(|r| PotentialRange::new(r.as_bytes()));

            let body = nexus
                .support_bundle_download(
                    &opctx,
                    SupportBundleUuid::from_untyped_uuid(path.bundle_id),
                    SupportBundleQueryType::Whole,
                    head,
                    range,
                )
                .await?;
            Ok(body)
        };
        apictx
            .context
            .external_latencies
            .instrument_dropshot_handler(&rqctx, handler)
            .await
    }

    async fn support_bundle_download_file(
        rqctx: RequestContext<Self::Context>,
        headers: Header<RangeRequest>,
        path_params: Path<params::SupportBundleFilePath>,
    ) -> Result<Response<Body>, HttpError> {
        let apictx = rqctx.context();
        let handler = async {
            let nexus = &apictx.context.nexus;
            let path = path_params.into_inner();
            let opctx =
                crate::context::op_context_for_external_api(&rqctx).await?;
            let head = false;
            let range = headers
                .into_inner()
                .range
                .map(|r| PotentialRange::new(r.as_bytes()));

            let body = nexus
                .support_bundle_download(
                    &opctx,
                    SupportBundleUuid::from_untyped_uuid(path.bundle.bundle_id),
                    SupportBundleQueryType::Path { file_path: path.file },
                    head,
                    range,
                )
                .await?;
            Ok(body)
        };
        apictx
            .context
            .external_latencies
            .instrument_dropshot_handler(&rqctx, handler)
            .await
    }

    async fn support_bundle_head(
        rqctx: RequestContext<Self::Context>,
        headers: Header<RangeRequest>,
        path_params: Path<params::SupportBundlePath>,
    ) -> Result<Response<Body>, HttpError> {
        let apictx = rqctx.context();
        let handler = async {
            let nexus = &apictx.context.nexus;
            let path = path_params.into_inner();
            let opctx =
                crate::context::op_context_for_external_api(&rqctx).await?;
            let head = true;
            let range = headers
                .into_inner()
                .range
                .map(|r| PotentialRange::new(r.as_bytes()));

            let body = nexus
                .support_bundle_download(
                    &opctx,
                    SupportBundleUuid::from_untyped_uuid(path.bundle_id),
                    SupportBundleQueryType::Whole,
                    head,
                    range,
                )
                .await?;
            Ok(body)
        };
        apictx
            .context
            .external_latencies
            .instrument_dropshot_handler(&rqctx, handler)
            .await
    }

    async fn support_bundle_head_file(
        rqctx: RequestContext<Self::Context>,
        headers: Header<RangeRequest>,
        path_params: Path<params::SupportBundleFilePath>,
    ) -> Result<Response<Body>, HttpError> {
        let apictx = rqctx.context();
        let handler = async {
            let nexus = &apictx.context.nexus;
            let path = path_params.into_inner();
            let opctx =
                crate::context::op_context_for_external_api(&rqctx).await?;
            let head = true;
            let range = headers
                .into_inner()
                .range
                .map(|r| PotentialRange::new(r.as_bytes()));

            let body = nexus
                .support_bundle_download(
                    &opctx,
                    SupportBundleUuid::from_untyped_uuid(path.bundle.bundle_id),
                    SupportBundleQueryType::Path { file_path: path.file },
                    head,
                    range,
                )
                .await?;
            Ok(body)
        };
        apictx
            .context
            .external_latencies
            .instrument_dropshot_handler(&rqctx, handler)
            .await
    }

    async fn support_bundle_create(
        rqctx: RequestContext<Self::Context>,
        body: TypedBody<params::SupportBundleCreate>,
    ) -> Result<HttpResponseCreated<shared::SupportBundleInfo>, HttpError> {
        let apictx = rqctx.context();
        let handler = async {
            let nexus = &apictx.context.nexus;
            let create_params = body.into_inner();

            let opctx =
                crate::context::op_context_for_external_api(&rqctx).await?;

            let bundle = nexus
                .support_bundle_create(
                    &opctx,
                    "Created by external API",
                    create_params.user_comment,
                )
                .await?;
            Ok(HttpResponseCreated(bundle.into()))
        };
        apictx
            .context
            .external_latencies
            .instrument_dropshot_handler(&rqctx, handler)
            .await
    }

    async fn support_bundle_delete(
        rqctx: RequestContext<Self::Context>,
        path_params: Path<params::SupportBundlePath>,
    ) -> Result<HttpResponseDeleted, HttpError> {
        let apictx = rqctx.context();
        let handler = async {
            let nexus = &apictx.context.nexus;
            let path = path_params.into_inner();

            let opctx =
                crate::context::op_context_for_external_api(&rqctx).await?;

            nexus
                .support_bundle_delete(
                    &opctx,
                    SupportBundleUuid::from_untyped_uuid(path.bundle_id),
                )
                .await?;

            Ok(HttpResponseDeleted())
        };
        apictx
            .context
            .external_latencies
            .instrument_dropshot_handler(&rqctx, handler)
            .await
    }

    async fn support_bundle_update(
        rqctx: RequestContext<Self::Context>,
        path_params: Path<params::SupportBundlePath>,
        body: TypedBody<params::SupportBundleUpdate>,
    ) -> Result<HttpResponseOk<shared::SupportBundleInfo>, HttpError> {
        let apictx = rqctx.context();
        let handler = async {
            let nexus = &apictx.context.nexus;
            let path = path_params.into_inner();
            let update = body.into_inner();

            let opctx =
                crate::context::op_context_for_external_api(&rqctx).await?;

            let bundle = nexus
                .support_bundle_update_user_comment(
                    &opctx,
                    SupportBundleUuid::from_untyped_uuid(path.bundle_id),
                    update.user_comment,
                )
                .await?;

            Ok(HttpResponseOk(bundle.into()))
        };
        apictx
            .context
            .external_latencies
            .instrument_dropshot_handler(&rqctx, handler)
            .await
    }

    async fn probe_list(
        rqctx: RequestContext<ApiContext>,
        query_params: Query<PaginatedByNameOrId<params::ProjectSelector>>,
    ) -> Result<HttpResponseOk<ResultsPage<ProbeInfo>>, HttpError> {
        let apictx = rqctx.context();
        let handler = async {
            let opctx =
                crate::context::op_context_for_external_api(&rqctx).await?;
            opctx.authorize(authz::Action::ListChildren, &authz::FLEET).await?;

            let nexus = &apictx.context.nexus;
            let query = query_params.into_inner();
            let pag_params = data_page_params_for(&rqctx, &query)?;
            let scan_params = ScanByNameOrId::from_query(&query)?;
            let paginated_by = name_or_id_pagination(&pag_params, scan_params)?;
            let project_lookup =
                nexus.project_lookup(&opctx, scan_params.selector.clone())?;

            let probes = nexus
                .probe_list(&opctx, &project_lookup, &paginated_by)
                .await?;

            Ok(HttpResponseOk(ScanByNameOrId::results_page(
                &query,
                probes,
                &|_, p: &ProbeInfo| match paginated_by {
                    PaginatedBy::Id(_) => NameOrId::Id(p.id),
                    PaginatedBy::Name(_) => NameOrId::Name(p.name.clone()),
                },
            )?))
        };
        apictx
            .context
            .external_latencies
            .instrument_dropshot_handler(&rqctx, handler)
            .await
    }

    async fn probe_view(
        rqctx: RequestContext<ApiContext>,
        path_params: Path<params::ProbePath>,
        query_params: Query<params::ProjectSelector>,
    ) -> Result<HttpResponseOk<ProbeInfo>, HttpError> {
        let apictx = rqctx.context();
        let handler = async {
            let opctx =
                crate::context::op_context_for_external_api(&rqctx).await?;
            opctx.authorize(authz::Action::ListChildren, &authz::FLEET).await?;

            let nexus = &apictx.context.nexus;
            let path = path_params.into_inner();
            let project_selector = query_params.into_inner();
            let project_lookup =
                nexus.project_lookup(&opctx, project_selector)?;
            let probe =
                nexus.probe_get(&opctx, &project_lookup, &path.probe).await?;
            Ok(HttpResponseOk(probe))
        };
        apictx
            .context
            .external_latencies
            .instrument_dropshot_handler(&rqctx, handler)
            .await
    }

    async fn probe_create(
        rqctx: RequestContext<ApiContext>,
        query_params: Query<params::ProjectSelector>,
        new_probe: TypedBody<params::ProbeCreate>,
    ) -> Result<HttpResponseCreated<Probe>, HttpError> {
        let apictx = rqctx.context();
        let handler = async {
            let opctx =
                crate::context::op_context_for_external_api(&rqctx).await?;
            opctx.authorize(authz::Action::Modify, &authz::FLEET).await?;

            let nexus = &apictx.context.nexus;
            let new_probe_params = &new_probe.into_inner();
            let project_selector = query_params.into_inner();
            let project_lookup =
                nexus.project_lookup(&opctx, project_selector)?;
            let probe = nexus
                .probe_create(&opctx, &project_lookup, &new_probe_params)
                .await?;
            Ok(HttpResponseCreated(probe.into()))
        };
        apictx
            .context
            .external_latencies
            .instrument_dropshot_handler(&rqctx, handler)
            .await
    }

    async fn probe_delete(
        rqctx: RequestContext<ApiContext>,
        query_params: Query<params::ProjectSelector>,
        path_params: Path<params::ProbePath>,
    ) -> Result<HttpResponseDeleted, HttpError> {
        let apictx = rqctx.context();
        let handler = async {
            let opctx =
                crate::context::op_context_for_external_api(&rqctx).await?;
            opctx.authorize(authz::Action::Modify, &authz::FLEET).await?;

            let nexus = &apictx.context.nexus;
            let path = path_params.into_inner();
            let project_selector = query_params.into_inner();
            let project_lookup =
                nexus.project_lookup(&opctx, project_selector)?;
            nexus.probe_delete(&opctx, &project_lookup, path.probe).await?;
            Ok(HttpResponseDeleted())
        };
        apictx
            .context
            .external_latencies
            .instrument_dropshot_handler(&rqctx, handler)
            .await
    }

    async fn audit_log_list(
        rqctx: RequestContext<Self::Context>,
        query_params: Query<PaginatedByTimeAndId<params::AuditLog>>,
    ) -> Result<HttpResponseOk<ResultsPage<views::AuditLogEntry>>, HttpError>
    {
        let apictx = rqctx.context();
        let handler = async {
            let opctx =
                crate::context::op_context_for_external_api(&rqctx).await?;

            let nexus = &apictx.context.nexus;
            let query = query_params.into_inner();
            let scan_params = ScanByTimeAndId::from_query(&query)?;
            let pag_params = data_page_params_for(&rqctx, &query)?;

            let log_entries = nexus
                .audit_log_list(
                    &opctx,
                    &pag_params,
                    scan_params.selector.start_time,
                    scan_params.selector.end_time,
                )
                .await?;
            Ok(HttpResponseOk(ScanByTimeAndId::results_page(
                &query,
                log_entries
                    .into_iter()
                    .map(TryInto::try_into)
                    .collect::<Result<Vec<_>, _>>()?,
                &|_, entry: &views::AuditLogEntry| {
                    (entry.time_completed, entry.id)
                },
            )?))
        };
        apictx
            .context
            .external_latencies
            .instrument_dropshot_handler(&rqctx, handler)
            .await
    }

    async fn login_saml_begin(
        rqctx: RequestContext<Self::Context>,
        _path_params: Path<params::LoginToProviderPathParam>,
        _query_params: Query<params::LoginUrlQuery>,
    ) -> Result<Response<Body>, HttpError> {
        let apictx = rqctx.context();
        let handler = async { console_api::serve_console_index(&rqctx).await };
        apictx
            .context
            .external_latencies
            .instrument_dropshot_handler(&rqctx, handler)
            .await
    }

    async fn login_saml_redirect(
        rqctx: RequestContext<Self::Context>,
        path_params: Path<params::LoginToProviderPathParam>,
        query_params: Query<params::LoginUrlQuery>,
    ) -> Result<HttpResponseFound, HttpError> {
        let apictx = rqctx.context();
        let handler = async {
            let nexus = &apictx.context.nexus;
            let path_params = path_params.into_inner();
            let query_params = query_params.into_inner();

            // Use opctx_external_authn because this request will be
            // unauthenticated.
            let opctx = nexus.opctx_external_authn();

            nexus
                .login_saml_redirect(
                    &opctx,
                    &path_params.silo_name.into(),
                    &path_params.provider_name.into(),
                    query_params.redirect_uri,
                )
                .await
        };
        apictx
            .context
            .external_latencies
            .instrument_dropshot_handler(&rqctx, handler)
            .await
    }

    async fn login_saml(
        rqctx: RequestContext<Self::Context>,
        path_params: Path<params::LoginToProviderPathParam>,
        body_bytes: dropshot::UntypedBody,
    ) -> Result<HttpResponseSeeOther, HttpError> {
        let apictx = rqctx.context();
        let handler = async {
            let nexus = &apictx.context.nexus;

            // By definition, this request is not authenticated.  These operations
            // happen using the Nexus "external authentication" context, which we
            // keep specifically for this purpose.
            let opctx = nexus.opctx_external_authn();

            let audit =
                nexus.audit_log_entry_init_unauthed(&opctx, &rqctx).await?;

            let result = async {
                let path_params = path_params.into_inner();
                let (session, next_url) = nexus
                    .login_saml(
                        opctx,
                        body_bytes,
                        &path_params.silo_name.into(),
                        &path_params.provider_name.into(),
                    )
                    .await?;

                let mut response = http_response_see_other(next_url)?;
                {
                    let headers = response.headers_mut();
                    let cookie = session_cookie::session_cookie_header_value(
                        &session.token,
                        // use absolute timeout even though session might idle out first.
                        // browser expiration is mostly for convenience, as the API will
                        // reject requests with an expired session regardless
                        apictx.context.session_absolute_timeout(),
                        apictx.context.external_tls_enabled,
                    )?;
                    headers.append(header::SET_COOKIE, cookie);
                }
                Ok(response)
            }
            .await;

            let _ =
                nexus.audit_log_entry_complete(&opctx, &audit, &result).await;

            result
        };
        apictx
            .context
            .external_latencies
            .instrument_dropshot_handler(&rqctx, handler)
            .await
    }

    async fn login_local_begin(
        rqctx: RequestContext<Self::Context>,
        _path_params: Path<params::LoginPath>,
        _query_params: Query<params::LoginUrlQuery>,
    ) -> Result<Response<Body>, HttpError> {
        let apictx = rqctx.context();
        let handler = async { console_api::serve_console_index(&rqctx).await };
        apictx
            .context
            .external_latencies
            .instrument_dropshot_handler(&rqctx, handler)
            .await
    }

    async fn login_local(
        rqctx: RequestContext<Self::Context>,
        path_params: Path<params::LoginPath>,
        credentials: TypedBody<params::UsernamePasswordCredentials>,
    ) -> Result<HttpResponseHeaders<HttpResponseUpdatedNoContent>, HttpError>
    {
        let apictx = rqctx.context();
        let handler = async {
            let nexus = &apictx.context.nexus;
            // By definition, this request is not authenticated.  These operations
            // happen using the Nexus "external authentication" context, which we
            // keep specifically for this purpose.
            let opctx = nexus.opctx_external_authn();
            let audit =
                nexus.audit_log_entry_init_unauthed(&opctx, &rqctx).await?;

            let result = async {
                let path = path_params.into_inner();
                let credentials = credentials.into_inner();
                let silo = path.silo_name.into();

                let silo_lookup = nexus.silo_lookup(&opctx, silo)?;
                let user = nexus
                    .login_local(&opctx, &silo_lookup, credentials)
                    .await?;

                let session = nexus.session_create(opctx, &user).await?;
                let mut response = HttpResponseHeaders::new_unnamed(
                    HttpResponseUpdatedNoContent(),
                );

                {
                    let headers = response.headers_mut();
                    let cookie = session_cookie::session_cookie_header_value(
                        &session.token,
                        // use absolute timeout even though session might idle out first.
                        // browser expiration is mostly for convenience, as the API will
                        // reject requests with an expired session regardless
                        apictx.context.session_absolute_timeout(),
                        apictx.context.external_tls_enabled,
                    )?;
                    headers.append(header::SET_COOKIE, cookie);
                }
                Ok(response)
            }
            .await;
            let _ =
                nexus.audit_log_entry_complete(&opctx, &audit, &result).await;
            result
        };
        apictx
            .context
            .external_latencies
            .instrument_dropshot_handler(&rqctx, handler)
            .await
    }

    async fn logout(
        rqctx: RequestContext<Self::Context>,
        cookies: Cookies,
    ) -> Result<HttpResponseHeaders<HttpResponseUpdatedNoContent>, HttpError>
    {
        let apictx = rqctx.context();
        let handler = async {
            let nexus = &apictx.context.nexus;
            // this is kind of a weird one, but we're only doing things here
            // that are authorized directly by the possession of the token,
            // which makes it somewhat like a login
            let opctx = nexus.opctx_external_authn();
            let session_cookie =
                cookies.get(session_cookie::SESSION_COOKIE_COOKIE_NAME);

            // Look up session and delete it if present
            if let Some(cookie) = session_cookie {
                let token = cookie.value().to_string();
                nexus.session_hard_delete_by_token(&opctx, token).await?;
            }

            // If user's session was already expired, they fail auth and their
            // session is automatically deleted by the auth scheme. If they
            // have no session at all (because, e.g., they cleared their cookies
            // while sitting on the page) they will also fail auth, but nothing
            // is deleted and the above lookup by token fails (but doesn't early
            // return).

            // Even if the user failed auth, we don't want to send them back a 401
            // like we would for a normal request. They are in fact logged out like
            // they intended, and we should send the standard success response.

            let mut response = HttpResponseHeaders::new_unnamed(
                HttpResponseUpdatedNoContent(),
            );
            {
                let headers = response.headers_mut();
                headers.append(
                    header::SET_COOKIE,
                    session_cookie::clear_session_cookie_header_value(
                        apictx.context.external_tls_enabled,
                    )?,
                );
            };

            Ok(response)
        };

        apictx
            .context
            .external_latencies
            .instrument_dropshot_handler(&rqctx, handler)
            .await
    }

    async fn login_begin(
        rqctx: RequestContext<Self::Context>,
        query_params: Query<params::LoginUrlQuery>,
    ) -> Result<HttpResponseFound, HttpError> {
        let apictx = rqctx.context();
        let handler = async {
            let query = query_params.into_inner();
            let login_url =
                console_api::get_login_url(&rqctx, query.redirect_uri).await?;
            http_response_found(login_url)
        };
        apictx
            .context
            .external_latencies
            .instrument_dropshot_handler(&rqctx, handler)
            .await
    }

    async fn console_projects(
        rqctx: RequestContext<Self::Context>,
        _path_params: Path<params::RestPathParam>,
    ) -> Result<Response<Body>, HttpError> {
        console_api::console_index_or_login_redirect(rqctx).await
    }

    async fn console_settings_page(
        rqctx: RequestContext<Self::Context>,
        _path_params: Path<params::RestPathParam>,
    ) -> Result<Response<Body>, HttpError> {
        console_api::console_index_or_login_redirect(rqctx).await
    }

    async fn console_system_page(
        rqctx: RequestContext<Self::Context>,
        _path_params: Path<params::RestPathParam>,
    ) -> Result<Response<Body>, HttpError> {
        console_api::console_index_or_login_redirect(rqctx).await
    }

    async fn console_lookup(
        rqctx: RequestContext<Self::Context>,
        _path_params: Path<params::RestPathParam>,
    ) -> Result<Response<Body>, HttpError> {
        console_api::console_index_or_login_redirect(rqctx).await
    }

    async fn console_root(
        rqctx: RequestContext<Self::Context>,
    ) -> Result<Response<Body>, HttpError> {
        console_api::console_index_or_login_redirect(rqctx).await
    }

    async fn console_projects_new(
        rqctx: RequestContext<Self::Context>,
    ) -> Result<Response<Body>, HttpError> {
        console_api::console_index_or_login_redirect(rqctx).await
    }

    async fn console_silo_images(
        rqctx: RequestContext<Self::Context>,
    ) -> Result<Response<Body>, HttpError> {
        console_api::console_index_or_login_redirect(rqctx).await
    }

    async fn console_silo_utilization(
        rqctx: RequestContext<Self::Context>,
    ) -> Result<Response<Body>, HttpError> {
        console_api::console_index_or_login_redirect(rqctx).await
    }

    async fn console_silo_access(
        rqctx: RequestContext<Self::Context>,
    ) -> Result<Response<Body>, HttpError> {
        console_api::console_index_or_login_redirect(rqctx).await
    }

    async fn asset(
        rqctx: RequestContext<Self::Context>,
        path_params: Path<params::RestPathParam>,
    ) -> Result<Response<Body>, HttpError> {
        let apictx = rqctx.context();
        let handler = async { console_api::asset(&rqctx, path_params).await };
        apictx
            .context
            .external_latencies
            .instrument_dropshot_handler(&rqctx, handler)
            .await
    }

    // Entrypoints for the OAuth 2.0 Device Authorization Grant flow.
    //
    // These are endpoints used by the API client per se (e.g., the CLI),
    // *not* the user of that client (e.g., an Oxide rack operator). They
    // are for requesting access tokens that will be managed and used by
    // the client to make other API requests.

    async fn device_auth_request(
        rqctx: RequestContext<Self::Context>,
        params: TypedBody<params::DeviceAuthRequest>,
    ) -> Result<Response<Body>, HttpError> {
        let apictx = rqctx.context();
        let nexus = &apictx.context.nexus;
        let params = params.into_inner();
        let handler = async {
            let opctx = nexus.opctx_external_authn();
            let authority = authority_for_request(&rqctx.request);
            let host = match &authority {
                Ok(host) => host.as_str(),
                Err(error) => {
                    return nexus.build_oauth_response(
                        StatusCode::BAD_REQUEST,
                        &serde_json::json!({
                            "error": "invalid_request",
                            "error_description": error,
                        }),
                    );
                }
            };

            let model =
                nexus.device_auth_request_create(&opctx, params).await?;
            nexus.build_oauth_response(
                StatusCode::OK,
                &model.into_response(rqctx.server.using_tls(), host),
            )
        };
        apictx
            .context
            .external_latencies
            .instrument_dropshot_handler(&rqctx, handler)
            .await
    }

    async fn device_auth_verify(
        rqctx: RequestContext<Self::Context>,
    ) -> Result<Response<Body>, HttpError> {
        console_api::console_index_or_login_redirect(rqctx).await
    }

    async fn device_auth_success(
        rqctx: RequestContext<Self::Context>,
    ) -> Result<Response<Body>, HttpError> {
        console_api::console_index_or_login_redirect(rqctx).await
    }

    // Note that the audit logging for the device auth token flow is done in
    // `device_auth_confirm` because that is where both authentication (using
    // a web session) and token creation actually happen. This is the endpoint
    // hit by the web console with an existing session and the device code.
    // We create the token in the DB but do not put it in the response (it's
    // a 204).
    //
    // In theory we could log the `device_access_token` endpoint as well, but
    // there are a ton of polling calls, all but one of which return 400s with
    // a "pending" state. At present I do not think logging when the client
    // _receives_ the token adds useful information on top of knowing when it
    // was created. They will virtually always happen at the same time anyway.
    //
    // Audit logging in `device_auth_request` would be even more pointless
    // because at that point we do not know who the user is and nothing
    // requiring authentication has happened yet -- anybody could spam those
    // requests and nothing would happen.

    async fn device_auth_confirm(
        rqctx: RequestContext<Self::Context>,
        params: TypedBody<params::DeviceAuthVerify>,
    ) -> Result<HttpResponseUpdatedNoContent, HttpError> {
        let apictx = rqctx.context();
        let handler = async {
            let opctx =
                crate::context::op_context_for_external_api(&rqctx).await?;
<<<<<<< HEAD
            let &actor = opctx.authn.actor_required().internal_context(
                "creating new device auth session for current user",
            )?;

            let silo_user_id = match actor.silo_user_id() {
                Some(silo_user_id) => silo_user_id,
                None => {
                    return Err(Error::non_resourcetype_not_found(
                        "could not find silo user",
                    ))?;
                }
            };

            let _token = nexus
                .device_auth_request_verify(
                    &opctx,
                    params.user_code,
                    silo_user_id,
                )
                .await?;

            Ok(HttpResponseUpdatedNoContent())
=======
            let nexus = &apictx.context.nexus;
            // This is an authenticated request, so we know who the user
            // is. In that respect it's more like a regular resource create
            // operation and not like the true login endpoints `login_local`
            // and `login_saml`.
            let audit = nexus.audit_log_entry_init(&opctx, &rqctx).await?;

            let result = async {
                let params = params.into_inner();
                let &actor = opctx.authn.actor_required().internal_context(
                    "creating new device auth session for current user",
                )?;
                let _token = nexus
                    .device_auth_request_verify(
                        &opctx,
                        params.user_code,
                        actor.actor_id(),
                    )
                    .await?;
                Ok(HttpResponseUpdatedNoContent())
            }
            .await;

            let _ =
                nexus.audit_log_entry_complete(&opctx, &audit, &result).await;
            result
>>>>>>> 19e9f75b
        };
        apictx
            .context
            .external_latencies
            .instrument_dropshot_handler(&rqctx, handler)
            .await
    }

    async fn device_access_token(
        rqctx: RequestContext<Self::Context>,
        params: TypedBody<params::DeviceAccessTokenRequest>,
    ) -> Result<Response<Body>, HttpError> {
        let apictx = rqctx.context();
        let handler = async {
            let nexus = &apictx.context.nexus;
            let opctx = nexus.opctx_external_authn();
            let params = params.into_inner();
            nexus.device_access_token(&opctx, params).await
        };
        apictx
            .context
            .external_latencies
            .instrument_dropshot_handler(&rqctx, handler)
            .await
    }

    async fn alert_class_list(
        rqctx: RequestContext<Self::Context>,
        pag_params: Query<
            PaginationParams<EmptyScanParams, params::AlertClassPage>,
        >,
        filter: Query<params::AlertClassFilter>,
    ) -> Result<HttpResponseOk<ResultsPage<views::AlertClass>>, HttpError> {
        let apictx = rqctx.context();
        let handler = async {
            let nexus = &apictx.context.nexus;
            let opctx =
                crate::context::op_context_for_external_api(&rqctx).await?;

            let query = pag_params.into_inner();
            let filter = filter.into_inner();
            let marker = match query.page {
                WhichPage::First(_) => None,
                WhichPage::Next(ref addr) => Some(addr),
            };
            let pag_params = DataPageParams {
                limit: rqctx.page_limit(&query)?,
                direction: PaginationOrder::Ascending,
                marker,
            };
            let alert_classes =
                nexus.alert_class_list(&opctx, filter, pag_params).await?;
            Ok(HttpResponseOk(ResultsPage::new(
                alert_classes,
                &EmptyScanParams {},
                |class: &views::AlertClass, _| params::AlertClassPage {
                    last_seen: class.name.clone(),
                },
            )?))
        };
        apictx
            .context
            .external_latencies
            .instrument_dropshot_handler(&rqctx, handler)
            .await
    }

    async fn alert_receiver_list(
        rqctx: RequestContext<Self::Context>,
        query_params: Query<PaginatedByNameOrId>,
    ) -> Result<HttpResponseOk<ResultsPage<views::AlertReceiver>>, HttpError>
    {
        let apictx = rqctx.context();
        let handler = async {
            let nexus = &apictx.context.nexus;

            let opctx =
                crate::context::op_context_for_external_api(&rqctx).await?;

            let query = query_params.into_inner();
            let pagparams = data_page_params_for(&rqctx, &query)?;
            let scan_params = ScanByNameOrId::from_query(&query)?;
            let paginated_by = name_or_id_pagination(&pagparams, scan_params)?;

            let rxs = nexus
                .alert_receiver_list(&opctx, &paginated_by)
                .await?
                .into_iter()
                .map(|webhook| {
                    views::WebhookReceiver::try_from(webhook)
                        .map(views::AlertReceiver::from)
                })
                .collect::<Result<Vec<_>, _>>()?;

            Ok(HttpResponseOk(ScanByNameOrId::results_page(
                &query,
                rxs,
                &marker_for_name_or_id,
            )?))
        };

        apictx
            .context
            .external_latencies
            .instrument_dropshot_handler(&rqctx, handler)
            .await
    }

    async fn alert_receiver_view(
        rqctx: RequestContext<Self::Context>,
        path_params: Path<params::AlertReceiverSelector>,
    ) -> Result<HttpResponseOk<views::AlertReceiver>, HttpError> {
        let apictx = rqctx.context();
        let handler = async {
            let nexus = &apictx.context.nexus;

            let opctx =
                crate::context::op_context_for_external_api(&rqctx).await?;
            let webhook_selector = path_params.into_inner();
            let rx = nexus.alert_receiver_lookup(&opctx, webhook_selector)?;
            let webhook = nexus.alert_receiver_config_fetch(&opctx, rx).await?;
            Ok(HttpResponseOk(
                views::WebhookReceiver::try_from(webhook)?.into(),
            ))
        };
        apictx
            .context
            .external_latencies
            .instrument_dropshot_handler(&rqctx, handler)
            .await
    }

    async fn webhook_receiver_create(
        rqctx: RequestContext<Self::Context>,
        params: TypedBody<params::WebhookCreate>,
    ) -> Result<HttpResponseCreated<views::WebhookReceiver>, HttpError> {
        let apictx = rqctx.context();
        let handler = async {
            let nexus = &apictx.context.nexus;
            let params = params.into_inner();

            let opctx =
                crate::context::op_context_for_external_api(&rqctx).await?;
            let receiver =
                nexus.webhook_receiver_create(&opctx, params).await?;
            Ok(HttpResponseCreated(views::WebhookReceiver::try_from(receiver)?))
        };
        apictx
            .context
            .external_latencies
            .instrument_dropshot_handler(&rqctx, handler)
            .await
    }

    async fn webhook_receiver_update(
        rqctx: RequestContext<Self::Context>,
        path_params: Path<params::AlertReceiverSelector>,
        params: TypedBody<params::WebhookReceiverUpdate>,
    ) -> Result<HttpResponseUpdatedNoContent, HttpError> {
        let apictx = rqctx.context();
        let handler = async {
            let nexus = &apictx.context.nexus;

            let opctx =
                crate::context::op_context_for_external_api(&rqctx).await?;

            let webhook_selector = path_params.into_inner();
            let params = params.into_inner();
            let rx = nexus.alert_receiver_lookup(&opctx, webhook_selector)?;
            nexus.webhook_receiver_update(&opctx, rx, params).await?;

            Ok(HttpResponseUpdatedNoContent())
        };
        apictx
            .context
            .external_latencies
            .instrument_dropshot_handler(&rqctx, handler)
            .await
    }

    async fn alert_receiver_delete(
        rqctx: RequestContext<Self::Context>,
        path_params: Path<params::AlertReceiverSelector>,
    ) -> Result<HttpResponseDeleted, HttpError> {
        let apictx = rqctx.context();
        let handler = async {
            let nexus = &apictx.context.nexus;

            let opctx =
                crate::context::op_context_for_external_api(&rqctx).await?;

            let webhook_selector = path_params.into_inner();
            let rx = nexus.alert_receiver_lookup(&opctx, webhook_selector)?;
            nexus.webhook_receiver_delete(&opctx, rx).await?;

            Ok(HttpResponseDeleted())
        };
        apictx
            .context
            .external_latencies
            .instrument_dropshot_handler(&rqctx, handler)
            .await
    }

    async fn alert_receiver_subscription_add(
        rqctx: RequestContext<Self::Context>,
        path_params: Path<params::AlertReceiverSelector>,
        params: TypedBody<params::AlertSubscriptionCreate>,
    ) -> Result<HttpResponseCreated<views::AlertSubscriptionCreated>, HttpError>
    {
        let apictx = rqctx.context();
        let handler = async {
            let nexus = &apictx.context.nexus;

            let opctx =
                crate::context::op_context_for_external_api(&rqctx).await?;

            let webhook_selector = path_params.into_inner();
            let subscription = params.into_inner();
            let rx = nexus.alert_receiver_lookup(&opctx, webhook_selector)?;

            let subscription = nexus
                .alert_receiver_subscription_add(&opctx, rx, subscription)
                .await?;

            Ok(HttpResponseCreated(subscription))
        };
        apictx
            .context
            .external_latencies
            .instrument_dropshot_handler(&rqctx, handler)
            .await
    }

    async fn alert_receiver_subscription_remove(
        rqctx: RequestContext<Self::Context>,
        path_params: Path<params::AlertSubscriptionSelector>,
    ) -> Result<HttpResponseDeleted, HttpError> {
        let apictx = rqctx.context();
        let handler = async {
            let nexus = &apictx.context.nexus;

            let opctx =
                crate::context::op_context_for_external_api(&rqctx).await?;

            let params::AlertSubscriptionSelector { receiver, subscription } =
                path_params.into_inner();
            let rx = nexus.alert_receiver_lookup(&opctx, receiver)?;

            nexus
                .alert_receiver_subscription_remove(&opctx, rx, subscription)
                .await?;

            Ok(HttpResponseDeleted())
        };
        apictx
            .context
            .external_latencies
            .instrument_dropshot_handler(&rqctx, handler)
            .await
    }

    async fn alert_receiver_probe(
        rqctx: RequestContext<Self::Context>,
        path_params: Path<params::AlertReceiverSelector>,
        query_params: Query<params::AlertReceiverProbe>,
    ) -> Result<HttpResponseOk<views::AlertProbeResult>, HttpError> {
        let apictx = rqctx.context();
        let handler = async {
            let nexus = &apictx.context.nexus;

            let opctx =
                crate::context::op_context_for_external_api(&rqctx).await?;

            let webhook_selector = path_params.into_inner();
            let probe_params = query_params.into_inner();
            let rx = nexus.alert_receiver_lookup(&opctx, webhook_selector)?;
            let result =
                nexus.webhook_receiver_probe(&opctx, rx, probe_params).await?;
            Ok(HttpResponseOk(result))
        };
        apictx
            .context
            .external_latencies
            .instrument_dropshot_handler(&rqctx, handler)
            .await
    }

    async fn webhook_secrets_list(
        rqctx: RequestContext<Self::Context>,
        query_params: Query<params::AlertReceiverSelector>,
    ) -> Result<HttpResponseOk<views::WebhookSecrets>, HttpError> {
        let apictx = rqctx.context();
        let handler = async {
            let nexus = &apictx.context.nexus;

            let opctx =
                crate::context::op_context_for_external_api(&rqctx).await?;

            let webhook_selector = query_params.into_inner();
            let rx = nexus.alert_receiver_lookup(&opctx, webhook_selector)?;
            let secrets = nexus
                .webhook_receiver_secrets_list(&opctx, rx)
                .await?
                .into_iter()
                .map(Into::into)
                .collect();

            Ok(HttpResponseOk(views::WebhookSecrets { secrets }))
        };
        apictx
            .context
            .external_latencies
            .instrument_dropshot_handler(&rqctx, handler)
            .await
    }

    /// Add a secret to a webhook.
    async fn webhook_secrets_add(
        rqctx: RequestContext<Self::Context>,
        query_params: Query<params::AlertReceiverSelector>,
        params: TypedBody<params::WebhookSecretCreate>,
    ) -> Result<HttpResponseCreated<views::WebhookSecret>, HttpError> {
        let apictx = rqctx.context();
        let handler = async {
            let nexus = &apictx.context.nexus;
            let opctx =
                crate::context::op_context_for_external_api(&rqctx).await?;

            let params::WebhookSecretCreate { secret } = params.into_inner();
            let webhook_selector = query_params.into_inner();
            let rx = nexus.alert_receiver_lookup(&opctx, webhook_selector)?;
            let secret =
                nexus.webhook_receiver_secret_add(&opctx, rx, secret).await?;
            Ok(HttpResponseCreated(secret))
        };
        apictx
            .context
            .external_latencies
            .instrument_dropshot_handler(&rqctx, handler)
            .await
    }

    /// Delete a secret from a webhook receiver.
    async fn webhook_secrets_delete(
        rqctx: RequestContext<Self::Context>,
        path_params: Path<params::WebhookSecretSelector>,
    ) -> Result<HttpResponseDeleted, HttpError> {
        let apictx = rqctx.context();
        let handler = async {
            let nexus = &apictx.context.nexus;

            let opctx =
                crate::context::op_context_for_external_api(&rqctx).await?;

            let secret_selector = path_params.into_inner();
            let secret =
                nexus.webhook_secret_lookup(&opctx, secret_selector)?;
            nexus.webhook_receiver_secret_delete(&opctx, secret).await?;

            Ok(HttpResponseDeleted())
        };
        apictx
            .context
            .external_latencies
            .instrument_dropshot_handler(&rqctx, handler)
            .await
    }

    async fn alert_delivery_list(
        rqctx: RequestContext<Self::Context>,
        receiver: Path<params::AlertReceiverSelector>,
        filter: Query<params::AlertDeliveryStateFilter>,
        query: Query<PaginatedByTimeAndId>,
    ) -> Result<HttpResponseOk<ResultsPage<views::AlertDelivery>>, HttpError>
    {
        let apictx = rqctx.context();
        let handler = async {
            let nexus = &apictx.context.nexus;

            let opctx =
                crate::context::op_context_for_external_api(&rqctx).await?;

            let webhook_selector = receiver.into_inner();
            let filter = filter.into_inner();
            let query = query.into_inner();
            let pag_params = data_page_params_for(&rqctx, &query)?;
            let rx = nexus.alert_receiver_lookup(&opctx, webhook_selector)?;
            let deliveries = nexus
                .alert_receiver_delivery_list(&opctx, rx, filter, &pag_params)
                .await?;

            Ok(HttpResponseOk(ScanByTimeAndId::results_page(
                &query,
                deliveries,
                &|_, d| (d.time_started, d.id),
            )?))
        };
        apictx
            .context
            .external_latencies
            .instrument_dropshot_handler(&rqctx, handler)
            .await
    }

    async fn alert_delivery_resend(
        rqctx: RequestContext<Self::Context>,
        path_params: Path<params::AlertSelector>,
        receiver: Query<params::AlertReceiverSelector>,
    ) -> Result<HttpResponseCreated<views::AlertDeliveryId>, HttpError> {
        let apictx = rqctx.context();
        let handler = async {
            let nexus = &apictx.context.nexus;

            let opctx =
                crate::context::op_context_for_external_api(&rqctx).await?;

            let event_selector = path_params.into_inner();
            let webhook_selector = receiver.into_inner();
            let event = nexus.alert_lookup(&opctx, event_selector)?;
            let rx = nexus.alert_receiver_lookup(&opctx, webhook_selector)?;
            let delivery_id =
                nexus.alert_receiver_resend(&opctx, rx, event).await?;

            Ok(HttpResponseCreated(views::AlertDeliveryId {
                delivery_id: delivery_id.into_untyped_uuid(),
            }))
        };
        apictx
            .context
            .external_latencies
            .instrument_dropshot_handler(&rqctx, handler)
            .await
    }
}<|MERGE_RESOLUTION|>--- conflicted
+++ resolved
@@ -8255,31 +8255,9 @@
         let handler = async {
             let opctx =
                 crate::context::op_context_for_external_api(&rqctx).await?;
-<<<<<<< HEAD
-            let &actor = opctx.authn.actor_required().internal_context(
-                "creating new device auth session for current user",
-            )?;
-
-            let silo_user_id = match actor.silo_user_id() {
-                Some(silo_user_id) => silo_user_id,
-                None => {
-                    return Err(Error::non_resourcetype_not_found(
-                        "could not find silo user",
-                    ))?;
-                }
-            };
-
-            let _token = nexus
-                .device_auth_request_verify(
-                    &opctx,
-                    params.user_code,
-                    silo_user_id,
-                )
-                .await?;
-
-            Ok(HttpResponseUpdatedNoContent())
-=======
-            let nexus = &apictx.context.nexus;
+
+            let nexus = &apictx.context.nexus;
+
             // This is an authenticated request, so we know who the user
             // is. In that respect it's more like a regular resource create
             // operation and not like the true login endpoints `login_local`
@@ -8291,13 +8269,24 @@
                 let &actor = opctx.authn.actor_required().internal_context(
                     "creating new device auth session for current user",
                 )?;
+
+                let silo_user_id = match actor.silo_user_id() {
+                    Some(silo_user_id) => silo_user_id,
+                    None => {
+                        return Err(Error::non_resourcetype_not_found(
+                            "could not find silo user",
+                        ))?;
+                    }
+                };
+
                 let _token = nexus
                     .device_auth_request_verify(
                         &opctx,
                         params.user_code,
-                        actor.actor_id(),
+                        silo_user_id,
                     )
                     .await?;
+
                 Ok(HttpResponseUpdatedNoContent())
             }
             .await;
@@ -8305,7 +8294,6 @@
             let _ =
                 nexus.audit_log_entry_complete(&opctx, &audit, &result).await;
             result
->>>>>>> 19e9f75b
         };
         apictx
             .context
