// This Source Code Form is subject to the terms of the Mozilla Public
// License, v. 2.0. If a copy of the MPL was not distributed with this
// file, You can obtain one at https://mozilla.org/MPL/2.0/.

//! Handler functions (entrypoints) for external HTTP APIs

use super::{
    console_api, params, views,
    views::{
<<<<<<< HEAD
        GlobalImage, Image, NetworkInterfaces, Organization, Project, Rack,
=======
        GlobalImage, IdentityProvider, Image, Organization, Project, Rack,
>>>>>>> c51011a2
        Role, Silo, Sled, Snapshot, SshKey, User, Vpc, VpcRouter, VpcSubnet,
    },
};
use crate::authz;
use crate::context::OpContext;
use crate::db;
use crate::db::model::Name;
use crate::external_api::shared;
use crate::ServerContext;
use dropshot::endpoint;
use dropshot::ApiDescription;
use dropshot::EmptyScanParams;
use dropshot::HttpError;
use dropshot::HttpResponseAccepted;
use dropshot::HttpResponseCreated;
use dropshot::HttpResponseDeleted;
use dropshot::HttpResponseOk;
use dropshot::HttpResponseUpdatedNoContent;
use dropshot::PaginationOrder;
use dropshot::PaginationParams;
use dropshot::Path;
use dropshot::Query;
use dropshot::RequestContext;
use dropshot::ResultsPage;
use dropshot::TypedBody;
use dropshot::WhichPage;
use omicron_common::api::external::http_pagination::data_page_params_nameid_id;
use omicron_common::api::external::http_pagination::data_page_params_nameid_name;
use omicron_common::api::external::http_pagination::pagination_field_for_scan_params;
use omicron_common::api::external::http_pagination::PagField;
use omicron_common::api::external::http_pagination::PaginatedById;
use omicron_common::api::external::http_pagination::PaginatedByName;
use omicron_common::api::external::http_pagination::PaginatedByNameOrId;
use omicron_common::api::external::http_pagination::ScanById;
use omicron_common::api::external::http_pagination::ScanByName;
use omicron_common::api::external::http_pagination::ScanByNameOrId;
use omicron_common::api::external::http_pagination::ScanParams;
use omicron_common::api::external::to_list;
use omicron_common::api::external::DataPageParams;
use omicron_common::api::external::Disk;
use omicron_common::api::external::Error;
use omicron_common::api::external::Instance;
use omicron_common::api::external::NetworkInterface;
use omicron_common::api::external::RouterRoute;
use omicron_common::api::external::RouterRouteCreateParams;
use omicron_common::api::external::RouterRouteKind;
use omicron_common::api::external::RouterRouteUpdateParams;
use omicron_common::api::external::Saga;
use omicron_common::api::external::VpcFirewallRuleUpdateParams;
use omicron_common::api::external::VpcFirewallRules;
use omicron_common::{
    api::external::http_pagination::data_page_params_for, bail_unless,
};
use ref_cast::RefCast;
use schemars::JsonSchema;
use serde::Deserialize;
use serde::Serialize;
use std::sync::Arc;
use uuid::Uuid;

type NexusApiDescription = ApiDescription<Arc<ServerContext>>;

/// Returns a description of the external nexus API
pub fn external_api() -> NexusApiDescription {
    fn register_endpoints(api: &mut NexusApiDescription) -> Result<(), String> {
        api.register(policy_get)?;
        api.register(policy_put)?;

        api.register(silos_get)?;
        api.register(silos_post)?;
        api.register(silos_get_silo)?;
        api.register(silos_delete_silo)?;
        api.register(silos_get_identity_providers)?;
        api.register(silos_get_silo_policy)?;
        api.register(silos_put_silo_policy)?;

        api.register(silo_saml_idp_create)?;
        api.register(silo_saml_idp_fetch)?;

        api.register(organizations_get)?;
        api.register(organizations_post)?;
        api.register(organizations_get_organization)?;
        api.register(organizations_delete_organization)?;
        api.register(organizations_put_organization)?;
        api.register(organization_get_policy)?;
        api.register(organization_put_policy)?;

        api.register(organization_projects_get)?;
        api.register(organization_projects_post)?;
        api.register(organization_projects_get_project)?;
        api.register(organization_projects_delete_project)?;
        api.register(organization_projects_put_project)?;
        api.register(organization_projects_get_project_policy)?;
        api.register(organization_projects_put_project_policy)?;

        api.register(project_disks_get)?;
        api.register(project_disks_post)?;
        api.register(project_disks_get_disk)?;
        api.register(project_disks_delete_disk)?;

        api.register(project_instances_get)?;
        api.register(project_instances_post)?;
        api.register(project_instances_get_instance)?;
        api.register(project_instances_delete_instance)?;
        api.register(project_instances_migrate_instance)?;
        api.register(project_instances_instance_reboot)?;
        api.register(project_instances_instance_start)?;
        api.register(project_instances_instance_stop)?;

        // Globally-scoped Images API
        api.register(images_get)?;
        api.register(images_post)?;
        api.register(images_get_image)?;
        api.register(images_delete_image)?;

        // Project-scoped images API
        api.register(project_images_get)?;
        api.register(project_images_post)?;
        api.register(project_images_get_image)?;
        api.register(project_images_delete_image)?;

        api.register(instance_disks_get)?;
        api.register(instance_disks_attach)?;
        api.register(instance_disks_detach)?;

        api.register(project_snapshots_get)?;
        api.register(project_snapshots_post)?;
        api.register(project_snapshots_get_snapshot)?;
        api.register(project_snapshots_delete_snapshot)?;

        api.register(project_vpcs_get)?;
        api.register(project_vpcs_post)?;
        api.register(project_vpcs_get_vpc)?;
        api.register(project_vpcs_put_vpc)?;
        api.register(project_vpcs_delete_vpc)?;

        api.register(vpc_subnets_get)?;
        api.register(vpc_subnets_get_subnet)?;
        api.register(vpc_subnets_post)?;
        api.register(vpc_subnets_delete_subnet)?;
        api.register(vpc_subnets_put_subnet)?;

        api.register(subnet_network_interfaces_get)?;

        api.register(instance_network_interfaces_post)?;
        api.register(instance_network_interfaces_get)?;
        api.register(instance_network_interfaces_get_interface)?;
        api.register(instance_network_interfaces_delete_interface)?;

        api.register(vpc_routers_get)?;
        api.register(vpc_routers_get_router)?;
        api.register(vpc_routers_post)?;
        api.register(vpc_routers_delete_router)?;
        api.register(vpc_routers_put_router)?;

        api.register(vpc_firewall_rules_get)?;
        api.register(vpc_firewall_rules_put)?;

        api.register(routers_routes_get)?;
        api.register(routers_routes_get_route)?;
        api.register(routers_routes_post)?;
        api.register(routers_routes_delete_route)?;
        api.register(routers_routes_put_route)?;

        api.register(hardware_racks_get)?;
        api.register(hardware_racks_get_rack)?;
        api.register(hardware_sleds_get)?;
        api.register(hardware_sleds_get_sled)?;

        api.register(updates_refresh)?;

        api.register(sagas_get)?;
        api.register(sagas_get_saga)?;

        api.register(users_get)?;
        api.register(users_get_user)?;

        api.register(timeseries_schema_get)?;

        api.register(roles_get)?;
        api.register(roles_get_role)?;

        api.register(sshkeys_get)?;
        api.register(sshkeys_get_key)?;
        api.register(sshkeys_post)?;
        api.register(sshkeys_delete_key)?;

        api.register(console_api::spoof_login)?;
        api.register(console_api::spoof_login_form)?;
        api.register(console_api::login_redirect)?;
        api.register(console_api::session_me)?;
        api.register(console_api::logout)?;
        api.register(console_api::console_page)?;
        api.register(console_api::asset)?;

        api.register(console_api::login)?;
        api.register(console_api::consume_credentials)?;

        Ok(())
    }

    let conf = serde_json::from_str(include_str!("./tag-config.json")).unwrap();
    let mut api = NexusApiDescription::new().tag_config(conf);

    if let Err(err) = register_endpoints(&mut api) {
        panic!("failed to register entrypoints: {}", err);
    }
    api
}

// API ENDPOINT FUNCTION NAMING CONVENTIONS
//
// Generally, HTTP resources are grouped within some collection.  For a
// relatively simple example:
//
//   GET    /organizations            (list the organizations in the collection)
//   POST   /organizations            (create a organization in the collection)
//   GET    /organizations/{org_name} (look up a organization in the collection)
//   DELETE /organizations/{org_name} (delete a organization in the collection)
//   PUT    /organizations/{org_name} (update a organization in the collection)
//
// There's a naming convention for the functions that implement these API entry
// points.  When operating on the collection itself, we use:
//
//    {collection_path}_{verb}
//
// For examples:
//
//    GET  /organizations                    -> organizations_get()
//    POST /organizations                    -> organizations_post()
//
// For operations on items within the collection, we use:
//
//    {collection_path}_{verb}_{object}
//
// For examples:
//
//    DELETE /organizations/{org_name}   -> organizations_delete_organization()
//    GET    /organizations/{org_name}   -> organizations_get_organization()
//    PUT    /organizations/{org_name}   -> organizations_put_organization()
//
// Note that these function names end up in generated OpenAPI spec as the
// operationId for each endpoint, and therefore represent a contract with
// clients. Client generators use operationId to name API methods, so changing
// a function name is a breaking change from a client perspective.

/// Fetch the top-level IAM policy
#[endpoint {
    method = GET,
    path = "/policy",
    tags = ["policy"],
}]
async fn policy_get(
    rqctx: Arc<RequestContext<Arc<ServerContext>>>,
) -> Result<HttpResponseOk<shared::Policy<authz::FleetRoles>>, HttpError> {
    let apictx = rqctx.context();
    let nexus = &apictx.nexus;

    let handler = async {
        let opctx = OpContext::for_external_api(&rqctx).await?;
        let policy = nexus.fleet_fetch_policy(&opctx).await?;
        Ok(HttpResponseOk(policy))
    };
    apictx.external_latencies.instrument_dropshot_handler(&rqctx, handler).await
}

/// Update the top-level IAM policy
#[endpoint {
    method = PUT,
    path = "/policy",
    tags = ["policy"],
}]
async fn policy_put(
    rqctx: Arc<RequestContext<Arc<ServerContext>>>,
    new_policy: TypedBody<shared::Policy<authz::FleetRoles>>,
) -> Result<HttpResponseOk<shared::Policy<authz::FleetRoles>>, HttpError> {
    let apictx = rqctx.context();
    let nexus = &apictx.nexus;
    let new_policy = new_policy.into_inner();

    let handler = async {
        let nasgns = new_policy.role_assignments.len();
        // This should have been validated during parsing.
        bail_unless!(nasgns <= shared::MAX_ROLE_ASSIGNMENTS_PER_RESOURCE);
        let opctx = OpContext::for_external_api(&rqctx).await?;
        let policy = nexus.fleet_update_policy(&opctx, &new_policy).await?;
        Ok(HttpResponseOk(policy))
    };
    apictx.external_latencies.instrument_dropshot_handler(&rqctx, handler).await
}

// List all silos (that are discoverable).
#[endpoint {
    method = GET,
    path = "/silos",
    tags = ["silos"],
}]
async fn silos_get(
    rqctx: Arc<RequestContext<Arc<ServerContext>>>,
    query_params: Query<PaginatedByNameOrId>,
) -> Result<HttpResponseOk<ResultsPage<Silo>>, HttpError> {
    let apictx = rqctx.context();
    let nexus = &apictx.nexus;
    let handler = async {
        let opctx = OpContext::for_external_api(&rqctx).await?;
        let query = query_params.into_inner();
        let params = ScanByNameOrId::from_query(&query)?;
        let field = pagination_field_for_scan_params(params);

        let silos = match field {
            PagField::Id => {
                let page_selector = data_page_params_nameid_id(&rqctx, &query)?;
                nexus.silos_list_by_id(&opctx, &page_selector).await?
            }

            PagField::Name => {
                let page_selector =
                    data_page_params_nameid_name(&rqctx, &query)?
                        .map_name(|n| Name::ref_cast(n));
                nexus.silos_list_by_name(&opctx, &page_selector).await?
            }
        }
        .into_iter()
        .map(|p| p.into())
        .collect();
        Ok(HttpResponseOk(ScanByNameOrId::results_page(&query, silos)?))
    };
    apictx.external_latencies.instrument_dropshot_handler(&rqctx, handler).await
}

/// Create a new silo.
#[endpoint {
    method = POST,
    path = "/silos",
    tags = ["silos"],
}]
async fn silos_post(
    rqctx: Arc<RequestContext<Arc<ServerContext>>>,
    new_silo_params: TypedBody<params::SiloCreate>,
) -> Result<HttpResponseCreated<Silo>, HttpError> {
    let apictx = rqctx.context();
    let nexus = &apictx.nexus;
    let handler = async {
        let opctx = OpContext::for_external_api(&rqctx).await?;
        let silo =
            nexus.silo_create(&opctx, new_silo_params.into_inner()).await?;
        Ok(HttpResponseCreated(silo.into()))
    };
    apictx.external_latencies.instrument_dropshot_handler(&rqctx, handler).await
}

/// Path parameters for Silo requests
#[derive(Deserialize, JsonSchema)]
struct SiloPathParam {
    /// The silo's unique name.
    silo_name: Name,
}

/// Fetch a specific silo
#[endpoint {
    method = GET,
    path = "/silos/{silo_name}",
    tags = ["silos"],
}]
async fn silos_get_silo(
    rqctx: Arc<RequestContext<Arc<ServerContext>>>,
    path_params: Path<SiloPathParam>,
) -> Result<HttpResponseOk<Silo>, HttpError> {
    let apictx = rqctx.context();
    let nexus = &apictx.nexus;
    let path = path_params.into_inner();
    let silo_name = &path.silo_name;
    let handler = async {
        let opctx = OpContext::for_external_api(&rqctx).await?;
        let silo = nexus.silo_fetch(&opctx, &silo_name).await?;
        Ok(HttpResponseOk(silo.into()))
    };
    apictx.external_latencies.instrument_dropshot_handler(&rqctx, handler).await
}

/// Delete a specific silo.
#[endpoint {
    method = DELETE,
    path = "/silos/{silo_name}",
    tags = ["silos"],
}]
async fn silos_delete_silo(
    rqctx: Arc<RequestContext<Arc<ServerContext>>>,
    path_params: Path<SiloPathParam>,
) -> Result<HttpResponseDeleted, HttpError> {
    let apictx = rqctx.context();
    let nexus = &apictx.nexus;
    let params = path_params.into_inner();
    let silo_name = &params.silo_name;
    let handler = async {
        let opctx = OpContext::for_external_api(&rqctx).await?;
        nexus.silo_delete(&opctx, &silo_name).await?;
        Ok(HttpResponseDeleted())
    };
    apictx.external_latencies.instrument_dropshot_handler(&rqctx, handler).await
}

/// Fetch the IAM policy for this Silo
#[endpoint {
    method = GET,
    path = "/silos/{silo_name}/policy",
    tags = ["silos"],
}]
async fn silos_get_silo_policy(
    rqctx: Arc<RequestContext<Arc<ServerContext>>>,
    path_params: Path<SiloPathParam>,
) -> Result<HttpResponseOk<shared::Policy<authz::SiloRoles>>, HttpError> {
    let apictx = rqctx.context();
    let nexus = &apictx.nexus;
    let path = path_params.into_inner();
    let silo_name = &path.silo_name;

    let handler = async {
        let opctx = OpContext::for_external_api(&rqctx).await?;
        let policy = nexus.silo_fetch_policy(&opctx, silo_name).await?;
        Ok(HttpResponseOk(policy))
    };
    apictx.external_latencies.instrument_dropshot_handler(&rqctx, handler).await
}

/// Update the IAM policy for this Silo
#[endpoint {
    method = PUT,
    path = "/silos/{silo_name}/policy",
    tags = ["silos"],
}]
async fn silos_put_silo_policy(
    rqctx: Arc<RequestContext<Arc<ServerContext>>>,
    path_params: Path<SiloPathParam>,
    new_policy: TypedBody<shared::Policy<authz::SiloRoles>>,
) -> Result<HttpResponseOk<shared::Policy<authz::SiloRoles>>, HttpError> {
    let apictx = rqctx.context();
    let nexus = &apictx.nexus;
    let path = path_params.into_inner();
    let new_policy = new_policy.into_inner();
    let silo_name = &path.silo_name;

    let handler = async {
        let nasgns = new_policy.role_assignments.len();
        // This should have been validated during parsing.
        bail_unless!(nasgns <= shared::MAX_ROLE_ASSIGNMENTS_PER_RESOURCE);
        let opctx = OpContext::for_external_api(&rqctx).await?;
        let policy =
            nexus.silo_update_policy(&opctx, silo_name, &new_policy).await?;
        Ok(HttpResponseOk(policy))
    };
    apictx.external_latencies.instrument_dropshot_handler(&rqctx, handler).await
}

// Silo identity providers

/// List Silo identity providers
#[endpoint {
    method = GET,
    path = "/silos/{silo_name}/identity_providers",
    tags = ["silos"],
}]
async fn silos_get_identity_providers(
    rqctx: Arc<RequestContext<Arc<ServerContext>>>,
    path_params: Path<SiloPathParam>,
    query_params: Query<PaginatedByName>,
) -> Result<HttpResponseOk<ResultsPage<IdentityProvider>>, HttpError> {
    let apictx = rqctx.context();
    let nexus = &apictx.nexus;
    let path = path_params.into_inner();
    let silo_name = &path.silo_name;
    let handler = async {
        let opctx = OpContext::for_external_api(&rqctx).await?;
        let query = query_params.into_inner();
        let pagination_params = data_page_params_for(&rqctx, &query)?
            .map_name(|n| Name::ref_cast(n));
        let identity_providers = nexus
            .identity_provider_list(&opctx, &silo_name, &pagination_params)
            .await?
            .into_iter()
            .map(|x| x.into())
            .collect();
        Ok(HttpResponseOk(ScanByName::results_page(
            &query,
            identity_providers,
        )?))
    };
    apictx.external_latencies.instrument_dropshot_handler(&rqctx, handler).await
}

// Silo SAML identity providers

/// Create a new SAML identity provider for a silo.
#[endpoint {
    method = POST,
    path = "/silos/{silo_name}/saml_identity_providers",
    tags = ["silos"],
}]
async fn silo_saml_idp_create(
    rqctx: Arc<RequestContext<Arc<ServerContext>>>,
    path_params: Path<SiloPathParam>,
    new_provider: TypedBody<params::SamlIdentityProviderCreate>,
) -> Result<HttpResponseCreated<views::SamlIdentityProvider>, HttpError> {
    let apictx = rqctx.context();
    let nexus = &apictx.nexus;

    let handler = async {
        let opctx = OpContext::for_external_api(&rqctx).await?;
        let provider = nexus
            .saml_identity_provider_create(
                &opctx,
                &path_params.into_inner().silo_name,
                new_provider.into_inner(),
            )
            .await?;
        Ok(HttpResponseCreated(provider.into()))
    };
    apictx.external_latencies.instrument_dropshot_handler(&rqctx, handler).await
}

/// Path parameters for Silo SAML identity provider requests
#[derive(Deserialize, JsonSchema)]
struct SiloSamlPathParam {
    /// The silo's unique name.
    silo_name: Name,
    /// The SAML identity provider's name
    provider_name: Name,
}

/// GET a silo's SAML identity provider
#[endpoint {
    method = GET,
    path = "/silos/{silo_name}/saml_identity_providers/{provider_name}",
    tags = ["silos"],
}]
async fn silo_saml_idp_fetch(
    rqctx: Arc<RequestContext<Arc<ServerContext>>>,
    path_params: Path<SiloSamlPathParam>,
) -> Result<HttpResponseOk<views::SamlIdentityProvider>, HttpError> {
    let apictx = rqctx.context();
    let nexus = &apictx.nexus;

    let path_params = path_params.into_inner();

    let handler = async {
        let opctx = OpContext::for_external_api(&rqctx).await?;
        let provider = nexus
            .saml_identity_provider_fetch(
                &opctx,
                &path_params.silo_name,
                &path_params.provider_name,
            )
            .await?;

        Ok(HttpResponseOk(provider.into()))
    };
    apictx.external_latencies.instrument_dropshot_handler(&rqctx, handler).await
}

/// List all organizations.
#[endpoint {
    method = GET,
    path = "/organizations",
    tags = ["organizations"],
}]
async fn organizations_get(
    rqctx: Arc<RequestContext<Arc<ServerContext>>>,
    query_params: Query<PaginatedByNameOrId>,
) -> Result<HttpResponseOk<ResultsPage<Organization>>, HttpError> {
    let apictx = rqctx.context();
    let nexus = &apictx.nexus;
    let handler = async {
        let opctx = OpContext::for_external_api(&rqctx).await?;
        let query = query_params.into_inner();
        let params = ScanByNameOrId::from_query(&query)?;
        let field = pagination_field_for_scan_params(params);

        let organizations = match field {
            PagField::Id => {
                let page_selector = data_page_params_nameid_id(&rqctx, &query)?;
                nexus.organizations_list_by_id(&opctx, &page_selector).await?
            }

            PagField::Name => {
                let page_selector =
                    data_page_params_nameid_name(&rqctx, &query)?
                        .map_name(|n| Name::ref_cast(n));
                nexus.organizations_list_by_name(&opctx, &page_selector).await?
            }
        }
        .into_iter()
        .map(|p| p.into())
        .collect();
        Ok(HttpResponseOk(ScanByNameOrId::results_page(&query, organizations)?))
    };
    apictx.external_latencies.instrument_dropshot_handler(&rqctx, handler).await
}

/// Create a new organization.
#[endpoint {
    method = POST,
    path = "/organizations",
    tags = ["organizations"],
}]
async fn organizations_post(
    rqctx: Arc<RequestContext<Arc<ServerContext>>>,
    new_organization: TypedBody<params::OrganizationCreate>,
) -> Result<HttpResponseCreated<Organization>, HttpError> {
    let apictx = rqctx.context();
    let nexus = &apictx.nexus;
    let handler = async {
        let opctx = OpContext::for_external_api(&rqctx).await?;
        let organization = nexus
            .organization_create(&opctx, &new_organization.into_inner())
            .await?;
        Ok(HttpResponseCreated(organization.into()))
    };
    apictx.external_latencies.instrument_dropshot_handler(&rqctx, handler).await
}

/// Path parameters for Organization requests
#[derive(Deserialize, JsonSchema)]
struct OrganizationPathParam {
    /// The organization's unique name.
    organization_name: Name,
}

/// Fetch a specific organization
#[endpoint {
    method = GET,
    path = "/organizations/{organization_name}",
    tags = ["organizations"],
}]
async fn organizations_get_organization(
    rqctx: Arc<RequestContext<Arc<ServerContext>>>,
    path_params: Path<OrganizationPathParam>,
) -> Result<HttpResponseOk<Organization>, HttpError> {
    let apictx = rqctx.context();
    let nexus = &apictx.nexus;
    let path = path_params.into_inner();
    let organization_name = &path.organization_name;
    let handler = async {
        let opctx = OpContext::for_external_api(&rqctx).await?;
        let organization =
            nexus.organization_fetch(&opctx, &organization_name).await?;
        Ok(HttpResponseOk(organization.into()))
    };
    apictx.external_latencies.instrument_dropshot_handler(&rqctx, handler).await
}

/// Delete a specific organization.
#[endpoint {
    method = DELETE,
    path = "/organizations/{organization_name}",
    tags = ["organizations"],
}]
async fn organizations_delete_organization(
    rqctx: Arc<RequestContext<Arc<ServerContext>>>,
    path_params: Path<OrganizationPathParam>,
) -> Result<HttpResponseDeleted, HttpError> {
    let apictx = rqctx.context();
    let nexus = &apictx.nexus;
    let params = path_params.into_inner();
    let organization_name = &params.organization_name;
    let handler = async {
        let opctx = OpContext::for_external_api(&rqctx).await?;
        nexus.organization_delete(&opctx, &organization_name).await?;
        Ok(HttpResponseDeleted())
    };
    apictx.external_latencies.instrument_dropshot_handler(&rqctx, handler).await
}

/// Update a specific organization.
// TODO-correctness: Is it valid for PUT to accept application/json that's a
// subset of what the resource actually represents?  If not, is that a problem?
// (HTTP may require that this be idempotent.)  If so, can we get around that
// having this be a slightly different content-type (e.g.,
// "application/json-patch")?  We should see what other APIs do.
#[endpoint {
    method = PUT,
    path = "/organizations/{organization_name}",
    tags = ["organizations"],
}]
async fn organizations_put_organization(
    rqctx: Arc<RequestContext<Arc<ServerContext>>>,
    path_params: Path<OrganizationPathParam>,
    updated_organization: TypedBody<params::OrganizationUpdate>,
) -> Result<HttpResponseOk<Organization>, HttpError> {
    let apictx = rqctx.context();
    let nexus = &apictx.nexus;
    let path = path_params.into_inner();
    let organization_name = &path.organization_name;
    let handler = async {
        let opctx = OpContext::for_external_api(&rqctx).await?;
        let new_organization = nexus
            .organization_update(
                &opctx,
                &organization_name,
                &updated_organization.into_inner(),
            )
            .await?;
        Ok(HttpResponseOk(new_organization.into()))
    };
    apictx.external_latencies.instrument_dropshot_handler(&rqctx, handler).await
}

/// Fetch the IAM policy for this Organization
#[endpoint {
    method = GET,
    path = "/organizations/{organization_name}/policy",
    tags = ["organizations"],
}]
async fn organization_get_policy(
    rqctx: Arc<RequestContext<Arc<ServerContext>>>,
    path_params: Path<OrganizationPathParam>,
) -> Result<HttpResponseOk<shared::Policy<authz::OrganizationRoles>>, HttpError>
{
    let apictx = rqctx.context();
    let nexus = &apictx.nexus;
    let path = path_params.into_inner();
    let organization_name = &path.organization_name;

    let handler = async {
        let opctx = OpContext::for_external_api(&rqctx).await?;
        let policy =
            nexus.organization_fetch_policy(&opctx, organization_name).await?;
        Ok(HttpResponseOk(policy))
    };
    apictx.external_latencies.instrument_dropshot_handler(&rqctx, handler).await
}

/// Update the IAM policy for this Organization
#[endpoint {
    method = PUT,
    path = "/organizations/{organization_name}/policy",
    tags = ["organizations"],
}]
async fn organization_put_policy(
    rqctx: Arc<RequestContext<Arc<ServerContext>>>,
    path_params: Path<OrganizationPathParam>,
    new_policy: TypedBody<shared::Policy<authz::OrganizationRoles>>,
) -> Result<HttpResponseOk<shared::Policy<authz::OrganizationRoles>>, HttpError>
{
    let apictx = rqctx.context();
    let nexus = &apictx.nexus;
    let path = path_params.into_inner();
    let new_policy = new_policy.into_inner();
    let organization_name = &path.organization_name;

    let handler = async {
        let nasgns = new_policy.role_assignments.len();
        // This should have been validated during parsing.
        bail_unless!(nasgns <= shared::MAX_ROLE_ASSIGNMENTS_PER_RESOURCE);
        let opctx = OpContext::for_external_api(&rqctx).await?;
        let policy = nexus
            .organization_update_policy(&opctx, organization_name, &new_policy)
            .await?;
        Ok(HttpResponseOk(policy))
    };
    apictx.external_latencies.instrument_dropshot_handler(&rqctx, handler).await
}

/// List all projects.
#[endpoint {
    method = GET,
    path = "/organizations/{organization_name}/projects",
    tags = ["projects"],
}]
async fn organization_projects_get(
    rqctx: Arc<RequestContext<Arc<ServerContext>>>,
    query_params: Query<PaginatedByNameOrId>,
    path_params: Path<OrganizationPathParam>,
) -> Result<HttpResponseOk<ResultsPage<Project>>, HttpError> {
    let apictx = rqctx.context();
    let nexus = &apictx.nexus;
    let query = query_params.into_inner();
    let path = path_params.into_inner();
    let organization_name = &path.organization_name;

    let handler = async {
        let opctx = OpContext::for_external_api(&rqctx).await?;
        let params = ScanByNameOrId::from_query(&query)?;
        let field = pagination_field_for_scan_params(params);
        let projects = match field {
            PagField::Id => {
                let page_selector = data_page_params_nameid_id(&rqctx, &query)?;
                nexus
                    .projects_list_by_id(
                        &opctx,
                        &organization_name,
                        &page_selector,
                    )
                    .await?
            }

            PagField::Name => {
                let page_selector =
                    data_page_params_nameid_name(&rqctx, &query)?
                        .map_name(|n| Name::ref_cast(n));
                nexus
                    .projects_list_by_name(
                        &opctx,
                        &organization_name,
                        &page_selector,
                    )
                    .await?
            }
        }
        .into_iter()
        .map(|p| p.into())
        .collect();
        Ok(HttpResponseOk(ScanByNameOrId::results_page(&query, projects)?))
    };
    apictx.external_latencies.instrument_dropshot_handler(&rqctx, handler).await
}

/// Create a new project.
#[endpoint {
    method = POST,
    path = "/organizations/{organization_name}/projects",
    tags = ["projects"],
}]
async fn organization_projects_post(
    rqctx: Arc<RequestContext<Arc<ServerContext>>>,
    path_params: Path<OrganizationPathParam>,
    new_project: TypedBody<params::ProjectCreate>,
) -> Result<HttpResponseCreated<Project>, HttpError> {
    let apictx = rqctx.context();
    let nexus = &apictx.nexus;
    let params = path_params.into_inner();
    let organization_name = &params.organization_name;
    let handler = async {
        let opctx = OpContext::for_external_api(&rqctx).await?;
        let project = nexus
            .project_create(
                &opctx,
                &organization_name,
                &new_project.into_inner(),
            )
            .await?;
        Ok(HttpResponseCreated(project.into()))
    };
    apictx.external_latencies.instrument_dropshot_handler(&rqctx, handler).await
}

/// Path parameters for Project requests
#[derive(Deserialize, JsonSchema)]
struct ProjectPathParam {
    /// The organization's unique name.
    organization_name: Name,
    /// The project's unique name within the organization.
    project_name: Name,
}

/// Fetch a specific project
#[endpoint {
    method = GET,
    path = "/organizations/{organization_name}/projects/{project_name}",
    tags = ["projects"],
}]
async fn organization_projects_get_project(
    rqctx: Arc<RequestContext<Arc<ServerContext>>>,
    path_params: Path<ProjectPathParam>,
) -> Result<HttpResponseOk<Project>, HttpError> {
    let apictx = rqctx.context();
    let nexus = &apictx.nexus;
    let path = path_params.into_inner();
    let organization_name = &path.organization_name;
    let project_name = &path.project_name;
    let handler = async {
        let opctx = OpContext::for_external_api(&rqctx).await?;
        let project = nexus
            .project_fetch(&opctx, &organization_name, &project_name)
            .await?;
        Ok(HttpResponseOk(project.into()))
    };
    apictx.external_latencies.instrument_dropshot_handler(&rqctx, handler).await
}

/// Delete a specific project.
#[endpoint {
    method = DELETE,
    path = "/organizations/{organization_name}/projects/{project_name}",
    tags = ["projects"],
}]
async fn organization_projects_delete_project(
    rqctx: Arc<RequestContext<Arc<ServerContext>>>,
    path_params: Path<ProjectPathParam>,
) -> Result<HttpResponseDeleted, HttpError> {
    let apictx = rqctx.context();
    let nexus = &apictx.nexus;
    let params = path_params.into_inner();
    let organization_name = &params.organization_name;
    let project_name = &params.project_name;
    let handler = async {
        let opctx = OpContext::for_external_api(&rqctx).await?;
        nexus.project_delete(&opctx, &organization_name, &project_name).await?;
        Ok(HttpResponseDeleted())
    };
    apictx.external_latencies.instrument_dropshot_handler(&rqctx, handler).await
}

/// Update a specific project.
// TODO-correctness: Is it valid for PUT to accept application/json that's a
// subset of what the resource actually represents?  If not, is that a problem?
// (HTTP may require that this be idempotent.)  If so, can we get around that
// having this be a slightly different content-type (e.g.,
// "application/json-patch")?  We should see what other APIs do.
#[endpoint {
    method = PUT,
    path = "/organizations/{organization_name}/projects/{project_name}",
    tags = ["projects"],
}]
async fn organization_projects_put_project(
    rqctx: Arc<RequestContext<Arc<ServerContext>>>,
    path_params: Path<ProjectPathParam>,
    updated_project: TypedBody<params::ProjectUpdate>,
) -> Result<HttpResponseOk<Project>, HttpError> {
    let apictx = rqctx.context();
    let nexus = &apictx.nexus;
    let path = path_params.into_inner();
    let organization_name = &path.organization_name;
    let project_name = &path.project_name;
    let handler = async {
        let opctx = OpContext::for_external_api(&rqctx).await?;
        let newproject = nexus
            .project_update(
                &opctx,
                &organization_name,
                &project_name,
                &updated_project.into_inner(),
            )
            .await?;
        Ok(HttpResponseOk(newproject.into()))
    };
    apictx.external_latencies.instrument_dropshot_handler(&rqctx, handler).await
}

/// Fetch the IAM policy for this Project
#[endpoint {
    method = GET,
    path = "/organizations/{organization_name}/projects/{project_name}/policy",
    tags = ["projects"],
}]
async fn organization_projects_get_project_policy(
    rqctx: Arc<RequestContext<Arc<ServerContext>>>,
    path_params: Path<ProjectPathParam>,
) -> Result<HttpResponseOk<shared::Policy<authz::ProjectRoles>>, HttpError> {
    let apictx = rqctx.context();
    let nexus = &apictx.nexus;
    let path = path_params.into_inner();
    let organization_name = &path.organization_name;
    let project_name = &path.project_name;

    let handler = async {
        let opctx = OpContext::for_external_api(&rqctx).await?;
        let policy = nexus
            .project_fetch_policy(&opctx, organization_name, project_name)
            .await?;
        Ok(HttpResponseOk(policy))
    };
    apictx.external_latencies.instrument_dropshot_handler(&rqctx, handler).await
}

/// Update the IAM policy for this Project
#[endpoint {
    method = PUT,
    path = "/organizations/{organization_name}/projects/{project_name}/policy",
    tags = ["projects"],
}]
async fn organization_projects_put_project_policy(
    rqctx: Arc<RequestContext<Arc<ServerContext>>>,
    path_params: Path<ProjectPathParam>,
    new_policy: TypedBody<shared::Policy<authz::ProjectRoles>>,
) -> Result<HttpResponseOk<shared::Policy<authz::ProjectRoles>>, HttpError> {
    let apictx = rqctx.context();
    let nexus = &apictx.nexus;
    let path = path_params.into_inner();
    let new_policy = new_policy.into_inner();
    let organization_name = &path.organization_name;
    let project_name = &path.project_name;

    let handler = async {
        let nasgns = new_policy.role_assignments.len();
        // This should have been validated during parsing.
        bail_unless!(nasgns <= shared::MAX_ROLE_ASSIGNMENTS_PER_RESOURCE);
        let opctx = OpContext::for_external_api(&rqctx).await?;
        let policy = nexus
            .project_update_policy(
                &opctx,
                organization_name,
                project_name,
                &new_policy,
            )
            .await?;
        Ok(HttpResponseOk(policy))
    };
    apictx.external_latencies.instrument_dropshot_handler(&rqctx, handler).await
}

// Disks

/// List disks in a project.
#[endpoint {
    method = GET,
    path = "/organizations/{organization_name}/projects/{project_name}/disks",
    tags = ["disks"]
}]
async fn project_disks_get(
    rqctx: Arc<RequestContext<Arc<ServerContext>>>,
    query_params: Query<PaginatedByName>,
    path_params: Path<ProjectPathParam>,
) -> Result<HttpResponseOk<ResultsPage<Disk>>, HttpError> {
    let apictx = rqctx.context();
    let nexus = &apictx.nexus;
    let query = query_params.into_inner();
    let path = path_params.into_inner();
    let organization_name = &path.organization_name;
    let project_name = &path.project_name;
    let handler = async {
        let opctx = OpContext::for_external_api(&rqctx).await?;
        let disks = nexus
            .project_list_disks(
                &opctx,
                organization_name,
                project_name,
                &data_page_params_for(&rqctx, &query)?
                    .map_name(|n| Name::ref_cast(n)),
            )
            .await?
            .into_iter()
            .map(|d| d.into())
            .collect();
        Ok(HttpResponseOk(ScanByName::results_page(&query, disks)?))
    };
    apictx.external_latencies.instrument_dropshot_handler(&rqctx, handler).await
}

/// Create a disk in a project.
// TODO-correctness See note about instance create.  This should be async.
#[endpoint {
    method = POST,
    path = "/organizations/{organization_name}/projects/{project_name}/disks",
    tags = ["disks"]
}]
async fn project_disks_post(
    rqctx: Arc<RequestContext<Arc<ServerContext>>>,
    path_params: Path<ProjectPathParam>,
    new_disk: TypedBody<params::DiskCreate>,
) -> Result<HttpResponseCreated<Disk>, HttpError> {
    let apictx = rqctx.context();
    let nexus = &apictx.nexus;
    let path = path_params.into_inner();
    let organization_name = &path.organization_name;
    let project_name = &path.project_name;
    let new_disk_params = &new_disk.into_inner();
    let handler = async {
        let opctx = OpContext::for_external_api(&rqctx).await?;
        let disk = nexus
            .project_create_disk(
                &opctx,
                &organization_name,
                &project_name,
                &new_disk_params,
            )
            .await?;
        Ok(HttpResponseCreated(disk.into()))
    };
    apictx.external_latencies.instrument_dropshot_handler(&rqctx, handler).await
}

/// Path parameters for Disk requests
#[derive(Deserialize, JsonSchema)]
struct DiskPathParam {
    organization_name: Name,
    project_name: Name,
    disk_name: Name,
}

/// Fetch a single disk in a project.
#[endpoint {
    method = GET,
    path = "/organizations/{organization_name}/projects/{project_name}/disks/{disk_name}",
    tags = ["disks"],
}]
async fn project_disks_get_disk(
    rqctx: Arc<RequestContext<Arc<ServerContext>>>,
    path_params: Path<DiskPathParam>,
) -> Result<HttpResponseOk<Disk>, HttpError> {
    let apictx = rqctx.context();
    let nexus = &apictx.nexus;
    let path = path_params.into_inner();
    let organization_name = &path.organization_name;
    let project_name = &path.project_name;
    let disk_name = &path.disk_name;
    let handler = async {
        let opctx = OpContext::for_external_api(&rqctx).await?;
        let disk = nexus
            .disk_fetch(&opctx, &organization_name, &project_name, &disk_name)
            .await?;
        Ok(HttpResponseOk(disk.into()))
    };
    apictx.external_latencies.instrument_dropshot_handler(&rqctx, handler).await
}

/// Delete a disk from a project.
#[endpoint {
    method = DELETE,
    path = "/organizations/{organization_name}/projects/{project_name}/disks/{disk_name}",
    tags = ["disks"],
}]
async fn project_disks_delete_disk(
    rqctx: Arc<RequestContext<Arc<ServerContext>>>,
    path_params: Path<DiskPathParam>,
) -> Result<HttpResponseDeleted, HttpError> {
    let apictx = rqctx.context();
    let nexus = &apictx.nexus;
    let path = path_params.into_inner();
    let organization_name = &path.organization_name;
    let project_name = &path.project_name;
    let disk_name = &path.disk_name;
    let handler = async {
        let opctx = OpContext::for_external_api(&rqctx).await?;
        nexus
            .project_delete_disk(
                &opctx,
                &organization_name,
                &project_name,
                &disk_name,
            )
            .await?;
        Ok(HttpResponseDeleted())
    };
    apictx.external_latencies.instrument_dropshot_handler(&rqctx, handler).await
}

// Instances

/// List instances in a project.
#[endpoint {
    method = GET,
    path = "/organizations/{organization_name}/projects/{project_name}/instances",
    tags = ["instances"],
}]
async fn project_instances_get(
    rqctx: Arc<RequestContext<Arc<ServerContext>>>,
    query_params: Query<PaginatedByName>,
    path_params: Path<ProjectPathParam>,
) -> Result<HttpResponseOk<ResultsPage<Instance>>, HttpError> {
    let apictx = rqctx.context();
    let nexus = &apictx.nexus;
    let query = query_params.into_inner();
    let path = path_params.into_inner();
    let organization_name = &path.organization_name;
    let project_name = &path.project_name;
    let handler = async {
        let opctx = OpContext::for_external_api(&rqctx).await?;
        let instances = nexus
            .project_list_instances(
                &opctx,
                &organization_name,
                &project_name,
                &data_page_params_for(&rqctx, &query)?
                    .map_name(|n| Name::ref_cast(n)),
            )
            .await?
            .into_iter()
            .map(|i| i.into())
            .collect();
        Ok(HttpResponseOk(ScanByName::results_page(&query, instances)?))
    };
    apictx.external_latencies.instrument_dropshot_handler(&rqctx, handler).await
}

/// Create an instance in a project.
// TODO-correctness This is supposed to be async.  Is that right?  We can create
// the instance immediately -- it's just not booted yet.  Maybe the boot
// operation is what's a separate operation_id.  What about the response code
// (201 Created vs 202 Accepted)?  Is that orthogonal?  Things can return a
// useful response, including an operation id, with either response code.  Maybe
// a "reboot" operation would return a 202 Accepted because there's no actual
// resource created?
#[endpoint {
    method = POST,
     path = "/organizations/{organization_name}/projects/{project_name}/instances",
    tags = ["instances"],
}]
async fn project_instances_post(
    rqctx: Arc<RequestContext<Arc<ServerContext>>>,
    path_params: Path<ProjectPathParam>,
    new_instance: TypedBody<params::InstanceCreate>,
) -> Result<HttpResponseCreated<Instance>, HttpError> {
    let apictx = rqctx.context();
    let nexus = &apictx.nexus;
    let path = path_params.into_inner();
    let organization_name = &path.organization_name;
    let project_name = &path.project_name;
    let new_instance_params = &new_instance.into_inner();
    let handler = async {
        let opctx = OpContext::for_external_api(&rqctx).await?;
        let instance = nexus
            .project_create_instance(
                &opctx,
                &organization_name,
                &project_name,
                &new_instance_params,
            )
            .await?;
        Ok(HttpResponseCreated(instance.into()))
    };
    apictx.external_latencies.instrument_dropshot_handler(&rqctx, handler).await
}

/// Path parameters for Instance requests
#[derive(Deserialize, JsonSchema)]
struct InstancePathParam {
    organization_name: Name,
    project_name: Name,
    instance_name: Name,
}

/// Get an instance in a project.
#[endpoint {
    method = GET,
    path = "/organizations/{organization_name}/projects/{project_name}/instances/{instance_name}",
    tags = ["instances"],
}]
async fn project_instances_get_instance(
    rqctx: Arc<RequestContext<Arc<ServerContext>>>,
    path_params: Path<InstancePathParam>,
) -> Result<HttpResponseOk<Instance>, HttpError> {
    let apictx = rqctx.context();
    let nexus = &apictx.nexus;
    let path = path_params.into_inner();
    let organization_name = &path.organization_name;
    let project_name = &path.project_name;
    let instance_name = &path.instance_name;
    let handler = async {
        let opctx = OpContext::for_external_api(&rqctx).await?;
        let instance = nexus
            .instance_fetch(
                &opctx,
                &organization_name,
                &project_name,
                &instance_name,
            )
            .await?;
        Ok(HttpResponseOk(instance.into()))
    };
    apictx.external_latencies.instrument_dropshot_handler(&rqctx, handler).await
}

/// Delete an instance from a project.
#[endpoint {
    method = DELETE,
    path = "/organizations/{organization_name}/projects/{project_name}/instances/{instance_name}",
    tags = ["instances"],
}]
async fn project_instances_delete_instance(
    rqctx: Arc<RequestContext<Arc<ServerContext>>>,
    path_params: Path<InstancePathParam>,
) -> Result<HttpResponseDeleted, HttpError> {
    let apictx = rqctx.context();
    let nexus = &apictx.nexus;
    let path = path_params.into_inner();
    let organization_name = &path.organization_name;
    let project_name = &path.project_name;
    let instance_name = &path.instance_name;
    let handler = async {
        let opctx = OpContext::for_external_api(&rqctx).await?;
        nexus
            .project_destroy_instance(
                &opctx,
                &organization_name,
                &project_name,
                &instance_name,
            )
            .await?;
        Ok(HttpResponseDeleted())
    };
    apictx.external_latencies.instrument_dropshot_handler(&rqctx, handler).await
}

/// Migrate an instance to a different propolis-server, possibly on a different sled.
#[endpoint {
    method = POST,
    path = "/organizations/{organization_name}/projects/{project_name}/instances/{instance_name}/migrate",
    tags = ["instances"],
}]
async fn project_instances_migrate_instance(
    rqctx: Arc<RequestContext<Arc<ServerContext>>>,
    path_params: Path<InstancePathParam>,
    migrate_params: TypedBody<params::InstanceMigrate>,
) -> Result<HttpResponseOk<Instance>, HttpError> {
    let apictx = rqctx.context();
    let nexus = &apictx.nexus;
    let path = path_params.into_inner();
    let organization_name = &path.organization_name;
    let project_name = &path.project_name;
    let instance_name = &path.instance_name;
    let migrate_instance_params = migrate_params.into_inner();
    let handler = async {
        let opctx = OpContext::for_external_api(&rqctx).await?;
        let instance = nexus
            .project_instance_migrate(
                &opctx,
                &organization_name,
                &project_name,
                &instance_name,
                migrate_instance_params,
            )
            .await?;
        Ok(HttpResponseOk(instance.into()))
    };
    apictx.external_latencies.instrument_dropshot_handler(&rqctx, handler).await
}

/// Reboot an instance.
#[endpoint {
    method = POST,
    path = "/organizations/{organization_name}/projects/{project_name}/instances/{instance_name}/reboot",
    tags = ["instances"],
}]
async fn project_instances_instance_reboot(
    rqctx: Arc<RequestContext<Arc<ServerContext>>>,
    path_params: Path<InstancePathParam>,
) -> Result<HttpResponseAccepted<Instance>, HttpError> {
    let apictx = rqctx.context();
    let nexus = &apictx.nexus;
    let path = path_params.into_inner();
    let organization_name = &path.organization_name;
    let project_name = &path.project_name;
    let instance_name = &path.instance_name;
    let handler = async {
        let opctx = OpContext::for_external_api(&rqctx).await?;
        let instance = nexus
            .instance_reboot(
                &opctx,
                &organization_name,
                &project_name,
                &instance_name,
            )
            .await?;
        Ok(HttpResponseAccepted(instance.into()))
    };
    apictx.external_latencies.instrument_dropshot_handler(&rqctx, handler).await
}

/// Boot an instance.
#[endpoint {
    method = POST,
    path = "/organizations/{organization_name}/projects/{project_name}/instances/{instance_name}/start",
    tags = ["instances"],
}]
async fn project_instances_instance_start(
    rqctx: Arc<RequestContext<Arc<ServerContext>>>,
    path_params: Path<InstancePathParam>,
) -> Result<HttpResponseAccepted<Instance>, HttpError> {
    let apictx = rqctx.context();
    let nexus = &apictx.nexus;
    let path = path_params.into_inner();
    let organization_name = &path.organization_name;
    let project_name = &path.project_name;
    let instance_name = &path.instance_name;
    let handler = async {
        let opctx = OpContext::for_external_api(&rqctx).await?;
        let instance = nexus
            .instance_start(
                &opctx,
                &organization_name,
                &project_name,
                &instance_name,
            )
            .await?;
        Ok(HttpResponseAccepted(instance.into()))
    };
    apictx.external_latencies.instrument_dropshot_handler(&rqctx, handler).await
}

/// Halt an instance.
#[endpoint {
    method = POST,
    path = "/organizations/{organization_name}/projects/{project_name}/instances/{instance_name}/stop",
    tags = ["instances"],
}]
// Our naming convention kind of falls apart here.
async fn project_instances_instance_stop(
    rqctx: Arc<RequestContext<Arc<ServerContext>>>,
    path_params: Path<InstancePathParam>,
) -> Result<HttpResponseAccepted<Instance>, HttpError> {
    let apictx = rqctx.context();
    let nexus = &apictx.nexus;
    let path = path_params.into_inner();
    let organization_name = &path.organization_name;
    let project_name = &path.project_name;
    let instance_name = &path.instance_name;
    let handler = async {
        let opctx = OpContext::for_external_api(&rqctx).await?;
        let instance = nexus
            .instance_stop(
                &opctx,
                &organization_name,
                &project_name,
                &instance_name,
            )
            .await?;
        Ok(HttpResponseAccepted(instance.into()))
    };
    apictx.external_latencies.instrument_dropshot_handler(&rqctx, handler).await
}

/// List disks attached to this instance.
// TODO-scalability needs to be paginated
#[endpoint {
    method = GET,
    path = "/organizations/{organization_name}/projects/{project_name}/instances/{instance_name}/disks",
    tags = ["instances"],
}]
async fn instance_disks_get(
    rqctx: Arc<RequestContext<Arc<ServerContext>>>,
    query_params: Query<PaginatedByName>,
    path_params: Path<InstancePathParam>,
) -> Result<HttpResponseOk<ResultsPage<Disk>>, HttpError> {
    let apictx = rqctx.context();
    let nexus = &apictx.nexus;
    let query = query_params.into_inner();
    let path = path_params.into_inner();
    let organization_name = &path.organization_name;
    let project_name = &path.project_name;
    let instance_name = &path.instance_name;
    let handler = async {
        let opctx = OpContext::for_external_api(&rqctx).await?;
        let disks = nexus
            .instance_list_disks(
                &opctx,
                &organization_name,
                &project_name,
                &instance_name,
                &data_page_params_for(&rqctx, &query)?
                    .map_name(|n| Name::ref_cast(n)),
            )
            .await?
            .into_iter()
            .map(|d| d.into())
            .collect();
        Ok(HttpResponseOk(ScanByName::results_page(&query, disks)?))
    };
    apictx.external_latencies.instrument_dropshot_handler(&rqctx, handler).await
}

#[endpoint {
    method = POST,
    path = "/organizations/{organization_name}/projects/{project_name}/instances/{instance_name}/disks/attach",
    tags = ["instances"],
}]
async fn instance_disks_attach(
    rqctx: Arc<RequestContext<Arc<ServerContext>>>,
    path_params: Path<InstancePathParam>,
    disk_to_attach: TypedBody<params::DiskIdentifier>,
) -> Result<HttpResponseAccepted<Disk>, HttpError> {
    let apictx = rqctx.context();
    let nexus = &apictx.nexus;
    let path = path_params.into_inner();
    let organization_name = &path.organization_name;
    let project_name = &path.project_name;
    let instance_name = &path.instance_name;
    let handler = async {
        let opctx = OpContext::for_external_api(&rqctx).await?;
        let disk = nexus
            .instance_attach_disk(
                &opctx,
                &organization_name,
                &project_name,
                &instance_name,
                &disk_to_attach.into_inner().name.into(),
            )
            .await?;
        Ok(HttpResponseAccepted(disk.into()))
    };
    apictx.external_latencies.instrument_dropshot_handler(&rqctx, handler).await
}

#[endpoint {
    method = POST,
    path = "/organizations/{organization_name}/projects/{project_name}/instances/{instance_name}/disks/detach",
    tags = ["instances"],
}]
async fn instance_disks_detach(
    rqctx: Arc<RequestContext<Arc<ServerContext>>>,
    path_params: Path<InstancePathParam>,
    disk_to_detach: TypedBody<params::DiskIdentifier>,
) -> Result<HttpResponseAccepted<Disk>, HttpError> {
    let apictx = rqctx.context();
    let nexus = &apictx.nexus;
    let path = path_params.into_inner();
    let organization_name = &path.organization_name;
    let project_name = &path.project_name;
    let instance_name = &path.instance_name;
    let handler = async {
        let opctx = OpContext::for_external_api(&rqctx).await?;
        let disk = nexus
            .instance_detach_disk(
                &opctx,
                &organization_name,
                &project_name,
                &instance_name,
                &disk_to_detach.into_inner().name.into(),
            )
            .await?;
        Ok(HttpResponseAccepted(disk.into()))
    };
    apictx.external_latencies.instrument_dropshot_handler(&rqctx, handler).await
}

// Images

/// List global images.
///
/// Returns a list of all the global images. Global images are returned sorted
/// by creation date, with the most recent images appearing first.
#[endpoint {
    method = GET,
    path = "/images",
    tags = ["images:global"],
}]
async fn images_get(
    rqctx: Arc<RequestContext<Arc<ServerContext>>>,
    query_params: Query<PaginatedByName>,
) -> Result<HttpResponseOk<ResultsPage<GlobalImage>>, HttpError> {
    let apictx = rqctx.context();
    let nexus = &apictx.nexus;
    let query = query_params.into_inner();
    let handler = async {
        let opctx = OpContext::for_external_api(&rqctx).await?;
        let images = nexus
            .global_images_list(
                &opctx,
                &data_page_params_for(&rqctx, &query)?
                    .map_name(|n| Name::ref_cast(n)),
            )
            .await?
            .into_iter()
            .map(|d| d.into())
            .collect();
        Ok(HttpResponseOk(ScanByName::results_page(&query, images)?))
    };
    apictx.external_latencies.instrument_dropshot_handler(&rqctx, handler).await
}

/// Create a global image.
///
/// Create a new global image. This image can then be used by any user as a base
/// for instances.
#[endpoint {
    method = POST,
    path = "/images",
    tags = ["images:global"]
}]
async fn images_post(
    rqctx: Arc<RequestContext<Arc<ServerContext>>>,
    new_image: TypedBody<params::GlobalImageCreate>,
) -> Result<HttpResponseCreated<GlobalImage>, HttpError> {
    let apictx = rqctx.context();
    let nexus = &apictx.nexus;
    let new_image_params = new_image.into_inner();
    let handler = async {
        let opctx = OpContext::for_external_api(&rqctx).await?;
        let image = nexus.global_image_create(&opctx, new_image_params).await?;
        Ok(HttpResponseCreated(image.into()))
    };
    apictx.external_latencies.instrument_dropshot_handler(&rqctx, handler).await
}

/// Path parameters for Image requests
#[derive(Deserialize, JsonSchema)]
struct GlobalImagePathParam {
    image_name: Name,
}

/// Get a global image.
///
/// Returns the details of a specific global image.
#[endpoint {
    method = GET,
    path = "/images/{image_name}",
    tags = ["images:global"],
}]
async fn images_get_image(
    rqctx: Arc<RequestContext<Arc<ServerContext>>>,
    path_params: Path<GlobalImagePathParam>,
) -> Result<HttpResponseOk<GlobalImage>, HttpError> {
    let apictx = rqctx.context();
    let nexus = &apictx.nexus;
    let path = path_params.into_inner();
    let image_name = &path.image_name;
    let handler = async {
        let opctx = OpContext::for_external_api(&rqctx).await?;
        let image = nexus.global_image_fetch(&opctx, &image_name).await?;
        Ok(HttpResponseOk(image.into()))
    };
    apictx.external_latencies.instrument_dropshot_handler(&rqctx, handler).await
}

/// Delete a global image.
///
/// Permanently delete a global image. This operation cannot be undone. Any
/// instances using the global image will continue to run, however new instances
/// can not be created with this image.
#[endpoint {
    method = DELETE,
    path = "/images/{image_name}",
    tags = ["images:global"],
}]
async fn images_delete_image(
    rqctx: Arc<RequestContext<Arc<ServerContext>>>,
    path_params: Path<GlobalImagePathParam>,
) -> Result<HttpResponseDeleted, HttpError> {
    let apictx = rqctx.context();
    let nexus = &apictx.nexus;
    let path = path_params.into_inner();
    let image_name = &path.image_name;
    let handler = async {
        let opctx = OpContext::for_external_api(&rqctx).await?;
        nexus.global_image_delete(&opctx, &image_name).await?;
        Ok(HttpResponseDeleted())
    };
    apictx.external_latencies.instrument_dropshot_handler(&rqctx, handler).await
}

/// List images
///
/// List images in a project. The images are returned sorted by creation date,
/// with the most recent images appearing first.
#[endpoint {
    method = GET,
    path = "/organizations/{organization_name}/projects/{project_name}/images",
    tags = ["images"],
}]
async fn project_images_get(
    rqctx: Arc<RequestContext<Arc<ServerContext>>>,
    query_params: Query<PaginatedByName>,
    path_params: Path<ProjectPathParam>,
) -> Result<HttpResponseOk<ResultsPage<Image>>, HttpError> {
    let apictx = rqctx.context();
    let nexus = &apictx.nexus;
    let query = query_params.into_inner();
    let path = path_params.into_inner();
    let organization_name = &path.organization_name;
    let project_name = &path.project_name;
    let handler = async {
        let opctx = OpContext::for_external_api(&rqctx).await?;
        let images = nexus
            .project_list_images(
                &opctx,
                organization_name,
                project_name,
                &data_page_params_for(&rqctx, &query)?
                    .map_name(|n| Name::ref_cast(n)),
            )
            .await?
            .into_iter()
            .map(|d| d.into())
            .collect();
        Ok(HttpResponseOk(ScanByName::results_page(&query, images)?))
    };
    apictx.external_latencies.instrument_dropshot_handler(&rqctx, handler).await
}

/// Create an image
///
/// Create a new image in a project.
#[endpoint {
    method = POST,
    path = "/organizations/{organization_name}/projects/{project_name}/images",
    tags = ["images"]
}]
async fn project_images_post(
    rqctx: Arc<RequestContext<Arc<ServerContext>>>,
    path_params: Path<ProjectPathParam>,
    new_image: TypedBody<params::ImageCreate>,
) -> Result<HttpResponseCreated<Image>, HttpError> {
    let apictx = rqctx.context();
    let nexus = &apictx.nexus;
    let path = path_params.into_inner();
    let organization_name = &path.organization_name;
    let project_name = &path.project_name;
    let new_image_params = &new_image.into_inner();
    let handler = async {
        let opctx = OpContext::for_external_api(&rqctx).await?;
        let image = nexus
            .project_create_image(
                &opctx,
                &organization_name,
                &project_name,
                &new_image_params,
            )
            .await?;
        Ok(HttpResponseCreated(image.into()))
    };
    apictx.external_latencies.instrument_dropshot_handler(&rqctx, handler).await
}

/// Path parameters for Image requests
#[derive(Deserialize, JsonSchema)]
struct ImagePathParam {
    organization_name: Name,
    project_name: Name,
    image_name: Name,
}

/// Get an image
///
/// Get the details of a specific image in a project.
#[endpoint {
    method = GET,
    path = "/organizations/{organization_name}/projects/{project_name}/images/{image_name}",
    tags = ["images"],
}]
async fn project_images_get_image(
    rqctx: Arc<RequestContext<Arc<ServerContext>>>,
    path_params: Path<ImagePathParam>,
) -> Result<HttpResponseOk<Image>, HttpError> {
    let apictx = rqctx.context();
    let nexus = &apictx.nexus;
    let path = path_params.into_inner();
    let organization_name = &path.organization_name;
    let project_name = &path.project_name;
    let image_name = &path.image_name;
    let handler = async {
        let opctx = OpContext::for_external_api(&rqctx).await?;
        let image = nexus
            .project_image_fetch(
                &opctx,
                &organization_name,
                &project_name,
                &image_name,
            )
            .await?;
        Ok(HttpResponseOk(image.into()))
    };
    apictx.external_latencies.instrument_dropshot_handler(&rqctx, handler).await
}

/// Delete an image
///
/// Permanently delete an image from a project. This operation cannot be undone.
/// Any instances in the project using the image will continue to run, however
/// new instances can not be created with this image.
#[endpoint {
    method = DELETE,
    path = "/organizations/{organization_name}/projects/{project_name}/images/{image_name}",
    tags = ["images"],
}]
async fn project_images_delete_image(
    rqctx: Arc<RequestContext<Arc<ServerContext>>>,
    path_params: Path<ImagePathParam>,
) -> Result<HttpResponseDeleted, HttpError> {
    let apictx = rqctx.context();
    let nexus = &apictx.nexus;
    let path = path_params.into_inner();
    let organization_name = &path.organization_name;
    let project_name = &path.project_name;
    let image_name = &path.image_name;
    let handler = async {
        let opctx = OpContext::for_external_api(&rqctx).await?;
        nexus
            .project_delete_image(
                &opctx,
                &organization_name,
                &project_name,
                &image_name,
            )
            .await?;
        Ok(HttpResponseDeleted())
    };
    apictx.external_latencies.instrument_dropshot_handler(&rqctx, handler).await
}

/*
 * VPCs
 */

/// List network interfaces attached to this instance.
#[endpoint {
    method = GET,
    path = "/organizations/{organization_name}/projects/{project_name}/instances/{instance_name}/network-interfaces",
    tags = ["instances"],
}]
async fn instance_network_interfaces_get(
    rqctx: Arc<RequestContext<Arc<ServerContext>>>,
    path_params: Path<InstancePathParam>,
) -> Result<HttpResponseOk<NetworkInterfaces>, HttpError> {
    let apictx = rqctx.context();
    let nexus = &apictx.nexus;
    let path = path_params.into_inner();
    let organization_name = &path.organization_name;
    let project_name = &path.project_name;
    let instance_name = &path.instance_name;
    let handler = async {
        let opctx = OpContext::for_external_api(&rqctx).await?;
        let interfaces = nexus
            .instance_list_network_interfaces(
                &opctx,
                &organization_name,
                &project_name,
                &instance_name,
            )
            .await?;
        Ok(HttpResponseOk(NetworkInterfaces {
            interfaces: interfaces
                .into_iter()
                .map(|interface| interface.into())
                .collect(),
        }))
    };
    apictx.external_latencies.instrument_dropshot_handler(&rqctx, handler).await
}

/// Create a network interface for an instance.
#[endpoint {
    method = POST,
    path = "/organizations/{organization_name}/projects/{project_name}/instances/{instance_name}/network-interfaces",
    tags = ["instances"],
}]
async fn instance_network_interfaces_post(
    rqctx: Arc<RequestContext<Arc<ServerContext>>>,
    path_params: Path<InstancePathParam>,
    interface_params: TypedBody<params::NetworkInterfaceCreate>,
) -> Result<HttpResponseCreated<NetworkInterface>, HttpError> {
    let apictx = rqctx.context();
    let nexus = &apictx.nexus;
    let path = path_params.into_inner();
    let organization_name = &path.organization_name;
    let project_name = &path.project_name;
    let instance_name = &path.instance_name;
    let handler = async {
        let opctx = OpContext::for_external_api(&rqctx).await?;
        let iface = nexus
            .instance_create_network_interface(
                &opctx,
                &organization_name,
                &project_name,
                &instance_name,
                &interface_params.into_inner(),
            )
            .await?;
        Ok(HttpResponseCreated(iface.into()))
    };
    apictx.external_latencies.instrument_dropshot_handler(&rqctx, handler).await
}

#[derive(Debug, Clone, Deserialize, Serialize, JsonSchema)]
pub struct NetworkInterfacePathParam {
    pub organization_name: Name,
    pub project_name: Name,
    pub instance_name: Name,
    pub interface_name: Name,
}

/// Detach a network interface from an instance.
///
/// Note that the primary interface for an instance cannot be deleted if there
/// are any secondary interfaces. A new primary interface must be designated
/// first. The primary interface can be deleted if there are no secondary
/// interfaces.
// TODO-completeness: Add API for modifying an interface, including setting as
// new primary. See https://github.com/oxidecomputer/omicron/issues/1153.
#[endpoint {
    method = DELETE,
    path = "/organizations/{organization_name}/projects/{project_name}/instances/{instance_name}/network-interfaces/{interface_name}",
    tags = ["instances"],
}]
async fn instance_network_interfaces_delete_interface(
    rqctx: Arc<RequestContext<Arc<ServerContext>>>,
    path_params: Path<NetworkInterfacePathParam>,
) -> Result<HttpResponseDeleted, HttpError> {
    let apictx = rqctx.context();
    let nexus = &apictx.nexus;
    let path = path_params.into_inner();
    let organization_name = &path.organization_name;
    let project_name = &path.project_name;
    let instance_name = &path.instance_name;
    let interface_name = &path.interface_name;
    let handler = async {
        let opctx = OpContext::for_external_api(&rqctx).await?;
        nexus
            .instance_delete_network_interface(
                &opctx,
                organization_name,
                project_name,
                instance_name,
                interface_name,
            )
            .await?;
        Ok(HttpResponseDeleted())
    };
    apictx.external_latencies.instrument_dropshot_handler(&rqctx, handler).await
}

/// Get an interface attached to an instance.
#[endpoint {
    method = GET,
    path = "/organizations/{organization_name}/projects/{project_name}/instances/{instance_name}/network-interfaces/{interface_name}",
    tags = ["instances"],
}]
async fn instance_network_interfaces_get_interface(
    rqctx: Arc<RequestContext<Arc<ServerContext>>>,
    path_params: Path<NetworkInterfacePathParam>,
) -> Result<HttpResponseOk<NetworkInterface>, HttpError> {
    let apictx = rqctx.context();
    let nexus = &apictx.nexus;
    let path = path_params.into_inner();
    let organization_name = &path.organization_name;
    let project_name = &path.project_name;
    let instance_name = &path.instance_name;
    let interface_name = &path.interface_name;
    let handler = async {
        let opctx = OpContext::for_external_api(&rqctx).await?;
        let interface = nexus
            .network_interface_fetch(
                &opctx,
                organization_name,
                project_name,
                instance_name,
                interface_name,
            )
            .await?;
        Ok(HttpResponseOk(NetworkInterface::from(interface)))
    };
    apictx.external_latencies.instrument_dropshot_handler(&rqctx, handler).await
}

// Snapshots

/// List snapshots in a project.
#[endpoint {
    method = GET,
    path = "/organizations/{organization_name}/projects/{project_name}/snapshots",
    tags = ["snapshots"],
}]
async fn project_snapshots_get(
    rqctx: Arc<RequestContext<Arc<ServerContext>>>,
    query_params: Query<PaginatedByName>,
    path_params: Path<ProjectPathParam>,
) -> Result<HttpResponseOk<ResultsPage<Snapshot>>, HttpError> {
    let apictx = rqctx.context();
    let nexus = &apictx.nexus;
    let query = query_params.into_inner();
    let path = path_params.into_inner();
    let organization_name = &path.organization_name;
    let project_name = &path.project_name;
    let handler = async {
        let opctx = OpContext::for_external_api(&rqctx).await?;
        let snapshots = nexus
            .project_list_snapshots(
                &opctx,
                organization_name,
                project_name,
                &data_page_params_for(&rqctx, &query)?
                    .map_name(|n| Name::ref_cast(n)),
            )
            .await?
            .into_iter()
            .map(|d| d.into())
            .collect();
        Ok(HttpResponseOk(ScanByName::results_page(&query, snapshots)?))
    };
    apictx.external_latencies.instrument_dropshot_handler(&rqctx, handler).await
}

/// Create a snapshot of a disk.
#[endpoint {
    method = POST,
    path = "/organizations/{organization_name}/projects/{project_name}/snapshots",
    tags = ["snapshots"],
}]
async fn project_snapshots_post(
    rqctx: Arc<RequestContext<Arc<ServerContext>>>,
    path_params: Path<ProjectPathParam>,
    new_snapshot: TypedBody<params::SnapshotCreate>,
) -> Result<HttpResponseCreated<Snapshot>, HttpError> {
    let apictx = rqctx.context();
    let nexus = &apictx.nexus;
    let path = path_params.into_inner();
    let organization_name = &path.organization_name;
    let project_name = &path.project_name;
    let new_snapshot_params = &new_snapshot.into_inner();
    let handler = async {
        let opctx = OpContext::for_external_api(&rqctx).await?;
        let snapshot = nexus
            .project_create_snapshot(
                &opctx,
                &organization_name,
                &project_name,
                &new_snapshot_params,
            )
            .await?;
        Ok(HttpResponseCreated(snapshot.into()))
    };
    apictx.external_latencies.instrument_dropshot_handler(&rqctx, handler).await
}

/// Path parameters for Snapshot requests
#[derive(Deserialize, JsonSchema)]
struct SnapshotPathParam {
    organization_name: Name,
    project_name: Name,
    snapshot_name: Name,
}

/// Get a snapshot in a project.
#[endpoint {
    method = GET,
    path = "/organizations/{organization_name}/projects/{project_name}/snapshots/{snapshot_name}",
    tags = ["snapshots"],
}]
async fn project_snapshots_get_snapshot(
    rqctx: Arc<RequestContext<Arc<ServerContext>>>,
    path_params: Path<SnapshotPathParam>,
) -> Result<HttpResponseOk<Snapshot>, HttpError> {
    let apictx = rqctx.context();
    let nexus = &apictx.nexus;
    let path = path_params.into_inner();
    let organization_name = &path.organization_name;
    let project_name = &path.project_name;
    let snapshot_name = &path.snapshot_name;
    let handler = async {
        let opctx = OpContext::for_external_api(&rqctx).await?;
        let snapshot = nexus
            .snapshot_fetch(
                &opctx,
                &organization_name,
                &project_name,
                &snapshot_name,
            )
            .await?;
        Ok(HttpResponseOk(snapshot.into()))
    };
    apictx.external_latencies.instrument_dropshot_handler(&rqctx, handler).await
}

/// Delete a snapshot from a project.
#[endpoint {
    method = DELETE,
    path = "/organizations/{organization_name}/projects/{project_name}/snapshots/{snapshot_name}",
    tags = ["snapshots"],
}]
async fn project_snapshots_delete_snapshot(
    rqctx: Arc<RequestContext<Arc<ServerContext>>>,
    path_params: Path<SnapshotPathParam>,
) -> Result<HttpResponseDeleted, HttpError> {
    let apictx = rqctx.context();
    let nexus = &apictx.nexus;
    let path = path_params.into_inner();
    let organization_name = &path.organization_name;
    let project_name = &path.project_name;
    let snapshot_name = &path.snapshot_name;
    let handler = async {
        let opctx = OpContext::for_external_api(&rqctx).await?;
        nexus
            .project_delete_snapshot(
                &opctx,
                &organization_name,
                &project_name,
                &snapshot_name,
            )
            .await?;
        Ok(HttpResponseDeleted())
    };
    apictx.external_latencies.instrument_dropshot_handler(&rqctx, handler).await
}

// VPCs

/// List VPCs in a project.
#[endpoint {
    method = GET,
    path = "/organizations/{organization_name}/projects/{project_name}/vpcs",
    tags = ["vpcs"],
}]
async fn project_vpcs_get(
    rqctx: Arc<RequestContext<Arc<ServerContext>>>,
    query_params: Query<PaginatedByName>,
    path_params: Path<ProjectPathParam>,
) -> Result<HttpResponseOk<ResultsPage<Vpc>>, HttpError> {
    let apictx = rqctx.context();
    let nexus = &apictx.nexus;
    let query = query_params.into_inner();
    let path = path_params.into_inner();
    let organization_name = &path.organization_name;
    let project_name = &path.project_name;
    let handler = async {
        let opctx = OpContext::for_external_api(&rqctx).await?;
        let vpcs = nexus
            .project_list_vpcs(
                &opctx,
                &organization_name,
                &project_name,
                &data_page_params_for(&rqctx, &query)?
                    .map_name(|n| Name::ref_cast(n)),
            )
            .await?
            .into_iter()
            .map(|p| p.into())
            .collect();

        Ok(HttpResponseOk(ScanByName::results_page(&query, vpcs)?))
    };
    apictx.external_latencies.instrument_dropshot_handler(&rqctx, handler).await
}

/// Path parameters for VPC requests
#[derive(Deserialize, JsonSchema)]
struct VpcPathParam {
    organization_name: Name,
    project_name: Name,
    vpc_name: Name,
}

/// Get a VPC in a project.
#[endpoint {
    method = GET,
    path = "/organizations/{organization_name}/projects/{project_name}/vpcs/{vpc_name}",
    tags = ["vpcs"],
}]
async fn project_vpcs_get_vpc(
    rqctx: Arc<RequestContext<Arc<ServerContext>>>,
    path_params: Path<VpcPathParam>,
) -> Result<HttpResponseOk<Vpc>, HttpError> {
    let apictx = rqctx.context();
    let nexus = &apictx.nexus;
    let path = path_params.into_inner();
    let organization_name = &path.organization_name;
    let project_name = &path.project_name;
    let vpc_name = &path.vpc_name;
    let handler = async {
        let opctx = OpContext::for_external_api(&rqctx).await?;
        let vpc = nexus
            .vpc_fetch(&opctx, &organization_name, &project_name, &vpc_name)
            .await?;
        Ok(HttpResponseOk(vpc.into()))
    };
    apictx.external_latencies.instrument_dropshot_handler(&rqctx, handler).await
}

/// Create a VPC in a project.
#[endpoint {
    method = POST,
    path = "/organizations/{organization_name}/projects/{project_name}/vpcs",
    tags = ["vpcs"],
}]
async fn project_vpcs_post(
    rqctx: Arc<RequestContext<Arc<ServerContext>>>,
    path_params: Path<ProjectPathParam>,
    new_vpc: TypedBody<params::VpcCreate>,
) -> Result<HttpResponseCreated<Vpc>, HttpError> {
    let apictx = rqctx.context();
    let nexus = &apictx.nexus;
    let path = path_params.into_inner();
    let organization_name = &path.organization_name;
    let project_name = &path.project_name;
    let new_vpc_params = &new_vpc.into_inner();
    let handler = async {
        let opctx = OpContext::for_external_api(&rqctx).await?;
        let vpc = nexus
            .project_create_vpc(
                &opctx,
                &organization_name,
                &project_name,
                &new_vpc_params,
            )
            .await?;
        Ok(HttpResponseCreated(vpc.into()))
    };
    apictx.external_latencies.instrument_dropshot_handler(&rqctx, handler).await
}

/// Update a VPC.
#[endpoint {
    method = PUT,
    path = "/organizations/{organization_name}/projects/{project_name}/vpcs/{vpc_name}",
    tags = ["vpcs"],
}]
async fn project_vpcs_put_vpc(
    rqctx: Arc<RequestContext<Arc<ServerContext>>>,
    path_params: Path<VpcPathParam>,
    updated_vpc: TypedBody<params::VpcUpdate>,
) -> Result<HttpResponseOk<Vpc>, HttpError> {
    let apictx = rqctx.context();
    let nexus = &apictx.nexus;
    let path = path_params.into_inner();
    let handler = async {
        let opctx = OpContext::for_external_api(&rqctx).await?;
        let newvpc = nexus
            .project_update_vpc(
                &opctx,
                &path.organization_name,
                &path.project_name,
                &path.vpc_name,
                &updated_vpc.into_inner(),
            )
            .await?;
        Ok(HttpResponseOk(newvpc.into()))
    };
    apictx.external_latencies.instrument_dropshot_handler(&rqctx, handler).await
}

/// Delete a vpc from a project.
#[endpoint {
    method = DELETE,
    path = "/organizations/{organization_name}/projects/{project_name}/vpcs/{vpc_name}",
    tags = ["vpcs"],
}]
async fn project_vpcs_delete_vpc(
    rqctx: Arc<RequestContext<Arc<ServerContext>>>,
    path_params: Path<VpcPathParam>,
) -> Result<HttpResponseDeleted, HttpError> {
    let apictx = rqctx.context();
    let nexus = &apictx.nexus;
    let path = path_params.into_inner();
    let organization_name = &path.organization_name;
    let project_name = &path.project_name;
    let vpc_name = &path.vpc_name;
    let handler = async {
        let opctx = OpContext::for_external_api(&rqctx).await?;
        nexus
            .project_delete_vpc(
                &opctx,
                &organization_name,
                &project_name,
                &vpc_name,
            )
            .await?;
        Ok(HttpResponseDeleted())
    };
    apictx.external_latencies.instrument_dropshot_handler(&rqctx, handler).await
}

/// List subnets in a VPC.
#[endpoint {
    method = GET,
    path = "/organizations/{organization_name}/projects/{project_name}/vpcs/{vpc_name}/subnets",
    tags = ["subnets"],
}]
async fn vpc_subnets_get(
    rqctx: Arc<RequestContext<Arc<ServerContext>>>,
    query_params: Query<PaginatedByName>,
    path_params: Path<VpcPathParam>,
) -> Result<HttpResponseOk<ResultsPage<VpcSubnet>>, HttpError> {
    let apictx = rqctx.context();
    let nexus = &apictx.nexus;
    let query = query_params.into_inner();
    let path = path_params.into_inner();
    let handler = async {
        let opctx = OpContext::for_external_api(&rqctx).await?;
        let vpcs = nexus
            .vpc_list_subnets(
                &opctx,
                &path.organization_name,
                &path.project_name,
                &path.vpc_name,
                &data_page_params_for(&rqctx, &query)?
                    .map_name(|n| Name::ref_cast(n)),
            )
            .await?
            .into_iter()
            .map(|vpc| vpc.into())
            .collect();
        Ok(HttpResponseOk(ScanByName::results_page(&query, vpcs)?))
    };
    apictx.external_latencies.instrument_dropshot_handler(&rqctx, handler).await
}

/// Path parameters for VPC Subnet requests
#[derive(Deserialize, JsonSchema)]
struct VpcSubnetPathParam {
    organization_name: Name,
    project_name: Name,
    vpc_name: Name,
    subnet_name: Name,
}

/// Get subnet in a VPC.
#[endpoint {
    method = GET,
    path = "/organizations/{organization_name}/projects/{project_name}/vpcs/{vpc_name}/subnets/{subnet_name}",
    tags = ["subnets"],
}]
async fn vpc_subnets_get_subnet(
    rqctx: Arc<RequestContext<Arc<ServerContext>>>,
    path_params: Path<VpcSubnetPathParam>,
) -> Result<HttpResponseOk<VpcSubnet>, HttpError> {
    let apictx = rqctx.context();
    let nexus = &apictx.nexus;
    let path = path_params.into_inner();
    let handler = async {
        let opctx = OpContext::for_external_api(&rqctx).await?;
        let subnet = nexus
            .vpc_subnet_fetch(
                &opctx,
                &path.organization_name,
                &path.project_name,
                &path.vpc_name,
                &path.subnet_name,
            )
            .await?;
        Ok(HttpResponseOk(subnet.into()))
    };
    apictx.external_latencies.instrument_dropshot_handler(&rqctx, handler).await
}

/// Create a subnet in a VPC.
#[endpoint {
    method = POST,
    path = "/organizations/{organization_name}/projects/{project_name}/vpcs/{vpc_name}/subnets",
    tags = ["subnets"],
}]
async fn vpc_subnets_post(
    rqctx: Arc<RequestContext<Arc<ServerContext>>>,
    path_params: Path<VpcPathParam>,
    create_params: TypedBody<params::VpcSubnetCreate>,
) -> Result<HttpResponseCreated<VpcSubnet>, HttpError> {
    let apictx = rqctx.context();
    let nexus = &apictx.nexus;
    let path = path_params.into_inner();
    let handler = async {
        let opctx = OpContext::for_external_api(&rqctx).await?;
        let subnet = nexus
            .vpc_create_subnet(
                &opctx,
                &path.organization_name,
                &path.project_name,
                &path.vpc_name,
                &create_params.into_inner(),
            )
            .await?;
        Ok(HttpResponseCreated(subnet.into()))
    };
    apictx.external_latencies.instrument_dropshot_handler(&rqctx, handler).await
}

/// Delete a subnet from a VPC.
#[endpoint {
    method = DELETE,
    path = "/organizations/{organization_name}/projects/{project_name}/vpcs/{vpc_name}/subnets/{subnet_name}",
    tags = ["subnets"],
}]
async fn vpc_subnets_delete_subnet(
    rqctx: Arc<RequestContext<Arc<ServerContext>>>,
    path_params: Path<VpcSubnetPathParam>,
) -> Result<HttpResponseDeleted, HttpError> {
    let apictx = rqctx.context();
    let nexus = &apictx.nexus;
    let path = path_params.into_inner();
    let handler = async {
        let opctx = OpContext::for_external_api(&rqctx).await?;
        nexus
            .vpc_delete_subnet(
                &opctx,
                &path.organization_name,
                &path.project_name,
                &path.vpc_name,
                &path.subnet_name,
            )
            .await?;
        Ok(HttpResponseDeleted())
    };
    apictx.external_latencies.instrument_dropshot_handler(&rqctx, handler).await
}

/// Update a VPC Subnet.
#[endpoint {
    method = PUT,
    path = "/organizations/{organization_name}/projects/{project_name}/vpcs/{vpc_name}/subnets/{subnet_name}",
    tags = ["subnets"],
}]
async fn vpc_subnets_put_subnet(
    rqctx: Arc<RequestContext<Arc<ServerContext>>>,
    path_params: Path<VpcSubnetPathParam>,
    subnet_params: TypedBody<params::VpcSubnetUpdate>,
) -> Result<HttpResponseOk<VpcSubnet>, HttpError> {
    let apictx = rqctx.context();
    let nexus = &apictx.nexus;
    let path = path_params.into_inner();
    let handler = async {
        let opctx = OpContext::for_external_api(&rqctx).await?;
        let subnet = nexus
            .vpc_update_subnet(
                &opctx,
                &path.organization_name,
                &path.project_name,
                &path.vpc_name,
                &path.subnet_name,
                &subnet_params.into_inner(),
            )
            .await?;
        Ok(HttpResponseOk(subnet.into()))
    };
    apictx.external_latencies.instrument_dropshot_handler(&rqctx, handler).await
}

/// List network interfaces in a VPC subnet.
#[endpoint {
    method = GET,
    path = "/organizations/{organization_name}/projects/{project_name}/vpcs/{vpc_name}/subnets/{subnet_name}/network-interfaces",
    tags = ["subnets"],
}]
async fn subnet_network_interfaces_get(
    rqctx: Arc<RequestContext<Arc<ServerContext>>>,
    query_params: Query<PaginatedByName>,
    path_params: Path<VpcSubnetPathParam>,
) -> Result<HttpResponseOk<ResultsPage<NetworkInterface>>, HttpError> {
    let apictx = rqctx.context();
    let nexus = &apictx.nexus;
    let query = query_params.into_inner();
    let path = path_params.into_inner();
    let handler = async {
        let opctx = OpContext::for_external_api(&rqctx).await?;
        let interfaces = nexus
            .subnet_list_network_interfaces(
                &opctx,
                &path.organization_name,
                &path.project_name,
                &path.vpc_name,
                &path.subnet_name,
                &data_page_params_for(&rqctx, &query)?
                    .map_name(|n| Name::ref_cast(n)),
            )
            .await?
            .into_iter()
            .map(|interfaces| interfaces.into())
            .collect();
        Ok(HttpResponseOk(ScanByName::results_page(&query, interfaces)?))
    };
    apictx.external_latencies.instrument_dropshot_handler(&rqctx, handler).await
}

// VPC Firewalls

/// List firewall rules for a VPC.
#[endpoint {
    method = GET,
    path = "/organizations/{organization_name}/projects/{project_name}/vpcs/{vpc_name}/firewall/rules",
    tags = ["firewall"],
}]
async fn vpc_firewall_rules_get(
    rqctx: Arc<RequestContext<Arc<ServerContext>>>,
    path_params: Path<VpcPathParam>,
) -> Result<HttpResponseOk<VpcFirewallRules>, HttpError> {
    // TODO: Check If-Match and fail if the ETag doesn't match anymore.
    // Without this check, if firewall rules change while someone is listing
    // the rules, they will see a mix of the old and new rules.
    let apictx = rqctx.context();
    let nexus = &apictx.nexus;
    let path = path_params.into_inner();
    let handler = async {
        let opctx = OpContext::for_external_api(&rqctx).await?;
        let rules = nexus
            .vpc_list_firewall_rules(
                &opctx,
                &path.organization_name,
                &path.project_name,
                &path.vpc_name,
            )
            .await?;
        Ok(HttpResponseOk(VpcFirewallRules {
            rules: rules.into_iter().map(|rule| rule.into()).collect(),
        }))
    };
    apictx.external_latencies.instrument_dropshot_handler(&rqctx, handler).await
}

/// Replace the firewall rules for a VPC
#[endpoint {
    method = PUT,
    path = "/organizations/{organization_name}/projects/{project_name}/vpcs/{vpc_name}/firewall/rules",
    tags = ["firewall"],
}]
async fn vpc_firewall_rules_put(
    rqctx: Arc<RequestContext<Arc<ServerContext>>>,
    path_params: Path<VpcPathParam>,
    router_params: TypedBody<VpcFirewallRuleUpdateParams>,
) -> Result<HttpResponseOk<VpcFirewallRules>, HttpError> {
    // TODO: Check If-Match and fail if the ETag doesn't match anymore.
    // TODO: limit size of the ruleset because the GET endpoint is not paginated
    let apictx = rqctx.context();
    let nexus = &apictx.nexus;
    let path = path_params.into_inner();
    let handler = async {
        let opctx = OpContext::for_external_api(&rqctx).await?;
        let rules = nexus
            .vpc_update_firewall_rules(
                &opctx,
                &path.organization_name,
                &path.project_name,
                &path.vpc_name,
                &router_params.into_inner(),
            )
            .await?;
        Ok(HttpResponseOk(VpcFirewallRules {
            rules: rules.into_iter().map(|rule| rule.into()).collect(),
        }))
    };
    apictx.external_latencies.instrument_dropshot_handler(&rqctx, handler).await
}

// VPC Routers

/// List VPC Custom and System Routers
#[endpoint {
    method = GET,
    path = "/organizations/{organization_name}/projects/{project_name}/vpcs/{vpc_name}/routers",
    tags = ["routers"],
}]
async fn vpc_routers_get(
    rqctx: Arc<RequestContext<Arc<ServerContext>>>,
    query_params: Query<PaginatedByName>,
    path_params: Path<VpcPathParam>,
) -> Result<HttpResponseOk<ResultsPage<VpcRouter>>, HttpError> {
    let apictx = rqctx.context();
    let nexus = &apictx.nexus;
    let query = query_params.into_inner();
    let path = path_params.into_inner();
    let handler = async {
        let opctx = OpContext::for_external_api(&rqctx).await?;
        let routers = nexus
            .vpc_list_routers(
                &opctx,
                &path.organization_name,
                &path.project_name,
                &path.vpc_name,
                &data_page_params_for(&rqctx, &query)?
                    .map_name(|n| Name::ref_cast(n)),
            )
            .await?
            .into_iter()
            .map(|s| s.into())
            .collect();
        Ok(HttpResponseOk(ScanByName::results_page(&query, routers)?))
    };
    apictx.external_latencies.instrument_dropshot_handler(&rqctx, handler).await
}

/// Path parameters for VPC Router requests
#[derive(Deserialize, JsonSchema)]
struct VpcRouterPathParam {
    organization_name: Name,
    project_name: Name,
    vpc_name: Name,
    router_name: Name,
}

/// Get a VPC Router
#[endpoint {
    method = GET,
    path = "/organizations/{organization_name}/projects/{project_name}/vpcs/{vpc_name}/routers/{router_name}",
    tags = ["routers"],
}]
async fn vpc_routers_get_router(
    rqctx: Arc<RequestContext<Arc<ServerContext>>>,
    path_params: Path<VpcRouterPathParam>,
) -> Result<HttpResponseOk<VpcRouter>, HttpError> {
    let apictx = rqctx.context();
    let nexus = &apictx.nexus;
    let path = path_params.into_inner();
    let handler = async {
        let opctx = OpContext::for_external_api(&rqctx).await?;
        let vpc_router = nexus
            .vpc_router_fetch(
                &opctx,
                &path.organization_name,
                &path.project_name,
                &path.vpc_name,
                &path.router_name,
            )
            .await?;
        Ok(HttpResponseOk(vpc_router.into()))
    };
    apictx.external_latencies.instrument_dropshot_handler(&rqctx, handler).await
}

/// Create a VPC Router
#[endpoint {
    method = POST,
    path = "/organizations/{organization_name}/projects/{project_name}/vpcs/{vpc_name}/routers",
    tags = ["routers"],
}]
async fn vpc_routers_post(
    rqctx: Arc<RequestContext<Arc<ServerContext>>>,
    path_params: Path<VpcPathParam>,
    create_params: TypedBody<params::VpcRouterCreate>,
) -> Result<HttpResponseCreated<VpcRouter>, HttpError> {
    let apictx = rqctx.context();
    let nexus = &apictx.nexus;
    let path = path_params.into_inner();
    let handler = async {
        let opctx = OpContext::for_external_api(&rqctx).await?;
        let router = nexus
            .vpc_create_router(
                &opctx,
                &path.organization_name,
                &path.project_name,
                &path.vpc_name,
                &db::model::VpcRouterKind::Custom,
                &create_params.into_inner(),
            )
            .await?;
        Ok(HttpResponseCreated(router.into()))
    };
    apictx.external_latencies.instrument_dropshot_handler(&rqctx, handler).await
}

/// Delete a router from its VPC
#[endpoint {
    method = DELETE,
    path = "/organizations/{organization_name}/projects/{project_name}/vpcs/{vpc_name}/routers/{router_name}",
    tags = ["routers"],
}]
async fn vpc_routers_delete_router(
    rqctx: Arc<RequestContext<Arc<ServerContext>>>,
    path_params: Path<VpcRouterPathParam>,
) -> Result<HttpResponseDeleted, HttpError> {
    let apictx = rqctx.context();
    let nexus = &apictx.nexus;
    let path = path_params.into_inner();
    let handler = async {
        let opctx = OpContext::for_external_api(&rqctx).await?;
        nexus
            .vpc_delete_router(
                &opctx,
                &path.organization_name,
                &path.project_name,
                &path.vpc_name,
                &path.router_name,
            )
            .await?;
        Ok(HttpResponseDeleted())
    };
    apictx.external_latencies.instrument_dropshot_handler(&rqctx, handler).await
}

/// Update a VPC Router
#[endpoint {
    method = PUT,
    path = "/organizations/{organization_name}/projects/{project_name}/vpcs/{vpc_name}/routers/{router_name}",
    tags = ["routers"],
}]
async fn vpc_routers_put_router(
    rqctx: Arc<RequestContext<Arc<ServerContext>>>,
    path_params: Path<VpcRouterPathParam>,
    router_params: TypedBody<params::VpcRouterUpdate>,
) -> Result<HttpResponseOk<VpcRouter>, HttpError> {
    let apictx = rqctx.context();
    let nexus = &apictx.nexus;
    let path = path_params.into_inner();
    let handler = async {
        let opctx = OpContext::for_external_api(&rqctx).await?;
        let router = nexus
            .vpc_update_router(
                &opctx,
                &path.organization_name,
                &path.project_name,
                &path.vpc_name,
                &path.router_name,
                &router_params.into_inner(),
            )
            .await?;
        Ok(HttpResponseOk(router.into()))
    };
    apictx.external_latencies.instrument_dropshot_handler(&rqctx, handler).await
}

// Vpc Router Routes

/// List a Router's routes
#[endpoint {
    method = GET,
    path = "/organizations/{organization_name}/projects/{project_name}/vpcs/{vpc_name}/routers/{router_name}/routes",
    tags = ["routes"],
}]
async fn routers_routes_get(
    rqctx: Arc<RequestContext<Arc<ServerContext>>>,
    query_params: Query<PaginatedByName>,
    path_params: Path<VpcRouterPathParam>,
) -> Result<HttpResponseOk<ResultsPage<RouterRoute>>, HttpError> {
    let apictx = rqctx.context();
    let nexus = &apictx.nexus;
    let query = query_params.into_inner();
    let path = path_params.into_inner();
    let handler = async {
        let opctx = OpContext::for_external_api(&rqctx).await?;
        let routes = nexus
            .router_list_routes(
                &opctx,
                &path.organization_name,
                &path.project_name,
                &path.vpc_name,
                &path.router_name,
                &data_page_params_for(&rqctx, &query)?
                    .map_name(|n| Name::ref_cast(n)),
            )
            .await?
            .into_iter()
            .map(|route| route.into())
            .collect();
        Ok(HttpResponseOk(ScanByName::results_page(&query, routes)?))
    };
    apictx.external_latencies.instrument_dropshot_handler(&rqctx, handler).await
}

/// Path parameters for Router Route requests
#[derive(Deserialize, JsonSchema)]
struct RouterRoutePathParam {
    organization_name: Name,
    project_name: Name,
    vpc_name: Name,
    router_name: Name,
    route_name: Name,
}

/// Get a VPC Router route
#[endpoint {
    method = GET,
    path = "/organizations/{organization_name}/projects/{project_name}/vpcs/{vpc_name}/routers/{router_name}/routes/{route_name}",
    tags = ["routes"],
}]
async fn routers_routes_get_route(
    rqctx: Arc<RequestContext<Arc<ServerContext>>>,
    path_params: Path<RouterRoutePathParam>,
) -> Result<HttpResponseOk<RouterRoute>, HttpError> {
    let apictx = rqctx.context();
    let nexus = &apictx.nexus;
    let path = path_params.into_inner();
    let handler = async {
        let opctx = OpContext::for_external_api(&rqctx).await?;
        let route = nexus
            .route_fetch(
                &opctx,
                &path.organization_name,
                &path.project_name,
                &path.vpc_name,
                &path.router_name,
                &path.route_name,
            )
            .await?;
        Ok(HttpResponseOk(route.into()))
    };
    apictx.external_latencies.instrument_dropshot_handler(&rqctx, handler).await
}

/// Create a VPC Router
#[endpoint {
    method = POST,
    path = "/organizations/{organization_name}/projects/{project_name}/vpcs/{vpc_name}/routers/{router_name}/routes",
    tags = ["routes"],
}]
async fn routers_routes_post(
    rqctx: Arc<RequestContext<Arc<ServerContext>>>,
    path_params: Path<VpcRouterPathParam>,
    create_params: TypedBody<RouterRouteCreateParams>,
) -> Result<HttpResponseCreated<RouterRoute>, HttpError> {
    let apictx = rqctx.context();
    let nexus = &apictx.nexus;
    let path = path_params.into_inner();
    let handler = async {
        let opctx = OpContext::for_external_api(&rqctx).await?;
        let route = nexus
            .router_create_route(
                &opctx,
                &path.organization_name,
                &path.project_name,
                &path.vpc_name,
                &path.router_name,
                &RouterRouteKind::Custom,
                &create_params.into_inner(),
            )
            .await?;
        Ok(HttpResponseCreated(route.into()))
    };
    apictx.external_latencies.instrument_dropshot_handler(&rqctx, handler).await
}

/// Delete a route from its router
#[endpoint {
    method = DELETE,
    path = "/organizations/{organization_name}/projects/{project_name}/vpcs/{vpc_name}/routers/{router_name}/routes/{route_name}",
    tags = ["routes"],
}]
async fn routers_routes_delete_route(
    rqctx: Arc<RequestContext<Arc<ServerContext>>>,
    path_params: Path<RouterRoutePathParam>,
) -> Result<HttpResponseDeleted, HttpError> {
    let apictx = rqctx.context();
    let nexus = &apictx.nexus;
    let path = path_params.into_inner();
    let handler = async {
        let opctx = OpContext::for_external_api(&rqctx).await?;
        nexus
            .router_delete_route(
                &opctx,
                &path.organization_name,
                &path.project_name,
                &path.vpc_name,
                &path.router_name,
                &path.route_name,
            )
            .await?;
        Ok(HttpResponseDeleted())
    };
    apictx.external_latencies.instrument_dropshot_handler(&rqctx, handler).await
}

/// Update a Router route
#[endpoint {
    method = PUT,
    path = "/organizations/{organization_name}/projects/{project_name}/vpcs/{vpc_name}/routers/{router_name}/routes/{route_name}",
    tags = ["routes"],
}]
async fn routers_routes_put_route(
    rqctx: Arc<RequestContext<Arc<ServerContext>>>,
    path_params: Path<RouterRoutePathParam>,
    router_params: TypedBody<RouterRouteUpdateParams>,
) -> Result<HttpResponseOk<RouterRoute>, HttpError> {
    let apictx = rqctx.context();
    let nexus = &apictx.nexus;
    let path = path_params.into_inner();
    let handler = async {
        let opctx = OpContext::for_external_api(&rqctx).await?;
        let router_route = nexus
            .router_update_route(
                &opctx,
                &path.organization_name,
                &path.project_name,
                &path.vpc_name,
                &path.router_name,
                &path.route_name,
                &router_params.into_inner(),
            )
            .await?;
        Ok(HttpResponseOk(router_route.into()))
    };
    apictx.external_latencies.instrument_dropshot_handler(&rqctx, handler).await
}

// Racks

/// List racks in the system.
#[endpoint {
    method = GET,
    path = "/hardware/racks",
    tags = ["racks"],
}]
async fn hardware_racks_get(
    rqctx: Arc<RequestContext<Arc<ServerContext>>>,
    query_params: Query<PaginatedById>,
) -> Result<HttpResponseOk<ResultsPage<Rack>>, HttpError> {
    let apictx = rqctx.context();
    let nexus = &apictx.nexus;
    let query = query_params.into_inner();
    let handler = async {
        let opctx = OpContext::for_external_api(&rqctx).await?;
        let rack_stream = nexus
            .racks_list(&opctx, &data_page_params_for(&rqctx, &query)?)
            .await?;
        let view_list = to_list::<db::model::Rack, Rack>(rack_stream).await;
        Ok(HttpResponseOk(ScanById::results_page(&query, view_list)?))
    };
    apictx.external_latencies.instrument_dropshot_handler(&rqctx, handler).await
}

/// Path parameters for Rack requests
#[derive(Deserialize, JsonSchema)]
struct RackPathParam {
    /// The rack's unique ID.
    rack_id: Uuid,
}

/// Fetch information about a particular rack.
#[endpoint {
    method = GET,
    path = "/hardware/racks/{rack_id}",
    tags = ["racks"],
}]
async fn hardware_racks_get_rack(
    rqctx: Arc<RequestContext<Arc<ServerContext>>>,
    path_params: Path<RackPathParam>,
) -> Result<HttpResponseOk<Rack>, HttpError> {
    let apictx = rqctx.context();
    let nexus = &apictx.nexus;
    let path = path_params.into_inner();
    let handler = async {
        let opctx = OpContext::for_external_api(&rqctx).await?;
        let rack_info = nexus.rack_lookup(&opctx, &path.rack_id).await?;
        Ok(HttpResponseOk(rack_info.into()))
    };
    apictx.external_latencies.instrument_dropshot_handler(&rqctx, handler).await
}

// Sleds

/// List sleds in the system.
#[endpoint {
    method = GET,
    path = "/hardware/sleds",
    tags = ["sleds"],
}]
async fn hardware_sleds_get(
    rqctx: Arc<RequestContext<Arc<ServerContext>>>,
    query_params: Query<PaginatedById>,
) -> Result<HttpResponseOk<ResultsPage<Sled>>, HttpError> {
    let apictx = rqctx.context();
    let nexus = &apictx.nexus;
    let query = query_params.into_inner();
    let handler = async {
        let opctx = OpContext::for_external_api(&rqctx).await?;
        let sleds = nexus
            .sleds_list(&opctx, &data_page_params_for(&rqctx, &query)?)
            .await?
            .into_iter()
            .map(|s| s.into())
            .collect();
        Ok(HttpResponseOk(ScanById::results_page(&query, sleds)?))
    };
    apictx.external_latencies.instrument_dropshot_handler(&rqctx, handler).await
}

/// Path parameters for Sled requests
#[derive(Deserialize, JsonSchema)]
struct SledPathParam {
    /// The sled's unique ID.
    sled_id: Uuid,
}

/// Fetch information about a sled in the system.
#[endpoint {
    method = GET,
    path = "/hardware/sleds/{sled_id}",
    tags = ["sleds"],
}]
async fn hardware_sleds_get_sled(
    rqctx: Arc<RequestContext<Arc<ServerContext>>>,
    path_params: Path<SledPathParam>,
) -> Result<HttpResponseOk<Sled>, HttpError> {
    let apictx = rqctx.context();
    let nexus = &apictx.nexus;
    let path = path_params.into_inner();
    let handler = async {
        let opctx = OpContext::for_external_api(&rqctx).await?;
        let sled_info = nexus.sled_lookup(&opctx, &path.sled_id).await?;
        Ok(HttpResponseOk(sled_info.into()))
    };
    apictx.external_latencies.instrument_dropshot_handler(&rqctx, handler).await
}

// Updates

/// Refresh update metadata
#[endpoint {
     method = POST,
     path = "/updates/refresh",
     tags = ["updates"],
}]
async fn updates_refresh(
    rqctx: Arc<RequestContext<Arc<ServerContext>>>,
) -> Result<HttpResponseUpdatedNoContent, HttpError> {
    let apictx = rqctx.context();
    let nexus = &apictx.nexus;
    let handler = async {
        let opctx = OpContext::for_external_api(&rqctx).await?;
        nexus.updates_refresh_metadata(&opctx).await?;
        Ok(HttpResponseUpdatedNoContent())
    };
    apictx.external_latencies.instrument_dropshot_handler(&rqctx, handler).await
}

// Sagas

/// List all sagas (for debugging)
#[endpoint {
    method = GET,
    path = "/sagas",
    tags = ["sagas"],
}]
async fn sagas_get(
    rqctx: Arc<RequestContext<Arc<ServerContext>>>,
    query_params: Query<PaginatedById>,
) -> Result<HttpResponseOk<ResultsPage<Saga>>, HttpError> {
    let apictx = rqctx.context();
    let nexus = &apictx.nexus;
    let query = query_params.into_inner();
    let pagparams = data_page_params_for(&rqctx, &query)?;
    let handler = async {
        let opctx = OpContext::for_external_api(&rqctx).await?;
        let saga_stream = nexus.sagas_list(&opctx, &pagparams).await?;
        let view_list = to_list(saga_stream).await;
        Ok(HttpResponseOk(ScanById::results_page(&query, view_list)?))
    };
    apictx.external_latencies.instrument_dropshot_handler(&rqctx, handler).await
}

/// Path parameters for Saga requests
#[derive(Deserialize, JsonSchema)]
struct SagaPathParam {
    saga_id: Uuid,
}

/// Fetch information about a single saga (for debugging)
#[endpoint {
    method = GET,
    path = "/sagas/{saga_id}",
    tags = ["sagas"],
}]
async fn sagas_get_saga(
    rqctx: Arc<RequestContext<Arc<ServerContext>>>,
    path_params: Path<SagaPathParam>,
) -> Result<HttpResponseOk<Saga>, HttpError> {
    let apictx = rqctx.context();
    let nexus = &apictx.nexus;
    let path = path_params.into_inner();
    let handler = async {
        let opctx = OpContext::for_external_api(&rqctx).await?;
        let saga = nexus.saga_get(&opctx, path.saga_id).await?;
        Ok(HttpResponseOk(saga))
    };
    apictx.external_latencies.instrument_dropshot_handler(&rqctx, handler).await
}

// Built-in (system) users

/// List the built-in system users
#[endpoint {
    method = GET,
    path = "/users",
    tags = ["users"],
}]
async fn users_get(
    rqctx: Arc<RequestContext<Arc<ServerContext>>>,
    query_params: Query<PaginatedByName>,
) -> Result<HttpResponseOk<ResultsPage<User>>, HttpError> {
    let apictx = rqctx.context();
    let nexus = &apictx.nexus;
    let query = query_params.into_inner();
    let pagparams =
        data_page_params_for(&rqctx, &query)?.map_name(|n| Name::ref_cast(n));
    let handler = async {
        let opctx = OpContext::for_external_api(&rqctx).await?;
        let users = nexus
            .users_builtin_list(&opctx, &pagparams)
            .await?
            .into_iter()
            .map(|i| i.into())
            .collect();
        Ok(HttpResponseOk(ScanByName::results_page(&query, users)?))
    };
    apictx.external_latencies.instrument_dropshot_handler(&rqctx, handler).await
}

/// Path parameters for global (system) user requests
#[derive(Deserialize, JsonSchema)]
struct UserPathParam {
    /// The built-in user's unique name.
    user_name: Name,
}

/// Fetch a specific built-in system user
#[endpoint {
    method = GET,
    path = "/users/{user_name}",
    tags = ["users"],
}]
async fn users_get_user(
    rqctx: Arc<RequestContext<Arc<ServerContext>>>,
    path_params: Path<UserPathParam>,
) -> Result<HttpResponseOk<User>, HttpError> {
    let apictx = rqctx.context();
    let nexus = &apictx.nexus;
    let path = path_params.into_inner();
    let user_name = &path.user_name;
    let handler = async {
        let opctx = OpContext::for_external_api(&rqctx).await?;
        let user = nexus.user_builtin_fetch(&opctx, &user_name).await?;
        Ok(HttpResponseOk(user.into()))
    };
    apictx.external_latencies.instrument_dropshot_handler(&rqctx, handler).await
}

/// List all timeseries schema
#[endpoint {
    method = GET,
    path = "/timeseries/schema",
    tags = ["metrics"],
}]
async fn timeseries_schema_get(
    rqctx: Arc<RequestContext<Arc<ServerContext>>>,
    query_params: Query<oximeter_db::TimeseriesSchemaPaginationParams>,
) -> Result<HttpResponseOk<ResultsPage<oximeter_db::TimeseriesSchema>>, HttpError>
{
    let apictx = rqctx.context();
    let nexus = &apictx.nexus;
    let query = query_params.into_inner();
    let limit = rqctx.page_limit(&query)?;
    let handler = async {
        let opctx = OpContext::for_external_api(&rqctx).await?;
        let list = nexus.timeseries_schema_list(&opctx, &query, limit).await?;
        Ok(HttpResponseOk(list))
    };
    apictx.external_latencies.instrument_dropshot_handler(&rqctx, handler).await
}

// Built-in roles

// Roles have their own pagination scheme because they do not use the usual "id"
// or "name" types.  For more, see the comment in dbinit.sql.
#[derive(Deserialize, JsonSchema, Serialize)]
struct RolePage {
    last_seen: String,
}

/// List the built-in roles
#[endpoint {
    method = GET,
    path = "/roles",
    tags = ["roles"],
}]
async fn roles_get(
    rqctx: Arc<RequestContext<Arc<ServerContext>>>,
    query_params: Query<PaginationParams<EmptyScanParams, RolePage>>,
) -> Result<HttpResponseOk<ResultsPage<Role>>, HttpError> {
    let apictx = rqctx.context();
    let nexus = &apictx.nexus;
    let query = query_params.into_inner();
    let handler = async {
        let opctx = OpContext::for_external_api(&rqctx).await?;
        let marker = match &query.page {
            WhichPage::First(..) => None,
            WhichPage::Next(RolePage { last_seen }) => {
                Some(last_seen.split_once('.').ok_or_else(|| {
                    Error::InvalidValue {
                        label: last_seen.clone(),
                        message: String::from("bad page token"),
                    }
                })?)
                .map(|(s1, s2)| (s1.to_string(), s2.to_string()))
            }
        };
        let pagparams = DataPageParams {
            limit: rqctx.page_limit(&query)?,
            direction: PaginationOrder::Ascending,
            marker: marker.as_ref(),
        };
        let roles = nexus
            .roles_builtin_list(&opctx, &pagparams)
            .await?
            .into_iter()
            .map(|i| i.into())
            .collect();
        Ok(HttpResponseOk(dropshot::ResultsPage::new(
            roles,
            &EmptyScanParams {},
            |role: &Role, _| RolePage { last_seen: role.name.to_string() },
        )?))
    };
    apictx.external_latencies.instrument_dropshot_handler(&rqctx, handler).await
}

/// Path parameters for global (system) role requests
#[derive(Deserialize, JsonSchema)]
struct RolePathParam {
    /// The built-in role's unique name.
    role_name: String,
}

/// Fetch a specific built-in role
#[endpoint {
    method = GET,
    path = "/roles/{role_name}",
    tags = ["roles"],
}]
async fn roles_get_role(
    rqctx: Arc<RequestContext<Arc<ServerContext>>>,
    path_params: Path<RolePathParam>,
) -> Result<HttpResponseOk<Role>, HttpError> {
    let apictx = rqctx.context();
    let nexus = &apictx.nexus;
    let path = path_params.into_inner();
    let role_name = &path.role_name;
    let handler = async {
        let opctx = OpContext::for_external_api(&rqctx).await?;
        let role = nexus.role_builtin_fetch(&opctx, &role_name).await?;
        Ok(HttpResponseOk(role.into()))
    };
    apictx.external_latencies.instrument_dropshot_handler(&rqctx, handler).await
}

// Per-user SSH public keys

/// List the current user's SSH public keys
#[endpoint {
    method = GET,
    path = "/session/me/sshkeys",
    tags = ["sshkeys"],
}]
async fn sshkeys_get(
    rqctx: Arc<RequestContext<Arc<ServerContext>>>,
    query_params: Query<PaginatedByName>,
) -> Result<HttpResponseOk<ResultsPage<SshKey>>, HttpError> {
    let apictx = rqctx.context();
    let nexus = &apictx.nexus;
    let query = query_params.into_inner();
    let handler = async {
        let opctx = OpContext::for_external_api(&rqctx).await?;
        let &actor = opctx.authn.actor_required()?;
        let page_params =
            data_page_params_for(&rqctx, &query)?.map_name(Name::ref_cast);
        let ssh_keys = nexus
            .ssh_keys_list(&opctx, actor.actor_id(), &page_params)
            .await?
            .into_iter()
            .map(SshKey::from)
            .collect::<Vec<SshKey>>();
        Ok(HttpResponseOk(ScanByName::results_page(&query, ssh_keys)?))
    };
    apictx.external_latencies.instrument_dropshot_handler(&rqctx, handler).await
}

/// Create a new SSH public key for the current user
#[endpoint {
    method = POST,
    path = "/session/me/sshkeys",
    tags = ["sshkeys"],
}]
async fn sshkeys_post(
    rqctx: Arc<RequestContext<Arc<ServerContext>>>,
    new_key: TypedBody<params::SshKeyCreate>,
) -> Result<HttpResponseCreated<SshKey>, HttpError> {
    let apictx = rqctx.context();
    let nexus = &apictx.nexus;
    let handler = async {
        let opctx = OpContext::for_external_api(&rqctx).await?;
        let &actor = opctx.authn.actor_required()?;
        let ssh_key = nexus
            .ssh_key_create(&opctx, actor.actor_id(), new_key.into_inner())
            .await?;
        Ok(HttpResponseCreated(ssh_key.into()))
    };
    apictx.external_latencies.instrument_dropshot_handler(&rqctx, handler).await
}

/// Path parameters for SSH key requests by name
#[derive(Deserialize, JsonSchema)]
struct SshKeyPathParams {
    ssh_key_name: Name,
}

/// Get (by name) an SSH public key belonging to the current user
#[endpoint {
    method = GET,
    path = "/session/me/sshkeys/{ssh_key_name}",
    tags = ["sshkeys"],
}]
async fn sshkeys_get_key(
    rqctx: Arc<RequestContext<Arc<ServerContext>>>,
    path_params: Path<SshKeyPathParams>,
) -> Result<HttpResponseOk<SshKey>, HttpError> {
    let apictx = rqctx.context();
    let nexus = &apictx.nexus;
    let path = path_params.into_inner();
    let ssh_key_name = &path.ssh_key_name;
    let handler = async {
        let opctx = OpContext::for_external_api(&rqctx).await?;
        let &actor = opctx.authn.actor_required()?;
        let ssh_key =
            nexus.ssh_key_fetch(&opctx, actor.actor_id(), ssh_key_name).await?;
        Ok(HttpResponseOk(ssh_key.into()))
    };
    apictx.external_latencies.instrument_dropshot_handler(&rqctx, handler).await
}

/// Delete (by name) an SSH public key belonging to the current user
#[endpoint {
    method = DELETE,
    path = "/session/me/sshkeys/{ssh_key_name}",
    tags = ["sshkeys"],
}]
async fn sshkeys_delete_key(
    rqctx: Arc<RequestContext<Arc<ServerContext>>>,
    path_params: Path<SshKeyPathParams>,
) -> Result<HttpResponseDeleted, HttpError> {
    let apictx = rqctx.context();
    let nexus = &apictx.nexus;
    let path = path_params.into_inner();
    let ssh_key_name = &path.ssh_key_name;
    let handler = async {
        let opctx = OpContext::for_external_api(&rqctx).await?;
        let &actor = opctx.authn.actor_required()?;
        nexus.ssh_key_delete(&opctx, actor.actor_id(), ssh_key_name).await?;
        Ok(HttpResponseDeleted())
    };
    apictx.external_latencies.instrument_dropshot_handler(&rqctx, handler).await
}

#[cfg(test)]
mod test {
    use super::external_api;

    #[test]
    fn test_nexus_tag_policy() {
        // This will fail if any of the endpoints don't match the policy in
        // ./tag-config.json
        let _ = external_api();
    }
}<|MERGE_RESOLUTION|>--- conflicted
+++ resolved
@@ -7,12 +7,9 @@
 use super::{
     console_api, params, views,
     views::{
-<<<<<<< HEAD
-        GlobalImage, Image, NetworkInterfaces, Organization, Project, Rack,
-=======
-        GlobalImage, IdentityProvider, Image, Organization, Project, Rack,
->>>>>>> c51011a2
-        Role, Silo, Sled, Snapshot, SshKey, User, Vpc, VpcRouter, VpcSubnet,
+        GlobalImage, IdentityProvider, Image, NetworkInterfaces, Organization,
+        Project, Rack, Role, Silo, Sled, Snapshot, SshKey, User, Vpc,
+        VpcRouter, VpcSubnet,
     },
 };
 use crate::authz;
