--- conflicted
+++ resolved
@@ -122,11 +122,7 @@
         api.register(project_policy_view_v1)?;
         api.register(project_policy_update_v1)?;
 
-<<<<<<< HEAD
         // Customer-Accessible IP Pools API
-=======
-        // Operator-Accessible IP Pools API
->>>>>>> 3e49d47d
         api.register(ip_pool_list)?;
         api.register(ip_pool_create)?;
         api.register(ip_pool_view)?;
@@ -1831,44 +1827,11 @@
             )
             .await?;
         Ok(HttpResponseOk(new_project.into()))
-<<<<<<< HEAD
-=======
     };
     apictx.external_latencies.instrument_dropshot_handler(&rqctx, handler).await
 }
 
 /// Fetch a project's IAM policy
-#[endpoint {
-    method = GET,
-    path = "/v1/projects/{project}/policy",
-    tags = ["projects"],
-}]
-async fn project_policy_view_v1(
-    rqctx: Arc<RequestContext<Arc<ServerContext>>>,
-    path_params: Path<params::ProjectPath>,
-    query_params: Query<params::OptionalOrganizationSelector>,
-) -> Result<HttpResponseOk<shared::Policy<authz::ProjectRole>>, HttpError> {
-    let apictx = rqctx.context();
-    let nexus = &apictx.nexus;
-    let path = path_params.into_inner();
-    let query = query_params.into_inner();
-    let handler = async {
-        let opctx = OpContext::for_external_api(&rqctx).await?;
-        let project_selector = params::ProjectSelector {
-            organization_selector: query.organization_selector,
-            project: path.project,
-        };
-        let project_lookup = nexus.project_lookup(&opctx, &project_selector)?;
-        let policy =
-            nexus.project_fetch_policy(&opctx, &project_lookup).await?;
-        Ok(HttpResponseOk(policy))
->>>>>>> 3e49d47d
-    };
-    apictx.external_latencies.instrument_dropshot_handler(&rqctx, handler).await
-}
-
-/// Fetch a project's IAM policy
-/// Use `GET /v1/projects/{project}/policy` instead
 #[endpoint {
     method = GET,
     path = "/v1/projects/{project}/policy",
