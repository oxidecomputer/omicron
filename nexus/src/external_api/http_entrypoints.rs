// This Source Code Form is subject to the terms of the Mozilla Public
// License, v. 2.0. If a copy of the MPL was not distributed with this
// file, You can obtain one at https://mozilla.org/MPL/2.0/.

//! Handler functions (entrypoints) for external HTTP APIs

use super::{
    console_api, device_auth, params,
    views::{
        self, Certificate, GlobalImage, Group, IdentityProvider, Image, IpPool,
        IpPoolRange, Organization, PhysicalDisk, Project, Rack, Role, Silo,
        Sled, Snapshot, SshKey, User, UserBuiltin, Vpc, VpcRouter, VpcSubnet,
    },
};
use crate::authz;
use crate::db;
use crate::db::model::Name;
use crate::external_api::shared;
use crate::ServerContext;
use chrono::Utc;
use dropshot::ApiDescription;
use dropshot::EmptyScanParams;
use dropshot::HttpError;
use dropshot::HttpResponseAccepted;
use dropshot::HttpResponseCreated;
use dropshot::HttpResponseDeleted;
use dropshot::HttpResponseOk;
use dropshot::HttpResponseUpdatedNoContent;
use dropshot::PaginationOrder;
use dropshot::PaginationParams;
use dropshot::Path;
use dropshot::Query;
use dropshot::RequestContext;
use dropshot::ResultsPage;
use dropshot::TypedBody;
use dropshot::WhichPage;
use dropshot::{
    channel, endpoint, WebsocketChannelResult, WebsocketConnection,
};
use ipnetwork::IpNetwork;
use nexus_types::identity::AssetIdentityMetadata;
use omicron_common::api::external::http_pagination::data_page_params_for;
use omicron_common::api::external::http_pagination::marker_for_name;
use omicron_common::api::external::http_pagination::marker_for_name_or_id;
use omicron_common::api::external::http_pagination::name_or_id_pagination;
use omicron_common::api::external::http_pagination::PaginatedBy;
use omicron_common::api::external::http_pagination::PaginatedById;
use omicron_common::api::external::http_pagination::PaginatedByName;
use omicron_common::api::external::http_pagination::PaginatedByNameOrId;
use omicron_common::api::external::http_pagination::ScanById;
use omicron_common::api::external::http_pagination::ScanByName;
use omicron_common::api::external::http_pagination::ScanByNameOrId;
use omicron_common::api::external::http_pagination::ScanParams;
use omicron_common::api::external::to_list;
use omicron_common::api::external::DataPageParams;
use omicron_common::api::external::Disk;
use omicron_common::api::external::Error;
use omicron_common::api::external::Instance;
use omicron_common::api::external::InternalContext;
use omicron_common::api::external::NameOrId;
use omicron_common::api::external::NetworkInterface;
use omicron_common::api::external::RouterRoute;
use omicron_common::api::external::RouterRouteKind;
use omicron_common::api::external::Saga;
use omicron_common::api::external::VpcFirewallRuleUpdateParams;
use omicron_common::api::external::VpcFirewallRules;
use omicron_common::bail_unless;
use parse_display::Display;
use ref_cast::RefCast;
use schemars::JsonSchema;
use serde::Deserialize;
use serde::Serialize;
use std::sync::Arc;
use uuid::Uuid;

type NexusApiDescription = ApiDescription<Arc<ServerContext>>;

/// Returns a description of the external nexus API
pub fn external_api() -> NexusApiDescription {
    fn register_endpoints(api: &mut NexusApiDescription) -> Result<(), String> {
        api.register(system_policy_view)?;
        api.register(system_policy_update)?;

        api.register(system_policy_view_v1)?;
        api.register(system_policy_update_v1)?;

        api.register(policy_view)?;
        api.register(policy_update)?;

        api.register(policy_view_v1)?;
        api.register(policy_update_v1)?;

        api.register(organization_list)?;
        api.register(organization_create)?;
        api.register(organization_view)?;
        api.register(organization_view_by_id)?;
        api.register(organization_delete)?;
        api.register(organization_update)?;
        api.register(organization_policy_view)?;
        api.register(organization_policy_update)?;

        api.register(organization_list_v1)?;
        api.register(organization_create_v1)?;
        api.register(organization_view_v1)?;
        api.register(organization_delete_v1)?;
        api.register(organization_update_v1)?;
        api.register(organization_policy_view_v1)?;
        api.register(organization_policy_update_v1)?;

        api.register(project_list)?;
        api.register(project_create)?;
        api.register(project_view)?;
        api.register(project_view_by_id)?;
        api.register(project_delete)?;
        api.register(project_update)?;
        api.register(project_policy_view)?;
        api.register(project_policy_update)?;

        api.register(project_list_v1)?;
        api.register(project_create_v1)?;
        api.register(project_view_v1)?;
        api.register(project_delete_v1)?;
        api.register(project_update_v1)?;
        api.register(project_policy_view_v1)?;
        api.register(project_policy_update_v1)?;

        // Operator-Accessible IP Pools API
        api.register(ip_pool_list)?;
        api.register(ip_pool_create)?;
        api.register(ip_pool_view)?;
        api.register(ip_pool_delete)?;
        api.register(ip_pool_update)?;
        // Variants for internal services
        api.register(ip_pool_service_view)?;

        // Operator-Accessible IP Pool Range API
        api.register(ip_pool_range_list)?;
        api.register(ip_pool_range_add)?;
        api.register(ip_pool_range_remove)?;
        // Variants for internal services
        api.register(ip_pool_service_range_list)?;
        api.register(ip_pool_service_range_add)?;
        api.register(ip_pool_service_range_remove)?;

        api.register(disk_list)?;
        api.register(disk_create)?;
        api.register(disk_view)?;
        api.register(disk_delete)?;
        api.register(disk_metrics_list)?;

<<<<<<< HEAD
        api.register(disk_list_v1)?;
        api.register(disk_create_v1)?;
        api.register(disk_view_v1)?;
        api.register(disk_delete_v1)?;
        api.register(disk_metrics_list_v1)?;

        api.register(disk_bulk_write_import_start_v1)?;
        api.register(disk_bulk_write_import_v1)?;
        api.register(disk_bulk_write_import_stop_v1)?;
        api.register(disk_import_blocks_from_url_v1)?;
        api.register(disk_finalize_import_v1)?;

=======
>>>>>>> 3b44b42a
        api.register(instance_list)?;
        api.register(instance_create)?;
        api.register(instance_view)?;
        api.register(instance_view_by_id)?;
        api.register(instance_delete)?;
        api.register(instance_migrate)?;
        api.register(instance_reboot)?;
        api.register(instance_start)?;
        api.register(instance_stop)?;
        api.register(instance_disk_list)?;
        api.register(instance_disk_attach)?;
        api.register(instance_disk_detach)?;
        api.register(instance_serial_console)?;
        api.register(instance_serial_console_stream)?;

        api.register(instance_list_v1)?;
        api.register(instance_view_v1)?;
        api.register(instance_create_v1)?;
        api.register(instance_delete_v1)?;
        api.register(instance_migrate_v1)?;
        api.register(instance_reboot_v1)?;
        api.register(instance_start_v1)?;
        api.register(instance_stop_v1)?;
        api.register(instance_disk_list_v1)?;
        api.register(instance_disk_attach_v1)?;
        api.register(instance_disk_detach_v1)?;
        api.register(instance_serial_console_v1)?;
        api.register(instance_serial_console_stream_v1)?;

        // Project-scoped images API
        api.register(image_list)?;
        api.register(image_create)?;
        api.register(image_view)?;
        api.register(image_view_by_id)?;
        api.register(image_delete)?;

        // Silo-scoped images API
        api.register(image_list_v1)?;
        api.register(image_create_v1)?;
        api.register(image_view_v1)?;
        api.register(image_delete_v1)?;

        api.register(snapshot_list)?;
        api.register(snapshot_create)?;
        api.register(snapshot_view)?;
        api.register(snapshot_delete)?;

        api.register(vpc_list)?;
        api.register(vpc_create)?;
        api.register(vpc_view)?;
        api.register(vpc_view_by_id)?;
        api.register(vpc_update)?;
        api.register(vpc_delete)?;

        api.register(vpc_list_v1)?;
        api.register(vpc_create_v1)?;
        api.register(vpc_view_v1)?;
        api.register(vpc_update_v1)?;
        api.register(vpc_delete_v1)?;

        api.register(vpc_subnet_list)?;
        api.register(vpc_subnet_view)?;
        api.register(vpc_subnet_view_by_id)?;
        api.register(vpc_subnet_create)?;
        api.register(vpc_subnet_delete)?;
        api.register(vpc_subnet_update)?;
        api.register(vpc_subnet_list_network_interfaces)?;

        api.register(vpc_subnet_list_v1)?;
        api.register(vpc_subnet_view_v1)?;
        api.register(vpc_subnet_create_v1)?;
        api.register(vpc_subnet_delete_v1)?;
        api.register(vpc_subnet_update_v1)?;
        api.register(vpc_subnet_list_network_interfaces_v1)?;

        api.register(instance_network_interface_create)?;
        api.register(instance_network_interface_list)?;
        api.register(instance_network_interface_view)?;
        api.register(instance_network_interface_view_by_id)?;
        api.register(instance_network_interface_update)?;
        api.register(instance_network_interface_delete)?;

        api.register(instance_network_interface_create_v1)?;
        api.register(instance_network_interface_list_v1)?;
        api.register(instance_network_interface_view_v1)?;
        api.register(instance_network_interface_update_v1)?;
        api.register(instance_network_interface_delete_v1)?;

        api.register(instance_external_ip_list)?;
        api.register(instance_external_ip_list_v1)?;

        api.register(vpc_router_list)?;
        api.register(vpc_router_view)?;
        api.register(vpc_router_view_by_id)?;
        api.register(vpc_router_create)?;
        api.register(vpc_router_delete)?;
        api.register(vpc_router_update)?;

        api.register(vpc_router_list_v1)?;
        api.register(vpc_router_view_v1)?;
        api.register(vpc_router_create_v1)?;
        api.register(vpc_router_delete_v1)?;
        api.register(vpc_router_update_v1)?;

        api.register(vpc_router_route_list)?;
        api.register(vpc_router_route_view)?;
        api.register(vpc_router_route_view_by_id)?;
        api.register(vpc_router_route_create)?;
        api.register(vpc_router_route_delete)?;
        api.register(vpc_router_route_update)?;

        api.register(vpc_router_route_list_v1)?;
        api.register(vpc_router_route_view_v1)?;
        api.register(vpc_router_route_create_v1)?;
        api.register(vpc_router_route_delete_v1)?;
        api.register(vpc_router_route_update_v1)?;

        api.register(vpc_firewall_rules_view)?;
        api.register(vpc_firewall_rules_update)?;

        api.register(vpc_firewall_rules_view_v1)?;
        api.register(vpc_firewall_rules_update_v1)?;

        api.register(rack_list)?;
        api.register(rack_view)?;
        api.register(sled_list)?;
        api.register(sled_view)?;
        api.register(sled_physical_disk_list)?;
        api.register(physical_disk_list)?;

        api.register(rack_list_v1)?;
        api.register(rack_view_v1)?;
        api.register(sled_list_v1)?;
        api.register(sled_view_v1)?;
        api.register(sled_physical_disk_list_v1)?;
        api.register(physical_disk_list_v1)?;

        api.register(saga_list)?;
        api.register(saga_view)?;

        api.register(saga_list_v1)?;
        api.register(saga_view_v1)?;

        api.register(user_builtin_list)?;
        api.register(user_builtin_view)?;

        api.register(role_list)?;
        api.register(role_view)?;

        api.register(session_sshkey_list)?;
        api.register(session_sshkey_view)?;
        api.register(session_sshkey_create)?;
        api.register(session_sshkey_delete)?;

        api.register(current_user_view_v1)?;
        api.register(current_user_groups_v1)?;
        api.register(current_user_ssh_key_list_v1)?;
        api.register(current_user_ssh_key_view_v1)?;
        api.register(current_user_ssh_key_create_v1)?;
        api.register(current_user_ssh_key_delete_v1)?;

        // Fleet-wide API operations
        api.register(silo_list)?;
        api.register(silo_create)?;
        api.register(silo_view)?;
        api.register(silo_view_by_id)?;
        api.register(silo_delete)?;
        api.register(silo_policy_view)?;
        api.register(silo_policy_update)?;

        api.register(silo_list_v1)?;
        api.register(silo_create_v1)?;
        api.register(silo_view_v1)?;
        api.register(silo_delete_v1)?;
        api.register(silo_identity_provider_list)?;
        api.register(silo_policy_view_v1)?;
        api.register(silo_policy_update_v1)?;

        api.register(saml_identity_provider_create)?;
        api.register(saml_identity_provider_view)?;

        api.register(local_idp_user_create)?;
        api.register(local_idp_user_delete)?;
        api.register(local_idp_user_set_password)?;

        api.register(certificate_list)?;
        api.register(certificate_create)?;
        api.register(certificate_view)?;
        api.register(certificate_delete)?;

        api.register(certificate_list_v1)?;
        api.register(certificate_create_v1)?;
        api.register(certificate_view_v1)?;
        api.register(certificate_delete_v1)?;

        api.register(system_image_list)?;
        api.register(system_image_create)?;
        api.register(system_image_view)?;
        api.register(system_image_view_by_id)?;
        api.register(system_image_delete)?;

        api.register(system_metric)?;

        api.register(system_update_refresh)?;
        api.register(system_version)?;
        api.register(system_component_version_list)?;
        api.register(system_update_list)?;
        api.register(system_update_view)?;
        api.register(system_update_start)?;
        api.register(system_update_stop)?;
        api.register(system_update_components_list)?;
        api.register(update_deployments_list)?;
        api.register(update_deployment_view)?;

        api.register(user_list)?;
        api.register(silo_users_list)?;
        api.register(silo_user_view)?;
        api.register(group_list)?;

        api.register(user_list_v1)?;
        api.register(silo_user_list_v1)?;
        api.register(silo_user_view_v1)?;
        api.register(group_list_v1)?;
        api.register(group_view)?;

        // Console API operations
        api.register(console_api::login_begin)?;
        api.register(console_api::login_local)?;
        api.register(console_api::login_spoof_begin)?;
        api.register(console_api::login_spoof)?;
        api.register(console_api::login_saml_begin)?;
        api.register(console_api::login_saml)?;
        api.register(console_api::logout)?;

        api.register(console_api::session_me)?;
        api.register(console_api::session_me_groups)?;
        api.register(console_api::console_page)?;
        api.register(console_api::console_root)?;
        api.register(console_api::console_settings_page)?;
        api.register(console_api::console_system_page)?;
        api.register(console_api::asset)?;

        api.register(device_auth::device_auth_request)?;
        api.register(device_auth::device_auth_verify)?;
        api.register(device_auth::device_auth_success)?;
        api.register(device_auth::device_auth_confirm)?;
        api.register(device_auth::device_access_token)?;

        Ok(())
    }

    let conf = serde_json::from_str(include_str!("./tag-config.json")).unwrap();
    let mut api = NexusApiDescription::new().tag_config(conf);

    if let Err(err) = register_endpoints(&mut api) {
        panic!("failed to register entrypoints: {}", err);
    }
    api
}

// API ENDPOINT FUNCTION NAMING CONVENTIONS
//
// Generally, HTTP resources are grouped within some collection.  For a
// relatively simple example:
//
//   GET    v1/organizations                (list the organizations in the collection)
//   POST   v1/organizations                (create a organization in the collection)
//   GET    v1/organizations/{organization} (look up a organization in the collection)
//   DELETE v1/organizations/{organization} (delete a organization in the collection)
//   PUT    v1/organizations/{organization} (update a organization in the collection)
//
// We pick a name for the function that implements a given API entrypoint
// based on how we expect it to appear in the CLI subcommand hierarchy. For
// example:
//
//   GET    v1/organizations                    -> organization_list()
//   POST   v1/organizations                    -> organization_create()
//   GET    v1/organizations/{organization}     -> organization_view()
//   DELETE v1/organizations/{organization}     -> organization_delete()
//   PUT    v1/organizations/{organization}     -> organization_update()
//
// Note that the path typically uses the entity's plural form while the
// function name uses its singular.
//
// Operations beyond list, create, view, delete, and update should use a
// descriptive noun or verb, again bearing in mind that this will be
// transcribed into the CLI and SDKs:
//
//   POST   -> instance_reboot
//   POST   -> instance_stop
//   GET    -> instance_serial_console
//
// Note that these function names end up in generated OpenAPI spec as the
// operationId for each endpoint, and therefore represent a contract with
// clients. Client generators use operationId to name API methods, so changing
// a function name is a breaking change from a client perspective.

/// Fetch the top-level IAM policy
#[endpoint {
    method = GET,
    path = "/v1/system/policy",
    tags = ["policy"],
}]
async fn system_policy_view_v1(
    rqctx: RequestContext<Arc<ServerContext>>,
) -> Result<HttpResponseOk<shared::Policy<authz::FleetRole>>, HttpError> {
    let apictx = rqctx.context();
    let handler = async {
        let nexus = &apictx.nexus;
        let opctx = crate::context::op_context_for_external_api(&rqctx).await?;
        let policy = nexus.fleet_fetch_policy(&opctx).await?;
        Ok(HttpResponseOk(policy))
    };
    apictx.external_latencies.instrument_dropshot_handler(&rqctx, handler).await
}

/// Fetch the top-level IAM policy
/// Use `GET /v1/system/policy` instead
#[endpoint {
    method = GET,
    path = "/system/policy",
    tags = ["policy"],
    deprecated = true
}]
async fn system_policy_view(
    rqctx: RequestContext<Arc<ServerContext>>,
) -> Result<HttpResponseOk<shared::Policy<authz::FleetRole>>, HttpError> {
    let apictx = rqctx.context();
    let nexus = &apictx.nexus;

    let handler = async {
        let opctx = crate::context::op_context_for_external_api(&rqctx).await?;
        let policy = nexus.fleet_fetch_policy(&opctx).await?;
        Ok(HttpResponseOk(policy))
    };
    apictx.external_latencies.instrument_dropshot_handler(&rqctx, handler).await
}

/// Path parameters for `/by-id/` endpoints
#[derive(Deserialize, JsonSchema)]
struct ByIdPathParams {
    id: Uuid,
}

/// Update the top-level IAM policy
#[endpoint {
    method = PUT,
    path = "/v1/system/policy",
    tags = ["policy"],
}]
async fn system_policy_update_v1(
    rqctx: RequestContext<Arc<ServerContext>>,
    new_policy: TypedBody<shared::Policy<authz::FleetRole>>,
) -> Result<HttpResponseOk<shared::Policy<authz::FleetRole>>, HttpError> {
    let apictx = rqctx.context();
    let handler = async {
        let nexus = &apictx.nexus;
        let new_policy = new_policy.into_inner();
        let nasgns = new_policy.role_assignments.len();
        // This should have been validated during parsing.
        bail_unless!(nasgns <= shared::MAX_ROLE_ASSIGNMENTS_PER_RESOURCE);
        let opctx = crate::context::op_context_for_external_api(&rqctx).await?;
        let policy = nexus.fleet_update_policy(&opctx, &new_policy).await?;
        Ok(HttpResponseOk(policy))
    };
    apictx.external_latencies.instrument_dropshot_handler(&rqctx, handler).await
}

/// Update the top-level IAM policy
/// Use 'PUT /v1/system/policy' instead
#[endpoint {
    method = PUT,
    path = "/system/policy",
    tags = ["policy"],
    deprecated = true
}]
async fn system_policy_update(
    rqctx: RequestContext<Arc<ServerContext>>,
    new_policy: TypedBody<shared::Policy<authz::FleetRole>>,
) -> Result<HttpResponseOk<shared::Policy<authz::FleetRole>>, HttpError> {
    let apictx = rqctx.context();
    let nexus = &apictx.nexus;
    let new_policy = new_policy.into_inner();

    let handler = async {
        let nasgns = new_policy.role_assignments.len();
        // This should have been validated during parsing.
        bail_unless!(nasgns <= shared::MAX_ROLE_ASSIGNMENTS_PER_RESOURCE);
        let opctx = crate::context::op_context_for_external_api(&rqctx).await?;
        let policy = nexus.fleet_update_policy(&opctx, &new_policy).await?;
        Ok(HttpResponseOk(policy))
    };
    apictx.external_latencies.instrument_dropshot_handler(&rqctx, handler).await
}

/// Fetch the current silo's IAM policy
#[endpoint {
    method = GET,
    path = "/v1/policy",
    tags = ["silos"],
 }]
pub async fn policy_view_v1(
    rqctx: RequestContext<Arc<ServerContext>>,
) -> Result<HttpResponseOk<shared::Policy<authz::SiloRole>>, HttpError> {
    let apictx = rqctx.context();
    let handler = async {
        let nexus = &apictx.nexus;
        let opctx = crate::context::op_context_for_external_api(&rqctx).await?;
        let silo: NameOrId = opctx
            .authn
            .silo_required()
            .internal_context("loading current silo")?
            .id()
            .into();

        let silo_lookup = nexus.silo_lookup(&opctx, &silo)?;
        let policy = nexus.silo_fetch_policy(&opctx, &silo_lookup).await?;
        Ok(HttpResponseOk(policy))
    };
    apictx.external_latencies.instrument_dropshot_handler(&rqctx, handler).await
}

/// Fetch the current silo's IAM policy
/// Use `GET /v1/policy` instead
#[endpoint {
    method = GET,
    path = "/policy",
    tags = ["silos"],
    deprecated = true,
 }]
pub async fn policy_view(
    rqctx: RequestContext<Arc<ServerContext>>,
) -> Result<HttpResponseOk<shared::Policy<authz::SiloRole>>, HttpError> {
    let apictx = rqctx.context();
    let nexus = &apictx.nexus;
    let handler = async {
        let opctx = crate::context::op_context_for_external_api(&rqctx).await?;
        let silo: NameOrId = opctx
            .authn
            .silo_required()
            .internal_context("loading current silo")?
            .id()
            .into();

        let silo_lookup = nexus.silo_lookup(&opctx, &silo)?;
        let policy = nexus.silo_fetch_policy(&opctx, &silo_lookup).await?;
        Ok(HttpResponseOk(policy))
    };
    apictx.external_latencies.instrument_dropshot_handler(&rqctx, handler).await
}

/// Update the current silo's IAM policy
#[endpoint {
    method = PUT,
    path = "/v1/policy",
    tags = ["silos"],
}]
async fn policy_update_v1(
    rqctx: RequestContext<Arc<ServerContext>>,
    new_policy: TypedBody<shared::Policy<authz::SiloRole>>,
) -> Result<HttpResponseOk<shared::Policy<authz::SiloRole>>, HttpError> {
    let apictx = rqctx.context();
    let handler = async {
        let nexus = &apictx.nexus;
        let new_policy = new_policy.into_inner();
        let nasgns = new_policy.role_assignments.len();
        // This should have been validated during parsing.
        bail_unless!(nasgns <= shared::MAX_ROLE_ASSIGNMENTS_PER_RESOURCE);
        let opctx = crate::context::op_context_for_external_api(&rqctx).await?;
        let silo: NameOrId = opctx
            .authn
            .silo_required()
            .internal_context("loading current silo")?
            .id()
            .into();
        let silo_lookup = nexus.silo_lookup(&opctx, &silo)?;
        let policy =
            nexus.silo_update_policy(&opctx, &silo_lookup, &new_policy).await?;
        Ok(HttpResponseOk(policy))
    };
    apictx.external_latencies.instrument_dropshot_handler(&rqctx, handler).await
}

/// Update the current silo's IAM policy
/// Use `PUT /v1/policy` instead
#[endpoint {
    method = PUT,
    path = "/policy",
    tags = ["silos"],
    deprecated = true,
}]
async fn policy_update(
    rqctx: RequestContext<Arc<ServerContext>>,
    new_policy: TypedBody<shared::Policy<authz::SiloRole>>,
) -> Result<HttpResponseOk<shared::Policy<authz::SiloRole>>, HttpError> {
    let apictx = rqctx.context();
    let nexus = &apictx.nexus;
    let new_policy = new_policy.into_inner();

    let handler = async {
        let nasgns = new_policy.role_assignments.len();
        // This should have been validated during parsing.
        bail_unless!(nasgns <= shared::MAX_ROLE_ASSIGNMENTS_PER_RESOURCE);
        let opctx = crate::context::op_context_for_external_api(&rqctx).await?;
        let silo: NameOrId = opctx
            .authn
            .silo_required()
            .internal_context("loading current silo")?
            .id()
            .into();
        let silo_lookup = nexus.silo_lookup(&opctx, &silo)?;
        let policy =
            nexus.silo_update_policy(&opctx, &silo_lookup, &new_policy).await?;
        Ok(HttpResponseOk(policy))
    };
    apictx.external_latencies.instrument_dropshot_handler(&rqctx, handler).await
}

/// List silos
///
/// Lists silos that are discoverable based on the current permissions.
#[endpoint {
    method = GET,
    path = "/v1/system/silos",
    tags = ["system"],
}]
async fn silo_list_v1(
    rqctx: RequestContext<Arc<ServerContext>>,
    query_params: Query<PaginatedByNameOrId>,
) -> Result<HttpResponseOk<ResultsPage<Silo>>, HttpError> {
    let apictx = rqctx.context();
    let handler = async {
        let nexus = &apictx.nexus;
        let query = query_params.into_inner();
        let pag_params = data_page_params_for(&rqctx, &query)?;
        let scan_params = ScanByNameOrId::from_query(&query)?;
        let paginated_by = name_or_id_pagination(&pag_params, scan_params)?;
        let opctx = crate::context::op_context_for_external_api(&rqctx).await?;
        let silos = nexus
            .silos_list(&opctx, &paginated_by)
            .await?
            .into_iter()
            .map(|p| p.try_into())
            .collect::<Result<Vec<_>, Error>>()?;
        Ok(HttpResponseOk(ScanByNameOrId::results_page(
            &query,
            silos,
            &marker_for_name_or_id,
        )?))
    };
    apictx.external_latencies.instrument_dropshot_handler(&rqctx, handler).await
}

/// List silos
///
/// Lists silos that are discoverable based on the current permissions.
/// Use `GET /v1/system/silos` instead
#[endpoint {
    method = GET,
    path = "/system/silos",
    tags = ["system"],
    deprecated = true
}]
async fn silo_list(
    rqctx: RequestContext<Arc<ServerContext>>,
    query_params: Query<PaginatedByNameOrId>,
) -> Result<HttpResponseOk<ResultsPage<Silo>>, HttpError> {
    let apictx = rqctx.context();
    let handler = async {
        let nexus = &apictx.nexus;
        let query = query_params.into_inner();
        let pag_params = data_page_params_for(&rqctx, &query)?;
        let scan_params = ScanByNameOrId::from_query(&query)?;
        let paginated_by = name_or_id_pagination(&pag_params, scan_params)?;
        let opctx = crate::context::op_context_for_external_api(&rqctx).await?;
        let silos = nexus
            .silos_list(&opctx, &paginated_by)
            .await?
            .into_iter()
            .map(|p| p.try_into())
            .collect::<Result<Vec<_>, Error>>()?;
        Ok(HttpResponseOk(ScanByNameOrId::results_page(
            &query,
            silos,
            &marker_for_name_or_id,
        )?))
    };
    apictx.external_latencies.instrument_dropshot_handler(&rqctx, handler).await
}

/// Create a silo
#[endpoint {
    method = POST,
    path = "/v1/system/silos",
    tags = ["system"],
}]
async fn silo_create_v1(
    rqctx: RequestContext<Arc<ServerContext>>,
    new_silo_params: TypedBody<params::SiloCreate>,
) -> Result<HttpResponseCreated<Silo>, HttpError> {
    let apictx = rqctx.context();
    let handler = async {
        let opctx = crate::context::op_context_for_external_api(&rqctx).await?;
        let nexus = &apictx.nexus;
        let silo =
            nexus.silo_create(&opctx, new_silo_params.into_inner()).await?;
        Ok(HttpResponseCreated(silo.try_into()?))
    };
    apictx.external_latencies.instrument_dropshot_handler(&rqctx, handler).await
}

/// Create a silo
/// Use `POST /v1/system/silos` instead
#[endpoint {
    method = POST,
    path = "/system/silos",
    tags = ["system"],
    deprecated = true
}]
async fn silo_create(
    rqctx: RequestContext<Arc<ServerContext>>,
    new_silo_params: TypedBody<params::SiloCreate>,
) -> Result<HttpResponseCreated<Silo>, HttpError> {
    let apictx = rqctx.context();
    let nexus = &apictx.nexus;
    let handler = async {
        let opctx = crate::context::op_context_for_external_api(&rqctx).await?;
        let silo =
            nexus.silo_create(&opctx, new_silo_params.into_inner()).await?;
        Ok(HttpResponseCreated(silo.try_into()?))
    };
    apictx.external_latencies.instrument_dropshot_handler(&rqctx, handler).await
}

/// Fetch a silo
///
/// Fetch a silo by name.
#[endpoint {
    method = GET,
    path = "/v1/system/silos/{silo}",
    tags = ["system"],
}]
async fn silo_view_v1(
    rqctx: RequestContext<Arc<ServerContext>>,
    path_params: Path<params::SiloPath>,
) -> Result<HttpResponseOk<Silo>, HttpError> {
    let apictx = rqctx.context();
    let handler = async {
        let opctx = crate::context::op_context_for_external_api(&rqctx).await?;
        let nexus = &apictx.nexus;
        let path = path_params.into_inner();
        let silo_lookup = nexus.silo_lookup(&opctx, &path.silo)?;
        let (.., silo) = silo_lookup.fetch().await?;
        Ok(HttpResponseOk(silo.try_into()?))
    };
    apictx.external_latencies.instrument_dropshot_handler(&rqctx, handler).await
}

/// Path parameters for Silo requests
#[derive(Deserialize, JsonSchema)]
struct SiloPathParam {
    /// The silo's unique name.
    silo_name: Name,
}

/// Fetch a silo
///
/// Fetch a silo by name.
/// Use `GET /v1/system/silos/{silo}` instead.
#[endpoint {
    method = GET,
    path = "/system/silos/{silo_name}",
    tags = ["system"],
    deprecated = true,
}]
async fn silo_view(
    rqctx: RequestContext<Arc<ServerContext>>,
    path_params: Path<SiloPathParam>,
) -> Result<HttpResponseOk<Silo>, HttpError> {
    let apictx = rqctx.context();
    let handler = async {
        let opctx = crate::context::op_context_for_external_api(&rqctx).await?;
        let nexus = &apictx.nexus;
        let path = path_params.into_inner();
        let silo = path.silo_name.into();
        let silo_lookup = nexus.silo_lookup(&opctx, &silo)?;
        let (.., silo) = silo_lookup.fetch().await?;
        Ok(HttpResponseOk(silo.try_into()?))
    };
    apictx.external_latencies.instrument_dropshot_handler(&rqctx, handler).await
}

/// Fetch a silo by id
/// Use `GET /v1/system/silos/{id}` instead.
#[endpoint {
    method = GET,
    path = "/system/by-id/silos/{id}",
    tags = ["system"],
    deprecated = true
}]
async fn silo_view_by_id(
    rqctx: RequestContext<Arc<ServerContext>>,
    path_params: Path<ByIdPathParams>,
) -> Result<HttpResponseOk<Silo>, HttpError> {
    let apictx = rqctx.context();
    let handler = async {
        let opctx = crate::context::op_context_for_external_api(&rqctx).await?;
        let nexus = &apictx.nexus;
        let path = path_params.into_inner();
        let silo = path.id.into();
        let silo_lookup = nexus.silo_lookup(&opctx, &silo)?;
        let (.., silo) = silo_lookup.fetch().await?;
        Ok(HttpResponseOk(silo.try_into()?))
    };
    apictx.external_latencies.instrument_dropshot_handler(&rqctx, handler).await
}

/// Delete a silo
///
/// Delete a silo by name.
#[endpoint {
    method = DELETE,
    path = "/v1/system/silos/{silo}",
    tags = ["system"],
}]
async fn silo_delete_v1(
    rqctx: RequestContext<Arc<ServerContext>>,
    path_params: Path<params::SiloPath>,
) -> Result<HttpResponseDeleted, HttpError> {
    let apictx = rqctx.context();
    let handler = async {
        let opctx = crate::context::op_context_for_external_api(&rqctx).await?;
        let nexus = &apictx.nexus;
        let params = path_params.into_inner();
        let silo_lookup = nexus.silo_lookup(&opctx, &params.silo)?;
        nexus.silo_delete(&opctx, &silo_lookup).await?;
        Ok(HttpResponseDeleted())
    };
    apictx.external_latencies.instrument_dropshot_handler(&rqctx, handler).await
}

/// Delete a silo
///
/// Delete a silo by name.
/// Use `DELETE /v1/system/silos/{silo}` instead.
#[endpoint {
    method = DELETE,
    path = "/system/silos/{silo_name}",
    tags = ["system"],
    deprecated = true,
}]
async fn silo_delete(
    rqctx: RequestContext<Arc<ServerContext>>,
    path_params: Path<SiloPathParam>,
) -> Result<HttpResponseDeleted, HttpError> {
    let apictx = rqctx.context();
    let handler = async {
        let opctx = crate::context::op_context_for_external_api(&rqctx).await?;
        let nexus = &apictx.nexus;
        let params = path_params.into_inner();
        let silo = params.silo_name.into();
        let silo_lookup = nexus.silo_lookup(&opctx, &silo)?;
        nexus.silo_delete(&opctx, &silo_lookup).await?;
        Ok(HttpResponseDeleted())
    };
    apictx.external_latencies.instrument_dropshot_handler(&rqctx, handler).await
}

/// Fetch a silo's IAM policy
#[endpoint {
    method = GET,
    path = "/v1/system/silos/{silo}/policy",
    tags = ["system"],
}]
async fn silo_policy_view_v1(
    rqctx: RequestContext<Arc<ServerContext>>,
    path_params: Path<params::SiloPath>,
) -> Result<HttpResponseOk<shared::Policy<authz::SiloRole>>, HttpError> {
    let apictx = rqctx.context();
    let handler = async {
        let opctx = crate::context::op_context_for_external_api(&rqctx).await?;
        let nexus = &apictx.nexus;
        let path = path_params.into_inner();
        let silo_lookup = nexus.silo_lookup(&opctx, &path.silo)?;
        let policy = nexus.silo_fetch_policy(&opctx, &silo_lookup).await?;
        Ok(HttpResponseOk(policy))
    };
    apictx.external_latencies.instrument_dropshot_handler(&rqctx, handler).await
}

/// Fetch a silo's IAM policy
/// Use `GET /v1/system/silos/{silo}/policy` instead.
#[endpoint {
    method = GET,
    path = "/system/silos/{silo_name}/policy",
    tags = ["system"],
    deprecated = true
}]
async fn silo_policy_view(
    rqctx: RequestContext<Arc<ServerContext>>,
    path_params: Path<SiloPathParam>,
) -> Result<HttpResponseOk<shared::Policy<authz::SiloRole>>, HttpError> {
    let apictx = rqctx.context();
    let handler = async {
        let opctx = crate::context::op_context_for_external_api(&rqctx).await?;
        let nexus = &apictx.nexus;
        let path = path_params.into_inner();
        let silo = &path.silo_name.into();
        let silo_lookup = nexus.silo_lookup(&opctx, &silo)?;
        let policy = nexus.silo_fetch_policy(&opctx, &silo_lookup).await?;
        Ok(HttpResponseOk(policy))
    };
    apictx.external_latencies.instrument_dropshot_handler(&rqctx, handler).await
}

/// Update a silo's IAM policy
#[endpoint {
    method = PUT,
    path = "/v1/system/silos/{silo}/policy",
    tags = ["system"],
}]
async fn silo_policy_update_v1(
    rqctx: RequestContext<Arc<ServerContext>>,
    path_params: Path<params::SiloPath>,
    new_policy: TypedBody<shared::Policy<authz::SiloRole>>,
) -> Result<HttpResponseOk<shared::Policy<authz::SiloRole>>, HttpError> {
    let apictx = rqctx.context();
    let handler = async {
        let new_policy = new_policy.into_inner();
        let nasgns = new_policy.role_assignments.len();
        // This should have been validated during parsing.
        bail_unless!(nasgns <= shared::MAX_ROLE_ASSIGNMENTS_PER_RESOURCE);
        let opctx = crate::context::op_context_for_external_api(&rqctx).await?;
        let nexus = &apictx.nexus;
        let path = path_params.into_inner();
        let silo_lookup = nexus.silo_lookup(&opctx, &path.silo)?;
        let policy =
            nexus.silo_update_policy(&opctx, &silo_lookup, &new_policy).await?;
        Ok(HttpResponseOk(policy))
    };
    apictx.external_latencies.instrument_dropshot_handler(&rqctx, handler).await
}

/// Update a silo's IAM policy
/// Use `PUT /v1/system/silos/{silo}/policy` instead
#[endpoint {
    method = PUT,
    path = "/system/silos/{silo_name}/policy",
    tags = ["system"],
    deprecated = true
}]
async fn silo_policy_update(
    rqctx: RequestContext<Arc<ServerContext>>,
    path_params: Path<SiloPathParam>,
    new_policy: TypedBody<shared::Policy<authz::SiloRole>>,
) -> Result<HttpResponseOk<shared::Policy<authz::SiloRole>>, HttpError> {
    let apictx = rqctx.context();
    let handler = async {
        let new_policy = new_policy.into_inner();
        let nasgns = new_policy.role_assignments.len();
        // This should have been validated during parsing.
        bail_unless!(nasgns <= shared::MAX_ROLE_ASSIGNMENTS_PER_RESOURCE);
        let opctx = crate::context::op_context_for_external_api(&rqctx).await?;
        let nexus = &apictx.nexus;
        let path = path_params.into_inner();
        let silo_name = &path.silo_name;
        let silo_lookup = nexus.db_lookup(&opctx).silo_name(silo_name);
        let policy =
            nexus.silo_update_policy(&opctx, &silo_lookup, &new_policy).await?;
        Ok(HttpResponseOk(policy))
    };
    apictx.external_latencies.instrument_dropshot_handler(&rqctx, handler).await
}

// Silo-specific user endpoints

/// List users in a silo
#[endpoint {
    method = GET,
    path = "/v1/system/users",
    tags = ["system"],
}]
async fn silo_user_list_v1(
    rqctx: RequestContext<Arc<ServerContext>>,
    query_params: Query<PaginatedById<params::SiloSelector>>,
) -> Result<HttpResponseOk<ResultsPage<User>>, HttpError> {
    let apictx = rqctx.context();
    let handler = async {
        let opctx = crate::context::op_context_for_external_api(&rqctx).await?;
        let nexus = &apictx.nexus;
        let query = query_params.into_inner();
        let pag_params = data_page_params_for(&rqctx, &query)?;
        let scan_params = ScanById::from_query(&query)?;
        let silo_lookup =
            nexus.silo_lookup(&opctx, &scan_params.selector.silo)?;
        let users = nexus
            .silo_list_users(&opctx, &silo_lookup, &pag_params)
            .await?
            .into_iter()
            .map(|i| i.into())
            .collect();
        Ok(HttpResponseOk(ScanById::results_page(
            &query,
            users,
            &|_, user: &User| user.id,
        )?))
    };
    apictx.external_latencies.instrument_dropshot_handler(&rqctx, handler).await
}

/// List users in a silo
/// Use `GET /v1/system/users` instead.
#[endpoint {
    method = GET,
    path = "/system/silos/{silo_name}/users/all",
    tags = ["system"],
    deprecated = true
}]
async fn silo_users_list(
    rqctx: RequestContext<Arc<ServerContext>>,
    path_params: Path<SiloPathParam>,
    query_params: Query<PaginatedById>,
) -> Result<HttpResponseOk<ResultsPage<User>>, HttpError> {
    let apictx = rqctx.context();
    let handler = async {
        let opctx = crate::context::op_context_for_external_api(&rqctx).await?;
        let nexus = &apictx.nexus;
        let silo = path_params.into_inner().silo_name.into();
        let query = query_params.into_inner();
        let pagparams = data_page_params_for(&rqctx, &query)?;
        let silo_lookup = nexus.silo_lookup(&opctx, &silo)?;
        let users = nexus
            .silo_list_users(&opctx, &silo_lookup, &pagparams)
            .await?
            .into_iter()
            .map(|i| i.into())
            .collect();
        Ok(HttpResponseOk(ScanById::results_page(
            &query,
            users,
            &|_, user: &User| user.id,
        )?))
    };
    apictx.external_latencies.instrument_dropshot_handler(&rqctx, handler).await
}

/// Path parameters for Silo User requests
#[derive(Deserialize, JsonSchema)]
struct UserParam {
    /// The user's internal id
    user_id: Uuid,
}

/// Fetch a user
#[endpoint {
    method = GET,
    path = "/v1/system/users/{user_id}",
    tags = ["system"],
}]
async fn silo_user_view_v1(
    rqctx: RequestContext<Arc<ServerContext>>,
    path_params: Path<UserParam>,
    query_params: Query<params::SiloSelector>,
) -> Result<HttpResponseOk<User>, HttpError> {
    let apictx = rqctx.context();
    let handler = async {
        let opctx = crate::context::op_context_for_external_api(&rqctx).await?;
        let nexus = &apictx.nexus;
        let path = path_params.into_inner();
        let query = query_params.into_inner();
        let silo_lookup = nexus.silo_lookup(&opctx, &query.silo)?;
        let user =
            nexus.silo_user_fetch(&opctx, &silo_lookup, path.user_id).await?;
        Ok(HttpResponseOk(user.into()))
    };
    apictx.external_latencies.instrument_dropshot_handler(&rqctx, handler).await
}

/// Path parameters for Silo User requests
#[derive(Deserialize, JsonSchema)]
struct UserPathParam {
    /// The silo's unique name.
    silo_name: Name,
    /// The user's internal id
    user_id: Uuid,
}

/// Fetch a user
/// Use `GET /v1/system/users/{user_id}` instead
#[endpoint {
    method = GET,
    path = "/system/silos/{silo_name}/users/id/{user_id}",
    tags = ["system"],
    deprecated = true
}]
async fn silo_user_view(
    rqctx: RequestContext<Arc<ServerContext>>,
    path_params: Path<UserPathParam>,
) -> Result<HttpResponseOk<User>, HttpError> {
    let apictx = rqctx.context();
    let handler = async {
        let opctx = crate::context::op_context_for_external_api(&rqctx).await?;
        let nexus = &apictx.nexus;
        let path = path_params.into_inner();
        let silo = path.silo_name.into();
        let silo_lookup = nexus.silo_lookup(&opctx, &silo)?;
        let user =
            nexus.silo_user_fetch(&opctx, &silo_lookup, path.user_id).await?;
        Ok(HttpResponseOk(user.into()))
    };
    apictx.external_latencies.instrument_dropshot_handler(&rqctx, handler).await
}

// Silo identity providers

/// List a silo's IDPs_name
#[endpoint {
    method = GET,
    path = "/v1/system/identity-providers",
    tags = ["system"],
}]
async fn silo_identity_provider_list(
    rqctx: RequestContext<Arc<ServerContext>>,
    query_params: Query<PaginatedByNameOrId<params::SiloSelector>>,
) -> Result<HttpResponseOk<ResultsPage<IdentityProvider>>, HttpError> {
    let apictx = rqctx.context();
    let handler = async {
        let opctx = crate::context::op_context_for_external_api(&rqctx).await?;
        let nexus = &apictx.nexus;
        let query = query_params.into_inner();
        let pag_params = data_page_params_for(&rqctx, &query)?;
        let scan_params = ScanByNameOrId::from_query(&query)?;
        let paginated_by = name_or_id_pagination(&pag_params, scan_params)?;
        let silo_lookup =
            nexus.silo_lookup(&opctx, &scan_params.selector.silo)?;
        let identity_providers = nexus
            .identity_provider_list(&opctx, &silo_lookup, &paginated_by)
            .await?
            .into_iter()
            .map(|x| x.into())
            .collect();
        Ok(HttpResponseOk(ScanByNameOrId::results_page(
            &query,
            identity_providers,
            &marker_for_name_or_id,
        )?))
    };
    apictx.external_latencies.instrument_dropshot_handler(&rqctx, handler).await
}

// Silo SAML identity providers

/// Create a SAML IDP
#[endpoint {
    method = POST,
    path = "/v1/system/identity-providers/saml",
    tags = ["system"],
}]
async fn saml_identity_provider_create(
    rqctx: RequestContext<Arc<ServerContext>>,
    query_params: Query<params::SiloSelector>,
    new_provider: TypedBody<params::SamlIdentityProviderCreate>,
) -> Result<HttpResponseCreated<views::SamlIdentityProvider>, HttpError> {
    let apictx = rqctx.context();
    let handler = async {
        let opctx = crate::context::op_context_for_external_api(&rqctx).await?;
        let nexus = &apictx.nexus;
        let query = query_params.into_inner();
        let silo_lookup = nexus.silo_lookup(&opctx, &query.silo)?;
        let provider = nexus
            .saml_identity_provider_create(
                &opctx,
                &silo_lookup,
                new_provider.into_inner(),
            )
            .await?;
        Ok(HttpResponseCreated(provider.into()))
    };
    apictx.external_latencies.instrument_dropshot_handler(&rqctx, handler).await
}

/// Fetch a SAML IDP
#[endpoint {
    method = GET,
    path = "/v1/system/identity-providers/saml/{provider}",
    tags = ["system"],
}]
async fn saml_identity_provider_view(
    rqctx: RequestContext<Arc<ServerContext>>,
    path_params: Path<params::ProviderPath>,
    query_params: Query<params::SiloSelector>,
) -> Result<HttpResponseOk<views::SamlIdentityProvider>, HttpError> {
    let apictx = rqctx.context();
    let handler = async {
        let opctx = crate::context::op_context_for_external_api(&rqctx).await?;
        let nexus = &apictx.nexus;
        let path = path_params.into_inner();
        let query = query_params.into_inner();
        let saml_identity_provider_selector =
            params::SamlIdentityProviderSelector::new(
                Some(query.silo),
                path.provider,
            );
        let (.., provider) = nexus
            .saml_identity_provider_lookup(
                &opctx,
                &saml_identity_provider_selector,
            )?
            .fetch()
            .await?;
        Ok(HttpResponseOk(provider.into()))
    };
    apictx.external_latencies.instrument_dropshot_handler(&rqctx, handler).await
}

// TODO: no DELETE for identity providers?

// "Local" Identity Provider

/// Create a user
///
/// Users can only be created in Silos with `provision_type` == `Fixed`.
/// Otherwise, Silo users are just-in-time (JIT) provisioned when a user first
/// logs in using an external Identity Provider.
/// Use `POST /v1/system/identity-providers/local/users` instead
#[endpoint {
    method = POST,
    path = "/v1/system/identity-providers/local/users",
    tags = ["system"],
    deprecated = true
}]
async fn local_idp_user_create(
    rqctx: RequestContext<Arc<ServerContext>>,
    query_params: Query<params::SiloSelector>,
    new_user_params: TypedBody<params::UserCreate>,
) -> Result<HttpResponseCreated<User>, HttpError> {
    let apictx = rqctx.context();
    let handler = async {
        let opctx = crate::context::op_context_for_external_api(&rqctx).await?;
        let nexus = &apictx.nexus;
        let query = query_params.into_inner();
        let silo_lookup = nexus.silo_lookup(&opctx, &query.silo)?;
        let user = nexus
            .local_idp_create_user(
                &opctx,
                &silo_lookup,
                new_user_params.into_inner(),
            )
            .await?;
        Ok(HttpResponseCreated(user.into()))
    };
    apictx.external_latencies.instrument_dropshot_handler(&rqctx, handler).await
}

/// Delete a user
#[endpoint {
    method = DELETE,
    path = "/v1/system/identity-providers/local/users/{user_id}",
    tags = ["system"],
}]
async fn local_idp_user_delete(
    rqctx: RequestContext<Arc<ServerContext>>,
    path_params: Path<UserParam>,
    query_params: Query<params::SiloSelector>,
) -> Result<HttpResponseDeleted, HttpError> {
    let apictx = rqctx.context();
    let handler = async {
        let opctx = crate::context::op_context_for_external_api(&rqctx).await?;
        let nexus = &apictx.nexus;
        let path = path_params.into_inner();
        let query = query_params.into_inner();
        let silo_lookup = nexus.silo_lookup(&opctx, &query.silo)?;
        nexus.local_idp_delete_user(&opctx, &silo_lookup, path.user_id).await?;
        Ok(HttpResponseDeleted())
    };
    apictx.external_latencies.instrument_dropshot_handler(&rqctx, handler).await
}

/// Set or invalidate a user's password
///
/// Passwords can only be updated for users in Silos with identity mode
/// `LocalOnly`.
#[endpoint {
    method = POST,
    path = "/v1/system/identity-providers/local/users/{user_id}/set-password",
    tags = ["system"],
}]
async fn local_idp_user_set_password(
    rqctx: RequestContext<Arc<ServerContext>>,
    path_params: Path<UserParam>,
    query_params: Query<params::SiloPath>,
    update: TypedBody<params::UserPassword>,
) -> Result<HttpResponseUpdatedNoContent, HttpError> {
    let apictx = rqctx.context();
    let handler = async {
        let opctx = crate::context::op_context_for_external_api(&rqctx).await?;
        let nexus = &apictx.nexus;
        let path = path_params.into_inner();
        let query = query_params.into_inner();
        let silo_lookup = nexus.silo_lookup(&opctx, &query.silo)?;
        nexus
            .local_idp_user_set_password(
                &opctx,
                &silo_lookup,
                path.user_id,
                update.into_inner(),
            )
            .await?;
        Ok(HttpResponseUpdatedNoContent())
    };
    apictx.external_latencies.instrument_dropshot_handler(&rqctx, handler).await
}

/// List organizations
#[endpoint {
    method = GET,
    path = "/v1/organizations",
    tags = ["organizations"]
}]
async fn organization_list_v1(
    rqctx: RequestContext<Arc<ServerContext>>,
    query_params: Query<PaginatedByNameOrId>,
) -> Result<HttpResponseOk<ResultsPage<Organization>>, HttpError> {
    let apictx = rqctx.context();
    let handler = async {
        let nexus = &apictx.nexus;
        let query = query_params.into_inner();
        let pag_params = data_page_params_for(&rqctx, &query)?;
        let scan_params = ScanByNameOrId::from_query(&query)?;
        let paginated_by = name_or_id_pagination(&pag_params, scan_params)?;
        let opctx = crate::context::op_context_for_external_api(&rqctx).await?;
        let organizations = nexus
            .organizations_list(&opctx, &paginated_by)
            .await?
            .into_iter()
            .map(|p| p.into())
            .collect();
        Ok(HttpResponseOk(ScanByNameOrId::results_page(
            &query,
            organizations,
            &marker_for_name_or_id,
        )?))
    };
    apictx.external_latencies.instrument_dropshot_handler(&rqctx, handler).await
}

/// List organizations
/// Use `GET /v1/organizations` instead
#[endpoint {
    method = GET,
    path = "/organizations",
    tags = ["organizations"],
    deprecated = true
}]
async fn organization_list(
    rqctx: RequestContext<Arc<ServerContext>>,
    query_params: Query<PaginatedByNameOrId>,
) -> Result<HttpResponseOk<ResultsPage<Organization>>, HttpError> {
    let apictx = rqctx.context();
    let handler = async {
        let opctx = crate::context::op_context_for_external_api(&rqctx).await?;
        let nexus = &apictx.nexus;
        let query = query_params.into_inner();
        let pag_params = data_page_params_for(&rqctx, &query)?;
        let scan_params = ScanByNameOrId::from_query(&query)?;
        let paginated_by = name_or_id_pagination(&pag_params, scan_params)?;
        let organizations = nexus
            .organizations_list(&opctx, &paginated_by)
            .await?
            .into_iter()
            .map(|p| p.into())
            .collect();
        Ok(HttpResponseOk(ScanByNameOrId::results_page(
            &query,
            organizations,
            &marker_for_name_or_id,
        )?))
    };
    apictx.external_latencies.instrument_dropshot_handler(&rqctx, handler).await
}

/// Create an organization
#[endpoint {
    method = POST,
    path = "/v1/organizations",
    tags = ["organizations"],
}]
async fn organization_create_v1(
    rqctx: RequestContext<Arc<ServerContext>>,
    new_organization: TypedBody<params::OrganizationCreate>,
) -> Result<HttpResponseCreated<Organization>, HttpError> {
    let apictx = rqctx.context();
    let nexus = &apictx.nexus;
    let handler = async {
        let opctx = crate::context::op_context_for_external_api(&rqctx).await?;
        let organization = nexus
            .organization_create(&opctx, &new_organization.into_inner())
            .await?;
        Ok(HttpResponseCreated(organization.into()))
    };
    apictx.external_latencies.instrument_dropshot_handler(&rqctx, handler).await
}

/// Create an organization
/// Use `POST /v1/organizations` instead
#[endpoint {
    method = POST,
    path = "/organizations",
    tags = ["organizations"],
    deprecated = true
}]
async fn organization_create(
    rqctx: RequestContext<Arc<ServerContext>>,
    new_organization: TypedBody<params::OrganizationCreate>,
) -> Result<HttpResponseCreated<Organization>, HttpError> {
    let apictx = rqctx.context();
    let nexus = &apictx.nexus;
    let handler = async {
        let opctx = crate::context::op_context_for_external_api(&rqctx).await?;
        let organization = nexus
            .organization_create(&opctx, &new_organization.into_inner())
            .await?;
        Ok(HttpResponseCreated(organization.into()))
    };
    apictx.external_latencies.instrument_dropshot_handler(&rqctx, handler).await
}

/// Fetch an organization
#[endpoint {
    method = GET,
    path = "/v1/organizations/{organization}",
    tags = ["organizations"],
}]
async fn organization_view_v1(
    rqctx: RequestContext<Arc<ServerContext>>,
    path_params: Path<params::OrganizationPath>,
) -> Result<HttpResponseOk<Organization>, HttpError> {
    let apictx = rqctx.context();
    let nexus = &apictx.nexus;
    let path = path_params.into_inner();
    let handler = async {
        let opctx = crate::context::op_context_for_external_api(&rqctx).await?;
        let (.., organization) = nexus
            .organization_lookup(
                &opctx,
                &params::OrganizationSelector {
                    organization: path.organization,
                },
            )?
            .fetch()
            .await?;
        Ok(HttpResponseOk(organization.into()))
    };
    apictx.external_latencies.instrument_dropshot_handler(&rqctx, handler).await
}

/// Path parameters for Organization requests
#[derive(Deserialize, JsonSchema)]
struct OrganizationPathParam {
    /// The organization's unique name.
    organization_name: Name,
}

/// Fetch an organization
/// Use `GET /v1/organizations/{organization}` instead
#[endpoint {
    method = GET,
    path = "/organizations/{organization_name}",
    tags = ["organizations"],
    deprecated = true
}]
async fn organization_view(
    rqctx: RequestContext<Arc<ServerContext>>,
    path_params: Path<OrganizationPathParam>,
) -> Result<HttpResponseOk<Organization>, HttpError> {
    let apictx = rqctx.context();
    let nexus = &apictx.nexus;
    let path = path_params.into_inner();
    let handler = async {
        let opctx = crate::context::op_context_for_external_api(&rqctx).await?;
        let (.., organization) = nexus
            .organization_lookup(
                &opctx,
                &params::OrganizationSelector {
                    organization: path.organization_name.into(),
                },
            )?
            .fetch()
            .await?;
        Ok(HttpResponseOk(organization.into()))
    };
    apictx.external_latencies.instrument_dropshot_handler(&rqctx, handler).await
}

/// Fetch an organization by id
/// Use `GET /v1/organizations/{organization}` instead
#[endpoint {
    method = GET,
    path = "/by-id/organizations/{id}",
    tags = ["organizations"],
    deprecated = true
}]
async fn organization_view_by_id(
    rqctx: RequestContext<Arc<ServerContext>>,
    path_params: Path<ByIdPathParams>,
) -> Result<HttpResponseOk<Organization>, HttpError> {
    let apictx = rqctx.context();
    let nexus = &apictx.nexus;
    let path = path_params.into_inner();
    let handler = async {
        let opctx = crate::context::op_context_for_external_api(&rqctx).await?;
        let (.., organization) = nexus
            .organization_lookup(
                &opctx,
                &params::OrganizationSelector { organization: path.id.into() },
            )?
            .fetch()
            .await?;
        Ok(HttpResponseOk(organization.into()))
    };
    apictx.external_latencies.instrument_dropshot_handler(&rqctx, handler).await
}

/// Delete an organization
#[endpoint {
    method = DELETE,
    path = "/v1/organizations/{organization}",
    tags = ["organizations"],
}]
async fn organization_delete_v1(
    rqctx: RequestContext<Arc<ServerContext>>,
    path_params: Path<params::OrganizationPath>,
) -> Result<HttpResponseDeleted, HttpError> {
    let apictx = rqctx.context();
    let nexus = &apictx.nexus;
    let params = path_params.into_inner();
    let handler = async {
        let opctx = crate::context::op_context_for_external_api(&rqctx).await?;
        let organization_selector =
            &params::OrganizationSelector { organization: params.organization };
        let organization_lookup =
            nexus.organization_lookup(&opctx, &organization_selector)?;
        nexus.organization_delete(&opctx, &organization_lookup).await?;
        Ok(HttpResponseDeleted())
    };
    apictx.external_latencies.instrument_dropshot_handler(&rqctx, handler).await
}

/// Delete an organization
/// Use `DELETE /v1/organizations/{organization}` instead
#[endpoint {
    method = DELETE,
    path = "/organizations/{organization_name}",
    tags = ["organizations"],
    deprecated = true
}]
async fn organization_delete(
    rqctx: RequestContext<Arc<ServerContext>>,
    path_params: Path<OrganizationPathParam>,
) -> Result<HttpResponseDeleted, HttpError> {
    let apictx = rqctx.context();
    let nexus = &apictx.nexus;
    let params = path_params.into_inner();
    let handler = async {
        let opctx = crate::context::op_context_for_external_api(&rqctx).await?;
        let organization_selector = &params::OrganizationSelector {
            organization: params.organization_name.into(),
        };
        let organization_lookup =
            nexus.organization_lookup(&opctx, &organization_selector)?;
        nexus.organization_delete(&opctx, &organization_lookup).await?;
        Ok(HttpResponseDeleted())
    };
    apictx.external_latencies.instrument_dropshot_handler(&rqctx, handler).await
}

/// Update an organization
#[endpoint {
    method = PUT,
    path = "/v1/organizations/{organization}",
    tags = ["organizations"],
}]
async fn organization_update_v1(
    rqctx: RequestContext<Arc<ServerContext>>,
    path_params: Path<params::OrganizationPath>,
    updated_organization: TypedBody<params::OrganizationUpdate>,
) -> Result<HttpResponseOk<Organization>, HttpError> {
    let apictx = rqctx.context();
    let nexus = &apictx.nexus;
    let params = path_params.into_inner();
    let handler = async {
        let opctx = crate::context::op_context_for_external_api(&rqctx).await?;
        let organization_selector =
            &params::OrganizationSelector { organization: params.organization };
        let organization_lookup =
            nexus.organization_lookup(&opctx, &organization_selector)?;
        let new_organization = nexus
            .organization_update(
                &opctx,
                &organization_lookup,
                &updated_organization.into_inner(),
            )
            .await?;
        Ok(HttpResponseOk(new_organization.into()))
    };
    apictx.external_latencies.instrument_dropshot_handler(&rqctx, handler).await
}

/// Update an organization
// TODO-correctness: Is it valid for PUT to accept application/json that's a
// subset of what the resource actually represents?  If not, is that a problem?
// (HTTP may require that this be idempotent.)  If so, can we get around that
// having this be a slightly different content-type (e.g.,
// "application/json-patch")?  We should see what other APIs do.
/// Use `PUT /v1/organizations/{organization}` instead
#[endpoint {
    method = PUT,
    path = "/organizations/{organization_name}",
    tags = ["organizations"],
    deprecated = true
}]
async fn organization_update(
    rqctx: RequestContext<Arc<ServerContext>>,
    path_params: Path<OrganizationPathParam>,
    updated_organization: TypedBody<params::OrganizationUpdate>,
) -> Result<HttpResponseOk<Organization>, HttpError> {
    let apictx = rqctx.context();
    let nexus = &apictx.nexus;
    let path = path_params.into_inner();
    let handler = async {
        let opctx = crate::context::op_context_for_external_api(&rqctx).await?;
        let organization_selector = &params::OrganizationSelector {
            organization: path.organization_name.into(),
        };
        let organization_lookup =
            nexus.organization_lookup(&opctx, &organization_selector)?;
        let new_organization = nexus
            .organization_update(
                &opctx,
                &organization_lookup,
                &updated_organization.into_inner(),
            )
            .await?;
        Ok(HttpResponseOk(new_organization.into()))
    };
    apictx.external_latencies.instrument_dropshot_handler(&rqctx, handler).await
}

/// Fetch an organization's IAM policy
#[endpoint {
    method = GET,
    path = "/v1/organizations/{organization}/policy",
    tags = ["organizations"],
}]
async fn organization_policy_view_v1(
    rqctx: RequestContext<Arc<ServerContext>>,
    path_params: Path<params::OrganizationPath>,
) -> Result<HttpResponseOk<shared::Policy<authz::OrganizationRole>>, HttpError>
{
    let apictx = rqctx.context();
    let nexus = &apictx.nexus;
    let params = path_params.into_inner();
    let handler = async {
        let opctx = crate::context::op_context_for_external_api(&rqctx).await?;
        let organization_selector =
            &params::OrganizationSelector { organization: params.organization };
        let organization_lookup =
            nexus.organization_lookup(&opctx, &organization_selector)?;
        let policy = nexus
            .organization_fetch_policy(&opctx, &organization_lookup)
            .await?;
        Ok(HttpResponseOk(policy))
    };
    apictx.external_latencies.instrument_dropshot_handler(&rqctx, handler).await
}

/// Fetch an organization's IAM policy
/// Use `GET /v1/organizations/{organization}/policy` instead
#[endpoint {
    method = GET,
    path = "/organizations/{organization_name}/policy",
    tags = ["organizations"],
    deprecated = true
}]
async fn organization_policy_view(
    rqctx: RequestContext<Arc<ServerContext>>,
    path_params: Path<OrganizationPathParam>,
) -> Result<HttpResponseOk<shared::Policy<authz::OrganizationRole>>, HttpError>
{
    let apictx = rqctx.context();
    let nexus = &apictx.nexus;
    let path = path_params.into_inner();

    let handler = async {
        let opctx = crate::context::op_context_for_external_api(&rqctx).await?;
        let organization_selector = &params::OrganizationSelector {
            organization: path.organization_name.into(),
        };
        let organization_lookup =
            nexus.organization_lookup(&opctx, &organization_selector)?;
        let policy = nexus
            .organization_fetch_policy(&opctx, &organization_lookup)
            .await?;
        Ok(HttpResponseOk(policy))
    };
    apictx.external_latencies.instrument_dropshot_handler(&rqctx, handler).await
}

/// Update an organization's IAM policy
#[endpoint {
    method = PUT,
    path = "/v1/organizations/{organization}/policy",
    tags = ["organizations"],
}]
async fn organization_policy_update_v1(
    rqctx: RequestContext<Arc<ServerContext>>,
    path_params: Path<params::OrganizationPath>,
    new_policy: TypedBody<shared::Policy<authz::OrganizationRole>>,
) -> Result<HttpResponseOk<shared::Policy<authz::OrganizationRole>>, HttpError>
{
    let apictx = rqctx.context();
    let nexus = &apictx.nexus;
    let params = path_params.into_inner();
    let new_policy = new_policy.into_inner();
    let handler = async {
        let opctx = crate::context::op_context_for_external_api(&rqctx).await?;
        let organization_selector =
            &params::OrganizationSelector { organization: params.organization };
        let organization_lookup =
            nexus.organization_lookup(&opctx, &organization_selector)?;
        let nasgns = new_policy.role_assignments.len();
        // This should have been validated during parsing.
        bail_unless!(nasgns <= shared::MAX_ROLE_ASSIGNMENTS_PER_RESOURCE);
        let policy = nexus
            .organization_update_policy(
                &opctx,
                &organization_lookup,
                &new_policy,
            )
            .await?;
        Ok(HttpResponseOk(policy))
    };
    apictx.external_latencies.instrument_dropshot_handler(&rqctx, handler).await
}

/// Update an organization's IAM policy
/// Use `PUT /v1/organizations/{organization}/policy` instead
#[endpoint {
    method = PUT,
    path = "/organizations/{organization_name}/policy",
    tags = ["organizations"],
    deprecated = true
}]
async fn organization_policy_update(
    rqctx: RequestContext<Arc<ServerContext>>,
    path_params: Path<OrganizationPathParam>,
    new_policy: TypedBody<shared::Policy<authz::OrganizationRole>>,
) -> Result<HttpResponseOk<shared::Policy<authz::OrganizationRole>>, HttpError>
{
    let apictx = rqctx.context();
    let nexus = &apictx.nexus;
    let path = path_params.into_inner();
    let new_policy = new_policy.into_inner();
    let handler = async {
        let nasgns = new_policy.role_assignments.len();
        // This should have been validated during parsing.
        bail_unless!(nasgns <= shared::MAX_ROLE_ASSIGNMENTS_PER_RESOURCE);
        let opctx = crate::context::op_context_for_external_api(&rqctx).await?;
        let organization_selector = &params::OrganizationSelector {
            organization: path.organization_name.into(),
        };
        let organization_lookup =
            nexus.organization_lookup(&opctx, &organization_selector)?;
        let policy = nexus
            .organization_update_policy(
                &opctx,
                &organization_lookup,
                &new_policy,
            )
            .await?;
        Ok(HttpResponseOk(policy))
    };
    apictx.external_latencies.instrument_dropshot_handler(&rqctx, handler).await
}

/// List projects
#[endpoint {
    method = GET,
    path = "/v1/projects",
    tags = ["projects"],
}]
async fn project_list_v1(
    rqctx: RequestContext<Arc<ServerContext>>,
    query_params: Query<PaginatedByNameOrId<params::OrganizationSelector>>,
) -> Result<HttpResponseOk<ResultsPage<Project>>, HttpError> {
    let apictx = rqctx.context();
    let handler = async {
        let nexus = &apictx.nexus;
        let query = query_params.into_inner();
        let pag_params = data_page_params_for(&rqctx, &query)?;
        let scan_params = ScanByNameOrId::from_query(&query)?;
        let paginated_by = name_or_id_pagination(&pag_params, scan_params)?;
        let opctx = crate::context::op_context_for_external_api(&rqctx).await?;
        let organization_lookup =
            nexus.organization_lookup(&opctx, &scan_params.selector)?;
        let projects = nexus
            .project_list(&opctx, &organization_lookup, &paginated_by)
            .await?
            .into_iter()
            .map(|p| p.into())
            .collect();
        Ok(HttpResponseOk(ScanByNameOrId::results_page(
            &query,
            projects,
            &marker_for_name_or_id,
        )?))
    };
    apictx.external_latencies.instrument_dropshot_handler(&rqctx, handler).await
}

/// List projects
/// Use `GET /v1/projects` instead
#[endpoint {
    method = GET,
    path = "/organizations/{organization_name}/projects",
    tags = ["projects"],
    deprecated = true,
}]
async fn project_list(
    rqctx: RequestContext<Arc<ServerContext>>,
    query_params: Query<PaginatedByNameOrId>,
    path_params: Path<OrganizationPathParam>,
) -> Result<HttpResponseOk<ResultsPage<Project>>, HttpError> {
    let apictx = rqctx.context();
    let handler = async {
        let nexus = &apictx.nexus;
        let query = query_params.into_inner();
        let path = path_params.into_inner();
        let pag_params = data_page_params_for(&rqctx, &query)?;
        let scan_params = ScanByNameOrId::from_query(&query)?;
        let paginated_by = name_or_id_pagination(&pag_params, scan_params)?;
        let organization_selector = &params::OrganizationSelector {
            organization: path.organization_name.into(),
        };
        let opctx = crate::context::op_context_for_external_api(&rqctx).await?;
        let organization_lookup =
            nexus.organization_lookup(&opctx, &organization_selector)?;
        let projects = nexus
            .project_list(&opctx, &organization_lookup, &paginated_by)
            .await?
            .into_iter()
            .map(|p| p.into())
            .collect();
        Ok(HttpResponseOk(ScanByNameOrId::results_page(
            &query,
            projects,
            &marker_for_name_or_id,
        )?))
    };
    apictx.external_latencies.instrument_dropshot_handler(&rqctx, handler).await
}

/// Create a project
#[endpoint {
    method = POST,
    path = "/v1/projects",
    tags = ["projects"],
}]
async fn project_create_v1(
    rqctx: RequestContext<Arc<ServerContext>>,
    query_params: Query<params::OrganizationSelector>,
    new_project: TypedBody<params::ProjectCreate>,
) -> Result<HttpResponseCreated<Project>, HttpError> {
    let apictx = rqctx.context();
    let nexus = &apictx.nexus;
    let query = query_params.into_inner();
    let handler = async {
        let opctx = crate::context::op_context_for_external_api(&rqctx).await?;
        let organization_selector =
            params::OrganizationSelector { organization: query.organization };
        let organization_lookup =
            nexus.organization_lookup(&opctx, &organization_selector)?;
        let project = nexus
            .project_create(
                &opctx,
                &organization_lookup,
                &new_project.into_inner(),
            )
            .await?;
        Ok(HttpResponseCreated(project.into()))
    };
    apictx.external_latencies.instrument_dropshot_handler(&rqctx, handler).await
}

/// Create a project
/// Use `POST /v1/projects` instead
#[endpoint {
    method = POST,
    path = "/organizations/{organization_name}/projects",
    tags = ["projects"],
    deprecated = true
}]
async fn project_create(
    rqctx: RequestContext<Arc<ServerContext>>,
    path_params: Path<OrganizationPathParam>,
    new_project: TypedBody<params::ProjectCreate>,
) -> Result<HttpResponseCreated<Project>, HttpError> {
    let apictx = rqctx.context();
    let nexus = &apictx.nexus;
    let path = path_params.into_inner();
    let handler = async {
        let opctx = crate::context::op_context_for_external_api(&rqctx).await?;
        let organization_selector = &params::OrganizationSelector {
            organization: path.organization_name.into(),
        };
        let organization_lookup =
            nexus.organization_lookup(&opctx, &organization_selector)?;
        let project = nexus
            .project_create(
                &opctx,
                &organization_lookup,
                &new_project.into_inner(),
            )
            .await?;
        Ok(HttpResponseCreated(project.into()))
    };
    apictx.external_latencies.instrument_dropshot_handler(&rqctx, handler).await
}

/// Fetch a project
#[endpoint {
    method = GET,
    path = "/v1/projects/{project}",
    tags = ["projects"],
}]
async fn project_view_v1(
    rqctx: RequestContext<Arc<ServerContext>>,
    path_params: Path<params::ProjectPath>,
    query_params: Query<params::OptionalOrganizationSelector>,
) -> Result<HttpResponseOk<Project>, HttpError> {
    let apictx = rqctx.context();
    let nexus = &apictx.nexus;
    let path = path_params.into_inner();
    let query = query_params.into_inner();
    let handler = async {
        let opctx = crate::context::op_context_for_external_api(&rqctx).await?;
        let project_selector = params::ProjectSelector {
            organization_selector: query.organization_selector,
            project: path.project,
        };
        let (.., project) =
            nexus.project_lookup(&opctx, &project_selector)?.fetch().await?;
        Ok(HttpResponseOk(project.into()))
    };
    apictx.external_latencies.instrument_dropshot_handler(&rqctx, handler).await
}

/// Path parameters for Project requests
#[derive(Deserialize, JsonSchema)]
struct ProjectPathParam {
    /// The organization's unique name.
    organization_name: Name,
    /// The project's unique name within the organization.
    project_name: Name,
}

/// Fetch a project
/// Use `GET /v1/projects/{project}` instead
#[endpoint {
    method = GET,
    path = "/organizations/{organization_name}/projects/{project_name}",
    tags = ["projects"],
    deprecated = true
}]
async fn project_view(
    rqctx: RequestContext<Arc<ServerContext>>,
    path_params: Path<ProjectPathParam>,
) -> Result<HttpResponseOk<Project>, HttpError> {
    let apictx = rqctx.context();
    let nexus = &apictx.nexus;
    let path = path_params.into_inner();
    let handler = async {
        let opctx = crate::context::op_context_for_external_api(&rqctx).await?;
        let project_selector = params::ProjectSelector::new(
            Some(path.organization_name.into()),
            path.project_name.into(),
        );
        let (.., project) =
            nexus.project_lookup(&opctx, &project_selector)?.fetch().await?;
        Ok(HttpResponseOk(project.into()))
    };
    apictx.external_latencies.instrument_dropshot_handler(&rqctx, handler).await
}

/// Fetch a project by id
/// Use `GET /v1/projects/{project}` instead
#[endpoint {
    method = GET,
    path = "/by-id/projects/{id}",
    tags = ["projects"],
    deprecated = true
}]
async fn project_view_by_id(
    rqctx: RequestContext<Arc<ServerContext>>,
    path_params: Path<ByIdPathParams>,
) -> Result<HttpResponseOk<Project>, HttpError> {
    let apictx = rqctx.context();
    let nexus = &apictx.nexus;
    let path = path_params.into_inner();
    let handler = async {
        let opctx = crate::context::op_context_for_external_api(&rqctx).await?;
        let project_selector =
            params::ProjectSelector::new(None, path.id.into());
        let (.., project) =
            nexus.project_lookup(&opctx, &project_selector)?.fetch().await?;
        Ok(HttpResponseOk(project.into()))
    };
    apictx.external_latencies.instrument_dropshot_handler(&rqctx, handler).await
}

/// Delete a project
#[endpoint {
    method = DELETE,
    path = "/v1/projects/{project}",
    tags = ["projects"],
}]
async fn project_delete_v1(
    rqctx: RequestContext<Arc<ServerContext>>,
    path_params: Path<params::ProjectPath>,
    query_params: Query<params::OptionalOrganizationSelector>,
) -> Result<HttpResponseDeleted, HttpError> {
    let apictx = rqctx.context();
    let nexus = &apictx.nexus;
    let path = path_params.into_inner();
    let query = query_params.into_inner();
    let handler = async {
        let opctx = crate::context::op_context_for_external_api(&rqctx).await?;
        let project_selector = params::ProjectSelector {
            organization_selector: query.organization_selector,
            project: path.project,
        };
        let project_lookup = nexus.project_lookup(&opctx, &project_selector)?;
        nexus.project_delete(&opctx, &project_lookup).await?;
        Ok(HttpResponseDeleted())
    };
    apictx.external_latencies.instrument_dropshot_handler(&rqctx, handler).await
}

/// Delete a project
/// Use `DELETE /v1/projects/{project}` instead
#[endpoint {
    method = DELETE,
    path = "/organizations/{organization_name}/projects/{project_name}",
    tags = ["projects"],
    deprecated = true
}]
async fn project_delete(
    rqctx: RequestContext<Arc<ServerContext>>,
    path_params: Path<ProjectPathParam>,
) -> Result<HttpResponseDeleted, HttpError> {
    let apictx = rqctx.context();
    let nexus = &apictx.nexus;
    let path = path_params.into_inner();
    let handler = async {
        let opctx = crate::context::op_context_for_external_api(&rqctx).await?;
        let project_selector = params::ProjectSelector::new(
            Some(path.organization_name.into()),
            path.project_name.into(),
        );
        let project_lookup = nexus.project_lookup(&opctx, &project_selector)?;
        nexus.project_delete(&opctx, &project_lookup).await?;
        Ok(HttpResponseDeleted())
    };
    apictx.external_latencies.instrument_dropshot_handler(&rqctx, handler).await
}

/// Update a project
#[endpoint {
    method = PUT,
    path = "/v1/projects/{project}",
    tags = ["projects"],
}]
async fn project_update_v1(
    rqctx: RequestContext<Arc<ServerContext>>,
    path_params: Path<params::ProjectPath>,
    query_params: Query<params::OptionalOrganizationSelector>,
    updated_project: TypedBody<params::ProjectUpdate>,
) -> Result<HttpResponseOk<Project>, HttpError> {
    let apictx = rqctx.context();
    let nexus = &apictx.nexus;
    let path = path_params.into_inner();
    let query = query_params.into_inner();
    let updated_project = updated_project.into_inner();
    let handler = async {
        let opctx = crate::context::op_context_for_external_api(&rqctx).await?;
        let project_selector = params::ProjectSelector {
            organization_selector: query.organization_selector,
            project: path.project,
        };
        let project_lookup = nexus.project_lookup(&opctx, &project_selector)?;
        let project = nexus
            .project_update(&opctx, &project_lookup, &updated_project)
            .await?;
        Ok(HttpResponseOk(project.into()))
    };
    apictx.external_latencies.instrument_dropshot_handler(&rqctx, handler).await
}

/// Update a project
// TODO-correctness: Is it valid for PUT to accept application/json that's a
// subset of what the resource actually represents?  If not, is that a problem?
// (HTTP may require that this be idempotent.)  If so, can we get around that
// having this be a slightly different content-type (e.g.,
// "application/json-patch")?  We should see what other APIs do.
/// Use `PUT /v1/projects/{project}` instead
#[endpoint {
    method = PUT,
    path = "/organizations/{organization_name}/projects/{project_name}",
    tags = ["projects"],
    deprecated = true
}]
async fn project_update(
    rqctx: RequestContext<Arc<ServerContext>>,
    path_params: Path<ProjectPathParam>,
    updated_project: TypedBody<params::ProjectUpdate>,
) -> Result<HttpResponseOk<Project>, HttpError> {
    let apictx = rqctx.context();
    let nexus = &apictx.nexus;
    let path = path_params.into_inner();
    let handler = async {
        let opctx = crate::context::op_context_for_external_api(&rqctx).await?;
        let project_selector = params::ProjectSelector::new(
            Some(path.organization_name.into()),
            path.project_name.into(),
        );
        let project_lookup = nexus.project_lookup(&opctx, &project_selector)?;
        let new_project = nexus
            .project_update(
                &opctx,
                &project_lookup,
                &updated_project.into_inner(),
            )
            .await?;
        Ok(HttpResponseOk(new_project.into()))
    };
    apictx.external_latencies.instrument_dropshot_handler(&rqctx, handler).await
}

/// Fetch a project's IAM policy
#[endpoint {
    method = GET,
    path = "/v1/projects/{project}/policy",
    tags = ["projects"],
}]
async fn project_policy_view_v1(
    rqctx: RequestContext<Arc<ServerContext>>,
    path_params: Path<params::ProjectPath>,
    query_params: Query<params::OptionalOrganizationSelector>,
) -> Result<HttpResponseOk<shared::Policy<authz::ProjectRole>>, HttpError> {
    let apictx = rqctx.context();
    let nexus = &apictx.nexus;
    let path = path_params.into_inner();
    let query = query_params.into_inner();
    let handler = async {
        let opctx = crate::context::op_context_for_external_api(&rqctx).await?;
        let project_selector = params::ProjectSelector {
            organization_selector: query.organization_selector,
            project: path.project,
        };
        let project_lookup = nexus.project_lookup(&opctx, &project_selector)?;
        let policy =
            nexus.project_fetch_policy(&opctx, &project_lookup).await?;
        Ok(HttpResponseOk(policy))
    };
    apictx.external_latencies.instrument_dropshot_handler(&rqctx, handler).await
}

/// Fetch a project's IAM policy
/// Use `GET /v1/projects/{project}/policy` instead
#[endpoint {
    method = GET,
    path = "/organizations/{organization_name}/projects/{project_name}/policy",
    tags = ["projects"],
    deprecated = true
}]
async fn project_policy_view(
    rqctx: RequestContext<Arc<ServerContext>>,
    path_params: Path<ProjectPathParam>,
) -> Result<HttpResponseOk<shared::Policy<authz::ProjectRole>>, HttpError> {
    let apictx = rqctx.context();
    let nexus = &apictx.nexus;
    let path = path_params.into_inner();
    let handler = async {
        let opctx = crate::context::op_context_for_external_api(&rqctx).await?;
        let project_selector = params::ProjectSelector::new(
            Some(path.organization_name.into()),
            path.project_name.into(),
        );
        let project_lookup = nexus.project_lookup(&opctx, &project_selector)?;
        let policy =
            nexus.project_fetch_policy(&opctx, &project_lookup).await?;
        Ok(HttpResponseOk(policy))
    };
    apictx.external_latencies.instrument_dropshot_handler(&rqctx, handler).await
}

/// Update a project's IAM policy
#[endpoint {
    method = PUT,
    path = "/v1/projects/{project}/policy",
    tags = ["projects"],
}]
async fn project_policy_update_v1(
    rqctx: RequestContext<Arc<ServerContext>>,
    path_params: Path<params::ProjectPath>,
    query_params: Query<params::OptionalOrganizationSelector>,
    new_policy: TypedBody<shared::Policy<authz::ProjectRole>>,
) -> Result<HttpResponseOk<shared::Policy<authz::ProjectRole>>, HttpError> {
    let apictx = rqctx.context();
    let nexus = &apictx.nexus;
    let path = path_params.into_inner();
    let query = query_params.into_inner();
    let new_policy = new_policy.into_inner();
    let handler = async {
        let opctx = crate::context::op_context_for_external_api(&rqctx).await?;
        let project_selector = params::ProjectSelector {
            organization_selector: query.organization_selector,
            project: path.project,
        };
        let project_lookup = nexus.project_lookup(&opctx, &project_selector)?;
        nexus
            .project_update_policy(&opctx, &project_lookup, &new_policy)
            .await?;
        Ok(HttpResponseOk(new_policy))
    };
    apictx.external_latencies.instrument_dropshot_handler(&rqctx, handler).await
}

/// Update a project's IAM policy
#[endpoint {
    method = PUT,
    path = "/organizations/{organization_name}/projects/{project_name}/policy",
    tags = ["projects"],
}]
async fn project_policy_update(
    rqctx: RequestContext<Arc<ServerContext>>,
    path_params: Path<ProjectPathParam>,
    new_policy: TypedBody<shared::Policy<authz::ProjectRole>>,
) -> Result<HttpResponseOk<shared::Policy<authz::ProjectRole>>, HttpError> {
    let apictx = rqctx.context();
    let nexus = &apictx.nexus;
    let path = path_params.into_inner();
    let new_policy = new_policy.into_inner();
    let handler = async {
        let nasgns = new_policy.role_assignments.len();
        // This should have been validated during parsing.
        bail_unless!(nasgns <= shared::MAX_ROLE_ASSIGNMENTS_PER_RESOURCE);
        let opctx = crate::context::op_context_for_external_api(&rqctx).await?;
        let project_selector = params::ProjectSelector::new(
            Some(path.organization_name.into()),
            path.project_name.into(),
        );
        let project_lookup = nexus.project_lookup(&opctx, &project_selector)?;
        let policy = nexus
            .project_update_policy(&opctx, &project_lookup, &new_policy)
            .await?;
        Ok(HttpResponseOk(policy))
    };
    apictx.external_latencies.instrument_dropshot_handler(&rqctx, handler).await
}

// IP Pools

/// List IP pools
#[endpoint {
    method = GET,
    path = "/v1/system/ip-pools",
    tags = ["system"],
}]
async fn ip_pool_list(
    rqctx: RequestContext<Arc<ServerContext>>,
    query_params: Query<PaginatedByNameOrId>,
) -> Result<HttpResponseOk<ResultsPage<IpPool>>, HttpError> {
    let apictx = rqctx.context();
    let handler = async {
        let nexus = &apictx.nexus;
        let query = query_params.into_inner();
        let pag_params = data_page_params_for(&rqctx, &query)?;
        let scan_params = ScanByNameOrId::from_query(&query)?;
        let paginated_by = name_or_id_pagination(&pag_params, scan_params)?;
        let opctx = crate::context::op_context_for_external_api(&rqctx).await?;
        let pools = nexus
            .ip_pools_list(&opctx, &paginated_by)
            .await?
            .into_iter()
            .map(IpPool::from)
            .collect();
        Ok(HttpResponseOk(ScanByNameOrId::results_page(
            &query,
            pools,
            &marker_for_name_or_id,
        )?))
    };
    apictx.external_latencies.instrument_dropshot_handler(&rqctx, handler).await
}

#[derive(Deserialize, JsonSchema)]
pub struct IpPoolPathParam {
    pub pool_name: Name,
}

/// Create an IP pool
#[endpoint {
    method = POST,
    path = "/v1/system/ip-pools",
    tags = ["system"],
}]
async fn ip_pool_create(
    rqctx: RequestContext<Arc<ServerContext>>,
    pool_params: TypedBody<params::IpPoolCreate>,
) -> Result<HttpResponseCreated<views::IpPool>, HttpError> {
    let apictx = rqctx.context();
    let nexus = &apictx.nexus;
    let pool_params = pool_params.into_inner();
    let handler = async {
        let opctx = crate::context::op_context_for_external_api(&rqctx).await?;
        let pool = nexus.ip_pool_create(&opctx, &pool_params).await?;
        Ok(HttpResponseCreated(IpPool::from(pool)))
    };
    apictx.external_latencies.instrument_dropshot_handler(&rqctx, handler).await
}

/// Fetch an IP pool
#[endpoint {
    method = GET,
    path = "/v1/system/ip-pools/{pool}",
    tags = ["system"],
}]
async fn ip_pool_view(
    rqctx: RequestContext<Arc<ServerContext>>,
    path_params: Path<params::IpPoolPath>,
) -> Result<HttpResponseOk<views::IpPool>, HttpError> {
    let apictx = rqctx.context();
    let handler = async {
        let opctx = crate::context::op_context_for_external_api(&rqctx).await?;
        let nexus = &apictx.nexus;
        let pool_selector = path_params.into_inner().pool;
        let (.., pool) =
            nexus.ip_pool_lookup(&opctx, &pool_selector)?.fetch().await?;
        Ok(HttpResponseOk(IpPool::from(pool)))
    };
    apictx.external_latencies.instrument_dropshot_handler(&rqctx, handler).await
}

/// Delete an IP Pool
#[endpoint {
    method = DELETE,
    path = "/v1/system/ip-pools/{pool}",
    tags = ["system"],
}]
async fn ip_pool_delete(
    rqctx: RequestContext<Arc<ServerContext>>,
    path_params: Path<params::IpPoolPath>,
) -> Result<HttpResponseDeleted, HttpError> {
    let apictx = rqctx.context();
    let handler = async {
        let opctx = crate::context::op_context_for_external_api(&rqctx).await?;
        let nexus = &apictx.nexus;
        let path = path_params.into_inner();
        let pool_lookup = nexus.ip_pool_lookup(&opctx, &path.pool)?;
        nexus.ip_pool_delete(&opctx, &pool_lookup).await?;
        Ok(HttpResponseDeleted())
    };
    apictx.external_latencies.instrument_dropshot_handler(&rqctx, handler).await
}

/// Update an IP Pool
#[endpoint {
    method = PUT,
    path = "/v1/system/ip-pools/{pool}",
    tags = ["system"],
}]
async fn ip_pool_update(
    rqctx: RequestContext<Arc<ServerContext>>,
    path_params: Path<params::IpPoolPath>,
    updates: TypedBody<params::IpPoolUpdate>,
) -> Result<HttpResponseOk<views::IpPool>, HttpError> {
    let apictx = rqctx.context();
    let handler = async {
        let opctx = crate::context::op_context_for_external_api(&rqctx).await?;
        let nexus = &apictx.nexus;
        let path = path_params.into_inner();
        let updates = updates.into_inner();
        let pool_lookup = nexus.ip_pool_lookup(&opctx, &path.pool)?;
        let pool = nexus.ip_pool_update(&opctx, &pool_lookup, &updates).await?;
        Ok(HttpResponseOk(pool.into()))
    };
    apictx.external_latencies.instrument_dropshot_handler(&rqctx, handler).await
}

/// Fetch the IP pool used for Oxide services.
#[endpoint {
    method = GET,
    path = "/v1/system/ip-pools-service",
    tags = ["system"],
}]
async fn ip_pool_service_view(
    rqctx: RequestContext<Arc<ServerContext>>,
) -> Result<HttpResponseOk<views::IpPool>, HttpError> {
    let apictx = rqctx.context();
    let nexus = &apictx.nexus;
    let handler = async {
        let opctx = crate::context::op_context_for_external_api(&rqctx).await?;
        let pool = nexus.ip_pool_service_fetch(&opctx).await?;
        Ok(HttpResponseOk(IpPool::from(pool)))
    };
    apictx.external_latencies.instrument_dropshot_handler(&rqctx, handler).await
}

type IpPoolRangePaginationParams = PaginationParams<EmptyScanParams, IpNetwork>;

/// List ranges for an IP pool
///
/// Ranges are ordered by their first address.
#[endpoint {
    method = GET,
    path = "/v1/system/ip-pools/{pool}/ranges",
    tags = ["system"],
}]
async fn ip_pool_range_list(
    rqctx: RequestContext<Arc<ServerContext>>,
    path_params: Path<params::IpPoolPath>,
    query_params: Query<IpPoolRangePaginationParams>,
) -> Result<HttpResponseOk<ResultsPage<IpPoolRange>>, HttpError> {
    let apictx = rqctx.context();
    let handler = async {
        let opctx = crate::context::op_context_for_external_api(&rqctx).await?;
        let nexus = &apictx.nexus;
        let query = query_params.into_inner();
        let path = path_params.into_inner();
        let marker = match query.page {
            WhichPage::First(_) => None,
            WhichPage::Next(ref addr) => Some(addr),
        };
        let pag_params = DataPageParams {
            limit: rqctx.page_limit(&query)?,
            direction: PaginationOrder::Ascending,
            marker,
        };
        let pool_lookup = nexus.ip_pool_lookup(&opctx, &path.pool)?;
        let ranges = nexus
            .ip_pool_list_ranges(&opctx, &pool_lookup, &pag_params)
            .await?
            .into_iter()
            .map(|range| range.into())
            .collect();
        Ok(HttpResponseOk(ResultsPage::new(
            ranges,
            &EmptyScanParams {},
            |range: &IpPoolRange, _| {
                IpNetwork::from(range.range.first_address())
            },
        )?))
    };
    apictx.external_latencies.instrument_dropshot_handler(&rqctx, handler).await
}

/// Add a range to an IP pool
#[endpoint {
    method = POST,
    path = "/v1/system/ip-pools/{pool}/ranges/add",
    tags = ["system"],
}]
async fn ip_pool_range_add(
    rqctx: RequestContext<Arc<ServerContext>>,
    path_params: Path<params::IpPoolPath>,
    range_params: TypedBody<shared::IpRange>,
) -> Result<HttpResponseCreated<IpPoolRange>, HttpError> {
    let apictx = &rqctx.context();
    let handler = async {
        let opctx = crate::context::op_context_for_external_api(&rqctx).await?;
        let nexus = &apictx.nexus;
        let path = path_params.into_inner();
        let range = range_params.into_inner();
        let pool_lookup = nexus.ip_pool_lookup(&opctx, &path.pool)?;
        let out = nexus.ip_pool_add_range(&opctx, &pool_lookup, &range).await?;
        Ok(HttpResponseCreated(out.into()))
    };
    apictx.external_latencies.instrument_dropshot_handler(&rqctx, handler).await
}

/// Remove a range from an IP pool
#[endpoint {
    method = POST,
    path = "/v1/system/ip-pools/{pool}/ranges/remove",
    tags = ["system"],
}]
async fn ip_pool_range_remove(
    rqctx: RequestContext<Arc<ServerContext>>,
    path_params: Path<params::IpPoolPath>,
    range_params: TypedBody<shared::IpRange>,
) -> Result<HttpResponseUpdatedNoContent, HttpError> {
    let apictx = &rqctx.context();
    let handler = async {
        let opctx = crate::context::op_context_for_external_api(&rqctx).await?;
        let nexus = &apictx.nexus;
        let path = path_params.into_inner();
        let range = range_params.into_inner();
        let pool_lookup = nexus.ip_pool_lookup(&opctx, &path.pool)?;
        nexus.ip_pool_delete_range(&opctx, &pool_lookup, &range).await?;
        Ok(HttpResponseUpdatedNoContent())
    };
    apictx.external_latencies.instrument_dropshot_handler(&rqctx, handler).await
}

/// List ranges for the IP pool used for Oxide services.
///
/// Ranges are ordered by their first address.
#[endpoint {
    method = GET,
    path = "/v1/system/ip-pools-service/ranges",
    tags = ["system"],
}]
async fn ip_pool_service_range_list(
    rqctx: RequestContext<Arc<ServerContext>>,
    query_params: Query<IpPoolRangePaginationParams>,
) -> Result<HttpResponseOk<ResultsPage<IpPoolRange>>, HttpError> {
    let apictx = rqctx.context();
    let handler = async {
        let opctx = crate::context::op_context_for_external_api(&rqctx).await?;
        let nexus = &apictx.nexus;
        let query = query_params.into_inner();
        let marker = match query.page {
            WhichPage::First(_) => None,
            WhichPage::Next(ref addr) => Some(addr),
        };
        let pag_params = DataPageParams {
            limit: rqctx.page_limit(&query)?,
            direction: PaginationOrder::Ascending,
            marker,
        };
        let ranges = nexus
            .ip_pool_service_list_ranges(&opctx, &pag_params)
            .await?
            .into_iter()
            .map(|range| range.into())
            .collect();
        Ok(HttpResponseOk(ResultsPage::new(
            ranges,
            &EmptyScanParams {},
            |range: &IpPoolRange, _| {
                IpNetwork::from(range.range.first_address())
            },
        )?))
    };
    apictx.external_latencies.instrument_dropshot_handler(&rqctx, handler).await
}

/// Add a range to an IP pool used for Oxide services.
#[endpoint {
    method = POST,
    path = "/v1/system/ip-pools-service/ranges/add",
    tags = ["system"],
}]
async fn ip_pool_service_range_add(
    rqctx: RequestContext<Arc<ServerContext>>,
    range_params: TypedBody<shared::IpRange>,
) -> Result<HttpResponseCreated<IpPoolRange>, HttpError> {
    let apictx = &rqctx.context();
    let handler = async {
        let opctx = crate::context::op_context_for_external_api(&rqctx).await?;
        let nexus = &apictx.nexus;
        let range = range_params.into_inner();
        let out = nexus.ip_pool_service_add_range(&opctx, &range).await?;
        Ok(HttpResponseCreated(out.into()))
    };
    apictx.external_latencies.instrument_dropshot_handler(&rqctx, handler).await
}

/// Remove a range from an IP pool used for Oxide services.
#[endpoint {
    method = POST,
    path = "/v1/system/ip-pools-service/ranges/remove",
    tags = ["system"],
}]
async fn ip_pool_service_range_remove(
    rqctx: RequestContext<Arc<ServerContext>>,
    range_params: TypedBody<shared::IpRange>,
) -> Result<HttpResponseUpdatedNoContent, HttpError> {
    let apictx = &rqctx.context();
    let nexus = &apictx.nexus;
    let range = range_params.into_inner();
    let handler = async {
        let opctx = crate::context::op_context_for_external_api(&rqctx).await?;
        nexus.ip_pool_service_delete_range(&opctx, &range).await?;
        Ok(HttpResponseUpdatedNoContent())
    };
    apictx.external_latencies.instrument_dropshot_handler(&rqctx, handler).await
}

// Disks

/// List disks
#[endpoint {
    method = GET,
    path = "/v1/disks",
    tags = ["disks"],
}]
async fn disk_list(
    rqctx: RequestContext<Arc<ServerContext>>,
    query_params: Query<PaginatedByNameOrId<params::ProjectSelector>>,
) -> Result<HttpResponseOk<ResultsPage<Disk>>, HttpError> {
    let apictx = rqctx.context();
    let handler = async {
        let opctx = crate::context::op_context_for_external_api(&rqctx).await?;
        let nexus = &apictx.nexus;
        let query = query_params.into_inner();
        let pag_params = data_page_params_for(&rqctx, &query)?;
        let scan_params = ScanByNameOrId::from_query(&query)?;
        let paginated_by = name_or_id_pagination(&pag_params, scan_params)?;
        let project_lookup =
            nexus.project_lookup(&opctx, &scan_params.selector)?;
        let disks = nexus
            .disk_list(&opctx, &project_lookup, &paginated_by)
            .await?
            .into_iter()
            .map(|disk| disk.into())
            .collect();
        Ok(HttpResponseOk(ScanByNameOrId::results_page(
            &query,
            disks,
            &marker_for_name_or_id,
        )?))
    };
    apictx.external_latencies.instrument_dropshot_handler(&rqctx, handler).await
}

// TODO-correctness See note about instance create.  This should be async.
/// Create a disk
#[endpoint {
    method = POST,
    path = "/v1/disks",
    tags = ["disks"]
}]
async fn disk_create(
    rqctx: RequestContext<Arc<ServerContext>>,
    query_params: Query<params::ProjectSelector>,
    new_disk: TypedBody<params::DiskCreate>,
) -> Result<HttpResponseCreated<Disk>, HttpError> {
    let apictx = rqctx.context();
    let handler = async {
        let opctx = crate::context::op_context_for_external_api(&rqctx).await?;
        let nexus = &apictx.nexus;
        let query = query_params.into_inner();
        let params = new_disk.into_inner();
        let project_lookup = nexus.project_lookup(&opctx, &query)?;
        let disk =
            nexus.project_create_disk(&opctx, &project_lookup, &params).await?;
        Ok(HttpResponseCreated(disk.into()))
    };
    apictx.external_latencies.instrument_dropshot_handler(&rqctx, handler).await
}

/// Fetch a disk
#[endpoint {
    method = GET,
    path = "/v1/disks/{disk}",
    tags = ["disks"]
}]
async fn disk_view(
    rqctx: RequestContext<Arc<ServerContext>>,
    path_params: Path<params::DiskPath>,
    query_params: Query<params::OptionalProjectSelector>,
) -> Result<HttpResponseOk<Disk>, HttpError> {
    let apictx = rqctx.context();
    let handler = async {
        let opctx = crate::context::op_context_for_external_api(&rqctx).await?;
        let nexus = &apictx.nexus;
        let path = path_params.into_inner();
        let query = query_params.into_inner();
        let disk_selector = params::DiskSelector {
            disk: path.disk,
            project_selector: query.project_selector,
        };
        let (.., disk) =
            nexus.disk_lookup(&opctx, &disk_selector)?.fetch().await?;
        Ok(HttpResponseOk(disk.into()))
    };
    apictx.external_latencies.instrument_dropshot_handler(&rqctx, handler).await
}

/// Delete a disk
#[endpoint {
    method = DELETE,
    path = "/v1/disks/{disk}",
    tags = ["disks"],
}]
async fn disk_delete(
    rqctx: RequestContext<Arc<ServerContext>>,
    path_params: Path<params::DiskPath>,
    query_params: Query<params::OptionalProjectSelector>,
) -> Result<HttpResponseDeleted, HttpError> {
    let apictx = rqctx.context();
    let handler = async {
        let opctx = crate::context::op_context_for_external_api(&rqctx).await?;
        let nexus = &apictx.nexus;
        let path = path_params.into_inner();
        let query = query_params.into_inner();
        let disk_selector = params::DiskSelector {
            disk: path.disk,
            project_selector: query.project_selector,
        };
        let disk_lookup = nexus.disk_lookup(&opctx, &disk_selector)?;
        nexus.project_delete_disk(&opctx, &disk_lookup).await?;
        Ok(HttpResponseDeleted())
    };
    apictx.external_latencies.instrument_dropshot_handler(&rqctx, handler).await
}

#[derive(Display, Serialize, Deserialize, JsonSchema)]
#[display(style = "snake_case")]
#[serde(rename_all = "snake_case")]
pub enum DiskMetricName {
    Activated,
    Flush,
    Read,
    ReadBytes,
    Write,
    WriteBytes,
}

#[derive(Serialize, Deserialize, JsonSchema)]
struct DiskMetricsPath {
    disk: NameOrId,
    metric: DiskMetricName,
}

/// Fetch disk metrics
#[endpoint {
    method = GET,
    path = "/v1/disks/{disk}/metrics/{metric}",
    tags = ["disks"],
}]
async fn disk_metrics_list(
    rqctx: RequestContext<Arc<ServerContext>>,
    path_params: Path<DiskMetricsPath>,
    query_params: Query<
        PaginationParams<params::ResourceMetrics, params::ResourceMetrics>,
    >,
    selector_params: Query<params::OptionalProjectSelector>,
) -> Result<HttpResponseOk<ResultsPage<oximeter_db::Measurement>>, HttpError> {
    let apictx = rqctx.context();
    let handler = async {
        let nexus = &apictx.nexus;
        let path = path_params.into_inner();
        let query = query_params.into_inner();

        let selector = selector_params.into_inner();
        let limit = rqctx.page_limit(&query)?;
        let disk_selector = params::DiskSelector {
            disk: path.disk,
            project_selector: selector.project_selector.clone(),
        };
        let opctx = crate::context::op_context_for_external_api(&rqctx).await?;
        let (.., authz_disk) = nexus
            .disk_lookup(&opctx, &disk_selector)?
            .lookup_for(authz::Action::Read)
            .await?;

        let result = nexus
            .select_timeseries(
                &format!("crucible_upstairs:{}", path.metric),
                &[&format!("upstairs_uuid=={}", authz_disk.id())],
                query,
                limit,
            )
            .await?;

        Ok(HttpResponseOk(result))
    };
    apictx.external_latencies.instrument_dropshot_handler(&rqctx, handler).await
}

/// Start the process of importing blocks into a disk
#[endpoint {
    method = POST,
    path = "/v1/disks/{disk}/bulk-write-start",
    tags = ["disks"],
}]
async fn disk_bulk_write_import_start_v1(
    rqctx: RequestContext<Arc<ServerContext>>,
    path_params: Path<params::DiskPath>,
    query_params: Query<params::OptionalProjectSelector>,
) -> Result<HttpResponseUpdatedNoContent, HttpError> {
    let apictx = rqctx.context();
    let handler = async {
        let nexus = &apictx.nexus;
        let path = path_params.into_inner();
        let query = query_params.into_inner();

        let disk_selector = params::DiskSelector {
            disk: path.disk,
            project_selector: query.project_selector,
        };

        let opctx = crate::context::op_context_for_external_api(&rqctx).await?;

        nexus.disk_manual_import_start(&opctx, &disk_selector).await?;

        Ok(HttpResponseUpdatedNoContent())
    };
    apictx.external_latencies.instrument_dropshot_handler(&rqctx, handler).await
}

/// Import blocks into a disk
#[endpoint {
    method = POST,
    path = "/v1/disks/{disk}/bulk-write",
    tags = ["disks"],
}]
async fn disk_bulk_write_import_v1(
    rqctx: RequestContext<Arc<ServerContext>>,
    path_params: Path<params::DiskPath>,
    query_params: Query<params::OptionalProjectSelector>,
    import_params: TypedBody<params::ImportBlocksBulkWrite>,
) -> Result<HttpResponseUpdatedNoContent, HttpError> {
    let apictx = rqctx.context();
    let handler = async {
        let nexus = &apictx.nexus;
        let path = path_params.into_inner();
        let query = query_params.into_inner();
        let params = import_params.into_inner();

        let disk_selector = params::DiskSelector {
            disk: path.disk,
            project_selector: query.project_selector,
        };

        let opctx = crate::context::op_context_for_external_api(&rqctx).await?;

        nexus.disk_manual_import(&opctx, &disk_selector, params).await?;

        Ok(HttpResponseUpdatedNoContent())
    };
    apictx.external_latencies.instrument_dropshot_handler(&rqctx, handler).await
}

/// Stop the process of importing blocks into a disk
#[endpoint {
    method = POST,
    path = "/v1/disks/{disk}/bulk-write-stop",
    tags = ["disks"],
}]
async fn disk_bulk_write_import_stop_v1(
    rqctx: RequestContext<Arc<ServerContext>>,
    path_params: Path<params::DiskPath>,
    query_params: Query<params::OptionalProjectSelector>,
) -> Result<HttpResponseUpdatedNoContent, HttpError> {
    let apictx = rqctx.context();
    let handler = async {
        let nexus = &apictx.nexus;
        let path = path_params.into_inner();
        let query = query_params.into_inner();

        let disk_selector = params::DiskSelector {
            disk: path.disk,
            project_selector: query.project_selector,
        };

        let opctx = crate::context::op_context_for_external_api(&rqctx).await?;

        nexus.disk_manual_import_stop(&opctx, &disk_selector).await?;

        Ok(HttpResponseUpdatedNoContent())
    };
    apictx.external_latencies.instrument_dropshot_handler(&rqctx, handler).await
}

/// Send request to import blocks from URL
#[endpoint {
    method = POST,
    path = "/v1/disks/{disk}/import",
    tags = ["disks"],
}]
async fn disk_import_blocks_from_url_v1(
    rqctx: RequestContext<Arc<ServerContext>>,
    path_params: Path<params::DiskPath>,
    query_params: Query<params::OptionalProjectSelector>,
    import_params: TypedBody<params::ImportBlocksFromUrl>,
) -> Result<HttpResponseUpdatedNoContent, HttpError> {
    let apictx = rqctx.context();
    let handler = async {
        let nexus = &apictx.nexus;
        let path = path_params.into_inner();
        let query = query_params.into_inner();
        let params = import_params.into_inner();

        let disk_selector = params::DiskSelector {
            disk: path.disk,
            project_selector: query.project_selector,
        };

        let opctx = crate::context::op_context_for_external_api(&rqctx).await?;

        nexus
            .import_blocks_from_url_for_disk(&opctx, &disk_selector, params)
            .await?;

        Ok(HttpResponseUpdatedNoContent())
    };
    apictx.external_latencies.instrument_dropshot_handler(&rqctx, handler).await
}

/// Finalize disk when imports are done
#[endpoint {
    method = POST,
    path = "/v1/disks/{disk}/finalize",
    tags = ["disks"],
}]
async fn disk_finalize_import_v1(
    rqctx: RequestContext<Arc<ServerContext>>,
    path_params: Path<params::DiskPath>,
    query_params: Query<params::FinalizeDisk>,
) -> Result<HttpResponseUpdatedNoContent, HttpError> {
    let apictx = rqctx.context();
    let handler = async {
        let nexus = &apictx.nexus;
        let path = path_params.into_inner();
        let query = query_params.into_inner();

        let opctx = crate::context::op_context_for_external_api(&rqctx).await?;

        nexus.disk_finalize_import(&opctx, path.disk, query).await?;

        Ok(HttpResponseUpdatedNoContent())
    };
    apictx.external_latencies.instrument_dropshot_handler(&rqctx, handler).await
}

// Instances

/// List instances
#[endpoint {
    method = GET,
    path = "/v1/instances",
    tags = ["instances"],
}]
async fn instance_list_v1(
    rqctx: RequestContext<Arc<ServerContext>>,
    query_params: Query<PaginatedByNameOrId<params::ProjectSelector>>,
) -> Result<HttpResponseOk<ResultsPage<Instance>>, HttpError> {
    let apictx = rqctx.context();
    let handler = async {
        let nexus = &apictx.nexus;
        let query = query_params.into_inner();
        let pag_params = data_page_params_for(&rqctx, &query)?;
        let scan_params = ScanByNameOrId::from_query(&query)?;
        let paginated_by = name_or_id_pagination(&pag_params, scan_params)?;
        let opctx = crate::context::op_context_for_external_api(&rqctx).await?;
        let project_lookup =
            nexus.project_lookup(&opctx, &scan_params.selector)?;
        let instances = nexus
            .instance_list(&opctx, &project_lookup, &paginated_by)
            .await?
            .into_iter()
            .map(|i| i.into())
            .collect();
        Ok(HttpResponseOk(ScanByNameOrId::results_page(
            &query,
            instances,
            &marker_for_name_or_id,
        )?))
    };
    apictx.external_latencies.instrument_dropshot_handler(&rqctx, handler).await
}

/// List instances
/// Use `GET /v1/instances` instead
#[endpoint {
    method = GET,
    path = "/organizations/{organization_name}/projects/{project_name}/instances",
    tags = ["instances"],
    deprecated = true,
}]
async fn instance_list(
    rqctx: RequestContext<Arc<ServerContext>>,
    query_params: Query<PaginatedByName>,
    path_params: Path<ProjectPathParam>,
) -> Result<HttpResponseOk<ResultsPage<Instance>>, HttpError> {
    let apictx = rqctx.context();
    let handler = async {
        let nexus = &apictx.nexus;
        let query = query_params.into_inner();
        let pag_params = data_page_params_for(&rqctx, &query)?;
        let paginated_by = PaginatedBy::Name(pag_params);
        let path = path_params.into_inner();
        let project_selector = params::ProjectSelector::new(
            Some(path.organization_name.into()),
            path.project_name.into(),
        );
        let opctx = crate::context::op_context_for_external_api(&rqctx).await?;
        let project_lookup = nexus.project_lookup(&opctx, &project_selector)?;
        let instances = nexus
            .instance_list(&opctx, &project_lookup, &paginated_by)
            .await?
            .into_iter()
            .map(|i| i.into())
            .collect();
        Ok(HttpResponseOk(ScanByName::results_page(
            &query,
            instances,
            &marker_for_name,
        )?))
    };
    apictx.external_latencies.instrument_dropshot_handler(&rqctx, handler).await
}

/// Create an instance
#[endpoint {
    method = POST,
    path = "/v1/instances",
    tags = ["instances"],
}]
async fn instance_create_v1(
    rqctx: RequestContext<Arc<ServerContext>>,
    query_params: Query<params::ProjectSelector>,
    new_instance: TypedBody<params::InstanceCreate>,
) -> Result<HttpResponseCreated<Instance>, HttpError> {
    let apictx = rqctx.context();
    let nexus = &apictx.nexus;
    let project_selector = query_params.into_inner();
    let new_instance_params = &new_instance.into_inner();
    let handler = async {
        let opctx = crate::context::op_context_for_external_api(&rqctx).await?;
        let project_lookup = nexus.project_lookup(&opctx, &project_selector)?;
        let instance = nexus
            .project_create_instance(
                &opctx,
                &project_lookup,
                &new_instance_params,
            )
            .await?;
        Ok(HttpResponseCreated(instance.into()))
    };
    apictx.external_latencies.instrument_dropshot_handler(&rqctx, handler).await
}

/// Create an instance
/// Use `POST /v1/instances` instead
// TODO-correctness This is supposed to be async.  Is that right?  We can create
// the instance immediately -- it's just not booted yet.  Maybe the boot
// operation is what's a separate operation_id.  What about the response code
// (201 Created vs 202 Accepted)?  Is that orthogonal?  Things can return a
// useful response, including an operation id, with either response code.  Maybe
// a "reboot" operation would return a 202 Accepted because there's no actual
// resource created?
#[endpoint {
    method = POST,
    path = "/organizations/{organization_name}/projects/{project_name}/instances",
    tags = ["instances"],
    deprecated = true,
}]
async fn instance_create(
    rqctx: RequestContext<Arc<ServerContext>>,
    path_params: Path<ProjectPathParam>,
    new_instance: TypedBody<params::InstanceCreate>,
) -> Result<HttpResponseCreated<Instance>, HttpError> {
    let apictx = rqctx.context();
    let nexus = &apictx.nexus;
    let path = path_params.into_inner();
    let new_instance_params = &new_instance.into_inner();
    let project_selector = params::ProjectSelector::new(
        Some(path.organization_name.into()),
        path.project_name.into(),
    );
    let handler = async {
        let opctx = crate::context::op_context_for_external_api(&rqctx).await?;
        let project_lookup = nexus.project_lookup(&opctx, &project_selector)?;
        let instance = nexus
            .project_create_instance(
                &opctx,
                &project_lookup,
                &new_instance_params,
            )
            .await?;
        Ok(HttpResponseCreated(instance.into()))
    };
    apictx.external_latencies.instrument_dropshot_handler(&rqctx, handler).await
}

/// Fetch an instance
#[endpoint {
    method = GET,
    path = "/v1/instances/{instance}",
    tags = ["instances"],
}]
async fn instance_view_v1(
    rqctx: RequestContext<Arc<ServerContext>>,
    query_params: Query<params::OptionalProjectSelector>,
    path_params: Path<params::InstancePath>,
) -> Result<HttpResponseOk<Instance>, HttpError> {
    let apictx = rqctx.context();
    let nexus = &apictx.nexus;
    let path = path_params.into_inner();
    let query = query_params.into_inner();
    let handler = async {
        let opctx = crate::context::op_context_for_external_api(&rqctx).await?;
        let instance_selector = params::InstanceSelector {
            project_selector: query.project_selector,
            instance: path.instance,
        };
        let instance_lookup =
            nexus.instance_lookup(&opctx, &instance_selector)?;
        let (.., instance) = instance_lookup.fetch().await?;
        Ok(HttpResponseOk(instance.into()))
    };
    apictx.external_latencies.instrument_dropshot_handler(&rqctx, handler).await
}

/// Path parameters for Instance requests
#[derive(Deserialize, JsonSchema)]
struct InstancePathParam {
    organization_name: Name,
    project_name: Name,
    instance_name: Name,
}

/// Fetch an instance
/// Use `GET /v1/instances/{instance}` instead
#[endpoint {
    method = GET,
    path = "/organizations/{organization_name}/projects/{project_name}/instances/{instance_name}",
    tags = ["instances"],
    deprecated = true,
}]
async fn instance_view(
    rqctx: RequestContext<Arc<ServerContext>>,
    path_params: Path<InstancePathParam>,
) -> Result<HttpResponseOk<Instance>, HttpError> {
    let apictx = rqctx.context();
    let nexus = &apictx.nexus;
    let path = path_params.into_inner();
    let instance_selector = params::InstanceSelector::new(
        Some(path.organization_name.into()),
        Some(path.project_name.into()),
        path.instance_name.into(),
    );
    let handler = async {
        let opctx = crate::context::op_context_for_external_api(&rqctx).await?;
        let instance_lookup =
            nexus.instance_lookup(&opctx, &instance_selector)?;
        let (.., instance) = instance_lookup.fetch().await?;
        Ok(HttpResponseOk(instance.into()))
    };
    apictx.external_latencies.instrument_dropshot_handler(&rqctx, handler).await
}

/// Fetch an instance by id
/// Use `GET /v1/instances/{instance}` instead
#[endpoint {
    method = GET,
    path = "/by-id/instances/{id}",
    tags = ["instances"],
    deprecated = true,
}]
async fn instance_view_by_id(
    rqctx: RequestContext<Arc<ServerContext>>,
    path_params: Path<ByIdPathParams>,
) -> Result<HttpResponseOk<Instance>, HttpError> {
    let apictx = rqctx.context();
    let nexus = &apictx.nexus;
    let path = path_params.into_inner();
    let handler = async {
        let opctx = crate::context::op_context_for_external_api(&rqctx).await?;
        let (.., instance) = nexus
            .instance_lookup(
                &opctx,
                &params::InstanceSelector::new(None, None, path.id.into()),
            )?
            .fetch()
            .await?;
        Ok(HttpResponseOk(instance.into()))
    };
    apictx.external_latencies.instrument_dropshot_handler(&rqctx, handler).await
}

/// Delete an instance
#[endpoint {
    method = DELETE,
    path = "/v1/instances/{instance}",
    tags = ["instances"],
}]
async fn instance_delete_v1(
    rqctx: RequestContext<Arc<ServerContext>>,
    query_params: Query<params::OptionalProjectSelector>,
    path_params: Path<params::InstancePath>,
) -> Result<HttpResponseDeleted, HttpError> {
    let apictx = rqctx.context();
    let nexus = &apictx.nexus;
    let path = path_params.into_inner();
    let query = query_params.into_inner();
    let instance_selector = params::InstanceSelector {
        project_selector: query.project_selector,
        instance: path.instance,
    };
    let handler = async {
        let opctx = crate::context::op_context_for_external_api(&rqctx).await?;
        let instance_lookup =
            nexus.instance_lookup(&opctx, &instance_selector)?;
        nexus.project_destroy_instance(&opctx, &instance_lookup).await?;
        Ok(HttpResponseDeleted())
    };
    apictx.external_latencies.instrument_dropshot_handler(&rqctx, handler).await
}

/// Delete an instance
#[endpoint {
    method = DELETE,
    path = "/organizations/{organization_name}/projects/{project_name}/instances/{instance_name}",
    tags = ["instances"],
    deprecated = true,
}]
async fn instance_delete(
    rqctx: RequestContext<Arc<ServerContext>>,
    path_params: Path<InstancePathParam>,
) -> Result<HttpResponseDeleted, HttpError> {
    let apictx = rqctx.context();
    let nexus = &apictx.nexus;
    let path = path_params.into_inner();
    let instance_selector = params::InstanceSelector::new(
        Some(path.organization_name.into()),
        Some(path.project_name.into()),
        path.instance_name.into(),
    );
    let handler = async {
        let opctx = crate::context::op_context_for_external_api(&rqctx).await?;
        let instance_lookup =
            nexus.instance_lookup(&opctx, &instance_selector)?;
        nexus.project_destroy_instance(&opctx, &instance_lookup).await?;
        Ok(HttpResponseDeleted())
    };
    apictx.external_latencies.instrument_dropshot_handler(&rqctx, handler).await
}

// TODO should this be in the public API?
/// Migrate an instance
#[endpoint {
    method = POST,
    path = "/v1/instances/{instance}/migrate",
    tags = ["instances"],
}]
async fn instance_migrate_v1(
    rqctx: RequestContext<Arc<ServerContext>>,
    query_params: Query<params::OptionalProjectSelector>,
    path_params: Path<params::InstancePath>,
    migrate_params: TypedBody<params::InstanceMigrate>,
) -> Result<HttpResponseOk<Instance>, HttpError> {
    let apictx = rqctx.context();
    let nexus = &apictx.nexus;
    let path = path_params.into_inner();
    let query = query_params.into_inner();
    let migrate_instance_params = migrate_params.into_inner();
    let instance_selector = params::InstanceSelector {
        project_selector: query.project_selector,
        instance: path.instance,
    };
    let handler = async {
        let opctx = crate::context::op_context_for_external_api(&rqctx).await?;
        let instance_lookup =
            nexus.instance_lookup(&opctx, &instance_selector)?;
        let instance = nexus
            .project_instance_migrate(
                &opctx,
                &instance_lookup,
                migrate_instance_params,
            )
            .await?;
        Ok(HttpResponseOk(instance.into()))
    };
    apictx.external_latencies.instrument_dropshot_handler(&rqctx, handler).await
}

// TODO should this be in the public API?
/// Migrate an instance
/// Use `POST /v1/instances/{instance}/migrate` instead
#[endpoint {
    method = POST,
    path = "/organizations/{organization_name}/projects/{project_name}/instances/{instance_name}/migrate",
    tags = ["instances"],
    deprecated = true,
}]
async fn instance_migrate(
    rqctx: RequestContext<Arc<ServerContext>>,
    path_params: Path<InstancePathParam>,
    migrate_params: TypedBody<params::InstanceMigrate>,
) -> Result<HttpResponseOk<Instance>, HttpError> {
    let apictx = rqctx.context();
    let nexus = &apictx.nexus;
    let path = path_params.into_inner();
    let migrate_instance_params = migrate_params.into_inner();
    let instance_selector = params::InstanceSelector::new(
        Some(path.organization_name.into()),
        Some(path.project_name.into()),
        path.instance_name.into(),
    );
    let handler = async {
        let opctx = crate::context::op_context_for_external_api(&rqctx).await?;
        let instance_lookup =
            nexus.instance_lookup(&opctx, &instance_selector)?;
        let instance = nexus
            .project_instance_migrate(
                &opctx,
                &instance_lookup,
                migrate_instance_params,
            )
            .await?;
        Ok(HttpResponseOk(instance.into()))
    };
    apictx.external_latencies.instrument_dropshot_handler(&rqctx, handler).await
}

/// Reboot an instance
#[endpoint {
    method = POST,
    path = "/v1/instances/{instance}/reboot",
    tags = ["instances"],
}]
async fn instance_reboot_v1(
    rqctx: RequestContext<Arc<ServerContext>>,
    query_params: Query<params::OptionalProjectSelector>,
    path_params: Path<params::InstancePath>,
) -> Result<HttpResponseAccepted<Instance>, HttpError> {
    let apictx = rqctx.context();
    let nexus = &apictx.nexus;
    let path = path_params.into_inner();
    let query = query_params.into_inner();
    let instance_selector = params::InstanceSelector {
        project_selector: query.project_selector,
        instance: path.instance,
    };
    let handler = async {
        let opctx = crate::context::op_context_for_external_api(&rqctx).await?;
        let instance_lookup =
            nexus.instance_lookup(&opctx, &instance_selector)?;
        let instance = nexus.instance_reboot(&opctx, &instance_lookup).await?;
        Ok(HttpResponseAccepted(instance.into()))
    };
    apictx.external_latencies.instrument_dropshot_handler(&rqctx, handler).await
}

/// Reboot an instance
/// Use `POST /v1/instances/{instance}/reboot` instead
#[endpoint {
    method = POST,
    path = "/organizations/{organization_name}/projects/{project_name}/instances/{instance_name}/reboot",
    tags = ["instances"],
    deprecated = true,
}]
async fn instance_reboot(
    rqctx: RequestContext<Arc<ServerContext>>,
    path_params: Path<InstancePathParam>,
) -> Result<HttpResponseAccepted<Instance>, HttpError> {
    let apictx = rqctx.context();
    let nexus = &apictx.nexus;
    let path = path_params.into_inner();
    let instance_selector = params::InstanceSelector::new(
        Some(path.organization_name.into()),
        Some(path.project_name.into()),
        path.instance_name.into(),
    );
    let handler = async {
        let opctx = crate::context::op_context_for_external_api(&rqctx).await?;
        let instance_lookup =
            nexus.instance_lookup(&opctx, &instance_selector)?;
        let instance = nexus.instance_reboot(&opctx, &instance_lookup).await?;
        Ok(HttpResponseAccepted(instance.into()))
    };
    apictx.external_latencies.instrument_dropshot_handler(&rqctx, handler).await
}

/// Boot an instance
#[endpoint {
    method = POST,
    path = "/v1/instances/{instance}/start",
    tags = ["instances"],
}]
async fn instance_start_v1(
    rqctx: RequestContext<Arc<ServerContext>>,
    query_params: Query<params::OptionalProjectSelector>,
    path_params: Path<params::InstancePath>,
) -> Result<HttpResponseAccepted<Instance>, HttpError> {
    let apictx = rqctx.context();
    let nexus = &apictx.nexus;
    let path = path_params.into_inner();
    let query = query_params.into_inner();
    let instance_selector = params::InstanceSelector {
        project_selector: query.project_selector,
        instance: path.instance,
    };
    let handler = async {
        let opctx = crate::context::op_context_for_external_api(&rqctx).await?;
        let instance_lookup =
            nexus.instance_lookup(&opctx, &instance_selector)?;
        let instance = nexus.instance_start(&opctx, &instance_lookup).await?;
        Ok(HttpResponseAccepted(instance.into()))
    };
    apictx.external_latencies.instrument_dropshot_handler(&rqctx, handler).await
}

/// Boot an instance
/// Use `POST /v1/instances/{instance}/start` instead
#[endpoint {
    method = POST,
    path = "/organizations/{organization_name}/projects/{project_name}/instances/{instance_name}/start",
    tags = ["instances"],
    deprecated = true,
}]
async fn instance_start(
    rqctx: RequestContext<Arc<ServerContext>>,
    path_params: Path<InstancePathParam>,
) -> Result<HttpResponseAccepted<Instance>, HttpError> {
    let apictx = rqctx.context();
    let nexus = &apictx.nexus;
    let path = path_params.into_inner();
    let instance_selector = params::InstanceSelector::new(
        Some(path.organization_name.into()),
        Some(path.project_name.into()),
        path.instance_name.into(),
    );
    let handler = async {
        let opctx = crate::context::op_context_for_external_api(&rqctx).await?;
        let instance_lookup =
            nexus.instance_lookup(&opctx, &instance_selector)?;
        let instance = nexus.instance_start(&opctx, &instance_lookup).await?;
        Ok(HttpResponseAccepted(instance.into()))
    };
    apictx.external_latencies.instrument_dropshot_handler(&rqctx, handler).await
}

/// Stop an instance
#[endpoint {
    method = POST,
    path = "/v1/instances/{instance}/stop",
    tags = ["instances"],
}]
async fn instance_stop_v1(
    rqctx: RequestContext<Arc<ServerContext>>,
    query_params: Query<params::OptionalProjectSelector>,
    path_params: Path<params::InstancePath>,
) -> Result<HttpResponseAccepted<Instance>, HttpError> {
    let apictx = rqctx.context();
    let nexus = &apictx.nexus;
    let path = path_params.into_inner();
    let query = query_params.into_inner();
    let instance_selector = params::InstanceSelector {
        project_selector: query.project_selector,
        instance: path.instance,
    };
    let handler = async {
        let opctx = crate::context::op_context_for_external_api(&rqctx).await?;
        let instance_lookup =
            nexus.instance_lookup(&opctx, &instance_selector)?;
        let instance = nexus.instance_stop(&opctx, &instance_lookup).await?;
        Ok(HttpResponseAccepted(instance.into()))
    };
    apictx.external_latencies.instrument_dropshot_handler(&rqctx, handler).await
}

/// Halt an instance
/// Use `POST /v1/instances/{instance}/stop` instead
#[endpoint {
    method = POST,
    path = "/organizations/{organization_name}/projects/{project_name}/instances/{instance_name}/stop",
    tags = ["instances"],
    deprecated = true,
}]
async fn instance_stop(
    rqctx: RequestContext<Arc<ServerContext>>,
    path_params: Path<InstancePathParam>,
) -> Result<HttpResponseAccepted<Instance>, HttpError> {
    let apictx = rqctx.context();
    let nexus = &apictx.nexus;
    let path = path_params.into_inner();
    let instance_selector = params::InstanceSelector::new(
        Some(path.organization_name.into()),
        Some(path.project_name.into()),
        path.instance_name.into(),
    );
    let handler = async {
        let opctx = crate::context::op_context_for_external_api(&rqctx).await?;
        let instance_lookup =
            nexus.instance_lookup(&opctx, &instance_selector)?;
        let instance = nexus.instance_stop(&opctx, &instance_lookup).await?;
        Ok(HttpResponseAccepted(instance.into()))
    };
    apictx.external_latencies.instrument_dropshot_handler(&rqctx, handler).await
}

/// Fetch an instance's serial console
#[endpoint {
    method = GET,
    path = "/v1/instances/{instance}/serial-console",
    tags = ["instances"],
}]
async fn instance_serial_console_v1(
    rqctx: RequestContext<Arc<ServerContext>>,
    path_params: Path<params::InstancePath>,
    query_params: Query<params::InstanceSerialConsoleRequest>,
    selector_params: Query<params::OptionalProjectSelector>,
) -> Result<HttpResponseOk<params::InstanceSerialConsoleData>, HttpError> {
    let apictx = rqctx.context();
    let nexus = &apictx.nexus;
    let path = path_params.into_inner();
    let query = query_params.into_inner();
    let selector = selector_params.into_inner();
    let instance_selector = params::InstanceSelector {
        project_selector: selector.project_selector,
        instance: path.instance,
    };
    let handler = async {
        let opctx = crate::context::op_context_for_external_api(&rqctx).await?;
        let instance_lookup =
            nexus.instance_lookup(&opctx, &instance_selector)?;
        let data = nexus
            .instance_serial_console_data(&instance_lookup, &query)
            .await?;
        Ok(HttpResponseOk(data))
    };
    apictx.external_latencies.instrument_dropshot_handler(&rqctx, handler).await
}

/// Fetch an instance's serial console
/// Use `GET /v1/instances/{instance}/serial-console` instead
#[endpoint {
    method = GET,
    path = "/organizations/{organization_name}/projects/{project_name}/instances/{instance_name}/serial-console",
    tags = ["instances"],
    deprecated = true,
}]
async fn instance_serial_console(
    rqctx: RequestContext<Arc<ServerContext>>,
    path_params: Path<InstancePathParam>,
    query_params: Query<params::InstanceSerialConsoleRequest>,
) -> Result<HttpResponseOk<params::InstanceSerialConsoleData>, HttpError> {
    let apictx = rqctx.context();
    let nexus = &apictx.nexus;
    let path = path_params.into_inner();
    let instance_selector = params::InstanceSelector::new(
        Some(path.organization_name.into()),
        Some(path.project_name.into()),
        path.instance_name.into(),
    );
    let handler = async {
        let opctx = crate::context::op_context_for_external_api(&rqctx).await?;
        let instance_lookup =
            nexus.instance_lookup(&opctx, &instance_selector)?;
        let data = nexus
            .instance_serial_console_data(
                &instance_lookup,
                &query_params.into_inner(),
            )
            .await?;
        Ok(HttpResponseOk(data))
    };
    apictx.external_latencies.instrument_dropshot_handler(&rqctx, handler).await
}

/// Stream an instance's serial console
#[channel {
    protocol = WEBSOCKETS,
    path = "/v1/instances/{instance}/serial-console/stream",
    tags = ["instances"],
}]
async fn instance_serial_console_stream_v1(
    rqctx: RequestContext<Arc<ServerContext>>,
    path_params: Path<params::InstancePath>,
    query_params: Query<params::OptionalProjectSelector>,
    conn: WebsocketConnection,
) -> WebsocketChannelResult {
    let apictx = rqctx.context();
    let nexus = &apictx.nexus;
    let path = path_params.into_inner();
    let query = query_params.into_inner();
    let opctx = crate::context::op_context_for_external_api(&rqctx).await?;
    let instance_selector = params::InstanceSelector {
        project_selector: query.project_selector,
        instance: path.instance,
    };
    let instance_lookup = nexus.instance_lookup(&opctx, &instance_selector)?;
    nexus.instance_serial_console_stream(conn, &instance_lookup).await?;
    Ok(())
}

/// Connect to an instance's serial console
/// Use `GET /v1/instances/{instance}/serial-console/stream` instead
#[channel {
    protocol = WEBSOCKETS,
    path = "/organizations/{organization_name}/projects/{project_name}/instances/{instance_name}/serial-console/stream",
    tags = ["instances"],
    deprecated = true,
}]
async fn instance_serial_console_stream(
    rqctx: RequestContext<Arc<ServerContext>>,
    path_params: Path<InstancePathParam>,
    conn: WebsocketConnection,
) -> WebsocketChannelResult {
    let apictx = rqctx.context();
    let nexus = &apictx.nexus;
    let path = path_params.into_inner();
    let opctx = crate::context::op_context_for_external_api(&rqctx).await?;
    let instance_selector = params::InstanceSelector::new(
        Some(path.organization_name.into()),
        Some(path.project_name.into()),
        path.instance_name.into(),
    );
    let instance_lookup = nexus.instance_lookup(&opctx, &instance_selector)?;
    nexus.instance_serial_console_stream(conn, &instance_lookup).await?;
    Ok(())
}

/// List an instance's disks
#[endpoint {
    method = GET,
    path = "/v1/instances/{instance}/disks",
    tags = ["instances"],
}]
async fn instance_disk_list_v1(
    rqctx: RequestContext<Arc<ServerContext>>,
    query_params: Query<PaginatedByNameOrId<params::OptionalProjectSelector>>,
    path_params: Path<params::InstancePath>,
) -> Result<HttpResponseOk<ResultsPage<Disk>>, HttpError> {
    let apictx = rqctx.context();
    let handler = async {
        let nexus = &apictx.nexus;
        let path = path_params.into_inner();
        let query = query_params.into_inner();
        let pag_params = data_page_params_for(&rqctx, &query)?;
        let scan_params = ScanByNameOrId::from_query(&query)?;
        let paginated_by = name_or_id_pagination(&pag_params, scan_params)?;
        let opctx = crate::context::op_context_for_external_api(&rqctx).await?;
        let instance_selector = params::InstanceSelector {
            project_selector: scan_params.selector.project_selector.clone(),
            instance: path.instance,
        };
        let instance_lookup =
            nexus.instance_lookup(&opctx, &instance_selector)?;
        let disks = nexus
            .instance_list_disks(&opctx, &instance_lookup, &paginated_by)
            .await?
            .into_iter()
            .map(|d| d.into())
            .collect();
        Ok(HttpResponseOk(ScanByNameOrId::results_page(
            &query,
            disks,
            &marker_for_name_or_id,
        )?))
    };
    apictx.external_latencies.instrument_dropshot_handler(&rqctx, handler).await
}

/// List an instance's disks
/// Use `GET /v1/instances/{instance}/disks` instead
#[endpoint {
    method = GET,
    path = "/organizations/{organization_name}/projects/{project_name}/instances/{instance_name}/disks",
    tags = ["instances"],
    deprecated = true
}]
async fn instance_disk_list(
    rqctx: RequestContext<Arc<ServerContext>>,
    query_params: Query<PaginatedByName>,
    path_params: Path<InstancePathParam>,
) -> Result<HttpResponseOk<ResultsPage<Disk>>, HttpError> {
    let apictx = rqctx.context();
    let handler = async {
        let nexus = &apictx.nexus;
        let query = query_params.into_inner();
        let pag_params = data_page_params_for(&rqctx, &query)?;
        let path = path_params.into_inner();
        let instance_selector = params::InstanceSelector::new(
            Some(path.organization_name.into()),
            Some(path.project_name.into()),
            path.instance_name.into(),
        );
        let opctx = crate::context::op_context_for_external_api(&rqctx).await?;
        let instance_lookup =
            nexus.instance_lookup(&opctx, &instance_selector)?;
        let disks = nexus
            .instance_list_disks(
                &opctx,
                &instance_lookup,
                &PaginatedBy::Name(pag_params),
            )
            .await?
            .into_iter()
            .map(|d| d.into())
            .collect();
        Ok(HttpResponseOk(ScanByName::results_page(
            &query,
            disks,
            &marker_for_name,
        )?))
    };
    apictx.external_latencies.instrument_dropshot_handler(&rqctx, handler).await
}

/// Attach a disk to an instance
#[endpoint {
    method = POST,
    path = "/v1/instances/{instance}/disks/attach",
    tags = ["instances"],
}]
async fn instance_disk_attach_v1(
    rqctx: RequestContext<Arc<ServerContext>>,
    path_params: Path<params::InstancePath>,
    query_params: Query<params::OptionalProjectSelector>,
    disk_to_attach: TypedBody<params::DiskPath>,
) -> Result<HttpResponseAccepted<Disk>, HttpError> {
    let apictx = rqctx.context();
    let nexus = &apictx.nexus;
    let path = path_params.into_inner();
    let query = query_params.into_inner();
    let disk = disk_to_attach.into_inner().disk;
    let handler = async {
        let opctx = crate::context::op_context_for_external_api(&rqctx).await?;
        let instance_selector = params::InstanceSelector {
            project_selector: query.project_selector,
            instance: path.instance,
        };
        let instance_lookup =
            nexus.instance_lookup(&opctx, &instance_selector)?;
        let disk =
            nexus.instance_attach_disk(&opctx, &instance_lookup, disk).await?;
        Ok(HttpResponseAccepted(disk.into()))
    };
    apictx.external_latencies.instrument_dropshot_handler(&rqctx, handler).await
}

/// Attach a disk to an instance
/// Use `POST /v1/instances/{instance}/disks/attach` instead
#[endpoint {
    method = POST,
    path = "/organizations/{organization_name}/projects/{project_name}/instances/{instance_name}/disks/attach",
    tags = ["instances"],
    deprecated = true
}]
async fn instance_disk_attach(
    rqctx: RequestContext<Arc<ServerContext>>,
    path_params: Path<InstancePathParam>,
    disk_to_attach: TypedBody<params::DiskIdentifier>,
) -> Result<HttpResponseAccepted<Disk>, HttpError> {
    let apictx = rqctx.context();
    let nexus = &apictx.nexus;
    let path = path_params.into_inner();
    let disk = disk_to_attach.into_inner();
    let instance_selector = params::InstanceSelector::new(
        Some(path.organization_name.clone().into()),
        Some(path.project_name.clone().into()),
        path.instance_name.into(),
    );
    let handler = async {
        let opctx = crate::context::op_context_for_external_api(&rqctx).await?;
        let instance_lookup =
            nexus.instance_lookup(&opctx, &instance_selector)?;
        let disk = nexus
            .instance_attach_disk(&opctx, &instance_lookup, disk.name.into())
            .await?;
        Ok(HttpResponseAccepted(disk.into()))
    };
    apictx.external_latencies.instrument_dropshot_handler(&rqctx, handler).await
}

/// Detach a disk from an instance
#[endpoint {
    method = POST,
    path = "/v1/instances/{instance}/disks/detach",
    tags = ["instances"],
}]
async fn instance_disk_detach_v1(
    rqctx: RequestContext<Arc<ServerContext>>,
    path_params: Path<params::InstancePath>,
    query_params: Query<params::OptionalProjectSelector>,
    disk_to_detach: TypedBody<params::DiskPath>,
) -> Result<HttpResponseAccepted<Disk>, HttpError> {
    let apictx = rqctx.context();
    let nexus = &apictx.nexus;
    let path = path_params.into_inner();
    let query = query_params.into_inner();
    let disk = disk_to_detach.into_inner().disk;
    let handler = async {
        let opctx = crate::context::op_context_for_external_api(&rqctx).await?;
        let instance_selector = params::InstanceSelector {
            project_selector: query.project_selector,
            instance: path.instance,
        };
        let instance_lookup =
            nexus.instance_lookup(&opctx, &instance_selector)?;
        let disk =
            nexus.instance_detach_disk(&opctx, &instance_lookup, disk).await?;
        Ok(HttpResponseAccepted(disk.into()))
    };
    apictx.external_latencies.instrument_dropshot_handler(&rqctx, handler).await
}

/// Detach a disk from an instance
/// Use `POST /v1/disks/{disk}/detach` instead
#[endpoint {
    method = POST,
    path = "/organizations/{organization_name}/projects/{project_name}/instances/{instance_name}/disks/detach",
    tags = ["instances"],
    deprecated = true
}]
async fn instance_disk_detach(
    rqctx: RequestContext<Arc<ServerContext>>,
    path_params: Path<InstancePathParam>,
    disk_to_detach: TypedBody<params::DiskIdentifier>,
) -> Result<HttpResponseAccepted<Disk>, HttpError> {
    let apictx = rqctx.context();
    let nexus = &apictx.nexus;
    let path = path_params.into_inner();
    let disk = disk_to_detach.into_inner();
    let instance_selector = params::InstanceSelector::new(
        Some(path.organization_name.clone().into()),
        Some(path.project_name.clone().into()),
        path.instance_name.into(),
    );
    let handler = async {
        let opctx = crate::context::op_context_for_external_api(&rqctx).await?;
        let instance_lookup =
            nexus.instance_lookup(&opctx, &instance_selector)?;
        let disk = nexus
            .instance_detach_disk(&opctx, &instance_lookup, disk.name.into())
            .await?;
        Ok(HttpResponseAccepted(disk.into()))
    };
    apictx.external_latencies.instrument_dropshot_handler(&rqctx, handler).await
}

// Certificates

/// List system-wide certificates
///
/// Returns a list of all the system-wide certificates. System-wide certificates
/// are returned sorted by creation date, with the most recent certificates
/// appearing first.
#[endpoint {
    method = GET,
    path = "/v1/system/certificates",
    tags = ["system"],
}]
async fn certificate_list_v1(
    rqctx: RequestContext<Arc<ServerContext>>,
    query_params: Query<PaginatedByNameOrId>,
) -> Result<HttpResponseOk<ResultsPage<Certificate>>, HttpError> {
    let apictx = rqctx.context();
    let handler = async {
        let nexus = &apictx.nexus;
        let query = query_params.into_inner();
        let pag_params = data_page_params_for(&rqctx, &query)?;
        let scan_params = ScanByNameOrId::from_query(&query)?;
        let paginated_by = name_or_id_pagination(&pag_params, scan_params)?;
        let opctx = crate::context::op_context_for_external_api(&rqctx).await?;
        let certs = nexus
            .certificates_list(&opctx, &paginated_by)
            .await?
            .into_iter()
            .map(|d| d.try_into())
            .collect::<Result<Vec<_>, Error>>()?;
        Ok(HttpResponseOk(ScanByNameOrId::results_page(
            &query,
            certs,
            &marker_for_name_or_id,
        )?))
    };
    apictx.external_latencies.instrument_dropshot_handler(&rqctx, handler).await
}

/// List system-wide certificates
///
/// Returns a list of all the system-wide certificates. System-wide certificates
/// are returned sorted by creation date, with the most recent certificates
/// appearing first.
/// Use `GET /v1/system/certificates` instead
#[endpoint {
    method = GET,
    path = "/system/certificates",
    tags = ["system"],
    deprecated = true,
}]
async fn certificate_list(
    rqctx: RequestContext<Arc<ServerContext>>,
    query_params: Query<PaginatedByNameOrId>,
) -> Result<HttpResponseOk<ResultsPage<Certificate>>, HttpError> {
    let apictx = rqctx.context();
    let nexus = &apictx.nexus;
    let query = query_params.into_inner();
    let pag_params = data_page_params_for(&rqctx, &query)?;
    let scan_params = ScanByNameOrId::from_query(&query)?;
    let paginated_by = name_or_id_pagination(&pag_params, scan_params)?;
    let handler = async {
        let opctx = crate::context::op_context_for_external_api(&rqctx).await?;
        let certs = nexus
            .certificates_list(&opctx, &paginated_by)
            .await?
            .into_iter()
            .map(|d| d.try_into())
            .collect::<Result<Vec<_>, Error>>()?;
        Ok(HttpResponseOk(ScanByNameOrId::results_page(
            &query,
            certs,
            &marker_for_name_or_id,
        )?))
    };
    apictx.external_latencies.instrument_dropshot_handler(&rqctx, handler).await
}

/// Create a new system-wide x.509 certificate.
///
/// This certificate is automatically used by the Oxide Control plane to serve
/// external connections.
#[endpoint {
    method = POST,
    path = "/v1/system/certificates",
    tags = ["system"]
}]
async fn certificate_create_v1(
    rqctx: RequestContext<Arc<ServerContext>>,
    new_cert: TypedBody<params::CertificateCreate>,
) -> Result<HttpResponseCreated<Certificate>, HttpError> {
    let apictx = rqctx.context();
    let handler = async {
        let nexus = &apictx.nexus;
        let new_cert_params = new_cert.into_inner();
        let opctx = crate::context::op_context_for_external_api(&rqctx).await?;
        let cert = nexus.certificate_create(&opctx, new_cert_params).await?;
        Ok(HttpResponseCreated(cert.try_into()?))
    };
    apictx.external_latencies.instrument_dropshot_handler(&rqctx, handler).await
}

/// Create a new system-wide x.509 certificate.
///
/// This certificate is automatically used by the Oxide Control plane to serve
/// external connections.
/// Use `POST /v1/system/certificates` instead
#[endpoint {
    method = POST,
    path = "/system/certificates",
    tags = ["system"],
    deprecated = true,
}]
async fn certificate_create(
    rqctx: RequestContext<Arc<ServerContext>>,
    new_cert: TypedBody<params::CertificateCreate>,
) -> Result<HttpResponseCreated<Certificate>, HttpError> {
    let apictx = rqctx.context();
    let nexus = &apictx.nexus;
    let new_cert_params = new_cert.into_inner();
    let handler = async {
        let opctx = crate::context::op_context_for_external_api(&rqctx).await?;
        let cert = nexus.certificate_create(&opctx, new_cert_params).await?;
        Ok(HttpResponseCreated(cert.try_into()?))
    };
    apictx.external_latencies.instrument_dropshot_handler(&rqctx, handler).await
}

/// Path parameters for Certificate requests
#[derive(Deserialize, JsonSchema)]
struct CertificatePathParam {
    certificate: NameOrId,
}

/// Fetch a certificate
///
/// Returns the details of a specific certificate
#[endpoint {
    method = GET,
    path = "/v1/system/certificates/{certificate}",
    tags = ["system"],
}]
async fn certificate_view_v1(
    rqctx: RequestContext<Arc<ServerContext>>,
    path_params: Path<CertificatePathParam>,
) -> Result<HttpResponseOk<Certificate>, HttpError> {
    let apictx = rqctx.context();
    let handler = async {
        let nexus = &apictx.nexus;
        let path = path_params.into_inner();
        let opctx = crate::context::op_context_for_external_api(&rqctx).await?;
        let (.., cert) =
            nexus.certificate_lookup(&opctx, &path.certificate).fetch().await?;
        Ok(HttpResponseOk(cert.try_into()?))
    };
    apictx.external_latencies.instrument_dropshot_handler(&rqctx, handler).await
}

/// Fetch a certificate
///
/// Returns the details of a specific certificate
/// Use `GET /v1/system/certificates/{certificate}` instead
#[endpoint {
    method = GET,
    path = "/system/certificates/{certificate}",
    tags = ["system"],
    deprecated = true,
}]
async fn certificate_view(
    rqctx: RequestContext<Arc<ServerContext>>,
    path_params: Path<CertificatePathParam>,
) -> Result<HttpResponseOk<Certificate>, HttpError> {
    let apictx = rqctx.context();
    let nexus = &apictx.nexus;
    let path = path_params.into_inner();
    let handler = async {
        let opctx = crate::context::op_context_for_external_api(&rqctx).await?;
        let (.., cert) =
            nexus.certificate_lookup(&opctx, &path.certificate).fetch().await?;
        Ok(HttpResponseOk(cert.try_into()?))
    };
    apictx.external_latencies.instrument_dropshot_handler(&rqctx, handler).await
}

/// Delete a certificate
///
/// Permanently delete a certificate. This operation cannot be undone.
#[endpoint {
    method = DELETE,
    path = "/v1/system/certificates/{certificate}",
    tags = ["system"],
}]
async fn certificate_delete_v1(
    rqctx: RequestContext<Arc<ServerContext>>,
    path_params: Path<CertificatePathParam>,
) -> Result<HttpResponseDeleted, HttpError> {
    let apictx = rqctx.context();
    let handler = async {
        let nexus = &apictx.nexus;
        let path = path_params.into_inner();
        let opctx = crate::context::op_context_for_external_api(&rqctx).await?;
        nexus
            .certificate_delete(
                &opctx,
                nexus.certificate_lookup(&opctx, &path.certificate),
            )
            .await?;
        Ok(HttpResponseDeleted())
    };
    apictx.external_latencies.instrument_dropshot_handler(&rqctx, handler).await
}

/// Delete a certificate
///
/// Permanently delete a certificate. This operation cannot be undone.
/// Use `DELETE /v1/system/certificates/{certificate}` instead
#[endpoint {
    method = DELETE,
    path = "/system/certificates/{certificate}",
    tags = ["system"],
    deprecated = true,
}]
async fn certificate_delete(
    rqctx: RequestContext<Arc<ServerContext>>,
    path_params: Path<CertificatePathParam>,
) -> Result<HttpResponseDeleted, HttpError> {
    let apictx = rqctx.context();
    let nexus = &apictx.nexus;
    let path = path_params.into_inner();
    let handler = async {
        let opctx = crate::context::op_context_for_external_api(&rqctx).await?;
        nexus
            .certificate_delete(
                &opctx,
                nexus.certificate_lookup(&opctx, &path.certificate),
            )
            .await?;
        Ok(HttpResponseDeleted())
    };
    apictx.external_latencies.instrument_dropshot_handler(&rqctx, handler).await
}

// Images

/// List system-wide images
///
/// Returns a list of all the system-wide images. System-wide images are returned sorted
/// by creation date, with the most recent images appearing first.
#[endpoint {
    method = GET,
    path = "/system/images",
    tags = ["system"],
}]
async fn system_image_list(
    rqctx: RequestContext<Arc<ServerContext>>,
    query_params: Query<PaginatedByName>,
) -> Result<HttpResponseOk<ResultsPage<GlobalImage>>, HttpError> {
    let apictx = rqctx.context();
    let nexus = &apictx.nexus;
    let query = query_params.into_inner();
    let handler = async {
        let opctx = crate::context::op_context_for_external_api(&rqctx).await?;
        let images = nexus
            .global_images_list(
                &opctx,
                &data_page_params_for(&rqctx, &query)?
                    .map_name(|n| Name::ref_cast(n)),
            )
            .await?
            .into_iter()
            .map(|d| d.into())
            .collect();
        Ok(HttpResponseOk(ScanByName::results_page(
            &query,
            images,
            &marker_for_name,
        )?))
    };
    apictx.external_latencies.instrument_dropshot_handler(&rqctx, handler).await
}

/// Create a system-wide image
///
/// Create a new system-wide image. This image can then be used by any user in any silo as a
/// base for instances.
#[endpoint {
    method = POST,
    path = "/system/images",
    tags = ["system"],
    deprecated = true,
}]
async fn system_image_create(
    rqctx: RequestContext<Arc<ServerContext>>,
    new_image: TypedBody<params::GlobalImageCreate>,
) -> Result<HttpResponseCreated<GlobalImage>, HttpError> {
    let apictx = rqctx.context();
    let nexus = &apictx.nexus;
    let new_image_params = new_image.into_inner();
    let handler = async {
        let opctx = crate::context::op_context_for_external_api(&rqctx).await?;
        let image = nexus.global_image_create(&opctx, new_image_params).await?;
        Ok(HttpResponseCreated(image.into()))
    };
    apictx.external_latencies.instrument_dropshot_handler(&rqctx, handler).await
}

/// Path parameters for Image requests
#[derive(Deserialize, JsonSchema)]
struct GlobalImagePathParam {
    image_name: Name,
}

/// Fetch a system-wide image
///
/// Returns the details of a specific system-wide image.
#[endpoint {
    method = GET,
    path = "/system/images/{image_name}",
    tags = ["system"],
    deprecated = true,
}]
async fn system_image_view(
    rqctx: RequestContext<Arc<ServerContext>>,
    path_params: Path<GlobalImagePathParam>,
) -> Result<HttpResponseOk<GlobalImage>, HttpError> {
    let apictx = rqctx.context();
    let nexus = &apictx.nexus;
    let path = path_params.into_inner();
    let image_name = &path.image_name;
    let handler = async {
        let opctx = crate::context::op_context_for_external_api(&rqctx).await?;
        let image = nexus.global_image_fetch(&opctx, &image_name).await?;
        Ok(HttpResponseOk(image.into()))
    };
    apictx.external_latencies.instrument_dropshot_handler(&rqctx, handler).await
}

/// Fetch a system-wide image by id
#[endpoint {
    method = GET,
    path = "/system/by-id/images/{id}",
    tags = ["system"],
    deprecated = true,
}]
async fn system_image_view_by_id(
    rqctx: RequestContext<Arc<ServerContext>>,
    path_params: Path<ByIdPathParams>,
) -> Result<HttpResponseOk<GlobalImage>, HttpError> {
    let apictx = rqctx.context();
    let nexus = &apictx.nexus;
    let path = path_params.into_inner();
    let id = &path.id;
    let handler = async {
        let opctx = crate::context::op_context_for_external_api(&rqctx).await?;
        let image = nexus.global_image_fetch_by_id(&opctx, id).await?;
        Ok(HttpResponseOk(image.into()))
    };
    apictx.external_latencies.instrument_dropshot_handler(&rqctx, handler).await
}

/// Delete a system-wide image
///
/// Permanently delete a system-wide image. This operation cannot be undone. Any
/// instances using the system-wide image will continue to run, however new instances
/// can not be created with this image.
#[endpoint {
    method = DELETE,
    path = "/system/images/{image_name}",
    tags = ["system"],
    deprecated = true,
}]
async fn system_image_delete(
    rqctx: RequestContext<Arc<ServerContext>>,
    path_params: Path<GlobalImagePathParam>,
) -> Result<HttpResponseDeleted, HttpError> {
    let apictx = rqctx.context();
    let nexus = &apictx.nexus;
    let path = path_params.into_inner();
    let image_name = &path.image_name;
    let handler = async {
        let opctx = crate::context::op_context_for_external_api(&rqctx).await?;
        nexus.global_image_delete(&opctx, &image_name).await?;
        Ok(HttpResponseDeleted())
    };
    apictx.external_latencies.instrument_dropshot_handler(&rqctx, handler).await
}

/// List images
///
/// List images which are global or scoped to the specified project. The images
/// are returned sorted by creation date, with the most recent images appearing first.
#[endpoint {
    method = GET,
    path = "/v1/images",
    tags = ["images"],
}]
async fn image_list_v1(
    rqctx: RequestContext<Arc<ServerContext>>,
    query_params: Query<PaginatedByNameOrId<params::ProjectSelector>>,
) -> Result<HttpResponseOk<ResultsPage<Image>>, HttpError> {
    let apictx = rqctx.context();
    let handler = async {
        let opctx = crate::context::op_context_for_external_api(&rqctx).await?;
        let nexus = &apictx.nexus;
        let query = query_params.into_inner();
        let pag_params = data_page_params_for(&rqctx, &query)?;
        let scan_params = ScanByNameOrId::from_query(&query)?;
        let paginated_by = name_or_id_pagination(&pag_params, scan_params)?;
        let project_lookup =
            nexus.project_lookup(&opctx, &scan_params.selector)?;
        let images = nexus
            .image_list(&opctx, &project_lookup, &paginated_by)
            .await?
            .into_iter()
            .map(|d| d.into())
            .collect();
        Ok(HttpResponseOk(ScanByNameOrId::results_page(
            &query,
            images,
            &marker_for_name_or_id,
        )?))
    };
    apictx.external_latencies.instrument_dropshot_handler(&rqctx, handler).await
}

/// List images
///
/// List images in a project. The images are returned sorted by creation date,
/// with the most recent images appearing first.
/// Use `GET /v1/images` instead
#[endpoint {
    method = GET,
    path = "/organizations/{organization_name}/projects/{project_name}/images",
    tags = ["images"],
    deprecated = true,
}]
async fn image_list(
    rqctx: RequestContext<Arc<ServerContext>>,
    query_params: Query<PaginatedByName>,
    path_params: Path<ProjectPathParam>,
) -> Result<HttpResponseOk<ResultsPage<Image>>, HttpError> {
    let apictx = rqctx.context();
    let handler = async {
        let opctx = crate::context::op_context_for_external_api(&rqctx).await?;
        let nexus = &apictx.nexus;
        let query = query_params.into_inner();
        let path = path_params.into_inner();
        let project_selector = params::ProjectSelector::new(
            Some(path.organization_name.into()),
            path.project_name.into(),
        );
        let project_lookup = nexus.project_lookup(&opctx, &project_selector)?;
        let images = nexus
            .image_list(
                &opctx,
                &project_lookup,
                &PaginatedBy::Name(data_page_params_for(&rqctx, &query)?),
            )
            .await?
            .into_iter()
            .map(|d| d.into())
            .collect();
        Ok(HttpResponseOk(ScanByName::results_page(
            &query,
            images,
            &marker_for_name,
        )?))
    };
    apictx.external_latencies.instrument_dropshot_handler(&rqctx, handler).await
}

/// Create an image
///
/// Create a new image in a project.
#[endpoint {
    method = POST,
    path = "/v1/images",
    tags = ["images"]
}]
async fn image_create_v1(
    rqctx: RequestContext<Arc<ServerContext>>,
    query_params: Query<params::ProjectSelector>,
    new_image: TypedBody<params::ImageCreate>,
) -> Result<HttpResponseCreated<Image>, HttpError> {
    let apictx = rqctx.context();
    let handler = async {
        let opctx = crate::context::op_context_for_external_api(&rqctx).await?;
        let nexus = &apictx.nexus;
        let query = query_params.into_inner();
        let params = &new_image.into_inner();
        let project_lookup = nexus.project_lookup(&opctx, &query)?;
        let image =
            nexus.image_create(&opctx, &project_lookup, &params).await?;
        Ok(HttpResponseCreated(image.into()))
    };
    apictx.external_latencies.instrument_dropshot_handler(&rqctx, handler).await
}

/// Create an image
///
/// Create a new image in a project.
#[endpoint {
    method = POST,
    path = "/organizations/{organization_name}/projects/{project_name}/images",
    tags = ["images"],
    deprecated = true,
}]
async fn image_create(
    rqctx: RequestContext<Arc<ServerContext>>,
    path_params: Path<ProjectPathParam>,
    new_image: TypedBody<params::ImageCreate>,
) -> Result<HttpResponseCreated<Image>, HttpError> {
    let apictx = rqctx.context();
    let handler = async {
        let opctx = crate::context::op_context_for_external_api(&rqctx).await?;
        let nexus = &apictx.nexus;
        let path = path_params.into_inner();
        let new_image_params = &new_image.into_inner();
        let project_selector = params::ProjectSelector::new(
            Some(path.organization_name.into()),
            path.project_name.into(),
        );
        let project_lookup = nexus.project_lookup(&opctx, &project_selector)?;
        let image = nexus
            .image_create(&opctx, &project_lookup, &new_image_params)
            .await?;
        Ok(HttpResponseCreated(image.into()))
    };
    apictx.external_latencies.instrument_dropshot_handler(&rqctx, handler).await
}

/// Fetch an image
///
/// Fetch the details for a specific image in a project.
#[endpoint {
    method = GET,
    path = "/v1/images/{image}",
    tags = ["images"],
}]
async fn image_view_v1(
    rqctx: RequestContext<Arc<ServerContext>>,
    path_params: Path<params::ImagePath>,
    query_params: Query<params::OptionalProjectSelector>,
) -> Result<HttpResponseOk<Image>, HttpError> {
    let apictx = rqctx.context();
    let handler = async {
        let opctx = crate::context::op_context_for_external_api(&rqctx).await?;
        let nexus = &apictx.nexus;
        let path = path_params.into_inner();
        let query = query_params.into_inner();
        let image_selector = params::ImageSelector {
            image: path.image,
            project_selector: query.project_selector,
        };
        let (.., image) =
            nexus.image_lookup(&opctx, &image_selector)?.fetch().await?;
        Ok(HttpResponseOk(image.into()))
    };
    apictx.external_latencies.instrument_dropshot_handler(&rqctx, handler).await
}
/// Path parameters for Image requests
#[derive(Deserialize, JsonSchema)]
struct ImagePathParam {
    organization_name: Name,
    project_name: Name,
    image_name: Name,
}

/// Fetch an image
///
/// Fetch the details for a specific image in a project.
#[endpoint {
    method = GET,
    path = "/organizations/{organization_name}/projects/{project_name}/images/{image_name}",
    tags = ["images"],
    deprecated = true,
}]
async fn image_view(
    rqctx: RequestContext<Arc<ServerContext>>,
    path_params: Path<ImagePathParam>,
) -> Result<HttpResponseOk<Image>, HttpError> {
    let apictx = rqctx.context();
    let handler = async {
        let opctx = crate::context::op_context_for_external_api(&rqctx).await?;
        let nexus = &apictx.nexus;
        let path = path_params.into_inner();
        let image_selector = params::ImageSelector::new(
            Some(path.organization_name.into()),
            Some(path.project_name.into()),
            path.image_name.into(),
        );
        let (.., image) =
            nexus.image_lookup(&opctx, &image_selector)?.fetch().await?;
        Ok(HttpResponseOk(image.into()))
    };
    apictx.external_latencies.instrument_dropshot_handler(&rqctx, handler).await
}

/// Fetch an image by id
#[endpoint {
    method = GET,
    path = "/by-id/images/{id}",
    tags = ["images"],
    deprecated = true,
}]
async fn image_view_by_id(
    rqctx: RequestContext<Arc<ServerContext>>,
    path_params: Path<ByIdPathParams>,
) -> Result<HttpResponseOk<Image>, HttpError> {
    let apictx = rqctx.context();
    let handler = async {
        let opctx = crate::context::op_context_for_external_api(&rqctx).await?;
        let nexus = &apictx.nexus;
        let path = path_params.into_inner();
        let image_selector =
            params::ImageSelector::new(None, None, path.id.into());
        let (.., image) =
            nexus.image_lookup(&opctx, &image_selector)?.fetch().await?;
        Ok(HttpResponseOk(image.into()))
    };
    apictx.external_latencies.instrument_dropshot_handler(&rqctx, handler).await
}

/// Delete an image
///
/// Permanently delete an image from a project. This operation cannot be undone.
/// Any instances in the project using the image will continue to run, however
/// new instances can not be created with this image.
#[endpoint {
    method = DELETE,
    path = "/v1/images/{image}",
    tags = ["images"],
}]
async fn image_delete_v1(
    rqctx: RequestContext<Arc<ServerContext>>,
    path_params: Path<params::ImagePath>,
    query_params: Query<params::OptionalProjectSelector>,
) -> Result<HttpResponseDeleted, HttpError> {
    let apictx = rqctx.context();
    let handler = async {
        let opctx = crate::context::op_context_for_external_api(&rqctx).await?;
        let nexus = &apictx.nexus;
        let path = path_params.into_inner();
        let query = query_params.into_inner();
        let image_selector = params::ImageSelector {
            image: path.image,
            project_selector: query.project_selector,
        };
        let image_lookup = nexus.image_lookup(&opctx, &image_selector)?;
        nexus.image_delete(&opctx, &image_lookup).await?;
        Ok(HttpResponseDeleted())
    };
    apictx.external_latencies.instrument_dropshot_handler(&rqctx, handler).await
}

/// Delete an image
///
/// Permanently delete an image from a project. This operation cannot be undone.
/// Any instances in the project using the image will continue to run, however
/// new instances can not be created with this image.
#[endpoint {
    method = DELETE,
    path = "/organizations/{organization_name}/projects/{project_name}/images/{image_name}",
    tags = ["images"],
    deprecated = true,
}]
async fn image_delete(
    rqctx: RequestContext<Arc<ServerContext>>,
    path_params: Path<ImagePathParam>,
) -> Result<HttpResponseDeleted, HttpError> {
    let apictx = rqctx.context();
    let handler = async {
        let opctx = crate::context::op_context_for_external_api(&rqctx).await?;
        let nexus = &apictx.nexus;
        let path = path_params.into_inner();
        let image_selector = params::ImageSelector::new(
            Some(path.organization_name.into()),
            Some(path.project_name.into()),
            path.image_name.into(),
        );
        let image_lookup = nexus.image_lookup(&opctx, &image_selector)?;
        nexus.image_delete(&opctx, &image_lookup).await?;
        Ok(HttpResponseDeleted())
    };
    apictx.external_latencies.instrument_dropshot_handler(&rqctx, handler).await
}

/// List network interfaces
#[endpoint {
    method = GET,
    path = "/v1/network-interfaces",
    tags = ["instances"],
}]
async fn instance_network_interface_list_v1(
    rqctx: RequestContext<Arc<ServerContext>>,
    query_params: Query<PaginatedByNameOrId<params::InstanceSelector>>,
) -> Result<HttpResponseOk<ResultsPage<NetworkInterface>>, HttpError> {
    let apictx = rqctx.context();
    let handler = async {
        let opctx = crate::context::op_context_for_external_api(&rqctx).await?;
        let nexus = &apictx.nexus;
        let query = query_params.into_inner();
        let pag_params = data_page_params_for(&rqctx, &query)?;
        let scan_params = ScanByNameOrId::from_query(&query)?;
        let paginated_by = name_or_id_pagination(&pag_params, scan_params)?;
        let instance_lookup =
            nexus.instance_lookup(&opctx, &scan_params.selector)?;
        let interfaces = nexus
            .network_interface_list(&opctx, &instance_lookup, &paginated_by)
            .await?
            .into_iter()
            .map(|d| d.into())
            .collect();
        Ok(HttpResponseOk(ScanByNameOrId::results_page(
            &query,
            interfaces,
            &marker_for_name_or_id,
        )?))
    };
    apictx.external_latencies.instrument_dropshot_handler(&rqctx, handler).await
}

/// List network interfaces
/// Use `GET /v1/network-interfaces` instead
#[endpoint {
    method = GET,
    path = "/organizations/{organization_name}/projects/{project_name}/instances/{instance_name}/network-interfaces",
    tags = ["instances"],
    deprecated = true,
}]
async fn instance_network_interface_list(
    rqctx: RequestContext<Arc<ServerContext>>,
    query_params: Query<PaginatedByName>,
    path_params: Path<InstancePathParam>,
) -> Result<HttpResponseOk<ResultsPage<NetworkInterface>>, HttpError> {
    let apictx = rqctx.context();
    let handler = async {
        let opctx = crate::context::op_context_for_external_api(&rqctx).await?;
        let nexus = &apictx.nexus;
        let query = query_params.into_inner();
        let path = path_params.into_inner();
        let instance_selector = params::InstanceSelector::new(
            Some(path.organization_name.into()),
            Some(path.project_name.into()),
            path.instance_name.into(),
        );
        let instance_lookup =
            nexus.instance_lookup(&opctx, &instance_selector)?;
        let interfaces = nexus
            .network_interface_list(
                &opctx,
                &instance_lookup,
                &PaginatedBy::Name(data_page_params_for(&rqctx, &query)?),
            )
            .await?
            .into_iter()
            .map(|d| d.into())
            .collect();
        Ok(HttpResponseOk(ScanByName::results_page(
            &query,
            interfaces,
            &marker_for_name,
        )?))
    };
    apictx.external_latencies.instrument_dropshot_handler(&rqctx, handler).await
}

/// Create a network interface
#[endpoint {
    method = POST,
    path = "/v1/network-interfaces",
    tags = ["instances"],
}]
async fn instance_network_interface_create_v1(
    rqctx: RequestContext<Arc<ServerContext>>,
    query_params: Query<params::InstanceSelector>,
    interface_params: TypedBody<params::NetworkInterfaceCreate>,
) -> Result<HttpResponseCreated<NetworkInterface>, HttpError> {
    let apictx = rqctx.context();
    let handler = async {
        let opctx = crate::context::op_context_for_external_api(&rqctx).await?;
        let nexus = &apictx.nexus;
        let query = query_params.into_inner();
        let instance_lookup = nexus.instance_lookup(&opctx, &query)?;
        let iface = nexus
            .network_interface_create(
                &opctx,
                &instance_lookup,
                &interface_params.into_inner(),
            )
            .await?;
        Ok(HttpResponseCreated(iface.into()))
    };
    apictx.external_latencies.instrument_dropshot_handler(&rqctx, handler).await
}

/// Create a network interface
/// Use `POST /v1/network-interfaces` instead
#[endpoint {
    method = POST,
    path = "/organizations/{organization_name}/projects/{project_name}/instances/{instance_name}/network-interfaces",
    tags = ["instances"],
    deprecated = true
}]
async fn instance_network_interface_create(
    rqctx: RequestContext<Arc<ServerContext>>,
    path_params: Path<InstancePathParam>,
    interface_params: TypedBody<params::NetworkInterfaceCreate>,
) -> Result<HttpResponseCreated<NetworkInterface>, HttpError> {
    let apictx = rqctx.context();
    let handler = async {
        let opctx = crate::context::op_context_for_external_api(&rqctx).await?;
        let nexus = &apictx.nexus;
        let path = path_params.into_inner();
        let instance_selector = params::InstanceSelector::new(
            Some(path.organization_name.into()),
            Some(path.project_name.into()),
            path.instance_name.into(),
        );
        let instance_lookup =
            nexus.instance_lookup(&opctx, &instance_selector)?;
        let iface = nexus
            .network_interface_create(
                &opctx,
                &instance_lookup,
                &interface_params.into_inner(),
            )
            .await?;
        Ok(HttpResponseCreated(iface.into()))
    };
    apictx.external_latencies.instrument_dropshot_handler(&rqctx, handler).await
}

#[derive(Debug, Clone, Deserialize, Serialize, JsonSchema)]
pub struct NetworkInterfacePathParam {
    pub organization_name: Name,
    pub project_name: Name,
    pub instance_name: Name,
    pub interface_name: Name,
}

/// Delete a network interface
///
/// Note that the primary interface for an instance cannot be deleted if there
/// are any secondary interfaces. A new primary interface must be designated
/// first. The primary interface can be deleted if there are no secondary
/// interfaces.
#[endpoint {
    method = DELETE,
    path = "/v1/network-interfaces/{interface}",
    tags = ["instances"],
}]
async fn instance_network_interface_delete_v1(
    rqctx: RequestContext<Arc<ServerContext>>,
    path_params: Path<params::NetworkInterfacePath>,
    query_params: Query<params::OptionalInstanceSelector>,
) -> Result<HttpResponseDeleted, HttpError> {
    let apictx = rqctx.context();
    let handler = async {
        let opctx = crate::context::op_context_for_external_api(&rqctx).await?;
        let nexus = &apictx.nexus;
        let path = path_params.into_inner();
        let query = query_params.into_inner();
        let interface_selector = params::NetworkInterfaceSelector {
            instance_selector: query.instance_selector,
            network_interface: path.interface,
        };
        let interface_lookup =
            nexus.network_interface_lookup(&opctx, &interface_selector)?;
        nexus.network_interface_delete(&opctx, &interface_lookup).await?;
        Ok(HttpResponseDeleted())
    };
    apictx.external_latencies.instrument_dropshot_handler(&rqctx, handler).await
}

/// Delete a network interface
///
/// Note that the primary interface for an instance cannot be deleted if there
/// are any secondary interfaces. A new primary interface must be designated
/// first. The primary interface can be deleted if there are no secondary
/// interfaces.
///
/// Use `DELETE /v1/network-interfaces/{interface}` instead
#[endpoint {
    method = DELETE,
    path = "/organizations/{organization_name}/projects/{project_name}/instances/{instance_name}/network-interfaces/{interface_name}",
    tags = ["instances"],
    deprecated = true,
}]
async fn instance_network_interface_delete(
    rqctx: RequestContext<Arc<ServerContext>>,
    path_params: Path<NetworkInterfacePathParam>,
) -> Result<HttpResponseDeleted, HttpError> {
    let apictx = rqctx.context();
    let handler = async {
        let opctx = crate::context::op_context_for_external_api(&rqctx).await?;
        let nexus = &apictx.nexus;
        let path = path_params.into_inner();
        let interface_selector = params::NetworkInterfaceSelector::new(
            Some(path.organization_name.into()),
            Some(path.project_name.into()),
            Some(path.instance_name.into()),
            path.interface_name.into(),
        );
        let interface_lookup =
            nexus.network_interface_lookup(&opctx, &interface_selector)?;
        nexus.network_interface_delete(&opctx, &interface_lookup).await?;
        Ok(HttpResponseDeleted())
    };
    apictx.external_latencies.instrument_dropshot_handler(&rqctx, handler).await
}

/// Fetch a network interface
#[endpoint {
    method = GET,
    path = "/v1/network-interfaces/{interface}",
    tags = ["instances"],
}]
async fn instance_network_interface_view_v1(
    rqctx: RequestContext<Arc<ServerContext>>,
    path_params: Path<params::NetworkInterfacePath>,
    query_params: Query<params::OptionalInstanceSelector>,
) -> Result<HttpResponseOk<NetworkInterface>, HttpError> {
    let apictx = rqctx.context();
    let handler = async {
        let opctx = crate::context::op_context_for_external_api(&rqctx).await?;
        let nexus = &apictx.nexus;
        let path = path_params.into_inner();
        let query = query_params.into_inner();
        let interface_selector = params::NetworkInterfaceSelector {
            instance_selector: query.instance_selector,
            network_interface: path.interface,
        };
        let (.., interface) = nexus
            .network_interface_lookup(&opctx, &interface_selector)?
            .fetch()
            .await?;
        Ok(HttpResponseOk(interface.into()))
    };
    apictx.external_latencies.instrument_dropshot_handler(&rqctx, handler).await
}

/// Fetch a network interface
/// Use `GET /v1/network-interfaces/{interface}` instead
#[endpoint {
    method = GET,
    path = "/organizations/{organization_name}/projects/{project_name}/instances/{instance_name}/network-interfaces/{interface_name}",
    tags = ["instances"],
    deprecated = true
}]
async fn instance_network_interface_view(
    rqctx: RequestContext<Arc<ServerContext>>,
    path_params: Path<NetworkInterfacePathParam>,
) -> Result<HttpResponseOk<NetworkInterface>, HttpError> {
    let apictx = rqctx.context();
    let handler = async {
        let opctx = crate::context::op_context_for_external_api(&rqctx).await?;
        let nexus = &apictx.nexus;
        let path = path_params.into_inner();
        let interface_selector = params::NetworkInterfaceSelector::new(
            Some(path.organization_name.into()),
            Some(path.project_name.into()),
            Some(path.instance_name.into()),
            path.interface_name.into(),
        );
        let (.., interface) = nexus
            .network_interface_lookup(&opctx, &interface_selector)?
            .fetch()
            .await?;
        Ok(HttpResponseOk(interface.into()))
    };
    apictx.external_latencies.instrument_dropshot_handler(&rqctx, handler).await
}

/// Fetch a network interface by id
///
/// Use `GET /v1/network-interfaces/{interface}` instead
#[endpoint {
    method = GET,
    path = "/by-id/network-interfaces/{id}",
    tags = ["instances"],
    deprecated = true,
}]
async fn instance_network_interface_view_by_id(
    rqctx: RequestContext<Arc<ServerContext>>,
    path_params: Path<ByIdPathParams>,
) -> Result<HttpResponseOk<NetworkInterface>, HttpError> {
    let apictx = rqctx.context();
    let handler = async {
        let opctx = crate::context::op_context_for_external_api(&rqctx).await?;
        let nexus = &apictx.nexus;
        let path = path_params.into_inner();
        let interface_selector = params::NetworkInterfaceSelector {
            instance_selector: None,
            network_interface: path.id.into(),
        };
        let (.., interface) = nexus
            .network_interface_lookup(&opctx, &interface_selector)?
            .fetch()
            .await?;
        Ok(HttpResponseOk(interface.into()))
    };
    apictx.external_latencies.instrument_dropshot_handler(&rqctx, handler).await
}

/// Update a network interface
#[endpoint {
    method = PUT,
    path = "/v1/network-interfaces/{interface}",
    tags = ["instances"],
}]
async fn instance_network_interface_update_v1(
    rqctx: RequestContext<Arc<ServerContext>>,
    path_params: Path<params::NetworkInterfacePath>,
    query_params: Query<params::OptionalInstanceSelector>,
    updated_iface: TypedBody<params::NetworkInterfaceUpdate>,
) -> Result<HttpResponseOk<NetworkInterface>, HttpError> {
    let apictx = rqctx.context();
    let handler = async {
        let opctx = crate::context::op_context_for_external_api(&rqctx).await?;
        let nexus = &apictx.nexus;
        let path = path_params.into_inner();
        let query = query_params.into_inner();
        let updated_iface = updated_iface.into_inner();
        let network_interface_selector = params::NetworkInterfaceSelector {
            instance_selector: query.instance_selector,
            network_interface: path.interface,
        };
        let network_interface_lookup = nexus
            .network_interface_lookup(&opctx, &network_interface_selector)?;
        let interface = nexus
            .network_interface_update(
                &opctx,
                &network_interface_lookup,
                updated_iface,
            )
            .await?;
        Ok(HttpResponseOk(NetworkInterface::from(interface)))
    };
    apictx.external_latencies.instrument_dropshot_handler(&rqctx, handler).await
}

/// Update a network interface
/// Use `PUT /v1/network-interfaces/{interface}` instead
#[endpoint {
    method = PUT,
    path = "/organizations/{organization_name}/projects/{project_name}/instances/{instance_name}/network-interfaces/{interface_name}",
    tags = ["instances"],
    deprecated = true
}]
async fn instance_network_interface_update(
    rqctx: RequestContext<Arc<ServerContext>>,
    path_params: Path<NetworkInterfacePathParam>,
    updated_iface: TypedBody<params::NetworkInterfaceUpdate>,
) -> Result<HttpResponseOk<NetworkInterface>, HttpError> {
    let apictx = rqctx.context();
    let handler = async {
        let opctx = crate::context::op_context_for_external_api(&rqctx).await?;
        let nexus = &apictx.nexus;
        let path = path_params.into_inner();
        let updated_iface = updated_iface.into_inner();
        let interface_selector = params::NetworkInterfaceSelector::new(
            Some(path.organization_name.into()),
            Some(path.project_name.into()),
            Some(path.instance_name.into()),
            path.interface_name.into(),
        );
        let interface_lookup =
            nexus.network_interface_lookup(&opctx, &interface_selector)?;
        let interface = nexus
            .network_interface_update(&opctx, &interface_lookup, updated_iface)
            .await?;
        Ok(HttpResponseOk(interface.into()))
    };
    apictx.external_latencies.instrument_dropshot_handler(&rqctx, handler).await
}

// External IP addresses for instances

/// List external IP addresses
/// Use `/v1/instances/{instance}/external-ips` instead
#[endpoint {
    method = GET,
    path = "/organizations/{organization_name}/projects/{project_name}/instances/{instance_name}/external-ips",
    tags = ["instances"],
    deprecated = true,
}]
async fn instance_external_ip_list(
    rqctx: RequestContext<Arc<ServerContext>>,
    path_params: Path<InstancePathParam>,
) -> Result<HttpResponseOk<ResultsPage<views::ExternalIp>>, HttpError> {
    let apictx = rqctx.context();
    let handler = async {
        let nexus = &apictx.nexus;
        let path = path_params.into_inner();
        let opctx = crate::context::op_context_for_external_api(&rqctx).await?;
        let instance_selector = params::InstanceSelector::new(
            Some(path.organization_name.into()),
            Some(path.project_name.into()),
            path.instance_name.into(),
        );
        let instance_lookup =
            nexus.instance_lookup(&opctx, &instance_selector)?;
        let ips =
            nexus.instance_list_external_ips(&opctx, &instance_lookup).await?;
        Ok(HttpResponseOk(ResultsPage { items: ips, next_page: None }))
    };
    apictx.external_latencies.instrument_dropshot_handler(&rqctx, handler).await
}

/// List external IP addresses
#[endpoint {
    method = GET,
    path = "/v1/instances/{instance}/external-ips",
    tags = ["instances"],
}]
async fn instance_external_ip_list_v1(
    rqctx: RequestContext<Arc<ServerContext>>,
    query_params: Query<params::OptionalProjectSelector>,
    path_params: Path<params::InstancePath>,
) -> Result<HttpResponseOk<ResultsPage<views::ExternalIp>>, HttpError> {
    let apictx = rqctx.context();
    let handler = async {
        let nexus = &apictx.nexus;
        let path = path_params.into_inner();
        let query = query_params.into_inner();
        let opctx = crate::context::op_context_for_external_api(&rqctx).await?;
        let instance_selector = params::InstanceSelector {
            project_selector: query.project_selector,
            instance: path.instance,
        };
        let instance_lookup =
            nexus.instance_lookup(&opctx, &instance_selector)?;
        let ips =
            nexus.instance_list_external_ips(&opctx, &instance_lookup).await?;
        Ok(HttpResponseOk(ResultsPage { items: ips, next_page: None }))
    };
    apictx.external_latencies.instrument_dropshot_handler(&rqctx, handler).await
}

// Snapshots

/// List snapshots
#[endpoint {
    method = GET,
    path = "/v1/snapshots",
    tags = ["snapshots"],
}]
async fn snapshot_list(
    rqctx: RequestContext<Arc<ServerContext>>,
    query_params: Query<PaginatedByNameOrId<params::ProjectSelector>>,
) -> Result<HttpResponseOk<ResultsPage<Snapshot>>, HttpError> {
    let apictx = rqctx.context();
    let handler = async {
        let opctx = crate::context::op_context_for_external_api(&rqctx).await?;
        let nexus = &apictx.nexus;
        let query = query_params.into_inner();
        let pag_params = data_page_params_for(&rqctx, &query)?;
        let scan_params = ScanByNameOrId::from_query(&query)?;
        let paginated_by = name_or_id_pagination(&pag_params, scan_params)?;
        let project_lookup =
            nexus.project_lookup(&opctx, &scan_params.selector)?;
        let snapshots = nexus
            .snapshot_list(&opctx, &project_lookup, &paginated_by)
            .await?
            .into_iter()
            .map(|d| d.into())
            .collect();
        Ok(HttpResponseOk(ScanByNameOrId::results_page(
            &query,
            snapshots,
            &marker_for_name_or_id,
        )?))
    };
    apictx.external_latencies.instrument_dropshot_handler(&rqctx, handler).await
}

/// Create a snapshot
///
/// Creates a point-in-time snapshot from a disk.
#[endpoint {
    method = POST,
    path = "/v1/snapshots",
    tags = ["snapshots"],
}]
async fn snapshot_create(
    rqctx: RequestContext<Arc<ServerContext>>,
    query_params: Query<params::ProjectSelector>,
    new_snapshot: TypedBody<params::SnapshotCreate>,
) -> Result<HttpResponseCreated<Snapshot>, HttpError> {
    let apictx = rqctx.context();
    let handler = async {
        let opctx = crate::context::op_context_for_external_api(&rqctx).await?;
        let nexus = &apictx.nexus;
        let query = query_params.into_inner();
        let new_snapshot_params = &new_snapshot.into_inner();
        let project_lookup = nexus.project_lookup(&opctx, &query)?;
        let snapshot = nexus
            .snapshot_create(&opctx, project_lookup, &new_snapshot_params)
            .await?;
        Ok(HttpResponseCreated(snapshot.into()))
    };
    apictx.external_latencies.instrument_dropshot_handler(&rqctx, handler).await
}

/// Fetch a snapshot
#[endpoint {
    method = GET,
    path = "/v1/snapshots/{snapshot}",
    tags = ["snapshots"],
}]
async fn snapshot_view(
    rqctx: RequestContext<Arc<ServerContext>>,
    path_params: Path<params::SnapshotPath>,
    query_params: Query<params::OptionalProjectSelector>,
) -> Result<HttpResponseOk<Snapshot>, HttpError> {
    let apictx = rqctx.context();
    let handler = async {
        let opctx = crate::context::op_context_for_external_api(&rqctx).await?;
        let nexus = &apictx.nexus;
        let path = path_params.into_inner();
        let query = query_params.into_inner();
        let snapshot_selector = params::SnapshotSelector {
            project_selector: query.project_selector,
            snapshot: path.snapshot,
        };
        let (.., snapshot) =
            nexus.snapshot_lookup(&opctx, &snapshot_selector)?.fetch().await?;
        Ok(HttpResponseOk(snapshot.into()))
    };
    apictx.external_latencies.instrument_dropshot_handler(&rqctx, handler).await
}

/// Delete a snapshot
#[endpoint {
    method = DELETE,
    path = "/v1/snapshots/{snapshot}",
    tags = ["snapshots"],
}]
async fn snapshot_delete(
    rqctx: RequestContext<Arc<ServerContext>>,
    path_params: Path<params::SnapshotPath>,
    query_params: Query<params::OptionalProjectSelector>,
) -> Result<HttpResponseDeleted, HttpError> {
    let apictx = rqctx.context();
    let handler = async {
        let opctx = crate::context::op_context_for_external_api(&rqctx).await?;
        let nexus = &apictx.nexus;
        let path = path_params.into_inner();
        let query = query_params.into_inner();
        let snapshot_selector = params::SnapshotSelector {
            project_selector: query.project_selector,
            snapshot: path.snapshot,
        };
        let snapshot_lookup =
            nexus.snapshot_lookup(&opctx, &snapshot_selector)?;
        nexus.snapshot_delete(&opctx, &snapshot_lookup).await?;
        Ok(HttpResponseDeleted())
    };
    apictx.external_latencies.instrument_dropshot_handler(&rqctx, handler).await
}

// VPCs

/// List VPCs
#[endpoint {
    method = GET,
    path = "/v1/vpcs",
    tags = ["vpcs"],
}]
async fn vpc_list_v1(
    rqctx: RequestContext<Arc<ServerContext>>,
    query_params: Query<PaginatedByNameOrId<params::ProjectSelector>>,
) -> Result<HttpResponseOk<ResultsPage<Vpc>>, HttpError> {
    let apictx = rqctx.context();
    let handler = async {
        let nexus = &apictx.nexus;
        let query = query_params.into_inner();
        let pag_params = data_page_params_for(&rqctx, &query)?;
        let scan_params = ScanByNameOrId::from_query(&query)?;
        let paginated_by = name_or_id_pagination(&pag_params, scan_params)?;
        let opctx = crate::context::op_context_for_external_api(&rqctx).await?;
        let project_lookup =
            nexus.project_lookup(&opctx, &scan_params.selector)?;
        let vpcs = nexus
            .vpc_list(&opctx, &project_lookup, &paginated_by)
            .await?
            .into_iter()
            .map(|p| p.into())
            .collect();

        Ok(HttpResponseOk(ScanByNameOrId::results_page(
            &query,
            vpcs,
            &marker_for_name_or_id,
        )?))
    };
    apictx.external_latencies.instrument_dropshot_handler(&rqctx, handler).await
}

/// List VPCs
/// Use `GET /v1/vpcs` instead
#[endpoint {
    method = GET,
    path = "/organizations/{organization_name}/projects/{project_name}/vpcs",
    tags = ["vpcs"],
    deprecated = true,
}]
async fn vpc_list(
    rqctx: RequestContext<Arc<ServerContext>>,
    query_params: Query<PaginatedByName>,
    path_params: Path<ProjectPathParam>,
) -> Result<HttpResponseOk<ResultsPage<Vpc>>, HttpError> {
    let apictx = rqctx.context();
    let handler = async {
        let nexus = &apictx.nexus;
        let query = query_params.into_inner();
        let path = path_params.into_inner();
        let project_selector = params::ProjectSelector::new(
            Some(path.organization_name.into()),
            path.project_name.into(),
        );
        let opctx = crate::context::op_context_for_external_api(&rqctx).await?;
        let project_lookup = nexus.project_lookup(&opctx, &project_selector)?;
        let vpcs = nexus
            .vpc_list(
                &opctx,
                &project_lookup,
                &PaginatedBy::Name(data_page_params_for(&rqctx, &query)?),
            )
            .await?
            .into_iter()
            .map(|p| p.into())
            .collect();

        Ok(HttpResponseOk(ScanByName::results_page(
            &query,
            vpcs,
            &marker_for_name,
        )?))
    };
    apictx.external_latencies.instrument_dropshot_handler(&rqctx, handler).await
}

/// Create a VPC
#[endpoint {
    method = POST,
    path = "/v1/vpcs",
    tags = ["vpcs"],
}]
async fn vpc_create_v1(
    rqctx: RequestContext<Arc<ServerContext>>,
    query_params: Query<params::ProjectSelector>,
    body: TypedBody<params::VpcCreate>,
) -> Result<HttpResponseCreated<Vpc>, HttpError> {
    let apictx = rqctx.context();
    let nexus = &apictx.nexus;
    let query = query_params.into_inner();
    let new_vpc_params = body.into_inner();
    let handler = async {
        let opctx = crate::context::op_context_for_external_api(&rqctx).await?;
        let project_lookup = nexus.project_lookup(&opctx, &query)?;
        let vpc = nexus
            .project_create_vpc(&opctx, &project_lookup, &new_vpc_params)
            .await?;
        Ok(HttpResponseCreated(vpc.into()))
    };
    apictx.external_latencies.instrument_dropshot_handler(&rqctx, handler).await
}

/// Create a VPC
/// Use `POST /v1/vpcs` instead
#[endpoint {
    method = POST,
    path = "/organizations/{organization_name}/projects/{project_name}/vpcs",
    tags = ["vpcs"],
    deprecated = true,
}]
async fn vpc_create(
    rqctx: RequestContext<Arc<ServerContext>>,
    path_params: Path<ProjectPathParam>,
    new_vpc: TypedBody<params::VpcCreate>,
) -> Result<HttpResponseCreated<Vpc>, HttpError> {
    let apictx = rqctx.context();
    let handler = async {
        let nexus = &apictx.nexus;
        let path = path_params.into_inner();
        let new_vpc_params = &new_vpc.into_inner();
        let opctx = crate::context::op_context_for_external_api(&rqctx).await?;
        let project_selector = params::ProjectSelector::new(
            Some(path.organization_name.into()),
            path.project_name.into(),
        );
        let project_lookup = nexus.project_lookup(&opctx, &project_selector)?;
        let vpc = nexus
            .project_create_vpc(&opctx, &project_lookup, &new_vpc_params)
            .await?;
        Ok(HttpResponseCreated(vpc.into()))
    };
    apictx.external_latencies.instrument_dropshot_handler(&rqctx, handler).await
}

/// Fetch a VPC
#[endpoint {
    method = GET,
    path = "/v1/vpcs/{vpc}",
    tags = ["vpcs"],
}]
async fn vpc_view_v1(
    rqctx: RequestContext<Arc<ServerContext>>,
    path_params: Path<params::VpcPath>,
    query_params: Query<params::OptionalProjectSelector>,
) -> Result<HttpResponseOk<Vpc>, HttpError> {
    let apictx = rqctx.context();
    let handler = async {
        let nexus = &apictx.nexus;
        let path = path_params.into_inner();
        let query = query_params.into_inner();
        let opctx = crate::context::op_context_for_external_api(&rqctx).await?;
        let vpc_selector = params::VpcSelector {
            project_selector: query.project_selector,
            vpc: path.vpc,
        };
        let (.., vpc) =
            nexus.vpc_lookup(&opctx, &vpc_selector)?.fetch().await?;
        Ok(HttpResponseOk(vpc.into()))
    };
    apictx.external_latencies.instrument_dropshot_handler(&rqctx, handler).await
}

/// Path parameters for VPC requests
#[derive(Deserialize, JsonSchema)]
struct VpcPathParam {
    organization_name: Name,
    project_name: Name,
    vpc_name: Name,
}

/// Fetch a VPC
/// Use `GET /v1/vpcs/{vpc}` instead
#[endpoint {
    method = GET,
    path = "/organizations/{organization_name}/projects/{project_name}/vpcs/{vpc_name}",
    tags = ["vpcs"],
    deprecated = true,
}]
async fn vpc_view(
    rqctx: RequestContext<Arc<ServerContext>>,
    path_params: Path<VpcPathParam>,
) -> Result<HttpResponseOk<Vpc>, HttpError> {
    let apictx = rqctx.context();
    let nexus = &apictx.nexus;
    let path = path_params.into_inner();
    let handler = async {
        let opctx = crate::context::op_context_for_external_api(&rqctx).await?;
        let vpc_selector = params::VpcSelector::new(
            Some(path.organization_name.into()),
            Some(path.project_name.into()),
            path.vpc_name.into(),
        );
        let (.., vpc) =
            nexus.vpc_lookup(&opctx, &vpc_selector)?.fetch().await?;
        Ok(HttpResponseOk(vpc.into()))
    };
    apictx.external_latencies.instrument_dropshot_handler(&rqctx, handler).await
}

/// Fetch a VPC
/// Use `GET /v1/vpcs/{id}` instead
#[endpoint {
    method = GET,
    path = "/by-id/vpcs/{id}",
    tags = ["vpcs"],
    deprecated = true,
}]
async fn vpc_view_by_id(
    rqctx: RequestContext<Arc<ServerContext>>,
    path_params: Path<ByIdPathParams>,
) -> Result<HttpResponseOk<Vpc>, HttpError> {
    let apictx = rqctx.context();
    let nexus = &apictx.nexus;
    let path = path_params.into_inner();
    let handler = async {
        let opctx = crate::context::op_context_for_external_api(&rqctx).await?;
        let vpc_selector = params::VpcSelector::new(None, None, path.id.into());
        let (.., vpc) =
            nexus.vpc_lookup(&opctx, &vpc_selector)?.fetch().await?;
        Ok(HttpResponseOk(vpc.into()))
    };
    apictx.external_latencies.instrument_dropshot_handler(&rqctx, handler).await
}

/// Update a VPC
#[endpoint {
    method = PUT,
    path = "/v1/vpcs/{vpc}",
    tags = ["vpcs"],
}]
async fn vpc_update_v1(
    rqctx: RequestContext<Arc<ServerContext>>,
    path_params: Path<params::VpcPath>,
    query_params: Query<params::OptionalProjectSelector>,
    updated_vpc: TypedBody<params::VpcUpdate>,
) -> Result<HttpResponseOk<Vpc>, HttpError> {
    let apictx = rqctx.context();
    let handler = async {
        let nexus = &apictx.nexus;
        let path = path_params.into_inner();
        let query = query_params.into_inner();
        let updated_vpc_params = &updated_vpc.into_inner();
        let opctx = crate::context::op_context_for_external_api(&rqctx).await?;
        let vpc_selector = params::VpcSelector {
            project_selector: query.project_selector,
            vpc: path.vpc,
        };
        let vpc_lookup = nexus.vpc_lookup(&opctx, &vpc_selector)?;
        let vpc = nexus
            .project_update_vpc(&opctx, &vpc_lookup, &updated_vpc_params)
            .await?;
        Ok(HttpResponseOk(vpc.into()))
    };
    apictx.external_latencies.instrument_dropshot_handler(&rqctx, handler).await
}

/// Update a VPC
/// Use `PUT /v1/vpcs/{vpc}` instead
#[endpoint {
    method = PUT,
    path = "/organizations/{organization_name}/projects/{project_name}/vpcs/{vpc_name}",
    tags = ["vpcs"],
    deprecated = true,
}]
async fn vpc_update(
    rqctx: RequestContext<Arc<ServerContext>>,
    path_params: Path<VpcPathParam>,
    updated_vpc: TypedBody<params::VpcUpdate>,
) -> Result<HttpResponseOk<Vpc>, HttpError> {
    let apictx = rqctx.context();
    let nexus = &apictx.nexus;
    let path = path_params.into_inner();
    let handler = async {
        let opctx = crate::context::op_context_for_external_api(&rqctx).await?;
        let vpc_selector = params::VpcSelector::new(
            Some(path.organization_name.into()),
            Some(path.project_name.into()),
            path.vpc_name.into(),
        );
        let vpc_lookup = nexus.vpc_lookup(&opctx, &vpc_selector)?;
        let newvpc = nexus
            .project_update_vpc(&opctx, &vpc_lookup, &updated_vpc.into_inner())
            .await?;
        Ok(HttpResponseOk(newvpc.into()))
    };
    apictx.external_latencies.instrument_dropshot_handler(&rqctx, handler).await
}

/// Delete a VPC
#[endpoint {
    method = DELETE,
    path = "/v1/vpcs/{vpc}",
    tags = ["vpcs"],
}]
async fn vpc_delete_v1(
    rqctx: RequestContext<Arc<ServerContext>>,
    path_params: Path<params::VpcPath>,
    query_params: Query<params::OptionalProjectSelector>,
) -> Result<HttpResponseDeleted, HttpError> {
    let apictx = rqctx.context();
    let handler = async {
        let nexus = &apictx.nexus;
        let path = path_params.into_inner();
        let query = query_params.into_inner();
        let opctx = crate::context::op_context_for_external_api(&rqctx).await?;
        let vpc_selector = params::VpcSelector {
            project_selector: query.project_selector,
            vpc: path.vpc,
        };
        let vpc_lookup = nexus.vpc_lookup(&opctx, &vpc_selector)?;
        nexus.project_delete_vpc(&opctx, &vpc_lookup).await?;
        Ok(HttpResponseDeleted())
    };
    apictx.external_latencies.instrument_dropshot_handler(&rqctx, handler).await
}

/// Delete a VPC
/// Use `DELETE /v1/vpcs/{vpc}` instead
#[endpoint {
    method = DELETE,
    path = "/organizations/{organization_name}/projects/{project_name}/vpcs/{vpc_name}",
    tags = ["vpcs"],
    deprecated = true,
}]
async fn vpc_delete(
    rqctx: RequestContext<Arc<ServerContext>>,
    path_params: Path<VpcPathParam>,
) -> Result<HttpResponseDeleted, HttpError> {
    let apictx = rqctx.context();
    let nexus = &apictx.nexus;
    let path = path_params.into_inner();
    let handler = async {
        let opctx = crate::context::op_context_for_external_api(&rqctx).await?;
        let vpc_selector = params::VpcSelector::new(
            Some(path.organization_name.into()),
            Some(path.project_name.into()),
            path.vpc_name.into(),
        );
        let vpc_lookup = nexus.vpc_lookup(&opctx, &vpc_selector)?;
        nexus.project_delete_vpc(&opctx, &vpc_lookup).await?;
        Ok(HttpResponseDeleted())
    };
    apictx.external_latencies.instrument_dropshot_handler(&rqctx, handler).await
}

/// Fetch a subnet
#[endpoint {
    method = GET,
    path = "/v1/vpc-subnets",
    tags = ["vpcs"],
}]
async fn vpc_subnet_list_v1(
    rqctx: RequestContext<Arc<ServerContext>>,
    query_params: Query<PaginatedByNameOrId<params::VpcSelector>>,
) -> Result<HttpResponseOk<ResultsPage<VpcSubnet>>, HttpError> {
    let apictx = rqctx.context();
    let handler = async {
        let nexus = &apictx.nexus;
        let query = query_params.into_inner();
        let pag_params = data_page_params_for(&rqctx, &query)?;
        let scan_params = ScanByNameOrId::from_query(&query)?;
        let paginated_by = name_or_id_pagination(&pag_params, scan_params)?;
        let opctx = crate::context::op_context_for_external_api(&rqctx).await?;
        let vpc_lookup = nexus.vpc_lookup(&opctx, &scan_params.selector)?;
        let subnets = nexus
            .vpc_subnet_list(&opctx, &vpc_lookup, &paginated_by)
            .await?
            .into_iter()
            .map(|vpc| vpc.into())
            .collect();
        Ok(HttpResponseOk(ScanByNameOrId::results_page(
            &query,
            subnets,
            &marker_for_name_or_id,
        )?))
    };
    apictx.external_latencies.instrument_dropshot_handler(&rqctx, handler).await
}

/// List subnets
/// Use `GET /v1/vpc-subnets` instead
#[endpoint {
    method = GET,
    path = "/organizations/{organization_name}/projects/{project_name}/vpcs/{vpc_name}/subnets",
    tags = ["vpcs"],
    deprecated = true,
}]
async fn vpc_subnet_list(
    rqctx: RequestContext<Arc<ServerContext>>,
    query_params: Query<PaginatedByName>,
    path_params: Path<VpcPathParam>,
) -> Result<HttpResponseOk<ResultsPage<VpcSubnet>>, HttpError> {
    let apictx = rqctx.context();
    let handler = async {
        let nexus = &apictx.nexus;
        let query = query_params.into_inner();
        let path = path_params.into_inner();
        let opctx = crate::context::op_context_for_external_api(&rqctx).await?;
        let vpc_selector = params::VpcSelector::new(
            Some(path.organization_name.into()),
            Some(path.project_name.into()),
            path.vpc_name.into(),
        );
        let vpc_lookup = nexus.vpc_lookup(&opctx, &vpc_selector)?;
        let vpcs = nexus
            .vpc_subnet_list(
                &opctx,
                &vpc_lookup,
                &PaginatedBy::Name(data_page_params_for(&rqctx, &query)?),
            )
            .await?
            .into_iter()
            .map(|vpc| vpc.into())
            .collect();
        Ok(HttpResponseOk(ScanByName::results_page(
            &query,
            vpcs,
            &marker_for_name,
        )?))
    };
    apictx.external_latencies.instrument_dropshot_handler(&rqctx, handler).await
}

/// Create a subnet
#[endpoint {
    method = POST,
    path = "/v1/vpc-subnets",
    tags = ["vpcs"],
}]
async fn vpc_subnet_create_v1(
    rqctx: RequestContext<Arc<ServerContext>>,
    query_params: Query<params::VpcSelector>,
    create_params: TypedBody<params::VpcSubnetCreate>,
) -> Result<HttpResponseCreated<VpcSubnet>, HttpError> {
    let apictx = rqctx.context();
    let handler = async {
        let nexus = &apictx.nexus;
        let query = query_params.into_inner();
        let create = create_params.into_inner();
        let opctx = crate::context::op_context_for_external_api(&rqctx).await?;
        let vpc_lookup = nexus.vpc_lookup(&opctx, &query)?;
        let subnet =
            nexus.vpc_create_subnet(&opctx, &vpc_lookup, &create).await?;
        Ok(HttpResponseCreated(subnet.into()))
    };
    apictx.external_latencies.instrument_dropshot_handler(&rqctx, handler).await
}

/// Create a subnet
/// Use `POST /v1/vpc-subnets` instead
#[endpoint {
    method = POST,
    path = "/organizations/{organization_name}/projects/{project_name}/vpcs/{vpc_name}/subnets",
    tags = ["vpcs"],
    deprecated = true
}]
async fn vpc_subnet_create(
    rqctx: RequestContext<Arc<ServerContext>>,
    path_params: Path<VpcPathParam>,
    create_params: TypedBody<params::VpcSubnetCreate>,
) -> Result<HttpResponseCreated<VpcSubnet>, HttpError> {
    let apictx = rqctx.context();
    let handler = async {
        let nexus = &apictx.nexus;
        let path = path_params.into_inner();
        let opctx = crate::context::op_context_for_external_api(&rqctx).await?;
        let vpc_selector = params::VpcSelector::new(
            Some(path.organization_name.into()),
            Some(path.project_name.into()),
            path.vpc_name.into(),
        );
        let vpc_lookup = nexus.vpc_lookup(&opctx, &vpc_selector)?;
        let subnet = nexus
            .vpc_create_subnet(&opctx, &vpc_lookup, &create_params.into_inner())
            .await?;
        Ok(HttpResponseCreated(subnet.into()))
    };
    apictx.external_latencies.instrument_dropshot_handler(&rqctx, handler).await
}

/// Fetch a subnet
#[endpoint {
    method = GET,
    path = "/v1/vpc-subnets/{subnet}",
    tags = ["vpcs"],
}]
async fn vpc_subnet_view_v1(
    rqctx: RequestContext<Arc<ServerContext>>,
    path_params: Path<params::SubnetPath>,
    query_params: Query<params::OptionalVpcSelector>,
) -> Result<HttpResponseOk<VpcSubnet>, HttpError> {
    let apictx = rqctx.context();
    let handler = async {
        let nexus = &apictx.nexus;
        let path = path_params.into_inner();
        let query = query_params.into_inner();
        let opctx = crate::context::op_context_for_external_api(&rqctx).await?;
        let subnet_selector = params::SubnetSelector {
            vpc_selector: query.vpc_selector,
            subnet: path.subnet,
        };
        let (.., subnet) =
            nexus.vpc_subnet_lookup(&opctx, &subnet_selector)?.fetch().await?;
        Ok(HttpResponseOk(subnet.into()))
    };
    apictx.external_latencies.instrument_dropshot_handler(&rqctx, handler).await
}

/// Path parameters for VPC Subnet requests
#[derive(Deserialize, JsonSchema)]
struct VpcSubnetPathParam {
    organization_name: Name,
    project_name: Name,
    vpc_name: Name,
    subnet_name: Name,
}

/// Fetch a subnet
/// Use `GET /v1/vpc-subnets/{subnet}` instead
#[endpoint {
    method = GET,
    path = "/organizations/{organization_name}/projects/{project_name}/vpcs/{vpc_name}/subnets/{subnet_name}",
    tags = ["vpcs"],
    deprecated = true
}]
async fn vpc_subnet_view(
    rqctx: RequestContext<Arc<ServerContext>>,
    path_params: Path<VpcSubnetPathParam>,
) -> Result<HttpResponseOk<VpcSubnet>, HttpError> {
    let apictx = rqctx.context();
    let handler = async {
        let opctx = crate::context::op_context_for_external_api(&rqctx).await?;
        let nexus = &apictx.nexus;
        let path = path_params.into_inner();
        let subnet_selector = params::SubnetSelector::new(
            Some(path.organization_name.into()),
            Some(path.project_name.into()),
            Some(path.vpc_name.into()),
            path.subnet_name.into(),
        );
        let (.., subnet) =
            nexus.vpc_subnet_lookup(&opctx, &subnet_selector)?.fetch().await?;
        Ok(HttpResponseOk(subnet.into()))
    };
    apictx.external_latencies.instrument_dropshot_handler(&rqctx, handler).await
}

/// Fetch a subnet by id
/// Use `GET /v1/vpc-subnets/{id}` instead
#[endpoint {
    method = GET,
    path = "/by-id/vpc-subnets/{id}",
    tags = ["vpcs"],
    deprecated = true
}]
async fn vpc_subnet_view_by_id(
    rqctx: RequestContext<Arc<ServerContext>>,
    path_params: Path<ByIdPathParams>,
) -> Result<HttpResponseOk<VpcSubnet>, HttpError> {
    let apictx = rqctx.context();
    let nexus = &apictx.nexus;
    let path = path_params.into_inner();
    let handler = async {
        let opctx = crate::context::op_context_for_external_api(&rqctx).await?;
        let subnet_selector = params::SubnetSelector {
            subnet: path.id.into(),
            vpc_selector: None,
        };
        let (.., subnet) =
            nexus.vpc_subnet_lookup(&opctx, &subnet_selector)?.fetch().await?;
        Ok(HttpResponseOk(subnet.into()))
    };
    apictx.external_latencies.instrument_dropshot_handler(&rqctx, handler).await
}

/// Delete a subnet
#[endpoint {
    method = DELETE,
    path = "/v1/vpc-subnets/{subnet}",
    tags = ["vpcs"],
}]
async fn vpc_subnet_delete_v1(
    rqctx: RequestContext<Arc<ServerContext>>,
    path_params: Path<params::SubnetPath>,
    query_params: Query<params::OptionalVpcSelector>,
) -> Result<HttpResponseDeleted, HttpError> {
    let apictx = rqctx.context();
    let handler = async {
        let nexus = &apictx.nexus;
        let path = path_params.into_inner();
        let query = query_params.into_inner();
        let opctx = crate::context::op_context_for_external_api(&rqctx).await?;
        let subnet_selector = params::SubnetSelector {
            vpc_selector: query.vpc_selector,
            subnet: path.subnet,
        };
        let subnet_lookup =
            nexus.vpc_subnet_lookup(&opctx, &subnet_selector)?;
        nexus.vpc_delete_subnet(&opctx, &subnet_lookup).await?;
        Ok(HttpResponseDeleted())
    };
    apictx.external_latencies.instrument_dropshot_handler(&rqctx, handler).await
}

/// Delete a subnet
/// Use `DELETE /v1/vpc-subnets/{subnet}` instead
#[endpoint {
    method = DELETE,
    path = "/organizations/{organization_name}/projects/{project_name}/vpcs/{vpc_name}/subnets/{subnet_name}",
    tags = ["vpcs"],
    deprecated = true
}]
async fn vpc_subnet_delete(
    rqctx: RequestContext<Arc<ServerContext>>,
    path_params: Path<VpcSubnetPathParam>,
) -> Result<HttpResponseDeleted, HttpError> {
    let apictx = rqctx.context();
    let handler = async {
        let nexus = &apictx.nexus;
        let path = path_params.into_inner();
        let opctx = crate::context::op_context_for_external_api(&rqctx).await?;
        let subnet_selector = params::SubnetSelector::new(
            Some(path.organization_name.into()),
            Some(path.project_name.into()),
            Some(path.vpc_name.into()),
            path.subnet_name.into(),
        );
        let subnet_lookup =
            nexus.vpc_subnet_lookup(&opctx, &subnet_selector)?;
        nexus.vpc_delete_subnet(&opctx, &subnet_lookup).await?;
        Ok(HttpResponseDeleted())
    };
    apictx.external_latencies.instrument_dropshot_handler(&rqctx, handler).await
}

/// Update a subnet
#[endpoint {
    method = PUT,
    path = "/v1/vpc-subnets/{subnet}",
    tags = ["vpcs"],
}]
async fn vpc_subnet_update_v1(
    rqctx: RequestContext<Arc<ServerContext>>,
    path_params: Path<params::SubnetPath>,
    query_params: Query<params::OptionalVpcSelector>,
    subnet_params: TypedBody<params::VpcSubnetUpdate>,
) -> Result<HttpResponseOk<VpcSubnet>, HttpError> {
    let apictx = rqctx.context();
    let handler = async {
        let nexus = &apictx.nexus;
        let path = path_params.into_inner();
        let query = query_params.into_inner();
        let subnet_params = subnet_params.into_inner();
        let opctx = crate::context::op_context_for_external_api(&rqctx).await?;
        let subnet_selector = params::SubnetSelector {
            vpc_selector: query.vpc_selector,
            subnet: path.subnet,
        };
        let subnet_lookup =
            nexus.vpc_subnet_lookup(&opctx, &subnet_selector)?;
        let subnet = nexus
            .vpc_update_subnet(&opctx, &subnet_lookup, &subnet_params)
            .await?;
        Ok(HttpResponseOk(subnet.into()))
    };
    apictx.external_latencies.instrument_dropshot_handler(&rqctx, handler).await
}

/// Update a subnet
/// Use `PUT /v1/vpc-subnets/{subnet}` instead
#[endpoint {
    method = PUT,
    path = "/organizations/{organization_name}/projects/{project_name}/vpcs/{vpc_name}/subnets/{subnet_name}",
    tags = ["vpcs"],
    deprecated = true
}]
async fn vpc_subnet_update(
    rqctx: RequestContext<Arc<ServerContext>>,
    path_params: Path<VpcSubnetPathParam>,
    subnet_params: TypedBody<params::VpcSubnetUpdate>,
) -> Result<HttpResponseOk<VpcSubnet>, HttpError> {
    let apictx = rqctx.context();
    let handler = async {
        let nexus = &apictx.nexus;
        let path = path_params.into_inner();
        let opctx = crate::context::op_context_for_external_api(&rqctx).await?;
        let subnet_selector = params::SubnetSelector::new(
            Some(path.organization_name.into()),
            Some(path.project_name.into()),
            Some(path.vpc_name.into()),
            path.subnet_name.into(),
        );
        let subnet_lookup =
            nexus.vpc_subnet_lookup(&opctx, &subnet_selector)?;
        let subnet = nexus
            .vpc_update_subnet(
                &opctx,
                &subnet_lookup,
                &subnet_params.into_inner(),
            )
            .await?;
        Ok(HttpResponseOk(subnet.into()))
    };
    apictx.external_latencies.instrument_dropshot_handler(&rqctx, handler).await
}

/// List network interfaces for a VPC subnet
/// Use `/v1/vpc-subnets/{subnet}/network-interfaces` instead
#[endpoint {
    method = GET,
    path = "/organizations/{organization_name}/projects/{project_name}/vpcs/{vpc_name}/subnets/{subnet_name}/network-interfaces",
    tags = ["vpcs"],
    deprecated = true,
}]
async fn vpc_subnet_list_network_interfaces(
    rqctx: RequestContext<Arc<ServerContext>>,
    query_params: Query<PaginatedByNameOrId>,
    path_params: Path<VpcSubnetPathParam>,
) -> Result<HttpResponseOk<ResultsPage<NetworkInterface>>, HttpError> {
    let apictx = rqctx.context();
    let nexus = &apictx.nexus;
    let query = query_params.into_inner();
    let path = path_params.into_inner();
    let handler = async {
        let opctx = crate::context::op_context_for_external_api(&rqctx).await?;
        let pag_params = data_page_params_for(&rqctx, &query)?;
        let scan_params = ScanByNameOrId::from_query(&query)?;
        let paginated_by = name_or_id_pagination(&pag_params, scan_params)?;
        let subnet_selector = params::SubnetSelector::new(
            Some(path.organization_name.into()),
            Some(path.project_name.into()),
            Some(path.vpc_name.into()),
            path.subnet_name.into(),
        );
        let subnet_lookup =
            nexus.vpc_subnet_lookup(&opctx, &subnet_selector)?;
        let interfaces = nexus
            .subnet_list_network_interfaces(
                &opctx,
                &subnet_lookup,
                &paginated_by,
            )
            .await?
            .into_iter()
            .map(|interfaces| interfaces.into())
            .collect();
        Ok(HttpResponseOk(ScanByNameOrId::results_page(
            &query,
            interfaces,
            &marker_for_name_or_id,
        )?))
    };
    apictx.external_latencies.instrument_dropshot_handler(&rqctx, handler).await
}

// This endpoint is likely temporary. We would rather list all IPs allocated in
// a subnet whether they come from NICs or something else. See
// https://github.com/oxidecomputer/omicron/issues/2476

/// List network interfaces
#[endpoint {
    method = GET,
    path = "/v1/vpc-subnets/{subnet}/network-interfaces",
    tags = ["vpcs"],
}]
async fn vpc_subnet_list_network_interfaces_v1(
    rqctx: RequestContext<Arc<ServerContext>>,
    path_params: Path<params::SubnetPath>,
    query_params: Query<PaginatedByNameOrId<params::OptionalVpcSelector>>,
) -> Result<HttpResponseOk<ResultsPage<NetworkInterface>>, HttpError> {
    let apictx = rqctx.context();
    let handler = async {
        let nexus = &apictx.nexus;
        let query = query_params.into_inner();
        let path = path_params.into_inner();
        let pag_params = data_page_params_for(&rqctx, &query)?;
        let scan_params = ScanByNameOrId::from_query(&query)?;
        let paginated_by = name_or_id_pagination(&pag_params, scan_params)?;
        let opctx = crate::context::op_context_for_external_api(&rqctx).await?;
        let subnet_selector = params::SubnetSelector {
            vpc_selector: scan_params.selector.vpc_selector.clone(),
            subnet: path.subnet,
        };
        let subnet_lookup =
            nexus.vpc_subnet_lookup(&opctx, &subnet_selector)?;
        let interfaces = nexus
            .subnet_list_network_interfaces(
                &opctx,
                &subnet_lookup,
                &paginated_by,
            )
            .await?
            .into_iter()
            .map(|interfaces| interfaces.into())
            .collect();
        Ok(HttpResponseOk(ScanByNameOrId::results_page(
            &query,
            interfaces,
            &marker_for_name_or_id,
        )?))
    };
    apictx.external_latencies.instrument_dropshot_handler(&rqctx, handler).await
}

// VPC Firewalls

// TODO Is the number of firewall rules bounded?
/// List firewall rules
#[endpoint {
    method = GET,
    path = "/v1/vpc-firewall-rules",
    tags = ["vpcs"],
}]
async fn vpc_firewall_rules_view_v1(
    rqctx: RequestContext<Arc<ServerContext>>,
    query_params: Query<params::VpcSelector>,
) -> Result<HttpResponseOk<VpcFirewallRules>, HttpError> {
    // TODO: Check If-Match and fail if the ETag doesn't match anymore.
    // Without this check, if firewall rules change while someone is listing
    // the rules, they will see a mix of the old and new rules.
    let apictx = rqctx.context();
    let handler = async {
        let opctx = crate::context::op_context_for_external_api(&rqctx).await?;
        let nexus = &apictx.nexus;
        let query = query_params.into_inner();
        let vpc_lookup = nexus.vpc_lookup(&opctx, &query)?;
        let rules = nexus.vpc_list_firewall_rules(&opctx, &vpc_lookup).await?;
        Ok(HttpResponseOk(VpcFirewallRules {
            rules: rules.into_iter().map(|rule| rule.into()).collect(),
        }))
    };
    apictx.external_latencies.instrument_dropshot_handler(&rqctx, handler).await
}

/// List firewall rules
/// Use `GET /v1/vpc-firewall-rules` instead
#[endpoint {
    method = GET,
    path = "/organizations/{organization_name}/projects/{project_name}/vpcs/{vpc_name}/firewall/rules",
    tags = ["vpcs"],
    deprecated = true
}]
async fn vpc_firewall_rules_view(
    rqctx: RequestContext<Arc<ServerContext>>,
    path_params: Path<VpcPathParam>,
) -> Result<HttpResponseOk<VpcFirewallRules>, HttpError> {
    // TODO: Check If-Match and fail if the ETag doesn't match anymore.
    // Without this check, if firewall rules change while someone is listing
    // the rules, they will see a mix of the old and new rules.
    let apictx = rqctx.context();
    let handler = async {
        let opctx = crate::context::op_context_for_external_api(&rqctx).await?;
        let nexus = &apictx.nexus;
        let path = path_params.into_inner();
        let vpc_selector = params::VpcSelector::new(
            Some(path.organization_name.into()),
            Some(path.project_name.into()),
            path.vpc_name.into(),
        );
        let vpc_lookup = nexus.vpc_lookup(&opctx, &vpc_selector)?;
        let rules = nexus.vpc_list_firewall_rules(&opctx, &vpc_lookup).await?;
        Ok(HttpResponseOk(VpcFirewallRules {
            rules: rules.into_iter().map(|rule| rule.into()).collect(),
        }))
    };
    apictx.external_latencies.instrument_dropshot_handler(&rqctx, handler).await
}

/// Replace firewall rules
#[endpoint {
    method = PUT,
    path = "/v1/vpc-firewall-rules",
    tags = ["vpcs"],
}]
async fn vpc_firewall_rules_update_v1(
    rqctx: RequestContext<Arc<ServerContext>>,
    query_params: Query<params::VpcSelector>,
    router_params: TypedBody<VpcFirewallRuleUpdateParams>,
) -> Result<HttpResponseOk<VpcFirewallRules>, HttpError> {
    // TODO: Check If-Match and fail if the ETag doesn't match anymore.
    // TODO: limit size of the ruleset because the GET endpoint is not paginated
    let apictx = rqctx.context();
    let handler = async {
        let opctx = crate::context::op_context_for_external_api(&rqctx).await?;
        let nexus = &apictx.nexus;
        let query = query_params.into_inner();
        let router_params = router_params.into_inner();
        let vpc_lookup = nexus.vpc_lookup(&opctx, &query)?;
        let rules = nexus
            .vpc_update_firewall_rules(&opctx, &vpc_lookup, &router_params)
            .await?;
        Ok(HttpResponseOk(VpcFirewallRules {
            rules: rules.into_iter().map(|rule| rule.into()).collect(),
        }))
    };
    apictx.external_latencies.instrument_dropshot_handler(&rqctx, handler).await
}

/// Replace firewall rules
/// Use `PUT /v1/vpc-firewall-rules` instead
#[endpoint {
    method = PUT,
    path = "/organizations/{organization_name}/projects/{project_name}/vpcs/{vpc_name}/firewall/rules",
    tags = ["vpcs"],
    deprecated = true
}]
async fn vpc_firewall_rules_update(
    rqctx: RequestContext<Arc<ServerContext>>,
    path_params: Path<VpcPathParam>,
    router_params: TypedBody<VpcFirewallRuleUpdateParams>,
) -> Result<HttpResponseOk<VpcFirewallRules>, HttpError> {
    // TODO: Check If-Match and fail if the ETag doesn't match anymore.
    // TODO: limit size of the ruleset because the GET endpoint is not paginated
    let apictx = rqctx.context();
    let handler = async {
        let opctx = crate::context::op_context_for_external_api(&rqctx).await?;
        let nexus = &apictx.nexus;
        let path = path_params.into_inner();
        let vpc_selector = params::VpcSelector::new(
            Some(path.organization_name.into()),
            Some(path.project_name.into()),
            path.vpc_name.into(),
        );
        let vpc_lookup = nexus.vpc_lookup(&opctx, &vpc_selector)?;
        let rules = nexus
            .vpc_update_firewall_rules(
                &opctx,
                &vpc_lookup,
                &router_params.into_inner(),
            )
            .await?;
        Ok(HttpResponseOk(VpcFirewallRules {
            rules: rules.into_iter().map(|rule| rule.into()).collect(),
        }))
    };
    apictx.external_latencies.instrument_dropshot_handler(&rqctx, handler).await
}

// VPC Routers

/// List routers
#[endpoint {
    method = GET,
    path = "/v1/vpc-routers",
    tags = ["vpcs"],
}]
async fn vpc_router_list_v1(
    rqctx: RequestContext<Arc<ServerContext>>,
    query_params: Query<PaginatedByNameOrId<params::VpcSelector>>,
) -> Result<HttpResponseOk<ResultsPage<VpcRouter>>, HttpError> {
    let apictx = rqctx.context();
    let handler = async {
        let opctx = crate::context::op_context_for_external_api(&rqctx).await?;
        let nexus = &apictx.nexus;
        let query = query_params.into_inner();
        let pag_params = data_page_params_for(&rqctx, &query)?;
        let scan_params = ScanByNameOrId::from_query(&query)?;
        let paginated_by = name_or_id_pagination(&pag_params, scan_params)?;
        let vpc_lookup = nexus.vpc_lookup(&opctx, &scan_params.selector)?;
        let routers = nexus
            .vpc_router_list(&opctx, &vpc_lookup, &paginated_by)
            .await?
            .into_iter()
            .map(|s| s.into())
            .collect();
        Ok(HttpResponseOk(ScanByNameOrId::results_page(
            &query,
            routers,
            &marker_for_name_or_id,
        )?))
    };
    apictx.external_latencies.instrument_dropshot_handler(&rqctx, handler).await
}

/// List routers
/// Use `GET /v1/vpc-routers` instead
#[endpoint {
    method = GET,
    path = "/organizations/{organization_name}/projects/{project_name}/vpcs/{vpc_name}/routers",
    tags = ["vpcs"],
    deprecated = true,
}]
async fn vpc_router_list(
    rqctx: RequestContext<Arc<ServerContext>>,
    query_params: Query<PaginatedByName>,
    path_params: Path<VpcPathParam>,
) -> Result<HttpResponseOk<ResultsPage<VpcRouter>>, HttpError> {
    let apictx = rqctx.context();
    let handler = async {
        let nexus = &apictx.nexus;
        let query = query_params.into_inner();
        let path = path_params.into_inner();
        let opctx = crate::context::op_context_for_external_api(&rqctx).await?;
        let vpc_selector = params::VpcSelector::new(
            Some(path.organization_name.into()),
            Some(path.project_name.into()),
            path.vpc_name.into(),
        );
        let vpc_lookup = nexus.vpc_lookup(&opctx, &vpc_selector)?;
        let routers = nexus
            .vpc_router_list(
                &opctx,
                &vpc_lookup,
                &PaginatedBy::Name(data_page_params_for(&rqctx, &query)?),
            )
            .await?
            .into_iter()
            .map(|s| s.into())
            .collect();
        Ok(HttpResponseOk(ScanByName::results_page(
            &query,
            routers,
            &marker_for_name,
        )?))
    };
    apictx.external_latencies.instrument_dropshot_handler(&rqctx, handler).await
}

/// Get a router
#[endpoint {
    method = GET,
    path = "/v1/vpc-routers/{router}",
    tags = ["vpcs"],
}]
async fn vpc_router_view_v1(
    rqctx: RequestContext<Arc<ServerContext>>,
    path_params: Path<params::RouterPath>,
    query_params: Query<params::VpcSelector>,
) -> Result<HttpResponseOk<VpcRouter>, HttpError> {
    let apictx = rqctx.context();
    let handler = async {
        let nexus = &apictx.nexus;
        let path = path_params.into_inner();
        let query = query_params.into_inner();
        let opctx = crate::context::op_context_for_external_api(&rqctx).await?;
        let router_selector = params::RouterSelector {
            vpc_selector: Some(query),
            router: path.router,
        };
        let (.., vpc_router) =
            nexus.vpc_router_lookup(&opctx, &router_selector)?.fetch().await?;
        Ok(HttpResponseOk(vpc_router.into()))
    };
    apictx.external_latencies.instrument_dropshot_handler(&rqctx, handler).await
}

/// Path parameters for VPC Router requests
#[derive(Deserialize, JsonSchema)]
struct VpcRouterPathParam {
    organization_name: Name,
    project_name: Name,
    vpc_name: Name,
    router_name: Name,
}

/// Get a router
/// Use `GET /v1/vpc-routers/{router}` instead
#[endpoint {
    method = GET,
    path = "/organizations/{organization_name}/projects/{project_name}/vpcs/{vpc_name}/routers/{router_name}",
    tags = ["vpcs"],
    deprecated = true,
}]
async fn vpc_router_view(
    rqctx: RequestContext<Arc<ServerContext>>,
    path_params: Path<VpcRouterPathParam>,
) -> Result<HttpResponseOk<VpcRouter>, HttpError> {
    let apictx = rqctx.context();
    let handler = async {
        let opctx = crate::context::op_context_for_external_api(&rqctx).await?;
        let nexus = &apictx.nexus;
        let path = path_params.into_inner();
        let router_selector = params::RouterSelector::new(
            Some(path.organization_name.into()),
            Some(path.project_name.into()),
            Some(path.vpc_name.into()),
            path.router_name.into(),
        );
        let router_lookup =
            nexus.vpc_router_lookup(&opctx, &router_selector)?;
        let (.., vpc_router) = router_lookup.fetch().await?;

        Ok(HttpResponseOk(vpc_router.into()))
    };
    apictx.external_latencies.instrument_dropshot_handler(&rqctx, handler).await
}

/// Get a router by id
/// Use `GET /v1/vpc-routers/{router}` instead
#[endpoint {
    method = GET,
    path = "/by-id/vpc-routers/{id}",
    tags = ["vpcs"],
    deprecated = true,
}]
async fn vpc_router_view_by_id(
    rqctx: RequestContext<Arc<ServerContext>>,
    path_params: Path<ByIdPathParams>,
) -> Result<HttpResponseOk<VpcRouter>, HttpError> {
    let apictx = rqctx.context();
    let handler = async {
        let opctx = crate::context::op_context_for_external_api(&rqctx).await?;
        let nexus = &apictx.nexus;
        let path = path_params.into_inner();
        let router_selector = params::RouterSelector {
            vpc_selector: None,
            router: path.id.into(),
        };
        let router_lookup =
            nexus.vpc_router_lookup(&opctx, &router_selector)?;
        let (.., vpc_router) = router_lookup.fetch().await?;
        Ok(HttpResponseOk(vpc_router.into()))
    };
    apictx.external_latencies.instrument_dropshot_handler(&rqctx, handler).await
}

/// Create a VPC router
#[endpoint {
    method = POST,
    path = "/v1/vpc-routers",
    tags = ["vpcs"],
}]
async fn vpc_router_create_v1(
    rqctx: RequestContext<Arc<ServerContext>>,
    query_params: Query<params::VpcSelector>,
    create_params: TypedBody<params::VpcRouterCreate>,
) -> Result<HttpResponseCreated<VpcRouter>, HttpError> {
    let apictx = rqctx.context();
    let handler = async {
        let nexus = &apictx.nexus;
        let query = query_params.into_inner();
        let create = create_params.into_inner();
        let opctx = crate::context::op_context_for_external_api(&rqctx).await?;
        let vpc_lookup = nexus.vpc_lookup(&opctx, &query)?;
        let router = nexus
            .vpc_create_router(
                &opctx,
                &vpc_lookup,
                &db::model::VpcRouterKind::Custom,
                &create,
            )
            .await?;
        Ok(HttpResponseCreated(router.into()))
    };
    apictx.external_latencies.instrument_dropshot_handler(&rqctx, handler).await
}

/// Create a router
/// Use `POST /v1/vpc-routers` instead
#[endpoint {
    method = POST,
    path = "/organizations/{organization_name}/projects/{project_name}/vpcs/{vpc_name}/routers",
    tags = ["vpcs"],
    deprecated = true,
}]
async fn vpc_router_create(
    rqctx: RequestContext<Arc<ServerContext>>,
    path_params: Path<VpcPathParam>,
    create_params: TypedBody<params::VpcRouterCreate>,
) -> Result<HttpResponseCreated<VpcRouter>, HttpError> {
    let apictx = rqctx.context();
    let handler = async {
        let nexus = &apictx.nexus;
        let path = path_params.into_inner();
        let opctx = crate::context::op_context_for_external_api(&rqctx).await?;
        let vpc_selector = params::VpcSelector::new(
            Some(path.organization_name.into()),
            Some(path.project_name.into()),
            path.vpc_name.into(),
        );
        let vpc_lookup = nexus.vpc_lookup(&opctx, &vpc_selector)?;
        let router = nexus
            .vpc_create_router(
                &opctx,
                &vpc_lookup,
                &db::model::VpcRouterKind::Custom,
                &create_params.into_inner(),
            )
            .await?;
        Ok(HttpResponseCreated(router.into()))
    };
    apictx.external_latencies.instrument_dropshot_handler(&rqctx, handler).await
}

/// Delete a router
#[endpoint {
    method = DELETE,
    path = "/v1/vpc-routers/{router}",
    tags = ["vpcs"],
}]
async fn vpc_router_delete_v1(
    rqctx: RequestContext<Arc<ServerContext>>,
    path_params: Path<params::RouterPath>,
    query_params: Query<params::OptionalVpcSelector>,
) -> Result<HttpResponseDeleted, HttpError> {
    let apictx = rqctx.context();
    let handler = async {
        let nexus = &apictx.nexus;
        let path = path_params.into_inner();
        let query = query_params.into_inner();
        let opctx = crate::context::op_context_for_external_api(&rqctx).await?;
        let router_selector = params::RouterSelector {
            vpc_selector: query.vpc_selector,
            router: path.router,
        };
        let router_lookup =
            nexus.vpc_router_lookup(&opctx, &router_selector)?;
        nexus.vpc_delete_router(&opctx, &router_lookup).await?;
        Ok(HttpResponseDeleted())
    };
    apictx.external_latencies.instrument_dropshot_handler(&rqctx, handler).await
}

/// Delete a router
/// Use `DELETE /v1/vpc-routers/{router}` instead
#[endpoint {
    method = DELETE,
    path = "/organizations/{organization_name}/projects/{project_name}/vpcs/{vpc_name}/routers/{router_name}",
    tags = ["vpcs"],
    deprecated = true,
}]
async fn vpc_router_delete(
    rqctx: RequestContext<Arc<ServerContext>>,
    path_params: Path<VpcRouterPathParam>,
) -> Result<HttpResponseDeleted, HttpError> {
    let apictx = rqctx.context();
    let handler = async {
        let nexus = &apictx.nexus;
        let path = path_params.into_inner();
        let opctx = crate::context::op_context_for_external_api(&rqctx).await?;
        let router_selector = params::RouterSelector::new(
            Some(path.organization_name.into()),
            Some(path.project_name.into()),
            Some(path.vpc_name.into()),
            path.router_name.into(),
        );
        let router_lookup =
            nexus.vpc_router_lookup(&opctx, &router_selector)?;
        nexus.vpc_delete_router(&opctx, &router_lookup).await?;
        Ok(HttpResponseDeleted())
    };
    apictx.external_latencies.instrument_dropshot_handler(&rqctx, handler).await
}

/// Update a router
#[endpoint {
    method = PUT,
    path = "/v1/vpc-routers/{router}",
    tags = ["vpcs"],
}]
async fn vpc_router_update_v1(
    rqctx: RequestContext<Arc<ServerContext>>,
    path_params: Path<params::RouterPath>,
    query_params: Query<params::OptionalVpcSelector>,
    router_params: TypedBody<params::VpcRouterUpdate>,
) -> Result<HttpResponseOk<VpcRouter>, HttpError> {
    let apictx = rqctx.context();
    let handler = async {
        let nexus = &apictx.nexus;
        let path = path_params.into_inner();
        let query = query_params.into_inner();
        let router_params = router_params.into_inner();
        let opctx = crate::context::op_context_for_external_api(&rqctx).await?;
        let router_selector = params::RouterSelector {
            vpc_selector: query.vpc_selector,
            router: path.router,
        };
        let router_lookup =
            nexus.vpc_router_lookup(&opctx, &router_selector)?;
        let router = nexus
            .vpc_update_router(&opctx, &router_lookup, &router_params)
            .await?;
        Ok(HttpResponseOk(router.into()))
    };
    apictx.external_latencies.instrument_dropshot_handler(&rqctx, handler).await
}

/// Update a router
#[endpoint {
    method = PUT,
    path = "/organizations/{organization_name}/projects/{project_name}/vpcs/{vpc_name}/routers/{router_name}",
    tags = ["vpcs"],
    deprecated = true,
}]
async fn vpc_router_update(
    rqctx: RequestContext<Arc<ServerContext>>,
    path_params: Path<VpcRouterPathParam>,
    router_params: TypedBody<params::VpcRouterUpdate>,
) -> Result<HttpResponseOk<VpcRouter>, HttpError> {
    let apictx = rqctx.context();
    let handler = async {
        let nexus = &apictx.nexus;
        let path = path_params.into_inner();
        let opctx = crate::context::op_context_for_external_api(&rqctx).await?;
        let router_selector = params::RouterSelector::new(
            Some(path.organization_name.into()),
            Some(path.project_name.into()),
            Some(path.vpc_name.into()),
            path.router_name.into(),
        );
        let router_lookup =
            nexus.vpc_router_lookup(&opctx, &router_selector)?;
        let router = nexus
            .vpc_update_router(
                &opctx,
                &router_lookup,
                &router_params.into_inner(),
            )
            .await?;
        Ok(HttpResponseOk(router.into()))
    };
    apictx.external_latencies.instrument_dropshot_handler(&rqctx, handler).await
}

/// List routes
///
/// List the routes associated with a router in a particular VPC.
#[endpoint {
    method = GET,
    path = "/v1/vpc-router-routes",
    tags = ["vpcs"],
}]
async fn vpc_router_route_list_v1(
    rqctx: RequestContext<Arc<ServerContext>>,
    query_params: Query<PaginatedByNameOrId<params::RouterSelector>>,
) -> Result<HttpResponseOk<ResultsPage<RouterRoute>>, HttpError> {
    let apictx = rqctx.context();
    let handler = async {
        let opctx = crate::context::op_context_for_external_api(&rqctx).await?;
        let nexus = &apictx.nexus;
        let query = query_params.into_inner();
        let pag_params = data_page_params_for(&rqctx, &query)?;
        let scan_params = ScanByNameOrId::from_query(&query)?;
        let paginated_by = name_or_id_pagination(&pag_params, scan_params)?;
        let router_lookup =
            nexus.vpc_router_lookup(&opctx, &scan_params.selector)?;
        let routes = nexus
            .vpc_router_route_list(&opctx, &router_lookup, &paginated_by)
            .await?
            .into_iter()
            .map(|route| route.into())
            .collect();
        Ok(HttpResponseOk(ScanByNameOrId::results_page(
            &query,
            routes,
            &marker_for_name_or_id,
        )?))
    };
    apictx.external_latencies.instrument_dropshot_handler(&rqctx, handler).await
}

// Vpc Router Routes

/// List routes
///
/// List the routes associated with a router in a particular VPC.
/// Use `GET /v1/vpc-router-routes` instead.
#[endpoint {
    method = GET,
    path = "/organizations/{organization_name}/projects/{project_name}/vpcs/{vpc_name}/routers/{router_name}/routes",
    tags = ["vpcs"],
    deprecated = true
}]
async fn vpc_router_route_list(
    rqctx: RequestContext<Arc<ServerContext>>,
    query_params: Query<PaginatedByName>,
    path_params: Path<VpcRouterPathParam>,
) -> Result<HttpResponseOk<ResultsPage<RouterRoute>>, HttpError> {
    let apictx = rqctx.context();
    let handler = async {
        let opctx = crate::context::op_context_for_external_api(&rqctx).await?;
        let nexus = &apictx.nexus;
        let query = query_params.into_inner();
        let path = path_params.into_inner();
        let router_selector = params::RouterSelector::new(
            Some(path.organization_name.into()),
            Some(path.project_name.into()),
            Some(path.vpc_name.into()),
            path.router_name.into(),
        );
        let router_lookup =
            nexus.vpc_router_lookup(&opctx, &router_selector)?;
        let routes = nexus
            .vpc_router_route_list(
                &opctx,
                &router_lookup,
                &PaginatedBy::Name(data_page_params_for(&rqctx, &query)?),
            )
            .await?
            .into_iter()
            .map(|route| route.into())
            .collect();
        Ok(HttpResponseOk(ScanByName::results_page(
            &query,
            routes,
            &marker_for_name,
        )?))
    };
    apictx.external_latencies.instrument_dropshot_handler(&rqctx, handler).await
}

/// Fetch a route
#[endpoint {
    method = GET,
    path = "/v1/vpc-router-routes/{route}",
    tags = ["vpcs"],
}]
async fn vpc_router_route_view_v1(
    rqctx: RequestContext<Arc<ServerContext>>,
    path_params: Path<params::RoutePath>,
    query_params: Query<params::RouterSelector>,
) -> Result<HttpResponseOk<RouterRoute>, HttpError> {
    let apictx = rqctx.context();
    let handler = async {
        let opctx = crate::context::op_context_for_external_api(&rqctx).await?;
        let nexus = &apictx.nexus;
        let path = path_params.into_inner();
        let query = query_params.into_inner();
        let route_selector = params::RouteSelector {
            router_selector: Some(query),
            route: path.route,
        };
        let (.., route) = nexus
            .vpc_router_route_lookup(&opctx, &route_selector)?
            .fetch()
            .await?;
        Ok(HttpResponseOk(route.into()))
    };
    apictx.external_latencies.instrument_dropshot_handler(&rqctx, handler).await
}

/// Path parameters for Router Route requests
#[derive(Deserialize, JsonSchema)]
struct RouterRoutePathParam {
    organization_name: Name,
    project_name: Name,
    vpc_name: Name,
    router_name: Name,
    route_name: Name,
}

/// Fetch a route
/// Use `GET /v1/vpc-router-routes/{route}` instead
#[endpoint {
    method = GET,
    path = "/organizations/{organization_name}/projects/{project_name}/vpcs/{vpc_name}/routers/{router_name}/routes/{route_name}",
    tags = ["vpcs"],
    deprecated = true
}]
async fn vpc_router_route_view(
    rqctx: RequestContext<Arc<ServerContext>>,
    path_params: Path<RouterRoutePathParam>,
) -> Result<HttpResponseOk<RouterRoute>, HttpError> {
    let apictx = rqctx.context();
    let handler = async {
        let opctx = crate::context::op_context_for_external_api(&rqctx).await?;
        let nexus = &apictx.nexus;
        let path = path_params.into_inner();
        let route_selector = params::RouteSelector::new(
            Some(path.organization_name.into()),
            Some(path.project_name.into()),
            Some(path.vpc_name.into()),
            Some(path.router_name.into()),
            path.route_name.into(),
        );
        let (.., route) = nexus
            .vpc_router_route_lookup(&opctx, &route_selector)?
            .fetch()
            .await?;
        Ok(HttpResponseOk(route.into()))
    };
    apictx.external_latencies.instrument_dropshot_handler(&rqctx, handler).await
}

/// Fetch a route by id
/// Use `GET /v1/vpc-router-routes/{route}` instead
#[endpoint {
    method = GET,
    path = "/by-id/vpc-router-routes/{id}",
    tags = ["vpcs"],
    deprecated = true
}]
async fn vpc_router_route_view_by_id(
    rqctx: RequestContext<Arc<ServerContext>>,
    path_params: Path<ByIdPathParams>,
) -> Result<HttpResponseOk<RouterRoute>, HttpError> {
    let apictx = rqctx.context();
    let handler = async {
        let opctx = crate::context::op_context_for_external_api(&rqctx).await?;
        let nexus = &apictx.nexus;
        let path = path_params.into_inner();
        let route_selector = params::RouteSelector {
            router_selector: None,
            route: path.id.into(),
        };
        let (.., route) = nexus
            .vpc_router_route_lookup(&opctx, &route_selector)?
            .fetch()
            .await?;
        Ok(HttpResponseOk(route.into()))
    };
    apictx.external_latencies.instrument_dropshot_handler(&rqctx, handler).await
}

/// Create a router
#[endpoint {
    method = POST,
    path = "/v1/vpc-router-routes",
    tags = ["vpcs"],
}]
async fn vpc_router_route_create_v1(
    rqctx: RequestContext<Arc<ServerContext>>,
    query_params: Query<params::RouterSelector>,
    create_params: TypedBody<params::RouterRouteCreate>,
) -> Result<HttpResponseCreated<RouterRoute>, HttpError> {
    let apictx = rqctx.context();
    let handler = async {
        let opctx = crate::context::op_context_for_external_api(&rqctx).await?;
        let nexus = &apictx.nexus;
        let query = query_params.into_inner();
        let create = create_params.into_inner();
        let router_lookup = nexus.vpc_router_lookup(&opctx, &query)?;
        let route = nexus
            .router_create_route(
                &opctx,
                &router_lookup,
                &RouterRouteKind::Custom,
                &create,
            )
            .await?;
        Ok(HttpResponseCreated(route.into()))
    };
    apictx.external_latencies.instrument_dropshot_handler(&rqctx, handler).await
}

/// Create a router
/// Use `POST /v1/vpc-router-routes` instead
#[endpoint {
    method = POST,
    path = "/organizations/{organization_name}/projects/{project_name}/vpcs/{vpc_name}/routers/{router_name}/routes",
    tags = ["vpcs"],
    deprecated = true
}]
async fn vpc_router_route_create(
    rqctx: RequestContext<Arc<ServerContext>>,
    path_params: Path<VpcRouterPathParam>,
    create_params: TypedBody<params::RouterRouteCreate>,
) -> Result<HttpResponseCreated<RouterRoute>, HttpError> {
    let apictx = rqctx.context();
    let handler = async {
        let opctx = crate::context::op_context_for_external_api(&rqctx).await?;
        let nexus = &apictx.nexus;
        let path = path_params.into_inner();
        let router_selector = params::RouterSelector::new(
            Some(path.organization_name.into()),
            Some(path.project_name.into()),
            Some(path.vpc_name.into()),
            path.router_name.into(),
        );
        let router_lookup =
            nexus.vpc_router_lookup(&opctx, &router_selector)?;
        let route = nexus
            .router_create_route(
                &opctx,
                &router_lookup,
                &RouterRouteKind::Custom,
                &create_params.into_inner(),
            )
            .await?;
        Ok(HttpResponseCreated(route.into()))
    };
    apictx.external_latencies.instrument_dropshot_handler(&rqctx, handler).await
}

/// Delete a route
#[endpoint {
    method = DELETE,
    path = "/v1/vpc-router-routes/{route}",
    tags = ["vpcs"],
}]
async fn vpc_router_route_delete_v1(
    rqctx: RequestContext<Arc<ServerContext>>,
    path_params: Path<params::RoutePath>,
    query_params: Query<params::OptionalRouterSelector>,
) -> Result<HttpResponseDeleted, HttpError> {
    let apictx = rqctx.context();
    let handler = async {
        let opctx = crate::context::op_context_for_external_api(&rqctx).await?;
        let nexus = &apictx.nexus;
        let path = path_params.into_inner();
        let query = query_params.into_inner();
        let route_selector = params::RouteSelector {
            router_selector: query.router_selector,
            route: path.route,
        };
        let route_lookup =
            nexus.vpc_router_route_lookup(&opctx, &route_selector)?;
        nexus.router_delete_route(&opctx, &route_lookup).await?;
        Ok(HttpResponseDeleted())
    };
    apictx.external_latencies.instrument_dropshot_handler(&rqctx, handler).await
}

/// Delete a route
/// Use `DELETE /v1/vpc-router-routes/{route}` instead
#[endpoint {
    method = DELETE,
    path = "/organizations/{organization_name}/projects/{project_name}/vpcs/{vpc_name}/routers/{router_name}/routes/{route_name}",
    tags = ["vpcs"],
    deprecated = true
}]
async fn vpc_router_route_delete(
    rqctx: RequestContext<Arc<ServerContext>>,
    path_params: Path<RouterRoutePathParam>,
) -> Result<HttpResponseDeleted, HttpError> {
    let apictx = rqctx.context();
    let handler = async {
        let opctx = crate::context::op_context_for_external_api(&rqctx).await?;
        let nexus = &apictx.nexus;
        let path = path_params.into_inner();
        let route_selector = params::RouteSelector::new(
            Some(path.organization_name.into()),
            Some(path.project_name.into()),
            Some(path.vpc_name.into()),
            Some(path.router_name.into()),
            path.route_name.into(),
        );
        let route_lookup =
            nexus.vpc_router_route_lookup(&opctx, &route_selector)?;
        nexus.router_delete_route(&opctx, &route_lookup).await?;
        Ok(HttpResponseDeleted())
    };
    apictx.external_latencies.instrument_dropshot_handler(&rqctx, handler).await
}
/// Update a route
#[endpoint {
    method = PUT,
    path = "/v1/vpc-router-routes/{route}",
    tags = ["vpcs"],
}]
async fn vpc_router_route_update_v1(
    rqctx: RequestContext<Arc<ServerContext>>,
    path_params: Path<params::RoutePath>,
    query_params: Query<params::OptionalRouterSelector>,
    router_params: TypedBody<params::RouterRouteUpdate>,
) -> Result<HttpResponseOk<RouterRoute>, HttpError> {
    let apictx = rqctx.context();
    let handler = async {
        let nexus = &apictx.nexus;
        let path = path_params.into_inner();
        let query = query_params.into_inner();
        let router_params = router_params.into_inner();
        let opctx = crate::context::op_context_for_external_api(&rqctx).await?;
        let route_selector = params::RouteSelector {
            router_selector: query.router_selector,
            route: path.route,
        };
        let route_lookup =
            nexus.vpc_router_route_lookup(&opctx, &route_selector)?;
        let route = nexus
            .router_update_route(&opctx, &route_lookup, &router_params)
            .await?;
        Ok(HttpResponseOk(route.into()))
    };
    apictx.external_latencies.instrument_dropshot_handler(&rqctx, handler).await
}

/// Update a route
/// Use `PUT /v1/vpc-router-routes/{route}` instead
#[endpoint {
    method = PUT,
    path = "/organizations/{organization_name}/projects/{project_name}/vpcs/{vpc_name}/routers/{router_name}/routes/{route_name}",
    tags = ["vpcs"],
    deprecated = true
}]
async fn vpc_router_route_update(
    rqctx: RequestContext<Arc<ServerContext>>,
    path_params: Path<RouterRoutePathParam>,
    router_params: TypedBody<params::RouterRouteUpdate>,
) -> Result<HttpResponseOk<RouterRoute>, HttpError> {
    let apictx = rqctx.context();
    let handler = async {
        let opctx = crate::context::op_context_for_external_api(&rqctx).await?;
        let nexus = &apictx.nexus;
        let path = path_params.into_inner();
        let route_selector = params::RouteSelector::new(
            Some(path.organization_name.into()),
            Some(path.project_name.into()),
            Some(path.vpc_name.into()),
            Some(path.router_name.into()),
            path.route_name.into(),
        );
        let route_lookup =
            nexus.vpc_router_route_lookup(&opctx, &route_selector)?;
        let route = nexus
            .router_update_route(
                &opctx,
                &route_lookup,
                &router_params.into_inner(),
            )
            .await?;
        Ok(HttpResponseOk(route.into()))
    };
    apictx.external_latencies.instrument_dropshot_handler(&rqctx, handler).await
}

// Racks

/// List racks
#[endpoint {
    method = GET,
    path = "/v1/system/hardware/racks",
    tags = ["system"],
}]
async fn rack_list_v1(
    rqctx: RequestContext<Arc<ServerContext>>,
    query_params: Query<PaginatedById>,
) -> Result<HttpResponseOk<ResultsPage<Rack>>, HttpError> {
    let apictx = rqctx.context();
    let handler = async {
        let nexus = &apictx.nexus;
        let query = query_params.into_inner();
        let opctx = crate::context::op_context_for_external_api(&rqctx).await?;
        let racks = nexus
            .racks_list(&opctx, &data_page_params_for(&rqctx, &query)?)
            .await?
            .into_iter()
            .map(|r| r.into())
            .collect();
        Ok(HttpResponseOk(ScanById::results_page(
            &query,
            racks,
            &|_, rack: &Rack| rack.identity.id,
        )?))
    };
    apictx.external_latencies.instrument_dropshot_handler(&rqctx, handler).await
}

/// List racks
/// Use `GET /v1/system/hardware/racks` instead
#[endpoint {
    method = GET,
    path = "/system/hardware/racks",
    tags = ["system"],
    deprecated = true,
}]
async fn rack_list(
    rqctx: RequestContext<Arc<ServerContext>>,
    query_params: Query<PaginatedById>,
) -> Result<HttpResponseOk<ResultsPage<Rack>>, HttpError> {
    let apictx = rqctx.context();
    let nexus = &apictx.nexus;
    let query = query_params.into_inner();
    let handler = async {
        let opctx = crate::context::op_context_for_external_api(&rqctx).await?;
        let racks = nexus
            .racks_list(&opctx, &data_page_params_for(&rqctx, &query)?)
            .await?
            .into_iter()
            .map(|r| r.into())
            .collect();
        Ok(HttpResponseOk(ScanById::results_page(
            &query,
            racks,
            &|_, rack: &Rack| rack.identity.id,
        )?))
    };
    apictx.external_latencies.instrument_dropshot_handler(&rqctx, handler).await
}

/// Path parameters for Rack requests
#[derive(Deserialize, JsonSchema)]
struct RackPathParam {
    /// The rack's unique ID.
    rack_id: Uuid,
}

/// Fetch a rack
#[endpoint {
    method = GET,
    path = "/v1/system/hardware/racks/{rack_id}",
    tags = ["system"],
}]
async fn rack_view_v1(
    rqctx: RequestContext<Arc<ServerContext>>,
    path_params: Path<RackPathParam>,
) -> Result<HttpResponseOk<Rack>, HttpError> {
    let apictx = rqctx.context();
    let handler = async {
        let nexus = &apictx.nexus;
        let path = path_params.into_inner();
        let opctx = crate::context::op_context_for_external_api(&rqctx).await?;
        let rack_info = nexus.rack_lookup(&opctx, &path.rack_id).await?;
        Ok(HttpResponseOk(rack_info.into()))
    };
    apictx.external_latencies.instrument_dropshot_handler(&rqctx, handler).await
}

/// Fetch a rack
/// Use `GET /v1/system/hardware/racks/{rack_id}` instead
#[endpoint {
    method = GET,
    path = "/system/hardware/racks/{rack_id}",
    tags = ["system"],
    deprecated = true,
}]
async fn rack_view(
    rqctx: RequestContext<Arc<ServerContext>>,
    path_params: Path<RackPathParam>,
) -> Result<HttpResponseOk<Rack>, HttpError> {
    let apictx = rqctx.context();
    let nexus = &apictx.nexus;
    let path = path_params.into_inner();
    let handler = async {
        let opctx = crate::context::op_context_for_external_api(&rqctx).await?;
        let rack_info = nexus.rack_lookup(&opctx, &path.rack_id).await?;
        Ok(HttpResponseOk(rack_info.into()))
    };
    apictx.external_latencies.instrument_dropshot_handler(&rqctx, handler).await
}

// Sleds

/// List sleds
#[endpoint {
    method = GET,
    path = "/v1/system/hardware/sleds",
    tags = ["system"],
}]
async fn sled_list_v1(
    rqctx: RequestContext<Arc<ServerContext>>,
    query_params: Query<PaginatedById>,
) -> Result<HttpResponseOk<ResultsPage<Sled>>, HttpError> {
    let apictx = rqctx.context();
    let handler = async {
        let nexus = &apictx.nexus;
        let query = query_params.into_inner();
        let opctx = crate::context::op_context_for_external_api(&rqctx).await?;
        let sleds = nexus
            .sleds_list(&opctx, &data_page_params_for(&rqctx, &query)?)
            .await?
            .into_iter()
            .map(|s| s.into())
            .collect();
        Ok(HttpResponseOk(ScanById::results_page(
            &query,
            sleds,
            &|_, sled: &Sled| sled.identity.id,
        )?))
    };
    apictx.external_latencies.instrument_dropshot_handler(&rqctx, handler).await
}

/// List sleds
/// Use `GET /v1/system/hardware/sleds instead`
#[endpoint {
    method = GET,
    path = "/system/hardware/sleds",
    tags = ["system"],
    deprecated = true,
}]
async fn sled_list(
    rqctx: RequestContext<Arc<ServerContext>>,
    query_params: Query<PaginatedById>,
) -> Result<HttpResponseOk<ResultsPage<Sled>>, HttpError> {
    let apictx = rqctx.context();
    let nexus = &apictx.nexus;
    let query = query_params.into_inner();
    let handler = async {
        let opctx = crate::context::op_context_for_external_api(&rqctx).await?;
        let sleds = nexus
            .sleds_list(&opctx, &data_page_params_for(&rqctx, &query)?)
            .await?
            .into_iter()
            .map(|s| s.into())
            .collect();
        Ok(HttpResponseOk(ScanById::results_page(
            &query,
            sleds,
            &|_, sled: &Sled| sled.identity.id,
        )?))
    };
    apictx.external_latencies.instrument_dropshot_handler(&rqctx, handler).await
}

/// Path parameters for Sled requests
#[derive(Deserialize, JsonSchema)]
struct SledPathParam {
    /// The sled's unique ID.
    sled_id: Uuid,
}

/// Fetch a sled
#[endpoint {
    method = GET,
    path = "/v1/system/hardware/sleds/{sled_id}",
    tags = ["system"],
}]
async fn sled_view_v1(
    rqctx: RequestContext<Arc<ServerContext>>,
    path_params: Path<SledPathParam>,
) -> Result<HttpResponseOk<Sled>, HttpError> {
    let apictx = rqctx.context();
    let handler = async {
        let nexus = &apictx.nexus;
        let path = path_params.into_inner();
        let opctx = crate::context::op_context_for_external_api(&rqctx).await?;
        let sled_info = nexus.sled_lookup(&opctx, &path.sled_id).await?;
        Ok(HttpResponseOk(sled_info.into()))
    };
    apictx.external_latencies.instrument_dropshot_handler(&rqctx, handler).await
}

/// Fetch a sled
/// Use `GET /v1/system/hardware/sleds/{sled_id}` instead
#[endpoint {
    method = GET,
    path = "/system/hardware/sleds/{sled_id}",
    tags = ["system"],
    deprecated = true,
}]
async fn sled_view(
    rqctx: RequestContext<Arc<ServerContext>>,
    path_params: Path<SledPathParam>,
) -> Result<HttpResponseOk<Sled>, HttpError> {
    let apictx = rqctx.context();
    let nexus = &apictx.nexus;
    let path = path_params.into_inner();
    let handler = async {
        let opctx = crate::context::op_context_for_external_api(&rqctx).await?;
        let sled_info = nexus.sled_lookup(&opctx, &path.sled_id).await?;
        Ok(HttpResponseOk(sled_info.into()))
    };
    apictx.external_latencies.instrument_dropshot_handler(&rqctx, handler).await
}

// Physical disks

/// List physical disks
#[endpoint {
    method = GET,
    path = "/v1/system/hardware/disks",
    tags = ["system"],
}]
async fn physical_disk_list_v1(
    rqctx: RequestContext<Arc<ServerContext>>,
    query_params: Query<PaginatedById>,
) -> Result<HttpResponseOk<ResultsPage<PhysicalDisk>>, HttpError> {
    let apictx = rqctx.context();
    let handler = async {
        let nexus = &apictx.nexus;
        let query = query_params.into_inner();
        let opctx = crate::context::op_context_for_external_api(&rqctx).await?;
        let disks = nexus
            .physical_disk_list(&opctx, &data_page_params_for(&rqctx, &query)?)
            .await?
            .into_iter()
            .map(|s| s.into())
            .collect();
        Ok(HttpResponseOk(ScanById::results_page(
            &query,
            disks,
            &|_, disk: &PhysicalDisk| disk.identity.id,
        )?))
    };
    apictx.external_latencies.instrument_dropshot_handler(&rqctx, handler).await
}

/// List physical disks
/// Use `GET /v1/system/hardware/disks` instead
#[endpoint {
    method = GET,
    path = "/system/hardware/disks",
    tags = ["system"],
    deprecated = true,
}]
async fn physical_disk_list(
    rqctx: RequestContext<Arc<ServerContext>>,
    query_params: Query<PaginatedById>,
) -> Result<HttpResponseOk<ResultsPage<PhysicalDisk>>, HttpError> {
    let apictx = rqctx.context();
    let handler = async {
        let nexus = &apictx.nexus;
        let query = query_params.into_inner();
        let opctx = crate::context::op_context_for_external_api(&rqctx).await?;
        let disks = nexus
            .physical_disk_list(&opctx, &data_page_params_for(&rqctx, &query)?)
            .await?
            .into_iter()
            .map(|s| s.into())
            .collect();
        Ok(HttpResponseOk(ScanById::results_page(
            &query,
            disks,
            &|_, disk: &PhysicalDisk| disk.identity.id,
        )?))
    };
    apictx.external_latencies.instrument_dropshot_handler(&rqctx, handler).await
}

/// List physical disks attached to sleds
#[endpoint {
    method = GET,
    path = "/v1/system/hardware/sleds/{sled_id}/disks",
    tags = ["system"],
}]
async fn sled_physical_disk_list_v1(
    rqctx: RequestContext<Arc<ServerContext>>,
    path_params: Path<SledPathParam>,
    query_params: Query<PaginatedById>,
) -> Result<HttpResponseOk<ResultsPage<PhysicalDisk>>, HttpError> {
    let apictx = rqctx.context();
    let handler = async {
        let nexus = &apictx.nexus;
        let path = path_params.into_inner();
        let query = query_params.into_inner();
        let opctx = crate::context::op_context_for_external_api(&rqctx).await?;
        let disks = nexus
            .sled_list_physical_disks(
                &opctx,
                path.sled_id,
                &data_page_params_for(&rqctx, &query)?,
            )
            .await?
            .into_iter()
            .map(|s| s.into())
            .collect();
        Ok(HttpResponseOk(ScanById::results_page(
            &query,
            disks,
            &|_, disk: &PhysicalDisk| disk.identity.id,
        )?))
    };
    apictx.external_latencies.instrument_dropshot_handler(&rqctx, handler).await
}

/// List physical disks attached to sleds
/// Use `GET /v1/system/hardware/sleds/{sled_id}/disks` instead
#[endpoint {
    method = GET,
    path = "/system/hardware/sleds/{sled_id}/disks",
    tags = ["system"],
    deprecated = true,
}]
async fn sled_physical_disk_list(
    rqctx: RequestContext<Arc<ServerContext>>,
    path_params: Path<SledPathParam>,
    query_params: Query<PaginatedById>,
) -> Result<HttpResponseOk<ResultsPage<PhysicalDisk>>, HttpError> {
    let apictx = rqctx.context();
    let handler = async {
        let nexus = &apictx.nexus;
        let path = path_params.into_inner();
        let query = query_params.into_inner();
        let opctx = crate::context::op_context_for_external_api(&rqctx).await?;
        let disks = nexus
            .sled_list_physical_disks(
                &opctx,
                path.sled_id,
                &data_page_params_for(&rqctx, &query)?,
            )
            .await?
            .into_iter()
            .map(|s| s.into())
            .collect();
        Ok(HttpResponseOk(ScanById::results_page(
            &query,
            disks,
            &|_, disk: &PhysicalDisk| disk.identity.id,
        )?))
    };
    apictx.external_latencies.instrument_dropshot_handler(&rqctx, handler).await
}

// Metrics

#[derive(Debug, Deserialize, JsonSchema)]
pub struct SystemMetricParams {
    #[serde(flatten)]
    pub pagination: dropshot::PaginationParams<
        params::ResourceMetrics,
        params::ResourceMetrics,
    >,

    /// The UUID of the container being queried
    // TODO: I might want to force the caller to specify type here?
    pub id: Uuid,
}

#[derive(Display, Deserialize, JsonSchema)]
#[display(style = "snake_case")]
#[serde(rename_all = "snake_case")]
pub enum SystemMetricName {
    VirtualDiskSpaceProvisioned,
    CpusProvisioned,
    RamProvisioned,
}

#[derive(Deserialize, JsonSchema)]
struct SystemMetricsPathParam {
    metric_name: SystemMetricName,
}

/// Access metrics data
#[endpoint {
     method = GET,
     path = "/v1/system/metrics/{metric_name}",
     tags = ["system"],
}]
async fn system_metric(
    rqctx: RequestContext<Arc<ServerContext>>,
    path_params: Path<SystemMetricsPathParam>,
    query_params: Query<SystemMetricParams>,
) -> Result<HttpResponseOk<ResultsPage<oximeter_db::Measurement>>, HttpError> {
    let apictx = rqctx.context();
    let nexus = &apictx.nexus;
    let metric_name = path_params.into_inner().metric_name;

    let query = query_params.into_inner();
    let limit = rqctx.page_limit(&query.pagination)?;

    let handler = async {
        let opctx = crate::context::op_context_for_external_api(&rqctx).await?;
        let result = nexus
            .system_metric_lookup(&opctx, metric_name, query, limit)
            .await?;

        Ok(HttpResponseOk(result))
    };
    apictx.external_latencies.instrument_dropshot_handler(&rqctx, handler).await
}

// Updates

/// Refresh update data
#[endpoint {
     method = POST,
     path = "/v1/system/update/refresh",
     tags = ["system"],
}]
async fn system_update_refresh(
    rqctx: RequestContext<Arc<ServerContext>>,
) -> Result<HttpResponseUpdatedNoContent, HttpError> {
    let apictx = rqctx.context();
    let nexus = &apictx.nexus;
    let handler = async {
        let opctx = crate::context::op_context_for_external_api(&rqctx).await?;
        nexus.updates_refresh_metadata(&opctx).await?;
        Ok(HttpResponseUpdatedNoContent())
    };
    apictx.external_latencies.instrument_dropshot_handler(&rqctx, handler).await
}

/// View system version and update status
#[endpoint {
     method = GET,
     path = "/v1/system/update/version",
     tags = ["system"],
}]
async fn system_version(
    rqctx: RequestContext<Arc<ServerContext>>,
) -> Result<HttpResponseOk<views::SystemVersion>, HttpError> {
    let apictx = rqctx.context();
    let nexus = &apictx.nexus;
    let handler = async {
        let opctx = crate::context::op_context_for_external_api(&rqctx).await?;
        opctx.authorize(authz::Action::ListChildren, &authz::FLEET).await?;

        // The only way we have no latest deployment is if the rack was just set
        // up and no system updates have ever been run. In this case there is no
        // update running, so we can fall back to steady.
        let status = nexus
            .latest_update_deployment(&opctx)
            .await
            .map_or(views::UpdateStatus::Steady, |d| d.status.into());

        // Updateable components, however, are populated at rack setup before
        // the external API is even started, so if we get here and there are no
        // components, that's a real issue and the 500 we throw is appropriate.
        let low = nexus.lowest_component_system_version(&opctx).await?.into();
        let high = nexus.highest_component_system_version(&opctx).await?.into();

        Ok(HttpResponseOk(views::SystemVersion {
            version_range: views::VersionRange { low, high },
            status,
        }))
    };
    apictx.external_latencies.instrument_dropshot_handler(&rqctx, handler).await
}

/// View version and update status of component tree
#[endpoint {
     method = GET,
     path = "/v1/system/update/components",
     tags = ["system"],
}]
async fn system_component_version_list(
    rqctx: RequestContext<Arc<ServerContext>>,
    query_params: Query<PaginatedById>,
) -> Result<HttpResponseOk<ResultsPage<views::UpdateableComponent>>, HttpError>
{
    let apictx = rqctx.context();
    let nexus = &apictx.nexus;
    let query = query_params.into_inner();
    let pagparams = data_page_params_for(&rqctx, &query)?;
    let handler = async {
        let opctx = crate::context::op_context_for_external_api(&rqctx).await?;
        let components = nexus
            .updateable_components_list_by_id(&opctx, &pagparams)
            .await?
            .into_iter()
            .map(|u| u.into())
            .collect();
        Ok(HttpResponseOk(ScanById::results_page(
            &query,
            components,
            &|_, u: &views::UpdateableComponent| u.identity.id,
        )?))
    };
    apictx.external_latencies.instrument_dropshot_handler(&rqctx, handler).await
}

/// List all updates
#[endpoint {
     method = GET,
     path = "/v1/system/update/updates",
     tags = ["system"],
}]
async fn system_update_list(
    rqctx: RequestContext<Arc<ServerContext>>,
    query_params: Query<PaginatedById>,
) -> Result<HttpResponseOk<ResultsPage<views::SystemUpdate>>, HttpError> {
    let apictx = rqctx.context();
    let nexus = &apictx.nexus;
    let query = query_params.into_inner();
    let pagparams = data_page_params_for(&rqctx, &query)?;
    let handler = async {
        let opctx = crate::context::op_context_for_external_api(&rqctx).await?;
        let updates = nexus
            .system_updates_list_by_id(&opctx, &pagparams)
            .await?
            .into_iter()
            .map(|u| u.into())
            .collect();
        Ok(HttpResponseOk(ScanById::results_page(
            &query,
            updates,
            &|_, u: &views::SystemUpdate| u.identity.id,
        )?))
    };
    apictx.external_latencies.instrument_dropshot_handler(&rqctx, handler).await
}

/// View system update
#[endpoint {
     method = GET,
     path = "/v1/system/update/updates/{version}",
     tags = ["system"],
}]
async fn system_update_view(
    rqctx: RequestContext<Arc<ServerContext>>,
    path_params: Path<params::SystemUpdatePath>,
) -> Result<HttpResponseOk<views::SystemUpdate>, HttpError> {
    let apictx = rqctx.context();
    let nexus = &apictx.nexus;
    let path = path_params.into_inner();
    let handler = async {
        let opctx = crate::context::op_context_for_external_api(&rqctx).await?;
        let system_update =
            nexus.system_update_fetch_by_version(&opctx, &path.version).await?;
        Ok(HttpResponseOk(system_update.into()))
    };
    apictx.external_latencies.instrument_dropshot_handler(&rqctx, handler).await
}

/// View system update component tree
#[endpoint {
    method = GET,
    path = "/v1/system/update/updates/{version}/components",
    tags = ["system"],
}]
async fn system_update_components_list(
    rqctx: RequestContext<Arc<ServerContext>>,
    path_params: Path<params::SystemUpdatePath>,
) -> Result<HttpResponseOk<ResultsPage<views::ComponentUpdate>>, HttpError> {
    let apictx = rqctx.context();
    let nexus = &apictx.nexus;
    let path = path_params.into_inner();
    let handler = async {
        let opctx = crate::context::op_context_for_external_api(&rqctx).await?;
        let components = nexus
            .system_update_list_components(&opctx, &path.version)
            .await?
            .into_iter()
            .map(|i| i.into())
            .collect();
        Ok(HttpResponseOk(ResultsPage { items: components, next_page: None }))
    };
    apictx.external_latencies.instrument_dropshot_handler(&rqctx, handler).await
}

/// Start system update
#[endpoint {
    method = POST,
    path = "/v1/system/update/start",
    tags = ["system"],
}]
async fn system_update_start(
    rqctx: RequestContext<Arc<ServerContext>>,
    // The use of the request body here instead of a path param is deliberate.
    // Unlike instance start (which uses a path param), update start is about
    // modifying the state of the system rather than the state of the resource
    // (instance there, system update here) identified by the param. This
    // approach also gives us symmetry with the /stop endpoint.
    update: TypedBody<params::SystemUpdateStart>,
) -> Result<HttpResponseAccepted<views::UpdateDeployment>, HttpError> {
    let apictx = rqctx.context();
    let _nexus = &apictx.nexus;
    let handler = async {
        let opctx = crate::context::op_context_for_external_api(&rqctx).await?;
        opctx.authorize(authz::Action::Modify, &authz::FLEET).await?;

        // inverse situation to stop: we only want to actually start an update
        // if there isn't one already in progress.

        // 1. check that there is no update in progress
        //   a. if there is one, this should probably 409
        // 2. kick off the update start saga, which
        //   a. tells the update system to get going
        //   b. creates an update deployment

        // similar question for stop: do we return the deployment directly, or a
        // special StartUpdateResult that includes a deployment ID iff an update
        // was actually started

        Ok(HttpResponseAccepted(views::UpdateDeployment {
            identity: AssetIdentityMetadata {
                id: Uuid::new_v4(),
                time_created: Utc::now(),
                time_modified: Utc::now(),
            },
            version: update.into_inner().version,
            status: views::UpdateStatus::Updating,
        }))
    };
    apictx.external_latencies.instrument_dropshot_handler(&rqctx, handler).await
}

/// Stop system update
///
/// If there is no update in progress, do nothing.
#[endpoint {
    method = POST,
    path = "/v1/system/update/stop",
    tags = ["system"],
}]
async fn system_update_stop(
    rqctx: RequestContext<Arc<ServerContext>>,
) -> Result<HttpResponseUpdatedNoContent, HttpError> {
    let apictx = rqctx.context();
    let _nexus = &apictx.nexus;
    let handler = async {
        let opctx = crate::context::op_context_for_external_api(&rqctx).await?;
        opctx.authorize(authz::Action::Modify, &authz::FLEET).await?;

        // TODO: Implement stopping an update. Should probably be a saga.

        // Ask update subsystem if it's doing anything. If so, tell it to stop.
        // This could be done in a single call to the updater if the latter can
        // respond to a stop command differently depending on whether it did
        // anything or not.

        // If we did in fact stop a running update, update the status on the
        // latest update deployment in the DB to `stopped` and respond with that
        // deployment. If we do nothing, what should we return? Maybe instead of
        // responding with the deployment, this endpoint gets its own
        // `StopUpdateResult` response view that says whether it was a noop, and
        // if it wasn't, includes the ID of the stopped deployment, which allows
        // the client to fetch it if it actually wants it.

        Ok(HttpResponseUpdatedNoContent())
    };
    apictx.external_latencies.instrument_dropshot_handler(&rqctx, handler).await
}

/// List all update deployments
#[endpoint {
     method = GET,
     path = "/v1/system/update/deployments",
     tags = ["system"],
}]
async fn update_deployments_list(
    rqctx: RequestContext<Arc<ServerContext>>,
    query_params: Query<PaginatedById>,
) -> Result<HttpResponseOk<ResultsPage<views::UpdateDeployment>>, HttpError> {
    let apictx = rqctx.context();
    let nexus = &apictx.nexus;
    let query = query_params.into_inner();
    let pagparams = data_page_params_for(&rqctx, &query)?;
    let handler = async {
        let opctx = crate::context::op_context_for_external_api(&rqctx).await?;
        let updates = nexus
            .update_deployments_list_by_id(&opctx, &pagparams)
            .await?
            .into_iter()
            .map(|u| u.into())
            .collect();
        Ok(HttpResponseOk(ScanById::results_page(
            &query,
            updates,
            &|_, u: &views::UpdateDeployment| u.identity.id,
        )?))
    };
    apictx.external_latencies.instrument_dropshot_handler(&rqctx, handler).await
}

/// Fetch a system update deployment
#[endpoint {
     method = GET,
     path = "/v1/system/update/deployments/{id}",
     tags = ["system"],
}]
async fn update_deployment_view(
    rqctx: RequestContext<Arc<ServerContext>>,
    path_params: Path<ByIdPathParams>,
) -> Result<HttpResponseOk<views::UpdateDeployment>, HttpError> {
    let apictx = rqctx.context();
    let nexus = &apictx.nexus;
    let path = path_params.into_inner();
    let id = &path.id;
    let handler = async {
        let opctx = crate::context::op_context_for_external_api(&rqctx).await?;
        let deployment =
            nexus.update_deployment_fetch_by_id(&opctx, id).await?;
        Ok(HttpResponseOk(deployment.into()))
    };
    apictx.external_latencies.instrument_dropshot_handler(&rqctx, handler).await
}

// Sagas

/// List sagas
#[endpoint {
    method = GET,
    path = "/v1/system/sagas",
    tags = ["system"],
}]
async fn saga_list_v1(
    rqctx: RequestContext<Arc<ServerContext>>,
    query_params: Query<PaginatedById>,
) -> Result<HttpResponseOk<ResultsPage<Saga>>, HttpError> {
    let apictx = rqctx.context();
    let handler = async {
        let nexus = &apictx.nexus;
        let query = query_params.into_inner();
        let pagparams = data_page_params_for(&rqctx, &query)?;
        let opctx = crate::context::op_context_for_external_api(&rqctx).await?;
        let saga_stream = nexus.sagas_list(&opctx, &pagparams).await?;
        let view_list = to_list(saga_stream).await;
        Ok(HttpResponseOk(ScanById::results_page(
            &query,
            view_list,
            &|_, saga: &Saga| saga.id,
        )?))
    };
    apictx.external_latencies.instrument_dropshot_handler(&rqctx, handler).await
}

/// List sagas
/// Use `GET v1/system/sagas` instead
#[endpoint {
    method = GET,
    path = "/system/sagas",
    tags = ["system"],
    deprecated = true,
}]
async fn saga_list(
    rqctx: RequestContext<Arc<ServerContext>>,
    query_params: Query<PaginatedById>,
) -> Result<HttpResponseOk<ResultsPage<Saga>>, HttpError> {
    let apictx = rqctx.context();
    let nexus = &apictx.nexus;
    let query = query_params.into_inner();
    let pagparams = data_page_params_for(&rqctx, &query)?;
    let handler = async {
        let opctx = crate::context::op_context_for_external_api(&rqctx).await?;
        let saga_stream = nexus.sagas_list(&opctx, &pagparams).await?;
        let view_list = to_list(saga_stream).await;
        Ok(HttpResponseOk(ScanById::results_page(
            &query,
            view_list,
            &|_, saga: &Saga| saga.id,
        )?))
    };
    apictx.external_latencies.instrument_dropshot_handler(&rqctx, handler).await
}

/// Path parameters for Saga requests
#[derive(Deserialize, JsonSchema)]
struct SagaPathParam {
    saga_id: Uuid,
}

/// Fetch a saga
#[endpoint {
    method = GET,
    path = "/v1/system/sagas/{saga_id}",
    tags = ["system"],
}]
async fn saga_view_v1(
    rqctx: RequestContext<Arc<ServerContext>>,
    path_params: Path<SagaPathParam>,
) -> Result<HttpResponseOk<Saga>, HttpError> {
    let apictx = rqctx.context();
    let handler = async {
        let opctx = crate::context::op_context_for_external_api(&rqctx).await?;
        let nexus = &apictx.nexus;
        let path = path_params.into_inner();
        let saga = nexus.saga_get(&opctx, path.saga_id).await?;
        Ok(HttpResponseOk(saga))
    };
    apictx.external_latencies.instrument_dropshot_handler(&rqctx, handler).await
}

/// Fetch a saga
/// Use `GET v1/system/sagas/{saga_id}` instead
#[endpoint {
    method = GET,
    path = "/system/sagas/{saga_id}",
    tags = ["system"],
    deprecated = true,
}]
async fn saga_view(
    rqctx: RequestContext<Arc<ServerContext>>,
    path_params: Path<SagaPathParam>,
) -> Result<HttpResponseOk<Saga>, HttpError> {
    let apictx = rqctx.context();
    let nexus = &apictx.nexus;
    let path = path_params.into_inner();
    let handler = async {
        let opctx = crate::context::op_context_for_external_api(&rqctx).await?;
        let saga = nexus.saga_get(&opctx, path.saga_id).await?;
        Ok(HttpResponseOk(saga))
    };
    apictx.external_latencies.instrument_dropshot_handler(&rqctx, handler).await
}

// Silo users

/// List users
/// Use `GET /v1/users` instead
#[endpoint {
    method = GET,
    path = "/users",
    tags = ["silos"],
    deprecated = true,
}]
async fn user_list(
    rqctx: RequestContext<Arc<ServerContext>>,
    query_params: Query<PaginatedById>,
) -> Result<HttpResponseOk<ResultsPage<User>>, HttpError> {
    let apictx = rqctx.context();
    let nexus = &apictx.nexus;
    let query = query_params.into_inner();
    let pagparams = data_page_params_for(&rqctx, &query)?;
    let handler = async {
        let opctx = crate::context::op_context_for_external_api(&rqctx).await?;
        let users = nexus
            .silo_users_list_current(&opctx, &pagparams)
            .await?
            .into_iter()
            .map(|i| i.into())
            .collect();
        Ok(HttpResponseOk(ScanById::results_page(
            &query,
            users,
            &|_, user: &User| user.id,
        )?))
    };
    apictx.external_latencies.instrument_dropshot_handler(&rqctx, handler).await
}

/// List users
#[endpoint {
    method = GET,
    path = "/v1/users",
    tags = ["silos"],
}]
async fn user_list_v1(
    rqctx: RequestContext<Arc<ServerContext>>,
    query_params: Query<PaginatedById<params::OptionalGroupSelector>>,
) -> Result<HttpResponseOk<ResultsPage<User>>, HttpError> {
    let apictx = rqctx.context();
    let handler = async {
        let nexus = &apictx.nexus;
        let query = query_params.into_inner();
        let pagparams = data_page_params_for(&rqctx, &query)?;
        let opctx = crate::context::op_context_for_external_api(&rqctx).await?;
        let scan_params = ScanById::from_query(&query)?;

        // TODO: a valid UUID gets parsed here and will 404 if it doesn't exist
        // (as expected) but a non-UUID string just gets let through as None
        // (i.e., ignored) instead of 400ing

        let users = if let Some(group_id) = scan_params.selector.group {
            nexus
                .current_silo_group_users_list(&opctx, &pagparams, &group_id)
                .await?
        } else {
            nexus.silo_users_list_current(&opctx, &pagparams).await?
        };

        Ok(HttpResponseOk(ScanById::results_page(
            &query,
            users.into_iter().map(|i| i.into()).collect(),
            &|_, user: &User| user.id,
        )?))
    };
    apictx.external_latencies.instrument_dropshot_handler(&rqctx, handler).await
}

// Silo groups

/// List groups
/// Use `GET /v1/groups` instead
#[endpoint {
    method = GET,
    path = "/groups",
    tags = ["silos"],
    deprecated = true,
}]
async fn group_list(
    rqctx: RequestContext<Arc<ServerContext>>,
    query_params: Query<PaginatedById>,
) -> Result<HttpResponseOk<ResultsPage<Group>>, HttpError> {
    let apictx = rqctx.context();
    let nexus = &apictx.nexus;
    let query = query_params.into_inner();
    let pagparams = data_page_params_for(&rqctx, &query)?;
    let handler = async {
        let opctx = crate::context::op_context_for_external_api(&rqctx).await?;
        let groups = nexus
            .silo_groups_list(&opctx, &pagparams)
            .await?
            .into_iter()
            .map(|i| i.into())
            .collect();
        Ok(HttpResponseOk(ScanById::results_page(
            &query,
            groups,
            &|_, group: &Group| group.id,
        )?))
    };
    apictx.external_latencies.instrument_dropshot_handler(&rqctx, handler).await
}

/// List groups
#[endpoint {
    method = GET,
    path = "/v1/groups",
    tags = ["silos"],
}]
async fn group_list_v1(
    rqctx: RequestContext<Arc<ServerContext>>,
    query_params: Query<PaginatedById>,
) -> Result<HttpResponseOk<ResultsPage<Group>>, HttpError> {
    let apictx = rqctx.context();
    let nexus = &apictx.nexus;
    let query = query_params.into_inner();
    let pagparams = data_page_params_for(&rqctx, &query)?;
    let handler = async {
        let opctx = crate::context::op_context_for_external_api(&rqctx).await?;
        let groups = nexus
            .silo_groups_list(&opctx, &pagparams)
            .await?
            .into_iter()
            .map(|i| i.into())
            .collect();
        Ok(HttpResponseOk(ScanById::results_page(
            &query,
            groups,
            &|_, group: &Group| group.id,
        )?))
    };
    apictx.external_latencies.instrument_dropshot_handler(&rqctx, handler).await
}

/// Fetch group
#[endpoint {
    method = GET,
    path = "/v1/groups/{group}",
    tags = ["silos"],
}]
async fn group_view(
    rqctx: RequestContext<Arc<ServerContext>>,
    path_params: Path<params::GroupPath>,
) -> Result<HttpResponseOk<Group>, HttpError> {
    let apictx = rqctx.context();
    let handler = async {
        let nexus = &apictx.nexus;
        let path = path_params.into_inner();
        let opctx = crate::context::op_context_for_external_api(&rqctx).await?;
        let (.., group) =
            nexus.silo_group_lookup(&opctx, &path.group).fetch().await?;
        Ok(HttpResponseOk(group.into()))
    };
    apictx.external_latencies.instrument_dropshot_handler(&rqctx, handler).await
}

// Built-in (system) users

/// List built-in users
#[endpoint {
    method = GET,
    path = "/v1/system/users-builtin",
    tags = ["system"],
}]
async fn user_builtin_list(
    rqctx: RequestContext<Arc<ServerContext>>,
    query_params: Query<PaginatedByName>,
) -> Result<HttpResponseOk<ResultsPage<UserBuiltin>>, HttpError> {
    let apictx = rqctx.context();
    let nexus = &apictx.nexus;
    let query = query_params.into_inner();
    let pagparams =
        data_page_params_for(&rqctx, &query)?.map_name(|n| Name::ref_cast(n));
    let handler = async {
        let opctx = crate::context::op_context_for_external_api(&rqctx).await?;
        let users = nexus
            .users_builtin_list(&opctx, &pagparams)
            .await?
            .into_iter()
            .map(|i| i.into())
            .collect();
        Ok(HttpResponseOk(ScanByName::results_page(
            &query,
            users,
            &marker_for_name,
        )?))
    };
    apictx.external_latencies.instrument_dropshot_handler(&rqctx, handler).await
}

/// Fetch a built-in user
#[endpoint {
    method = GET,
    path = "/v1/system/users-builtin/{user}",
    tags = ["system"],
}]
async fn user_builtin_view(
    rqctx: RequestContext<Arc<ServerContext>>,
    path_params: Path<params::UserBuiltinSelector>,
) -> Result<HttpResponseOk<UserBuiltin>, HttpError> {
    let apictx = rqctx.context();
    let handler = async {
        let nexus = &apictx.nexus;
        let user_selector = path_params.into_inner();
        let opctx = crate::context::op_context_for_external_api(&rqctx).await?;
        let (.., user) =
            nexus.user_builtin_lookup(&opctx, &user_selector)?.fetch().await?;
        Ok(HttpResponseOk(user.into()))
    };
    apictx.external_latencies.instrument_dropshot_handler(&rqctx, handler).await
}

// Built-in roles

// Roles have their own pagination scheme because they do not use the usual "id"
// or "name" types.  For more, see the comment in dbinit.sql.
#[derive(Deserialize, JsonSchema, Serialize)]
struct RolePage {
    last_seen: String,
}

/// Path parameters for global (system) role requests
#[derive(Deserialize, JsonSchema)]
struct RolePathParam {
    /// The built-in role's unique name.
    role_name: String,
}

/// List built-in roles
#[endpoint {
    method = GET,
    path = "/v1/system/roles",
    tags = ["roles"],
}]
async fn role_list(
    rqctx: RequestContext<Arc<ServerContext>>,
    query_params: Query<PaginationParams<EmptyScanParams, RolePage>>,
) -> Result<HttpResponseOk<ResultsPage<Role>>, HttpError> {
    let apictx = rqctx.context();
    let nexus = &apictx.nexus;
    let query = query_params.into_inner();
    let handler = async {
        let opctx = crate::context::op_context_for_external_api(&rqctx).await?;
        let marker = match &query.page {
            WhichPage::First(..) => None,
            WhichPage::Next(RolePage { last_seen }) => {
                Some(last_seen.split_once('.').ok_or_else(|| {
                    Error::InvalidValue {
                        label: last_seen.clone(),
                        message: String::from("bad page token"),
                    }
                })?)
                .map(|(s1, s2)| (s1.to_string(), s2.to_string()))
            }
        };
        let pagparams = DataPageParams {
            limit: rqctx.page_limit(&query)?,
            direction: PaginationOrder::Ascending,
            marker: marker.as_ref(),
        };
        let roles = nexus
            .roles_builtin_list(&opctx, &pagparams)
            .await?
            .into_iter()
            .map(|i| i.into())
            .collect();
        Ok(HttpResponseOk(dropshot::ResultsPage::new(
            roles,
            &EmptyScanParams {},
            |role: &Role, _| RolePage { last_seen: role.name.to_string() },
        )?))
    };
    apictx.external_latencies.instrument_dropshot_handler(&rqctx, handler).await
}

/// Fetch a built-in role
#[endpoint {
    method = GET,
    path = "/v1/system/roles/{role_name}",
    tags = ["roles"],
}]
async fn role_view(
    rqctx: RequestContext<Arc<ServerContext>>,
    path_params: Path<RolePathParam>,
) -> Result<HttpResponseOk<Role>, HttpError> {
    let apictx = rqctx.context();
    let nexus = &apictx.nexus;
    let path = path_params.into_inner();
    let role_name = &path.role_name;
    let handler = async {
        let opctx = crate::context::op_context_for_external_api(&rqctx).await?;
        let role = nexus.role_builtin_fetch(&opctx, &role_name).await?;
        Ok(HttpResponseOk(role.into()))
    };
    apictx.external_latencies.instrument_dropshot_handler(&rqctx, handler).await
}

// Current user

/// Fetch the user associated with the current session
#[endpoint {
   method = GET,
   path = "/v1/me",
   tags = ["session"],
}]
pub async fn current_user_view_v1(
    rqctx: RequestContext<Arc<ServerContext>>,
) -> Result<HttpResponseOk<views::User>, HttpError> {
    let apictx = rqctx.context();
    let nexus = &apictx.nexus;
    let handler = async {
        let opctx = crate::context::op_context_for_external_api(&rqctx).await?;
        let user = nexus.silo_user_fetch_self(&opctx).await?;
        Ok(HttpResponseOk(user.into()))
    };
    apictx.external_latencies.instrument_dropshot_handler(&rqctx, handler).await
}

/// Fetch the silo groups the current user belongs to
#[endpoint {
    method = GET,
    path = "/v1/me/groups",
    tags = ["session"],
 }]
pub async fn current_user_groups_v1(
    rqctx: RequestContext<Arc<ServerContext>>,
    query_params: Query<PaginatedById>,
) -> Result<HttpResponseOk<ResultsPage<views::Group>>, HttpError> {
    let apictx = rqctx.context();
    let handler = async {
        let opctx = crate::context::op_context_for_external_api(&rqctx).await?;
        let nexus = &apictx.nexus;
        let query = query_params.into_inner();
        let groups = nexus
            .silo_user_fetch_groups_for_self(
                &opctx,
                &data_page_params_for(&rqctx, &query)?,
            )
            .await?
            .into_iter()
            .map(|d| d.into())
            .collect();
        Ok(HttpResponseOk(ScanById::results_page(
            &query,
            groups,
            &|_, group: &views::Group| group.id,
        )?))
    };
    apictx.external_latencies.instrument_dropshot_handler(&rqctx, handler).await
}

// Per-user SSH public keys

/// List SSH public keys
///
/// Lists SSH public keys for the currently authenticated user.
#[endpoint {
    method = GET,
    path = "/session/me/sshkeys",
    tags = ["session"],
}]
async fn session_sshkey_list(
    rqctx: RequestContext<Arc<ServerContext>>,
    query_params: Query<PaginatedByName>,
) -> Result<HttpResponseOk<ResultsPage<SshKey>>, HttpError> {
    let apictx = rqctx.context();
    let handler = async {
        let opctx = crate::context::op_context_for_external_api(&rqctx).await?;
        let nexus = &apictx.nexus;
        let query = query_params.into_inner();
        let &actor = opctx
            .authn
            .actor_required()
            .internal_context("listing current user's ssh keys")?;
        let ssh_keys = nexus
            .ssh_keys_list(
                &opctx,
                actor.actor_id(),
                &PaginatedBy::Name(data_page_params_for(&rqctx, &query)?),
            )
            .await?
            .into_iter()
            .map(SshKey::from)
            .collect::<Vec<SshKey>>();
        Ok(HttpResponseOk(ScanByName::results_page(
            &query,
            ssh_keys,
            &marker_for_name,
        )?))
    };
    apictx.external_latencies.instrument_dropshot_handler(&rqctx, handler).await
}

/// List SSH public keys
///
/// Lists SSH public keys for the currently authenticated user.
#[endpoint {
    method = GET,
    path = "/v1/me/ssh-keys",
    tags = ["session"],
}]
async fn current_user_ssh_key_list_v1(
    rqctx: RequestContext<Arc<ServerContext>>,
    query_params: Query<PaginatedByNameOrId>,
) -> Result<HttpResponseOk<ResultsPage<SshKey>>, HttpError> {
    let apictx = rqctx.context();
    let handler = async {
        let opctx = crate::context::op_context_for_external_api(&rqctx).await?;
        let nexus = &apictx.nexus;
        let query = query_params.into_inner();
        let pag_params = data_page_params_for(&rqctx, &query)?;
        let scan_params = ScanByNameOrId::from_query(&query)?;
        let paginated_by = name_or_id_pagination(&pag_params, scan_params)?;
        let &actor = opctx
            .authn
            .actor_required()
            .internal_context("listing current user's ssh keys")?;
        let ssh_keys = nexus
            .ssh_keys_list(&opctx, actor.actor_id(), &paginated_by)
            .await?
            .into_iter()
            .map(SshKey::from)
            .collect::<Vec<SshKey>>();
        Ok(HttpResponseOk(ScanByNameOrId::results_page(
            &query,
            ssh_keys,
            &marker_for_name_or_id,
        )?))
    };
    apictx.external_latencies.instrument_dropshot_handler(&rqctx, handler).await
}

/// Create an SSH public key
///
/// Create an SSH public key for the currently authenticated user.
#[endpoint {
    method = POST,
    path = "/session/me/sshkeys",
    tags = ["session"],
}]
async fn session_sshkey_create(
    rqctx: RequestContext<Arc<ServerContext>>,
    new_key: TypedBody<params::SshKeyCreate>,
) -> Result<HttpResponseCreated<SshKey>, HttpError> {
    let apictx = rqctx.context();
    let nexus = &apictx.nexus;
    let handler = async {
        let opctx = crate::context::op_context_for_external_api(&rqctx).await?;
        let &actor = opctx
            .authn
            .actor_required()
            .internal_context("creating ssh key for current user")?;
        let ssh_key = nexus
            .ssh_key_create(&opctx, actor.actor_id(), new_key.into_inner())
            .await?;
        Ok(HttpResponseCreated(ssh_key.into()))
    };
    apictx.external_latencies.instrument_dropshot_handler(&rqctx, handler).await
}

/// Create an SSH public key
///
/// Create an SSH public key for the currently authenticated user.
#[endpoint {
    method = POST,
    path = "/v1/me/ssh-keys",
    tags = ["session"],
}]
async fn current_user_ssh_key_create_v1(
    rqctx: RequestContext<Arc<ServerContext>>,
    new_key: TypedBody<params::SshKeyCreate>,
) -> Result<HttpResponseCreated<SshKey>, HttpError> {
    let apictx = rqctx.context();
    let handler = async {
        let opctx = crate::context::op_context_for_external_api(&rqctx).await?;
        let nexus = &apictx.nexus;
        let &actor = opctx
            .authn
            .actor_required()
            .internal_context("creating ssh key for current user")?;
        let ssh_key = nexus
            .ssh_key_create(&opctx, actor.actor_id(), new_key.into_inner())
            .await?;
        Ok(HttpResponseCreated(ssh_key.into()))
    };
    apictx.external_latencies.instrument_dropshot_handler(&rqctx, handler).await
}

/// Path parameters for SSH key requests by name
#[derive(Deserialize, JsonSchema)]
struct SshKeyPathParams {
    ssh_key_name: Name,
}

/// Fetch an SSH public key
///
/// Fetch an SSH public key associated with the currently authenticated user.
/// Use `GET /v1/me/ssh-keys` instead
#[endpoint {
    method = GET,
    path = "/session/me/sshkeys/{ssh_key_name}",
    tags = ["session"],
    deprecated = true,
}]
async fn session_sshkey_view(
    rqctx: RequestContext<Arc<ServerContext>>,
    path_params: Path<SshKeyPathParams>,
) -> Result<HttpResponseOk<SshKey>, HttpError> {
    let apictx = rqctx.context();
    let handler = async {
        let opctx = crate::context::op_context_for_external_api(&rqctx).await?;
        let nexus = &apictx.nexus;
        let path = path_params.into_inner();
        let &actor = opctx
            .authn
            .actor_required()
            .internal_context("fetching one of current user's ssh keys")?;
        let ssh_key_selector = params::SshKeySelector {
            silo_user_id: actor.actor_id(),
            ssh_key: path.ssh_key_name.into(),
        };
        let ssh_key_lookup = nexus.ssh_key_lookup(&opctx, &ssh_key_selector)?;
        let (.., silo_user, _, ssh_key) = ssh_key_lookup.fetch().await?;
        // Ensure the SSH key exists in the current silo
        assert_eq!(silo_user.id(), actor.actor_id());
        Ok(HttpResponseOk(ssh_key.into()))
    };
    apictx.external_latencies.instrument_dropshot_handler(&rqctx, handler).await
}

/// Fetch an SSH public key
///
/// Fetch an SSH public key associated with the currently authenticated user.
#[endpoint {
    method = GET,
    path = "/v1/me/ssh-keys/{ssh_key}",
    tags = ["session"],
}]
async fn current_user_ssh_key_view_v1(
    rqctx: RequestContext<Arc<ServerContext>>,
    path_params: Path<params::SshKeyPath>,
) -> Result<HttpResponseOk<SshKey>, HttpError> {
    let apictx = rqctx.context();
    let handler = async {
        let opctx = crate::context::op_context_for_external_api(&rqctx).await?;
        let nexus = &apictx.nexus;
        let path = path_params.into_inner();
        let &actor = opctx
            .authn
            .actor_required()
            .internal_context("fetching one of current user's ssh keys")?;
        let ssh_key_selector = params::SshKeySelector {
            silo_user_id: actor.actor_id(),
            ssh_key: path.ssh_key,
        };
        let ssh_key_lookup = nexus.ssh_key_lookup(&opctx, &ssh_key_selector)?;
        let (.., silo_user, _, ssh_key) = ssh_key_lookup.fetch().await?;
        // Ensure the SSH key exists in the current silo
        assert_eq!(silo_user.id(), actor.actor_id());
        Ok(HttpResponseOk(ssh_key.into()))
    };
    apictx.external_latencies.instrument_dropshot_handler(&rqctx, handler).await
}

/// Delete an SSH public key
///
/// Delete an SSH public key associated with the currently authenticated user.
#[endpoint {
    method = DELETE,
    path = "/session/me/sshkeys/{ssh_key_name}",
    tags = ["session"],
}]
async fn session_sshkey_delete(
    rqctx: RequestContext<Arc<ServerContext>>,
    path_params: Path<SshKeyPathParams>,
) -> Result<HttpResponseDeleted, HttpError> {
    let apictx = rqctx.context();
    let handler = async {
        let opctx = crate::context::op_context_for_external_api(&rqctx).await?;
        let nexus = &apictx.nexus;
        let path = path_params.into_inner();
        let actor = opctx
            .authn
            .actor_required()
            .internal_context("deleting one of current user's ssh keys")?;
        let ssh_key_selector = params::SshKeySelector {
            silo_user_id: actor.actor_id(),
            ssh_key: path.ssh_key_name.into(),
        };
        let ssh_key_lookup = nexus.ssh_key_lookup(&opctx, &ssh_key_selector)?;
        nexus.ssh_key_delete(&opctx, actor.actor_id(), &ssh_key_lookup).await?;
        Ok(HttpResponseDeleted())
    };
    apictx.external_latencies.instrument_dropshot_handler(&rqctx, handler).await
}

/// Delete an SSH public key
///
/// Delete an SSH public key associated with the currently authenticated user.
#[endpoint {
    method = DELETE,
    path = "/v1/me/ssh-keys/{ssh_key}",
    tags = ["session"],
}]
async fn current_user_ssh_key_delete_v1(
    rqctx: RequestContext<Arc<ServerContext>>,
    path_params: Path<params::SshKeyPath>,
) -> Result<HttpResponseDeleted, HttpError> {
    let apictx = rqctx.context();
    let handler = async {
        let opctx = crate::context::op_context_for_external_api(&rqctx).await?;
        let nexus = &apictx.nexus;
        let path = path_params.into_inner();
        let &actor = opctx
            .authn
            .actor_required()
            .internal_context("deleting one of current user's ssh keys")?;
        let ssh_key_selector = params::SshKeySelector {
            silo_user_id: actor.actor_id(),
            ssh_key: path.ssh_key,
        };
        let ssh_key_lookup = nexus.ssh_key_lookup(&opctx, &ssh_key_selector)?;
        nexus.ssh_key_delete(&opctx, actor.actor_id(), &ssh_key_lookup).await?;
        Ok(HttpResponseDeleted())
    };
    apictx.external_latencies.instrument_dropshot_handler(&rqctx, handler).await
}

#[cfg(test)]
mod test {
    use super::external_api;

    #[test]
    fn test_nexus_tag_policy() {
        // This will fail if any of the endpoints don't match the policy in
        // ./tag-config.json
        let _ = external_api();
    }
}<|MERGE_RESOLUTION|>--- conflicted
+++ resolved
@@ -148,21 +148,12 @@
         api.register(disk_delete)?;
         api.register(disk_metrics_list)?;
 
-<<<<<<< HEAD
-        api.register(disk_list_v1)?;
-        api.register(disk_create_v1)?;
-        api.register(disk_view_v1)?;
-        api.register(disk_delete_v1)?;
-        api.register(disk_metrics_list_v1)?;
-
-        api.register(disk_bulk_write_import_start_v1)?;
-        api.register(disk_bulk_write_import_v1)?;
-        api.register(disk_bulk_write_import_stop_v1)?;
-        api.register(disk_import_blocks_from_url_v1)?;
-        api.register(disk_finalize_import_v1)?;
-
-=======
->>>>>>> 3b44b42a
+        api.register(disk_bulk_write_import_start)?;
+        api.register(disk_bulk_write_import)?;
+        api.register(disk_bulk_write_import_stop)?;
+        api.register(disk_import_blocks_from_url)?;
+        api.register(disk_finalize_import)?;
+
         api.register(instance_list)?;
         api.register(instance_create)?;
         api.register(instance_view)?;
@@ -2852,7 +2843,7 @@
     path = "/v1/disks/{disk}/bulk-write-start",
     tags = ["disks"],
 }]
-async fn disk_bulk_write_import_start_v1(
+async fn disk_bulk_write_import_start(
     rqctx: RequestContext<Arc<ServerContext>>,
     path_params: Path<params::DiskPath>,
     query_params: Query<params::OptionalProjectSelector>,
@@ -2883,7 +2874,7 @@
     path = "/v1/disks/{disk}/bulk-write",
     tags = ["disks"],
 }]
-async fn disk_bulk_write_import_v1(
+async fn disk_bulk_write_import(
     rqctx: RequestContext<Arc<ServerContext>>,
     path_params: Path<params::DiskPath>,
     query_params: Query<params::OptionalProjectSelector>,
@@ -2916,7 +2907,7 @@
     path = "/v1/disks/{disk}/bulk-write-stop",
     tags = ["disks"],
 }]
-async fn disk_bulk_write_import_stop_v1(
+async fn disk_bulk_write_import_stop(
     rqctx: RequestContext<Arc<ServerContext>>,
     path_params: Path<params::DiskPath>,
     query_params: Query<params::OptionalProjectSelector>,
@@ -2947,7 +2938,7 @@
     path = "/v1/disks/{disk}/import",
     tags = ["disks"],
 }]
-async fn disk_import_blocks_from_url_v1(
+async fn disk_import_blocks_from_url(
     rqctx: RequestContext<Arc<ServerContext>>,
     path_params: Path<params::DiskPath>,
     query_params: Query<params::OptionalProjectSelector>,
@@ -2982,7 +2973,7 @@
     path = "/v1/disks/{disk}/finalize",
     tags = ["disks"],
 }]
-async fn disk_finalize_import_v1(
+async fn disk_finalize_import(
     rqctx: RequestContext<Arc<ServerContext>>,
     path_params: Path<params::DiskPath>,
     query_params: Query<params::FinalizeDisk>,
