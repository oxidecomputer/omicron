--- conflicted
+++ resolved
@@ -7,15 +7,9 @@
 use super::{
     console_api, device_auth, params,
     views::{
-<<<<<<< HEAD
-        Certificate, GlobalImage, Group, IdentityProvider, Image, Organization,
-        PhysicalDisk, Project, Rack, Role, Silo, Sled, Snapshot, SshKey, User,
-        UserBuiltin, Vpc, VpcRouter, VpcSubnet,
-=======
         self, Certificate, GlobalImage, Group, IdentityProvider, Image, IpPool,
-        IpPoolRange, Organization, Project, Rack, Role, Silo, Sled, Snapshot,
-        SshKey, User, UserBuiltin, Vpc, VpcRouter, VpcSubnet,
->>>>>>> a8bea746
+        IpPoolRange, Organization, PhysicalDisk, Project, Rack, Role, Silo,
+        Sled, Snapshot, SshKey, User, UserBuiltin, Vpc, VpcRouter, VpcSubnet,
     },
 };
 use crate::authz;
@@ -5350,7 +5344,6 @@
     apictx.external_latencies.instrument_dropshot_handler(&rqctx, handler).await
 }
 
-<<<<<<< HEAD
 // Physical disks
 
 /// List physical disks attached to sleds
@@ -5389,29 +5382,6 @@
     apictx.external_latencies.instrument_dropshot_handler(&rqctx, handler).await
 }
 
-// Updates
-
-/// Refresh update data
-#[endpoint {
-     method = POST,
-     path = "/system/updates/refresh",
-     tags = ["system"],
-}]
-async fn updates_refresh(
-    rqctx: RequestContext<Arc<ServerContext>>,
-) -> Result<HttpResponseUpdatedNoContent, HttpError> {
-    let apictx = rqctx.context();
-    let nexus = &apictx.nexus;
-    let handler = async {
-        let opctx = OpContext::for_external_api(&rqctx).await?;
-        nexus.updates_refresh_metadata(&opctx).await?;
-        Ok(HttpResponseUpdatedNoContent())
-    };
-    apictx.external_latencies.instrument_dropshot_handler(&rqctx, handler).await
-}
-
-=======
->>>>>>> a8bea746
 // Metrics
 
 #[derive(Debug, Deserialize, JsonSchema)]
