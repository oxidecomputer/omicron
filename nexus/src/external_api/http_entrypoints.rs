--- conflicted
+++ resolved
@@ -140,12 +140,10 @@
         api.register(users_get)?;
         api.register(users_get_user)?;
 
-<<<<<<< HEAD
         api.register(timeseries_schema_get)?;
-=======
+
         api.register(roles_get)?;
         api.register(roles_get_role)?;
->>>>>>> ade60510
 
         api.register(console_api::spoof_login)?;
         api.register(console_api::spoof_login_form)?;
@@ -1989,7 +1987,6 @@
     apictx.external_latencies.instrument_dropshot_handler(&rqctx, handler).await
 }
 
-<<<<<<< HEAD
 /**
  * List all timeseries schema
  */
@@ -2008,7 +2005,10 @@
     let limit = rqctx.page_limit(&query)?;
     let handler = async {
         Ok(HttpResponseOk(nexus.timeseries_schema_list(&query, limit).await?))
-=======
+    };
+    apictx.external_latencies.instrument_dropshot_handler(&rqctx, handler).await
+}
+
 /*
  * Built-in roles
  */
@@ -2098,7 +2098,6 @@
         let opctx = OpContext::for_external_api(&rqctx).await?;
         let role = nexus.role_builtin_fetch(&opctx, &role_name).await?;
         Ok(HttpResponseOk(role.into()))
->>>>>>> ade60510
     };
     apictx.external_latencies.instrument_dropshot_handler(&rqctx, handler).await
 }