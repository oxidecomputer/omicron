--- conflicted
+++ resolved
@@ -2210,20 +2210,11 @@
     let query = query_params.into_inner();
     let handler = async {
         let opctx = OpContext::for_external_api(&rqctx).await?;
-<<<<<<< HEAD
-        let (_authz_instance, instance) = nexus
-            .instance_lookup(
-                &opctx,
-                params::InstanceSelector::new(path.instance, &query.selector),
-            )
-            .await?;
-=======
         let instance_selector =
             params::InstanceSelector::new(path.instance, &query.selector);
         let instance_selector =
             nexus.instance_lookup(&opctx, &instance_selector)?;
         let (.., instance) = instance_selector.fetch().await?;
->>>>>>> cc1ef4f4
         Ok(HttpResponseOk(instance.into()))
     };
     apictx.external_latencies.instrument_dropshot_handler(&rqctx, handler).await
@@ -2260,24 +2251,9 @@
     };
     let handler = async {
         let opctx = OpContext::for_external_api(&rqctx).await?;
-<<<<<<< HEAD
-        let (_authz_instance, instance) = nexus
-            .instance_lookup(
-                &opctx,
-                params::InstanceSelector {
-                    instance: NameOrId::Name(instance_name.clone().into()),
-                    project: Some(NameOrId::Name(project_name.clone().into())),
-                    organization: Some(NameOrId::Name(
-                        organization_name.clone().into(),
-                    )),
-                },
-            )
-            .await?;
-=======
         let instance_lookup =
             nexus.instance_lookup(&opctx, &instance_selector)?;
         let (.., instance) = instance_lookup.fetch().await?;
->>>>>>> cc1ef4f4
         Ok(HttpResponseOk(instance.into()))
     };
     apictx.external_latencies.instrument_dropshot_handler(&rqctx, handler).await
@@ -2299,11 +2275,7 @@
     let id = &path.id;
     let handler = async {
         let opctx = OpContext::for_external_api(&rqctx).await?;
-<<<<<<< HEAD
-        let (_authz_instance, instance) = nexus
-=======
         let (.., instance) = nexus
->>>>>>> cc1ef4f4
             .instance_lookup(
                 &opctx,
                 &params::InstanceSelector {
@@ -2337,21 +2309,9 @@
         params::InstanceSelector::new(path.instance, &query.selector);
     let handler = async {
         let opctx = OpContext::for_external_api(&rqctx).await?;
-<<<<<<< HEAD
-        let (authz_instance, instance) = nexus
-            .instance_lookup(
-                &opctx,
-                params::InstanceSelector::new(path.instance, &query.selector),
-            )
-            .await?;
-        nexus
-            .project_destroy_instance(&opctx, &authz_instance, &instance)
-            .await?;
-=======
         let instance_lookup =
             nexus.instance_lookup(&opctx, &instance_selector)?;
         nexus.project_destroy_instance(&opctx, &instance_lookup).await?;
->>>>>>> cc1ef4f4
         Ok(HttpResponseDeleted())
     };
     apictx.external_latencies.instrument_dropshot_handler(&rqctx, handler).await
@@ -2380,27 +2340,9 @@
     };
     let handler = async {
         let opctx = OpContext::for_external_api(&rqctx).await?;
-<<<<<<< HEAD
-        let (authz_instance, instance) = nexus
-            .instance_lookup(
-                &opctx,
-                params::InstanceSelector {
-                    instance: NameOrId::Name(instance_name.clone().into()),
-                    project: Some(NameOrId::Name(project_name.clone().into())),
-                    organization: Some(NameOrId::Name(
-                        organization_name.clone().into(),
-                    )),
-                },
-            )
-            .await?;
-        nexus
-            .project_destroy_instance(&opctx, &authz_instance, &instance)
-            .await?;
-=======
         let instance_lookup =
             nexus.instance_lookup(&opctx, &instance_selector)?;
         nexus.project_destroy_instance(&opctx, &instance_lookup).await?;
->>>>>>> cc1ef4f4
         Ok(HttpResponseDeleted())
     };
     apictx.external_latencies.instrument_dropshot_handler(&rqctx, handler).await
@@ -2427,17 +2369,8 @@
         params::InstanceSelector::new(path.instance, &query.selector);
     let handler = async {
         let opctx = OpContext::for_external_api(&rqctx).await?;
-<<<<<<< HEAD
-        let (authz_instance, ..) = nexus
-            .instance_lookup(
-                &opctx,
-                params::InstanceSelector::new(path.instance, &query.selector),
-            )
-            .await?;
-=======
         let instance_lookup =
             nexus.instance_lookup(&opctx, &instance_selector)?;
->>>>>>> cc1ef4f4
         let instance = nexus
             .project_instance_migrate(
                 &opctx,
@@ -2476,23 +2409,8 @@
     };
     let handler = async {
         let opctx = OpContext::for_external_api(&rqctx).await?;
-<<<<<<< HEAD
-        let (authz_instance, ..) = nexus
-            .instance_lookup(
-                &opctx,
-                params::InstanceSelector {
-                    instance: NameOrId::Name(instance_name.clone().into()),
-                    project: Some(NameOrId::Name(project_name.clone().into())),
-                    organization: Some(NameOrId::Name(
-                        organization_name.clone().into(),
-                    )),
-                },
-            )
-            .await?;
-=======
         let instance_lookup =
             nexus.instance_lookup(&opctx, &instance_selector)?;
->>>>>>> cc1ef4f4
         let instance = nexus
             .project_instance_migrate(
                 &opctx,
@@ -2523,19 +2441,9 @@
         params::InstanceSelector::new(path.instance, &query.selector);
     let handler = async {
         let opctx = OpContext::for_external_api(&rqctx).await?;
-<<<<<<< HEAD
-        let (authz_instance, ..) = nexus
-            .instance_lookup(
-                &opctx,
-                params::InstanceSelector::new(path.instance, &query.selector),
-            )
-            .await?;
-        let instance = nexus.instance_reboot(&opctx, &authz_instance).await?;
-=======
         let instance_lookup =
             nexus.instance_lookup(&opctx, &instance_selector)?;
         let instance = nexus.instance_reboot(&opctx, &instance_lookup).await?;
->>>>>>> cc1ef4f4
         Ok(HttpResponseOk(instance.into()))
     };
     apictx.external_latencies.instrument_dropshot_handler(&rqctx, handler).await
@@ -2564,25 +2472,9 @@
     };
     let handler = async {
         let opctx = OpContext::for_external_api(&rqctx).await?;
-<<<<<<< HEAD
-        let (authz_instance, ..) = nexus
-            .instance_lookup(
-                &opctx,
-                params::InstanceSelector {
-                    instance: NameOrId::Name(instance_name.clone().into()),
-                    project: Some(NameOrId::Name(project_name.clone().into())),
-                    organization: Some(NameOrId::Name(
-                        organization_name.clone().into(),
-                    )),
-                },
-            )
-            .await?;
-        let instance = nexus.instance_reboot(&opctx, &authz_instance).await?;
-=======
         let instance_lookup =
             nexus.instance_lookup(&opctx, &instance_selector)?;
         let instance = nexus.instance_reboot(&opctx, &instance_lookup).await?;
->>>>>>> cc1ef4f4
         Ok(HttpResponseAccepted(instance.into()))
     };
     apictx.external_latencies.instrument_dropshot_handler(&rqctx, handler).await
@@ -2607,19 +2499,9 @@
         params::InstanceSelector::new(path.instance, &query.selector);
     let handler = async {
         let opctx = OpContext::for_external_api(&rqctx).await?;
-<<<<<<< HEAD
-        let (authz_instance, ..) = nexus
-            .instance_lookup(
-                &opctx,
-                params::InstanceSelector::new(path.instance, &query.selector),
-            )
-            .await?;
-        let instance = nexus.instance_start(&opctx, &authz_instance).await?;
-=======
         let instance_lookup =
             nexus.instance_lookup(&opctx, &instance_selector)?;
         let instance = nexus.instance_start(&opctx, &instance_lookup).await?;
->>>>>>> cc1ef4f4
         Ok(HttpResponseOk(instance.into()))
     };
     apictx.external_latencies.instrument_dropshot_handler(&rqctx, handler).await
@@ -2648,25 +2530,9 @@
     };
     let handler = async {
         let opctx = OpContext::for_external_api(&rqctx).await?;
-<<<<<<< HEAD
-        let (authz_instance, ..) = nexus
-            .instance_lookup(
-                &opctx,
-                params::InstanceSelector {
-                    instance: NameOrId::Name(instance_name.clone().into()),
-                    project: Some(NameOrId::Name(project_name.clone().into())),
-                    organization: Some(NameOrId::Name(
-                        organization_name.clone().into(),
-                    )),
-                },
-            )
-            .await?;
-        let instance = nexus.instance_start(&opctx, &authz_instance).await?;
-=======
         let instance_lookup =
             nexus.instance_lookup(&opctx, &instance_selector)?;
         let instance = nexus.instance_start(&opctx, &instance_lookup).await?;
->>>>>>> cc1ef4f4
         Ok(HttpResponseAccepted(instance.into()))
     };
     apictx.external_latencies.instrument_dropshot_handler(&rqctx, handler).await
@@ -2690,19 +2556,9 @@
         params::InstanceSelector::new(path.instance, &query.selector);
     let handler = async {
         let opctx = OpContext::for_external_api(&rqctx).await?;
-<<<<<<< HEAD
-        let (authz_instance, ..) = nexus
-            .instance_lookup(
-                &opctx,
-                params::InstanceSelector::new(path.instance, &query.selector),
-            )
-            .await?;
-        let instance = nexus.instance_stop(&opctx, &authz_instance).await?;
-=======
         let instance_lookup =
             nexus.instance_lookup(&opctx, &instance_selector)?;
         let instance = nexus.instance_stop(&opctx, &instance_lookup).await?;
->>>>>>> cc1ef4f4
         Ok(HttpResponseOk(instance.into()))
     };
     apictx.external_latencies.instrument_dropshot_handler(&rqctx, handler).await
@@ -2731,25 +2587,9 @@
     };
     let handler = async {
         let opctx = OpContext::for_external_api(&rqctx).await?;
-<<<<<<< HEAD
-        let (authz_instance, ..) = nexus
-            .instance_lookup(
-                &opctx,
-                params::InstanceSelector {
-                    instance: NameOrId::Name(instance_name.clone().into()),
-                    project: Some(NameOrId::Name(project_name.clone().into())),
-                    organization: Some(NameOrId::Name(
-                        organization_name.clone().into(),
-                    )),
-                },
-            )
-            .await?;
-        let instance = nexus.instance_stop(&opctx, &authz_instance).await?;
-=======
         let instance_lookup =
             nexus.instance_lookup(&opctx, &instance_selector)?;
         let instance = nexus.instance_stop(&opctx, &instance_lookup).await?;
->>>>>>> cc1ef4f4
         Ok(HttpResponseAccepted(instance.into()))
     };
     apictx.external_latencies.instrument_dropshot_handler(&rqctx, handler).await
@@ -2782,17 +2622,8 @@
         params::InstanceSelector::new(path.instance, &query.selector);
     let handler = async {
         let opctx = OpContext::for_external_api(&rqctx).await?;
-<<<<<<< HEAD
-        let (authz_instance, ..) = nexus
-            .instance_lookup(
-                &opctx,
-                params::InstanceSelector::new(path.instance, &query.selector),
-            )
-            .await?;
-=======
         let instance_lookup =
             nexus.instance_lookup(&opctx, &instance_selector)?;
->>>>>>> cc1ef4f4
         let data = nexus
             .instance_serial_console_data(
                 &instance_lookup,
@@ -2828,23 +2659,8 @@
     };
     let handler = async {
         let opctx = OpContext::for_external_api(&rqctx).await?;
-<<<<<<< HEAD
-        let (authz_instance, ..) = nexus
-            .instance_lookup(
-                &opctx,
-                params::InstanceSelector {
-                    instance: NameOrId::Name(instance_name.clone().into()),
-                    project: Some(NameOrId::Name(project_name.clone().into())),
-                    organization: Some(NameOrId::Name(
-                        organization_name.clone().into(),
-                    )),
-                },
-            )
-            .await?;
-=======
         let instance_lookup =
             nexus.instance_lookup(&opctx, &instance_selector)?;
->>>>>>> cc1ef4f4
         let data = nexus
             .instance_serial_console_data(
                 &instance_lookup,
@@ -2872,20 +2688,10 @@
     let path = path_params.into_inner();
     let query = query_params.into_inner();
     let opctx = OpContext::for_external_api(&rqctx).await?;
-<<<<<<< HEAD
-    let (authz_instance, ..) = nexus
-        .instance_lookup(
-            &opctx,
-            params::InstanceSelector::new(path.instance, &query.selector),
-        )
-        .await?;
-    nexus.instance_serial_console_stream(&opctx, conn, &authz_instance).await?;
-=======
     let instance_selector =
         params::InstanceSelector::new(path.instance, &query.selector);
     let instance_lookup = nexus.instance_lookup(&opctx, &instance_selector)?;
     nexus.instance_serial_console_stream(conn, &instance_lookup).await?;
->>>>>>> cc1ef4f4
     Ok(())
 }
 
@@ -2907,21 +2713,6 @@
     let project_name = &path.project_name;
     let instance_name = &path.instance_name;
     let opctx = OpContext::for_external_api(&rqctx).await?;
-<<<<<<< HEAD
-    let (authz_instance, ..) = nexus
-        .instance_lookup(
-            &opctx,
-            params::InstanceSelector {
-                instance: NameOrId::Name(instance_name.clone().into()),
-                project: Some(NameOrId::Name(project_name.clone().into())),
-                organization: Some(NameOrId::Name(
-                    organization_name.clone().into(),
-                )),
-            },
-        )
-        .await?;
-    nexus.instance_serial_console_stream(&opctx, conn, &authz_instance).await?;
-=======
     let instance_selector = params::InstanceSelector {
         instance: NameOrId::Name(instance_name.clone().into()),
         project: Some(NameOrId::Name(project_name.clone().into())),
@@ -2929,7 +2720,6 @@
     };
     let instance_lookup = nexus.instance_lookup(&opctx, &instance_selector)?;
     nexus.instance_serial_console_stream(conn, &instance_lookup).await?;
->>>>>>> cc1ef4f4
     Ok(())
 }
 
