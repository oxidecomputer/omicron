--- conflicted
+++ resolved
@@ -2775,51 +2775,6 @@
     apictx.external_latencies.instrument_dropshot_handler(&rqctx, handler).await
 }
 
-<<<<<<< HEAD
-/// Start the process of importing blocks into a disk
-#[endpoint {
-    method = POST,
-    path = "/v1/disks/{disk}/bulk-write-start",
-    tags = ["disks"],
-}]
-async fn disk_bulk_write_import_start_v1(
-    rqctx: RequestContext<Arc<ServerContext>>,
-    path_params: Path<params::DiskPath>,
-    query_params: Query<params::OptionalProjectSelector>,
-) -> Result<HttpResponseUpdatedNoContent, HttpError> {
-    let apictx = rqctx.context();
-    let handler = async {
-        let nexus = &apictx.nexus;
-        let path = path_params.into_inner();
-        let query = query_params.into_inner();
-
-        let disk_selector = params::DiskSelector {
-            disk: path.disk,
-            project_selector: query.project_selector,
-        };
-
-        let opctx = OpContext::for_external_api(&rqctx).await?;
-
-        nexus.disk_manual_import_start(&opctx, &disk_selector).await?;
-
-        Ok(HttpResponseUpdatedNoContent())
-    };
-    apictx.external_latencies.instrument_dropshot_handler(&rqctx, handler).await
-}
-
-/// Import blocks into a disk
-#[endpoint {
-    method = POST,
-    path = "/v1/disks/{disk}/bulk-write",
-    tags = ["disks"],
-}]
-async fn disk_bulk_write_import_v1(
-    rqctx: RequestContext<Arc<ServerContext>>,
-    path_params: Path<params::DiskPath>,
-    query_params: Query<params::OptionalProjectSelector>,
-    import_params: TypedBody<params::ImportBlocksBulkWrite>,
-) -> Result<HttpResponseUpdatedNoContent, HttpError> {
-=======
 #[derive(Serialize, Deserialize, JsonSchema)]
 struct DiskMetricsPath {
     disk: NameOrId,
@@ -2840,118 +2795,12 @@
     >,
     selector_params: Query<params::OptionalProjectSelector>,
 ) -> Result<HttpResponseOk<ResultsPage<oximeter_db::Measurement>>, HttpError> {
->>>>>>> 7be926a4
     let apictx = rqctx.context();
     let handler = async {
         let nexus = &apictx.nexus;
         let path = path_params.into_inner();
         let query = query_params.into_inner();
-<<<<<<< HEAD
-        let params = import_params.into_inner();
-
-        let disk_selector = params::DiskSelector {
-            disk: path.disk,
-            project_selector: query.project_selector,
-        };
-
-        let opctx = OpContext::for_external_api(&rqctx).await?;
-
-        nexus.disk_manual_import(&opctx, &disk_selector, params).await?;
-
-        Ok(HttpResponseUpdatedNoContent())
-    };
-    apictx.external_latencies.instrument_dropshot_handler(&rqctx, handler).await
-}
-
-/// Stop the process of importing blocks into a disk
-#[endpoint {
-    method = POST,
-    path = "/v1/disks/{disk}/bulk-write-stop",
-    tags = ["disks"],
-}]
-async fn disk_bulk_write_import_stop_v1(
-    rqctx: RequestContext<Arc<ServerContext>>,
-    path_params: Path<params::DiskPath>,
-    query_params: Query<params::OptionalProjectSelector>,
-) -> Result<HttpResponseUpdatedNoContent, HttpError> {
-    let apictx = rqctx.context();
-    let handler = async {
-        let nexus = &apictx.nexus;
-        let path = path_params.into_inner();
-        let query = query_params.into_inner();
-
-        let disk_selector = params::DiskSelector {
-            disk: path.disk,
-            project_selector: query.project_selector,
-        };
-
-        let opctx = OpContext::for_external_api(&rqctx).await?;
-
-        nexus.disk_manual_import_stop(&opctx, &disk_selector).await?;
-
-        Ok(HttpResponseUpdatedNoContent())
-    };
-    apictx.external_latencies.instrument_dropshot_handler(&rqctx, handler).await
-}
-
-/// Send request to import blocks from URL
-#[endpoint {
-    method = POST,
-    path = "/v1/disks/{disk}/import",
-    tags = ["disks"],
-}]
-async fn disk_import_blocks_from_url_v1(
-    rqctx: RequestContext<Arc<ServerContext>>,
-    path_params: Path<params::DiskPath>,
-    query_params: Query<params::OptionalProjectSelector>,
-    import_params: TypedBody<params::ImportBlocksFromUrl>,
-) -> Result<HttpResponseUpdatedNoContent, HttpError> {
-    let apictx = rqctx.context();
-    let handler = async {
-        let nexus = &apictx.nexus;
-        let path = path_params.into_inner();
-        let query = query_params.into_inner();
-        let params = import_params.into_inner();
-
-        let disk_selector = params::DiskSelector {
-            disk: path.disk,
-            project_selector: query.project_selector,
-        };
-
-        let opctx = OpContext::for_external_api(&rqctx).await?;
-
-        nexus
-            .import_blocks_from_url_for_disk(&opctx, &disk_selector, params)
-            .await?;
-
-        Ok(HttpResponseUpdatedNoContent())
-    };
-    apictx.external_latencies.instrument_dropshot_handler(&rqctx, handler).await
-}
-
-/// Finalize disk when imports are done
-#[endpoint {
-    method = POST,
-    path = "/v1/disks/{disk}/finalize",
-    tags = ["disks"],
-}]
-async fn disk_finalize_import_v1(
-    rqctx: RequestContext<Arc<ServerContext>>,
-    path_params: Path<params::DiskPath>,
-    query_params: Query<params::FinalizeDisk>,
-) -> Result<HttpResponseUpdatedNoContent, HttpError> {
-    let apictx = rqctx.context();
-    let handler = async {
-        let nexus = &apictx.nexus;
-        let path = path_params.into_inner();
-        let query = query_params.into_inner();
-
-        let opctx = OpContext::for_external_api(&rqctx).await?;
-
-        nexus.disk_finalize_import(&opctx, path.disk, query).await?;
-
-        Ok(HttpResponseUpdatedNoContent())
-=======
+
         let selector = selector_params.into_inner();
         let limit = rqctx.page_limit(&query)?;
         let disk_selector = params::DiskSelector {
@@ -2974,7 +2823,162 @@
             .await?;
 
         Ok(HttpResponseOk(result))
->>>>>>> 7be926a4
+    };
+    apictx.external_latencies.instrument_dropshot_handler(&rqctx, handler).await
+}
+
+/// Start the process of importing blocks into a disk
+#[endpoint {
+    method = POST,
+    path = "/v1/disks/{disk}/bulk-write-start",
+    tags = ["disks"],
+}]
+async fn disk_bulk_write_import_start_v1(
+    rqctx: RequestContext<Arc<ServerContext>>,
+    path_params: Path<params::DiskPath>,
+    query_params: Query<params::OptionalProjectSelector>,
+) -> Result<HttpResponseUpdatedNoContent, HttpError> {
+    let apictx = rqctx.context();
+    let handler = async {
+        let nexus = &apictx.nexus;
+        let path = path_params.into_inner();
+        let query = query_params.into_inner();
+
+        let disk_selector = params::DiskSelector {
+            disk: path.disk,
+            project_selector: query.project_selector,
+        };
+
+        let opctx = OpContext::for_external_api(&rqctx).await?;
+
+        nexus.disk_manual_import_start(&opctx, &disk_selector).await?;
+
+        Ok(HttpResponseUpdatedNoContent())
+    };
+    apictx.external_latencies.instrument_dropshot_handler(&rqctx, handler).await
+}
+
+/// Import blocks into a disk
+#[endpoint {
+    method = POST,
+    path = "/v1/disks/{disk}/bulk-write",
+    tags = ["disks"],
+}]
+async fn disk_bulk_write_import_v1(
+    rqctx: RequestContext<Arc<ServerContext>>,
+    path_params: Path<params::DiskPath>,
+    query_params: Query<params::OptionalProjectSelector>,
+    import_params: TypedBody<params::ImportBlocksBulkWrite>,
+) -> Result<HttpResponseUpdatedNoContent, HttpError> {
+    let apictx = rqctx.context();
+    let handler = async {
+        let nexus = &apictx.nexus;
+        let path = path_params.into_inner();
+        let query = query_params.into_inner();
+        let params = import_params.into_inner();
+
+        let disk_selector = params::DiskSelector {
+            disk: path.disk,
+            project_selector: query.project_selector,
+        };
+
+        let opctx = OpContext::for_external_api(&rqctx).await?;
+
+        nexus.disk_manual_import(&opctx, &disk_selector, params).await?;
+
+        Ok(HttpResponseUpdatedNoContent())
+    };
+    apictx.external_latencies.instrument_dropshot_handler(&rqctx, handler).await
+}
+
+/// Stop the process of importing blocks into a disk
+#[endpoint {
+    method = POST,
+    path = "/v1/disks/{disk}/bulk-write-stop",
+    tags = ["disks"],
+}]
+async fn disk_bulk_write_import_stop_v1(
+    rqctx: RequestContext<Arc<ServerContext>>,
+    path_params: Path<params::DiskPath>,
+    query_params: Query<params::OptionalProjectSelector>,
+) -> Result<HttpResponseUpdatedNoContent, HttpError> {
+    let apictx = rqctx.context();
+    let handler = async {
+        let nexus = &apictx.nexus;
+        let path = path_params.into_inner();
+        let query = query_params.into_inner();
+
+        let disk_selector = params::DiskSelector {
+            disk: path.disk,
+            project_selector: query.project_selector,
+        };
+
+        let opctx = OpContext::for_external_api(&rqctx).await?;
+
+        nexus.disk_manual_import_stop(&opctx, &disk_selector).await?;
+
+        Ok(HttpResponseUpdatedNoContent())
+    };
+    apictx.external_latencies.instrument_dropshot_handler(&rqctx, handler).await
+}
+
+/// Send request to import blocks from URL
+#[endpoint {
+    method = POST,
+    path = "/v1/disks/{disk}/import",
+    tags = ["disks"],
+}]
+async fn disk_import_blocks_from_url_v1(
+    rqctx: RequestContext<Arc<ServerContext>>,
+    path_params: Path<params::DiskPath>,
+    query_params: Query<params::OptionalProjectSelector>,
+    import_params: TypedBody<params::ImportBlocksFromUrl>,
+) -> Result<HttpResponseUpdatedNoContent, HttpError> {
+    let apictx = rqctx.context();
+    let handler = async {
+        let nexus = &apictx.nexus;
+        let path = path_params.into_inner();
+        let query = query_params.into_inner();
+        let params = import_params.into_inner();
+
+        let disk_selector = params::DiskSelector {
+            disk: path.disk,
+            project_selector: query.project_selector,
+        };
+
+        let opctx = OpContext::for_external_api(&rqctx).await?;
+
+        nexus
+            .import_blocks_from_url_for_disk(&opctx, &disk_selector, params)
+            .await?;
+
+        Ok(HttpResponseUpdatedNoContent())
+    };
+    apictx.external_latencies.instrument_dropshot_handler(&rqctx, handler).await
+}
+
+/// Finalize disk when imports are done
+#[endpoint {
+    method = POST,
+    path = "/v1/disks/{disk}/finalize",
+    tags = ["disks"],
+}]
+async fn disk_finalize_import_v1(
+    rqctx: RequestContext<Arc<ServerContext>>,
+    path_params: Path<params::DiskPath>,
+    query_params: Query<params::FinalizeDisk>,
+) -> Result<HttpResponseUpdatedNoContent, HttpError> {
+    let apictx = rqctx.context();
+    let handler = async {
+        let nexus = &apictx.nexus;
+        let path = path_params.into_inner();
+        let query = query_params.into_inner();
+
+        let opctx = OpContext::for_external_api(&rqctx).await?;
+
+        nexus.disk_finalize_import(&opctx, path.disk, query).await?;
+
+        Ok(HttpResponseUpdatedNoContent())
     };
     apictx.external_latencies.instrument_dropshot_handler(&rqctx, handler).await
 }
