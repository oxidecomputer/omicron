// This Source Code Form is subject to the terms of the Mozilla Public
// License, v. 2.0. If a copy of the MPL was not distributed with this
// file, You can obtain one at https://mozilla.org/MPL/2.0/.

//! Handler functions (entrypoints) for external HTTP APIs

use super::{
    console_api, device_auth, params,
    params::ProjectSelector,
    shared::UninitializedSled,
    views::{
        self, Certificate, Group, IdentityProvider, Image, IpPool, IpPoolRange,
        PhysicalDisk, Project, Rack, Role, Silo, SiloQuotas, SiloUtilization,
        Sled, SledInstance, Snapshot, SshKey, Switch, User, UserBuiltin, Vpc,
        VpcRouter, VpcSubnet,
    },
};
use crate::external_api::shared;
use crate::ServerContext;
use chrono::Utc;
use dropshot::ApiDescription;
use dropshot::EmptyScanParams;
use dropshot::HttpError;
use dropshot::HttpResponseAccepted;
use dropshot::HttpResponseCreated;
use dropshot::HttpResponseDeleted;
use dropshot::HttpResponseOk;
use dropshot::HttpResponseUpdatedNoContent;
use dropshot::PaginationOrder;
use dropshot::PaginationParams;
use dropshot::Path;
use dropshot::Query;
use dropshot::RequestContext;
use dropshot::ResultsPage;
use dropshot::TypedBody;
use dropshot::WhichPage;
use dropshot::{
    channel, endpoint, WebsocketChannelResult, WebsocketConnection,
};
use ipnetwork::IpNetwork;
use nexus_db_queries::authz;
use nexus_db_queries::db;
use nexus_db_queries::db::identity::AssetIdentityMetadata;
use nexus_db_queries::db::identity::Resource;
use nexus_db_queries::db::lookup::ImageLookup;
use nexus_db_queries::db::lookup::ImageParentLookup;
use nexus_db_queries::db::model::Name;
use nexus_db_queries::{
    authz::ApiResource, db::fixed_data::silo::INTERNAL_SILO_ID,
};
<<<<<<< HEAD
use nexus_types::external_api::{
    params::{ProjectSelector, UninitializedSledId},
    views::SiloQuotas,
};
use nexus_types::{
    external_api::views::{SledInstance, Switch},
    identity::AssetIdentityMetadata,
};
=======
use nexus_types::external_api::views::Utilization;
>>>>>>> 8ad838ea
use omicron_common::api::external::http_pagination::data_page_params_for;
use omicron_common::api::external::http_pagination::marker_for_name;
use omicron_common::api::external::http_pagination::marker_for_name_or_id;
use omicron_common::api::external::http_pagination::name_or_id_pagination;
use omicron_common::api::external::http_pagination::PaginatedById;
use omicron_common::api::external::http_pagination::PaginatedByName;
use omicron_common::api::external::http_pagination::PaginatedByNameOrId;
use omicron_common::api::external::http_pagination::ScanById;
use omicron_common::api::external::http_pagination::ScanByName;
use omicron_common::api::external::http_pagination::ScanByNameOrId;
use omicron_common::api::external::http_pagination::ScanParams;
use omicron_common::api::external::AddressLot;
use omicron_common::api::external::AddressLotBlock;
use omicron_common::api::external::AddressLotCreateResponse;
use omicron_common::api::external::BgpAnnounceSet;
use omicron_common::api::external::BgpAnnouncement;
use omicron_common::api::external::BgpConfig;
use omicron_common::api::external::BgpImportedRouteIpv4;
use omicron_common::api::external::BgpPeerStatus;
use omicron_common::api::external::DataPageParams;
use omicron_common::api::external::Disk;
use omicron_common::api::external::Error;
use omicron_common::api::external::Instance;
use omicron_common::api::external::InstanceNetworkInterface;
use omicron_common::api::external::InternalContext;
use omicron_common::api::external::LoopbackAddress;
use omicron_common::api::external::NameOrId;
use omicron_common::api::external::RouterRoute;
use omicron_common::api::external::RouterRouteKind;
use omicron_common::api::external::SwitchPort;
use omicron_common::api::external::SwitchPortSettings;
use omicron_common::api::external::SwitchPortSettingsView;
use omicron_common::api::external::VpcFirewallRuleUpdateParams;
use omicron_common::api::external::VpcFirewallRules;
use omicron_common::bail_unless;
use parse_display::Display;
use propolis_client::support::tungstenite::protocol::frame::coding::CloseCode;
use propolis_client::support::tungstenite::protocol::{
    CloseFrame, Role as WebSocketRole,
};
use propolis_client::support::WebSocketStream;
use ref_cast::RefCast;
use schemars::JsonSchema;
use serde::Deserialize;
use serde::Serialize;
use std::net::IpAddr;
use std::sync::Arc;
use uuid::Uuid;

type NexusApiDescription = ApiDescription<Arc<ServerContext>>;

/// Returns a description of the external nexus API
pub(crate) fn external_api() -> NexusApiDescription {
    fn register_endpoints(api: &mut NexusApiDescription) -> Result<(), String> {
        api.register(ping)?;

        api.register(system_policy_view)?;
        api.register(system_policy_update)?;

        api.register(policy_view)?;
        api.register(policy_update)?;

        api.register(project_list)?;
        api.register(project_create)?;
        api.register(project_view)?;
        api.register(project_delete)?;
        api.register(project_update)?;
        api.register(project_policy_view)?;
        api.register(project_policy_update)?;
        api.register(project_ip_pool_list)?;
        api.register(project_ip_pool_view)?;

        // Operator-Accessible IP Pools API
        api.register(ip_pool_list)?;
        api.register(ip_pool_create)?;
        api.register(ip_pool_view)?;
        api.register(ip_pool_delete)?;
        api.register(ip_pool_update)?;
        // Variants for internal services
        api.register(ip_pool_service_view)?;

        // Operator-Accessible IP Pool Range API
        api.register(ip_pool_range_list)?;
        api.register(ip_pool_range_add)?;
        api.register(ip_pool_range_remove)?;
        // Variants for internal services
        api.register(ip_pool_service_range_list)?;
        api.register(ip_pool_service_range_add)?;
        api.register(ip_pool_service_range_remove)?;

        api.register(floating_ip_list)?;
        api.register(floating_ip_create)?;
        api.register(floating_ip_view)?;
        api.register(floating_ip_delete)?;

        api.register(disk_list)?;
        api.register(disk_create)?;
        api.register(disk_view)?;
        api.register(disk_delete)?;
        api.register(disk_metrics_list)?;

        api.register(disk_bulk_write_import_start)?;
        api.register(disk_bulk_write_import)?;
        api.register(disk_bulk_write_import_stop)?;
        api.register(disk_finalize_import)?;

        api.register(instance_list)?;
        api.register(instance_view)?;
        api.register(instance_create)?;
        api.register(instance_delete)?;
        api.register(instance_migrate)?;
        api.register(instance_reboot)?;
        api.register(instance_start)?;
        api.register(instance_stop)?;
        api.register(instance_disk_list)?;
        api.register(instance_disk_attach)?;
        api.register(instance_disk_detach)?;
        api.register(instance_serial_console)?;
        api.register(instance_serial_console_stream)?;

        api.register(image_list)?;
        api.register(image_create)?;
        api.register(image_view)?;
        api.register(image_delete)?;
        api.register(image_promote)?;
        api.register(image_demote)?;

        api.register(snapshot_list)?;
        api.register(snapshot_create)?;
        api.register(snapshot_view)?;
        api.register(snapshot_delete)?;

        api.register(vpc_list)?;
        api.register(vpc_create)?;
        api.register(vpc_view)?;
        api.register(vpc_update)?;
        api.register(vpc_delete)?;

        api.register(vpc_subnet_list)?;
        api.register(vpc_subnet_view)?;
        api.register(vpc_subnet_create)?;
        api.register(vpc_subnet_delete)?;
        api.register(vpc_subnet_update)?;
        api.register(vpc_subnet_list_network_interfaces)?;

        api.register(instance_network_interface_create)?;
        api.register(instance_network_interface_list)?;
        api.register(instance_network_interface_view)?;
        api.register(instance_network_interface_update)?;
        api.register(instance_network_interface_delete)?;

        api.register(instance_external_ip_list)?;

        api.register(vpc_router_list)?;
        api.register(vpc_router_view)?;
        api.register(vpc_router_create)?;
        api.register(vpc_router_delete)?;
        api.register(vpc_router_update)?;

        api.register(vpc_router_route_list)?;
        api.register(vpc_router_route_view)?;
        api.register(vpc_router_route_create)?;
        api.register(vpc_router_route_delete)?;
        api.register(vpc_router_route_update)?;

        api.register(vpc_firewall_rules_view)?;
        api.register(vpc_firewall_rules_update)?;

        api.register(rack_list)?;
        api.register(rack_view)?;
        api.register(sled_list)?;
        api.register(sled_view)?;
        api.register(sled_set_provision_state)?;
        api.register(sled_instance_list)?;
        api.register(sled_physical_disk_list)?;
        api.register(physical_disk_list)?;
        api.register(switch_list)?;
        api.register(switch_view)?;
        api.register(sled_list_uninitialized)?;
<<<<<<< HEAD
        api.register(sled_add)?;
=======
        api.register(add_sled_to_initialized_rack)?;
>>>>>>> 8ad838ea

        api.register(user_builtin_list)?;
        api.register(user_builtin_view)?;

        api.register(role_list)?;
        api.register(role_view)?;

        api.register(current_user_view)?;
        api.register(current_user_groups)?;
        api.register(current_user_ssh_key_list)?;
        api.register(current_user_ssh_key_view)?;
        api.register(current_user_ssh_key_create)?;
        api.register(current_user_ssh_key_delete)?;

        // Customer network integration
        api.register(networking_address_lot_list)?;
        api.register(networking_address_lot_create)?;
        api.register(networking_address_lot_delete)?;
        api.register(networking_address_lot_block_list)?;

        api.register(networking_loopback_address_create)?;
        api.register(networking_loopback_address_delete)?;
        api.register(networking_loopback_address_list)?;

        api.register(networking_switch_port_settings_list)?;
        api.register(networking_switch_port_settings_view)?;
        api.register(networking_switch_port_settings_create)?;
        api.register(networking_switch_port_settings_delete)?;

        api.register(networking_switch_port_list)?;
        api.register(networking_switch_port_apply_settings)?;
        api.register(networking_switch_port_clear_settings)?;

        api.register(networking_bgp_config_create)?;
        api.register(networking_bgp_config_list)?;
        api.register(networking_bgp_status)?;
        api.register(networking_bgp_imported_routes_ipv4)?;
        api.register(networking_bgp_config_delete)?;
        api.register(networking_bgp_announce_set_create)?;
        api.register(networking_bgp_announce_set_list)?;
        api.register(networking_bgp_announce_set_delete)?;

        api.register(utilization_view)?;

        // Fleet-wide API operations
        api.register(silo_list)?;
        api.register(silo_create)?;
        api.register(silo_view)?;
        api.register(silo_delete)?;
        api.register(silo_policy_view)?;
        api.register(silo_policy_update)?;

        api.register(silo_utilization_view)?;
        api.register(silo_utilization_list)?;

        api.register(system_quotas_list)?;
        api.register(silo_quotas_view)?;
        api.register(silo_quotas_update)?;

        api.register(silo_identity_provider_list)?;

        api.register(saml_identity_provider_create)?;
        api.register(saml_identity_provider_view)?;

        api.register(local_idp_user_create)?;
        api.register(local_idp_user_delete)?;
        api.register(local_idp_user_set_password)?;

        api.register(certificate_list)?;
        api.register(certificate_create)?;
        api.register(certificate_view)?;
        api.register(certificate_delete)?;

        api.register(system_metric)?;
        api.register(silo_metric)?;

        api.register(system_update_refresh)?;
        api.register(system_version)?;
        api.register(system_component_version_list)?;
        api.register(system_update_list)?;
        api.register(system_update_view)?;
        api.register(system_update_start)?;
        api.register(system_update_stop)?;
        api.register(system_update_components_list)?;
        api.register(update_deployments_list)?;
        api.register(update_deployment_view)?;

        api.register(user_list)?;
        api.register(silo_user_list)?;
        api.register(silo_user_view)?;
        api.register(group_list)?;
        api.register(group_view)?;

        // Console API operations
        api.register(console_api::login_begin)?;
        api.register(console_api::login_local_begin)?;
        api.register(console_api::login_local)?;
        api.register(console_api::login_saml_begin)?;
        api.register(console_api::login_saml_redirect)?;
        api.register(console_api::login_saml)?;
        api.register(console_api::logout)?;

        api.register(console_api::console_projects)?;
        api.register(console_api::console_projects_new)?;
        api.register(console_api::console_silo_images)?;
        api.register(console_api::console_silo_utilization)?;
        api.register(console_api::console_silo_access)?;
        api.register(console_api::console_root)?;
        api.register(console_api::console_settings_page)?;
        api.register(console_api::console_system_page)?;
        api.register(console_api::asset)?;

        api.register(device_auth::device_auth_request)?;
        api.register(device_auth::device_auth_verify)?;
        api.register(device_auth::device_auth_success)?;
        api.register(device_auth::device_auth_confirm)?;
        api.register(device_auth::device_access_token)?;

        Ok(())
    }

    let conf = serde_json::from_str(include_str!("./tag-config.json")).unwrap();
    let mut api = NexusApiDescription::new().tag_config(conf);

    if let Err(err) = register_endpoints(&mut api) {
        panic!("failed to register entrypoints: {}", err);
    }
    api
}

// API ENDPOINT FUNCTION NAMING CONVENTIONS
//
// Generally, HTTP resources are grouped within some collection. For a
// relatively simple example:
//
//   GET    v1/projects                (list the projects in the collection)
//   POST   v1/projects                (create a project in the collection)
//   GET    v1/projects/{project}      (look up a project in the collection)
//   DELETE v1/projects/{project}      (delete a project in the collection)
//   PUT    v1/projects/{project}      (update a project in the collection)
//
// We pick a name for the function that implements a given API entrypoint
// based on how we expect it to appear in the CLI subcommand hierarchy. For
// example:
//
//   GET    v1/projects                 -> project_list()
//   POST   v1/projects                 -> project_create()
//   GET    v1/projects/{project}       -> project_view()
//   DELETE v1/projects/{project}       -> project_delete()
//   PUT    v1/projects/{project}       -> project_update()
//
// Note that the path typically uses the entity's plural form while the
// function name uses its singular.
//
// Operations beyond list, create, view, delete, and update should use a
// descriptive noun or verb, again bearing in mind that this will be
// transcribed into the CLI and SDKs:
//
//   POST   -> instance_reboot
//   POST   -> instance_stop
//   GET    -> instance_serial_console
//
// Note that these function names end up in generated OpenAPI spec as the
// operationId for each endpoint, and therefore represent a contract with
// clients. Client generators use operationId to name API methods, so changing
// a function name is a breaking change from a client perspective.

/// Ping API
///
/// Always responds with Ok if it responds at all.
#[endpoint {
    method = GET,
    path = "/v1/ping",
    tags = ["system/status"],
}]
async fn ping(
    _rqctx: RequestContext<Arc<ServerContext>>,
) -> Result<HttpResponseOk<views::Ping>, HttpError> {
    Ok(HttpResponseOk(views::Ping { status: views::PingStatus::Ok }))
}

/// Fetch the top-level IAM policy
#[endpoint {
    method = GET,
    path = "/v1/system/policy",
    tags = ["policy"],
}]
async fn system_policy_view(
    rqctx: RequestContext<Arc<ServerContext>>,
) -> Result<HttpResponseOk<shared::Policy<shared::FleetRole>>, HttpError> {
    let apictx = rqctx.context();
    let handler = async {
        let nexus = &apictx.nexus;
        let opctx = crate::context::op_context_for_external_api(&rqctx).await?;
        let policy = nexus.fleet_fetch_policy(&opctx).await?;
        Ok(HttpResponseOk(policy))
    };
    apictx.external_latencies.instrument_dropshot_handler(&rqctx, handler).await
}

/// Path parameters for `/by-id/` endpoints
#[derive(Deserialize, JsonSchema)]
struct ByIdPathParams {
    id: Uuid,
}

/// Update the top-level IAM policy
#[endpoint {
    method = PUT,
    path = "/v1/system/policy",
    tags = ["policy"],
}]
async fn system_policy_update(
    rqctx: RequestContext<Arc<ServerContext>>,
    new_policy: TypedBody<shared::Policy<shared::FleetRole>>,
) -> Result<HttpResponseOk<shared::Policy<shared::FleetRole>>, HttpError> {
    let apictx = rqctx.context();
    let handler = async {
        let nexus = &apictx.nexus;
        let new_policy = new_policy.into_inner();
        let nasgns = new_policy.role_assignments.len();
        // This should have been validated during parsing.
        bail_unless!(nasgns <= shared::MAX_ROLE_ASSIGNMENTS_PER_RESOURCE);
        let opctx = crate::context::op_context_for_external_api(&rqctx).await?;
        let policy = nexus.fleet_update_policy(&opctx, &new_policy).await?;
        Ok(HttpResponseOk(policy))
    };
    apictx.external_latencies.instrument_dropshot_handler(&rqctx, handler).await
}

/// Fetch the current silo's IAM policy
#[endpoint {
    method = GET,
    path = "/v1/policy",
    tags = ["silos"],
 }]
pub(crate) async fn policy_view(
    rqctx: RequestContext<Arc<ServerContext>>,
) -> Result<HttpResponseOk<shared::Policy<shared::SiloRole>>, HttpError> {
    let apictx = rqctx.context();
    let handler = async {
        let nexus = &apictx.nexus;
        let opctx = crate::context::op_context_for_external_api(&rqctx).await?;
        let silo: NameOrId = opctx
            .authn
            .silo_required()
            .internal_context("loading current silo")?
            .id()
            .into();

        let silo_lookup = nexus.silo_lookup(&opctx, silo)?;
        let policy = nexus.silo_fetch_policy(&opctx, &silo_lookup).await?;
        Ok(HttpResponseOk(policy))
    };
    apictx.external_latencies.instrument_dropshot_handler(&rqctx, handler).await
}

/// Update the current silo's IAM policy
#[endpoint {
    method = PUT,
    path = "/v1/policy",
    tags = ["silos"],
}]
async fn policy_update(
    rqctx: RequestContext<Arc<ServerContext>>,
    new_policy: TypedBody<shared::Policy<shared::SiloRole>>,
) -> Result<HttpResponseOk<shared::Policy<shared::SiloRole>>, HttpError> {
    let apictx = rqctx.context();
    let handler = async {
        let nexus = &apictx.nexus;
        let new_policy = new_policy.into_inner();
        let nasgns = new_policy.role_assignments.len();
        // This should have been validated during parsing.
        bail_unless!(nasgns <= shared::MAX_ROLE_ASSIGNMENTS_PER_RESOURCE);
        let opctx = crate::context::op_context_for_external_api(&rqctx).await?;
        let silo: NameOrId = opctx
            .authn
            .silo_required()
            .internal_context("loading current silo")?
            .id()
            .into();
        let silo_lookup = nexus.silo_lookup(&opctx, silo)?;
        let policy =
            nexus.silo_update_policy(&opctx, &silo_lookup, &new_policy).await?;
        Ok(HttpResponseOk(policy))
    };
    apictx.external_latencies.instrument_dropshot_handler(&rqctx, handler).await
}

/// View the resource utilization of the user's current silo
#[endpoint {
    method = GET,
    path = "/v1/utilization",
    tags = ["silos"],
}]
async fn utilization_view(
    rqctx: RequestContext<Arc<ServerContext>>,
) -> Result<HttpResponseOk<Utilization>, HttpError> {
    let apictx = rqctx.context();
    let handler = async {
        let nexus = &apictx.nexus;
        let opctx = crate::context::op_context_for_external_api(&rqctx).await?;
        let silo_lookup = nexus.current_silo_lookup(&opctx)?;
        let utilization =
            nexus.silo_utilization_view(&opctx, &silo_lookup).await?;

        Ok(HttpResponseOk(utilization.into()))
    };
    apictx.external_latencies.instrument_dropshot_handler(&rqctx, handler).await
}

/// View the current utilization of a given silo
#[endpoint {
    method = GET,
    path = "/v1/system/utilization/silos/{silo}",
    tags = ["system/silos"],
}]
async fn silo_utilization_view(
    rqctx: RequestContext<Arc<ServerContext>>,
    path_params: Path<params::SiloPath>,
) -> Result<HttpResponseOk<SiloUtilization>, HttpError> {
    let apictx = rqctx.context();
    let handler = async {
        let nexus = &apictx.nexus;

        let opctx = crate::context::op_context_for_external_api(&rqctx).await?;
        let silo_lookup =
            nexus.silo_lookup(&opctx, path_params.into_inner().silo)?;
        let quotas = nexus.silo_utilization_view(&opctx, &silo_lookup).await?;

        Ok(HttpResponseOk(quotas.into()))
    };
    apictx.external_latencies.instrument_dropshot_handler(&rqctx, handler).await
}
/// List current utilization state for all silos
#[endpoint {
    method = GET,
    path = "/v1/system/utilization/silos",
    tags = ["system/silos"],
}]
async fn silo_utilization_list(
    rqctx: RequestContext<Arc<ServerContext>>,
    query_params: Query<PaginatedByNameOrId>,
) -> Result<HttpResponseOk<ResultsPage<SiloUtilization>>, HttpError> {
    let apictx = rqctx.context();
    let handler = async {
        let nexus = &apictx.nexus;

        let query = query_params.into_inner();
        let pagparams = data_page_params_for(&rqctx, &query)?;
        let scan_params = ScanByNameOrId::from_query(&query)?;
        let paginated_by = name_or_id_pagination(&pagparams, scan_params)?;

        let opctx = crate::context::op_context_for_external_api(&rqctx).await?;
        let utilization = nexus
            .silo_utilization_list(&opctx, &paginated_by)
            .await?
            .into_iter()
            .map(|p| p.into())
            .collect();

        Ok(HttpResponseOk(ScanByNameOrId::results_page(
            &query,
            utilization,
            &marker_for_name_or_id,
        )?))
    };
    apictx.external_latencies.instrument_dropshot_handler(&rqctx, handler).await
}

/// Lists resource quotas for all silos
#[endpoint {
    method = GET,
    path = "/v1/system/silo-quotas",
    tags = ["system/silos"],
}]
async fn system_quotas_list(
    rqctx: RequestContext<Arc<ServerContext>>,
    query_params: Query<PaginatedById>,
) -> Result<HttpResponseOk<ResultsPage<SiloQuotas>>, HttpError> {
    let apictx = rqctx.context();
    let handler = async {
        let nexus = &apictx.nexus;

        let query = query_params.into_inner();
        let pagparams = data_page_params_for(&rqctx, &query)?;

        let opctx = crate::context::op_context_for_external_api(&rqctx).await?;
        let quotas = nexus
            .fleet_list_quotas(&opctx, &pagparams)
            .await?
            .into_iter()
            .map(|p| p.into())
            .collect();

        Ok(HttpResponseOk(ScanById::results_page(
            &query,
            quotas,
            &|_, quota: &SiloQuotas| quota.silo_id,
        )?))
    };
    apictx.external_latencies.instrument_dropshot_handler(&rqctx, handler).await
}

/// View the resource quotas of a given silo
#[endpoint {
    method = GET,
    path = "/v1/system/silos/{silo}/quotas",
    tags = ["system/silos"],
}]
async fn silo_quotas_view(
    rqctx: RequestContext<Arc<ServerContext>>,
    path_params: Path<params::SiloPath>,
) -> Result<HttpResponseOk<SiloQuotas>, HttpError> {
    let apictx = rqctx.context();
    let handler = async {
        let nexus = &apictx.nexus;

        let opctx = crate::context::op_context_for_external_api(&rqctx).await?;
        let silo_lookup =
            nexus.silo_lookup(&opctx, path_params.into_inner().silo)?;
        let quota = nexus.silo_quotas_view(&opctx, &silo_lookup).await?;
        Ok(HttpResponseOk(quota.into()))
    };
    apictx.external_latencies.instrument_dropshot_handler(&rqctx, handler).await
}

/// Update the resource quotas of a given silo
///
/// If a quota value is not specified, it will remain unchanged.
#[endpoint {
    method = PUT,
    path = "/v1/system/silos/{silo}/quotas",
    tags = ["system/silos"],
}]
async fn silo_quotas_update(
    rqctx: RequestContext<Arc<ServerContext>>,
    path_params: Path<params::SiloPath>,
    new_quota: TypedBody<params::SiloQuotasUpdate>,
) -> Result<HttpResponseOk<SiloQuotas>, HttpError> {
    let apictx = rqctx.context();
    let handler = async {
        let nexus = &apictx.nexus;

        let opctx = crate::context::op_context_for_external_api(&rqctx).await?;
        let silo_lookup =
            nexus.silo_lookup(&opctx, path_params.into_inner().silo)?;
        let quota = nexus
            .silo_update_quota(&opctx, &silo_lookup, &new_quota.into_inner())
            .await?;
        Ok(HttpResponseOk(quota.into()))
    };
    apictx.external_latencies.instrument_dropshot_handler(&rqctx, handler).await
}

/// List silos
///
/// Lists silos that are discoverable based on the current permissions.
#[endpoint {
    method = GET,
    path = "/v1/system/silos",
    tags = ["system/silos"],
}]
async fn silo_list(
    rqctx: RequestContext<Arc<ServerContext>>,
    query_params: Query<PaginatedByNameOrId>,
) -> Result<HttpResponseOk<ResultsPage<Silo>>, HttpError> {
    let apictx = rqctx.context();
    let handler = async {
        let nexus = &apictx.nexus;
        let query = query_params.into_inner();
        let pag_params = data_page_params_for(&rqctx, &query)?;
        let scan_params = ScanByNameOrId::from_query(&query)?;
        let paginated_by = name_or_id_pagination(&pag_params, scan_params)?;
        let opctx = crate::context::op_context_for_external_api(&rqctx).await?;
        let silos = nexus
            .silos_list(&opctx, &paginated_by)
            .await?
            .into_iter()
            .map(|p| p.try_into())
            .collect::<Result<Vec<_>, Error>>()?;
        Ok(HttpResponseOk(ScanByNameOrId::results_page(
            &query,
            silos,
            &marker_for_name_or_id,
        )?))
    };
    apictx.external_latencies.instrument_dropshot_handler(&rqctx, handler).await
}

/// Create a silo
#[endpoint {
    method = POST,
    path = "/v1/system/silos",
    tags = ["system/silos"],
}]
async fn silo_create(
    rqctx: RequestContext<Arc<ServerContext>>,
    new_silo_params: TypedBody<params::SiloCreate>,
) -> Result<HttpResponseCreated<Silo>, HttpError> {
    let apictx = rqctx.context();
    let handler = async {
        let opctx = crate::context::op_context_for_external_api(&rqctx).await?;
        let nexus = &apictx.nexus;
        let silo =
            nexus.silo_create(&opctx, new_silo_params.into_inner()).await?;
        Ok(HttpResponseCreated(silo.try_into()?))
    };
    apictx.external_latencies.instrument_dropshot_handler(&rqctx, handler).await
}

/// Fetch a silo
///
/// Fetch a silo by name.
#[endpoint {
    method = GET,
    path = "/v1/system/silos/{silo}",
    tags = ["system/silos"],
}]
async fn silo_view(
    rqctx: RequestContext<Arc<ServerContext>>,
    path_params: Path<params::SiloPath>,
) -> Result<HttpResponseOk<Silo>, HttpError> {
    let apictx = rqctx.context();
    let handler = async {
        let opctx = crate::context::op_context_for_external_api(&rqctx).await?;
        let nexus = &apictx.nexus;
        let path = path_params.into_inner();
        let silo_lookup = nexus.silo_lookup(&opctx, path.silo)?;
        let (.., silo) = silo_lookup.fetch().await?;
        Ok(HttpResponseOk(silo.try_into()?))
    };
    apictx.external_latencies.instrument_dropshot_handler(&rqctx, handler).await
}

/// Delete a silo
///
/// Delete a silo by name.
#[endpoint {
    method = DELETE,
    path = "/v1/system/silos/{silo}",
    tags = ["system/silos"],
}]
async fn silo_delete(
    rqctx: RequestContext<Arc<ServerContext>>,
    path_params: Path<params::SiloPath>,
) -> Result<HttpResponseDeleted, HttpError> {
    let apictx = rqctx.context();
    let handler = async {
        let opctx = crate::context::op_context_for_external_api(&rqctx).await?;
        let nexus = &apictx.nexus;
        let params = path_params.into_inner();
        let silo_lookup = nexus.silo_lookup(&opctx, params.silo)?;
        nexus.silo_delete(&opctx, &silo_lookup).await?;
        Ok(HttpResponseDeleted())
    };
    apictx.external_latencies.instrument_dropshot_handler(&rqctx, handler).await
}

/// Fetch a silo's IAM policy
#[endpoint {
    method = GET,
    path = "/v1/system/silos/{silo}/policy",
    tags = ["system/silos"],
}]
async fn silo_policy_view(
    rqctx: RequestContext<Arc<ServerContext>>,
    path_params: Path<params::SiloPath>,
) -> Result<HttpResponseOk<shared::Policy<shared::SiloRole>>, HttpError> {
    let apictx = rqctx.context();
    let handler = async {
        let opctx = crate::context::op_context_for_external_api(&rqctx).await?;
        let nexus = &apictx.nexus;
        let path = path_params.into_inner();
        let silo_lookup = nexus.silo_lookup(&opctx, path.silo)?;
        let policy = nexus.silo_fetch_policy(&opctx, &silo_lookup).await?;
        Ok(HttpResponseOk(policy))
    };
    apictx.external_latencies.instrument_dropshot_handler(&rqctx, handler).await
}

/// Update a silo's IAM policy
#[endpoint {
    method = PUT,
    path = "/v1/system/silos/{silo}/policy",
    tags = ["system/silos"],
}]
async fn silo_policy_update(
    rqctx: RequestContext<Arc<ServerContext>>,
    path_params: Path<params::SiloPath>,
    new_policy: TypedBody<shared::Policy<shared::SiloRole>>,
) -> Result<HttpResponseOk<shared::Policy<shared::SiloRole>>, HttpError> {
    let apictx = rqctx.context();
    let handler = async {
        let new_policy = new_policy.into_inner();
        let nasgns = new_policy.role_assignments.len();
        // This should have been validated during parsing.
        bail_unless!(nasgns <= shared::MAX_ROLE_ASSIGNMENTS_PER_RESOURCE);
        let opctx = crate::context::op_context_for_external_api(&rqctx).await?;
        let nexus = &apictx.nexus;
        let path = path_params.into_inner();
        let silo_lookup = nexus.silo_lookup(&opctx, path.silo)?;
        let policy =
            nexus.silo_update_policy(&opctx, &silo_lookup, &new_policy).await?;
        Ok(HttpResponseOk(policy))
    };
    apictx.external_latencies.instrument_dropshot_handler(&rqctx, handler).await
}

// Silo-specific user endpoints

/// List built-in (system) users in a silo
#[endpoint {
    method = GET,
    path = "/v1/system/users",
    tags = ["system/silos"],
}]
async fn silo_user_list(
    rqctx: RequestContext<Arc<ServerContext>>,
    query_params: Query<PaginatedById<params::SiloSelector>>,
) -> Result<HttpResponseOk<ResultsPage<User>>, HttpError> {
    let apictx = rqctx.context();
    let handler = async {
        let opctx = crate::context::op_context_for_external_api(&rqctx).await?;
        let nexus = &apictx.nexus;
        let query = query_params.into_inner();
        let pag_params = data_page_params_for(&rqctx, &query)?;
        let scan_params = ScanById::from_query(&query)?;
        let silo_lookup =
            nexus.silo_lookup(&opctx, scan_params.selector.silo.clone())?;
        let users = nexus
            .silo_list_users(&opctx, &silo_lookup, &pag_params)
            .await?
            .into_iter()
            .map(|i| i.into())
            .collect();
        Ok(HttpResponseOk(ScanById::results_page(
            &query,
            users,
            &|_, user: &User| user.id,
        )?))
    };
    apictx.external_latencies.instrument_dropshot_handler(&rqctx, handler).await
}

/// Path parameters for Silo User requests
#[derive(Deserialize, JsonSchema)]
struct UserParam {
    /// The user's internal id
    user_id: Uuid,
}

/// Fetch a built-in (system) user
#[endpoint {
    method = GET,
    path = "/v1/system/users/{user_id}",
    tags = ["system/silos"],
}]
async fn silo_user_view(
    rqctx: RequestContext<Arc<ServerContext>>,
    path_params: Path<UserParam>,
    query_params: Query<params::SiloSelector>,
) -> Result<HttpResponseOk<User>, HttpError> {
    let apictx = rqctx.context();
    let handler = async {
        let opctx = crate::context::op_context_for_external_api(&rqctx).await?;
        let nexus = &apictx.nexus;
        let path = path_params.into_inner();
        let query = query_params.into_inner();
        let silo_lookup = nexus.silo_lookup(&opctx, query.silo)?;
        let user =
            nexus.silo_user_fetch(&opctx, &silo_lookup, path.user_id).await?;
        Ok(HttpResponseOk(user.into()))
    };
    apictx.external_latencies.instrument_dropshot_handler(&rqctx, handler).await
}

// Silo identity providers

/// List a silo's IdP's name
#[endpoint {
    method = GET,
    path = "/v1/system/identity-providers",
    tags = ["system/silos"],
}]
async fn silo_identity_provider_list(
    rqctx: RequestContext<Arc<ServerContext>>,
    query_params: Query<PaginatedByNameOrId<params::SiloSelector>>,
) -> Result<HttpResponseOk<ResultsPage<IdentityProvider>>, HttpError> {
    let apictx = rqctx.context();
    let handler = async {
        let opctx = crate::context::op_context_for_external_api(&rqctx).await?;
        let nexus = &apictx.nexus;
        let query = query_params.into_inner();
        let pag_params = data_page_params_for(&rqctx, &query)?;
        let scan_params = ScanByNameOrId::from_query(&query)?;
        let paginated_by = name_or_id_pagination(&pag_params, scan_params)?;
        let silo_lookup =
            nexus.silo_lookup(&opctx, scan_params.selector.silo.clone())?;
        let identity_providers = nexus
            .identity_provider_list(&opctx, &silo_lookup, &paginated_by)
            .await?
            .into_iter()
            .map(|x| x.into())
            .collect();
        Ok(HttpResponseOk(ScanByNameOrId::results_page(
            &query,
            identity_providers,
            &marker_for_name_or_id,
        )?))
    };
    apictx.external_latencies.instrument_dropshot_handler(&rqctx, handler).await
}

// Silo SAML identity providers

/// Create a SAML IdP
#[endpoint {
    method = POST,
    path = "/v1/system/identity-providers/saml",
    tags = ["system/silos"],
}]
async fn saml_identity_provider_create(
    rqctx: RequestContext<Arc<ServerContext>>,
    query_params: Query<params::SiloSelector>,
    new_provider: TypedBody<params::SamlIdentityProviderCreate>,
) -> Result<HttpResponseCreated<views::SamlIdentityProvider>, HttpError> {
    let apictx = rqctx.context();
    let handler = async {
        let opctx = crate::context::op_context_for_external_api(&rqctx).await?;
        let nexus = &apictx.nexus;
        let query = query_params.into_inner();
        let silo_lookup = nexus.silo_lookup(&opctx, query.silo)?;
        let provider = nexus
            .saml_identity_provider_create(
                &opctx,
                &silo_lookup,
                new_provider.into_inner(),
            )
            .await?;
        Ok(HttpResponseCreated(provider.into()))
    };
    apictx.external_latencies.instrument_dropshot_handler(&rqctx, handler).await
}

/// Fetch a SAML IdP
#[endpoint {
    method = GET,
    path = "/v1/system/identity-providers/saml/{provider}",
    tags = ["system/silos"],
}]
async fn saml_identity_provider_view(
    rqctx: RequestContext<Arc<ServerContext>>,
    path_params: Path<params::ProviderPath>,
    query_params: Query<params::SiloSelector>,
) -> Result<HttpResponseOk<views::SamlIdentityProvider>, HttpError> {
    let apictx = rqctx.context();
    let handler = async {
        let opctx = crate::context::op_context_for_external_api(&rqctx).await?;
        let nexus = &apictx.nexus;
        let path = path_params.into_inner();
        let query = query_params.into_inner();
        let saml_identity_provider_selector =
            params::SamlIdentityProviderSelector {
                silo: Some(query.silo),
                saml_identity_provider: path.provider,
            };
        let (.., provider) = nexus
            .saml_identity_provider_lookup(
                &opctx,
                saml_identity_provider_selector,
            )?
            .fetch()
            .await?;
        Ok(HttpResponseOk(provider.into()))
    };
    apictx.external_latencies.instrument_dropshot_handler(&rqctx, handler).await
}

// TODO: no DELETE for identity providers?

// "Local" Identity Provider

/// Create a user
///
/// Users can only be created in Silos with `provision_type` == `Fixed`.
/// Otherwise, Silo users are just-in-time (JIT) provisioned when a user first
/// logs in using an external Identity Provider.
#[endpoint {
    method = POST,
    path = "/v1/system/identity-providers/local/users",
    tags = ["system/silos"],
}]
async fn local_idp_user_create(
    rqctx: RequestContext<Arc<ServerContext>>,
    query_params: Query<params::SiloSelector>,
    new_user_params: TypedBody<params::UserCreate>,
) -> Result<HttpResponseCreated<User>, HttpError> {
    let apictx = rqctx.context();
    let handler = async {
        let opctx = crate::context::op_context_for_external_api(&rqctx).await?;
        let nexus = &apictx.nexus;
        let query = query_params.into_inner();
        let silo_lookup = nexus.silo_lookup(&opctx, query.silo)?;
        let user = nexus
            .local_idp_create_user(
                &opctx,
                &silo_lookup,
                new_user_params.into_inner(),
            )
            .await?;
        Ok(HttpResponseCreated(user.into()))
    };
    apictx.external_latencies.instrument_dropshot_handler(&rqctx, handler).await
}

/// Delete a user
#[endpoint {
    method = DELETE,
    path = "/v1/system/identity-providers/local/users/{user_id}",
    tags = ["system/silos"],
}]
async fn local_idp_user_delete(
    rqctx: RequestContext<Arc<ServerContext>>,
    path_params: Path<UserParam>,
    query_params: Query<params::SiloSelector>,
) -> Result<HttpResponseDeleted, HttpError> {
    let apictx = rqctx.context();
    let handler = async {
        let opctx = crate::context::op_context_for_external_api(&rqctx).await?;
        let nexus = &apictx.nexus;
        let path = path_params.into_inner();
        let query = query_params.into_inner();
        let silo_lookup = nexus.silo_lookup(&opctx, query.silo)?;
        nexus.local_idp_delete_user(&opctx, &silo_lookup, path.user_id).await?;
        Ok(HttpResponseDeleted())
    };
    apictx.external_latencies.instrument_dropshot_handler(&rqctx, handler).await
}

/// Set or invalidate a user's password
///
/// Passwords can only be updated for users in Silos with identity mode
/// `LocalOnly`.
#[endpoint {
    method = POST,
    path = "/v1/system/identity-providers/local/users/{user_id}/set-password",
    tags = ["system/silos"],
}]
async fn local_idp_user_set_password(
    rqctx: RequestContext<Arc<ServerContext>>,
    path_params: Path<UserParam>,
    query_params: Query<params::SiloPath>,
    update: TypedBody<params::UserPassword>,
) -> Result<HttpResponseUpdatedNoContent, HttpError> {
    let apictx = rqctx.context();
    let handler = async {
        let opctx = crate::context::op_context_for_external_api(&rqctx).await?;
        let nexus = &apictx.nexus;
        let path = path_params.into_inner();
        let query = query_params.into_inner();
        let silo_lookup = nexus.silo_lookup(&opctx, query.silo)?;
        nexus
            .local_idp_user_set_password(
                &opctx,
                &silo_lookup,
                path.user_id,
                update.into_inner(),
            )
            .await?;
        Ok(HttpResponseUpdatedNoContent())
    };
    apictx.external_latencies.instrument_dropshot_handler(&rqctx, handler).await
}

/// List projects
#[endpoint {
    method = GET,
    path = "/v1/projects",
    tags = ["projects"],
}]
async fn project_list(
    rqctx: RequestContext<Arc<ServerContext>>,
    query_params: Query<PaginatedByNameOrId>,
) -> Result<HttpResponseOk<ResultsPage<Project>>, HttpError> {
    let apictx = rqctx.context();
    let handler = async {
        let nexus = &apictx.nexus;
        let query = query_params.into_inner();
        let pag_params = data_page_params_for(&rqctx, &query)?;
        let scan_params = ScanByNameOrId::from_query(&query)?;
        let paginated_by = name_or_id_pagination(&pag_params, scan_params)?;
        let opctx = crate::context::op_context_for_external_api(&rqctx).await?;
        let projects = nexus
            .project_list(&opctx, &paginated_by)
            .await?
            .into_iter()
            .map(|p| p.into())
            .collect();
        Ok(HttpResponseOk(ScanByNameOrId::results_page(
            &query,
            projects,
            &marker_for_name_or_id,
        )?))
    };
    apictx.external_latencies.instrument_dropshot_handler(&rqctx, handler).await
}

/// Create a project
#[endpoint {
    method = POST,
    path = "/v1/projects",
    tags = ["projects"],
}]
async fn project_create(
    rqctx: RequestContext<Arc<ServerContext>>,
    new_project: TypedBody<params::ProjectCreate>,
) -> Result<HttpResponseCreated<Project>, HttpError> {
    let apictx = rqctx.context();
    let nexus = &apictx.nexus;
    let handler = async {
        let opctx = crate::context::op_context_for_external_api(&rqctx).await?;
        let project =
            nexus.project_create(&opctx, &new_project.into_inner()).await?;
        Ok(HttpResponseCreated(project.into()))
    };
    apictx.external_latencies.instrument_dropshot_handler(&rqctx, handler).await
}

/// Fetch a project
#[endpoint {
    method = GET,
    path = "/v1/projects/{project}",
    tags = ["projects"],
}]
async fn project_view(
    rqctx: RequestContext<Arc<ServerContext>>,
    path_params: Path<params::ProjectPath>,
) -> Result<HttpResponseOk<Project>, HttpError> {
    let apictx = rqctx.context();
    let nexus = &apictx.nexus;
    let path = path_params.into_inner();
    let handler = async {
        let opctx = crate::context::op_context_for_external_api(&rqctx).await?;
        let project_selector =
            params::ProjectSelector { project: path.project };
        let (.., project) =
            nexus.project_lookup(&opctx, project_selector)?.fetch().await?;
        Ok(HttpResponseOk(project.into()))
    };
    apictx.external_latencies.instrument_dropshot_handler(&rqctx, handler).await
}

/// Delete a project
#[endpoint {
    method = DELETE,
    path = "/v1/projects/{project}",
    tags = ["projects"],
}]
async fn project_delete(
    rqctx: RequestContext<Arc<ServerContext>>,
    path_params: Path<params::ProjectPath>,
) -> Result<HttpResponseDeleted, HttpError> {
    let apictx = rqctx.context();
    let nexus = &apictx.nexus;
    let path = path_params.into_inner();
    let handler = async {
        let opctx = crate::context::op_context_for_external_api(&rqctx).await?;
        let project_selector =
            params::ProjectSelector { project: path.project };
        let project_lookup = nexus.project_lookup(&opctx, project_selector)?;
        nexus.project_delete(&opctx, &project_lookup).await?;
        Ok(HttpResponseDeleted())
    };
    apictx.external_latencies.instrument_dropshot_handler(&rqctx, handler).await
}

// TODO-correctness: Is it valid for PUT to accept application/json that's a
// subset of what the resource actually represents?  If not, is that a problem?
// (HTTP may require that this be idempotent.)  If so, can we get around that
// having this be a slightly different content-type (e.g.,
// "application/json-patch")?  We should see what other APIs do.
/// Update a project
#[endpoint {
    method = PUT,
    path = "/v1/projects/{project}",
    tags = ["projects"],
}]
async fn project_update(
    rqctx: RequestContext<Arc<ServerContext>>,
    path_params: Path<params::ProjectPath>,
    updated_project: TypedBody<params::ProjectUpdate>,
) -> Result<HttpResponseOk<Project>, HttpError> {
    let apictx = rqctx.context();
    let nexus = &apictx.nexus;
    let path = path_params.into_inner();
    let updated_project = updated_project.into_inner();
    let handler = async {
        let opctx = crate::context::op_context_for_external_api(&rqctx).await?;
        let project_selector =
            params::ProjectSelector { project: path.project };
        let project_lookup = nexus.project_lookup(&opctx, project_selector)?;
        let project = nexus
            .project_update(&opctx, &project_lookup, &updated_project)
            .await?;
        Ok(HttpResponseOk(project.into()))
    };
    apictx.external_latencies.instrument_dropshot_handler(&rqctx, handler).await
}

/// Fetch a project's IAM policy
#[endpoint {
    method = GET,
    path = "/v1/projects/{project}/policy",
    tags = ["projects"],
}]
async fn project_policy_view(
    rqctx: RequestContext<Arc<ServerContext>>,
    path_params: Path<params::ProjectPath>,
) -> Result<HttpResponseOk<shared::Policy<shared::ProjectRole>>, HttpError> {
    let apictx = rqctx.context();
    let nexus = &apictx.nexus;
    let path = path_params.into_inner();
    let handler = async {
        let opctx = crate::context::op_context_for_external_api(&rqctx).await?;
        let project_selector =
            params::ProjectSelector { project: path.project };
        let project_lookup = nexus.project_lookup(&opctx, project_selector)?;
        let policy =
            nexus.project_fetch_policy(&opctx, &project_lookup).await?;
        Ok(HttpResponseOk(policy))
    };
    apictx.external_latencies.instrument_dropshot_handler(&rqctx, handler).await
}

/// Update a project's IAM policy
#[endpoint {
    method = PUT,
    path = "/v1/projects/{project}/policy",
    tags = ["projects"],
}]
async fn project_policy_update(
    rqctx: RequestContext<Arc<ServerContext>>,
    path_params: Path<params::ProjectPath>,
    new_policy: TypedBody<shared::Policy<shared::ProjectRole>>,
) -> Result<HttpResponseOk<shared::Policy<shared::ProjectRole>>, HttpError> {
    let apictx = rqctx.context();
    let nexus = &apictx.nexus;
    let path = path_params.into_inner();
    let new_policy = new_policy.into_inner();
    let handler = async {
        let opctx = crate::context::op_context_for_external_api(&rqctx).await?;
        let project_selector =
            params::ProjectSelector { project: path.project };
        let project_lookup = nexus.project_lookup(&opctx, project_selector)?;
        nexus
            .project_update_policy(&opctx, &project_lookup, &new_policy)
            .await?;
        Ok(HttpResponseOk(new_policy))
    };
    apictx.external_latencies.instrument_dropshot_handler(&rqctx, handler).await
}

// IP Pools

/// List all IP Pools that can be used by a given project.
#[endpoint {
    method = GET,
    path = "/v1/ip-pools",
    tags = ["projects"],
}]
async fn project_ip_pool_list(
    rqctx: RequestContext<Arc<ServerContext>>,
    query_params: Query<PaginatedByNameOrId<params::ProjectSelector>>,
) -> Result<HttpResponseOk<ResultsPage<IpPool>>, HttpError> {
    // Per https://github.com/oxidecomputer/omicron/issues/2148
    // This is currently the same list as /v1/system/ip-pools, that is to say,
    // IP pools that are *available to* a given project, those being ones that
    // are not the internal pools for Oxide service usage. This may change
    // in the future as the scoping of pools is further developed, but for now,
    // this is literally a near-duplicate of `ip_pool_list`:
    let apictx = rqctx.context();
    let handler = async {
        let nexus = &apictx.nexus;
        let query = query_params.into_inner();
        let pag_params = data_page_params_for(&rqctx, &query)?;
        let scan_params = ScanByNameOrId::from_query(&query)?;
        let paginated_by = name_or_id_pagination(&pag_params, scan_params)?;
        let opctx = crate::context::op_context_for_external_api(&rqctx).await?;
        let project_lookup =
            nexus.project_lookup(&opctx, scan_params.selector.clone())?;
        let pools = nexus
            .project_ip_pools_list(&opctx, &project_lookup, &paginated_by)
            .await?
            .into_iter()
            .map(IpPool::from)
            .collect();
        Ok(HttpResponseOk(ScanByNameOrId::results_page(
            &query,
            pools,
            &marker_for_name_or_id,
        )?))
    };
    apictx.external_latencies.instrument_dropshot_handler(&rqctx, handler).await
}

/// Fetch an IP pool
#[endpoint {
    method = GET,
    path = "/v1/ip-pools/{pool}",
    tags = ["projects"],
}]
async fn project_ip_pool_view(
    rqctx: RequestContext<Arc<ServerContext>>,
    path_params: Path<params::IpPoolPath>,
    project: Query<params::OptionalProjectSelector>,
) -> Result<HttpResponseOk<views::IpPool>, HttpError> {
    let apictx = rqctx.context();
    let handler = async {
        let opctx = crate::context::op_context_for_external_api(&rqctx).await?;
        let nexus = &apictx.nexus;
        let pool_selector = path_params.into_inner().pool;
        let project_lookup = if let Some(project) = project.into_inner().project
        {
            Some(nexus.project_lookup(&opctx, ProjectSelector { project })?)
        } else {
            None
        };
        let (authz_pool, pool) = nexus
            .project_ip_pool_lookup(&opctx, &pool_selector, &project_lookup)?
            .fetch()
            .await?;
        // TODO(2148): once we've actualy implemented filtering to pools belonging to
        // the specified project, we can remove this internal check.
        if pool.silo_id == Some(*INTERNAL_SILO_ID) {
            return Err(authz_pool.not_found().into());
        }
        Ok(HttpResponseOk(IpPool::from(pool)))
    };
    apictx.external_latencies.instrument_dropshot_handler(&rqctx, handler).await
}

/// List IP pools
#[endpoint {
    method = GET,
    path = "/v1/system/ip-pools",
    tags = ["system/networking"],
}]
async fn ip_pool_list(
    rqctx: RequestContext<Arc<ServerContext>>,
    query_params: Query<PaginatedByNameOrId>,
) -> Result<HttpResponseOk<ResultsPage<IpPool>>, HttpError> {
    let apictx = rqctx.context();
    let handler = async {
        let nexus = &apictx.nexus;
        let query = query_params.into_inner();
        let pag_params = data_page_params_for(&rqctx, &query)?;
        let scan_params = ScanByNameOrId::from_query(&query)?;
        let paginated_by = name_or_id_pagination(&pag_params, scan_params)?;
        let opctx = crate::context::op_context_for_external_api(&rqctx).await?;
        let pools = nexus
            .ip_pools_list(&opctx, &paginated_by)
            .await?
            .into_iter()
            .map(IpPool::from)
            .collect();
        Ok(HttpResponseOk(ScanByNameOrId::results_page(
            &query,
            pools,
            &marker_for_name_or_id,
        )?))
    };
    apictx.external_latencies.instrument_dropshot_handler(&rqctx, handler).await
}

#[derive(Deserialize, JsonSchema)]
pub struct IpPoolPathParam {
    pub pool_name: Name,
}

/// Create an IP pool
#[endpoint {
    method = POST,
    path = "/v1/system/ip-pools",
    tags = ["system/networking"],
}]
async fn ip_pool_create(
    rqctx: RequestContext<Arc<ServerContext>>,
    pool_params: TypedBody<params::IpPoolCreate>,
) -> Result<HttpResponseCreated<views::IpPool>, HttpError> {
    let apictx = rqctx.context();
    let nexus = &apictx.nexus;
    let pool_params = pool_params.into_inner();
    let handler = async {
        let opctx = crate::context::op_context_for_external_api(&rqctx).await?;
        let pool = nexus.ip_pool_create(&opctx, &pool_params).await?;
        Ok(HttpResponseCreated(IpPool::from(pool)))
    };
    apictx.external_latencies.instrument_dropshot_handler(&rqctx, handler).await
}

/// Fetch an IP pool
#[endpoint {
    method = GET,
    path = "/v1/system/ip-pools/{pool}",
    tags = ["system/networking"],
}]
async fn ip_pool_view(
    rqctx: RequestContext<Arc<ServerContext>>,
    path_params: Path<params::IpPoolPath>,
) -> Result<HttpResponseOk<views::IpPool>, HttpError> {
    let apictx = rqctx.context();
    let handler = async {
        let opctx = crate::context::op_context_for_external_api(&rqctx).await?;
        let nexus = &apictx.nexus;
        let pool_selector = path_params.into_inner().pool;
        let (.., pool) =
            nexus.ip_pool_lookup(&opctx, &pool_selector)?.fetch().await?;
        Ok(HttpResponseOk(IpPool::from(pool)))
    };
    apictx.external_latencies.instrument_dropshot_handler(&rqctx, handler).await
}

/// Delete an IP Pool
#[endpoint {
    method = DELETE,
    path = "/v1/system/ip-pools/{pool}",
    tags = ["system/networking"],
}]
async fn ip_pool_delete(
    rqctx: RequestContext<Arc<ServerContext>>,
    path_params: Path<params::IpPoolPath>,
) -> Result<HttpResponseDeleted, HttpError> {
    let apictx = rqctx.context();
    let handler = async {
        let opctx = crate::context::op_context_for_external_api(&rqctx).await?;
        let nexus = &apictx.nexus;
        let path = path_params.into_inner();
        let pool_lookup = nexus.ip_pool_lookup(&opctx, &path.pool)?;
        nexus.ip_pool_delete(&opctx, &pool_lookup).await?;
        Ok(HttpResponseDeleted())
    };
    apictx.external_latencies.instrument_dropshot_handler(&rqctx, handler).await
}

/// Update an IP Pool
#[endpoint {
    method = PUT,
    path = "/v1/system/ip-pools/{pool}",
    tags = ["system/networking"],
}]
async fn ip_pool_update(
    rqctx: RequestContext<Arc<ServerContext>>,
    path_params: Path<params::IpPoolPath>,
    updates: TypedBody<params::IpPoolUpdate>,
) -> Result<HttpResponseOk<views::IpPool>, HttpError> {
    let apictx = rqctx.context();
    let handler = async {
        let opctx = crate::context::op_context_for_external_api(&rqctx).await?;
        let nexus = &apictx.nexus;
        let path = path_params.into_inner();
        let updates = updates.into_inner();
        let pool_lookup = nexus.ip_pool_lookup(&opctx, &path.pool)?;
        let pool = nexus.ip_pool_update(&opctx, &pool_lookup, &updates).await?;
        Ok(HttpResponseOk(pool.into()))
    };
    apictx.external_latencies.instrument_dropshot_handler(&rqctx, handler).await
}

/// Fetch the IP pool used for Oxide services
#[endpoint {
    method = GET,
    path = "/v1/system/ip-pools-service",
    tags = ["system/networking"],
}]
async fn ip_pool_service_view(
    rqctx: RequestContext<Arc<ServerContext>>,
) -> Result<HttpResponseOk<views::IpPool>, HttpError> {
    let apictx = rqctx.context();
    let nexus = &apictx.nexus;
    let handler = async {
        let opctx = crate::context::op_context_for_external_api(&rqctx).await?;
        let pool = nexus.ip_pool_service_fetch(&opctx).await?;
        Ok(HttpResponseOk(IpPool::from(pool)))
    };
    apictx.external_latencies.instrument_dropshot_handler(&rqctx, handler).await
}

type IpPoolRangePaginationParams = PaginationParams<EmptyScanParams, IpNetwork>;

/// List ranges for an IP pool
///
/// List ranges for an IP pool. Ranges are ordered by their first address.
#[endpoint {
    method = GET,
    path = "/v1/system/ip-pools/{pool}/ranges",
    tags = ["system/networking"],
}]
async fn ip_pool_range_list(
    rqctx: RequestContext<Arc<ServerContext>>,
    path_params: Path<params::IpPoolPath>,
    query_params: Query<IpPoolRangePaginationParams>,
) -> Result<HttpResponseOk<ResultsPage<IpPoolRange>>, HttpError> {
    let apictx = rqctx.context();
    let handler = async {
        let opctx = crate::context::op_context_for_external_api(&rqctx).await?;
        let nexus = &apictx.nexus;
        let query = query_params.into_inner();
        let path = path_params.into_inner();
        let marker = match query.page {
            WhichPage::First(_) => None,
            WhichPage::Next(ref addr) => Some(addr),
        };
        let pag_params = DataPageParams {
            limit: rqctx.page_limit(&query)?,
            direction: PaginationOrder::Ascending,
            marker,
        };
        let pool_lookup = nexus.ip_pool_lookup(&opctx, &path.pool)?;
        let ranges = nexus
            .ip_pool_list_ranges(&opctx, &pool_lookup, &pag_params)
            .await?
            .into_iter()
            .map(|range| range.into())
            .collect();
        Ok(HttpResponseOk(ResultsPage::new(
            ranges,
            &EmptyScanParams {},
            |range: &IpPoolRange, _| {
                IpNetwork::from(range.range.first_address())
            },
        )?))
    };
    apictx.external_latencies.instrument_dropshot_handler(&rqctx, handler).await
}

/// Add a range to an IP pool
#[endpoint {
    method = POST,
    path = "/v1/system/ip-pools/{pool}/ranges/add",
    tags = ["system/networking"],
}]
async fn ip_pool_range_add(
    rqctx: RequestContext<Arc<ServerContext>>,
    path_params: Path<params::IpPoolPath>,
    range_params: TypedBody<shared::IpRange>,
) -> Result<HttpResponseCreated<IpPoolRange>, HttpError> {
    let apictx = &rqctx.context();
    let handler = async {
        let opctx = crate::context::op_context_for_external_api(&rqctx).await?;
        let nexus = &apictx.nexus;
        let path = path_params.into_inner();
        let range = range_params.into_inner();
        let pool_lookup = nexus.ip_pool_lookup(&opctx, &path.pool)?;
        let out = nexus.ip_pool_add_range(&opctx, &pool_lookup, &range).await?;
        Ok(HttpResponseCreated(out.into()))
    };
    apictx.external_latencies.instrument_dropshot_handler(&rqctx, handler).await
}

/// Remove a range from an IP pool
#[endpoint {
    method = POST,
    path = "/v1/system/ip-pools/{pool}/ranges/remove",
    tags = ["system/networking"],
}]
async fn ip_pool_range_remove(
    rqctx: RequestContext<Arc<ServerContext>>,
    path_params: Path<params::IpPoolPath>,
    range_params: TypedBody<shared::IpRange>,
) -> Result<HttpResponseUpdatedNoContent, HttpError> {
    let apictx = &rqctx.context();
    let handler = async {
        let opctx = crate::context::op_context_for_external_api(&rqctx).await?;
        let nexus = &apictx.nexus;
        let path = path_params.into_inner();
        let range = range_params.into_inner();
        let pool_lookup = nexus.ip_pool_lookup(&opctx, &path.pool)?;
        nexus.ip_pool_delete_range(&opctx, &pool_lookup, &range).await?;
        Ok(HttpResponseUpdatedNoContent())
    };
    apictx.external_latencies.instrument_dropshot_handler(&rqctx, handler).await
}

/// List ranges for the IP pool used for Oxide services
///
/// List ranges for the IP pool used for Oxide services. Ranges are ordered by
/// their first address.
#[endpoint {
    method = GET,
    path = "/v1/system/ip-pools-service/ranges",
    tags = ["system/networking"],
}]
async fn ip_pool_service_range_list(
    rqctx: RequestContext<Arc<ServerContext>>,
    query_params: Query<IpPoolRangePaginationParams>,
) -> Result<HttpResponseOk<ResultsPage<IpPoolRange>>, HttpError> {
    let apictx = rqctx.context();
    let handler = async {
        let opctx = crate::context::op_context_for_external_api(&rqctx).await?;
        let nexus = &apictx.nexus;
        let query = query_params.into_inner();
        let marker = match query.page {
            WhichPage::First(_) => None,
            WhichPage::Next(ref addr) => Some(addr),
        };
        let pag_params = DataPageParams {
            limit: rqctx.page_limit(&query)?,
            direction: PaginationOrder::Ascending,
            marker,
        };
        let ranges = nexus
            .ip_pool_service_list_ranges(&opctx, &pag_params)
            .await?
            .into_iter()
            .map(|range| range.into())
            .collect();
        Ok(HttpResponseOk(ResultsPage::new(
            ranges,
            &EmptyScanParams {},
            |range: &IpPoolRange, _| {
                IpNetwork::from(range.range.first_address())
            },
        )?))
    };
    apictx.external_latencies.instrument_dropshot_handler(&rqctx, handler).await
}

/// Add a range to an IP pool used for Oxide services
#[endpoint {
    method = POST,
    path = "/v1/system/ip-pools-service/ranges/add",
    tags = ["system/networking"],
}]
async fn ip_pool_service_range_add(
    rqctx: RequestContext<Arc<ServerContext>>,
    range_params: TypedBody<shared::IpRange>,
) -> Result<HttpResponseCreated<IpPoolRange>, HttpError> {
    let apictx = &rqctx.context();
    let handler = async {
        let opctx = crate::context::op_context_for_external_api(&rqctx).await?;
        let nexus = &apictx.nexus;
        let range = range_params.into_inner();
        let out = nexus.ip_pool_service_add_range(&opctx, &range).await?;
        Ok(HttpResponseCreated(out.into()))
    };
    apictx.external_latencies.instrument_dropshot_handler(&rqctx, handler).await
}

/// Remove a range from an IP pool used for Oxide services
#[endpoint {
    method = POST,
    path = "/v1/system/ip-pools-service/ranges/remove",
    tags = ["system/networking"],
}]
async fn ip_pool_service_range_remove(
    rqctx: RequestContext<Arc<ServerContext>>,
    range_params: TypedBody<shared::IpRange>,
) -> Result<HttpResponseUpdatedNoContent, HttpError> {
    let apictx = &rqctx.context();
    let nexus = &apictx.nexus;
    let range = range_params.into_inner();
    let handler = async {
        let opctx = crate::context::op_context_for_external_api(&rqctx).await?;
        nexus.ip_pool_service_delete_range(&opctx, &range).await?;
        Ok(HttpResponseUpdatedNoContent())
    };
    apictx.external_latencies.instrument_dropshot_handler(&rqctx, handler).await
}

// Floating IP Addresses

/// List all Floating IPs
#[endpoint {
    method = GET,
    path = "/v1/floating-ips",
    tags = ["floating-ips"],
}]
async fn floating_ip_list(
    rqctx: RequestContext<Arc<ServerContext>>,
    query_params: Query<PaginatedByNameOrId<params::ProjectSelector>>,
) -> Result<HttpResponseOk<ResultsPage<views::FloatingIp>>, HttpError> {
    let apictx = rqctx.context();
    let handler = async {
        let nexus = &apictx.nexus;
        let opctx = crate::context::op_context_for_external_api(&rqctx).await?;
        let query = query_params.into_inner();
        let pag_params = data_page_params_for(&rqctx, &query)?;
        let scan_params = ScanByNameOrId::from_query(&query)?;
        let paginated_by = name_or_id_pagination(&pag_params, scan_params)?;
        let project_lookup =
            nexus.project_lookup(&opctx, scan_params.selector.clone())?;
        let ips = nexus
            .floating_ips_list(&opctx, &project_lookup, &paginated_by)
            .await?;
        Ok(HttpResponseOk(ScanByNameOrId::results_page(
            &query,
            ips,
            &marker_for_name_or_id,
        )?))
    };
    apictx.external_latencies.instrument_dropshot_handler(&rqctx, handler).await
}

/// Create a Floating IP
#[endpoint {
    method = POST,
    path = "/v1/floating-ips",
    tags = ["floating-ips"],
}]
async fn floating_ip_create(
    rqctx: RequestContext<Arc<ServerContext>>,
    query_params: Query<params::ProjectSelector>,
    floating_params: TypedBody<params::FloatingIpCreate>,
) -> Result<HttpResponseCreated<views::FloatingIp>, HttpError> {
    let apictx = rqctx.context();
    let nexus = &apictx.nexus;
    let floating_params = floating_params.into_inner();
    let handler = async {
        let opctx = crate::context::op_context_for_external_api(&rqctx).await?;
        let project_lookup =
            nexus.project_lookup(&opctx, query_params.into_inner())?;
        let ip = nexus
            .floating_ip_create(&opctx, &project_lookup, floating_params)
            .await?;
        Ok(HttpResponseCreated(ip))
    };
    apictx.external_latencies.instrument_dropshot_handler(&rqctx, handler).await
}

/// Delete a Floating IP
#[endpoint {
    method = DELETE,
    path = "/v1/floating-ips/{floating_ip}",
    tags = ["floating-ips"],
}]
async fn floating_ip_delete(
    rqctx: RequestContext<Arc<ServerContext>>,
    path_params: Path<params::FloatingIpPath>,
    query_params: Query<params::OptionalProjectSelector>,
) -> Result<HttpResponseDeleted, HttpError> {
    let apictx = rqctx.context();
    let handler = async {
        let opctx = crate::context::op_context_for_external_api(&rqctx).await?;
        let nexus = &apictx.nexus;
        let path = path_params.into_inner();
        let query = query_params.into_inner();
        let floating_ip_selector = params::FloatingIpSelector {
            floating_ip: path.floating_ip,
            project: query.project,
        };
        let fip_lookup =
            nexus.floating_ip_lookup(&opctx, floating_ip_selector)?;

        nexus.floating_ip_delete(&opctx, fip_lookup).await?;
        Ok(HttpResponseDeleted())
    };
    apictx.external_latencies.instrument_dropshot_handler(&rqctx, handler).await
}

/// Fetch a floating IP
#[endpoint {
    method = GET,
    path = "/v1/floating-ips/{floating_ip}",
    tags = ["floating-ips"]
}]
async fn floating_ip_view(
    rqctx: RequestContext<Arc<ServerContext>>,
    path_params: Path<params::FloatingIpPath>,
    query_params: Query<params::OptionalProjectSelector>,
) -> Result<HttpResponseOk<views::FloatingIp>, HttpError> {
    let apictx = rqctx.context();
    let handler = async {
        let opctx = crate::context::op_context_for_external_api(&rqctx).await?;
        let nexus = &apictx.nexus;
        let path = path_params.into_inner();
        let query = query_params.into_inner();
        let floating_ip_selector = params::FloatingIpSelector {
            floating_ip: path.floating_ip,
            project: query.project,
        };
        let (.., fip) = nexus
            .floating_ip_lookup(&opctx, floating_ip_selector)?
            .fetch()
            .await?;
        Ok(HttpResponseOk(fip.into()))
    };
    apictx.external_latencies.instrument_dropshot_handler(&rqctx, handler).await
}

// Disks

/// List disks
#[endpoint {
    method = GET,
    path = "/v1/disks",
    tags = ["disks"],
}]
async fn disk_list(
    rqctx: RequestContext<Arc<ServerContext>>,
    query_params: Query<PaginatedByNameOrId<params::ProjectSelector>>,
) -> Result<HttpResponseOk<ResultsPage<Disk>>, HttpError> {
    let apictx = rqctx.context();
    let handler = async {
        let opctx = crate::context::op_context_for_external_api(&rqctx).await?;
        let nexus = &apictx.nexus;
        let query = query_params.into_inner();
        let pag_params = data_page_params_for(&rqctx, &query)?;
        let scan_params = ScanByNameOrId::from_query(&query)?;
        let paginated_by = name_or_id_pagination(&pag_params, scan_params)?;
        let project_lookup =
            nexus.project_lookup(&opctx, scan_params.selector.clone())?;
        let disks = nexus
            .disk_list(&opctx, &project_lookup, &paginated_by)
            .await?
            .into_iter()
            .map(|disk| disk.into())
            .collect();
        Ok(HttpResponseOk(ScanByNameOrId::results_page(
            &query,
            disks,
            &marker_for_name_or_id,
        )?))
    };
    apictx.external_latencies.instrument_dropshot_handler(&rqctx, handler).await
}

// TODO-correctness See note about instance create.  This should be async.
/// Create a disk
#[endpoint {
    method = POST,
    path = "/v1/disks",
    tags = ["disks"]
}]
async fn disk_create(
    rqctx: RequestContext<Arc<ServerContext>>,
    query_params: Query<params::ProjectSelector>,
    new_disk: TypedBody<params::DiskCreate>,
) -> Result<HttpResponseCreated<Disk>, HttpError> {
    let apictx = rqctx.context();
    let handler = async {
        let opctx = crate::context::op_context_for_external_api(&rqctx).await?;
        let nexus = &apictx.nexus;
        let query = query_params.into_inner();
        let params = new_disk.into_inner();
        let project_lookup = nexus.project_lookup(&opctx, query)?;
        let disk =
            nexus.project_create_disk(&opctx, &project_lookup, &params).await?;
        Ok(HttpResponseCreated(disk.into()))
    };
    apictx.external_latencies.instrument_dropshot_handler(&rqctx, handler).await
}

/// Fetch a disk
#[endpoint {
    method = GET,
    path = "/v1/disks/{disk}",
    tags = ["disks"]
}]
async fn disk_view(
    rqctx: RequestContext<Arc<ServerContext>>,
    path_params: Path<params::DiskPath>,
    query_params: Query<params::OptionalProjectSelector>,
) -> Result<HttpResponseOk<Disk>, HttpError> {
    let apictx = rqctx.context();
    let handler = async {
        let opctx = crate::context::op_context_for_external_api(&rqctx).await?;
        let nexus = &apictx.nexus;
        let path = path_params.into_inner();
        let query = query_params.into_inner();
        let disk_selector =
            params::DiskSelector { disk: path.disk, project: query.project };
        let (.., disk) =
            nexus.disk_lookup(&opctx, disk_selector)?.fetch().await?;
        Ok(HttpResponseOk(disk.into()))
    };
    apictx.external_latencies.instrument_dropshot_handler(&rqctx, handler).await
}

/// Delete a disk
#[endpoint {
    method = DELETE,
    path = "/v1/disks/{disk}",
    tags = ["disks"],
}]
async fn disk_delete(
    rqctx: RequestContext<Arc<ServerContext>>,
    path_params: Path<params::DiskPath>,
    query_params: Query<params::OptionalProjectSelector>,
) -> Result<HttpResponseDeleted, HttpError> {
    let apictx = rqctx.context();
    let handler = async {
        let opctx = crate::context::op_context_for_external_api(&rqctx).await?;
        let nexus = &apictx.nexus;
        let path = path_params.into_inner();
        let query = query_params.into_inner();
        let disk_selector =
            params::DiskSelector { disk: path.disk, project: query.project };
        let disk_lookup = nexus.disk_lookup(&opctx, disk_selector)?;
        nexus.project_delete_disk(&opctx, &disk_lookup).await?;
        Ok(HttpResponseDeleted())
    };
    apictx.external_latencies.instrument_dropshot_handler(&rqctx, handler).await
}

#[derive(Display, Serialize, Deserialize, JsonSchema)]
#[display(style = "snake_case")]
#[serde(rename_all = "snake_case")]
pub enum DiskMetricName {
    Activated,
    Flush,
    Read,
    ReadBytes,
    Write,
    WriteBytes,
}

#[derive(Serialize, Deserialize, JsonSchema)]
struct DiskMetricsPath {
    disk: NameOrId,
    metric: DiskMetricName,
}

/// Fetch disk metrics
#[endpoint {
    method = GET,
    path = "/v1/disks/{disk}/metrics/{metric}",
    tags = ["disks"],
}]
async fn disk_metrics_list(
    rqctx: RequestContext<Arc<ServerContext>>,
    path_params: Path<DiskMetricsPath>,
    query_params: Query<
        PaginationParams<params::ResourceMetrics, params::ResourceMetrics>,
    >,
    selector_params: Query<params::OptionalProjectSelector>,
) -> Result<HttpResponseOk<ResultsPage<oximeter_db::Measurement>>, HttpError> {
    let apictx = rqctx.context();
    let handler = async {
        let nexus = &apictx.nexus;
        let path = path_params.into_inner();
        let query = query_params.into_inner();

        let selector = selector_params.into_inner();
        let limit = rqctx.page_limit(&query)?;
        let disk_selector =
            params::DiskSelector { disk: path.disk, project: selector.project };
        let opctx = crate::context::op_context_for_external_api(&rqctx).await?;
        let (.., authz_disk) = nexus
            .disk_lookup(&opctx, disk_selector)?
            .lookup_for(authz::Action::Read)
            .await?;

        let result = nexus
            .select_timeseries(
                &format!("crucible_upstairs:{}", path.metric),
                &[&format!("upstairs_uuid=={}", authz_disk.id())],
                query,
                limit,
            )
            .await?;

        Ok(HttpResponseOk(result))
    };
    apictx.external_latencies.instrument_dropshot_handler(&rqctx, handler).await
}

/// Start importing blocks into a disk
///
/// Start the process of importing blocks into a disk
#[endpoint {
    method = POST,
    path = "/v1/disks/{disk}/bulk-write-start",
    tags = ["disks"],
}]
async fn disk_bulk_write_import_start(
    rqctx: RequestContext<Arc<ServerContext>>,
    path_params: Path<params::DiskPath>,
    query_params: Query<params::OptionalProjectSelector>,
) -> Result<HttpResponseUpdatedNoContent, HttpError> {
    let apictx = rqctx.context();
    let handler = async {
        let opctx = crate::context::op_context_for_external_api(&rqctx).await?;
        let nexus = &apictx.nexus;
        let path = path_params.into_inner();
        let query = query_params.into_inner();

        let disk_selector =
            params::DiskSelector { disk: path.disk, project: query.project };
        let disk_lookup = nexus.disk_lookup(&opctx, disk_selector)?;

        nexus.disk_manual_import_start(&opctx, &disk_lookup).await?;

        Ok(HttpResponseUpdatedNoContent())
    };
    apictx.external_latencies.instrument_dropshot_handler(&rqctx, handler).await
}

/// Import blocks into a disk
#[endpoint {
    method = POST,
    path = "/v1/disks/{disk}/bulk-write",
    tags = ["disks"],
}]
async fn disk_bulk_write_import(
    rqctx: RequestContext<Arc<ServerContext>>,
    path_params: Path<params::DiskPath>,
    query_params: Query<params::OptionalProjectSelector>,
    import_params: TypedBody<params::ImportBlocksBulkWrite>,
) -> Result<HttpResponseUpdatedNoContent, HttpError> {
    let apictx = rqctx.context();
    let handler = async {
        let opctx = crate::context::op_context_for_external_api(&rqctx).await?;
        let nexus = &apictx.nexus;
        let path = path_params.into_inner();
        let query = query_params.into_inner();
        let params = import_params.into_inner();

        let disk_selector =
            params::DiskSelector { disk: path.disk, project: query.project };
        let disk_lookup = nexus.disk_lookup(&opctx, disk_selector)?;

        nexus.disk_manual_import(&disk_lookup, params).await?;

        Ok(HttpResponseUpdatedNoContent())
    };
    apictx.external_latencies.instrument_dropshot_handler(&rqctx, handler).await
}

/// Stop importing blocks into a disk
///
/// Stop the process of importing blocks into a disk
#[endpoint {
    method = POST,
    path = "/v1/disks/{disk}/bulk-write-stop",
    tags = ["disks"],
}]
async fn disk_bulk_write_import_stop(
    rqctx: RequestContext<Arc<ServerContext>>,
    path_params: Path<params::DiskPath>,
    query_params: Query<params::OptionalProjectSelector>,
) -> Result<HttpResponseUpdatedNoContent, HttpError> {
    let apictx = rqctx.context();
    let handler = async {
        let opctx = crate::context::op_context_for_external_api(&rqctx).await?;
        let nexus = &apictx.nexus;
        let path = path_params.into_inner();
        let query = query_params.into_inner();

        let disk_selector =
            params::DiskSelector { disk: path.disk, project: query.project };
        let disk_lookup = nexus.disk_lookup(&opctx, disk_selector)?;

        nexus.disk_manual_import_stop(&opctx, &disk_lookup).await?;

        Ok(HttpResponseUpdatedNoContent())
    };
    apictx.external_latencies.instrument_dropshot_handler(&rqctx, handler).await
}

/// Confirm disk block import completion
#[endpoint {
    method = POST,
    path = "/v1/disks/{disk}/finalize",
    tags = ["disks"],
}]
async fn disk_finalize_import(
    rqctx: RequestContext<Arc<ServerContext>>,
    path_params: Path<params::DiskPath>,
    query_params: Query<params::OptionalProjectSelector>,
    finalize_params: TypedBody<params::FinalizeDisk>,
) -> Result<HttpResponseUpdatedNoContent, HttpError> {
    let apictx = rqctx.context();
    let handler = async {
        let opctx = crate::context::op_context_for_external_api(&rqctx).await?;
        let nexus = &apictx.nexus;
        let path = path_params.into_inner();
        let query = query_params.into_inner();
        let params = finalize_params.into_inner();
        let disk_selector =
            params::DiskSelector { disk: path.disk, project: query.project };
        let disk_lookup = nexus.disk_lookup(&opctx, disk_selector)?;

        nexus.disk_finalize_import(&opctx, &disk_lookup, &params).await?;

        Ok(HttpResponseUpdatedNoContent())
    };
    apictx.external_latencies.instrument_dropshot_handler(&rqctx, handler).await
}

// Instances

/// List instances
#[endpoint {
    method = GET,
    path = "/v1/instances",
    tags = ["instances"],
}]
async fn instance_list(
    rqctx: RequestContext<Arc<ServerContext>>,
    query_params: Query<PaginatedByNameOrId<params::ProjectSelector>>,
) -> Result<HttpResponseOk<ResultsPage<Instance>>, HttpError> {
    let apictx = rqctx.context();
    let handler = async {
        let nexus = &apictx.nexus;
        let query = query_params.into_inner();
        let pag_params = data_page_params_for(&rqctx, &query)?;
        let scan_params = ScanByNameOrId::from_query(&query)?;
        let paginated_by = name_or_id_pagination(&pag_params, scan_params)?;
        let opctx = crate::context::op_context_for_external_api(&rqctx).await?;
        let project_lookup =
            nexus.project_lookup(&opctx, scan_params.selector.clone())?;
        let instances = nexus
            .instance_list(&opctx, &project_lookup, &paginated_by)
            .await?
            .into_iter()
            .map(|i| i.into())
            .collect();
        Ok(HttpResponseOk(ScanByNameOrId::results_page(
            &query,
            instances,
            &marker_for_name_or_id,
        )?))
    };
    apictx.external_latencies.instrument_dropshot_handler(&rqctx, handler).await
}

/// Create an instance
#[endpoint {
    method = POST,
    path = "/v1/instances",
    tags = ["instances"],
}]
async fn instance_create(
    rqctx: RequestContext<Arc<ServerContext>>,
    query_params: Query<params::ProjectSelector>,
    new_instance: TypedBody<params::InstanceCreate>,
) -> Result<HttpResponseCreated<Instance>, HttpError> {
    let apictx = rqctx.context();
    let nexus = &apictx.nexus;
    let project_selector = query_params.into_inner();
    let new_instance_params = &new_instance.into_inner();
    let handler = async {
        let opctx = crate::context::op_context_for_external_api(&rqctx).await?;
        let project_lookup = nexus.project_lookup(&opctx, project_selector)?;
        let instance = nexus
            .project_create_instance(
                &opctx,
                &project_lookup,
                &new_instance_params,
            )
            .await?;
        Ok(HttpResponseCreated(instance.into()))
    };
    apictx.external_latencies.instrument_dropshot_handler(&rqctx, handler).await
}

/// Fetch an instance
#[endpoint {
    method = GET,
    path = "/v1/instances/{instance}",
    tags = ["instances"],
}]
async fn instance_view(
    rqctx: RequestContext<Arc<ServerContext>>,
    query_params: Query<params::OptionalProjectSelector>,
    path_params: Path<params::InstancePath>,
) -> Result<HttpResponseOk<Instance>, HttpError> {
    let apictx = rqctx.context();
    let nexus = &apictx.nexus;
    let path = path_params.into_inner();
    let query = query_params.into_inner();
    let handler = async {
        let opctx = crate::context::op_context_for_external_api(&rqctx).await?;
        let instance_selector = params::InstanceSelector {
            project: query.project,
            instance: path.instance,
        };
        let instance_lookup =
            nexus.instance_lookup(&opctx, instance_selector)?;
        let (.., authz_instance) =
            instance_lookup.lookup_for(authz::Action::Read).await?;
        let instance_and_vmm = nexus
            .datastore()
            .instance_fetch_with_vmm(&opctx, &authz_instance)
            .await?;
        Ok(HttpResponseOk(instance_and_vmm.into()))
    };
    apictx.external_latencies.instrument_dropshot_handler(&rqctx, handler).await
}

/// Delete an instance
#[endpoint {
    method = DELETE,
    path = "/v1/instances/{instance}",
    tags = ["instances"],
}]
async fn instance_delete(
    rqctx: RequestContext<Arc<ServerContext>>,
    query_params: Query<params::OptionalProjectSelector>,
    path_params: Path<params::InstancePath>,
) -> Result<HttpResponseDeleted, HttpError> {
    let apictx = rqctx.context();
    let nexus = &apictx.nexus;
    let path = path_params.into_inner();
    let query = query_params.into_inner();
    let instance_selector = params::InstanceSelector {
        project: query.project,
        instance: path.instance,
    };
    let handler = async {
        let opctx = crate::context::op_context_for_external_api(&rqctx).await?;
        let instance_lookup =
            nexus.instance_lookup(&opctx, instance_selector)?;
        nexus.project_destroy_instance(&opctx, &instance_lookup).await?;
        Ok(HttpResponseDeleted())
    };
    apictx.external_latencies.instrument_dropshot_handler(&rqctx, handler).await
}

// TODO should this be in the public API?
/// Migrate an instance
#[endpoint {
    method = POST,
    path = "/v1/instances/{instance}/migrate",
    tags = ["instances"],
}]
async fn instance_migrate(
    rqctx: RequestContext<Arc<ServerContext>>,
    query_params: Query<params::OptionalProjectSelector>,
    path_params: Path<params::InstancePath>,
    migrate_params: TypedBody<params::InstanceMigrate>,
) -> Result<HttpResponseOk<Instance>, HttpError> {
    let apictx = rqctx.context();
    let nexus = &apictx.nexus;
    let path = path_params.into_inner();
    let query = query_params.into_inner();
    let migrate_instance_params = migrate_params.into_inner();
    let instance_selector = params::InstanceSelector {
        project: query.project,
        instance: path.instance,
    };
    let handler = async {
        let opctx = crate::context::op_context_for_external_api(&rqctx).await?;
        let instance_lookup =
            nexus.instance_lookup(&opctx, instance_selector)?;
        let instance = nexus
            .project_instance_migrate(
                &opctx,
                &instance_lookup,
                migrate_instance_params,
            )
            .await?;
        Ok(HttpResponseOk(instance.into()))
    };
    apictx.external_latencies.instrument_dropshot_handler(&rqctx, handler).await
}

/// Reboot an instance
#[endpoint {
    method = POST,
    path = "/v1/instances/{instance}/reboot",
    tags = ["instances"],
}]
async fn instance_reboot(
    rqctx: RequestContext<Arc<ServerContext>>,
    query_params: Query<params::OptionalProjectSelector>,
    path_params: Path<params::InstancePath>,
) -> Result<HttpResponseAccepted<Instance>, HttpError> {
    let apictx = rqctx.context();
    let nexus = &apictx.nexus;
    let path = path_params.into_inner();
    let query = query_params.into_inner();
    let instance_selector = params::InstanceSelector {
        project: query.project,
        instance: path.instance,
    };
    let handler = async {
        let opctx = crate::context::op_context_for_external_api(&rqctx).await?;
        let instance_lookup =
            nexus.instance_lookup(&opctx, instance_selector)?;
        let instance = nexus.instance_reboot(&opctx, &instance_lookup).await?;
        Ok(HttpResponseAccepted(instance.into()))
    };
    apictx.external_latencies.instrument_dropshot_handler(&rqctx, handler).await
}

/// Boot an instance
#[endpoint {
    method = POST,
    path = "/v1/instances/{instance}/start",
    tags = ["instances"],
}]
async fn instance_start(
    rqctx: RequestContext<Arc<ServerContext>>,
    query_params: Query<params::OptionalProjectSelector>,
    path_params: Path<params::InstancePath>,
) -> Result<HttpResponseAccepted<Instance>, HttpError> {
    let apictx = rqctx.context();
    let nexus = &apictx.nexus;
    let path = path_params.into_inner();
    let query = query_params.into_inner();
    let instance_selector = params::InstanceSelector {
        project: query.project,
        instance: path.instance,
    };
    let handler = async {
        let opctx = crate::context::op_context_for_external_api(&rqctx).await?;
        let instance_lookup =
            nexus.instance_lookup(&opctx, instance_selector)?;
        let instance = nexus.instance_start(&opctx, &instance_lookup).await?;
        Ok(HttpResponseAccepted(instance.into()))
    };
    apictx.external_latencies.instrument_dropshot_handler(&rqctx, handler).await
}

/// Stop an instance
#[endpoint {
    method = POST,
    path = "/v1/instances/{instance}/stop",
    tags = ["instances"],
}]
async fn instance_stop(
    rqctx: RequestContext<Arc<ServerContext>>,
    query_params: Query<params::OptionalProjectSelector>,
    path_params: Path<params::InstancePath>,
) -> Result<HttpResponseAccepted<Instance>, HttpError> {
    let apictx = rqctx.context();
    let nexus = &apictx.nexus;
    let path = path_params.into_inner();
    let query = query_params.into_inner();
    let instance_selector = params::InstanceSelector {
        project: query.project,
        instance: path.instance,
    };
    let handler = async {
        let opctx = crate::context::op_context_for_external_api(&rqctx).await?;
        let instance_lookup =
            nexus.instance_lookup(&opctx, instance_selector)?;
        let instance = nexus.instance_stop(&opctx, &instance_lookup).await?;
        Ok(HttpResponseAccepted(instance.into()))
    };
    apictx.external_latencies.instrument_dropshot_handler(&rqctx, handler).await
}

/// Fetch an instance's serial console
#[endpoint {
    method = GET,
    path = "/v1/instances/{instance}/serial-console",
    tags = ["instances"],
}]
async fn instance_serial_console(
    rqctx: RequestContext<Arc<ServerContext>>,
    path_params: Path<params::InstancePath>,
    query_params: Query<params::InstanceSerialConsoleRequest>,
) -> Result<HttpResponseOk<params::InstanceSerialConsoleData>, HttpError> {
    let apictx = rqctx.context();
    let handler = async {
        let opctx = crate::context::op_context_for_external_api(&rqctx).await?;
        let nexus = &apictx.nexus;
        let path = path_params.into_inner();
        let query = query_params.into_inner();
        let instance_selector = params::InstanceSelector {
            project: query.project.clone(),
            instance: path.instance,
        };
        let instance_lookup =
            nexus.instance_lookup(&opctx, instance_selector)?;
        let data = nexus
            .instance_serial_console_data(&opctx, &instance_lookup, &query)
            .await?;
        Ok(HttpResponseOk(data))
    };
    apictx.external_latencies.instrument_dropshot_handler(&rqctx, handler).await
}

/// Stream an instance's serial console
#[channel {
    protocol = WEBSOCKETS,
    path = "/v1/instances/{instance}/serial-console/stream",
    tags = ["instances"],
}]
async fn instance_serial_console_stream(
    rqctx: RequestContext<Arc<ServerContext>>,
    path_params: Path<params::InstancePath>,
    query_params: Query<params::InstanceSerialConsoleStreamRequest>,
    conn: WebsocketConnection,
) -> WebsocketChannelResult {
    let apictx = rqctx.context();
    let nexus = &apictx.nexus;
    let path = path_params.into_inner();
    let query = query_params.into_inner();
    let opctx = crate::context::op_context_for_external_api(&rqctx).await?;
    let instance_selector = params::InstanceSelector {
        project: query.project.clone(),
        instance: path.instance,
    };
    let mut client_stream = WebSocketStream::from_raw_socket(
        conn.into_inner(),
        WebSocketRole::Server,
        None,
    )
    .await;
    match nexus.instance_lookup(&opctx, instance_selector) {
        Ok(instance_lookup) => {
            nexus
                .instance_serial_console_stream(
                    &opctx,
                    client_stream,
                    &instance_lookup,
                    &query,
                )
                .await?;
            Ok(())
        }
        Err(e) => {
            let _ = client_stream
                .close(Some(CloseFrame {
                    code: CloseCode::Error,
                    reason: e.to_string().into(),
                }))
                .await
                .is_ok();
            Err(e.into())
        }
    }
}

/// List an instance's disks
#[endpoint {
    method = GET,
    path = "/v1/instances/{instance}/disks",
    tags = ["instances"],
}]
async fn instance_disk_list(
    rqctx: RequestContext<Arc<ServerContext>>,
    query_params: Query<PaginatedByNameOrId<params::OptionalProjectSelector>>,
    path_params: Path<params::InstancePath>,
) -> Result<HttpResponseOk<ResultsPage<Disk>>, HttpError> {
    let apictx = rqctx.context();
    let handler = async {
        let nexus = &apictx.nexus;
        let path = path_params.into_inner();
        let query = query_params.into_inner();
        let pag_params = data_page_params_for(&rqctx, &query)?;
        let scan_params = ScanByNameOrId::from_query(&query)?;
        let paginated_by = name_or_id_pagination(&pag_params, scan_params)?;
        let opctx = crate::context::op_context_for_external_api(&rqctx).await?;
        let instance_selector = params::InstanceSelector {
            project: scan_params.selector.project.clone(),
            instance: path.instance,
        };
        let instance_lookup =
            nexus.instance_lookup(&opctx, instance_selector)?;
        let disks = nexus
            .instance_list_disks(&opctx, &instance_lookup, &paginated_by)
            .await?
            .into_iter()
            .map(|d| d.into())
            .collect();
        Ok(HttpResponseOk(ScanByNameOrId::results_page(
            &query,
            disks,
            &marker_for_name_or_id,
        )?))
    };
    apictx.external_latencies.instrument_dropshot_handler(&rqctx, handler).await
}

/// Attach a disk to an instance
#[endpoint {
    method = POST,
    path = "/v1/instances/{instance}/disks/attach",
    tags = ["instances"],
}]
async fn instance_disk_attach(
    rqctx: RequestContext<Arc<ServerContext>>,
    path_params: Path<params::InstancePath>,
    query_params: Query<params::OptionalProjectSelector>,
    disk_to_attach: TypedBody<params::DiskPath>,
) -> Result<HttpResponseAccepted<Disk>, HttpError> {
    let apictx = rqctx.context();
    let nexus = &apictx.nexus;
    let path = path_params.into_inner();
    let query = query_params.into_inner();
    let disk = disk_to_attach.into_inner().disk;
    let handler = async {
        let opctx = crate::context::op_context_for_external_api(&rqctx).await?;
        let instance_selector = params::InstanceSelector {
            project: query.project,
            instance: path.instance,
        };
        let instance_lookup =
            nexus.instance_lookup(&opctx, instance_selector)?;
        let disk =
            nexus.instance_attach_disk(&opctx, &instance_lookup, disk).await?;
        Ok(HttpResponseAccepted(disk.into()))
    };
    apictx.external_latencies.instrument_dropshot_handler(&rqctx, handler).await
}

/// Detach a disk from an instance
#[endpoint {
    method = POST,
    path = "/v1/instances/{instance}/disks/detach",
    tags = ["instances"],
}]
async fn instance_disk_detach(
    rqctx: RequestContext<Arc<ServerContext>>,
    path_params: Path<params::InstancePath>,
    query_params: Query<params::OptionalProjectSelector>,
    disk_to_detach: TypedBody<params::DiskPath>,
) -> Result<HttpResponseAccepted<Disk>, HttpError> {
    let apictx = rqctx.context();
    let handler = async {
        let opctx = crate::context::op_context_for_external_api(&rqctx).await?;
        let nexus = &apictx.nexus;
        let path = path_params.into_inner();
        let query = query_params.into_inner();
        let disk = disk_to_detach.into_inner().disk;
        let instance_selector = params::InstanceSelector {
            project: query.project,
            instance: path.instance,
        };
        let instance_lookup =
            nexus.instance_lookup(&opctx, instance_selector)?;
        let disk =
            nexus.instance_detach_disk(&opctx, &instance_lookup, disk).await?;
        Ok(HttpResponseAccepted(disk.into()))
    };
    apictx.external_latencies.instrument_dropshot_handler(&rqctx, handler).await
}

// Certificates

/// List certificates for external endpoints
///
/// Returns a list of TLS certificates used for the external API (for the
/// current Silo).  These are sorted by creation date, with the most recent
/// certificates appearing first.
#[endpoint {
    method = GET,
    path = "/v1/certificates",
    tags = ["silos"],
}]
async fn certificate_list(
    rqctx: RequestContext<Arc<ServerContext>>,
    query_params: Query<PaginatedByNameOrId>,
) -> Result<HttpResponseOk<ResultsPage<Certificate>>, HttpError> {
    let apictx = rqctx.context();
    let handler = async {
        let nexus = &apictx.nexus;
        let query = query_params.into_inner();
        let pag_params = data_page_params_for(&rqctx, &query)?;
        let scan_params = ScanByNameOrId::from_query(&query)?;
        let paginated_by = name_or_id_pagination(&pag_params, scan_params)?;
        let opctx = crate::context::op_context_for_external_api(&rqctx).await?;
        let certs = nexus
            .certificates_list(&opctx, &paginated_by)
            .await?
            .into_iter()
            .map(|d| d.try_into())
            .collect::<Result<Vec<_>, Error>>()?;
        Ok(HttpResponseOk(ScanByNameOrId::results_page(
            &query,
            certs,
            &marker_for_name_or_id,
        )?))
    };
    apictx.external_latencies.instrument_dropshot_handler(&rqctx, handler).await
}

/// Create a new system-wide x.509 certificate
///
/// This certificate is automatically used by the Oxide Control plane to serve
/// external connections.
#[endpoint {
    method = POST,
    path = "/v1/certificates",
    tags = ["silos"]
}]
async fn certificate_create(
    rqctx: RequestContext<Arc<ServerContext>>,
    new_cert: TypedBody<params::CertificateCreate>,
) -> Result<HttpResponseCreated<Certificate>, HttpError> {
    let apictx = rqctx.context();
    let handler = async {
        let nexus = &apictx.nexus;
        let new_cert_params = new_cert.into_inner();
        let opctx = crate::context::op_context_for_external_api(&rqctx).await?;
        let cert = nexus.certificate_create(&opctx, new_cert_params).await?;
        Ok(HttpResponseCreated(cert.try_into()?))
    };
    apictx.external_latencies.instrument_dropshot_handler(&rqctx, handler).await
}

/// Path parameters for Certificate requests
#[derive(Deserialize, JsonSchema)]
struct CertificatePathParam {
    certificate: NameOrId,
}

/// Fetch a certificate
///
/// Returns the details of a specific certificate
#[endpoint {
    method = GET,
    path = "/v1/certificates/{certificate}",
    tags = ["silos"],
}]
async fn certificate_view(
    rqctx: RequestContext<Arc<ServerContext>>,
    path_params: Path<CertificatePathParam>,
) -> Result<HttpResponseOk<Certificate>, HttpError> {
    let apictx = rqctx.context();
    let handler = async {
        let nexus = &apictx.nexus;
        let path = path_params.into_inner();
        let opctx = crate::context::op_context_for_external_api(&rqctx).await?;
        let (.., cert) =
            nexus.certificate_lookup(&opctx, &path.certificate).fetch().await?;
        Ok(HttpResponseOk(cert.try_into()?))
    };
    apictx.external_latencies.instrument_dropshot_handler(&rqctx, handler).await
}

/// Delete a certificate
///
/// Permanently delete a certificate. This operation cannot be undone.
#[endpoint {
    method = DELETE,
    path = "/v1/certificates/{certificate}",
    tags = ["silos"],
}]
async fn certificate_delete(
    rqctx: RequestContext<Arc<ServerContext>>,
    path_params: Path<CertificatePathParam>,
) -> Result<HttpResponseDeleted, HttpError> {
    let apictx = rqctx.context();
    let handler = async {
        let nexus = &apictx.nexus;
        let path = path_params.into_inner();
        let opctx = crate::context::op_context_for_external_api(&rqctx).await?;
        nexus
            .certificate_delete(
                &opctx,
                nexus.certificate_lookup(&opctx, &path.certificate),
            )
            .await?;
        Ok(HttpResponseDeleted())
    };
    apictx.external_latencies.instrument_dropshot_handler(&rqctx, handler).await
}

/// Create an address lot
#[endpoint {
    method = POST,
    path = "/v1/system/networking/address-lot",
    tags = ["system/networking"],
}]
async fn networking_address_lot_create(
    rqctx: RequestContext<Arc<ServerContext>>,
    new_address_lot: TypedBody<params::AddressLotCreate>,
) -> Result<HttpResponseCreated<AddressLotCreateResponse>, HttpError> {
    let apictx = rqctx.context();
    let handler = async {
        let nexus = &apictx.nexus;
        let params = new_address_lot.into_inner();
        let opctx = crate::context::op_context_for_external_api(&rqctx).await?;
        let result = nexus.address_lot_create(&opctx, params).await?;

        let lot: AddressLot = result.lot.into();
        let blocks: Vec<AddressLotBlock> =
            result.blocks.iter().map(|b| b.clone().into()).collect();

        Ok(HttpResponseCreated(AddressLotCreateResponse { lot, blocks }))
    };
    apictx.external_latencies.instrument_dropshot_handler(&rqctx, handler).await
}

/// Delete an address lot
#[endpoint {
    method = DELETE,
    path = "/v1/system/networking/address-lot/{address_lot}",
    tags = ["system/networking"],
}]
async fn networking_address_lot_delete(
    rqctx: RequestContext<Arc<ServerContext>>,
    path_params: Path<params::AddressLotPath>,
) -> Result<HttpResponseDeleted, HttpError> {
    let apictx = rqctx.context();
    let handler = async {
        let opctx = crate::context::op_context_for_external_api(&rqctx).await?;
        let nexus = &apictx.nexus;
        let path = path_params.into_inner();
        let address_lot_lookup =
            nexus.address_lot_lookup(&opctx, path.address_lot)?;
        nexus.address_lot_delete(&opctx, &address_lot_lookup).await?;
        Ok(HttpResponseDeleted())
    };
    apictx.external_latencies.instrument_dropshot_handler(&rqctx, handler).await
}

/// List address lots
#[endpoint {
    method = GET,
    path = "/v1/system/networking/address-lot",
    tags = ["system/networking"],
}]
async fn networking_address_lot_list(
    rqctx: RequestContext<Arc<ServerContext>>,
    query_params: Query<PaginatedByNameOrId>,
) -> Result<HttpResponseOk<ResultsPage<AddressLot>>, HttpError> {
    let apictx = rqctx.context();
    let handler = async {
        let nexus = &apictx.nexus;
        let query = query_params.into_inner();
        let pag_params = data_page_params_for(&rqctx, &query)?;
        let scan_params = ScanByNameOrId::from_query(&query)?;
        let paginated_by = name_or_id_pagination(&pag_params, scan_params)?;
        let opctx = crate::context::op_context_for_external_api(&rqctx).await?;
        let lots = nexus
            .address_lot_list(&opctx, &paginated_by)
            .await?
            .into_iter()
            .map(|p| p.into())
            .collect();

        Ok(HttpResponseOk(ScanByNameOrId::results_page(
            &query,
            lots,
            &marker_for_name_or_id,
        )?))
    };
    apictx.external_latencies.instrument_dropshot_handler(&rqctx, handler).await
}

/// List the blocks in an address lot
#[endpoint {
    method = GET,
    path = "/v1/system/networking/address-lot/{address_lot}/blocks",
    tags = ["system/networking"],
}]
async fn networking_address_lot_block_list(
    rqctx: RequestContext<Arc<ServerContext>>,
    path_params: Path<params::AddressLotPath>,
    query_params: Query<PaginatedById>,
) -> Result<HttpResponseOk<ResultsPage<AddressLotBlock>>, HttpError> {
    let apictx = rqctx.context();
    let handler = async {
        let nexus = &apictx.nexus;
        let query = query_params.into_inner();
        let path = path_params.into_inner();
        let pagparams = data_page_params_for(&rqctx, &query)?;
        let opctx = crate::context::op_context_for_external_api(&rqctx).await?;
        let address_lot_lookup =
            nexus.address_lot_lookup(&opctx, path.address_lot)?;
        let blocks = nexus
            .address_lot_block_list(&opctx, &address_lot_lookup, &pagparams)
            .await?
            .into_iter()
            .map(|p| p.into())
            .collect();

        Ok(HttpResponseOk(ScanById::results_page(
            &query,
            blocks,
            &|_, x: &AddressLotBlock| x.id,
        )?))
    };
    apictx.external_latencies.instrument_dropshot_handler(&rqctx, handler).await
}

/// Create a loopback address
#[endpoint {
    method = POST,
    path = "/v1/system/networking/loopback-address",
    tags = ["system/networking"],
}]
async fn networking_loopback_address_create(
    rqctx: RequestContext<Arc<ServerContext>>,
    new_loopback_address: TypedBody<params::LoopbackAddressCreate>,
) -> Result<HttpResponseCreated<LoopbackAddress>, HttpError> {
    let apictx = rqctx.context();
    let handler = async {
        let nexus = &apictx.nexus;
        let params = new_loopback_address.into_inner();
        let opctx = crate::context::op_context_for_external_api(&rqctx).await?;
        let result = nexus.loopback_address_create(&opctx, params).await?;

        let addr: LoopbackAddress = result.into();

        Ok(HttpResponseCreated(addr))
    };
    apictx.external_latencies.instrument_dropshot_handler(&rqctx, handler).await
}

#[derive(Serialize, Deserialize, JsonSchema)]
pub struct LoopbackAddressPath {
    /// The rack to use when selecting the loopback address.
    pub rack_id: Uuid,

    /// The switch location to use when selecting the loopback address.
    pub switch_location: Name,

    /// The IP address and subnet mask to use when selecting the loopback
    /// address.
    pub address: IpAddr,

    /// The IP address and subnet mask to use when selecting the loopback
    /// address.
    pub subnet_mask: u8,
}

/// Delete a loopback address
#[endpoint {
    method = DELETE,
    path = "/v1/system/networking/loopback-address/{rack_id}/{switch_location}/{address}/{subnet_mask}",
    tags = ["system/networking"],
}]
async fn networking_loopback_address_delete(
    rqctx: RequestContext<Arc<ServerContext>>,
    path: Path<LoopbackAddressPath>,
) -> Result<HttpResponseDeleted, HttpError> {
    let apictx = rqctx.context();
    let handler = async {
        let nexus = &apictx.nexus;
        let path = path.into_inner();
        let opctx = crate::context::op_context_for_external_api(&rqctx).await?;
        let addr = match IpNetwork::new(path.address, path.subnet_mask) {
            Ok(addr) => Ok(addr),
            Err(_) => Err(HttpError::for_bad_request(
                None,
                "invalid ip address".into(),
            )),
        }?;
        nexus
            .loopback_address_delete(
                &opctx,
                path.rack_id,
                path.switch_location.clone(),
                addr.into(),
            )
            .await?;
        Ok(HttpResponseDeleted())
    };
    apictx.external_latencies.instrument_dropshot_handler(&rqctx, handler).await
}

/// List loopback addresses
#[endpoint {
    method = GET,
    path = "/v1/system/networking/loopback-address",
    tags = ["system/networking"],
}]
async fn networking_loopback_address_list(
    rqctx: RequestContext<Arc<ServerContext>>,
    query_params: Query<PaginatedById>,
) -> Result<HttpResponseOk<ResultsPage<LoopbackAddress>>, HttpError> {
    let apictx = rqctx.context();
    let handler = async {
        let nexus = &apictx.nexus;
        let query = query_params.into_inner();
        let pagparams = data_page_params_for(&rqctx, &query)?;
        let opctx = crate::context::op_context_for_external_api(&rqctx).await?;
        let addrs = nexus
            .loopback_address_list(&opctx, &pagparams)
            .await?
            .into_iter()
            .map(|p| p.into())
            .collect();

        Ok(HttpResponseOk(ScanById::results_page(
            &query,
            addrs,
            &|_, x: &LoopbackAddress| x.id,
        )?))
    };
    apictx.external_latencies.instrument_dropshot_handler(&rqctx, handler).await
}

/// Create switch port settings
#[endpoint {
    method = POST,
    path = "/v1/system/networking/switch-port-settings",
    tags = ["system/networking"],
}]
async fn networking_switch_port_settings_create(
    rqctx: RequestContext<Arc<ServerContext>>,
    new_settings: TypedBody<params::SwitchPortSettingsCreate>,
) -> Result<HttpResponseCreated<SwitchPortSettingsView>, HttpError> {
    let apictx = rqctx.context();
    let handler = async {
        let nexus = &apictx.nexus;
        let params = new_settings.into_inner();
        let opctx = crate::context::op_context_for_external_api(&rqctx).await?;
        let result = nexus.switch_port_settings_post(&opctx, params).await?;

        let settings: SwitchPortSettingsView = result.into();
        Ok(HttpResponseCreated(settings))
    };
    apictx.external_latencies.instrument_dropshot_handler(&rqctx, handler).await
}

/// Delete switch port settings
#[endpoint {
    method = DELETE,
    path = "/v1/system/networking/switch-port-settings",
    tags = ["system/networking"],
}]
async fn networking_switch_port_settings_delete(
    rqctx: RequestContext<Arc<ServerContext>>,
    query_params: Query<params::SwitchPortSettingsSelector>,
) -> Result<HttpResponseDeleted, HttpError> {
    let apictx = rqctx.context();
    let handler = async {
        let nexus = &apictx.nexus;
        let selector = query_params.into_inner();
        let opctx = crate::context::op_context_for_external_api(&rqctx).await?;
        nexus.switch_port_settings_delete(&opctx, &selector).await?;
        Ok(HttpResponseDeleted())
    };
    apictx.external_latencies.instrument_dropshot_handler(&rqctx, handler).await
}

/// List switch port settings
#[endpoint {
    method = GET,
    path = "/v1/system/networking/switch-port-settings",
    tags = ["system/networking"],
}]
async fn networking_switch_port_settings_list(
    rqctx: RequestContext<Arc<ServerContext>>,
    query_params: Query<
        PaginatedByNameOrId<params::SwitchPortSettingsSelector>,
    >,
) -> Result<HttpResponseOk<ResultsPage<SwitchPortSettings>>, HttpError> {
    let apictx = rqctx.context();
    let handler = async {
        let nexus = &apictx.nexus;
        let query = query_params.into_inner();
        let pag_params = data_page_params_for(&rqctx, &query)?;
        let scan_params = ScanByNameOrId::from_query(&query)?;
        let paginated_by = name_or_id_pagination(&pag_params, scan_params)?;
        let opctx = crate::context::op_context_for_external_api(&rqctx).await?;
        let settings = nexus
            .switch_port_settings_list(&opctx, &paginated_by)
            .await?
            .into_iter()
            .map(|p| p.into())
            .collect();

        Ok(HttpResponseOk(ScanByNameOrId::results_page(
            &query,
            settings,
            &marker_for_name_or_id,
        )?))
    };
    apictx.external_latencies.instrument_dropshot_handler(&rqctx, handler).await
}

/// Get information about a switch port
#[endpoint {
    method = GET,
    path = "/v1/system/networking/switch-port-settings/{port}",
    tags = ["system/networking"],
}]
async fn networking_switch_port_settings_view(
    rqctx: RequestContext<Arc<ServerContext>>,
    path_params: Path<params::SwitchPortSettingsInfoSelector>,
) -> Result<HttpResponseOk<SwitchPortSettingsView>, HttpError> {
    let apictx = rqctx.context();
    let handler = async {
        let nexus = &apictx.nexus;
        let query = path_params.into_inner().port;
        let opctx = crate::context::op_context_for_external_api(&rqctx).await?;
        let settings = nexus.switch_port_settings_get(&opctx, &query).await?;
        Ok(HttpResponseOk(settings.into()))
    };
    apictx.external_latencies.instrument_dropshot_handler(&rqctx, handler).await
}

/// List switch ports
#[endpoint {
    method = GET,
    path = "/v1/system/hardware/switch-port",
    tags = ["system/hardware"],
}]
async fn networking_switch_port_list(
    rqctx: RequestContext<Arc<ServerContext>>,
    query_params: Query<PaginatedById<params::SwitchPortPageSelector>>,
) -> Result<HttpResponseOk<ResultsPage<SwitchPort>>, HttpError> {
    let apictx = rqctx.context();
    let handler = async {
        let nexus = &apictx.nexus;
        let query = query_params.into_inner();
        let pagparams = data_page_params_for(&rqctx, &query)?;
        let opctx = crate::context::op_context_for_external_api(&rqctx).await?;
        let addrs = nexus
            .switch_port_list(&opctx, &pagparams)
            .await?
            .into_iter()
            .map(|p| p.into())
            .collect();

        Ok(HttpResponseOk(ScanById::results_page(
            &query,
            addrs,
            &|_, x: &SwitchPort| x.id,
        )?))
    };
    apictx.external_latencies.instrument_dropshot_handler(&rqctx, handler).await
}

/// Apply switch port settings
#[endpoint {
    method = POST,
    path = "/v1/system/hardware/switch-port/{port}/settings",
    tags = ["system/hardware"],
}]
async fn networking_switch_port_apply_settings(
    rqctx: RequestContext<Arc<ServerContext>>,
    path_params: Path<params::SwitchPortPathSelector>,
    query_params: Query<params::SwitchPortSelector>,
    settings_body: TypedBody<params::SwitchPortApplySettings>,
) -> Result<HttpResponseUpdatedNoContent, HttpError> {
    let apictx = rqctx.context();
    let handler = async {
        let nexus = &apictx.nexus;
        let port = path_params.into_inner().port;
        let query = query_params.into_inner();
        let settings = settings_body.into_inner();
        let opctx = crate::context::op_context_for_external_api(&rqctx).await?;
        nexus
            .switch_port_apply_settings(&opctx, &port, &query, &settings)
            .await?;
        Ok(HttpResponseUpdatedNoContent {})
    };
    apictx.external_latencies.instrument_dropshot_handler(&rqctx, handler).await
}

/// Clear switch port settings
#[endpoint {
    method = DELETE,
    path = "/v1/system/hardware/switch-port/{port}/settings",
    tags = ["system/hardware"],
}]
async fn networking_switch_port_clear_settings(
    rqctx: RequestContext<Arc<ServerContext>>,
    path_params: Path<params::SwitchPortPathSelector>,
    query_params: Query<params::SwitchPortSelector>,
) -> Result<HttpResponseUpdatedNoContent, HttpError> {
    let apictx = rqctx.context();
    let handler = async {
        let nexus = &apictx.nexus;
        let port = path_params.into_inner().port;
        let query = query_params.into_inner();
        let opctx = crate::context::op_context_for_external_api(&rqctx).await?;
        nexus.switch_port_clear_settings(&opctx, &port, &query).await?;
        Ok(HttpResponseUpdatedNoContent {})
    };
    apictx.external_latencies.instrument_dropshot_handler(&rqctx, handler).await
}

/// Create a new BGP configuration
#[endpoint {
    method = POST,
    path = "/v1/system/networking/bgp",
    tags = ["system/networking"],
}]
async fn networking_bgp_config_create(
    rqctx: RequestContext<Arc<ServerContext>>,
    config: TypedBody<params::BgpConfigCreate>,
) -> Result<HttpResponseCreated<BgpConfig>, HttpError> {
    let apictx = rqctx.context();
    let handler = async {
        let nexus = &apictx.nexus;
        let config = config.into_inner();
        let opctx = crate::context::op_context_for_external_api(&rqctx).await?;
        let result = nexus.bgp_config_set(&opctx, &config).await?;
        Ok(HttpResponseCreated::<BgpConfig>(result.into()))
    };
    apictx.external_latencies.instrument_dropshot_handler(&rqctx, handler).await
}

/// List BGP configurations
#[endpoint {
    method = GET,
    path = "/v1/system/networking/bgp",
    tags = ["system/networking"],
}]
async fn networking_bgp_config_list(
    rqctx: RequestContext<Arc<ServerContext>>,
    query_params: Query<PaginatedByNameOrId<params::BgpConfigListSelector>>,
) -> Result<HttpResponseOk<ResultsPage<BgpConfig>>, HttpError> {
    let apictx = rqctx.context();
    let handler = async {
        let nexus = &apictx.nexus;
        let query = query_params.into_inner();
        let pag_params = data_page_params_for(&rqctx, &query)?;
        let scan_params = ScanByNameOrId::from_query(&query)?;
        let paginated_by = name_or_id_pagination(&pag_params, scan_params)?;
        let opctx = crate::context::op_context_for_external_api(&rqctx).await?;
        let configs = nexus
            .bgp_config_list(&opctx, &paginated_by)
            .await?
            .into_iter()
            .map(|p| p.into())
            .collect();

        Ok(HttpResponseOk(ScanByNameOrId::results_page(
            &query,
            configs,
            &marker_for_name_or_id,
        )?))
    };
    apictx.external_latencies.instrument_dropshot_handler(&rqctx, handler).await
}

//TODO pagination? the normal by-name/by-id stuff does not work here
/// Get BGP peer status
#[endpoint {
    method = GET,
    path = "/v1/system/networking/bgp-status",
    tags = ["system/networking"],
}]
async fn networking_bgp_status(
    rqctx: RequestContext<Arc<ServerContext>>,
) -> Result<HttpResponseOk<Vec<BgpPeerStatus>>, HttpError> {
    let apictx = rqctx.context();
    let opctx = crate::context::op_context_for_external_api(&rqctx).await?;
    let handler = async {
        let nexus = &apictx.nexus;
        let result = nexus.bgp_peer_status(&opctx).await?;
        Ok(HttpResponseOk(result))
    };
    apictx.external_latencies.instrument_dropshot_handler(&rqctx, handler).await
}

//TODO pagination? the normal by-name/by-id stuff does not work here
/// Get imported IPv4 BGP routes
#[endpoint {
    method = GET,
    path = "/v1/system/networking/bgp-routes-ipv4",
    tags = ["system/networking"],
}]
async fn networking_bgp_imported_routes_ipv4(
    rqctx: RequestContext<Arc<ServerContext>>,
    query_params: Query<params::BgpRouteSelector>,
) -> Result<HttpResponseOk<Vec<BgpImportedRouteIpv4>>, HttpError> {
    let apictx = rqctx.context();
    let opctx = crate::context::op_context_for_external_api(&rqctx).await?;
    let handler = async {
        let nexus = &apictx.nexus;
        let sel = query_params.into_inner();
        let result = nexus.bgp_imported_routes_ipv4(&opctx, &sel).await?;
        Ok(HttpResponseOk(result))
    };
    apictx.external_latencies.instrument_dropshot_handler(&rqctx, handler).await
}

/// Delete a BGP configuration
#[endpoint {
    method = DELETE,
    path = "/v1/system/networking/bgp",
    tags = ["system/networking"],
}]
async fn networking_bgp_config_delete(
    rqctx: RequestContext<Arc<ServerContext>>,
    sel: Query<params::BgpConfigSelector>,
) -> Result<HttpResponseUpdatedNoContent, HttpError> {
    let apictx = rqctx.context();
    let handler = async {
        let nexus = &apictx.nexus;
        let sel = sel.into_inner();
        let opctx = crate::context::op_context_for_external_api(&rqctx).await?;
        nexus.bgp_config_delete(&opctx, &sel).await?;
        Ok(HttpResponseUpdatedNoContent {})
    };
    apictx.external_latencies.instrument_dropshot_handler(&rqctx, handler).await
}

/// Create a new BGP announce set
#[endpoint {
    method = POST,
    path = "/v1/system/networking/bgp-announce",
    tags = ["system/networking"],
}]
async fn networking_bgp_announce_set_create(
    rqctx: RequestContext<Arc<ServerContext>>,
    config: TypedBody<params::BgpAnnounceSetCreate>,
) -> Result<HttpResponseCreated<BgpAnnounceSet>, HttpError> {
    let apictx = rqctx.context();
    let handler = async {
        let nexus = &apictx.nexus;
        let config = config.into_inner();
        let opctx = crate::context::op_context_for_external_api(&rqctx).await?;
        let result = nexus.bgp_create_announce_set(&opctx, &config).await?;
        Ok(HttpResponseCreated::<BgpAnnounceSet>(result.0.into()))
    };
    apictx.external_latencies.instrument_dropshot_handler(&rqctx, handler).await
}

//TODO pagination? the normal by-name/by-id stuff does not work here
/// Get originated routes for a BGP configuration
#[endpoint {
    method = GET,
    path = "/v1/system/networking/bgp-announce",
    tags = ["system/networking"],
}]
async fn networking_bgp_announce_set_list(
    rqctx: RequestContext<Arc<ServerContext>>,
    query_params: Query<params::BgpAnnounceSetSelector>,
) -> Result<HttpResponseOk<Vec<BgpAnnouncement>>, HttpError> {
    let apictx = rqctx.context();
    let handler = async {
        let nexus = &apictx.nexus;
        let sel = query_params.into_inner();
        let opctx = crate::context::op_context_for_external_api(&rqctx).await?;
        let result = nexus
            .bgp_announce_list(&opctx, &sel)
            .await?
            .into_iter()
            .map(|p| p.into())
            .collect();
        Ok(HttpResponseOk(result))
    };
    apictx.external_latencies.instrument_dropshot_handler(&rqctx, handler).await
}

/// Delete a BGP announce set
#[endpoint {
    method = DELETE,
    path = "/v1/system/networking/bgp-announce",
    tags = ["system/networking"],
}]
async fn networking_bgp_announce_set_delete(
    rqctx: RequestContext<Arc<ServerContext>>,
    selector: Query<params::BgpAnnounceSetSelector>,
) -> Result<HttpResponseUpdatedNoContent, HttpError> {
    let apictx = rqctx.context();
    let handler = async {
        let nexus = &apictx.nexus;
        let sel = selector.into_inner();
        let opctx = crate::context::op_context_for_external_api(&rqctx).await?;
        nexus.bgp_delete_announce_set(&opctx, &sel).await?;
        Ok(HttpResponseUpdatedNoContent {})
    };
    apictx.external_latencies.instrument_dropshot_handler(&rqctx, handler).await
}

// Images

/// List images
///
/// List images which are global or scoped to the specified project. The images
/// are returned sorted by creation date, with the most recent images appearing first.
#[endpoint {
    method = GET,
    path = "/v1/images",
    tags = ["images"],
}]
async fn image_list(
    rqctx: RequestContext<Arc<ServerContext>>,
    query_params: Query<PaginatedByNameOrId<params::OptionalProjectSelector>>,
) -> Result<HttpResponseOk<ResultsPage<Image>>, HttpError> {
    let apictx = rqctx.context();
    let handler = async {
        let opctx = crate::context::op_context_for_external_api(&rqctx).await?;
        let nexus = &apictx.nexus;
        let query = query_params.into_inner();
        let pag_params = data_page_params_for(&rqctx, &query)?;
        let scan_params = ScanByNameOrId::from_query(&query)?;
        let paginated_by = name_or_id_pagination(&pag_params, scan_params)?;
        let parent_lookup = match scan_params.selector.project.clone() {
            Some(project) => {
                let project_lookup = nexus.project_lookup(
                    &opctx,
                    params::ProjectSelector { project },
                )?;
                ImageParentLookup::Project(project_lookup)
            }
            None => {
                let silo_lookup = nexus.current_silo_lookup(&opctx)?;
                ImageParentLookup::Silo(silo_lookup)
            }
        };
        let images = nexus
            .image_list(&opctx, &parent_lookup, &paginated_by)
            .await?
            .into_iter()
            .map(|d| d.into())
            .collect();
        Ok(HttpResponseOk(ScanByNameOrId::results_page(
            &query,
            images,
            &marker_for_name_or_id,
        )?))
    };
    apictx.external_latencies.instrument_dropshot_handler(&rqctx, handler).await
}

/// Create an image
///
/// Create a new image in a project.
#[endpoint {
    method = POST,
    path = "/v1/images",
    tags = ["images"]
}]
async fn image_create(
    rqctx: RequestContext<Arc<ServerContext>>,
    query_params: Query<params::OptionalProjectSelector>,
    new_image: TypedBody<params::ImageCreate>,
) -> Result<HttpResponseCreated<Image>, HttpError> {
    let apictx = rqctx.context();
    let handler = async {
        let opctx = crate::context::op_context_for_external_api(&rqctx).await?;
        let nexus = &apictx.nexus;
        let query = query_params.into_inner();
        let params = &new_image.into_inner();
        let parent_lookup = match query.project.clone() {
            Some(project) => {
                let project_lookup = nexus.project_lookup(
                    &opctx,
                    params::ProjectSelector { project },
                )?;
                ImageParentLookup::Project(project_lookup)
            }
            None => {
                let silo_lookup = nexus.current_silo_lookup(&opctx)?;
                ImageParentLookup::Silo(silo_lookup)
            }
        };
        let image = nexus.image_create(&opctx, &parent_lookup, &params).await?;
        Ok(HttpResponseCreated(image.into()))
    };
    apictx.external_latencies.instrument_dropshot_handler(&rqctx, handler).await
}

/// Fetch an image
///
/// Fetch the details for a specific image in a project.
#[endpoint {
    method = GET,
    path = "/v1/images/{image}",
    tags = ["images"],
}]
async fn image_view(
    rqctx: RequestContext<Arc<ServerContext>>,
    path_params: Path<params::ImagePath>,
    query_params: Query<params::OptionalProjectSelector>,
) -> Result<HttpResponseOk<Image>, HttpError> {
    let apictx = rqctx.context();
    let handler = async {
        let opctx = crate::context::op_context_for_external_api(&rqctx).await?;
        let nexus = &apictx.nexus;
        let path = path_params.into_inner();
        let query = query_params.into_inner();
        let image: nexus_db_model::Image = match nexus
            .image_lookup(
                &opctx,
                params::ImageSelector {
                    image: path.image,
                    project: query.project,
                },
            )
            .await?
        {
            ImageLookup::ProjectImage(image) => {
                let (.., db_image) = image.fetch().await?;
                db_image.into()
            }
            ImageLookup::SiloImage(image) => {
                let (.., db_image) = image.fetch().await?;
                db_image.into()
            }
        };
        Ok(HttpResponseOk(image.into()))
    };
    apictx.external_latencies.instrument_dropshot_handler(&rqctx, handler).await
}

/// Delete an image
///
/// Permanently delete an image from a project. This operation cannot be undone.
/// Any instances in the project using the image will continue to run, however
/// new instances can not be created with this image.
#[endpoint {
    method = DELETE,
    path = "/v1/images/{image}",
    tags = ["images"],
}]
async fn image_delete(
    rqctx: RequestContext<Arc<ServerContext>>,
    path_params: Path<params::ImagePath>,
    query_params: Query<params::OptionalProjectSelector>,
) -> Result<HttpResponseDeleted, HttpError> {
    let apictx = rqctx.context();
    let handler = async {
        let opctx = crate::context::op_context_for_external_api(&rqctx).await?;
        let nexus = &apictx.nexus;
        let path = path_params.into_inner();
        let query = query_params.into_inner();
        let image_lookup = nexus
            .image_lookup(
                &opctx,
                params::ImageSelector {
                    image: path.image,
                    project: query.project,
                },
            )
            .await?;
        nexus.image_delete(&opctx, &image_lookup).await?;
        Ok(HttpResponseDeleted())
    };
    apictx.external_latencies.instrument_dropshot_handler(&rqctx, handler).await
}

/// Promote a project image
///
/// Promote a project image to be visible to all projects in the silo
#[endpoint {
    method = POST,
    path = "/v1/images/{image}/promote",
    tags = ["images"]
}]
async fn image_promote(
    rqctx: RequestContext<Arc<ServerContext>>,
    path_params: Path<params::ImagePath>,
    query_params: Query<params::OptionalProjectSelector>,
) -> Result<HttpResponseAccepted<Image>, HttpError> {
    let apictx = rqctx.context();
    let handler = async {
        let opctx = crate::context::op_context_for_external_api(&rqctx).await?;
        let nexus = &apictx.nexus;
        let path = path_params.into_inner();
        let query = query_params.into_inner();
        let image_lookup = nexus
            .image_lookup(
                &opctx,
                params::ImageSelector {
                    image: path.image,
                    project: query.project,
                },
            )
            .await?;
        let image = nexus.image_promote(&opctx, &image_lookup).await?;
        Ok(HttpResponseAccepted(image.into()))
    };
    apictx.external_latencies.instrument_dropshot_handler(&rqctx, handler).await
}

/// Demote a silo image
///
/// Demote a silo image to be visible only to a specified project
#[endpoint {
    method = POST,
    path = "/v1/images/{image}/demote",
    tags = ["images"]
}]
async fn image_demote(
    rqctx: RequestContext<Arc<ServerContext>>,
    path_params: Path<params::ImagePath>,
    query_params: Query<params::ProjectSelector>,
) -> Result<HttpResponseAccepted<Image>, HttpError> {
    let apictx = rqctx.context();
    let handler = async {
        let opctx = crate::context::op_context_for_external_api(&rqctx).await?;
        let nexus = &apictx.nexus;
        let path = path_params.into_inner();
        let query = query_params.into_inner();
        let image_lookup = nexus
            .image_lookup(
                &opctx,
                params::ImageSelector { image: path.image, project: None },
            )
            .await?;

        let project_lookup = nexus.project_lookup(&opctx, query)?;

        let image =
            nexus.image_demote(&opctx, &image_lookup, &project_lookup).await?;
        Ok(HttpResponseAccepted(image.into()))
    };
    apictx.external_latencies.instrument_dropshot_handler(&rqctx, handler).await
}

/// List network interfaces
#[endpoint {
    method = GET,
    path = "/v1/network-interfaces",
    tags = ["instances"],
}]
async fn instance_network_interface_list(
    rqctx: RequestContext<Arc<ServerContext>>,
    query_params: Query<PaginatedByNameOrId<params::InstanceSelector>>,
) -> Result<HttpResponseOk<ResultsPage<InstanceNetworkInterface>>, HttpError> {
    let apictx = rqctx.context();
    let handler = async {
        let opctx = crate::context::op_context_for_external_api(&rqctx).await?;
        let nexus = &apictx.nexus;
        let query = query_params.into_inner();
        let pag_params = data_page_params_for(&rqctx, &query)?;
        let scan_params = ScanByNameOrId::from_query(&query)?;
        let paginated_by = name_or_id_pagination(&pag_params, scan_params)?;
        let instance_lookup =
            nexus.instance_lookup(&opctx, scan_params.selector.clone())?;
        let interfaces = nexus
            .instance_network_interface_list(
                &opctx,
                &instance_lookup,
                &paginated_by,
            )
            .await?
            .into_iter()
            .map(|d| d.into())
            .collect();
        Ok(HttpResponseOk(ScanByNameOrId::results_page(
            &query,
            interfaces,
            &marker_for_name_or_id,
        )?))
    };
    apictx.external_latencies.instrument_dropshot_handler(&rqctx, handler).await
}

/// Create a network interface
#[endpoint {
    method = POST,
    path = "/v1/network-interfaces",
    tags = ["instances"],
}]
async fn instance_network_interface_create(
    rqctx: RequestContext<Arc<ServerContext>>,
    query_params: Query<params::InstanceSelector>,
    interface_params: TypedBody<params::InstanceNetworkInterfaceCreate>,
) -> Result<HttpResponseCreated<InstanceNetworkInterface>, HttpError> {
    let apictx = rqctx.context();
    let handler = async {
        let opctx = crate::context::op_context_for_external_api(&rqctx).await?;
        let nexus = &apictx.nexus;
        let query = query_params.into_inner();
        let instance_lookup = nexus.instance_lookup(&opctx, query)?;
        let iface = nexus
            .network_interface_create(
                &opctx,
                &instance_lookup,
                &interface_params.into_inner(),
            )
            .await?;
        Ok(HttpResponseCreated(iface.into()))
    };
    apictx.external_latencies.instrument_dropshot_handler(&rqctx, handler).await
}

/// Delete a network interface
///
/// Note that the primary interface for an instance cannot be deleted if there
/// are any secondary interfaces. A new primary interface must be designated
/// first. The primary interface can be deleted if there are no secondary
/// interfaces.
#[endpoint {
    method = DELETE,
    path = "/v1/network-interfaces/{interface}",
    tags = ["instances"],
}]
async fn instance_network_interface_delete(
    rqctx: RequestContext<Arc<ServerContext>>,
    path_params: Path<params::NetworkInterfacePath>,
    query_params: Query<params::OptionalInstanceSelector>,
) -> Result<HttpResponseDeleted, HttpError> {
    let apictx = rqctx.context();
    let handler = async {
        let opctx = crate::context::op_context_for_external_api(&rqctx).await?;
        let nexus = &apictx.nexus;
        let path = path_params.into_inner();
        let query = query_params.into_inner();
        let interface_selector = params::InstanceNetworkInterfaceSelector {
            project: query.project,
            instance: query.instance,
            network_interface: path.interface,
        };
        let interface_lookup = nexus
            .instance_network_interface_lookup(&opctx, interface_selector)?;
        nexus
            .instance_network_interface_delete(&opctx, &interface_lookup)
            .await?;
        Ok(HttpResponseDeleted())
    };
    apictx.external_latencies.instrument_dropshot_handler(&rqctx, handler).await
}

/// Fetch a network interface
#[endpoint {
    method = GET,
    path = "/v1/network-interfaces/{interface}",
    tags = ["instances"],
}]
async fn instance_network_interface_view(
    rqctx: RequestContext<Arc<ServerContext>>,
    path_params: Path<params::NetworkInterfacePath>,
    query_params: Query<params::OptionalInstanceSelector>,
) -> Result<HttpResponseOk<InstanceNetworkInterface>, HttpError> {
    let apictx = rqctx.context();
    let handler = async {
        let opctx = crate::context::op_context_for_external_api(&rqctx).await?;
        let nexus = &apictx.nexus;
        let path = path_params.into_inner();
        let query = query_params.into_inner();
        let interface_selector = params::InstanceNetworkInterfaceSelector {
            project: query.project,
            instance: query.instance,
            network_interface: path.interface,
        };
        let (.., interface) = nexus
            .instance_network_interface_lookup(&opctx, interface_selector)?
            .fetch()
            .await?;
        Ok(HttpResponseOk(interface.into()))
    };
    apictx.external_latencies.instrument_dropshot_handler(&rqctx, handler).await
}

/// Update a network interface
#[endpoint {
    method = PUT,
    path = "/v1/network-interfaces/{interface}",
    tags = ["instances"],
}]
async fn instance_network_interface_update(
    rqctx: RequestContext<Arc<ServerContext>>,
    path_params: Path<params::NetworkInterfacePath>,
    query_params: Query<params::OptionalInstanceSelector>,
    updated_iface: TypedBody<params::InstanceNetworkInterfaceUpdate>,
) -> Result<HttpResponseOk<InstanceNetworkInterface>, HttpError> {
    let apictx = rqctx.context();
    let handler = async {
        let opctx = crate::context::op_context_for_external_api(&rqctx).await?;
        let nexus = &apictx.nexus;
        let path = path_params.into_inner();
        let query = query_params.into_inner();
        let updated_iface = updated_iface.into_inner();
        let network_interface_selector =
            params::InstanceNetworkInterfaceSelector {
                project: query.project,
                instance: query.instance,
                network_interface: path.interface,
            };
        let network_interface_lookup = nexus
            .instance_network_interface_lookup(
                &opctx,
                network_interface_selector,
            )?;
        let interface = nexus
            .instance_network_interface_update(
                &opctx,
                &network_interface_lookup,
                updated_iface,
            )
            .await?;
        Ok(HttpResponseOk(InstanceNetworkInterface::from(interface)))
    };
    apictx.external_latencies.instrument_dropshot_handler(&rqctx, handler).await
}

// External IP addresses for instances

/// List external IP addresses
#[endpoint {
    method = GET,
    path = "/v1/instances/{instance}/external-ips",
    tags = ["instances"],
}]
async fn instance_external_ip_list(
    rqctx: RequestContext<Arc<ServerContext>>,
    query_params: Query<params::OptionalProjectSelector>,
    path_params: Path<params::InstancePath>,
) -> Result<HttpResponseOk<ResultsPage<views::ExternalIp>>, HttpError> {
    let apictx = rqctx.context();
    let handler = async {
        let nexus = &apictx.nexus;
        let path = path_params.into_inner();
        let query = query_params.into_inner();
        let opctx = crate::context::op_context_for_external_api(&rqctx).await?;
        let instance_selector = params::InstanceSelector {
            project: query.project,
            instance: path.instance,
        };
        let instance_lookup =
            nexus.instance_lookup(&opctx, instance_selector)?;
        let ips =
            nexus.instance_list_external_ips(&opctx, &instance_lookup).await?;
        Ok(HttpResponseOk(ResultsPage { items: ips, next_page: None }))
    };
    apictx.external_latencies.instrument_dropshot_handler(&rqctx, handler).await
}

// Snapshots

/// List snapshots
#[endpoint {
    method = GET,
    path = "/v1/snapshots",
    tags = ["snapshots"],
}]
async fn snapshot_list(
    rqctx: RequestContext<Arc<ServerContext>>,
    query_params: Query<PaginatedByNameOrId<params::ProjectSelector>>,
) -> Result<HttpResponseOk<ResultsPage<Snapshot>>, HttpError> {
    let apictx = rqctx.context();
    let handler = async {
        let opctx = crate::context::op_context_for_external_api(&rqctx).await?;
        let nexus = &apictx.nexus;
        let query = query_params.into_inner();
        let pag_params = data_page_params_for(&rqctx, &query)?;
        let scan_params = ScanByNameOrId::from_query(&query)?;
        let paginated_by = name_or_id_pagination(&pag_params, scan_params)?;
        let project_lookup =
            nexus.project_lookup(&opctx, scan_params.selector.clone())?;
        let snapshots = nexus
            .snapshot_list(&opctx, &project_lookup, &paginated_by)
            .await?
            .into_iter()
            .map(|d| d.into())
            .collect();
        Ok(HttpResponseOk(ScanByNameOrId::results_page(
            &query,
            snapshots,
            &marker_for_name_or_id,
        )?))
    };
    apictx.external_latencies.instrument_dropshot_handler(&rqctx, handler).await
}

/// Create a snapshot
///
/// Creates a point-in-time snapshot from a disk.
#[endpoint {
    method = POST,
    path = "/v1/snapshots",
    tags = ["snapshots"],
}]
async fn snapshot_create(
    rqctx: RequestContext<Arc<ServerContext>>,
    query_params: Query<params::ProjectSelector>,
    new_snapshot: TypedBody<params::SnapshotCreate>,
) -> Result<HttpResponseCreated<Snapshot>, HttpError> {
    let apictx = rqctx.context();
    let handler = async {
        let opctx = crate::context::op_context_for_external_api(&rqctx).await?;
        let nexus = &apictx.nexus;
        let query = query_params.into_inner();
        let new_snapshot_params = &new_snapshot.into_inner();
        let project_lookup = nexus.project_lookup(&opctx, query)?;
        let snapshot = nexus
            .snapshot_create(&opctx, project_lookup, &new_snapshot_params)
            .await?;
        Ok(HttpResponseCreated(snapshot.into()))
    };
    apictx.external_latencies.instrument_dropshot_handler(&rqctx, handler).await
}

/// Fetch a snapshot
#[endpoint {
    method = GET,
    path = "/v1/snapshots/{snapshot}",
    tags = ["snapshots"],
}]
async fn snapshot_view(
    rqctx: RequestContext<Arc<ServerContext>>,
    path_params: Path<params::SnapshotPath>,
    query_params: Query<params::OptionalProjectSelector>,
) -> Result<HttpResponseOk<Snapshot>, HttpError> {
    let apictx = rqctx.context();
    let handler = async {
        let opctx = crate::context::op_context_for_external_api(&rqctx).await?;
        let nexus = &apictx.nexus;
        let path = path_params.into_inner();
        let query = query_params.into_inner();
        let snapshot_selector = params::SnapshotSelector {
            project: query.project,
            snapshot: path.snapshot,
        };
        let (.., snapshot) =
            nexus.snapshot_lookup(&opctx, snapshot_selector)?.fetch().await?;
        Ok(HttpResponseOk(snapshot.into()))
    };
    apictx.external_latencies.instrument_dropshot_handler(&rqctx, handler).await
}

/// Delete a snapshot
#[endpoint {
    method = DELETE,
    path = "/v1/snapshots/{snapshot}",
    tags = ["snapshots"],
}]
async fn snapshot_delete(
    rqctx: RequestContext<Arc<ServerContext>>,
    path_params: Path<params::SnapshotPath>,
    query_params: Query<params::OptionalProjectSelector>,
) -> Result<HttpResponseDeleted, HttpError> {
    let apictx = rqctx.context();
    let handler = async {
        let opctx = crate::context::op_context_for_external_api(&rqctx).await?;
        let nexus = &apictx.nexus;
        let path = path_params.into_inner();
        let query = query_params.into_inner();
        let snapshot_selector = params::SnapshotSelector {
            project: query.project,
            snapshot: path.snapshot,
        };
        let snapshot_lookup =
            nexus.snapshot_lookup(&opctx, snapshot_selector)?;
        nexus.snapshot_delete(&opctx, &snapshot_lookup).await?;
        Ok(HttpResponseDeleted())
    };
    apictx.external_latencies.instrument_dropshot_handler(&rqctx, handler).await
}

// VPCs

/// List VPCs
#[endpoint {
    method = GET,
    path = "/v1/vpcs",
    tags = ["vpcs"],
}]
async fn vpc_list(
    rqctx: RequestContext<Arc<ServerContext>>,
    query_params: Query<PaginatedByNameOrId<params::ProjectSelector>>,
) -> Result<HttpResponseOk<ResultsPage<Vpc>>, HttpError> {
    let apictx = rqctx.context();
    let handler = async {
        let nexus = &apictx.nexus;
        let query = query_params.into_inner();
        let pag_params = data_page_params_for(&rqctx, &query)?;
        let scan_params = ScanByNameOrId::from_query(&query)?;
        let paginated_by = name_or_id_pagination(&pag_params, scan_params)?;
        let opctx = crate::context::op_context_for_external_api(&rqctx).await?;
        let project_lookup =
            nexus.project_lookup(&opctx, scan_params.selector.clone())?;
        let vpcs = nexus
            .vpc_list(&opctx, &project_lookup, &paginated_by)
            .await?
            .into_iter()
            .map(|p| p.into())
            .collect();

        Ok(HttpResponseOk(ScanByNameOrId::results_page(
            &query,
            vpcs,
            &marker_for_name_or_id,
        )?))
    };
    apictx.external_latencies.instrument_dropshot_handler(&rqctx, handler).await
}

/// Create a VPC
#[endpoint {
    method = POST,
    path = "/v1/vpcs",
    tags = ["vpcs"],
}]
async fn vpc_create(
    rqctx: RequestContext<Arc<ServerContext>>,
    query_params: Query<params::ProjectSelector>,
    body: TypedBody<params::VpcCreate>,
) -> Result<HttpResponseCreated<Vpc>, HttpError> {
    let apictx = rqctx.context();
    let nexus = &apictx.nexus;
    let query = query_params.into_inner();
    let new_vpc_params = body.into_inner();
    let handler = async {
        let opctx = crate::context::op_context_for_external_api(&rqctx).await?;
        let project_lookup = nexus.project_lookup(&opctx, query)?;
        let vpc = nexus
            .project_create_vpc(&opctx, &project_lookup, &new_vpc_params)
            .await?;
        Ok(HttpResponseCreated(vpc.into()))
    };
    apictx.external_latencies.instrument_dropshot_handler(&rqctx, handler).await
}

/// Fetch a VPC
#[endpoint {
    method = GET,
    path = "/v1/vpcs/{vpc}",
    tags = ["vpcs"],
}]
async fn vpc_view(
    rqctx: RequestContext<Arc<ServerContext>>,
    path_params: Path<params::VpcPath>,
    query_params: Query<params::OptionalProjectSelector>,
) -> Result<HttpResponseOk<Vpc>, HttpError> {
    let apictx = rqctx.context();
    let handler = async {
        let nexus = &apictx.nexus;
        let path = path_params.into_inner();
        let query = query_params.into_inner();
        let opctx = crate::context::op_context_for_external_api(&rqctx).await?;
        let vpc_selector =
            params::VpcSelector { project: query.project, vpc: path.vpc };
        let (.., vpc) = nexus.vpc_lookup(&opctx, vpc_selector)?.fetch().await?;
        Ok(HttpResponseOk(vpc.into()))
    };
    apictx.external_latencies.instrument_dropshot_handler(&rqctx, handler).await
}

/// Update a VPC
#[endpoint {
    method = PUT,
    path = "/v1/vpcs/{vpc}",
    tags = ["vpcs"],
}]
async fn vpc_update(
    rqctx: RequestContext<Arc<ServerContext>>,
    path_params: Path<params::VpcPath>,
    query_params: Query<params::OptionalProjectSelector>,
    updated_vpc: TypedBody<params::VpcUpdate>,
) -> Result<HttpResponseOk<Vpc>, HttpError> {
    let apictx = rqctx.context();
    let handler = async {
        let nexus = &apictx.nexus;
        let path = path_params.into_inner();
        let query = query_params.into_inner();
        let updated_vpc_params = &updated_vpc.into_inner();
        let opctx = crate::context::op_context_for_external_api(&rqctx).await?;
        let vpc_selector =
            params::VpcSelector { project: query.project, vpc: path.vpc };
        let vpc_lookup = nexus.vpc_lookup(&opctx, vpc_selector)?;
        let vpc = nexus
            .project_update_vpc(&opctx, &vpc_lookup, &updated_vpc_params)
            .await?;
        Ok(HttpResponseOk(vpc.into()))
    };
    apictx.external_latencies.instrument_dropshot_handler(&rqctx, handler).await
}

/// Delete a VPC
#[endpoint {
    method = DELETE,
    path = "/v1/vpcs/{vpc}",
    tags = ["vpcs"],
}]
async fn vpc_delete(
    rqctx: RequestContext<Arc<ServerContext>>,
    path_params: Path<params::VpcPath>,
    query_params: Query<params::OptionalProjectSelector>,
) -> Result<HttpResponseDeleted, HttpError> {
    let apictx = rqctx.context();
    let handler = async {
        let nexus = &apictx.nexus;
        let path = path_params.into_inner();
        let query = query_params.into_inner();
        let opctx = crate::context::op_context_for_external_api(&rqctx).await?;
        let vpc_selector =
            params::VpcSelector { project: query.project, vpc: path.vpc };
        let vpc_lookup = nexus.vpc_lookup(&opctx, vpc_selector)?;
        nexus.project_delete_vpc(&opctx, &vpc_lookup).await?;
        Ok(HttpResponseDeleted())
    };
    apictx.external_latencies.instrument_dropshot_handler(&rqctx, handler).await
}

/// List subnets
#[endpoint {
    method = GET,
    path = "/v1/vpc-subnets",
    tags = ["vpcs"],
}]
async fn vpc_subnet_list(
    rqctx: RequestContext<Arc<ServerContext>>,
    query_params: Query<PaginatedByNameOrId<params::VpcSelector>>,
) -> Result<HttpResponseOk<ResultsPage<VpcSubnet>>, HttpError> {
    let apictx = rqctx.context();
    let handler = async {
        let nexus = &apictx.nexus;
        let query = query_params.into_inner();
        let pag_params = data_page_params_for(&rqctx, &query)?;
        let scan_params = ScanByNameOrId::from_query(&query)?;
        let paginated_by = name_or_id_pagination(&pag_params, scan_params)?;
        let opctx = crate::context::op_context_for_external_api(&rqctx).await?;
        let vpc_lookup =
            nexus.vpc_lookup(&opctx, scan_params.selector.clone())?;
        let subnets = nexus
            .vpc_subnet_list(&opctx, &vpc_lookup, &paginated_by)
            .await?
            .into_iter()
            .map(|vpc| vpc.into())
            .collect();
        Ok(HttpResponseOk(ScanByNameOrId::results_page(
            &query,
            subnets,
            &marker_for_name_or_id,
        )?))
    };
    apictx.external_latencies.instrument_dropshot_handler(&rqctx, handler).await
}

/// Create a subnet
#[endpoint {
    method = POST,
    path = "/v1/vpc-subnets",
    tags = ["vpcs"],
}]
async fn vpc_subnet_create(
    rqctx: RequestContext<Arc<ServerContext>>,
    query_params: Query<params::VpcSelector>,
    create_params: TypedBody<params::VpcSubnetCreate>,
) -> Result<HttpResponseCreated<VpcSubnet>, HttpError> {
    let apictx = rqctx.context();
    let handler = async {
        let nexus = &apictx.nexus;
        let query = query_params.into_inner();
        let create = create_params.into_inner();
        let opctx = crate::context::op_context_for_external_api(&rqctx).await?;
        let vpc_lookup = nexus.vpc_lookup(&opctx, query)?;
        let subnet =
            nexus.vpc_create_subnet(&opctx, &vpc_lookup, &create).await?;
        Ok(HttpResponseCreated(subnet.into()))
    };
    apictx.external_latencies.instrument_dropshot_handler(&rqctx, handler).await
}

/// Fetch a subnet
#[endpoint {
    method = GET,
    path = "/v1/vpc-subnets/{subnet}",
    tags = ["vpcs"],
}]
async fn vpc_subnet_view(
    rqctx: RequestContext<Arc<ServerContext>>,
    path_params: Path<params::SubnetPath>,
    query_params: Query<params::OptionalVpcSelector>,
) -> Result<HttpResponseOk<VpcSubnet>, HttpError> {
    let apictx = rqctx.context();
    let handler = async {
        let nexus = &apictx.nexus;
        let path = path_params.into_inner();
        let query = query_params.into_inner();
        let opctx = crate::context::op_context_for_external_api(&rqctx).await?;
        let subnet_selector = params::SubnetSelector {
            project: query.project,
            vpc: query.vpc,
            subnet: path.subnet,
        };
        let (.., subnet) =
            nexus.vpc_subnet_lookup(&opctx, subnet_selector)?.fetch().await?;
        Ok(HttpResponseOk(subnet.into()))
    };
    apictx.external_latencies.instrument_dropshot_handler(&rqctx, handler).await
}

/// Delete a subnet
#[endpoint {
    method = DELETE,
    path = "/v1/vpc-subnets/{subnet}",
    tags = ["vpcs"],
}]
async fn vpc_subnet_delete(
    rqctx: RequestContext<Arc<ServerContext>>,
    path_params: Path<params::SubnetPath>,
    query_params: Query<params::OptionalVpcSelector>,
) -> Result<HttpResponseDeleted, HttpError> {
    let apictx = rqctx.context();
    let handler = async {
        let nexus = &apictx.nexus;
        let path = path_params.into_inner();
        let query = query_params.into_inner();
        let opctx = crate::context::op_context_for_external_api(&rqctx).await?;
        let subnet_selector = params::SubnetSelector {
            project: query.project,
            vpc: query.vpc,
            subnet: path.subnet,
        };
        let subnet_lookup = nexus.vpc_subnet_lookup(&opctx, subnet_selector)?;
        nexus.vpc_delete_subnet(&opctx, &subnet_lookup).await?;
        Ok(HttpResponseDeleted())
    };
    apictx.external_latencies.instrument_dropshot_handler(&rqctx, handler).await
}

/// Update a subnet
#[endpoint {
    method = PUT,
    path = "/v1/vpc-subnets/{subnet}",
    tags = ["vpcs"],
}]
async fn vpc_subnet_update(
    rqctx: RequestContext<Arc<ServerContext>>,
    path_params: Path<params::SubnetPath>,
    query_params: Query<params::OptionalVpcSelector>,
    subnet_params: TypedBody<params::VpcSubnetUpdate>,
) -> Result<HttpResponseOk<VpcSubnet>, HttpError> {
    let apictx = rqctx.context();
    let handler = async {
        let nexus = &apictx.nexus;
        let path = path_params.into_inner();
        let query = query_params.into_inner();
        let subnet_params = subnet_params.into_inner();
        let opctx = crate::context::op_context_for_external_api(&rqctx).await?;
        let subnet_selector = params::SubnetSelector {
            project: query.project,
            vpc: query.vpc,
            subnet: path.subnet,
        };
        let subnet_lookup = nexus.vpc_subnet_lookup(&opctx, subnet_selector)?;
        let subnet = nexus
            .vpc_update_subnet(&opctx, &subnet_lookup, &subnet_params)
            .await?;
        Ok(HttpResponseOk(subnet.into()))
    };
    apictx.external_latencies.instrument_dropshot_handler(&rqctx, handler).await
}

// This endpoint is likely temporary. We would rather list all IPs allocated in
// a subnet whether they come from NICs or something else. See
// https://github.com/oxidecomputer/omicron/issues/2476

/// List network interfaces
#[endpoint {
    method = GET,
    path = "/v1/vpc-subnets/{subnet}/network-interfaces",
    tags = ["vpcs"],
}]
async fn vpc_subnet_list_network_interfaces(
    rqctx: RequestContext<Arc<ServerContext>>,
    path_params: Path<params::SubnetPath>,
    query_params: Query<PaginatedByNameOrId<params::OptionalVpcSelector>>,
) -> Result<HttpResponseOk<ResultsPage<InstanceNetworkInterface>>, HttpError> {
    let apictx = rqctx.context();
    let handler = async {
        let nexus = &apictx.nexus;
        let query = query_params.into_inner();
        let path = path_params.into_inner();
        let pag_params = data_page_params_for(&rqctx, &query)?;
        let scan_params = ScanByNameOrId::from_query(&query)?;
        let paginated_by = name_or_id_pagination(&pag_params, scan_params)?;
        let opctx = crate::context::op_context_for_external_api(&rqctx).await?;
        let subnet_selector = params::SubnetSelector {
            project: scan_params.selector.project.clone(),
            vpc: scan_params.selector.vpc.clone(),
            subnet: path.subnet,
        };
        let subnet_lookup = nexus.vpc_subnet_lookup(&opctx, subnet_selector)?;
        let interfaces = nexus
            .subnet_list_instance_network_interfaces(
                &opctx,
                &subnet_lookup,
                &paginated_by,
            )
            .await?
            .into_iter()
            .map(|interfaces| interfaces.into())
            .collect();
        Ok(HttpResponseOk(ScanByNameOrId::results_page(
            &query,
            interfaces,
            &marker_for_name_or_id,
        )?))
    };
    apictx.external_latencies.instrument_dropshot_handler(&rqctx, handler).await
}

// VPC Firewalls

// TODO Is the number of firewall rules bounded?
/// List firewall rules
#[endpoint {
    method = GET,
    path = "/v1/vpc-firewall-rules",
    tags = ["vpcs"],
}]
async fn vpc_firewall_rules_view(
    rqctx: RequestContext<Arc<ServerContext>>,
    query_params: Query<params::VpcSelector>,
) -> Result<HttpResponseOk<VpcFirewallRules>, HttpError> {
    // TODO: Check If-Match and fail if the ETag doesn't match anymore.
    // Without this check, if firewall rules change while someone is listing
    // the rules, they will see a mix of the old and new rules.
    let apictx = rqctx.context();
    let handler = async {
        let opctx = crate::context::op_context_for_external_api(&rqctx).await?;
        let nexus = &apictx.nexus;
        let query = query_params.into_inner();
        let vpc_lookup = nexus.vpc_lookup(&opctx, query)?;
        let rules = nexus.vpc_list_firewall_rules(&opctx, &vpc_lookup).await?;
        Ok(HttpResponseOk(VpcFirewallRules {
            rules: rules.into_iter().map(|rule| rule.into()).collect(),
        }))
    };
    apictx.external_latencies.instrument_dropshot_handler(&rqctx, handler).await
}

/// Replace firewall rules
#[endpoint {
    method = PUT,
    path = "/v1/vpc-firewall-rules",
    tags = ["vpcs"],
}]
async fn vpc_firewall_rules_update(
    rqctx: RequestContext<Arc<ServerContext>>,
    query_params: Query<params::VpcSelector>,
    router_params: TypedBody<VpcFirewallRuleUpdateParams>,
) -> Result<HttpResponseOk<VpcFirewallRules>, HttpError> {
    // TODO: Check If-Match and fail if the ETag doesn't match anymore.
    // TODO: limit size of the ruleset because the GET endpoint is not paginated
    let apictx = rqctx.context();
    let handler = async {
        let opctx = crate::context::op_context_for_external_api(&rqctx).await?;
        let nexus = &apictx.nexus;
        let query = query_params.into_inner();
        let router_params = router_params.into_inner();
        let vpc_lookup = nexus.vpc_lookup(&opctx, query)?;
        let rules = nexus
            .vpc_update_firewall_rules(&opctx, &vpc_lookup, &router_params)
            .await?;
        Ok(HttpResponseOk(VpcFirewallRules {
            rules: rules.into_iter().map(|rule| rule.into()).collect(),
        }))
    };
    apictx.external_latencies.instrument_dropshot_handler(&rqctx, handler).await
}

// VPC Routers

/// List routers
#[endpoint {
    method = GET,
    path = "/v1/vpc-routers",
    tags = ["vpcs"],
    unpublished = true,
}]
async fn vpc_router_list(
    rqctx: RequestContext<Arc<ServerContext>>,
    query_params: Query<PaginatedByNameOrId<params::VpcSelector>>,
) -> Result<HttpResponseOk<ResultsPage<VpcRouter>>, HttpError> {
    let apictx = rqctx.context();
    let handler = async {
        let opctx = crate::context::op_context_for_external_api(&rqctx).await?;
        let nexus = &apictx.nexus;
        let query = query_params.into_inner();
        let pag_params = data_page_params_for(&rqctx, &query)?;
        let scan_params = ScanByNameOrId::from_query(&query)?;
        let paginated_by = name_or_id_pagination(&pag_params, scan_params)?;
        let vpc_lookup =
            nexus.vpc_lookup(&opctx, scan_params.selector.clone())?;
        let routers = nexus
            .vpc_router_list(&opctx, &vpc_lookup, &paginated_by)
            .await?
            .into_iter()
            .map(|s| s.into())
            .collect();
        Ok(HttpResponseOk(ScanByNameOrId::results_page(
            &query,
            routers,
            &marker_for_name_or_id,
        )?))
    };
    apictx.external_latencies.instrument_dropshot_handler(&rqctx, handler).await
}

/// Fetch a router
#[endpoint {
    method = GET,
    path = "/v1/vpc-routers/{router}",
    tags = ["vpcs"],
    unpublished = true,
}]
async fn vpc_router_view(
    rqctx: RequestContext<Arc<ServerContext>>,
    path_params: Path<params::RouterPath>,
    query_params: Query<params::OptionalVpcSelector>,
) -> Result<HttpResponseOk<VpcRouter>, HttpError> {
    let apictx = rqctx.context();
    let handler = async {
        let nexus = &apictx.nexus;
        let path = path_params.into_inner();
        let query = query_params.into_inner();
        let opctx = crate::context::op_context_for_external_api(&rqctx).await?;
        let router_selector = params::RouterSelector {
            project: query.project,
            vpc: query.vpc,
            router: path.router,
        };
        let (.., vpc_router) =
            nexus.vpc_router_lookup(&opctx, router_selector)?.fetch().await?;
        Ok(HttpResponseOk(vpc_router.into()))
    };
    apictx.external_latencies.instrument_dropshot_handler(&rqctx, handler).await
}

/// Create a VPC router
#[endpoint {
    method = POST,
    path = "/v1/vpc-routers",
    tags = ["vpcs"],
    unpublished = true,
}]
async fn vpc_router_create(
    rqctx: RequestContext<Arc<ServerContext>>,
    query_params: Query<params::VpcSelector>,
    create_params: TypedBody<params::VpcRouterCreate>,
) -> Result<HttpResponseCreated<VpcRouter>, HttpError> {
    let apictx = rqctx.context();
    let handler = async {
        let nexus = &apictx.nexus;
        let query = query_params.into_inner();
        let create = create_params.into_inner();
        let opctx = crate::context::op_context_for_external_api(&rqctx).await?;
        let vpc_lookup = nexus.vpc_lookup(&opctx, query)?;
        let router = nexus
            .vpc_create_router(
                &opctx,
                &vpc_lookup,
                &db::model::VpcRouterKind::Custom,
                &create,
            )
            .await?;
        Ok(HttpResponseCreated(router.into()))
    };
    apictx.external_latencies.instrument_dropshot_handler(&rqctx, handler).await
}

/// Delete a router
#[endpoint {
    method = DELETE,
    path = "/v1/vpc-routers/{router}",
    tags = ["vpcs"],
    unpublished = true,
}]
async fn vpc_router_delete(
    rqctx: RequestContext<Arc<ServerContext>>,
    path_params: Path<params::RouterPath>,
    query_params: Query<params::OptionalVpcSelector>,
) -> Result<HttpResponseDeleted, HttpError> {
    let apictx = rqctx.context();
    let handler = async {
        let nexus = &apictx.nexus;
        let path = path_params.into_inner();
        let query = query_params.into_inner();
        let opctx = crate::context::op_context_for_external_api(&rqctx).await?;
        let router_selector = params::RouterSelector {
            project: query.project,
            vpc: query.vpc,
            router: path.router,
        };
        let router_lookup = nexus.vpc_router_lookup(&opctx, router_selector)?;
        nexus.vpc_delete_router(&opctx, &router_lookup).await?;
        Ok(HttpResponseDeleted())
    };
    apictx.external_latencies.instrument_dropshot_handler(&rqctx, handler).await
}

/// Update a router
#[endpoint {
    method = PUT,
    path = "/v1/vpc-routers/{router}",
    tags = ["vpcs"],
    unpublished = true,
}]
async fn vpc_router_update(
    rqctx: RequestContext<Arc<ServerContext>>,
    path_params: Path<params::RouterPath>,
    query_params: Query<params::OptionalVpcSelector>,
    router_params: TypedBody<params::VpcRouterUpdate>,
) -> Result<HttpResponseOk<VpcRouter>, HttpError> {
    let apictx = rqctx.context();
    let handler = async {
        let nexus = &apictx.nexus;
        let path = path_params.into_inner();
        let query = query_params.into_inner();
        let router_params = router_params.into_inner();
        let opctx = crate::context::op_context_for_external_api(&rqctx).await?;
        let router_selector = params::RouterSelector {
            project: query.project,
            vpc: query.vpc,
            router: path.router,
        };
        let router_lookup = nexus.vpc_router_lookup(&opctx, router_selector)?;
        let router = nexus
            .vpc_update_router(&opctx, &router_lookup, &router_params)
            .await?;
        Ok(HttpResponseOk(router.into()))
    };
    apictx.external_latencies.instrument_dropshot_handler(&rqctx, handler).await
}

/// List routes
///
/// List the routes associated with a router in a particular VPC.
#[endpoint {
    method = GET,
    path = "/v1/vpc-router-routes",
    tags = ["vpcs"],
    unpublished = true,
}]
async fn vpc_router_route_list(
    rqctx: RequestContext<Arc<ServerContext>>,
    query_params: Query<PaginatedByNameOrId<params::RouterSelector>>,
) -> Result<HttpResponseOk<ResultsPage<RouterRoute>>, HttpError> {
    let apictx = rqctx.context();
    let handler = async {
        let opctx = crate::context::op_context_for_external_api(&rqctx).await?;
        let nexus = &apictx.nexus;
        let query = query_params.into_inner();
        let pag_params = data_page_params_for(&rqctx, &query)?;
        let scan_params = ScanByNameOrId::from_query(&query)?;
        let paginated_by = name_or_id_pagination(&pag_params, scan_params)?;
        let router_lookup =
            nexus.vpc_router_lookup(&opctx, scan_params.selector.clone())?;
        let routes = nexus
            .vpc_router_route_list(&opctx, &router_lookup, &paginated_by)
            .await?
            .into_iter()
            .map(|route| route.into())
            .collect();
        Ok(HttpResponseOk(ScanByNameOrId::results_page(
            &query,
            routes,
            &marker_for_name_or_id,
        )?))
    };
    apictx.external_latencies.instrument_dropshot_handler(&rqctx, handler).await
}

// Vpc Router Routes

/// Fetch a route
#[endpoint {
    method = GET,
    path = "/v1/vpc-router-routes/{route}",
    tags = ["vpcs"],
    unpublished = true,
}]
async fn vpc_router_route_view(
    rqctx: RequestContext<Arc<ServerContext>>,
    path_params: Path<params::RoutePath>,
    query_params: Query<params::RouterSelector>,
) -> Result<HttpResponseOk<RouterRoute>, HttpError> {
    let apictx = rqctx.context();
    let handler = async {
        let opctx = crate::context::op_context_for_external_api(&rqctx).await?;
        let nexus = &apictx.nexus;
        let path = path_params.into_inner();
        let query = query_params.into_inner();
        let route_selector = params::RouteSelector {
            project: query.project,
            vpc: query.vpc,
            router: Some(query.router),
            route: path.route,
        };
        let (.., route) = nexus
            .vpc_router_route_lookup(&opctx, route_selector)?
            .fetch()
            .await?;
        Ok(HttpResponseOk(route.into()))
    };
    apictx.external_latencies.instrument_dropshot_handler(&rqctx, handler).await
}

/// Create a router
#[endpoint {
    method = POST,
    path = "/v1/vpc-router-routes",
    tags = ["vpcs"],
    unpublished = true,
}]
async fn vpc_router_route_create(
    rqctx: RequestContext<Arc<ServerContext>>,
    query_params: Query<params::RouterSelector>,
    create_params: TypedBody<params::RouterRouteCreate>,
) -> Result<HttpResponseCreated<RouterRoute>, HttpError> {
    let apictx = rqctx.context();
    let handler = async {
        let opctx = crate::context::op_context_for_external_api(&rqctx).await?;
        let nexus = &apictx.nexus;
        let query = query_params.into_inner();
        let create = create_params.into_inner();
        let router_lookup = nexus.vpc_router_lookup(&opctx, query)?;
        let route = nexus
            .router_create_route(
                &opctx,
                &router_lookup,
                &RouterRouteKind::Custom,
                &create,
            )
            .await?;
        Ok(HttpResponseCreated(route.into()))
    };
    apictx.external_latencies.instrument_dropshot_handler(&rqctx, handler).await
}

/// Delete a route
#[endpoint {
    method = DELETE,
    path = "/v1/vpc-router-routes/{route}",
    tags = ["vpcs"],
    unpublished = true,
}]
async fn vpc_router_route_delete(
    rqctx: RequestContext<Arc<ServerContext>>,
    path_params: Path<params::RoutePath>,
    query_params: Query<params::OptionalRouterSelector>,
) -> Result<HttpResponseDeleted, HttpError> {
    let apictx = rqctx.context();
    let handler = async {
        let opctx = crate::context::op_context_for_external_api(&rqctx).await?;
        let nexus = &apictx.nexus;
        let path = path_params.into_inner();
        let query = query_params.into_inner();
        let route_selector = params::RouteSelector {
            project: query.project,
            vpc: query.vpc,
            router: query.router,
            route: path.route,
        };
        let route_lookup =
            nexus.vpc_router_route_lookup(&opctx, route_selector)?;
        nexus.router_delete_route(&opctx, &route_lookup).await?;
        Ok(HttpResponseDeleted())
    };
    apictx.external_latencies.instrument_dropshot_handler(&rqctx, handler).await
}

/// Update a route
#[endpoint {
    method = PUT,
    path = "/v1/vpc-router-routes/{route}",
    tags = ["vpcs"],
    unpublished = true,
}]
async fn vpc_router_route_update(
    rqctx: RequestContext<Arc<ServerContext>>,
    path_params: Path<params::RoutePath>,
    query_params: Query<params::OptionalRouterSelector>,
    router_params: TypedBody<params::RouterRouteUpdate>,
) -> Result<HttpResponseOk<RouterRoute>, HttpError> {
    let apictx = rqctx.context();
    let handler = async {
        let nexus = &apictx.nexus;
        let path = path_params.into_inner();
        let query = query_params.into_inner();
        let router_params = router_params.into_inner();
        let opctx = crate::context::op_context_for_external_api(&rqctx).await?;
        let route_selector = params::RouteSelector {
            project: query.project,
            vpc: query.vpc,
            router: query.router,
            route: path.route,
        };
        let route_lookup =
            nexus.vpc_router_route_lookup(&opctx, route_selector)?;
        let route = nexus
            .router_update_route(&opctx, &route_lookup, &router_params)
            .await?;
        Ok(HttpResponseOk(route.into()))
    };
    apictx.external_latencies.instrument_dropshot_handler(&rqctx, handler).await
}

// Racks

/// List racks
#[endpoint {
    method = GET,
    path = "/v1/system/hardware/racks",
    tags = ["system/hardware"],
}]
async fn rack_list(
    rqctx: RequestContext<Arc<ServerContext>>,
    query_params: Query<PaginatedById>,
) -> Result<HttpResponseOk<ResultsPage<Rack>>, HttpError> {
    let apictx = rqctx.context();
    let handler = async {
        let nexus = &apictx.nexus;
        let query = query_params.into_inner();
        let opctx = crate::context::op_context_for_external_api(&rqctx).await?;
        let racks = nexus
            .racks_list(&opctx, &data_page_params_for(&rqctx, &query)?)
            .await?
            .into_iter()
            .map(|r| r.into())
            .collect();
        Ok(HttpResponseOk(ScanById::results_page(
            &query,
            racks,
            &|_, rack: &Rack| rack.identity.id,
        )?))
    };
    apictx.external_latencies.instrument_dropshot_handler(&rqctx, handler).await
}

/// Path parameters for Rack requests
#[derive(Deserialize, JsonSchema)]
struct RackPathParam {
    /// The rack's unique ID.
    rack_id: Uuid,
}

/// Fetch a rack
#[endpoint {
    method = GET,
    path = "/v1/system/hardware/racks/{rack_id}",
    tags = ["system/hardware"],
}]
async fn rack_view(
    rqctx: RequestContext<Arc<ServerContext>>,
    path_params: Path<RackPathParam>,
) -> Result<HttpResponseOk<Rack>, HttpError> {
    let apictx = rqctx.context();
    let handler = async {
        let nexus = &apictx.nexus;
        let path = path_params.into_inner();
        let opctx = crate::context::op_context_for_external_api(&rqctx).await?;
        let rack_info = nexus.rack_lookup(&opctx, &path.rack_id).await?;
        Ok(HttpResponseOk(rack_info.into()))
    };
    apictx.external_latencies.instrument_dropshot_handler(&rqctx, handler).await
}

/// List uninitialized sleds in a given rack
#[endpoint {
    method = GET,
    path = "/v1/system/hardware/sleds-uninitialized",
    tags = ["system/hardware"]
}]
async fn sled_list_uninitialized(
    rqctx: RequestContext<Arc<ServerContext>>,
) -> Result<HttpResponseOk<ResultsPage<UninitializedSled>>, HttpError> {
    let apictx = rqctx.context();
    let handler = async {
        let nexus = &apictx.nexus;
        let opctx = crate::context::op_context_for_external_api(&rqctx).await?;
        let sleds = nexus.sled_list_uninitialized(&opctx).await?;
        Ok(HttpResponseOk(ResultsPage { items: sleds, next_page: None }))
    };
    apictx.external_latencies.instrument_dropshot_handler(&rqctx, handler).await
}

/// Add a sled to an initialized rack
//
// TODO: In the future this should really be a PUT request, once we resolve
// https://github.com/oxidecomputer/omicron/issues/4494. It should also
// explicitly be tied to a rack via a `rack_id` path param. For now we assume
// we are only operating on single rack systems.
#[endpoint {
    method = POST,
    path = "/v1/system/hardware/sleds/",
    tags = ["system/hardware"]
}]
async fn sled_add(
    rqctx: RequestContext<Arc<ServerContext>>,
    sled: TypedBody<UninitializedSledId>,
) -> Result<HttpResponseUpdatedNoContent, HttpError> {
    let apictx = rqctx.context();
    let nexus = &apictx.nexus;
    let handler = async {
        let opctx = crate::context::op_context_for_external_api(&rqctx).await?;
        nexus.sled_add(&opctx, sled.into_inner()).await?;
        Ok(HttpResponseUpdatedNoContent())
    };
    apictx.external_latencies.instrument_dropshot_handler(&rqctx, handler).await
}

// Sleds

/// List sleds
#[endpoint {
    method = GET,
    path = "/v1/system/hardware/sleds",
    tags = ["system/hardware"],
}]
async fn sled_list(
    rqctx: RequestContext<Arc<ServerContext>>,
    query_params: Query<PaginatedById>,
) -> Result<HttpResponseOk<ResultsPage<Sled>>, HttpError> {
    let apictx = rqctx.context();
    let handler = async {
        let nexus = &apictx.nexus;
        let query = query_params.into_inner();
        let opctx = crate::context::op_context_for_external_api(&rqctx).await?;
        let sleds = nexus
            .sled_list(&opctx, &data_page_params_for(&rqctx, &query)?)
            .await?
            .into_iter()
            .map(|s| s.into())
            .collect();
        Ok(HttpResponseOk(ScanById::results_page(
            &query,
            sleds,
            &|_, sled: &Sled| sled.identity.id,
        )?))
    };
    apictx.external_latencies.instrument_dropshot_handler(&rqctx, handler).await
}

/// Fetch a sled
#[endpoint {
    method = GET,
    path = "/v1/system/hardware/sleds/{sled_id}",
    tags = ["system/hardware"],
}]
async fn sled_view(
    rqctx: RequestContext<Arc<ServerContext>>,
    path_params: Path<params::SledPath>,
) -> Result<HttpResponseOk<Sled>, HttpError> {
    let apictx = rqctx.context();
    let handler = async {
        let nexus = &apictx.nexus;
        let path = path_params.into_inner();
        let opctx = crate::context::op_context_for_external_api(&rqctx).await?;
        let (.., sled) =
            nexus.sled_lookup(&opctx, &path.sled_id)?.fetch().await?;
        Ok(HttpResponseOk(sled.into()))
    };
    apictx.external_latencies.instrument_dropshot_handler(&rqctx, handler).await
}

/// Set the sled's provision state.
#[endpoint {
    method = PUT,
    path = "/v1/system/hardware/sleds/{sled_id}/provision-state",
    tags = ["system/hardware"],
}]
async fn sled_set_provision_state(
    rqctx: RequestContext<Arc<ServerContext>>,
    path_params: Path<params::SledPath>,
    new_provision_state: TypedBody<params::SledProvisionStateParams>,
) -> Result<HttpResponseOk<params::SledProvisionStateResponse>, HttpError> {
    let apictx = rqctx.context();
    let handler = async {
        let nexus = &apictx.nexus;

        let path = path_params.into_inner();
        let provision_state = new_provision_state.into_inner().state;

        let opctx = crate::context::op_context_for_external_api(&rqctx).await?;
        // Convert the external `SledProvisionState` into our internal data model.
        let new_state = db::model::SledProvisionState::from(provision_state);

        let sled_lookup = nexus.sled_lookup(&opctx, &path.sled_id)?;

        let old_state = nexus
            .sled_set_provision_state(&opctx, &sled_lookup, new_state)
            .await?;

        let response = params::SledProvisionStateResponse {
            old_state: old_state.into(),
            new_state: new_state.into(),
        };

        Ok(HttpResponseOk(response))
    };
    apictx.external_latencies.instrument_dropshot_handler(&rqctx, handler).await
}

/// List instances running on a given sled
#[endpoint {
    method = GET,
    path = "/v1/system/hardware/sleds/{sled_id}/instances",
    tags = ["system/hardware"],
}]
async fn sled_instance_list(
    rqctx: RequestContext<Arc<ServerContext>>,
    path_params: Path<params::SledPath>,
    query_params: Query<PaginatedById>,
) -> Result<HttpResponseOk<ResultsPage<SledInstance>>, HttpError> {
    let apictx = rqctx.context();
    let handler = async {
        let nexus = &apictx.nexus;
        let path = path_params.into_inner();
        let query = query_params.into_inner();
        let opctx = crate::context::op_context_for_external_api(&rqctx).await?;
        let sled_lookup = nexus.sled_lookup(&opctx, &path.sled_id)?;
        let sled_instances = nexus
            .sled_instance_list(
                &opctx,
                &sled_lookup,
                &data_page_params_for(&rqctx, &query)?,
            )
            .await?
            .into_iter()
            .map(|s| s.into())
            .collect();
        Ok(HttpResponseOk(ScanById::results_page(
            &query,
            sled_instances,
            &|_, sled_instance: &SledInstance| sled_instance.identity.id,
        )?))
    };
    apictx.external_latencies.instrument_dropshot_handler(&rqctx, handler).await
}

// Physical disks

/// List physical disks
#[endpoint {
    method = GET,
    path = "/v1/system/hardware/disks",
    tags = ["system/hardware"],
}]
async fn physical_disk_list(
    rqctx: RequestContext<Arc<ServerContext>>,
    query_params: Query<PaginatedById>,
) -> Result<HttpResponseOk<ResultsPage<PhysicalDisk>>, HttpError> {
    let apictx = rqctx.context();
    let handler = async {
        let nexus = &apictx.nexus;
        let query = query_params.into_inner();
        let opctx = crate::context::op_context_for_external_api(&rqctx).await?;
        let disks = nexus
            .physical_disk_list(&opctx, &data_page_params_for(&rqctx, &query)?)
            .await?
            .into_iter()
            .map(|s| s.into())
            .collect();
        Ok(HttpResponseOk(ScanById::results_page(
            &query,
            disks,
            &|_, disk: &PhysicalDisk| disk.identity.id,
        )?))
    };
    apictx.external_latencies.instrument_dropshot_handler(&rqctx, handler).await
}

// Switches

/// List switches
#[endpoint {
    method = GET,
    path = "/v1/system/hardware/switches",
    tags = ["system/hardware"],
}]
async fn switch_list(
    rqctx: RequestContext<Arc<ServerContext>>,
    query_params: Query<PaginatedById>,
) -> Result<HttpResponseOk<ResultsPage<Switch>>, HttpError> {
    let apictx = rqctx.context();
    let handler = async {
        let nexus = &apictx.nexus;
        let query = query_params.into_inner();
        let opctx = crate::context::op_context_for_external_api(&rqctx).await?;
        let switches = nexus
            .switch_list(&opctx, &data_page_params_for(&rqctx, &query)?)
            .await?
            .into_iter()
            .map(|s| s.into())
            .collect();
        Ok(HttpResponseOk(ScanById::results_page(
            &query,
            switches,
            &|_, switch: &Switch| switch.identity.id,
        )?))
    };
    apictx.external_latencies.instrument_dropshot_handler(&rqctx, handler).await
}

/// Fetch a switch
#[endpoint {
    method = GET,
    path = "/v1/system/hardware/switches/{switch_id}",
    tags = ["system/hardware"],
 }]
async fn switch_view(
    rqctx: RequestContext<Arc<ServerContext>>,
    path_params: Path<params::SwitchPath>,
) -> Result<HttpResponseOk<Switch>, HttpError> {
    let apictx = rqctx.context();
    let handler = async {
        let nexus = &apictx.nexus;
        let path = path_params.into_inner();
        let opctx = crate::context::op_context_for_external_api(&rqctx).await?;
        let (.., switch) = nexus
            .switch_lookup(
                &opctx,
                params::SwitchSelector { switch: path.switch_id },
            )?
            .fetch()
            .await?;
        Ok(HttpResponseOk(switch.into()))
    };
    apictx.external_latencies.instrument_dropshot_handler(&rqctx, handler).await
}

/// List physical disks attached to sleds
#[endpoint {
    method = GET,
    path = "/v1/system/hardware/sleds/{sled_id}/disks",
    tags = ["system/hardware"],
}]
async fn sled_physical_disk_list(
    rqctx: RequestContext<Arc<ServerContext>>,
    path_params: Path<params::SledPath>,
    query_params: Query<PaginatedById>,
) -> Result<HttpResponseOk<ResultsPage<PhysicalDisk>>, HttpError> {
    let apictx = rqctx.context();
    let handler = async {
        let nexus = &apictx.nexus;
        let path = path_params.into_inner();
        let query = query_params.into_inner();
        let opctx = crate::context::op_context_for_external_api(&rqctx).await?;
        let disks = nexus
            .sled_list_physical_disks(
                &opctx,
                path.sled_id,
                &data_page_params_for(&rqctx, &query)?,
            )
            .await?
            .into_iter()
            .map(|s| s.into())
            .collect();
        Ok(HttpResponseOk(ScanById::results_page(
            &query,
            disks,
            &|_, disk: &PhysicalDisk| disk.identity.id,
        )?))
    };
    apictx.external_latencies.instrument_dropshot_handler(&rqctx, handler).await
}

// Metrics

#[derive(Debug, Deserialize, JsonSchema)]
pub struct SystemMetricParams {
    /// A silo ID. If unspecified, get aggregrate metrics across all silos.
    pub silo_id: Option<Uuid>,
}

#[derive(Debug, Deserialize, JsonSchema)]
pub struct SiloMetricParams {
    /// A project ID. If unspecified, get aggregrate metrics across all projects
    /// in current silo.
    pub project_id: Option<Uuid>,
}

#[derive(Display, Deserialize, JsonSchema)]
#[display(style = "snake_case")]
#[serde(rename_all = "snake_case")]
pub enum SystemMetricName {
    VirtualDiskSpaceProvisioned,
    CpusProvisioned,
    RamProvisioned,
}

#[derive(Deserialize, JsonSchema)]
struct SystemMetricsPathParam {
    metric_name: SystemMetricName,
}

/// Access metrics data
#[endpoint {
     method = GET,
     path = "/v1/system/metrics/{metric_name}",
     tags = ["system/metrics"],
}]
async fn system_metric(
    rqctx: RequestContext<Arc<ServerContext>>,
    path_params: Path<SystemMetricsPathParam>,
    pag_params: Query<
        PaginationParams<params::ResourceMetrics, params::ResourceMetrics>,
    >,
    other_params: Query<params::OptionalSiloSelector>,
) -> Result<HttpResponseOk<ResultsPage<oximeter_db::Measurement>>, HttpError> {
    let apictx = rqctx.context();
    let handler = async {
        let nexus = &apictx.nexus;
        let metric_name = path_params.into_inner().metric_name;
        let pagination = pag_params.into_inner();
        let limit = rqctx.page_limit(&pagination)?;

        let opctx = crate::context::op_context_for_external_api(&rqctx).await?;
        let silo_lookup = match other_params.into_inner().silo {
            Some(silo) => Some(nexus.silo_lookup(&opctx, silo)?),
            _ => None,
        };

        let result = nexus
            .system_metric_list(
                &opctx,
                metric_name,
                silo_lookup,
                pagination,
                limit,
            )
            .await?;

        Ok(HttpResponseOk(result))
    };
    apictx.external_latencies.instrument_dropshot_handler(&rqctx, handler).await
}

/// Access metrics data
#[endpoint {
     method = GET,
     path = "/v1/metrics/{metric_name}",
     tags = ["metrics"],
}]
async fn silo_metric(
    rqctx: RequestContext<Arc<ServerContext>>,
    path_params: Path<SystemMetricsPathParam>,
    pag_params: Query<
        PaginationParams<params::ResourceMetrics, params::ResourceMetrics>,
    >,
    other_params: Query<params::OptionalProjectSelector>,
) -> Result<HttpResponseOk<ResultsPage<oximeter_db::Measurement>>, HttpError> {
    let apictx = rqctx.context();
    let handler = async {
        let nexus = &apictx.nexus;
        let metric_name = path_params.into_inner().metric_name;

        let opctx = crate::context::op_context_for_external_api(&rqctx).await?;
        let project_lookup = match other_params.into_inner().project {
            Some(project) => {
                let project_selector = params::ProjectSelector { project };
                Some(nexus.project_lookup(&opctx, project_selector)?)
            }
            _ => None,
        };

        let pagination = pag_params.into_inner();
        let limit = rqctx.page_limit(&pagination)?;

        let opctx = crate::context::op_context_for_external_api(&rqctx).await?;
        let result = nexus
            .silo_metric_list(
                &opctx,
                metric_name,
                project_lookup,
                pagination,
                limit,
            )
            .await?;

        Ok(HttpResponseOk(result))
    };
    apictx.external_latencies.instrument_dropshot_handler(&rqctx, handler).await
}

// Updates

/// Refresh update data
#[endpoint {
     method = POST,
     path = "/v1/system/update/refresh",
     tags = ["system/update"],
     unpublished = true,
}]
async fn system_update_refresh(
    rqctx: RequestContext<Arc<ServerContext>>,
) -> Result<HttpResponseUpdatedNoContent, HttpError> {
    let apictx = rqctx.context();
    let nexus = &apictx.nexus;
    let handler = async {
        let opctx = crate::context::op_context_for_external_api(&rqctx).await?;
        nexus.updates_refresh_metadata(&opctx).await?;
        Ok(HttpResponseUpdatedNoContent())
    };
    apictx.external_latencies.instrument_dropshot_handler(&rqctx, handler).await
}

/// View system version and update status
#[endpoint {
     method = GET,
     path = "/v1/system/update/version",
     tags = ["system/update"],
     unpublished = true,
}]
async fn system_version(
    rqctx: RequestContext<Arc<ServerContext>>,
) -> Result<HttpResponseOk<views::SystemVersion>, HttpError> {
    let apictx = rqctx.context();
    let nexus = &apictx.nexus;
    let handler = async {
        let opctx = crate::context::op_context_for_external_api(&rqctx).await?;
        opctx.authorize(authz::Action::ListChildren, &authz::FLEET).await?;

        // The only way we have no latest deployment is if the rack was just set
        // up and no system updates have ever been run. In this case there is no
        // update running, so we can fall back to steady.
        let status = nexus
            .latest_update_deployment(&opctx)
            .await
            .map_or(views::UpdateStatus::Steady, |d| d.status.into());

        // Updateable components, however, are populated at rack setup before
        // the external API is even started, so if we get here and there are no
        // components, that's a real issue and the 500 we throw is appropriate.
        let low = nexus.lowest_component_system_version(&opctx).await?.into();
        let high = nexus.highest_component_system_version(&opctx).await?.into();

        Ok(HttpResponseOk(views::SystemVersion {
            version_range: views::VersionRange { low, high },
            status,
        }))
    };
    apictx.external_latencies.instrument_dropshot_handler(&rqctx, handler).await
}

/// View version and update status of component tree
#[endpoint {
     method = GET,
     path = "/v1/system/update/components",
     tags = ["system/update"],
     unpublished = true,
}]
async fn system_component_version_list(
    rqctx: RequestContext<Arc<ServerContext>>,
    query_params: Query<PaginatedById>,
) -> Result<HttpResponseOk<ResultsPage<views::UpdateableComponent>>, HttpError>
{
    let apictx = rqctx.context();
    let nexus = &apictx.nexus;
    let query = query_params.into_inner();
    let pagparams = data_page_params_for(&rqctx, &query)?;
    let handler = async {
        let opctx = crate::context::op_context_for_external_api(&rqctx).await?;
        let components = nexus
            .updateable_components_list_by_id(&opctx, &pagparams)
            .await?
            .into_iter()
            .map(|u| u.into())
            .collect();
        Ok(HttpResponseOk(ScanById::results_page(
            &query,
            components,
            &|_, u: &views::UpdateableComponent| u.identity.id,
        )?))
    };
    apictx.external_latencies.instrument_dropshot_handler(&rqctx, handler).await
}

/// List all updates
#[endpoint {
     method = GET,
     path = "/v1/system/update/updates",
     tags = ["system/update"],
     unpublished = true,
}]
async fn system_update_list(
    rqctx: RequestContext<Arc<ServerContext>>,
    query_params: Query<PaginatedById>,
) -> Result<HttpResponseOk<ResultsPage<views::SystemUpdate>>, HttpError> {
    let apictx = rqctx.context();
    let nexus = &apictx.nexus;
    let query = query_params.into_inner();
    let pagparams = data_page_params_for(&rqctx, &query)?;
    let handler = async {
        let opctx = crate::context::op_context_for_external_api(&rqctx).await?;
        let updates = nexus
            .system_updates_list_by_id(&opctx, &pagparams)
            .await?
            .into_iter()
            .map(|u| u.into())
            .collect();
        Ok(HttpResponseOk(ScanById::results_page(
            &query,
            updates,
            &|_, u: &views::SystemUpdate| u.identity.id,
        )?))
    };
    apictx.external_latencies.instrument_dropshot_handler(&rqctx, handler).await
}

/// View system update
#[endpoint {
     method = GET,
     path = "/v1/system/update/updates/{version}",
     tags = ["system/update"],
     unpublished = true,
}]
async fn system_update_view(
    rqctx: RequestContext<Arc<ServerContext>>,
    path_params: Path<params::SystemUpdatePath>,
) -> Result<HttpResponseOk<views::SystemUpdate>, HttpError> {
    let apictx = rqctx.context();
    let nexus = &apictx.nexus;
    let path = path_params.into_inner();
    let handler = async {
        let opctx = crate::context::op_context_for_external_api(&rqctx).await?;
        let system_update =
            nexus.system_update_fetch_by_version(&opctx, &path.version).await?;
        Ok(HttpResponseOk(system_update.into()))
    };
    apictx.external_latencies.instrument_dropshot_handler(&rqctx, handler).await
}

/// View system update component tree
#[endpoint {
    method = GET,
    path = "/v1/system/update/updates/{version}/components",
    tags = ["system/update"],
    unpublished = true,
}]
async fn system_update_components_list(
    rqctx: RequestContext<Arc<ServerContext>>,
    path_params: Path<params::SystemUpdatePath>,
) -> Result<HttpResponseOk<ResultsPage<views::ComponentUpdate>>, HttpError> {
    let apictx = rqctx.context();
    let nexus = &apictx.nexus;
    let path = path_params.into_inner();
    let handler = async {
        let opctx = crate::context::op_context_for_external_api(&rqctx).await?;
        let components = nexus
            .system_update_list_components(&opctx, &path.version)
            .await?
            .into_iter()
            .map(|i| i.into())
            .collect();
        Ok(HttpResponseOk(ResultsPage { items: components, next_page: None }))
    };
    apictx.external_latencies.instrument_dropshot_handler(&rqctx, handler).await
}

/// Start system update
#[endpoint {
    method = POST,
    path = "/v1/system/update/start",
    tags = ["system/update"],
    unpublished = true,
}]
async fn system_update_start(
    rqctx: RequestContext<Arc<ServerContext>>,
    // The use of the request body here instead of a path param is deliberate.
    // Unlike instance start (which uses a path param), update start is about
    // modifying the state of the system rather than the state of the resource
    // (instance there, system update here) identified by the param. This
    // approach also gives us symmetry with the /stop endpoint.
    update: TypedBody<params::SystemUpdateStart>,
) -> Result<HttpResponseAccepted<views::UpdateDeployment>, HttpError> {
    let apictx = rqctx.context();
    let _nexus = &apictx.nexus;
    let handler = async {
        let opctx = crate::context::op_context_for_external_api(&rqctx).await?;
        opctx.authorize(authz::Action::Modify, &authz::FLEET).await?;

        // inverse situation to stop: we only want to actually start an update
        // if there isn't one already in progress.

        // 1. check that there is no update in progress
        //   a. if there is one, this should probably 409
        // 2. kick off the update start saga, which
        //   a. tells the update system to get going
        //   b. creates an update deployment

        // similar question for stop: do we return the deployment directly, or a
        // special StartUpdateResult that includes a deployment ID iff an update
        // was actually started

        Ok(HttpResponseAccepted(views::UpdateDeployment {
            identity: AssetIdentityMetadata {
                id: Uuid::new_v4(),
                time_created: Utc::now(),
                time_modified: Utc::now(),
            },
            version: update.into_inner().version,
            status: views::UpdateStatus::Updating,
        }))
    };
    apictx.external_latencies.instrument_dropshot_handler(&rqctx, handler).await
}

/// Stop system update
///
/// If there is no update in progress, do nothing.
#[endpoint {
    method = POST,
    path = "/v1/system/update/stop",
    tags = ["system/update"],
    unpublished = true,
}]
async fn system_update_stop(
    rqctx: RequestContext<Arc<ServerContext>>,
) -> Result<HttpResponseUpdatedNoContent, HttpError> {
    let apictx = rqctx.context();
    let _nexus = &apictx.nexus;
    let handler = async {
        let opctx = crate::context::op_context_for_external_api(&rqctx).await?;
        opctx.authorize(authz::Action::Modify, &authz::FLEET).await?;

        // TODO: Implement stopping an update. Should probably be a saga.

        // Ask update subsystem if it's doing anything. If so, tell it to stop.
        // This could be done in a single call to the updater if the latter can
        // respond to a stop command differently depending on whether it did
        // anything or not.

        // If we did in fact stop a running update, update the status on the
        // latest update deployment in the DB to `stopped` and respond with that
        // deployment. If we do nothing, what should we return? Maybe instead of
        // responding with the deployment, this endpoint gets its own
        // `StopUpdateResult` response view that says whether it was a noop, and
        // if it wasn't, includes the ID of the stopped deployment, which allows
        // the client to fetch it if it actually wants it.

        Ok(HttpResponseUpdatedNoContent())
    };
    apictx.external_latencies.instrument_dropshot_handler(&rqctx, handler).await
}

/// List all update deployments
#[endpoint {
     method = GET,
     path = "/v1/system/update/deployments",
     tags = ["system/update"],
     unpublished = true,
}]
async fn update_deployments_list(
    rqctx: RequestContext<Arc<ServerContext>>,
    query_params: Query<PaginatedById>,
) -> Result<HttpResponseOk<ResultsPage<views::UpdateDeployment>>, HttpError> {
    let apictx = rqctx.context();
    let nexus = &apictx.nexus;
    let query = query_params.into_inner();
    let pagparams = data_page_params_for(&rqctx, &query)?;
    let handler = async {
        let opctx = crate::context::op_context_for_external_api(&rqctx).await?;
        let updates = nexus
            .update_deployments_list_by_id(&opctx, &pagparams)
            .await?
            .into_iter()
            .map(|u| u.into())
            .collect();
        Ok(HttpResponseOk(ScanById::results_page(
            &query,
            updates,
            &|_, u: &views::UpdateDeployment| u.identity.id,
        )?))
    };
    apictx.external_latencies.instrument_dropshot_handler(&rqctx, handler).await
}

/// Fetch a system update deployment
#[endpoint {
     method = GET,
     path = "/v1/system/update/deployments/{id}",
     tags = ["system/update"],
     unpublished = true,
}]
async fn update_deployment_view(
    rqctx: RequestContext<Arc<ServerContext>>,
    path_params: Path<ByIdPathParams>,
) -> Result<HttpResponseOk<views::UpdateDeployment>, HttpError> {
    let apictx = rqctx.context();
    let nexus = &apictx.nexus;
    let path = path_params.into_inner();
    let id = &path.id;
    let handler = async {
        let opctx = crate::context::op_context_for_external_api(&rqctx).await?;
        let deployment =
            nexus.update_deployment_fetch_by_id(&opctx, id).await?;
        Ok(HttpResponseOk(deployment.into()))
    };
    apictx.external_latencies.instrument_dropshot_handler(&rqctx, handler).await
}
// Silo users

/// List users
#[endpoint {
    method = GET,
    path = "/v1/users",
    tags = ["silos"],
}]
async fn user_list(
    rqctx: RequestContext<Arc<ServerContext>>,
    query_params: Query<PaginatedById<params::OptionalGroupSelector>>,
) -> Result<HttpResponseOk<ResultsPage<User>>, HttpError> {
    let apictx = rqctx.context();
    let handler = async {
        let nexus = &apictx.nexus;
        let query = query_params.into_inner();
        let pagparams = data_page_params_for(&rqctx, &query)?;
        let opctx = crate::context::op_context_for_external_api(&rqctx).await?;
        let scan_params = ScanById::from_query(&query)?;

        // TODO: a valid UUID gets parsed here and will 404 if it doesn't exist
        // (as expected) but a non-UUID string just gets let through as None
        // (i.e., ignored) instead of 400ing

        let users = if let Some(group_id) = scan_params.selector.group {
            nexus
                .current_silo_group_users_list(&opctx, &pagparams, &group_id)
                .await?
        } else {
            nexus.silo_users_list_current(&opctx, &pagparams).await?
        };

        Ok(HttpResponseOk(ScanById::results_page(
            &query,
            users.into_iter().map(|i| i.into()).collect(),
            &|_, user: &User| user.id,
        )?))
    };
    apictx.external_latencies.instrument_dropshot_handler(&rqctx, handler).await
}

// Silo groups

/// List groups
#[endpoint {
    method = GET,
    path = "/v1/groups",
    tags = ["silos"],
}]
async fn group_list(
    rqctx: RequestContext<Arc<ServerContext>>,
    query_params: Query<PaginatedById>,
) -> Result<HttpResponseOk<ResultsPage<Group>>, HttpError> {
    let apictx = rqctx.context();
    let nexus = &apictx.nexus;
    let query = query_params.into_inner();
    let pagparams = data_page_params_for(&rqctx, &query)?;
    let handler = async {
        let opctx = crate::context::op_context_for_external_api(&rqctx).await?;
        let groups = nexus
            .silo_groups_list(&opctx, &pagparams)
            .await?
            .into_iter()
            .map(|i| i.into())
            .collect();
        Ok(HttpResponseOk(ScanById::results_page(
            &query,
            groups,
            &|_, group: &Group| group.id,
        )?))
    };
    apictx.external_latencies.instrument_dropshot_handler(&rqctx, handler).await
}

/// Fetch group
#[endpoint {
    method = GET,
    path = "/v1/groups/{group_id}",
    tags = ["silos"],
}]
async fn group_view(
    rqctx: RequestContext<Arc<ServerContext>>,
    path_params: Path<params::GroupPath>,
) -> Result<HttpResponseOk<Group>, HttpError> {
    let apictx = rqctx.context();
    let handler = async {
        let nexus = &apictx.nexus;
        let path = path_params.into_inner();
        let opctx = crate::context::op_context_for_external_api(&rqctx).await?;
        let (.., group) =
            nexus.silo_group_lookup(&opctx, &path.group_id).fetch().await?;
        Ok(HttpResponseOk(group.into()))
    };
    apictx.external_latencies.instrument_dropshot_handler(&rqctx, handler).await
}

// Built-in (system) users

/// List built-in users
#[endpoint {
    method = GET,
    path = "/v1/system/users-builtin",
    tags = ["system/silos"],
}]
async fn user_builtin_list(
    rqctx: RequestContext<Arc<ServerContext>>,
    query_params: Query<PaginatedByName>,
) -> Result<HttpResponseOk<ResultsPage<UserBuiltin>>, HttpError> {
    let apictx = rqctx.context();
    let nexus = &apictx.nexus;
    let query = query_params.into_inner();
    let pagparams =
        data_page_params_for(&rqctx, &query)?.map_name(|n| Name::ref_cast(n));
    let handler = async {
        let opctx = crate::context::op_context_for_external_api(&rqctx).await?;
        let users = nexus
            .users_builtin_list(&opctx, &pagparams)
            .await?
            .into_iter()
            .map(|i| i.into())
            .collect();
        Ok(HttpResponseOk(ScanByName::results_page(
            &query,
            users,
            &marker_for_name,
        )?))
    };
    apictx.external_latencies.instrument_dropshot_handler(&rqctx, handler).await
}

/// Fetch a built-in user
#[endpoint {
    method = GET,
    path = "/v1/system/users-builtin/{user}",
    tags = ["system/silos"],
}]
async fn user_builtin_view(
    rqctx: RequestContext<Arc<ServerContext>>,
    path_params: Path<params::UserBuiltinSelector>,
) -> Result<HttpResponseOk<UserBuiltin>, HttpError> {
    let apictx = rqctx.context();
    let handler = async {
        let nexus = &apictx.nexus;
        let user_selector = path_params.into_inner();
        let opctx = crate::context::op_context_for_external_api(&rqctx).await?;
        let (.., user) =
            nexus.user_builtin_lookup(&opctx, &user_selector)?.fetch().await?;
        Ok(HttpResponseOk(user.into()))
    };
    apictx.external_latencies.instrument_dropshot_handler(&rqctx, handler).await
}

// Built-in roles

// Roles have their own pagination scheme because they do not use the usual "id"
// or "name" types.  For more, see the comment in dbinit.sql.
#[derive(Deserialize, JsonSchema, Serialize)]
struct RolePage {
    last_seen: String,
}

/// Path parameters for global (system) role requests
#[derive(Deserialize, JsonSchema)]
struct RolePathParam {
    /// The built-in role's unique name.
    role_name: String,
}

/// List built-in roles
#[endpoint {
    method = GET,
    path = "/v1/system/roles",
    tags = ["roles"],
}]
async fn role_list(
    rqctx: RequestContext<Arc<ServerContext>>,
    query_params: Query<PaginationParams<EmptyScanParams, RolePage>>,
) -> Result<HttpResponseOk<ResultsPage<Role>>, HttpError> {
    let apictx = rqctx.context();
    let nexus = &apictx.nexus;
    let query = query_params.into_inner();
    let handler = async {
        let opctx = crate::context::op_context_for_external_api(&rqctx).await?;
        let marker = match &query.page {
            WhichPage::First(..) => None,
            WhichPage::Next(RolePage { last_seen }) => {
                Some(last_seen.split_once('.').ok_or_else(|| {
                    Error::invalid_value(last_seen.clone(), "bad page token")
                })?)
                .map(|(s1, s2)| (s1.to_string(), s2.to_string()))
            }
        };
        let pagparams = DataPageParams {
            limit: rqctx.page_limit(&query)?,
            direction: PaginationOrder::Ascending,
            marker: marker.as_ref(),
        };
        let roles = nexus
            .roles_builtin_list(&opctx, &pagparams)
            .await?
            .into_iter()
            .map(|i| i.into())
            .collect();
        Ok(HttpResponseOk(dropshot::ResultsPage::new(
            roles,
            &EmptyScanParams {},
            |role: &Role, _| RolePage { last_seen: role.name.to_string() },
        )?))
    };
    apictx.external_latencies.instrument_dropshot_handler(&rqctx, handler).await
}

/// Fetch a built-in role
#[endpoint {
    method = GET,
    path = "/v1/system/roles/{role_name}",
    tags = ["roles"],
}]
async fn role_view(
    rqctx: RequestContext<Arc<ServerContext>>,
    path_params: Path<RolePathParam>,
) -> Result<HttpResponseOk<Role>, HttpError> {
    let apictx = rqctx.context();
    let nexus = &apictx.nexus;
    let path = path_params.into_inner();
    let role_name = &path.role_name;
    let handler = async {
        let opctx = crate::context::op_context_for_external_api(&rqctx).await?;
        let role = nexus.role_builtin_fetch(&opctx, &role_name).await?;
        Ok(HttpResponseOk(role.into()))
    };
    apictx.external_latencies.instrument_dropshot_handler(&rqctx, handler).await
}

// Current user

/// Fetch the user associated with the current session
#[endpoint {
   method = GET,
   path = "/v1/me",
   tags = ["session"],
}]
pub(crate) async fn current_user_view(
    rqctx: RequestContext<Arc<ServerContext>>,
) -> Result<HttpResponseOk<views::CurrentUser>, HttpError> {
    let apictx = rqctx.context();
    let nexus = &apictx.nexus;
    let handler = async {
        let opctx = crate::context::op_context_for_external_api(&rqctx).await?;
        let user = nexus.silo_user_fetch_self(&opctx).await?;
        let (_, silo) = nexus.current_silo_lookup(&opctx)?.fetch().await?;
        Ok(HttpResponseOk(views::CurrentUser {
            user: user.into(),
            silo_name: silo.name().clone(),
        }))
    };
    apictx.external_latencies.instrument_dropshot_handler(&rqctx, handler).await
}

/// Fetch the silo groups the current user belongs to
#[endpoint {
    method = GET,
    path = "/v1/me/groups",
    tags = ["session"],
 }]
pub(crate) async fn current_user_groups(
    rqctx: RequestContext<Arc<ServerContext>>,
    query_params: Query<PaginatedById>,
) -> Result<HttpResponseOk<ResultsPage<views::Group>>, HttpError> {
    let apictx = rqctx.context();
    let handler = async {
        let opctx = crate::context::op_context_for_external_api(&rqctx).await?;
        let nexus = &apictx.nexus;
        let query = query_params.into_inner();
        let groups = nexus
            .silo_user_fetch_groups_for_self(
                &opctx,
                &data_page_params_for(&rqctx, &query)?,
            )
            .await?
            .into_iter()
            .map(|d| d.into())
            .collect();
        Ok(HttpResponseOk(ScanById::results_page(
            &query,
            groups,
            &|_, group: &views::Group| group.id,
        )?))
    };
    apictx.external_latencies.instrument_dropshot_handler(&rqctx, handler).await
}

// Per-user SSH public keys

/// List SSH public keys
///
/// Lists SSH public keys for the currently authenticated user.
#[endpoint {
    method = GET,
    path = "/v1/me/ssh-keys",
    tags = ["session"],
}]
async fn current_user_ssh_key_list(
    rqctx: RequestContext<Arc<ServerContext>>,
    query_params: Query<PaginatedByNameOrId>,
) -> Result<HttpResponseOk<ResultsPage<SshKey>>, HttpError> {
    let apictx = rqctx.context();
    let handler = async {
        let opctx = crate::context::op_context_for_external_api(&rqctx).await?;
        let nexus = &apictx.nexus;
        let query = query_params.into_inner();
        let pag_params = data_page_params_for(&rqctx, &query)?;
        let scan_params = ScanByNameOrId::from_query(&query)?;
        let paginated_by = name_or_id_pagination(&pag_params, scan_params)?;
        let &actor = opctx
            .authn
            .actor_required()
            .internal_context("listing current user's ssh keys")?;
        let ssh_keys = nexus
            .ssh_keys_list(&opctx, actor.actor_id(), &paginated_by)
            .await?
            .into_iter()
            .map(SshKey::from)
            .collect::<Vec<SshKey>>();
        Ok(HttpResponseOk(ScanByNameOrId::results_page(
            &query,
            ssh_keys,
            &marker_for_name_or_id,
        )?))
    };
    apictx.external_latencies.instrument_dropshot_handler(&rqctx, handler).await
}

/// Create an SSH public key
///
/// Create an SSH public key for the currently authenticated user.
#[endpoint {
    method = POST,
    path = "/v1/me/ssh-keys",
    tags = ["session"],
}]
async fn current_user_ssh_key_create(
    rqctx: RequestContext<Arc<ServerContext>>,
    new_key: TypedBody<params::SshKeyCreate>,
) -> Result<HttpResponseCreated<SshKey>, HttpError> {
    let apictx = rqctx.context();
    let handler = async {
        let opctx = crate::context::op_context_for_external_api(&rqctx).await?;
        let nexus = &apictx.nexus;
        let &actor = opctx
            .authn
            .actor_required()
            .internal_context("creating ssh key for current user")?;
        let ssh_key = nexus
            .ssh_key_create(&opctx, actor.actor_id(), new_key.into_inner())
            .await?;
        Ok(HttpResponseCreated(ssh_key.into()))
    };
    apictx.external_latencies.instrument_dropshot_handler(&rqctx, handler).await
}

/// Fetch an SSH public key
///
/// Fetch an SSH public key associated with the currently authenticated user.
#[endpoint {
    method = GET,
    path = "/v1/me/ssh-keys/{ssh_key}",
    tags = ["session"],
}]
async fn current_user_ssh_key_view(
    rqctx: RequestContext<Arc<ServerContext>>,
    path_params: Path<params::SshKeyPath>,
) -> Result<HttpResponseOk<SshKey>, HttpError> {
    let apictx = rqctx.context();
    let handler = async {
        let opctx = crate::context::op_context_for_external_api(&rqctx).await?;
        let nexus = &apictx.nexus;
        let path = path_params.into_inner();
        let &actor = opctx
            .authn
            .actor_required()
            .internal_context("fetching one of current user's ssh keys")?;
        let ssh_key_selector = params::SshKeySelector {
            silo_user_id: actor.actor_id(),
            ssh_key: path.ssh_key,
        };
        let ssh_key_lookup = nexus.ssh_key_lookup(&opctx, &ssh_key_selector)?;
        let (.., silo_user, _, ssh_key) = ssh_key_lookup.fetch().await?;
        // Ensure the SSH key exists in the current silo
        assert_eq!(silo_user.id(), actor.actor_id());
        Ok(HttpResponseOk(ssh_key.into()))
    };
    apictx.external_latencies.instrument_dropshot_handler(&rqctx, handler).await
}

/// Delete an SSH public key
///
/// Delete an SSH public key associated with the currently authenticated user.
#[endpoint {
    method = DELETE,
    path = "/v1/me/ssh-keys/{ssh_key}",
    tags = ["session"],
}]
async fn current_user_ssh_key_delete(
    rqctx: RequestContext<Arc<ServerContext>>,
    path_params: Path<params::SshKeyPath>,
) -> Result<HttpResponseDeleted, HttpError> {
    let apictx = rqctx.context();
    let handler = async {
        let opctx = crate::context::op_context_for_external_api(&rqctx).await?;
        let nexus = &apictx.nexus;
        let path = path_params.into_inner();
        let &actor = opctx
            .authn
            .actor_required()
            .internal_context("deleting one of current user's ssh keys")?;
        let ssh_key_selector = params::SshKeySelector {
            silo_user_id: actor.actor_id(),
            ssh_key: path.ssh_key,
        };
        let ssh_key_lookup = nexus.ssh_key_lookup(&opctx, &ssh_key_selector)?;
        nexus.ssh_key_delete(&opctx, actor.actor_id(), &ssh_key_lookup).await?;
        Ok(HttpResponseDeleted())
    };
    apictx.external_latencies.instrument_dropshot_handler(&rqctx, handler).await
}

#[cfg(test)]
mod test {
    use super::external_api;

    #[test]
    fn test_nexus_tag_policy() {
        // This will fail if any of the endpoints don't match the policy in
        // ./tag-config.json
        let _ = external_api();
    }
}<|MERGE_RESOLUTION|>--- conflicted
+++ resolved
@@ -48,7 +48,7 @@
 use nexus_db_queries::{
     authz::ApiResource, db::fixed_data::silo::INTERNAL_SILO_ID,
 };
-<<<<<<< HEAD
+use nexus_types::external_api::views::Utilization;
 use nexus_types::external_api::{
     params::{ProjectSelector, UninitializedSledId},
     views::SiloQuotas,
@@ -57,9 +57,6 @@
     external_api::views::{SledInstance, Switch},
     identity::AssetIdentityMetadata,
 };
-=======
-use nexus_types::external_api::views::Utilization;
->>>>>>> 8ad838ea
 use omicron_common::api::external::http_pagination::data_page_params_for;
 use omicron_common::api::external::http_pagination::marker_for_name;
 use omicron_common::api::external::http_pagination::marker_for_name_or_id;
@@ -239,11 +236,7 @@
         api.register(switch_list)?;
         api.register(switch_view)?;
         api.register(sled_list_uninitialized)?;
-<<<<<<< HEAD
         api.register(sled_add)?;
-=======
-        api.register(add_sled_to_initialized_rack)?;
->>>>>>> 8ad838ea
 
         api.register(user_builtin_list)?;
         api.register(user_builtin_view)?;
