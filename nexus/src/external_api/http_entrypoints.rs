// This Source Code Form is subject to the terms of the Mozilla Public
// License, v. 2.0. If a copy of the MPL was not distributed with this
// file, You can obtain one at https://mozilla.org/MPL/2.0/.

//! Handler functions (entrypoints) for external HTTP APIs

use super::{
    console_api, device_auth, params,
    views::{
        self, Certificate, GlobalImage, Group, IdentityProvider, Image, IpPool,
        IpPoolRange, PhysicalDisk, Project, Rack, Role, Silo, Sled, Snapshot,
        SshKey, User, UserBuiltin, Vpc, VpcRouter, VpcSubnet,
    },
};
use crate::authz;
use crate::db;
use crate::db::identity::Resource;
use crate::db::model::Name;
use crate::external_api::shared;
use crate::ServerContext;
use chrono::Utc;
use dropshot::ApiDescription;
use dropshot::EmptyScanParams;
use dropshot::HttpError;
use dropshot::HttpResponseAccepted;
use dropshot::HttpResponseCreated;
use dropshot::HttpResponseDeleted;
use dropshot::HttpResponseOk;
use dropshot::HttpResponseUpdatedNoContent;
use dropshot::PaginationOrder;
use dropshot::PaginationParams;
use dropshot::Path;
use dropshot::Query;
use dropshot::RequestContext;
use dropshot::ResultsPage;
use dropshot::TypedBody;
use dropshot::WhichPage;
use dropshot::{
    channel, endpoint, WebsocketChannelResult, WebsocketConnection,
};
use ipnetwork::IpNetwork;
use nexus_db_queries::db::lookup::ImageLookup;
use nexus_db_queries::db::lookup::ImageParentLookup;
use nexus_types::identity::AssetIdentityMetadata;
use omicron_common::api::external::http_pagination::data_page_params_for;
use omicron_common::api::external::http_pagination::marker_for_name;
use omicron_common::api::external::http_pagination::marker_for_name_or_id;
use omicron_common::api::external::http_pagination::name_or_id_pagination;
use omicron_common::api::external::http_pagination::PaginatedById;
use omicron_common::api::external::http_pagination::PaginatedByName;
use omicron_common::api::external::http_pagination::PaginatedByNameOrId;
use omicron_common::api::external::http_pagination::ScanById;
use omicron_common::api::external::http_pagination::ScanByName;
use omicron_common::api::external::http_pagination::ScanByNameOrId;
use omicron_common::api::external::http_pagination::ScanParams;
use omicron_common::api::external::to_list;
use omicron_common::api::external::DataPageParams;
use omicron_common::api::external::Disk;
use omicron_common::api::external::Error;
use omicron_common::api::external::Instance;
use omicron_common::api::external::InstanceNetworkInterface;
use omicron_common::api::external::InternalContext;
use omicron_common::api::external::NameOrId;
use omicron_common::api::external::RouterRoute;
use omicron_common::api::external::RouterRouteKind;
use omicron_common::api::external::Saga;
use omicron_common::api::external::VpcFirewallRuleUpdateParams;
use omicron_common::api::external::VpcFirewallRules;
use omicron_common::bail_unless;
use parse_display::Display;
use ref_cast::RefCast;
use schemars::JsonSchema;
use serde::Deserialize;
use serde::Serialize;
use std::sync::Arc;
use uuid::Uuid;

type NexusApiDescription = ApiDescription<Arc<ServerContext>>;

/// Returns a description of the external nexus API
pub fn external_api() -> NexusApiDescription {
    fn register_endpoints(api: &mut NexusApiDescription) -> Result<(), String> {
        api.register(system_policy_view)?;
        api.register(system_policy_update)?;

        api.register(policy_view)?;
        api.register(policy_update)?;

        api.register(project_list)?;
        api.register(project_create)?;
        api.register(project_view)?;
        api.register(project_delete)?;
        api.register(project_update)?;
        api.register(project_policy_view)?;
        api.register(project_policy_update)?;

        // Operator-Accessible IP Pools API
        api.register(ip_pool_list)?;
        api.register(ip_pool_create)?;
        api.register(ip_pool_view)?;
        api.register(ip_pool_delete)?;
        api.register(ip_pool_update)?;
        // Variants for internal services
        api.register(ip_pool_service_view)?;

        // Operator-Accessible IP Pool Range API
        api.register(ip_pool_range_list)?;
        api.register(ip_pool_range_add)?;
        api.register(ip_pool_range_remove)?;
        // Variants for internal services
        api.register(ip_pool_service_range_list)?;
        api.register(ip_pool_service_range_add)?;
        api.register(ip_pool_service_range_remove)?;

        api.register(disk_list)?;
        api.register(disk_create)?;
        api.register(disk_view)?;
        api.register(disk_delete)?;
        api.register(disk_metrics_list)?;

        api.register(disk_bulk_write_import_start)?;
        api.register(disk_bulk_write_import)?;
        api.register(disk_bulk_write_import_stop)?;
        api.register(disk_import_blocks_from_url)?;
        api.register(disk_finalize_import)?;

        api.register(instance_list)?;
        api.register(instance_view)?;
        api.register(instance_create)?;
        api.register(instance_delete)?;
        api.register(instance_migrate)?;
        api.register(instance_reboot)?;
        api.register(instance_start)?;
        api.register(instance_stop)?;
        api.register(instance_disk_list)?;
        api.register(instance_disk_attach)?;
        api.register(instance_disk_detach)?;
        api.register(instance_serial_console)?;
        api.register(instance_serial_console_stream)?;

        api.register(image_list)?;
        api.register(image_create)?;
        api.register(image_view)?;
        api.register(image_delete)?;

        api.register(snapshot_list)?;
        api.register(snapshot_create)?;
        api.register(snapshot_view)?;
        api.register(snapshot_delete)?;

        api.register(vpc_list)?;
        api.register(vpc_create)?;
        api.register(vpc_view)?;
        api.register(vpc_update)?;
        api.register(vpc_delete)?;

        api.register(vpc_subnet_list)?;
        api.register(vpc_subnet_view)?;
        api.register(vpc_subnet_create)?;
        api.register(vpc_subnet_delete)?;
        api.register(vpc_subnet_update)?;
        api.register(vpc_subnet_list_network_interfaces)?;

        api.register(instance_network_interface_create)?;
        api.register(instance_network_interface_list)?;
        api.register(instance_network_interface_view)?;
        api.register(instance_network_interface_update)?;
        api.register(instance_network_interface_delete)?;

        api.register(instance_external_ip_list)?;

        api.register(vpc_router_list)?;
        api.register(vpc_router_view)?;
        api.register(vpc_router_create)?;
        api.register(vpc_router_delete)?;
        api.register(vpc_router_update)?;

        api.register(vpc_router_route_list)?;
        api.register(vpc_router_route_view)?;
        api.register(vpc_router_route_create)?;
        api.register(vpc_router_route_delete)?;
        api.register(vpc_router_route_update)?;

        api.register(vpc_firewall_rules_view)?;
        api.register(vpc_firewall_rules_update)?;

        api.register(rack_list)?;
        api.register(rack_view)?;
        api.register(sled_list)?;
        api.register(sled_view)?;
        api.register(sled_physical_disk_list)?;
        api.register(physical_disk_list)?;

        api.register(saga_list)?;
        api.register(saga_view)?;

        api.register(user_builtin_list)?;
        api.register(user_builtin_view)?;

        api.register(role_list)?;
        api.register(role_view)?;

        api.register(current_user_view)?;
        api.register(current_user_groups)?;
        api.register(current_user_ssh_key_list)?;
        api.register(current_user_ssh_key_view)?;
        api.register(current_user_ssh_key_create)?;
        api.register(current_user_ssh_key_delete)?;

        // Fleet-wide API operations
        api.register(silo_list)?;
        api.register(silo_create)?;
        api.register(silo_view)?;
        api.register(silo_delete)?;
        api.register(silo_policy_view)?;
        api.register(silo_policy_update)?;

        api.register(silo_identity_provider_list)?;

        api.register(saml_identity_provider_create)?;
        api.register(saml_identity_provider_view)?;

        api.register(local_idp_user_create)?;
        api.register(local_idp_user_delete)?;
        api.register(local_idp_user_set_password)?;

        api.register(certificate_list)?;
        api.register(certificate_create)?;
        api.register(certificate_view)?;
        api.register(certificate_delete)?;

        api.register(system_image_list)?;
        api.register(system_image_create)?;
        api.register(system_image_view)?;
        api.register(system_image_view_by_id)?;
        api.register(system_image_delete)?;

        api.register(system_metric)?;

        api.register(system_update_refresh)?;
        api.register(system_version)?;
        api.register(system_component_version_list)?;
        api.register(system_update_list)?;
        api.register(system_update_view)?;
        api.register(system_update_start)?;
        api.register(system_update_stop)?;
        api.register(system_update_components_list)?;
        api.register(update_deployments_list)?;
        api.register(update_deployment_view)?;

        api.register(user_list)?;
        api.register(silo_user_list)?;
        api.register(silo_user_view)?;
        api.register(group_list)?;
        api.register(group_view)?;

        // Console API operations
        api.register(console_api::login_begin)?;
        api.register(console_api::login_local)?;
        api.register(console_api::login_spoof_begin)?;
        api.register(console_api::login_spoof)?;
        api.register(console_api::login_saml_begin)?;
        api.register(console_api::login_saml)?;
        api.register(console_api::logout)?;

        api.register(console_api::console_page)?;
        api.register(console_api::console_root)?;
        api.register(console_api::console_settings_page)?;
        api.register(console_api::console_system_page)?;
        api.register(console_api::asset)?;

        api.register(device_auth::device_auth_request)?;
        api.register(device_auth::device_auth_verify)?;
        api.register(device_auth::device_auth_success)?;
        api.register(device_auth::device_auth_confirm)?;
        api.register(device_auth::device_access_token)?;

        Ok(())
    }

    let conf = serde_json::from_str(include_str!("./tag-config.json")).unwrap();
    let mut api = NexusApiDescription::new().tag_config(conf);

    if let Err(err) = register_endpoints(&mut api) {
        panic!("failed to register entrypoints: {}", err);
    }
    api
}

// API ENDPOINT FUNCTION NAMING CONVENTIONS
//
// Generally, HTTP resources are grouped within some collection. For a
// relatively simple example:
//
//   GET    v1/projects                (list the projects in the collection)
//   POST   v1/projects                (create a project in the collection)
//   GET    v1/projects/{project}      (look up a project in the collection)
//   DELETE v1/projects/{project}      (delete a project in the collection)
//   PUT    v1/projects/{project}      (update a project in the collection)
//
// We pick a name for the function that implements a given API entrypoint
// based on how we expect it to appear in the CLI subcommand hierarchy. For
// example:
//
//   GET    v1/projects                 -> project_list()
//   POST   v1/projects                 -> project_create()
//   GET    v1/projects/{project}       -> project_view()
//   DELETE v1/projects/{project}       -> project_delete()
//   PUT    v1/projects/{project}       -> project_update()
//
// Note that the path typically uses the entity's plural form while the
// function name uses its singular.
//
// Operations beyond list, create, view, delete, and update should use a
// descriptive noun or verb, again bearing in mind that this will be
// transcribed into the CLI and SDKs:
//
//   POST   -> instance_reboot
//   POST   -> instance_stop
//   GET    -> instance_serial_console
//
// Note that these function names end up in generated OpenAPI spec as the
// operationId for each endpoint, and therefore represent a contract with
// clients. Client generators use operationId to name API methods, so changing
// a function name is a breaking change from a client perspective.

/// Fetch the top-level IAM policy
#[endpoint {
    method = GET,
    path = "/v1/system/policy",
    tags = ["policy"],
}]
async fn system_policy_view(
    rqctx: RequestContext<Arc<ServerContext>>,
) -> Result<HttpResponseOk<shared::Policy<authz::FleetRole>>, HttpError> {
    let apictx = rqctx.context();
    let handler = async {
        let nexus = &apictx.nexus;
        let opctx = crate::context::op_context_for_external_api(&rqctx).await?;
        let policy = nexus.fleet_fetch_policy(&opctx).await?;
        Ok(HttpResponseOk(policy))
    };
    apictx.external_latencies.instrument_dropshot_handler(&rqctx, handler).await
}

/// Path parameters for `/by-id/` endpoints
#[derive(Deserialize, JsonSchema)]
struct ByIdPathParams {
    id: Uuid,
}

/// Update the top-level IAM policy
#[endpoint {
    method = PUT,
    path = "/v1/system/policy",
    tags = ["policy"],
}]
async fn system_policy_update(
    rqctx: RequestContext<Arc<ServerContext>>,
    new_policy: TypedBody<shared::Policy<authz::FleetRole>>,
) -> Result<HttpResponseOk<shared::Policy<authz::FleetRole>>, HttpError> {
    let apictx = rqctx.context();
    let handler = async {
        let nexus = &apictx.nexus;
        let new_policy = new_policy.into_inner();
        let nasgns = new_policy.role_assignments.len();
        // This should have been validated during parsing.
        bail_unless!(nasgns <= shared::MAX_ROLE_ASSIGNMENTS_PER_RESOURCE);
        let opctx = crate::context::op_context_for_external_api(&rqctx).await?;
        let policy = nexus.fleet_update_policy(&opctx, &new_policy).await?;
        Ok(HttpResponseOk(policy))
    };
    apictx.external_latencies.instrument_dropshot_handler(&rqctx, handler).await
}

/// Fetch the current silo's IAM policy
#[endpoint {
    method = GET,
    path = "/v1/policy",
    tags = ["silos"],
 }]
pub async fn policy_view(
    rqctx: RequestContext<Arc<ServerContext>>,
) -> Result<HttpResponseOk<shared::Policy<authz::SiloRole>>, HttpError> {
    let apictx = rqctx.context();
    let handler = async {
        let nexus = &apictx.nexus;
        let opctx = crate::context::op_context_for_external_api(&rqctx).await?;
        let silo: NameOrId = opctx
            .authn
            .silo_required()
            .internal_context("loading current silo")?
            .id()
            .into();

        let silo_lookup = nexus.silo_lookup(&opctx, silo)?;
        let policy = nexus.silo_fetch_policy(&opctx, &silo_lookup).await?;
        Ok(HttpResponseOk(policy))
    };
    apictx.external_latencies.instrument_dropshot_handler(&rqctx, handler).await
}

/// Update the current silo's IAM policy
#[endpoint {
    method = PUT,
    path = "/v1/policy",
    tags = ["silos"],
}]
async fn policy_update(
    rqctx: RequestContext<Arc<ServerContext>>,
    new_policy: TypedBody<shared::Policy<authz::SiloRole>>,
) -> Result<HttpResponseOk<shared::Policy<authz::SiloRole>>, HttpError> {
    let apictx = rqctx.context();
    let handler = async {
        let nexus = &apictx.nexus;
        let new_policy = new_policy.into_inner();
        let nasgns = new_policy.role_assignments.len();
        // This should have been validated during parsing.
        bail_unless!(nasgns <= shared::MAX_ROLE_ASSIGNMENTS_PER_RESOURCE);
        let opctx = crate::context::op_context_for_external_api(&rqctx).await?;
        let silo: NameOrId = opctx
            .authn
            .silo_required()
            .internal_context("loading current silo")?
            .id()
            .into();
        let silo_lookup = nexus.silo_lookup(&opctx, silo)?;
        let policy =
            nexus.silo_update_policy(&opctx, &silo_lookup, &new_policy).await?;
        Ok(HttpResponseOk(policy))
    };
    apictx.external_latencies.instrument_dropshot_handler(&rqctx, handler).await
}

/// List silos
///
/// Lists silos that are discoverable based on the current permissions.
#[endpoint {
    method = GET,
    path = "/v1/system/silos",
    tags = ["system"],
}]
async fn silo_list(
    rqctx: RequestContext<Arc<ServerContext>>,
    query_params: Query<PaginatedByNameOrId>,
) -> Result<HttpResponseOk<ResultsPage<Silo>>, HttpError> {
    let apictx = rqctx.context();
    let handler = async {
        let nexus = &apictx.nexus;
        let query = query_params.into_inner();
        let pag_params = data_page_params_for(&rqctx, &query)?;
        let scan_params = ScanByNameOrId::from_query(&query)?;
        let paginated_by = name_or_id_pagination(&pag_params, scan_params)?;
        let opctx = crate::context::op_context_for_external_api(&rqctx).await?;
        let silos = nexus
            .silos_list(&opctx, &paginated_by)
            .await?
            .into_iter()
            .map(|p| p.try_into())
            .collect::<Result<Vec<_>, Error>>()?;
        Ok(HttpResponseOk(ScanByNameOrId::results_page(
            &query,
            silos,
            &marker_for_name_or_id,
        )?))
    };
    apictx.external_latencies.instrument_dropshot_handler(&rqctx, handler).await
}

/// Create a silo
#[endpoint {
    method = POST,
    path = "/v1/system/silos",
    tags = ["system"],
}]
async fn silo_create(
    rqctx: RequestContext<Arc<ServerContext>>,
    new_silo_params: TypedBody<params::SiloCreate>,
) -> Result<HttpResponseCreated<Silo>, HttpError> {
    let apictx = rqctx.context();
    let handler = async {
        let opctx = crate::context::op_context_for_external_api(&rqctx).await?;
        let nexus = &apictx.nexus;
        let silo =
            nexus.silo_create(&opctx, new_silo_params.into_inner()).await?;
        Ok(HttpResponseCreated(silo.try_into()?))
    };
    apictx.external_latencies.instrument_dropshot_handler(&rqctx, handler).await
}

/// Fetch a silo
///
/// Fetch a silo by name.
#[endpoint {
    method = GET,
    path = "/v1/system/silos/{silo}",
    tags = ["system"],
}]
async fn silo_view(
    rqctx: RequestContext<Arc<ServerContext>>,
    path_params: Path<params::SiloPath>,
) -> Result<HttpResponseOk<Silo>, HttpError> {
    let apictx = rqctx.context();
    let handler = async {
        let opctx = crate::context::op_context_for_external_api(&rqctx).await?;
        let nexus = &apictx.nexus;
        let path = path_params.into_inner();
        let silo_lookup = nexus.silo_lookup(&opctx, path.silo)?;
        let (.., silo) = silo_lookup.fetch().await?;
        Ok(HttpResponseOk(silo.try_into()?))
    };
    apictx.external_latencies.instrument_dropshot_handler(&rqctx, handler).await
}

/// Delete a silo
///
/// Delete a silo by name.
#[endpoint {
    method = DELETE,
    path = "/v1/system/silos/{silo}",
    tags = ["system"],
}]
async fn silo_delete(
    rqctx: RequestContext<Arc<ServerContext>>,
    path_params: Path<params::SiloPath>,
) -> Result<HttpResponseDeleted, HttpError> {
    let apictx = rqctx.context();
    let handler = async {
        let opctx = crate::context::op_context_for_external_api(&rqctx).await?;
        let nexus = &apictx.nexus;
        let params = path_params.into_inner();
        let silo_lookup = nexus.silo_lookup(&opctx, params.silo)?;
        nexus.silo_delete(&opctx, &silo_lookup).await?;
        Ok(HttpResponseDeleted())
    };
    apictx.external_latencies.instrument_dropshot_handler(&rqctx, handler).await
}

/// Fetch a silo's IAM policy
#[endpoint {
    method = GET,
    path = "/v1/system/silos/{silo}/policy",
    tags = ["system"],
}]
async fn silo_policy_view(
    rqctx: RequestContext<Arc<ServerContext>>,
    path_params: Path<params::SiloPath>,
) -> Result<HttpResponseOk<shared::Policy<authz::SiloRole>>, HttpError> {
    let apictx = rqctx.context();
    let handler = async {
        let opctx = crate::context::op_context_for_external_api(&rqctx).await?;
        let nexus = &apictx.nexus;
        let path = path_params.into_inner();
        let silo_lookup = nexus.silo_lookup(&opctx, path.silo)?;
        let policy = nexus.silo_fetch_policy(&opctx, &silo_lookup).await?;
        Ok(HttpResponseOk(policy))
    };
    apictx.external_latencies.instrument_dropshot_handler(&rqctx, handler).await
}

/// Update a silo's IAM policy
#[endpoint {
    method = PUT,
    path = "/v1/system/silos/{silo}/policy",
    tags = ["system"],
}]
async fn silo_policy_update(
    rqctx: RequestContext<Arc<ServerContext>>,
    path_params: Path<params::SiloPath>,
    new_policy: TypedBody<shared::Policy<authz::SiloRole>>,
) -> Result<HttpResponseOk<shared::Policy<authz::SiloRole>>, HttpError> {
    let apictx = rqctx.context();
    let handler = async {
        let new_policy = new_policy.into_inner();
        let nasgns = new_policy.role_assignments.len();
        // This should have been validated during parsing.
        bail_unless!(nasgns <= shared::MAX_ROLE_ASSIGNMENTS_PER_RESOURCE);
        let opctx = crate::context::op_context_for_external_api(&rqctx).await?;
        let nexus = &apictx.nexus;
        let path = path_params.into_inner();
        let silo_lookup = nexus.silo_lookup(&opctx, path.silo)?;
        let policy =
            nexus.silo_update_policy(&opctx, &silo_lookup, &new_policy).await?;
        Ok(HttpResponseOk(policy))
    };
    apictx.external_latencies.instrument_dropshot_handler(&rqctx, handler).await
}

// Silo-specific user endpoints

/// List users in a silo
#[endpoint {
    method = GET,
    path = "/v1/system/users",
    tags = ["system"],
}]
async fn silo_user_list(
    rqctx: RequestContext<Arc<ServerContext>>,
    query_params: Query<PaginatedById<params::SiloSelector>>,
) -> Result<HttpResponseOk<ResultsPage<User>>, HttpError> {
    let apictx = rqctx.context();
    let handler = async {
        let opctx = crate::context::op_context_for_external_api(&rqctx).await?;
        let nexus = &apictx.nexus;
        let query = query_params.into_inner();
        let pag_params = data_page_params_for(&rqctx, &query)?;
        let scan_params = ScanById::from_query(&query)?;
        let silo_lookup =
            nexus.silo_lookup(&opctx, scan_params.selector.silo.clone())?;
        let users = nexus
            .silo_list_users(&opctx, &silo_lookup, &pag_params)
            .await?
            .into_iter()
            .map(|i| i.into())
            .collect();
        Ok(HttpResponseOk(ScanById::results_page(
            &query,
            users,
            &|_, user: &User| user.id,
        )?))
    };
    apictx.external_latencies.instrument_dropshot_handler(&rqctx, handler).await
}

/// Path parameters for Silo User requests
#[derive(Deserialize, JsonSchema)]
struct UserParam {
    /// The user's internal id
    user_id: Uuid,
}

/// Fetch a user
#[endpoint {
    method = GET,
    path = "/v1/system/users/{user_id}",
    tags = ["system"],
}]
async fn silo_user_view(
    rqctx: RequestContext<Arc<ServerContext>>,
    path_params: Path<UserParam>,
    query_params: Query<params::SiloSelector>,
) -> Result<HttpResponseOk<User>, HttpError> {
    let apictx = rqctx.context();
    let handler = async {
        let opctx = crate::context::op_context_for_external_api(&rqctx).await?;
        let nexus = &apictx.nexus;
        let path = path_params.into_inner();
        let query = query_params.into_inner();
        let silo_lookup = nexus.silo_lookup(&opctx, query.silo)?;
        let user =
            nexus.silo_user_fetch(&opctx, &silo_lookup, path.user_id).await?;
        Ok(HttpResponseOk(user.into()))
    };
    apictx.external_latencies.instrument_dropshot_handler(&rqctx, handler).await
}

// Silo identity providers

/// List a silo's IDPs_name
#[endpoint {
    method = GET,
    path = "/v1/system/identity-providers",
    tags = ["system"],
}]
async fn silo_identity_provider_list(
    rqctx: RequestContext<Arc<ServerContext>>,
    query_params: Query<PaginatedByNameOrId<params::SiloSelector>>,
) -> Result<HttpResponseOk<ResultsPage<IdentityProvider>>, HttpError> {
    let apictx = rqctx.context();
    let handler = async {
        let opctx = crate::context::op_context_for_external_api(&rqctx).await?;
        let nexus = &apictx.nexus;
        let query = query_params.into_inner();
        let pag_params = data_page_params_for(&rqctx, &query)?;
        let scan_params = ScanByNameOrId::from_query(&query)?;
        let paginated_by = name_or_id_pagination(&pag_params, scan_params)?;
        let silo_lookup =
            nexus.silo_lookup(&opctx, scan_params.selector.silo.clone())?;
        let identity_providers = nexus
            .identity_provider_list(&opctx, &silo_lookup, &paginated_by)
            .await?
            .into_iter()
            .map(|x| x.into())
            .collect();
        Ok(HttpResponseOk(ScanByNameOrId::results_page(
            &query,
            identity_providers,
            &marker_for_name_or_id,
        )?))
    };
    apictx.external_latencies.instrument_dropshot_handler(&rqctx, handler).await
}

// Silo SAML identity providers

/// Create a SAML IDP
#[endpoint {
    method = POST,
    path = "/v1/system/identity-providers/saml",
    tags = ["system"],
}]
async fn saml_identity_provider_create(
    rqctx: RequestContext<Arc<ServerContext>>,
    query_params: Query<params::SiloSelector>,
    new_provider: TypedBody<params::SamlIdentityProviderCreate>,
) -> Result<HttpResponseCreated<views::SamlIdentityProvider>, HttpError> {
    let apictx = rqctx.context();
    let handler = async {
        let opctx = crate::context::op_context_for_external_api(&rqctx).await?;
        let nexus = &apictx.nexus;
        let query = query_params.into_inner();
        let silo_lookup = nexus.silo_lookup(&opctx, query.silo)?;
        let provider = nexus
            .saml_identity_provider_create(
                &opctx,
                &silo_lookup,
                new_provider.into_inner(),
            )
            .await?;
        Ok(HttpResponseCreated(provider.into()))
    };
    apictx.external_latencies.instrument_dropshot_handler(&rqctx, handler).await
}

/// Fetch a SAML IDP
#[endpoint {
    method = GET,
    path = "/v1/system/identity-providers/saml/{provider}",
    tags = ["system"],
}]
async fn saml_identity_provider_view(
    rqctx: RequestContext<Arc<ServerContext>>,
    path_params: Path<params::ProviderPath>,
    query_params: Query<params::SiloSelector>,
) -> Result<HttpResponseOk<views::SamlIdentityProvider>, HttpError> {
    let apictx = rqctx.context();
    let handler = async {
        let opctx = crate::context::op_context_for_external_api(&rqctx).await?;
        let nexus = &apictx.nexus;
        let path = path_params.into_inner();
        let query = query_params.into_inner();
        let saml_identity_provider_selector =
            params::SamlIdentityProviderSelector {
                silo: Some(query.silo),
                saml_identity_provider: path.provider,
            };
        let (.., provider) = nexus
            .saml_identity_provider_lookup(
                &opctx,
                saml_identity_provider_selector,
            )?
            .fetch()
            .await?;
        Ok(HttpResponseOk(provider.into()))
    };
    apictx.external_latencies.instrument_dropshot_handler(&rqctx, handler).await
}

// TODO: no DELETE for identity providers?

// "Local" Identity Provider

/// Create a user
///
/// Users can only be created in Silos with `provision_type` == `Fixed`.
/// Otherwise, Silo users are just-in-time (JIT) provisioned when a user first
/// logs in using an external Identity Provider.
#[endpoint {
    method = POST,
    path = "/v1/system/identity-providers/local/users",
    tags = ["system"],
}]
async fn local_idp_user_create(
    rqctx: RequestContext<Arc<ServerContext>>,
    query_params: Query<params::SiloSelector>,
    new_user_params: TypedBody<params::UserCreate>,
) -> Result<HttpResponseCreated<User>, HttpError> {
    let apictx = rqctx.context();
    let handler = async {
        let opctx = crate::context::op_context_for_external_api(&rqctx).await?;
        let nexus = &apictx.nexus;
        let query = query_params.into_inner();
        let silo_lookup = nexus.silo_lookup(&opctx, query.silo)?;
        let user = nexus
            .local_idp_create_user(
                &opctx,
                &silo_lookup,
                new_user_params.into_inner(),
            )
            .await?;
        Ok(HttpResponseCreated(user.into()))
    };
    apictx.external_latencies.instrument_dropshot_handler(&rqctx, handler).await
}

/// Delete a user
#[endpoint {
    method = DELETE,
    path = "/v1/system/identity-providers/local/users/{user_id}",
    tags = ["system"],
}]
async fn local_idp_user_delete(
    rqctx: RequestContext<Arc<ServerContext>>,
    path_params: Path<UserParam>,
    query_params: Query<params::SiloSelector>,
) -> Result<HttpResponseDeleted, HttpError> {
    let apictx = rqctx.context();
    let handler = async {
        let opctx = crate::context::op_context_for_external_api(&rqctx).await?;
        let nexus = &apictx.nexus;
        let path = path_params.into_inner();
        let query = query_params.into_inner();
        let silo_lookup = nexus.silo_lookup(&opctx, query.silo)?;
        nexus.local_idp_delete_user(&opctx, &silo_lookup, path.user_id).await?;
        Ok(HttpResponseDeleted())
    };
    apictx.external_latencies.instrument_dropshot_handler(&rqctx, handler).await
}

/// Set or invalidate a user's password
///
/// Passwords can only be updated for users in Silos with identity mode
/// `LocalOnly`.
#[endpoint {
    method = POST,
    path = "/v1/system/identity-providers/local/users/{user_id}/set-password",
    tags = ["system"],
}]
async fn local_idp_user_set_password(
    rqctx: RequestContext<Arc<ServerContext>>,
    path_params: Path<UserParam>,
    query_params: Query<params::SiloPath>,
    update: TypedBody<params::UserPassword>,
) -> Result<HttpResponseUpdatedNoContent, HttpError> {
    let apictx = rqctx.context();
    let handler = async {
        let opctx = crate::context::op_context_for_external_api(&rqctx).await?;
        let nexus = &apictx.nexus;
        let path = path_params.into_inner();
        let query = query_params.into_inner();
        let silo_lookup = nexus.silo_lookup(&opctx, query.silo)?;
        nexus
            .local_idp_user_set_password(
                &opctx,
                &silo_lookup,
                path.user_id,
                update.into_inner(),
            )
            .await?;
        Ok(HttpResponseUpdatedNoContent())
    };
    apictx.external_latencies.instrument_dropshot_handler(&rqctx, handler).await
}

/// List projects
#[endpoint {
    method = GET,
    path = "/v1/projects",
    tags = ["projects"],
}]
async fn project_list(
    rqctx: RequestContext<Arc<ServerContext>>,
    query_params: Query<PaginatedByNameOrId>,
) -> Result<HttpResponseOk<ResultsPage<Project>>, HttpError> {
    let apictx = rqctx.context();
    let handler = async {
        let nexus = &apictx.nexus;
        let query = query_params.into_inner();
        let pag_params = data_page_params_for(&rqctx, &query)?;
        let scan_params = ScanByNameOrId::from_query(&query)?;
        let paginated_by = name_or_id_pagination(&pag_params, scan_params)?;
        let opctx = crate::context::op_context_for_external_api(&rqctx).await?;
        let projects = nexus
            .project_list(&opctx, &paginated_by)
            .await?
            .into_iter()
            .map(|p| p.into())
            .collect();
        Ok(HttpResponseOk(ScanByNameOrId::results_page(
            &query,
            projects,
            &marker_for_name_or_id,
        )?))
    };
    apictx.external_latencies.instrument_dropshot_handler(&rqctx, handler).await
}

/// Create a project
#[endpoint {
    method = POST,
    path = "/v1/projects",
    tags = ["projects"],
}]
async fn project_create(
    rqctx: RequestContext<Arc<ServerContext>>,
    new_project: TypedBody<params::ProjectCreate>,
) -> Result<HttpResponseCreated<Project>, HttpError> {
    let apictx = rqctx.context();
    let nexus = &apictx.nexus;
    let handler = async {
        let opctx = crate::context::op_context_for_external_api(&rqctx).await?;
        let project =
            nexus.project_create(&opctx, &new_project.into_inner()).await?;
        Ok(HttpResponseCreated(project.into()))
    };
    apictx.external_latencies.instrument_dropshot_handler(&rqctx, handler).await
}

/// Fetch a project
#[endpoint {
    method = GET,
    path = "/v1/projects/{project}",
    tags = ["projects"],
}]
async fn project_view(
    rqctx: RequestContext<Arc<ServerContext>>,
    path_params: Path<params::ProjectPath>,
) -> Result<HttpResponseOk<Project>, HttpError> {
    let apictx = rqctx.context();
    let nexus = &apictx.nexus;
    let path = path_params.into_inner();
    let handler = async {
        let opctx = crate::context::op_context_for_external_api(&rqctx).await?;
        let project_selector =
            params::ProjectSelector { project: path.project };
        let (.., project) =
            nexus.project_lookup(&opctx, project_selector)?.fetch().await?;
        Ok(HttpResponseOk(project.into()))
    };
    apictx.external_latencies.instrument_dropshot_handler(&rqctx, handler).await
}

/// Delete a project
#[endpoint {
    method = DELETE,
    path = "/v1/projects/{project}",
    tags = ["projects"],
}]
async fn project_delete(
    rqctx: RequestContext<Arc<ServerContext>>,
    path_params: Path<params::ProjectPath>,
) -> Result<HttpResponseDeleted, HttpError> {
    let apictx = rqctx.context();
    let nexus = &apictx.nexus;
    let path = path_params.into_inner();
    let handler = async {
        let opctx = crate::context::op_context_for_external_api(&rqctx).await?;
        let project_selector =
            params::ProjectSelector { project: path.project };
        let project_lookup = nexus.project_lookup(&opctx, project_selector)?;
        nexus.project_delete(&opctx, &project_lookup).await?;
        Ok(HttpResponseDeleted())
    };
    apictx.external_latencies.instrument_dropshot_handler(&rqctx, handler).await
}

// TODO-correctness: Is it valid for PUT to accept application/json that's a
// subset of what the resource actually represents?  If not, is that a problem?
// (HTTP may require that this be idempotent.)  If so, can we get around that
// having this be a slightly different content-type (e.g.,
// "application/json-patch")?  We should see what other APIs do.
/// Update a project
#[endpoint {
    method = PUT,
    path = "/v1/projects/{project}",
    tags = ["projects"],
}]
async fn project_update(
    rqctx: RequestContext<Arc<ServerContext>>,
    path_params: Path<params::ProjectPath>,
    updated_project: TypedBody<params::ProjectUpdate>,
) -> Result<HttpResponseOk<Project>, HttpError> {
    let apictx = rqctx.context();
    let nexus = &apictx.nexus;
    let path = path_params.into_inner();
    let updated_project = updated_project.into_inner();
    let handler = async {
        let opctx = crate::context::op_context_for_external_api(&rqctx).await?;
        let project_selector =
            params::ProjectSelector { project: path.project };
        let project_lookup = nexus.project_lookup(&opctx, project_selector)?;
        let project = nexus
            .project_update(&opctx, &project_lookup, &updated_project)
            .await?;
        Ok(HttpResponseOk(project.into()))
    };
    apictx.external_latencies.instrument_dropshot_handler(&rqctx, handler).await
}

/// Fetch a project's IAM policy
#[endpoint {
    method = GET,
    path = "/v1/projects/{project}/policy",
    tags = ["projects"],
}]
async fn project_policy_view(
    rqctx: RequestContext<Arc<ServerContext>>,
    path_params: Path<params::ProjectPath>,
) -> Result<HttpResponseOk<shared::Policy<authz::ProjectRole>>, HttpError> {
    let apictx = rqctx.context();
    let nexus = &apictx.nexus;
    let path = path_params.into_inner();
    let handler = async {
        let opctx = crate::context::op_context_for_external_api(&rqctx).await?;
        let project_selector =
            params::ProjectSelector { project: path.project };
        let project_lookup = nexus.project_lookup(&opctx, project_selector)?;
        let policy =
            nexus.project_fetch_policy(&opctx, &project_lookup).await?;
        Ok(HttpResponseOk(policy))
    };
    apictx.external_latencies.instrument_dropshot_handler(&rqctx, handler).await
}

/// Update a project's IAM policy
#[endpoint {
    method = PUT,
    path = "/v1/projects/{project}/policy",
    tags = ["projects"],
}]
async fn project_policy_update(
    rqctx: RequestContext<Arc<ServerContext>>,
    path_params: Path<params::ProjectPath>,
    new_policy: TypedBody<shared::Policy<authz::ProjectRole>>,
) -> Result<HttpResponseOk<shared::Policy<authz::ProjectRole>>, HttpError> {
    let apictx = rqctx.context();
    let nexus = &apictx.nexus;
    let path = path_params.into_inner();
    let new_policy = new_policy.into_inner();
    let handler = async {
        let opctx = crate::context::op_context_for_external_api(&rqctx).await?;
        let project_selector =
            params::ProjectSelector { project: path.project };
        let project_lookup = nexus.project_lookup(&opctx, project_selector)?;
        nexus
            .project_update_policy(&opctx, &project_lookup, &new_policy)
            .await?;
        Ok(HttpResponseOk(new_policy))
    };
    apictx.external_latencies.instrument_dropshot_handler(&rqctx, handler).await
}

// IP Pools

/// List IP pools
#[endpoint {
    method = GET,
    path = "/v1/system/ip-pools",
    tags = ["system"],
}]
async fn ip_pool_list(
    rqctx: RequestContext<Arc<ServerContext>>,
    query_params: Query<PaginatedByNameOrId>,
) -> Result<HttpResponseOk<ResultsPage<IpPool>>, HttpError> {
    let apictx = rqctx.context();
    let handler = async {
        let nexus = &apictx.nexus;
        let query = query_params.into_inner();
        let pag_params = data_page_params_for(&rqctx, &query)?;
        let scan_params = ScanByNameOrId::from_query(&query)?;
        let paginated_by = name_or_id_pagination(&pag_params, scan_params)?;
        let opctx = crate::context::op_context_for_external_api(&rqctx).await?;
        let pools = nexus
            .ip_pools_list(&opctx, &paginated_by)
            .await?
            .into_iter()
            .map(IpPool::from)
            .collect();
        Ok(HttpResponseOk(ScanByNameOrId::results_page(
            &query,
            pools,
            &marker_for_name_or_id,
        )?))
    };
    apictx.external_latencies.instrument_dropshot_handler(&rqctx, handler).await
}

#[derive(Deserialize, JsonSchema)]
pub struct IpPoolPathParam {
    pub pool_name: Name,
}

/// Create an IP pool
#[endpoint {
    method = POST,
    path = "/v1/system/ip-pools",
    tags = ["system"],
}]
async fn ip_pool_create(
    rqctx: RequestContext<Arc<ServerContext>>,
    pool_params: TypedBody<params::IpPoolCreate>,
) -> Result<HttpResponseCreated<views::IpPool>, HttpError> {
    let apictx = rqctx.context();
    let nexus = &apictx.nexus;
    let pool_params = pool_params.into_inner();
    let handler = async {
        let opctx = crate::context::op_context_for_external_api(&rqctx).await?;
        let pool = nexus.ip_pool_create(&opctx, &pool_params).await?;
        Ok(HttpResponseCreated(IpPool::from(pool)))
    };
    apictx.external_latencies.instrument_dropshot_handler(&rqctx, handler).await
}

/// Fetch an IP pool
#[endpoint {
    method = GET,
    path = "/v1/system/ip-pools/{pool}",
    tags = ["system"],
}]
async fn ip_pool_view(
    rqctx: RequestContext<Arc<ServerContext>>,
    path_params: Path<params::IpPoolPath>,
) -> Result<HttpResponseOk<views::IpPool>, HttpError> {
    let apictx = rqctx.context();
    let handler = async {
        let opctx = crate::context::op_context_for_external_api(&rqctx).await?;
        let nexus = &apictx.nexus;
        let pool_selector = path_params.into_inner().pool;
        let (.., pool) =
            nexus.ip_pool_lookup(&opctx, &pool_selector)?.fetch().await?;
        Ok(HttpResponseOk(IpPool::from(pool)))
    };
    apictx.external_latencies.instrument_dropshot_handler(&rqctx, handler).await
}

/// Delete an IP Pool
#[endpoint {
    method = DELETE,
    path = "/v1/system/ip-pools/{pool}",
    tags = ["system"],
}]
async fn ip_pool_delete(
    rqctx: RequestContext<Arc<ServerContext>>,
    path_params: Path<params::IpPoolPath>,
) -> Result<HttpResponseDeleted, HttpError> {
    let apictx = rqctx.context();
    let handler = async {
        let opctx = crate::context::op_context_for_external_api(&rqctx).await?;
        let nexus = &apictx.nexus;
        let path = path_params.into_inner();
        let pool_lookup = nexus.ip_pool_lookup(&opctx, &path.pool)?;
        nexus.ip_pool_delete(&opctx, &pool_lookup).await?;
        Ok(HttpResponseDeleted())
    };
    apictx.external_latencies.instrument_dropshot_handler(&rqctx, handler).await
}

/// Update an IP Pool
#[endpoint {
    method = PUT,
    path = "/v1/system/ip-pools/{pool}",
    tags = ["system"],
}]
async fn ip_pool_update(
    rqctx: RequestContext<Arc<ServerContext>>,
    path_params: Path<params::IpPoolPath>,
    updates: TypedBody<params::IpPoolUpdate>,
) -> Result<HttpResponseOk<views::IpPool>, HttpError> {
    let apictx = rqctx.context();
    let handler = async {
        let opctx = crate::context::op_context_for_external_api(&rqctx).await?;
        let nexus = &apictx.nexus;
        let path = path_params.into_inner();
        let updates = updates.into_inner();
        let pool_lookup = nexus.ip_pool_lookup(&opctx, &path.pool)?;
        let pool = nexus.ip_pool_update(&opctx, &pool_lookup, &updates).await?;
        Ok(HttpResponseOk(pool.into()))
    };
    apictx.external_latencies.instrument_dropshot_handler(&rqctx, handler).await
}

/// Fetch the IP pool used for Oxide services.
#[endpoint {
    method = GET,
    path = "/v1/system/ip-pools-service",
    tags = ["system"],
}]
async fn ip_pool_service_view(
    rqctx: RequestContext<Arc<ServerContext>>,
) -> Result<HttpResponseOk<views::IpPool>, HttpError> {
    let apictx = rqctx.context();
    let nexus = &apictx.nexus;
    let handler = async {
        let opctx = crate::context::op_context_for_external_api(&rqctx).await?;
        let pool = nexus.ip_pool_service_fetch(&opctx).await?;
        Ok(HttpResponseOk(IpPool::from(pool)))
    };
    apictx.external_latencies.instrument_dropshot_handler(&rqctx, handler).await
}

type IpPoolRangePaginationParams = PaginationParams<EmptyScanParams, IpNetwork>;

/// List ranges for an IP pool
///
/// Ranges are ordered by their first address.
#[endpoint {
    method = GET,
    path = "/v1/system/ip-pools/{pool}/ranges",
    tags = ["system"],
}]
async fn ip_pool_range_list(
    rqctx: RequestContext<Arc<ServerContext>>,
    path_params: Path<params::IpPoolPath>,
    query_params: Query<IpPoolRangePaginationParams>,
) -> Result<HttpResponseOk<ResultsPage<IpPoolRange>>, HttpError> {
    let apictx = rqctx.context();
    let handler = async {
        let opctx = crate::context::op_context_for_external_api(&rqctx).await?;
        let nexus = &apictx.nexus;
        let query = query_params.into_inner();
        let path = path_params.into_inner();
        let marker = match query.page {
            WhichPage::First(_) => None,
            WhichPage::Next(ref addr) => Some(addr),
        };
        let pag_params = DataPageParams {
            limit: rqctx.page_limit(&query)?,
            direction: PaginationOrder::Ascending,
            marker,
        };
        let pool_lookup = nexus.ip_pool_lookup(&opctx, &path.pool)?;
        let ranges = nexus
            .ip_pool_list_ranges(&opctx, &pool_lookup, &pag_params)
            .await?
            .into_iter()
            .map(|range| range.into())
            .collect();
        Ok(HttpResponseOk(ResultsPage::new(
            ranges,
            &EmptyScanParams {},
            |range: &IpPoolRange, _| {
                IpNetwork::from(range.range.first_address())
            },
        )?))
    };
    apictx.external_latencies.instrument_dropshot_handler(&rqctx, handler).await
}

/// Add a range to an IP pool
#[endpoint {
    method = POST,
    path = "/v1/system/ip-pools/{pool}/ranges/add",
    tags = ["system"],
}]
async fn ip_pool_range_add(
    rqctx: RequestContext<Arc<ServerContext>>,
    path_params: Path<params::IpPoolPath>,
    range_params: TypedBody<shared::IpRange>,
) -> Result<HttpResponseCreated<IpPoolRange>, HttpError> {
    let apictx = &rqctx.context();
    let handler = async {
        let opctx = crate::context::op_context_for_external_api(&rqctx).await?;
        let nexus = &apictx.nexus;
        let path = path_params.into_inner();
        let range = range_params.into_inner();
        let pool_lookup = nexus.ip_pool_lookup(&opctx, &path.pool)?;
        let out = nexus.ip_pool_add_range(&opctx, &pool_lookup, &range).await?;
        Ok(HttpResponseCreated(out.into()))
    };
    apictx.external_latencies.instrument_dropshot_handler(&rqctx, handler).await
}

/// Remove a range from an IP pool
#[endpoint {
    method = POST,
    path = "/v1/system/ip-pools/{pool}/ranges/remove",
    tags = ["system"],
}]
async fn ip_pool_range_remove(
    rqctx: RequestContext<Arc<ServerContext>>,
    path_params: Path<params::IpPoolPath>,
    range_params: TypedBody<shared::IpRange>,
) -> Result<HttpResponseUpdatedNoContent, HttpError> {
    let apictx = &rqctx.context();
    let handler = async {
        let opctx = crate::context::op_context_for_external_api(&rqctx).await?;
        let nexus = &apictx.nexus;
        let path = path_params.into_inner();
        let range = range_params.into_inner();
        let pool_lookup = nexus.ip_pool_lookup(&opctx, &path.pool)?;
        nexus.ip_pool_delete_range(&opctx, &pool_lookup, &range).await?;
        Ok(HttpResponseUpdatedNoContent())
    };
    apictx.external_latencies.instrument_dropshot_handler(&rqctx, handler).await
}

/// List ranges for the IP pool used for Oxide services.
///
/// Ranges are ordered by their first address.
#[endpoint {
    method = GET,
    path = "/v1/system/ip-pools-service/ranges",
    tags = ["system"],
}]
async fn ip_pool_service_range_list(
    rqctx: RequestContext<Arc<ServerContext>>,
    query_params: Query<IpPoolRangePaginationParams>,
) -> Result<HttpResponseOk<ResultsPage<IpPoolRange>>, HttpError> {
    let apictx = rqctx.context();
    let handler = async {
        let opctx = crate::context::op_context_for_external_api(&rqctx).await?;
        let nexus = &apictx.nexus;
        let query = query_params.into_inner();
        let marker = match query.page {
            WhichPage::First(_) => None,
            WhichPage::Next(ref addr) => Some(addr),
        };
        let pag_params = DataPageParams {
            limit: rqctx.page_limit(&query)?,
            direction: PaginationOrder::Ascending,
            marker,
        };
        let ranges = nexus
            .ip_pool_service_list_ranges(&opctx, &pag_params)
            .await?
            .into_iter()
            .map(|range| range.into())
            .collect();
        Ok(HttpResponseOk(ResultsPage::new(
            ranges,
            &EmptyScanParams {},
            |range: &IpPoolRange, _| {
                IpNetwork::from(range.range.first_address())
            },
        )?))
    };
    apictx.external_latencies.instrument_dropshot_handler(&rqctx, handler).await
}

/// Add a range to an IP pool used for Oxide services.
#[endpoint {
    method = POST,
    path = "/v1/system/ip-pools-service/ranges/add",
    tags = ["system"],
}]
async fn ip_pool_service_range_add(
    rqctx: RequestContext<Arc<ServerContext>>,
    range_params: TypedBody<shared::IpRange>,
) -> Result<HttpResponseCreated<IpPoolRange>, HttpError> {
    let apictx = &rqctx.context();
    let handler = async {
        let opctx = crate::context::op_context_for_external_api(&rqctx).await?;
        let nexus = &apictx.nexus;
        let range = range_params.into_inner();
        let out = nexus.ip_pool_service_add_range(&opctx, &range).await?;
        Ok(HttpResponseCreated(out.into()))
    };
    apictx.external_latencies.instrument_dropshot_handler(&rqctx, handler).await
}

/// Remove a range from an IP pool used for Oxide services.
#[endpoint {
    method = POST,
    path = "/v1/system/ip-pools-service/ranges/remove",
    tags = ["system"],
}]
async fn ip_pool_service_range_remove(
    rqctx: RequestContext<Arc<ServerContext>>,
    range_params: TypedBody<shared::IpRange>,
) -> Result<HttpResponseUpdatedNoContent, HttpError> {
    let apictx = &rqctx.context();
    let nexus = &apictx.nexus;
    let range = range_params.into_inner();
    let handler = async {
        let opctx = crate::context::op_context_for_external_api(&rqctx).await?;
        nexus.ip_pool_service_delete_range(&opctx, &range).await?;
        Ok(HttpResponseUpdatedNoContent())
    };
    apictx.external_latencies.instrument_dropshot_handler(&rqctx, handler).await
}

// Disks

/// List disks
#[endpoint {
    method = GET,
    path = "/v1/disks",
    tags = ["disks"],
}]
async fn disk_list(
    rqctx: RequestContext<Arc<ServerContext>>,
    query_params: Query<PaginatedByNameOrId<params::ProjectSelector>>,
) -> Result<HttpResponseOk<ResultsPage<Disk>>, HttpError> {
    let apictx = rqctx.context();
    let handler = async {
        let opctx = crate::context::op_context_for_external_api(&rqctx).await?;
        let nexus = &apictx.nexus;
        let query = query_params.into_inner();
        let pag_params = data_page_params_for(&rqctx, &query)?;
        let scan_params = ScanByNameOrId::from_query(&query)?;
        let paginated_by = name_or_id_pagination(&pag_params, scan_params)?;
        let project_lookup =
            nexus.project_lookup(&opctx, scan_params.selector.clone())?;
        let disks = nexus
            .disk_list(&opctx, &project_lookup, &paginated_by)
            .await?
            .into_iter()
            .map(|disk| disk.into())
            .collect();
        Ok(HttpResponseOk(ScanByNameOrId::results_page(
            &query,
            disks,
            &marker_for_name_or_id,
        )?))
    };
    apictx.external_latencies.instrument_dropshot_handler(&rqctx, handler).await
}

// TODO-correctness See note about instance create.  This should be async.
/// Create a disk
#[endpoint {
    method = POST,
    path = "/v1/disks",
    tags = ["disks"]
}]
async fn disk_create(
    rqctx: RequestContext<Arc<ServerContext>>,
    query_params: Query<params::ProjectSelector>,
    new_disk: TypedBody<params::DiskCreate>,
) -> Result<HttpResponseCreated<Disk>, HttpError> {
    let apictx = rqctx.context();
    let handler = async {
        let opctx = crate::context::op_context_for_external_api(&rqctx).await?;
        let nexus = &apictx.nexus;
        let query = query_params.into_inner();
        let params = new_disk.into_inner();
        let project_lookup = nexus.project_lookup(&opctx, query)?;
        let disk =
            nexus.project_create_disk(&opctx, &project_lookup, &params).await?;
        Ok(HttpResponseCreated(disk.into()))
    };
    apictx.external_latencies.instrument_dropshot_handler(&rqctx, handler).await
}

/// Fetch a disk
#[endpoint {
    method = GET,
    path = "/v1/disks/{disk}",
    tags = ["disks"]
}]
async fn disk_view(
    rqctx: RequestContext<Arc<ServerContext>>,
    path_params: Path<params::DiskPath>,
    query_params: Query<params::OptionalProjectSelector>,
) -> Result<HttpResponseOk<Disk>, HttpError> {
    let apictx = rqctx.context();
    let handler = async {
        let opctx = crate::context::op_context_for_external_api(&rqctx).await?;
        let nexus = &apictx.nexus;
        let path = path_params.into_inner();
        let query = query_params.into_inner();
        let disk_selector =
            params::DiskSelector { disk: path.disk, project: query.project };
        let (.., disk) =
            nexus.disk_lookup(&opctx, disk_selector)?.fetch().await?;
        Ok(HttpResponseOk(disk.into()))
    };
    apictx.external_latencies.instrument_dropshot_handler(&rqctx, handler).await
}

/// Delete a disk
#[endpoint {
    method = DELETE,
    path = "/v1/disks/{disk}",
    tags = ["disks"],
}]
async fn disk_delete(
    rqctx: RequestContext<Arc<ServerContext>>,
    path_params: Path<params::DiskPath>,
    query_params: Query<params::OptionalProjectSelector>,
) -> Result<HttpResponseDeleted, HttpError> {
    let apictx = rqctx.context();
    let handler = async {
        let opctx = crate::context::op_context_for_external_api(&rqctx).await?;
        let nexus = &apictx.nexus;
        let path = path_params.into_inner();
        let query = query_params.into_inner();
        let disk_selector =
            params::DiskSelector { disk: path.disk, project: query.project };
        let disk_lookup = nexus.disk_lookup(&opctx, disk_selector)?;
        nexus.project_delete_disk(&opctx, &disk_lookup).await?;
        Ok(HttpResponseDeleted())
    };
    apictx.external_latencies.instrument_dropshot_handler(&rqctx, handler).await
}

#[derive(Display, Serialize, Deserialize, JsonSchema)]
#[display(style = "snake_case")]
#[serde(rename_all = "snake_case")]
pub enum DiskMetricName {
    Activated,
    Flush,
    Read,
    ReadBytes,
    Write,
    WriteBytes,
}

#[derive(Serialize, Deserialize, JsonSchema)]
struct DiskMetricsPath {
    disk: NameOrId,
    metric: DiskMetricName,
}

/// Fetch disk metrics
#[endpoint {
    method = GET,
    path = "/v1/disks/{disk}/metrics/{metric}",
    tags = ["disks"],
}]
async fn disk_metrics_list(
    rqctx: RequestContext<Arc<ServerContext>>,
    path_params: Path<DiskMetricsPath>,
    query_params: Query<
        PaginationParams<params::ResourceMetrics, params::ResourceMetrics>,
    >,
    selector_params: Query<params::OptionalProjectSelector>,
) -> Result<HttpResponseOk<ResultsPage<oximeter_db::Measurement>>, HttpError> {
    let apictx = rqctx.context();
    let handler = async {
        let nexus = &apictx.nexus;
        let path = path_params.into_inner();
        let query = query_params.into_inner();

        let selector = selector_params.into_inner();
        let limit = rqctx.page_limit(&query)?;
        let disk_selector =
            params::DiskSelector { disk: path.disk, project: selector.project };
        let opctx = crate::context::op_context_for_external_api(&rqctx).await?;
        let (.., authz_disk) = nexus
            .disk_lookup(&opctx, disk_selector)?
            .lookup_for(authz::Action::Read)
            .await?;

        let result = nexus
            .select_timeseries(
                &format!("crucible_upstairs:{}", path.metric),
                &[&format!("upstairs_uuid=={}", authz_disk.id())],
                query,
                limit,
            )
            .await?;

        Ok(HttpResponseOk(result))
    };
    apictx.external_latencies.instrument_dropshot_handler(&rqctx, handler).await
}

/// Start the process of importing blocks into a disk
#[endpoint {
    method = POST,
    path = "/v1/disks/{disk}/bulk-write-start",
    tags = ["disks"],
}]
async fn disk_bulk_write_import_start(
    rqctx: RequestContext<Arc<ServerContext>>,
    path_params: Path<params::DiskPath>,
    query_params: Query<params::OptionalProjectSelector>,
) -> Result<HttpResponseUpdatedNoContent, HttpError> {
    let apictx = rqctx.context();
    let handler = async {
        let opctx = crate::context::op_context_for_external_api(&rqctx).await?;
        let nexus = &apictx.nexus;
        let path = path_params.into_inner();
        let query = query_params.into_inner();

        let disk_selector =
            params::DiskSelector { disk: path.disk, project: query.project };
        let disk_lookup = nexus.disk_lookup(&opctx, disk_selector)?;

        nexus.disk_manual_import_start(&opctx, &disk_lookup).await?;

        Ok(HttpResponseUpdatedNoContent())
    };
    apictx.external_latencies.instrument_dropshot_handler(&rqctx, handler).await
}

/// Import blocks into a disk
#[endpoint {
    method = POST,
    path = "/v1/disks/{disk}/bulk-write",
    tags = ["disks"],
}]
async fn disk_bulk_write_import(
    rqctx: RequestContext<Arc<ServerContext>>,
    path_params: Path<params::DiskPath>,
    query_params: Query<params::OptionalProjectSelector>,
    import_params: TypedBody<params::ImportBlocksBulkWrite>,
) -> Result<HttpResponseUpdatedNoContent, HttpError> {
    let apictx = rqctx.context();
    let handler = async {
        let opctx = crate::context::op_context_for_external_api(&rqctx).await?;
        let nexus = &apictx.nexus;
        let path = path_params.into_inner();
        let query = query_params.into_inner();
        let params = import_params.into_inner();

        let disk_selector =
            params::DiskSelector { disk: path.disk, project: query.project };
        let disk_lookup = nexus.disk_lookup(&opctx, disk_selector)?;

        nexus.disk_manual_import(&disk_lookup, params).await?;

        Ok(HttpResponseUpdatedNoContent())
    };
    apictx.external_latencies.instrument_dropshot_handler(&rqctx, handler).await
}

/// Stop the process of importing blocks into a disk
#[endpoint {
    method = POST,
    path = "/v1/disks/{disk}/bulk-write-stop",
    tags = ["disks"],
}]
async fn disk_bulk_write_import_stop(
    rqctx: RequestContext<Arc<ServerContext>>,
    path_params: Path<params::DiskPath>,
    query_params: Query<params::OptionalProjectSelector>,
) -> Result<HttpResponseUpdatedNoContent, HttpError> {
    let apictx = rqctx.context();
    let handler = async {
        let opctx = crate::context::op_context_for_external_api(&rqctx).await?;
        let nexus = &apictx.nexus;
        let path = path_params.into_inner();
        let query = query_params.into_inner();

        let disk_selector =
            params::DiskSelector { disk: path.disk, project: query.project };
        let disk_lookup = nexus.disk_lookup(&opctx, disk_selector)?;

        nexus.disk_manual_import_stop(&opctx, &disk_lookup).await?;

        Ok(HttpResponseUpdatedNoContent())
    };
    apictx.external_latencies.instrument_dropshot_handler(&rqctx, handler).await
}

/// Send request to import blocks from URL
#[endpoint {
    method = POST,
    path = "/v1/disks/{disk}/import",
    tags = ["disks"],
}]
async fn disk_import_blocks_from_url(
    rqctx: RequestContext<Arc<ServerContext>>,
    path_params: Path<params::DiskPath>,
    query_params: Query<params::OptionalProjectSelector>,
    import_params: TypedBody<params::ImportBlocksFromUrl>,
) -> Result<HttpResponseUpdatedNoContent, HttpError> {
    let apictx = rqctx.context();
    let handler = async {
        let opctx = crate::context::op_context_for_external_api(&rqctx).await?;
        let nexus = &apictx.nexus;
        let path = path_params.into_inner();
        let query = query_params.into_inner();
        let params = import_params.into_inner();

        let disk_selector =
            params::DiskSelector { disk: path.disk, project: query.project };
        let disk_lookup = nexus.disk_lookup(&opctx, disk_selector)?;

        nexus
            .import_blocks_from_url_for_disk(&opctx, &disk_lookup, params)
            .await?;

        Ok(HttpResponseUpdatedNoContent())
    };
    apictx.external_latencies.instrument_dropshot_handler(&rqctx, handler).await
}

/// Finalize disk when imports are done
#[endpoint {
    method = POST,
    path = "/v1/disks/{disk}/finalize",
    tags = ["disks"],
}]
async fn disk_finalize_import(
    rqctx: RequestContext<Arc<ServerContext>>,
    path_params: Path<params::DiskPath>,
    query_params: Query<params::OptionalProjectSelector>,
    finalize_params: TypedBody<params::FinalizeDisk>,
) -> Result<HttpResponseUpdatedNoContent, HttpError> {
    let apictx = rqctx.context();
    let handler = async {
        let opctx = crate::context::op_context_for_external_api(&rqctx).await?;
        let nexus = &apictx.nexus;
        let path = path_params.into_inner();
        let query = query_params.into_inner();
        let params = finalize_params.into_inner();
        let disk_selector =
            params::DiskSelector { disk: path.disk, project: query.project };
        let disk_lookup = nexus.disk_lookup(&opctx, disk_selector)?;

        nexus.disk_finalize_import(&opctx, &disk_lookup, &params).await?;

        Ok(HttpResponseUpdatedNoContent())
    };
    apictx.external_latencies.instrument_dropshot_handler(&rqctx, handler).await
}

// Instances

/// List instances
#[endpoint {
    method = GET,
    path = "/v1/instances",
    tags = ["instances"],
}]
async fn instance_list(
    rqctx: RequestContext<Arc<ServerContext>>,
    query_params: Query<PaginatedByNameOrId<params::ProjectSelector>>,
) -> Result<HttpResponseOk<ResultsPage<Instance>>, HttpError> {
    let apictx = rqctx.context();
    let handler = async {
        let nexus = &apictx.nexus;
        let query = query_params.into_inner();
        let pag_params = data_page_params_for(&rqctx, &query)?;
        let scan_params = ScanByNameOrId::from_query(&query)?;
        let paginated_by = name_or_id_pagination(&pag_params, scan_params)?;
        let opctx = crate::context::op_context_for_external_api(&rqctx).await?;
        let project_lookup =
            nexus.project_lookup(&opctx, scan_params.selector.clone())?;
        let instances = nexus
            .instance_list(&opctx, &project_lookup, &paginated_by)
            .await?
            .into_iter()
            .map(|i| i.into())
            .collect();
        Ok(HttpResponseOk(ScanByNameOrId::results_page(
            &query,
            instances,
            &marker_for_name_or_id,
        )?))
    };
    apictx.external_latencies.instrument_dropshot_handler(&rqctx, handler).await
}

/// Create an instance
#[endpoint {
    method = POST,
    path = "/v1/instances",
    tags = ["instances"],
}]
async fn instance_create(
    rqctx: RequestContext<Arc<ServerContext>>,
    query_params: Query<params::ProjectSelector>,
    new_instance: TypedBody<params::InstanceCreate>,
) -> Result<HttpResponseCreated<Instance>, HttpError> {
    let apictx = rqctx.context();
    let nexus = &apictx.nexus;
    let project_selector = query_params.into_inner();
    let new_instance_params = &new_instance.into_inner();
    let handler = async {
        let opctx = crate::context::op_context_for_external_api(&rqctx).await?;
        let project_lookup = nexus.project_lookup(&opctx, project_selector)?;
        let instance = nexus
            .project_create_instance(
                &opctx,
                &project_lookup,
                &new_instance_params,
            )
            .await?;
        Ok(HttpResponseCreated(instance.into()))
    };
    apictx.external_latencies.instrument_dropshot_handler(&rqctx, handler).await
}

/// Fetch an instance
#[endpoint {
    method = GET,
    path = "/v1/instances/{instance}",
    tags = ["instances"],
}]
async fn instance_view(
    rqctx: RequestContext<Arc<ServerContext>>,
    query_params: Query<params::OptionalProjectSelector>,
    path_params: Path<params::InstancePath>,
) -> Result<HttpResponseOk<Instance>, HttpError> {
    let apictx = rqctx.context();
    let nexus = &apictx.nexus;
    let path = path_params.into_inner();
    let query = query_params.into_inner();
    let handler = async {
        let opctx = crate::context::op_context_for_external_api(&rqctx).await?;
        let instance_selector = params::InstanceSelector {
            project: query.project,
            instance: path.instance,
        };
        let instance_lookup =
            nexus.instance_lookup(&opctx, instance_selector)?;
        let (.., instance) = instance_lookup.fetch().await?;
        Ok(HttpResponseOk(instance.into()))
    };
    apictx.external_latencies.instrument_dropshot_handler(&rqctx, handler).await
}

/// Delete an instance
#[endpoint {
    method = DELETE,
    path = "/v1/instances/{instance}",
    tags = ["instances"],
}]
async fn instance_delete(
    rqctx: RequestContext<Arc<ServerContext>>,
    query_params: Query<params::OptionalProjectSelector>,
    path_params: Path<params::InstancePath>,
) -> Result<HttpResponseDeleted, HttpError> {
    let apictx = rqctx.context();
    let nexus = &apictx.nexus;
    let path = path_params.into_inner();
    let query = query_params.into_inner();
    let instance_selector = params::InstanceSelector {
        project: query.project,
        instance: path.instance,
    };
    let handler = async {
        let opctx = crate::context::op_context_for_external_api(&rqctx).await?;
        let instance_lookup =
            nexus.instance_lookup(&opctx, instance_selector)?;
        nexus.project_destroy_instance(&opctx, &instance_lookup).await?;
        Ok(HttpResponseDeleted())
    };
    apictx.external_latencies.instrument_dropshot_handler(&rqctx, handler).await
}

// TODO should this be in the public API?
/// Migrate an instance
#[endpoint {
    method = POST,
    path = "/v1/instances/{instance}/migrate",
    tags = ["instances"],
}]
async fn instance_migrate(
    rqctx: RequestContext<Arc<ServerContext>>,
    query_params: Query<params::OptionalProjectSelector>,
    path_params: Path<params::InstancePath>,
    migrate_params: TypedBody<params::InstanceMigrate>,
) -> Result<HttpResponseOk<Instance>, HttpError> {
    let apictx = rqctx.context();
    let nexus = &apictx.nexus;
    let path = path_params.into_inner();
    let query = query_params.into_inner();
    let migrate_instance_params = migrate_params.into_inner();
    let instance_selector = params::InstanceSelector {
        project: query.project,
        instance: path.instance,
    };
    let handler = async {
        let opctx = crate::context::op_context_for_external_api(&rqctx).await?;
        let instance_lookup =
            nexus.instance_lookup(&opctx, instance_selector)?;
        let instance = nexus
            .project_instance_migrate(
                &opctx,
                &instance_lookup,
                migrate_instance_params,
            )
            .await?;
        Ok(HttpResponseOk(instance.into()))
    };
    apictx.external_latencies.instrument_dropshot_handler(&rqctx, handler).await
}

/// Reboot an instance
#[endpoint {
    method = POST,
    path = "/v1/instances/{instance}/reboot",
    tags = ["instances"],
}]
async fn instance_reboot(
    rqctx: RequestContext<Arc<ServerContext>>,
    query_params: Query<params::OptionalProjectSelector>,
    path_params: Path<params::InstancePath>,
) -> Result<HttpResponseAccepted<Instance>, HttpError> {
    let apictx = rqctx.context();
    let nexus = &apictx.nexus;
    let path = path_params.into_inner();
    let query = query_params.into_inner();
    let instance_selector = params::InstanceSelector {
        project: query.project,
        instance: path.instance,
    };
    let handler = async {
        let opctx = crate::context::op_context_for_external_api(&rqctx).await?;
        let instance_lookup =
            nexus.instance_lookup(&opctx, instance_selector)?;
        let instance = nexus.instance_reboot(&opctx, &instance_lookup).await?;
        Ok(HttpResponseAccepted(instance.into()))
    };
    apictx.external_latencies.instrument_dropshot_handler(&rqctx, handler).await
}

/// Boot an instance
#[endpoint {
    method = POST,
    path = "/v1/instances/{instance}/start",
    tags = ["instances"],
}]
async fn instance_start(
    rqctx: RequestContext<Arc<ServerContext>>,
    query_params: Query<params::OptionalProjectSelector>,
    path_params: Path<params::InstancePath>,
) -> Result<HttpResponseAccepted<Instance>, HttpError> {
    let apictx = rqctx.context();
    let nexus = &apictx.nexus;
    let path = path_params.into_inner();
    let query = query_params.into_inner();
    let instance_selector = params::InstanceSelector {
        project: query.project,
        instance: path.instance,
    };
    let handler = async {
        let opctx = crate::context::op_context_for_external_api(&rqctx).await?;
        let instance_lookup =
            nexus.instance_lookup(&opctx, instance_selector)?;
        let instance = nexus.instance_start(&opctx, &instance_lookup).await?;
        Ok(HttpResponseAccepted(instance.into()))
    };
    apictx.external_latencies.instrument_dropshot_handler(&rqctx, handler).await
}

/// Stop an instance
#[endpoint {
    method = POST,
    path = "/v1/instances/{instance}/stop",
    tags = ["instances"],
}]
async fn instance_stop(
    rqctx: RequestContext<Arc<ServerContext>>,
    query_params: Query<params::OptionalProjectSelector>,
    path_params: Path<params::InstancePath>,
) -> Result<HttpResponseAccepted<Instance>, HttpError> {
    let apictx = rqctx.context();
    let nexus = &apictx.nexus;
    let path = path_params.into_inner();
    let query = query_params.into_inner();
    let instance_selector = params::InstanceSelector {
        project: query.project,
        instance: path.instance,
    };
    let handler = async {
        let opctx = crate::context::op_context_for_external_api(&rqctx).await?;
        let instance_lookup =
            nexus.instance_lookup(&opctx, instance_selector)?;
        let instance = nexus.instance_stop(&opctx, &instance_lookup).await?;
        Ok(HttpResponseAccepted(instance.into()))
    };
    apictx.external_latencies.instrument_dropshot_handler(&rqctx, handler).await
}

/// Fetch an instance's serial console
#[endpoint {
    method = GET,
    path = "/v1/instances/{instance}/serial-console",
    tags = ["instances"],
}]
async fn instance_serial_console(
    rqctx: RequestContext<Arc<ServerContext>>,
    path_params: Path<params::InstancePath>,
    query_params: Query<params::InstanceSerialConsoleRequest>,
) -> Result<HttpResponseOk<params::InstanceSerialConsoleData>, HttpError> {
    let apictx = rqctx.context();
    let handler = async {
        let opctx = crate::context::op_context_for_external_api(&rqctx).await?;
        let nexus = &apictx.nexus;
        let path = path_params.into_inner();
        let query = query_params.into_inner();
        let instance_selector = params::InstanceSelector {
            project: query.project.clone(),
            instance: path.instance,
        };
        let instance_lookup =
            nexus.instance_lookup(&opctx, instance_selector)?;
        let data = nexus
            .instance_serial_console_data(&instance_lookup, &query)
            .await?;
        Ok(HttpResponseOk(data))
    };
    apictx.external_latencies.instrument_dropshot_handler(&rqctx, handler).await
}

/// Stream an instance's serial console
#[channel {
    protocol = WEBSOCKETS,
    path = "/v1/instances/{instance}/serial-console/stream",
    tags = ["instances"],
}]
async fn instance_serial_console_stream(
    rqctx: RequestContext<Arc<ServerContext>>,
    path_params: Path<params::InstancePath>,
    query_params: Query<params::InstanceSerialConsoleRequest>,
    conn: WebsocketConnection,
) -> WebsocketChannelResult {
    let apictx = rqctx.context();
    let nexus = &apictx.nexus;
    let path = path_params.into_inner();
    let query = query_params.into_inner();
    let opctx = crate::context::op_context_for_external_api(&rqctx).await?;
    let instance_selector = params::InstanceSelector {
        project: query.project.clone(),
        instance: path.instance,
    };
    let instance_lookup = nexus.instance_lookup(&opctx, instance_selector)?;
    nexus
        .instance_serial_console_stream(conn, &instance_lookup, &query)
        .await?;
    Ok(())
}

/// List an instance's disks
#[endpoint {
    method = GET,
    path = "/v1/instances/{instance}/disks",
    tags = ["instances"],
}]
async fn instance_disk_list(
    rqctx: RequestContext<Arc<ServerContext>>,
    query_params: Query<PaginatedByNameOrId<params::OptionalProjectSelector>>,
    path_params: Path<params::InstancePath>,
) -> Result<HttpResponseOk<ResultsPage<Disk>>, HttpError> {
    let apictx = rqctx.context();
    let handler = async {
        let nexus = &apictx.nexus;
        let path = path_params.into_inner();
        let query = query_params.into_inner();
        let pag_params = data_page_params_for(&rqctx, &query)?;
        let scan_params = ScanByNameOrId::from_query(&query)?;
        let paginated_by = name_or_id_pagination(&pag_params, scan_params)?;
        let opctx = crate::context::op_context_for_external_api(&rqctx).await?;
        let instance_selector = params::InstanceSelector {
            project: scan_params.selector.project.clone(),
            instance: path.instance,
        };
        let instance_lookup =
            nexus.instance_lookup(&opctx, instance_selector)?;
        let disks = nexus
            .instance_list_disks(&opctx, &instance_lookup, &paginated_by)
            .await?
            .into_iter()
            .map(|d| d.into())
            .collect();
        Ok(HttpResponseOk(ScanByNameOrId::results_page(
            &query,
            disks,
            &marker_for_name_or_id,
        )?))
    };
    apictx.external_latencies.instrument_dropshot_handler(&rqctx, handler).await
}

/// Attach a disk to an instance
#[endpoint {
    method = POST,
    path = "/v1/instances/{instance}/disks/attach",
    tags = ["instances"],
}]
async fn instance_disk_attach(
    rqctx: RequestContext<Arc<ServerContext>>,
    path_params: Path<params::InstancePath>,
    query_params: Query<params::OptionalProjectSelector>,
    disk_to_attach: TypedBody<params::DiskPath>,
) -> Result<HttpResponseAccepted<Disk>, HttpError> {
    let apictx = rqctx.context();
    let nexus = &apictx.nexus;
    let path = path_params.into_inner();
    let query = query_params.into_inner();
    let disk = disk_to_attach.into_inner().disk;
    let handler = async {
        let opctx = crate::context::op_context_for_external_api(&rqctx).await?;
        let instance_selector = params::InstanceSelector {
            project: query.project,
            instance: path.instance,
        };
        let instance_lookup =
            nexus.instance_lookup(&opctx, instance_selector)?;
        let disk =
            nexus.instance_attach_disk(&opctx, &instance_lookup, disk).await?;
        Ok(HttpResponseAccepted(disk.into()))
    };
    apictx.external_latencies.instrument_dropshot_handler(&rqctx, handler).await
}

/// Detach a disk from an instance
#[endpoint {
    method = POST,
    path = "/v1/instances/{instance}/disks/detach",
    tags = ["instances"],
}]
async fn instance_disk_detach(
    rqctx: RequestContext<Arc<ServerContext>>,
    path_params: Path<params::InstancePath>,
    query_params: Query<params::OptionalProjectSelector>,
    disk_to_detach: TypedBody<params::DiskPath>,
) -> Result<HttpResponseAccepted<Disk>, HttpError> {
    let apictx = rqctx.context();
    let nexus = &apictx.nexus;
    let path = path_params.into_inner();
    let query = query_params.into_inner();
    let disk = disk_to_detach.into_inner().disk;
    let handler = async {
        let opctx = crate::context::op_context_for_external_api(&rqctx).await?;
        let instance_selector = params::InstanceSelector {
            project: query.project,
            instance: path.instance,
        };
        let instance_lookup =
            nexus.instance_lookup(&opctx, instance_selector)?;
        let disk =
            nexus.instance_detach_disk(&opctx, &instance_lookup, disk).await?;
        Ok(HttpResponseAccepted(disk.into()))
    };
    apictx.external_latencies.instrument_dropshot_handler(&rqctx, handler).await
}

// Certificates

/// List system-wide certificates
///
/// Returns a list of all the system-wide certificates. System-wide certificates
/// are returned sorted by creation date, with the most recent certificates
/// appearing first.
#[endpoint {
    method = GET,
    path = "/v1/system/certificates",
    tags = ["system"],
}]
async fn certificate_list(
    rqctx: RequestContext<Arc<ServerContext>>,
    query_params: Query<PaginatedByNameOrId>,
) -> Result<HttpResponseOk<ResultsPage<Certificate>>, HttpError> {
    let apictx = rqctx.context();
    let handler = async {
        let nexus = &apictx.nexus;
        let query = query_params.into_inner();
        let pag_params = data_page_params_for(&rqctx, &query)?;
        let scan_params = ScanByNameOrId::from_query(&query)?;
        let paginated_by = name_or_id_pagination(&pag_params, scan_params)?;
        let opctx = crate::context::op_context_for_external_api(&rqctx).await?;
        let certs = nexus
            .certificates_list(&opctx, &paginated_by)
            .await?
            .into_iter()
            .map(|d| d.try_into())
            .collect::<Result<Vec<_>, Error>>()?;
        Ok(HttpResponseOk(ScanByNameOrId::results_page(
            &query,
            certs,
            &marker_for_name_or_id,
        )?))
    };
    apictx.external_latencies.instrument_dropshot_handler(&rqctx, handler).await
}

/// Create a new system-wide x.509 certificate.
///
/// This certificate is automatically used by the Oxide Control plane to serve
/// external connections.
#[endpoint {
    method = POST,
    path = "/v1/system/certificates",
    tags = ["system"]
}]
async fn certificate_create(
    rqctx: RequestContext<Arc<ServerContext>>,
    new_cert: TypedBody<params::CertificateCreate>,
) -> Result<HttpResponseCreated<Certificate>, HttpError> {
    let apictx = rqctx.context();
    let handler = async {
        let nexus = &apictx.nexus;
        let new_cert_params = new_cert.into_inner();
        let opctx = crate::context::op_context_for_external_api(&rqctx).await?;
        let cert = nexus.certificate_create(&opctx, new_cert_params).await?;
        Ok(HttpResponseCreated(cert.try_into()?))
    };
    apictx.external_latencies.instrument_dropshot_handler(&rqctx, handler).await
}

/// Path parameters for Certificate requests
#[derive(Deserialize, JsonSchema)]
struct CertificatePathParam {
    certificate: NameOrId,
}

/// Fetch a certificate
///
/// Returns the details of a specific certificate
#[endpoint {
    method = GET,
    path = "/v1/system/certificates/{certificate}",
    tags = ["system"],
}]
async fn certificate_view(
    rqctx: RequestContext<Arc<ServerContext>>,
    path_params: Path<CertificatePathParam>,
) -> Result<HttpResponseOk<Certificate>, HttpError> {
    let apictx = rqctx.context();
    let handler = async {
        let nexus = &apictx.nexus;
        let path = path_params.into_inner();
        let opctx = crate::context::op_context_for_external_api(&rqctx).await?;
        let (.., cert) =
            nexus.certificate_lookup(&opctx, &path.certificate).fetch().await?;
        Ok(HttpResponseOk(cert.try_into()?))
    };
    apictx.external_latencies.instrument_dropshot_handler(&rqctx, handler).await
}

/// Delete a certificate
///
/// Permanently delete a certificate. This operation cannot be undone.
#[endpoint {
    method = DELETE,
    path = "/v1/system/certificates/{certificate}",
    tags = ["system"],
}]
async fn certificate_delete(
    rqctx: RequestContext<Arc<ServerContext>>,
    path_params: Path<CertificatePathParam>,
) -> Result<HttpResponseDeleted, HttpError> {
    let apictx = rqctx.context();
    let handler = async {
        let nexus = &apictx.nexus;
        let path = path_params.into_inner();
        let opctx = crate::context::op_context_for_external_api(&rqctx).await?;
        nexus
            .certificate_delete(
                &opctx,
                nexus.certificate_lookup(&opctx, &path.certificate),
            )
            .await?;
        Ok(HttpResponseDeleted())
    };
    apictx.external_latencies.instrument_dropshot_handler(&rqctx, handler).await
}

// Images

/// List system-wide images
///
/// Returns a list of all the system-wide images. System-wide images are returned sorted
/// by creation date, with the most recent images appearing first.
#[endpoint {
    method = GET,
    path = "/system/images",
    tags = ["system"],
}]
async fn system_image_list(
    rqctx: RequestContext<Arc<ServerContext>>,
    query_params: Query<PaginatedByName>,
) -> Result<HttpResponseOk<ResultsPage<GlobalImage>>, HttpError> {
    let apictx = rqctx.context();
    let nexus = &apictx.nexus;
    let query = query_params.into_inner();
    let handler = async {
        let opctx = crate::context::op_context_for_external_api(&rqctx).await?;
        let images = nexus
            .global_images_list(
                &opctx,
                &data_page_params_for(&rqctx, &query)?
                    .map_name(|n| Name::ref_cast(n)),
            )
            .await?
            .into_iter()
            .map(|d| d.into())
            .collect();
        Ok(HttpResponseOk(ScanByName::results_page(
            &query,
            images,
            &marker_for_name,
        )?))
    };
    apictx.external_latencies.instrument_dropshot_handler(&rqctx, handler).await
}

/// Create a system-wide image
///
/// Create a new system-wide image. This image can then be used by any user in any silo as a
/// base for instances.
#[endpoint {
    method = POST,
    path = "/system/images",
    tags = ["system"],
    deprecated = true,
}]
async fn system_image_create(
    rqctx: RequestContext<Arc<ServerContext>>,
    new_image: TypedBody<params::GlobalImageCreate>,
) -> Result<HttpResponseCreated<GlobalImage>, HttpError> {
    let apictx = rqctx.context();
    let nexus = &apictx.nexus;
    let new_image_params = new_image.into_inner();
    let handler = async {
        let opctx = crate::context::op_context_for_external_api(&rqctx).await?;
        let image = nexus.global_image_create(&opctx, new_image_params).await?;
        Ok(HttpResponseCreated(image.into()))
    };
    apictx.external_latencies.instrument_dropshot_handler(&rqctx, handler).await
}

/// Path parameters for Image requests
#[derive(Deserialize, JsonSchema)]
struct GlobalImagePathParam {
    image_name: Name,
}

/// Fetch a system-wide image
///
/// Returns the details of a specific system-wide image.
#[endpoint {
    method = GET,
    path = "/system/images/{image_name}",
    tags = ["system"],
    deprecated = true,
}]
async fn system_image_view(
    rqctx: RequestContext<Arc<ServerContext>>,
    path_params: Path<GlobalImagePathParam>,
) -> Result<HttpResponseOk<GlobalImage>, HttpError> {
    let apictx = rqctx.context();
    let nexus = &apictx.nexus;
    let path = path_params.into_inner();
    let image_name = &path.image_name;
    let handler = async {
        let opctx = crate::context::op_context_for_external_api(&rqctx).await?;
        let image = nexus.global_image_fetch(&opctx, &image_name).await?;
        Ok(HttpResponseOk(image.into()))
    };
    apictx.external_latencies.instrument_dropshot_handler(&rqctx, handler).await
}

/// Fetch a system-wide image by id
#[endpoint {
    method = GET,
    path = "/system/by-id/images/{id}",
    tags = ["system"],
    deprecated = true,
}]
async fn system_image_view_by_id(
    rqctx: RequestContext<Arc<ServerContext>>,
    path_params: Path<ByIdPathParams>,
) -> Result<HttpResponseOk<GlobalImage>, HttpError> {
    let apictx = rqctx.context();
    let nexus = &apictx.nexus;
    let path = path_params.into_inner();
    let id = &path.id;
    let handler = async {
        let opctx = crate::context::op_context_for_external_api(&rqctx).await?;
        let image = nexus.global_image_fetch_by_id(&opctx, id).await?;
        Ok(HttpResponseOk(image.into()))
    };
    apictx.external_latencies.instrument_dropshot_handler(&rqctx, handler).await
}

/// Delete a system-wide image
///
/// Permanently delete a system-wide image. This operation cannot be undone. Any
/// instances using the system-wide image will continue to run, however new instances
/// can not be created with this image.
#[endpoint {
    method = DELETE,
    path = "/system/images/{image_name}",
    tags = ["system"],
    deprecated = true,
}]
async fn system_image_delete(
    rqctx: RequestContext<Arc<ServerContext>>,
    path_params: Path<GlobalImagePathParam>,
) -> Result<HttpResponseDeleted, HttpError> {
    let apictx = rqctx.context();
    let nexus = &apictx.nexus;
    let path = path_params.into_inner();
    let image_name = &path.image_name;
    let handler = async {
        let opctx = crate::context::op_context_for_external_api(&rqctx).await?;
        nexus.global_image_delete(&opctx, &image_name).await?;
        Ok(HttpResponseDeleted())
    };
    apictx.external_latencies.instrument_dropshot_handler(&rqctx, handler).await
}

/// List images
///
/// List images which are global or scoped to the specified project. The images
/// are returned sorted by creation date, with the most recent images appearing first.
#[endpoint {
    method = GET,
    path = "/v1/images",
    tags = ["images"],
}]
async fn image_list(
    rqctx: RequestContext<Arc<ServerContext>>,
    query_params: Query<PaginatedByNameOrId<params::OptionalProjectSelector>>,
) -> Result<HttpResponseOk<ResultsPage<Image>>, HttpError> {
    let apictx = rqctx.context();
    let handler = async {
        let opctx = crate::context::op_context_for_external_api(&rqctx).await?;
        let nexus = &apictx.nexus;
        let query = query_params.into_inner();
        let pag_params = data_page_params_for(&rqctx, &query)?;
        let scan_params = ScanByNameOrId::from_query(&query)?;
        let paginated_by = name_or_id_pagination(&pag_params, scan_params)?;
<<<<<<< HEAD
        let parent_lookup = match &scan_params.selector.project_selector {
            Some(selector) => {
                let project_lookup = nexus.project_lookup(&opctx, &selector)?;
                ImageParentLookup::Project(project_lookup)
            }
            None => {
                let silo_lookup = nexus.current_silo_lookup(&opctx)?;
                ImageParentLookup::Silo(silo_lookup)
            }
        };
=======
        let project_lookup =
            nexus.project_lookup(&opctx, scan_params.selector.clone())?;
>>>>>>> b970536c
        let images = nexus
            .image_list(&opctx, &parent_lookup, &paginated_by)
            .await?
            .into_iter()
            .map(|d| d.into())
            .collect();
        Ok(HttpResponseOk(ScanByNameOrId::results_page(
            &query,
            images,
            &marker_for_name_or_id,
        )?))
    };
    apictx.external_latencies.instrument_dropshot_handler(&rqctx, handler).await
}

/// Create an image
///
/// Create a new image in a project.
#[endpoint {
    method = POST,
    path = "/v1/images",
    tags = ["images"]
}]
async fn image_create(
    rqctx: RequestContext<Arc<ServerContext>>,
    query_params: Query<params::OptionalProjectSelector>,
    new_image: TypedBody<params::ImageCreate>,
) -> Result<HttpResponseCreated<Image>, HttpError> {
    let apictx = rqctx.context();
    let handler = async {
        let opctx = crate::context::op_context_for_external_api(&rqctx).await?;
        let nexus = &apictx.nexus;
        let query = query_params.into_inner();
        let params = &new_image.into_inner();
<<<<<<< HEAD
        let parent_lookup = match &query.project_selector {
            Some(project_selector) => {
                let project_lookup =
                    nexus.project_lookup(&opctx, project_selector)?;
                ImageParentLookup::Project(project_lookup)
            }
            None => {
                let silo_lookup = nexus.current_silo_lookup(&opctx)?;
                ImageParentLookup::Silo(silo_lookup)
            }
        };
        let image = nexus.image_create(&opctx, &parent_lookup, &params).await?;
=======
        let project_lookup = nexus.project_lookup(&opctx, query)?;
        let image =
            nexus.image_create(&opctx, &project_lookup, &params).await?;
>>>>>>> b970536c
        Ok(HttpResponseCreated(image.into()))
    };
    apictx.external_latencies.instrument_dropshot_handler(&rqctx, handler).await
}

/// Fetch an image
///
/// Fetch the details for a specific image in a project.
#[endpoint {
    method = GET,
    path = "/v1/images/{image}",
    tags = ["images"],
}]
async fn image_view(
    rqctx: RequestContext<Arc<ServerContext>>,
    path_params: Path<params::ImagePath>,
    query_params: Query<params::OptionalProjectSelector>,
) -> Result<HttpResponseOk<Image>, HttpError> {
    let apictx = rqctx.context();
    let handler = async {
        let opctx = crate::context::op_context_for_external_api(&rqctx).await?;
        let nexus = &apictx.nexus;
        let path = path_params.into_inner();
        let query = query_params.into_inner();
<<<<<<< HEAD
        let image_selector = params::ImageSelector {
            image: path.image,
            project_selector: query.project_selector,
        };
        let image: nexus_db_model::Image =
            match nexus.image_lookup(&opctx, &image_selector).await? {
                ImageLookup::ProjectImage(image) => {
                    let (.., db_image) = image.fetch().await?;
                    db_image.into()
                }
                ImageLookup::SiloImage(image) => {
                    let (.., db_image) = image.fetch().await?;
                    db_image.into()
                }
            };
=======
        let image_selector =
            params::ImageSelector { image: path.image, project: query.project };
        let (.., image) =
            nexus.image_lookup(&opctx, image_selector)?.fetch().await?;
>>>>>>> b970536c
        Ok(HttpResponseOk(image.into()))
    };
    apictx.external_latencies.instrument_dropshot_handler(&rqctx, handler).await
}

/// Delete an image
///
/// Permanently delete an image from a project. This operation cannot be undone.
/// Any instances in the project using the image will continue to run, however
/// new instances can not be created with this image.
#[endpoint {
    method = DELETE,
    path = "/v1/images/{image}",
    tags = ["images"],
}]
async fn image_delete(
    rqctx: RequestContext<Arc<ServerContext>>,
    path_params: Path<params::ImagePath>,
    query_params: Query<params::OptionalProjectSelector>,
) -> Result<HttpResponseDeleted, HttpError> {
    let apictx = rqctx.context();
    let handler = async {
        let opctx = crate::context::op_context_for_external_api(&rqctx).await?;
        let nexus = &apictx.nexus;
        let path = path_params.into_inner();
        let query = query_params.into_inner();
<<<<<<< HEAD
        let image_selector = params::ImageSelector {
            image: path.image,
            project_selector: query.project_selector,
        };
        let image_lookup = nexus.image_lookup(&opctx, &image_selector).await?;
=======
        let image_selector =
            params::ImageSelector { image: path.image, project: query.project };
        let image_lookup = nexus.image_lookup(&opctx, image_selector)?;
>>>>>>> b970536c
        nexus.image_delete(&opctx, &image_lookup).await?;
        Ok(HttpResponseDeleted())
    };
    apictx.external_latencies.instrument_dropshot_handler(&rqctx, handler).await
}

/// List network interfaces
#[endpoint {
    method = GET,
    path = "/v1/network-interfaces",
    tags = ["instances"],
}]
async fn instance_network_interface_list(
    rqctx: RequestContext<Arc<ServerContext>>,
    query_params: Query<PaginatedByNameOrId<params::InstanceSelector>>,
) -> Result<HttpResponseOk<ResultsPage<InstanceNetworkInterface>>, HttpError> {
    let apictx = rqctx.context();
    let handler = async {
        let opctx = crate::context::op_context_for_external_api(&rqctx).await?;
        let nexus = &apictx.nexus;
        let query = query_params.into_inner();
        let pag_params = data_page_params_for(&rqctx, &query)?;
        let scan_params = ScanByNameOrId::from_query(&query)?;
        let paginated_by = name_or_id_pagination(&pag_params, scan_params)?;
        let instance_lookup =
            nexus.instance_lookup(&opctx, scan_params.selector.clone())?;
        let interfaces = nexus
            .instance_network_interface_list(
                &opctx,
                &instance_lookup,
                &paginated_by,
            )
            .await?
            .into_iter()
            .map(|d| d.into())
            .collect();
        Ok(HttpResponseOk(ScanByNameOrId::results_page(
            &query,
            interfaces,
            &marker_for_name_or_id,
        )?))
    };
    apictx.external_latencies.instrument_dropshot_handler(&rqctx, handler).await
}

/// Create a network interface
#[endpoint {
    method = POST,
    path = "/v1/network-interfaces",
    tags = ["instances"],
}]
async fn instance_network_interface_create(
    rqctx: RequestContext<Arc<ServerContext>>,
    query_params: Query<params::InstanceSelector>,
    interface_params: TypedBody<params::InstanceNetworkInterfaceCreate>,
) -> Result<HttpResponseCreated<InstanceNetworkInterface>, HttpError> {
    let apictx = rqctx.context();
    let handler = async {
        let opctx = crate::context::op_context_for_external_api(&rqctx).await?;
        let nexus = &apictx.nexus;
        let query = query_params.into_inner();
        let instance_lookup = nexus.instance_lookup(&opctx, query)?;
        let iface = nexus
            .network_interface_create(
                &opctx,
                &instance_lookup,
                &interface_params.into_inner(),
            )
            .await?;
        Ok(HttpResponseCreated(iface.into()))
    };
    apictx.external_latencies.instrument_dropshot_handler(&rqctx, handler).await
}

/// Delete a network interface
///
/// Note that the primary interface for an instance cannot be deleted if there
/// are any secondary interfaces. A new primary interface must be designated
/// first. The primary interface can be deleted if there are no secondary
/// interfaces.
#[endpoint {
    method = DELETE,
    path = "/v1/network-interfaces/{interface}",
    tags = ["instances"],
}]
async fn instance_network_interface_delete(
    rqctx: RequestContext<Arc<ServerContext>>,
    path_params: Path<params::NetworkInterfacePath>,
    query_params: Query<params::OptionalInstanceSelector>,
) -> Result<HttpResponseDeleted, HttpError> {
    let apictx = rqctx.context();
    let handler = async {
        let opctx = crate::context::op_context_for_external_api(&rqctx).await?;
        let nexus = &apictx.nexus;
        let path = path_params.into_inner();
        let query = query_params.into_inner();
        let interface_selector = params::InstanceNetworkInterfaceSelector {
            project: query.project,
            instance: query.instance,
            network_interface: path.interface,
        };
        let interface_lookup = nexus
            .instance_network_interface_lookup(&opctx, interface_selector)?;
        nexus
            .instance_network_interface_delete(&opctx, &interface_lookup)
            .await?;
        Ok(HttpResponseDeleted())
    };
    apictx.external_latencies.instrument_dropshot_handler(&rqctx, handler).await
}

/// Fetch a network interface
#[endpoint {
    method = GET,
    path = "/v1/network-interfaces/{interface}",
    tags = ["instances"],
}]
async fn instance_network_interface_view(
    rqctx: RequestContext<Arc<ServerContext>>,
    path_params: Path<params::NetworkInterfacePath>,
    query_params: Query<params::OptionalInstanceSelector>,
) -> Result<HttpResponseOk<InstanceNetworkInterface>, HttpError> {
    let apictx = rqctx.context();
    let handler = async {
        let opctx = crate::context::op_context_for_external_api(&rqctx).await?;
        let nexus = &apictx.nexus;
        let path = path_params.into_inner();
        let query = query_params.into_inner();
        let interface_selector = params::InstanceNetworkInterfaceSelector {
            project: query.project,
            instance: query.instance,
            network_interface: path.interface,
        };
        let (.., interface) = nexus
            .instance_network_interface_lookup(&opctx, interface_selector)?
            .fetch()
            .await?;
        Ok(HttpResponseOk(interface.into()))
    };
    apictx.external_latencies.instrument_dropshot_handler(&rqctx, handler).await
}

/// Update a network interface
#[endpoint {
    method = PUT,
    path = "/v1/network-interfaces/{interface}",
    tags = ["instances"],
}]
async fn instance_network_interface_update(
    rqctx: RequestContext<Arc<ServerContext>>,
    path_params: Path<params::NetworkInterfacePath>,
    query_params: Query<params::OptionalInstanceSelector>,
    updated_iface: TypedBody<params::InstanceNetworkInterfaceUpdate>,
) -> Result<HttpResponseOk<InstanceNetworkInterface>, HttpError> {
    let apictx = rqctx.context();
    let handler = async {
        let opctx = crate::context::op_context_for_external_api(&rqctx).await?;
        let nexus = &apictx.nexus;
        let path = path_params.into_inner();
        let query = query_params.into_inner();
        let updated_iface = updated_iface.into_inner();
        let network_interface_selector =
            params::InstanceNetworkInterfaceSelector {
                project: query.project,
                instance: query.instance,
                network_interface: path.interface,
            };
        let network_interface_lookup = nexus
            .instance_network_interface_lookup(
                &opctx,
                network_interface_selector,
            )?;
        let interface = nexus
            .instance_network_interface_update(
                &opctx,
                &network_interface_lookup,
                updated_iface,
            )
            .await?;
        Ok(HttpResponseOk(InstanceNetworkInterface::from(interface)))
    };
    apictx.external_latencies.instrument_dropshot_handler(&rqctx, handler).await
}

// External IP addresses for instances

/// List external IP addresses
#[endpoint {
    method = GET,
    path = "/v1/instances/{instance}/external-ips",
    tags = ["instances"],
}]
async fn instance_external_ip_list(
    rqctx: RequestContext<Arc<ServerContext>>,
    query_params: Query<params::OptionalProjectSelector>,
    path_params: Path<params::InstancePath>,
) -> Result<HttpResponseOk<ResultsPage<views::ExternalIp>>, HttpError> {
    let apictx = rqctx.context();
    let handler = async {
        let nexus = &apictx.nexus;
        let path = path_params.into_inner();
        let query = query_params.into_inner();
        let opctx = crate::context::op_context_for_external_api(&rqctx).await?;
        let instance_selector = params::InstanceSelector {
            project: query.project,
            instance: path.instance,
        };
        let instance_lookup =
            nexus.instance_lookup(&opctx, instance_selector)?;
        let ips =
            nexus.instance_list_external_ips(&opctx, &instance_lookup).await?;
        Ok(HttpResponseOk(ResultsPage { items: ips, next_page: None }))
    };
    apictx.external_latencies.instrument_dropshot_handler(&rqctx, handler).await
}

// Snapshots

/// List snapshots
#[endpoint {
    method = GET,
    path = "/v1/snapshots",
    tags = ["snapshots"],
}]
async fn snapshot_list(
    rqctx: RequestContext<Arc<ServerContext>>,
    query_params: Query<PaginatedByNameOrId<params::ProjectSelector>>,
) -> Result<HttpResponseOk<ResultsPage<Snapshot>>, HttpError> {
    let apictx = rqctx.context();
    let handler = async {
        let opctx = crate::context::op_context_for_external_api(&rqctx).await?;
        let nexus = &apictx.nexus;
        let query = query_params.into_inner();
        let pag_params = data_page_params_for(&rqctx, &query)?;
        let scan_params = ScanByNameOrId::from_query(&query)?;
        let paginated_by = name_or_id_pagination(&pag_params, scan_params)?;
        let project_lookup =
            nexus.project_lookup(&opctx, scan_params.selector.clone())?;
        let snapshots = nexus
            .snapshot_list(&opctx, &project_lookup, &paginated_by)
            .await?
            .into_iter()
            .map(|d| d.into())
            .collect();
        Ok(HttpResponseOk(ScanByNameOrId::results_page(
            &query,
            snapshots,
            &marker_for_name_or_id,
        )?))
    };
    apictx.external_latencies.instrument_dropshot_handler(&rqctx, handler).await
}

/// Create a snapshot
///
/// Creates a point-in-time snapshot from a disk.
#[endpoint {
    method = POST,
    path = "/v1/snapshots",
    tags = ["snapshots"],
}]
async fn snapshot_create(
    rqctx: RequestContext<Arc<ServerContext>>,
    query_params: Query<params::ProjectSelector>,
    new_snapshot: TypedBody<params::SnapshotCreate>,
) -> Result<HttpResponseCreated<Snapshot>, HttpError> {
    let apictx = rqctx.context();
    let handler = async {
        let opctx = crate::context::op_context_for_external_api(&rqctx).await?;
        let nexus = &apictx.nexus;
        let query = query_params.into_inner();
        let new_snapshot_params = &new_snapshot.into_inner();
        let project_lookup = nexus.project_lookup(&opctx, query)?;
        let snapshot = nexus
            .snapshot_create(&opctx, project_lookup, &new_snapshot_params)
            .await?;
        Ok(HttpResponseCreated(snapshot.into()))
    };
    apictx.external_latencies.instrument_dropshot_handler(&rqctx, handler).await
}

/// Fetch a snapshot
#[endpoint {
    method = GET,
    path = "/v1/snapshots/{snapshot}",
    tags = ["snapshots"],
}]
async fn snapshot_view(
    rqctx: RequestContext<Arc<ServerContext>>,
    path_params: Path<params::SnapshotPath>,
    query_params: Query<params::OptionalProjectSelector>,
) -> Result<HttpResponseOk<Snapshot>, HttpError> {
    let apictx = rqctx.context();
    let handler = async {
        let opctx = crate::context::op_context_for_external_api(&rqctx).await?;
        let nexus = &apictx.nexus;
        let path = path_params.into_inner();
        let query = query_params.into_inner();
        let snapshot_selector = params::SnapshotSelector {
            project: query.project,
            snapshot: path.snapshot,
        };
        let (.., snapshot) =
            nexus.snapshot_lookup(&opctx, snapshot_selector)?.fetch().await?;
        Ok(HttpResponseOk(snapshot.into()))
    };
    apictx.external_latencies.instrument_dropshot_handler(&rqctx, handler).await
}

/// Delete a snapshot
#[endpoint {
    method = DELETE,
    path = "/v1/snapshots/{snapshot}",
    tags = ["snapshots"],
}]
async fn snapshot_delete(
    rqctx: RequestContext<Arc<ServerContext>>,
    path_params: Path<params::SnapshotPath>,
    query_params: Query<params::OptionalProjectSelector>,
) -> Result<HttpResponseDeleted, HttpError> {
    let apictx = rqctx.context();
    let handler = async {
        let opctx = crate::context::op_context_for_external_api(&rqctx).await?;
        let nexus = &apictx.nexus;
        let path = path_params.into_inner();
        let query = query_params.into_inner();
        let snapshot_selector = params::SnapshotSelector {
            project: query.project,
            snapshot: path.snapshot,
        };
        let snapshot_lookup =
            nexus.snapshot_lookup(&opctx, snapshot_selector)?;
        nexus.snapshot_delete(&opctx, &snapshot_lookup).await?;
        Ok(HttpResponseDeleted())
    };
    apictx.external_latencies.instrument_dropshot_handler(&rqctx, handler).await
}

// VPCs

/// List VPCs
#[endpoint {
    method = GET,
    path = "/v1/vpcs",
    tags = ["vpcs"],
}]
async fn vpc_list(
    rqctx: RequestContext<Arc<ServerContext>>,
    query_params: Query<PaginatedByNameOrId<params::ProjectSelector>>,
) -> Result<HttpResponseOk<ResultsPage<Vpc>>, HttpError> {
    let apictx = rqctx.context();
    let handler = async {
        let nexus = &apictx.nexus;
        let query = query_params.into_inner();
        let pag_params = data_page_params_for(&rqctx, &query)?;
        let scan_params = ScanByNameOrId::from_query(&query)?;
        let paginated_by = name_or_id_pagination(&pag_params, scan_params)?;
        let opctx = crate::context::op_context_for_external_api(&rqctx).await?;
        let project_lookup =
            nexus.project_lookup(&opctx, scan_params.selector.clone())?;
        let vpcs = nexus
            .vpc_list(&opctx, &project_lookup, &paginated_by)
            .await?
            .into_iter()
            .map(|p| p.into())
            .collect();

        Ok(HttpResponseOk(ScanByNameOrId::results_page(
            &query,
            vpcs,
            &marker_for_name_or_id,
        )?))
    };
    apictx.external_latencies.instrument_dropshot_handler(&rqctx, handler).await
}

/// Create a VPC
#[endpoint {
    method = POST,
    path = "/v1/vpcs",
    tags = ["vpcs"],
}]
async fn vpc_create(
    rqctx: RequestContext<Arc<ServerContext>>,
    query_params: Query<params::ProjectSelector>,
    body: TypedBody<params::VpcCreate>,
) -> Result<HttpResponseCreated<Vpc>, HttpError> {
    let apictx = rqctx.context();
    let nexus = &apictx.nexus;
    let query = query_params.into_inner();
    let new_vpc_params = body.into_inner();
    let handler = async {
        let opctx = crate::context::op_context_for_external_api(&rqctx).await?;
        let project_lookup = nexus.project_lookup(&opctx, query)?;
        let vpc = nexus
            .project_create_vpc(&opctx, &project_lookup, &new_vpc_params)
            .await?;
        Ok(HttpResponseCreated(vpc.into()))
    };
    apictx.external_latencies.instrument_dropshot_handler(&rqctx, handler).await
}

/// Fetch a VPC
#[endpoint {
    method = GET,
    path = "/v1/vpcs/{vpc}",
    tags = ["vpcs"],
}]
async fn vpc_view(
    rqctx: RequestContext<Arc<ServerContext>>,
    path_params: Path<params::VpcPath>,
    query_params: Query<params::OptionalProjectSelector>,
) -> Result<HttpResponseOk<Vpc>, HttpError> {
    let apictx = rqctx.context();
    let handler = async {
        let nexus = &apictx.nexus;
        let path = path_params.into_inner();
        let query = query_params.into_inner();
        let opctx = crate::context::op_context_for_external_api(&rqctx).await?;
        let vpc_selector =
            params::VpcSelector { project: query.project, vpc: path.vpc };
        let (.., vpc) = nexus.vpc_lookup(&opctx, vpc_selector)?.fetch().await?;
        Ok(HttpResponseOk(vpc.into()))
    };
    apictx.external_latencies.instrument_dropshot_handler(&rqctx, handler).await
}

/// Update a VPC
#[endpoint {
    method = PUT,
    path = "/v1/vpcs/{vpc}",
    tags = ["vpcs"],
}]
async fn vpc_update(
    rqctx: RequestContext<Arc<ServerContext>>,
    path_params: Path<params::VpcPath>,
    query_params: Query<params::OptionalProjectSelector>,
    updated_vpc: TypedBody<params::VpcUpdate>,
) -> Result<HttpResponseOk<Vpc>, HttpError> {
    let apictx = rqctx.context();
    let handler = async {
        let nexus = &apictx.nexus;
        let path = path_params.into_inner();
        let query = query_params.into_inner();
        let updated_vpc_params = &updated_vpc.into_inner();
        let opctx = crate::context::op_context_for_external_api(&rqctx).await?;
        let vpc_selector =
            params::VpcSelector { project: query.project, vpc: path.vpc };
        let vpc_lookup = nexus.vpc_lookup(&opctx, vpc_selector)?;
        let vpc = nexus
            .project_update_vpc(&opctx, &vpc_lookup, &updated_vpc_params)
            .await?;
        Ok(HttpResponseOk(vpc.into()))
    };
    apictx.external_latencies.instrument_dropshot_handler(&rqctx, handler).await
}

/// Delete a VPC
#[endpoint {
    method = DELETE,
    path = "/v1/vpcs/{vpc}",
    tags = ["vpcs"],
}]
async fn vpc_delete(
    rqctx: RequestContext<Arc<ServerContext>>,
    path_params: Path<params::VpcPath>,
    query_params: Query<params::OptionalProjectSelector>,
) -> Result<HttpResponseDeleted, HttpError> {
    let apictx = rqctx.context();
    let handler = async {
        let nexus = &apictx.nexus;
        let path = path_params.into_inner();
        let query = query_params.into_inner();
        let opctx = crate::context::op_context_for_external_api(&rqctx).await?;
        let vpc_selector =
            params::VpcSelector { project: query.project, vpc: path.vpc };
        let vpc_lookup = nexus.vpc_lookup(&opctx, vpc_selector)?;
        nexus.project_delete_vpc(&opctx, &vpc_lookup).await?;
        Ok(HttpResponseDeleted())
    };
    apictx.external_latencies.instrument_dropshot_handler(&rqctx, handler).await
}

/// Fetch a subnet
#[endpoint {
    method = GET,
    path = "/v1/vpc-subnets",
    tags = ["vpcs"],
}]
async fn vpc_subnet_list(
    rqctx: RequestContext<Arc<ServerContext>>,
    query_params: Query<PaginatedByNameOrId<params::VpcSelector>>,
) -> Result<HttpResponseOk<ResultsPage<VpcSubnet>>, HttpError> {
    let apictx = rqctx.context();
    let handler = async {
        let nexus = &apictx.nexus;
        let query = query_params.into_inner();
        let pag_params = data_page_params_for(&rqctx, &query)?;
        let scan_params = ScanByNameOrId::from_query(&query)?;
        let paginated_by = name_or_id_pagination(&pag_params, scan_params)?;
        let opctx = crate::context::op_context_for_external_api(&rqctx).await?;
        let vpc_lookup =
            nexus.vpc_lookup(&opctx, scan_params.selector.clone())?;
        let subnets = nexus
            .vpc_subnet_list(&opctx, &vpc_lookup, &paginated_by)
            .await?
            .into_iter()
            .map(|vpc| vpc.into())
            .collect();
        Ok(HttpResponseOk(ScanByNameOrId::results_page(
            &query,
            subnets,
            &marker_for_name_or_id,
        )?))
    };
    apictx.external_latencies.instrument_dropshot_handler(&rqctx, handler).await
}

/// Create a subnet
#[endpoint {
    method = POST,
    path = "/v1/vpc-subnets",
    tags = ["vpcs"],
}]
async fn vpc_subnet_create(
    rqctx: RequestContext<Arc<ServerContext>>,
    query_params: Query<params::VpcSelector>,
    create_params: TypedBody<params::VpcSubnetCreate>,
) -> Result<HttpResponseCreated<VpcSubnet>, HttpError> {
    let apictx = rqctx.context();
    let handler = async {
        let nexus = &apictx.nexus;
        let query = query_params.into_inner();
        let create = create_params.into_inner();
        let opctx = crate::context::op_context_for_external_api(&rqctx).await?;
        let vpc_lookup = nexus.vpc_lookup(&opctx, query)?;
        let subnet =
            nexus.vpc_create_subnet(&opctx, &vpc_lookup, &create).await?;
        Ok(HttpResponseCreated(subnet.into()))
    };
    apictx.external_latencies.instrument_dropshot_handler(&rqctx, handler).await
}

/// Fetch a subnet
#[endpoint {
    method = GET,
    path = "/v1/vpc-subnets/{subnet}",
    tags = ["vpcs"],
}]
async fn vpc_subnet_view(
    rqctx: RequestContext<Arc<ServerContext>>,
    path_params: Path<params::SubnetPath>,
    query_params: Query<params::OptionalVpcSelector>,
) -> Result<HttpResponseOk<VpcSubnet>, HttpError> {
    let apictx = rqctx.context();
    let handler = async {
        let nexus = &apictx.nexus;
        let path = path_params.into_inner();
        let query = query_params.into_inner();
        let opctx = crate::context::op_context_for_external_api(&rqctx).await?;
        let subnet_selector = params::SubnetSelector {
            project: query.project,
            vpc: query.vpc,
            subnet: path.subnet,
        };
        let (.., subnet) =
            nexus.vpc_subnet_lookup(&opctx, subnet_selector)?.fetch().await?;
        Ok(HttpResponseOk(subnet.into()))
    };
    apictx.external_latencies.instrument_dropshot_handler(&rqctx, handler).await
}

/// Delete a subnet
#[endpoint {
    method = DELETE,
    path = "/v1/vpc-subnets/{subnet}",
    tags = ["vpcs"],
}]
async fn vpc_subnet_delete(
    rqctx: RequestContext<Arc<ServerContext>>,
    path_params: Path<params::SubnetPath>,
    query_params: Query<params::OptionalVpcSelector>,
) -> Result<HttpResponseDeleted, HttpError> {
    let apictx = rqctx.context();
    let handler = async {
        let nexus = &apictx.nexus;
        let path = path_params.into_inner();
        let query = query_params.into_inner();
        let opctx = crate::context::op_context_for_external_api(&rqctx).await?;
        let subnet_selector = params::SubnetSelector {
            project: query.project,
            vpc: query.vpc,
            subnet: path.subnet,
        };
        let subnet_lookup = nexus.vpc_subnet_lookup(&opctx, subnet_selector)?;
        nexus.vpc_delete_subnet(&opctx, &subnet_lookup).await?;
        Ok(HttpResponseDeleted())
    };
    apictx.external_latencies.instrument_dropshot_handler(&rqctx, handler).await
}

/// Update a subnet
#[endpoint {
    method = PUT,
    path = "/v1/vpc-subnets/{subnet}",
    tags = ["vpcs"],
}]
async fn vpc_subnet_update(
    rqctx: RequestContext<Arc<ServerContext>>,
    path_params: Path<params::SubnetPath>,
    query_params: Query<params::OptionalVpcSelector>,
    subnet_params: TypedBody<params::VpcSubnetUpdate>,
) -> Result<HttpResponseOk<VpcSubnet>, HttpError> {
    let apictx = rqctx.context();
    let handler = async {
        let nexus = &apictx.nexus;
        let path = path_params.into_inner();
        let query = query_params.into_inner();
        let subnet_params = subnet_params.into_inner();
        let opctx = crate::context::op_context_for_external_api(&rqctx).await?;
        let subnet_selector = params::SubnetSelector {
            project: query.project,
            vpc: query.vpc,
            subnet: path.subnet,
        };
        let subnet_lookup = nexus.vpc_subnet_lookup(&opctx, subnet_selector)?;
        let subnet = nexus
            .vpc_update_subnet(&opctx, &subnet_lookup, &subnet_params)
            .await?;
        Ok(HttpResponseOk(subnet.into()))
    };
    apictx.external_latencies.instrument_dropshot_handler(&rqctx, handler).await
}

// This endpoint is likely temporary. We would rather list all IPs allocated in
// a subnet whether they come from NICs or something else. See
// https://github.com/oxidecomputer/omicron/issues/2476

/// List network interfaces
#[endpoint {
    method = GET,
    path = "/v1/vpc-subnets/{subnet}/network-interfaces",
    tags = ["vpcs"],
}]
async fn vpc_subnet_list_network_interfaces(
    rqctx: RequestContext<Arc<ServerContext>>,
    path_params: Path<params::SubnetPath>,
    query_params: Query<PaginatedByNameOrId<params::OptionalVpcSelector>>,
) -> Result<HttpResponseOk<ResultsPage<InstanceNetworkInterface>>, HttpError> {
    let apictx = rqctx.context();
    let handler = async {
        let nexus = &apictx.nexus;
        let query = query_params.into_inner();
        let path = path_params.into_inner();
        let pag_params = data_page_params_for(&rqctx, &query)?;
        let scan_params = ScanByNameOrId::from_query(&query)?;
        let paginated_by = name_or_id_pagination(&pag_params, scan_params)?;
        let opctx = crate::context::op_context_for_external_api(&rqctx).await?;
        let subnet_selector = params::SubnetSelector {
            project: scan_params.selector.project.clone(),
            vpc: scan_params.selector.vpc.clone(),
            subnet: path.subnet,
        };
        let subnet_lookup = nexus.vpc_subnet_lookup(&opctx, subnet_selector)?;
        let interfaces = nexus
            .subnet_list_instance_network_interfaces(
                &opctx,
                &subnet_lookup,
                &paginated_by,
            )
            .await?
            .into_iter()
            .map(|interfaces| interfaces.into())
            .collect();
        Ok(HttpResponseOk(ScanByNameOrId::results_page(
            &query,
            interfaces,
            &marker_for_name_or_id,
        )?))
    };
    apictx.external_latencies.instrument_dropshot_handler(&rqctx, handler).await
}

// VPC Firewalls

// TODO Is the number of firewall rules bounded?
/// List firewall rules
#[endpoint {
    method = GET,
    path = "/v1/vpc-firewall-rules",
    tags = ["vpcs"],
}]
async fn vpc_firewall_rules_view(
    rqctx: RequestContext<Arc<ServerContext>>,
    query_params: Query<params::VpcSelector>,
) -> Result<HttpResponseOk<VpcFirewallRules>, HttpError> {
    // TODO: Check If-Match and fail if the ETag doesn't match anymore.
    // Without this check, if firewall rules change while someone is listing
    // the rules, they will see a mix of the old and new rules.
    let apictx = rqctx.context();
    let handler = async {
        let opctx = crate::context::op_context_for_external_api(&rqctx).await?;
        let nexus = &apictx.nexus;
        let query = query_params.into_inner();
        let vpc_lookup = nexus.vpc_lookup(&opctx, query)?;
        let rules = nexus.vpc_list_firewall_rules(&opctx, &vpc_lookup).await?;
        Ok(HttpResponseOk(VpcFirewallRules {
            rules: rules.into_iter().map(|rule| rule.into()).collect(),
        }))
    };
    apictx.external_latencies.instrument_dropshot_handler(&rqctx, handler).await
}

/// Replace firewall rules
#[endpoint {
    method = PUT,
    path = "/v1/vpc-firewall-rules",
    tags = ["vpcs"],
}]
async fn vpc_firewall_rules_update(
    rqctx: RequestContext<Arc<ServerContext>>,
    query_params: Query<params::VpcSelector>,
    router_params: TypedBody<VpcFirewallRuleUpdateParams>,
) -> Result<HttpResponseOk<VpcFirewallRules>, HttpError> {
    // TODO: Check If-Match and fail if the ETag doesn't match anymore.
    // TODO: limit size of the ruleset because the GET endpoint is not paginated
    let apictx = rqctx.context();
    let handler = async {
        let opctx = crate::context::op_context_for_external_api(&rqctx).await?;
        let nexus = &apictx.nexus;
        let query = query_params.into_inner();
        let router_params = router_params.into_inner();
        let vpc_lookup = nexus.vpc_lookup(&opctx, query)?;
        let rules = nexus
            .vpc_update_firewall_rules(&opctx, &vpc_lookup, &router_params)
            .await?;
        Ok(HttpResponseOk(VpcFirewallRules {
            rules: rules.into_iter().map(|rule| rule.into()).collect(),
        }))
    };
    apictx.external_latencies.instrument_dropshot_handler(&rqctx, handler).await
}

// VPC Routers

/// List routers
#[endpoint {
    method = GET,
    path = "/v1/vpc-routers",
    tags = ["vpcs"],
}]
async fn vpc_router_list(
    rqctx: RequestContext<Arc<ServerContext>>,
    query_params: Query<PaginatedByNameOrId<params::VpcSelector>>,
) -> Result<HttpResponseOk<ResultsPage<VpcRouter>>, HttpError> {
    let apictx = rqctx.context();
    let handler = async {
        let opctx = crate::context::op_context_for_external_api(&rqctx).await?;
        let nexus = &apictx.nexus;
        let query = query_params.into_inner();
        let pag_params = data_page_params_for(&rqctx, &query)?;
        let scan_params = ScanByNameOrId::from_query(&query)?;
        let paginated_by = name_or_id_pagination(&pag_params, scan_params)?;
        let vpc_lookup =
            nexus.vpc_lookup(&opctx, scan_params.selector.clone())?;
        let routers = nexus
            .vpc_router_list(&opctx, &vpc_lookup, &paginated_by)
            .await?
            .into_iter()
            .map(|s| s.into())
            .collect();
        Ok(HttpResponseOk(ScanByNameOrId::results_page(
            &query,
            routers,
            &marker_for_name_or_id,
        )?))
    };
    apictx.external_latencies.instrument_dropshot_handler(&rqctx, handler).await
}

/// Get a router
#[endpoint {
    method = GET,
    path = "/v1/vpc-routers/{router}",
    tags = ["vpcs"],
}]
async fn vpc_router_view(
    rqctx: RequestContext<Arc<ServerContext>>,
    path_params: Path<params::RouterPath>,
    query_params: Query<params::OptionalVpcSelector>,
) -> Result<HttpResponseOk<VpcRouter>, HttpError> {
    let apictx = rqctx.context();
    let handler = async {
        let nexus = &apictx.nexus;
        let path = path_params.into_inner();
        let query = query_params.into_inner();
        let opctx = crate::context::op_context_for_external_api(&rqctx).await?;
        let router_selector = params::RouterSelector {
            project: query.project,
            vpc: query.vpc,
            router: path.router,
        };
        let (.., vpc_router) =
            nexus.vpc_router_lookup(&opctx, router_selector)?.fetch().await?;
        Ok(HttpResponseOk(vpc_router.into()))
    };
    apictx.external_latencies.instrument_dropshot_handler(&rqctx, handler).await
}

/// Create a VPC router
#[endpoint {
    method = POST,
    path = "/v1/vpc-routers",
    tags = ["vpcs"],
}]
async fn vpc_router_create(
    rqctx: RequestContext<Arc<ServerContext>>,
    query_params: Query<params::VpcSelector>,
    create_params: TypedBody<params::VpcRouterCreate>,
) -> Result<HttpResponseCreated<VpcRouter>, HttpError> {
    let apictx = rqctx.context();
    let handler = async {
        let nexus = &apictx.nexus;
        let query = query_params.into_inner();
        let create = create_params.into_inner();
        let opctx = crate::context::op_context_for_external_api(&rqctx).await?;
        let vpc_lookup = nexus.vpc_lookup(&opctx, query)?;
        let router = nexus
            .vpc_create_router(
                &opctx,
                &vpc_lookup,
                &db::model::VpcRouterKind::Custom,
                &create,
            )
            .await?;
        Ok(HttpResponseCreated(router.into()))
    };
    apictx.external_latencies.instrument_dropshot_handler(&rqctx, handler).await
}

/// Delete a router
#[endpoint {
    method = DELETE,
    path = "/v1/vpc-routers/{router}",
    tags = ["vpcs"],
}]
async fn vpc_router_delete(
    rqctx: RequestContext<Arc<ServerContext>>,
    path_params: Path<params::RouterPath>,
    query_params: Query<params::OptionalVpcSelector>,
) -> Result<HttpResponseDeleted, HttpError> {
    let apictx = rqctx.context();
    let handler = async {
        let nexus = &apictx.nexus;
        let path = path_params.into_inner();
        let query = query_params.into_inner();
        let opctx = crate::context::op_context_for_external_api(&rqctx).await?;
        let router_selector = params::RouterSelector {
            project: query.project,
            vpc: query.vpc,
            router: path.router,
        };
        let router_lookup = nexus.vpc_router_lookup(&opctx, router_selector)?;
        nexus.vpc_delete_router(&opctx, &router_lookup).await?;
        Ok(HttpResponseDeleted())
    };
    apictx.external_latencies.instrument_dropshot_handler(&rqctx, handler).await
}

/// Update a router
#[endpoint {
    method = PUT,
    path = "/v1/vpc-routers/{router}",
    tags = ["vpcs"],
}]
async fn vpc_router_update(
    rqctx: RequestContext<Arc<ServerContext>>,
    path_params: Path<params::RouterPath>,
    query_params: Query<params::OptionalVpcSelector>,
    router_params: TypedBody<params::VpcRouterUpdate>,
) -> Result<HttpResponseOk<VpcRouter>, HttpError> {
    let apictx = rqctx.context();
    let handler = async {
        let nexus = &apictx.nexus;
        let path = path_params.into_inner();
        let query = query_params.into_inner();
        let router_params = router_params.into_inner();
        let opctx = crate::context::op_context_for_external_api(&rqctx).await?;
        let router_selector = params::RouterSelector {
            project: query.project,
            vpc: query.vpc,
            router: path.router,
        };
        let router_lookup = nexus.vpc_router_lookup(&opctx, router_selector)?;
        let router = nexus
            .vpc_update_router(&opctx, &router_lookup, &router_params)
            .await?;
        Ok(HttpResponseOk(router.into()))
    };
    apictx.external_latencies.instrument_dropshot_handler(&rqctx, handler).await
}

/// List routes
///
/// List the routes associated with a router in a particular VPC.
#[endpoint {
    method = GET,
    path = "/v1/vpc-router-routes",
    tags = ["vpcs"],
}]
async fn vpc_router_route_list(
    rqctx: RequestContext<Arc<ServerContext>>,
    query_params: Query<PaginatedByNameOrId<params::RouterSelector>>,
) -> Result<HttpResponseOk<ResultsPage<RouterRoute>>, HttpError> {
    let apictx = rqctx.context();
    let handler = async {
        let opctx = crate::context::op_context_for_external_api(&rqctx).await?;
        let nexus = &apictx.nexus;
        let query = query_params.into_inner();
        let pag_params = data_page_params_for(&rqctx, &query)?;
        let scan_params = ScanByNameOrId::from_query(&query)?;
        let paginated_by = name_or_id_pagination(&pag_params, scan_params)?;
        let router_lookup =
            nexus.vpc_router_lookup(&opctx, scan_params.selector.clone())?;
        let routes = nexus
            .vpc_router_route_list(&opctx, &router_lookup, &paginated_by)
            .await?
            .into_iter()
            .map(|route| route.into())
            .collect();
        Ok(HttpResponseOk(ScanByNameOrId::results_page(
            &query,
            routes,
            &marker_for_name_or_id,
        )?))
    };
    apictx.external_latencies.instrument_dropshot_handler(&rqctx, handler).await
}

// Vpc Router Routes

/// Fetch a route
#[endpoint {
    method = GET,
    path = "/v1/vpc-router-routes/{route}",
    tags = ["vpcs"],
}]
async fn vpc_router_route_view(
    rqctx: RequestContext<Arc<ServerContext>>,
    path_params: Path<params::RoutePath>,
    query_params: Query<params::RouterSelector>,
) -> Result<HttpResponseOk<RouterRoute>, HttpError> {
    let apictx = rqctx.context();
    let handler = async {
        let opctx = crate::context::op_context_for_external_api(&rqctx).await?;
        let nexus = &apictx.nexus;
        let path = path_params.into_inner();
        let query = query_params.into_inner();
        let route_selector = params::RouteSelector {
            project: query.project,
            vpc: query.vpc,
            router: Some(query.router),
            route: path.route,
        };
        let (.., route) = nexus
            .vpc_router_route_lookup(&opctx, route_selector)?
            .fetch()
            .await?;
        Ok(HttpResponseOk(route.into()))
    };
    apictx.external_latencies.instrument_dropshot_handler(&rqctx, handler).await
}

/// Create a router
#[endpoint {
    method = POST,
    path = "/v1/vpc-router-routes",
    tags = ["vpcs"],
}]
async fn vpc_router_route_create(
    rqctx: RequestContext<Arc<ServerContext>>,
    query_params: Query<params::RouterSelector>,
    create_params: TypedBody<params::RouterRouteCreate>,
) -> Result<HttpResponseCreated<RouterRoute>, HttpError> {
    let apictx = rqctx.context();
    let handler = async {
        let opctx = crate::context::op_context_for_external_api(&rqctx).await?;
        let nexus = &apictx.nexus;
        let query = query_params.into_inner();
        let create = create_params.into_inner();
        let router_lookup = nexus.vpc_router_lookup(&opctx, query)?;
        let route = nexus
            .router_create_route(
                &opctx,
                &router_lookup,
                &RouterRouteKind::Custom,
                &create,
            )
            .await?;
        Ok(HttpResponseCreated(route.into()))
    };
    apictx.external_latencies.instrument_dropshot_handler(&rqctx, handler).await
}

/// Delete a route
#[endpoint {
    method = DELETE,
    path = "/v1/vpc-router-routes/{route}",
    tags = ["vpcs"],
}]
async fn vpc_router_route_delete(
    rqctx: RequestContext<Arc<ServerContext>>,
    path_params: Path<params::RoutePath>,
    query_params: Query<params::OptionalRouterSelector>,
) -> Result<HttpResponseDeleted, HttpError> {
    let apictx = rqctx.context();
    let handler = async {
        let opctx = crate::context::op_context_for_external_api(&rqctx).await?;
        let nexus = &apictx.nexus;
        let path = path_params.into_inner();
        let query = query_params.into_inner();
        let route_selector = params::RouteSelector {
            project: query.project,
            vpc: query.vpc,
            router: query.router,
            route: path.route,
        };
        let route_lookup =
            nexus.vpc_router_route_lookup(&opctx, route_selector)?;
        nexus.router_delete_route(&opctx, &route_lookup).await?;
        Ok(HttpResponseDeleted())
    };
    apictx.external_latencies.instrument_dropshot_handler(&rqctx, handler).await
}

/// Update a route
#[endpoint {
    method = PUT,
    path = "/v1/vpc-router-routes/{route}",
    tags = ["vpcs"],
}]
async fn vpc_router_route_update(
    rqctx: RequestContext<Arc<ServerContext>>,
    path_params: Path<params::RoutePath>,
    query_params: Query<params::OptionalRouterSelector>,
    router_params: TypedBody<params::RouterRouteUpdate>,
) -> Result<HttpResponseOk<RouterRoute>, HttpError> {
    let apictx = rqctx.context();
    let handler = async {
        let nexus = &apictx.nexus;
        let path = path_params.into_inner();
        let query = query_params.into_inner();
        let router_params = router_params.into_inner();
        let opctx = crate::context::op_context_for_external_api(&rqctx).await?;
        let route_selector = params::RouteSelector {
            project: query.project,
            vpc: query.vpc,
            router: query.router,
            route: path.route,
        };
        let route_lookup =
            nexus.vpc_router_route_lookup(&opctx, route_selector)?;
        let route = nexus
            .router_update_route(&opctx, &route_lookup, &router_params)
            .await?;
        Ok(HttpResponseOk(route.into()))
    };
    apictx.external_latencies.instrument_dropshot_handler(&rqctx, handler).await
}

// Racks

/// List racks
#[endpoint {
    method = GET,
    path = "/v1/system/hardware/racks",
    tags = ["system"],
}]
async fn rack_list(
    rqctx: RequestContext<Arc<ServerContext>>,
    query_params: Query<PaginatedById>,
) -> Result<HttpResponseOk<ResultsPage<Rack>>, HttpError> {
    let apictx = rqctx.context();
    let handler = async {
        let nexus = &apictx.nexus;
        let query = query_params.into_inner();
        let opctx = crate::context::op_context_for_external_api(&rqctx).await?;
        let racks = nexus
            .racks_list(&opctx, &data_page_params_for(&rqctx, &query)?)
            .await?
            .into_iter()
            .map(|r| r.into())
            .collect();
        Ok(HttpResponseOk(ScanById::results_page(
            &query,
            racks,
            &|_, rack: &Rack| rack.identity.id,
        )?))
    };
    apictx.external_latencies.instrument_dropshot_handler(&rqctx, handler).await
}

/// Path parameters for Rack requests
#[derive(Deserialize, JsonSchema)]
struct RackPathParam {
    /// The rack's unique ID.
    rack_id: Uuid,
}

/// Fetch a rack
#[endpoint {
    method = GET,
    path = "/v1/system/hardware/racks/{rack_id}",
    tags = ["system"],
}]
async fn rack_view(
    rqctx: RequestContext<Arc<ServerContext>>,
    path_params: Path<RackPathParam>,
) -> Result<HttpResponseOk<Rack>, HttpError> {
    let apictx = rqctx.context();
    let handler = async {
        let nexus = &apictx.nexus;
        let path = path_params.into_inner();
        let opctx = crate::context::op_context_for_external_api(&rqctx).await?;
        let rack_info = nexus.rack_lookup(&opctx, &path.rack_id).await?;
        Ok(HttpResponseOk(rack_info.into()))
    };
    apictx.external_latencies.instrument_dropshot_handler(&rqctx, handler).await
}

// Sleds

/// List sleds
#[endpoint {
    method = GET,
    path = "/v1/system/hardware/sleds",
    tags = ["system"],
}]
async fn sled_list(
    rqctx: RequestContext<Arc<ServerContext>>,
    query_params: Query<PaginatedById>,
) -> Result<HttpResponseOk<ResultsPage<Sled>>, HttpError> {
    let apictx = rqctx.context();
    let handler = async {
        let nexus = &apictx.nexus;
        let query = query_params.into_inner();
        let opctx = crate::context::op_context_for_external_api(&rqctx).await?;
        let sleds = nexus
            .sleds_list(&opctx, &data_page_params_for(&rqctx, &query)?)
            .await?
            .into_iter()
            .map(|s| s.into())
            .collect();
        Ok(HttpResponseOk(ScanById::results_page(
            &query,
            sleds,
            &|_, sled: &Sled| sled.identity.id,
        )?))
    };
    apictx.external_latencies.instrument_dropshot_handler(&rqctx, handler).await
}

/// Path parameters for Sled requests
#[derive(Deserialize, JsonSchema)]
struct SledPathParam {
    /// The sled's unique ID.
    sled_id: Uuid,
}

/// Fetch a sled
#[endpoint {
    method = GET,
    path = "/v1/system/hardware/sleds/{sled_id}",
    tags = ["system"],
}]
async fn sled_view(
    rqctx: RequestContext<Arc<ServerContext>>,
    path_params: Path<SledPathParam>,
) -> Result<HttpResponseOk<Sled>, HttpError> {
    let apictx = rqctx.context();
    let handler = async {
        let nexus = &apictx.nexus;
        let path = path_params.into_inner();
        let opctx = crate::context::op_context_for_external_api(&rqctx).await?;
        let sled_info = nexus.sled_lookup(&opctx, &path.sled_id).await?;
        Ok(HttpResponseOk(sled_info.into()))
    };
    apictx.external_latencies.instrument_dropshot_handler(&rqctx, handler).await
}

// Physical disks

/// List physical disks
#[endpoint {
    method = GET,
    path = "/v1/system/hardware/disks",
    tags = ["system"],
}]
async fn physical_disk_list(
    rqctx: RequestContext<Arc<ServerContext>>,
    query_params: Query<PaginatedById>,
) -> Result<HttpResponseOk<ResultsPage<PhysicalDisk>>, HttpError> {
    let apictx = rqctx.context();
    let handler = async {
        let nexus = &apictx.nexus;
        let query = query_params.into_inner();
        let opctx = crate::context::op_context_for_external_api(&rqctx).await?;
        let disks = nexus
            .physical_disk_list(&opctx, &data_page_params_for(&rqctx, &query)?)
            .await?
            .into_iter()
            .map(|s| s.into())
            .collect();
        Ok(HttpResponseOk(ScanById::results_page(
            &query,
            disks,
            &|_, disk: &PhysicalDisk| disk.identity.id,
        )?))
    };
    apictx.external_latencies.instrument_dropshot_handler(&rqctx, handler).await
}

/// List physical disks attached to sleds
#[endpoint {
    method = GET,
    path = "/v1/system/hardware/sleds/{sled_id}/disks",
    tags = ["system"],
}]
async fn sled_physical_disk_list(
    rqctx: RequestContext<Arc<ServerContext>>,
    path_params: Path<SledPathParam>,
    query_params: Query<PaginatedById>,
) -> Result<HttpResponseOk<ResultsPage<PhysicalDisk>>, HttpError> {
    let apictx = rqctx.context();
    let handler = async {
        let nexus = &apictx.nexus;
        let path = path_params.into_inner();
        let query = query_params.into_inner();
        let opctx = crate::context::op_context_for_external_api(&rqctx).await?;
        let disks = nexus
            .sled_list_physical_disks(
                &opctx,
                path.sled_id,
                &data_page_params_for(&rqctx, &query)?,
            )
            .await?
            .into_iter()
            .map(|s| s.into())
            .collect();
        Ok(HttpResponseOk(ScanById::results_page(
            &query,
            disks,
            &|_, disk: &PhysicalDisk| disk.identity.id,
        )?))
    };
    apictx.external_latencies.instrument_dropshot_handler(&rqctx, handler).await
}

// Metrics

#[derive(Debug, Deserialize, JsonSchema)]
pub struct SystemMetricParams {
    #[serde(flatten)]
    pub pagination: dropshot::PaginationParams<
        params::ResourceMetrics,
        params::ResourceMetrics,
    >,

    /// The UUID of the container being queried
    // TODO: I might want to force the caller to specify type here?
    pub id: Uuid,
}

#[derive(Display, Deserialize, JsonSchema)]
#[display(style = "snake_case")]
#[serde(rename_all = "snake_case")]
pub enum SystemMetricName {
    VirtualDiskSpaceProvisioned,
    CpusProvisioned,
    RamProvisioned,
}

#[derive(Deserialize, JsonSchema)]
struct SystemMetricsPathParam {
    metric_name: SystemMetricName,
}

/// Access metrics data
#[endpoint {
     method = GET,
     path = "/v1/system/metrics/{metric_name}",
     tags = ["system"],
}]
async fn system_metric(
    rqctx: RequestContext<Arc<ServerContext>>,
    path_params: Path<SystemMetricsPathParam>,
    query_params: Query<SystemMetricParams>,
) -> Result<HttpResponseOk<ResultsPage<oximeter_db::Measurement>>, HttpError> {
    let apictx = rqctx.context();
    let nexus = &apictx.nexus;
    let metric_name = path_params.into_inner().metric_name;

    let query = query_params.into_inner();
    let limit = rqctx.page_limit(&query.pagination)?;

    let handler = async {
        let opctx = crate::context::op_context_for_external_api(&rqctx).await?;
        let result = nexus
            .system_metric_lookup(&opctx, metric_name, query, limit)
            .await?;

        Ok(HttpResponseOk(result))
    };
    apictx.external_latencies.instrument_dropshot_handler(&rqctx, handler).await
}

// Updates

/// Refresh update data
#[endpoint {
     method = POST,
     path = "/v1/system/update/refresh",
     tags = ["system"],
}]
async fn system_update_refresh(
    rqctx: RequestContext<Arc<ServerContext>>,
) -> Result<HttpResponseUpdatedNoContent, HttpError> {
    let apictx = rqctx.context();
    let nexus = &apictx.nexus;
    let handler = async {
        let opctx = crate::context::op_context_for_external_api(&rqctx).await?;
        nexus.updates_refresh_metadata(&opctx).await?;
        Ok(HttpResponseUpdatedNoContent())
    };
    apictx.external_latencies.instrument_dropshot_handler(&rqctx, handler).await
}

/// View system version and update status
#[endpoint {
     method = GET,
     path = "/v1/system/update/version",
     tags = ["system"],
}]
async fn system_version(
    rqctx: RequestContext<Arc<ServerContext>>,
) -> Result<HttpResponseOk<views::SystemVersion>, HttpError> {
    let apictx = rqctx.context();
    let nexus = &apictx.nexus;
    let handler = async {
        let opctx = crate::context::op_context_for_external_api(&rqctx).await?;
        opctx.authorize(authz::Action::ListChildren, &authz::FLEET).await?;

        // The only way we have no latest deployment is if the rack was just set
        // up and no system updates have ever been run. In this case there is no
        // update running, so we can fall back to steady.
        let status = nexus
            .latest_update_deployment(&opctx)
            .await
            .map_or(views::UpdateStatus::Steady, |d| d.status.into());

        // Updateable components, however, are populated at rack setup before
        // the external API is even started, so if we get here and there are no
        // components, that's a real issue and the 500 we throw is appropriate.
        let low = nexus.lowest_component_system_version(&opctx).await?.into();
        let high = nexus.highest_component_system_version(&opctx).await?.into();

        Ok(HttpResponseOk(views::SystemVersion {
            version_range: views::VersionRange { low, high },
            status,
        }))
    };
    apictx.external_latencies.instrument_dropshot_handler(&rqctx, handler).await
}

/// View version and update status of component tree
#[endpoint {
     method = GET,
     path = "/v1/system/update/components",
     tags = ["system"],
}]
async fn system_component_version_list(
    rqctx: RequestContext<Arc<ServerContext>>,
    query_params: Query<PaginatedById>,
) -> Result<HttpResponseOk<ResultsPage<views::UpdateableComponent>>, HttpError>
{
    let apictx = rqctx.context();
    let nexus = &apictx.nexus;
    let query = query_params.into_inner();
    let pagparams = data_page_params_for(&rqctx, &query)?;
    let handler = async {
        let opctx = crate::context::op_context_for_external_api(&rqctx).await?;
        let components = nexus
            .updateable_components_list_by_id(&opctx, &pagparams)
            .await?
            .into_iter()
            .map(|u| u.into())
            .collect();
        Ok(HttpResponseOk(ScanById::results_page(
            &query,
            components,
            &|_, u: &views::UpdateableComponent| u.identity.id,
        )?))
    };
    apictx.external_latencies.instrument_dropshot_handler(&rqctx, handler).await
}

/// List all updates
#[endpoint {
     method = GET,
     path = "/v1/system/update/updates",
     tags = ["system"],
}]
async fn system_update_list(
    rqctx: RequestContext<Arc<ServerContext>>,
    query_params: Query<PaginatedById>,
) -> Result<HttpResponseOk<ResultsPage<views::SystemUpdate>>, HttpError> {
    let apictx = rqctx.context();
    let nexus = &apictx.nexus;
    let query = query_params.into_inner();
    let pagparams = data_page_params_for(&rqctx, &query)?;
    let handler = async {
        let opctx = crate::context::op_context_for_external_api(&rqctx).await?;
        let updates = nexus
            .system_updates_list_by_id(&opctx, &pagparams)
            .await?
            .into_iter()
            .map(|u| u.into())
            .collect();
        Ok(HttpResponseOk(ScanById::results_page(
            &query,
            updates,
            &|_, u: &views::SystemUpdate| u.identity.id,
        )?))
    };
    apictx.external_latencies.instrument_dropshot_handler(&rqctx, handler).await
}

/// View system update
#[endpoint {
     method = GET,
     path = "/v1/system/update/updates/{version}",
     tags = ["system"],
}]
async fn system_update_view(
    rqctx: RequestContext<Arc<ServerContext>>,
    path_params: Path<params::SystemUpdatePath>,
) -> Result<HttpResponseOk<views::SystemUpdate>, HttpError> {
    let apictx = rqctx.context();
    let nexus = &apictx.nexus;
    let path = path_params.into_inner();
    let handler = async {
        let opctx = crate::context::op_context_for_external_api(&rqctx).await?;
        let system_update =
            nexus.system_update_fetch_by_version(&opctx, &path.version).await?;
        Ok(HttpResponseOk(system_update.into()))
    };
    apictx.external_latencies.instrument_dropshot_handler(&rqctx, handler).await
}

/// View system update component tree
#[endpoint {
    method = GET,
    path = "/v1/system/update/updates/{version}/components",
    tags = ["system"],
}]
async fn system_update_components_list(
    rqctx: RequestContext<Arc<ServerContext>>,
    path_params: Path<params::SystemUpdatePath>,
) -> Result<HttpResponseOk<ResultsPage<views::ComponentUpdate>>, HttpError> {
    let apictx = rqctx.context();
    let nexus = &apictx.nexus;
    let path = path_params.into_inner();
    let handler = async {
        let opctx = crate::context::op_context_for_external_api(&rqctx).await?;
        let components = nexus
            .system_update_list_components(&opctx, &path.version)
            .await?
            .into_iter()
            .map(|i| i.into())
            .collect();
        Ok(HttpResponseOk(ResultsPage { items: components, next_page: None }))
    };
    apictx.external_latencies.instrument_dropshot_handler(&rqctx, handler).await
}

/// Start system update
#[endpoint {
    method = POST,
    path = "/v1/system/update/start",
    tags = ["system"],
}]
async fn system_update_start(
    rqctx: RequestContext<Arc<ServerContext>>,
    // The use of the request body here instead of a path param is deliberate.
    // Unlike instance start (which uses a path param), update start is about
    // modifying the state of the system rather than the state of the resource
    // (instance there, system update here) identified by the param. This
    // approach also gives us symmetry with the /stop endpoint.
    update: TypedBody<params::SystemUpdateStart>,
) -> Result<HttpResponseAccepted<views::UpdateDeployment>, HttpError> {
    let apictx = rqctx.context();
    let _nexus = &apictx.nexus;
    let handler = async {
        let opctx = crate::context::op_context_for_external_api(&rqctx).await?;
        opctx.authorize(authz::Action::Modify, &authz::FLEET).await?;

        // inverse situation to stop: we only want to actually start an update
        // if there isn't one already in progress.

        // 1. check that there is no update in progress
        //   a. if there is one, this should probably 409
        // 2. kick off the update start saga, which
        //   a. tells the update system to get going
        //   b. creates an update deployment

        // similar question for stop: do we return the deployment directly, or a
        // special StartUpdateResult that includes a deployment ID iff an update
        // was actually started

        Ok(HttpResponseAccepted(views::UpdateDeployment {
            identity: AssetIdentityMetadata {
                id: Uuid::new_v4(),
                time_created: Utc::now(),
                time_modified: Utc::now(),
            },
            version: update.into_inner().version,
            status: views::UpdateStatus::Updating,
        }))
    };
    apictx.external_latencies.instrument_dropshot_handler(&rqctx, handler).await
}

/// Stop system update
///
/// If there is no update in progress, do nothing.
#[endpoint {
    method = POST,
    path = "/v1/system/update/stop",
    tags = ["system"],
}]
async fn system_update_stop(
    rqctx: RequestContext<Arc<ServerContext>>,
) -> Result<HttpResponseUpdatedNoContent, HttpError> {
    let apictx = rqctx.context();
    let _nexus = &apictx.nexus;
    let handler = async {
        let opctx = crate::context::op_context_for_external_api(&rqctx).await?;
        opctx.authorize(authz::Action::Modify, &authz::FLEET).await?;

        // TODO: Implement stopping an update. Should probably be a saga.

        // Ask update subsystem if it's doing anything. If so, tell it to stop.
        // This could be done in a single call to the updater if the latter can
        // respond to a stop command differently depending on whether it did
        // anything or not.

        // If we did in fact stop a running update, update the status on the
        // latest update deployment in the DB to `stopped` and respond with that
        // deployment. If we do nothing, what should we return? Maybe instead of
        // responding with the deployment, this endpoint gets its own
        // `StopUpdateResult` response view that says whether it was a noop, and
        // if it wasn't, includes the ID of the stopped deployment, which allows
        // the client to fetch it if it actually wants it.

        Ok(HttpResponseUpdatedNoContent())
    };
    apictx.external_latencies.instrument_dropshot_handler(&rqctx, handler).await
}

/// List all update deployments
#[endpoint {
     method = GET,
     path = "/v1/system/update/deployments",
     tags = ["system"],
}]
async fn update_deployments_list(
    rqctx: RequestContext<Arc<ServerContext>>,
    query_params: Query<PaginatedById>,
) -> Result<HttpResponseOk<ResultsPage<views::UpdateDeployment>>, HttpError> {
    let apictx = rqctx.context();
    let nexus = &apictx.nexus;
    let query = query_params.into_inner();
    let pagparams = data_page_params_for(&rqctx, &query)?;
    let handler = async {
        let opctx = crate::context::op_context_for_external_api(&rqctx).await?;
        let updates = nexus
            .update_deployments_list_by_id(&opctx, &pagparams)
            .await?
            .into_iter()
            .map(|u| u.into())
            .collect();
        Ok(HttpResponseOk(ScanById::results_page(
            &query,
            updates,
            &|_, u: &views::UpdateDeployment| u.identity.id,
        )?))
    };
    apictx.external_latencies.instrument_dropshot_handler(&rqctx, handler).await
}

/// Fetch a system update deployment
#[endpoint {
     method = GET,
     path = "/v1/system/update/deployments/{id}",
     tags = ["system"],
}]
async fn update_deployment_view(
    rqctx: RequestContext<Arc<ServerContext>>,
    path_params: Path<ByIdPathParams>,
) -> Result<HttpResponseOk<views::UpdateDeployment>, HttpError> {
    let apictx = rqctx.context();
    let nexus = &apictx.nexus;
    let path = path_params.into_inner();
    let id = &path.id;
    let handler = async {
        let opctx = crate::context::op_context_for_external_api(&rqctx).await?;
        let deployment =
            nexus.update_deployment_fetch_by_id(&opctx, id).await?;
        Ok(HttpResponseOk(deployment.into()))
    };
    apictx.external_latencies.instrument_dropshot_handler(&rqctx, handler).await
}

// Sagas

/// List sagas
#[endpoint {
    method = GET,
    path = "/v1/system/sagas",
    tags = ["system"],
}]
async fn saga_list(
    rqctx: RequestContext<Arc<ServerContext>>,
    query_params: Query<PaginatedById>,
) -> Result<HttpResponseOk<ResultsPage<Saga>>, HttpError> {
    let apictx = rqctx.context();
    let handler = async {
        let nexus = &apictx.nexus;
        let query = query_params.into_inner();
        let pagparams = data_page_params_for(&rqctx, &query)?;
        let opctx = crate::context::op_context_for_external_api(&rqctx).await?;
        let saga_stream = nexus.sagas_list(&opctx, &pagparams).await?;
        let view_list = to_list(saga_stream).await;
        Ok(HttpResponseOk(ScanById::results_page(
            &query,
            view_list,
            &|_, saga: &Saga| saga.id,
        )?))
    };
    apictx.external_latencies.instrument_dropshot_handler(&rqctx, handler).await
}

/// Path parameters for Saga requests
#[derive(Deserialize, JsonSchema)]
struct SagaPathParam {
    saga_id: Uuid,
}

/// Fetch a saga
#[endpoint {
    method = GET,
    path = "/v1/system/sagas/{saga_id}",
    tags = ["system"],
}]
async fn saga_view(
    rqctx: RequestContext<Arc<ServerContext>>,
    path_params: Path<SagaPathParam>,
) -> Result<HttpResponseOk<Saga>, HttpError> {
    let apictx = rqctx.context();
    let handler = async {
        let opctx = crate::context::op_context_for_external_api(&rqctx).await?;
        let nexus = &apictx.nexus;
        let path = path_params.into_inner();
        let saga = nexus.saga_get(&opctx, path.saga_id).await?;
        Ok(HttpResponseOk(saga))
    };
    apictx.external_latencies.instrument_dropshot_handler(&rqctx, handler).await
}

// Silo users

/// List users
#[endpoint {
    method = GET,
    path = "/v1/users",
    tags = ["silos"],
}]
async fn user_list(
    rqctx: RequestContext<Arc<ServerContext>>,
    query_params: Query<PaginatedById<params::OptionalGroupSelector>>,
) -> Result<HttpResponseOk<ResultsPage<User>>, HttpError> {
    let apictx = rqctx.context();
    let handler = async {
        let nexus = &apictx.nexus;
        let query = query_params.into_inner();
        let pagparams = data_page_params_for(&rqctx, &query)?;
        let opctx = crate::context::op_context_for_external_api(&rqctx).await?;
        let scan_params = ScanById::from_query(&query)?;

        // TODO: a valid UUID gets parsed here and will 404 if it doesn't exist
        // (as expected) but a non-UUID string just gets let through as None
        // (i.e., ignored) instead of 400ing

        let users = if let Some(group_id) = scan_params.selector.group {
            nexus
                .current_silo_group_users_list(&opctx, &pagparams, &group_id)
                .await?
        } else {
            nexus.silo_users_list_current(&opctx, &pagparams).await?
        };

        Ok(HttpResponseOk(ScanById::results_page(
            &query,
            users.into_iter().map(|i| i.into()).collect(),
            &|_, user: &User| user.id,
        )?))
    };
    apictx.external_latencies.instrument_dropshot_handler(&rqctx, handler).await
}

// Silo groups

/// List groups
#[endpoint {
    method = GET,
    path = "/v1/groups",
    tags = ["silos"],
}]
async fn group_list(
    rqctx: RequestContext<Arc<ServerContext>>,
    query_params: Query<PaginatedById>,
) -> Result<HttpResponseOk<ResultsPage<Group>>, HttpError> {
    let apictx = rqctx.context();
    let nexus = &apictx.nexus;
    let query = query_params.into_inner();
    let pagparams = data_page_params_for(&rqctx, &query)?;
    let handler = async {
        let opctx = crate::context::op_context_for_external_api(&rqctx).await?;
        let groups = nexus
            .silo_groups_list(&opctx, &pagparams)
            .await?
            .into_iter()
            .map(|i| i.into())
            .collect();
        Ok(HttpResponseOk(ScanById::results_page(
            &query,
            groups,
            &|_, group: &Group| group.id,
        )?))
    };
    apictx.external_latencies.instrument_dropshot_handler(&rqctx, handler).await
}

/// Fetch group
#[endpoint {
    method = GET,
    path = "/v1/groups/{group}",
    tags = ["silos"],
}]
async fn group_view(
    rqctx: RequestContext<Arc<ServerContext>>,
    path_params: Path<params::GroupPath>,
) -> Result<HttpResponseOk<Group>, HttpError> {
    let apictx = rqctx.context();
    let handler = async {
        let nexus = &apictx.nexus;
        let path = path_params.into_inner();
        let opctx = crate::context::op_context_for_external_api(&rqctx).await?;
        let (.., group) =
            nexus.silo_group_lookup(&opctx, &path.group).fetch().await?;
        Ok(HttpResponseOk(group.into()))
    };
    apictx.external_latencies.instrument_dropshot_handler(&rqctx, handler).await
}

// Built-in (system) users

/// List built-in users
#[endpoint {
    method = GET,
    path = "/v1/system/users-builtin",
    tags = ["system"],
}]
async fn user_builtin_list(
    rqctx: RequestContext<Arc<ServerContext>>,
    query_params: Query<PaginatedByName>,
) -> Result<HttpResponseOk<ResultsPage<UserBuiltin>>, HttpError> {
    let apictx = rqctx.context();
    let nexus = &apictx.nexus;
    let query = query_params.into_inner();
    let pagparams =
        data_page_params_for(&rqctx, &query)?.map_name(|n| Name::ref_cast(n));
    let handler = async {
        let opctx = crate::context::op_context_for_external_api(&rqctx).await?;
        let users = nexus
            .users_builtin_list(&opctx, &pagparams)
            .await?
            .into_iter()
            .map(|i| i.into())
            .collect();
        Ok(HttpResponseOk(ScanByName::results_page(
            &query,
            users,
            &marker_for_name,
        )?))
    };
    apictx.external_latencies.instrument_dropshot_handler(&rqctx, handler).await
}

/// Fetch a built-in user
#[endpoint {
    method = GET,
    path = "/v1/system/users-builtin/{user}",
    tags = ["system"],
}]
async fn user_builtin_view(
    rqctx: RequestContext<Arc<ServerContext>>,
    path_params: Path<params::UserBuiltinSelector>,
) -> Result<HttpResponseOk<UserBuiltin>, HttpError> {
    let apictx = rqctx.context();
    let handler = async {
        let nexus = &apictx.nexus;
        let user_selector = path_params.into_inner();
        let opctx = crate::context::op_context_for_external_api(&rqctx).await?;
        let (.., user) =
            nexus.user_builtin_lookup(&opctx, &user_selector)?.fetch().await?;
        Ok(HttpResponseOk(user.into()))
    };
    apictx.external_latencies.instrument_dropshot_handler(&rqctx, handler).await
}

// Built-in roles

// Roles have their own pagination scheme because they do not use the usual "id"
// or "name" types.  For more, see the comment in dbinit.sql.
#[derive(Deserialize, JsonSchema, Serialize)]
struct RolePage {
    last_seen: String,
}

/// Path parameters for global (system) role requests
#[derive(Deserialize, JsonSchema)]
struct RolePathParam {
    /// The built-in role's unique name.
    role_name: String,
}

/// List built-in roles
#[endpoint {
    method = GET,
    path = "/v1/system/roles",
    tags = ["roles"],
}]
async fn role_list(
    rqctx: RequestContext<Arc<ServerContext>>,
    query_params: Query<PaginationParams<EmptyScanParams, RolePage>>,
) -> Result<HttpResponseOk<ResultsPage<Role>>, HttpError> {
    let apictx = rqctx.context();
    let nexus = &apictx.nexus;
    let query = query_params.into_inner();
    let handler = async {
        let opctx = crate::context::op_context_for_external_api(&rqctx).await?;
        let marker = match &query.page {
            WhichPage::First(..) => None,
            WhichPage::Next(RolePage { last_seen }) => {
                Some(last_seen.split_once('.').ok_or_else(|| {
                    Error::InvalidValue {
                        label: last_seen.clone(),
                        message: String::from("bad page token"),
                    }
                })?)
                .map(|(s1, s2)| (s1.to_string(), s2.to_string()))
            }
        };
        let pagparams = DataPageParams {
            limit: rqctx.page_limit(&query)?,
            direction: PaginationOrder::Ascending,
            marker: marker.as_ref(),
        };
        let roles = nexus
            .roles_builtin_list(&opctx, &pagparams)
            .await?
            .into_iter()
            .map(|i| i.into())
            .collect();
        Ok(HttpResponseOk(dropshot::ResultsPage::new(
            roles,
            &EmptyScanParams {},
            |role: &Role, _| RolePage { last_seen: role.name.to_string() },
        )?))
    };
    apictx.external_latencies.instrument_dropshot_handler(&rqctx, handler).await
}

/// Fetch a built-in role
#[endpoint {
    method = GET,
    path = "/v1/system/roles/{role_name}",
    tags = ["roles"],
}]
async fn role_view(
    rqctx: RequestContext<Arc<ServerContext>>,
    path_params: Path<RolePathParam>,
) -> Result<HttpResponseOk<Role>, HttpError> {
    let apictx = rqctx.context();
    let nexus = &apictx.nexus;
    let path = path_params.into_inner();
    let role_name = &path.role_name;
    let handler = async {
        let opctx = crate::context::op_context_for_external_api(&rqctx).await?;
        let role = nexus.role_builtin_fetch(&opctx, &role_name).await?;
        Ok(HttpResponseOk(role.into()))
    };
    apictx.external_latencies.instrument_dropshot_handler(&rqctx, handler).await
}

// Current user

/// Fetch the user associated with the current session
#[endpoint {
   method = GET,
   path = "/v1/me",
   tags = ["session"],
}]
pub async fn current_user_view(
    rqctx: RequestContext<Arc<ServerContext>>,
) -> Result<HttpResponseOk<views::CurrentUser>, HttpError> {
    let apictx = rqctx.context();
    let nexus = &apictx.nexus;
    let handler = async {
        let opctx = crate::context::op_context_for_external_api(&rqctx).await?;
        let user = nexus.silo_user_fetch_self(&opctx).await?;
        let silo = nexus.silo_user_fetch_silo(&opctx).await?;
        Ok(HttpResponseOk(views::CurrentUser {
            user: user.into(),
            silo_name: silo.name().clone(),
        }))
    };
    apictx.external_latencies.instrument_dropshot_handler(&rqctx, handler).await
}

/// Fetch the silo groups the current user belongs to
#[endpoint {
    method = GET,
    path = "/v1/me/groups",
    tags = ["session"],
 }]
pub async fn current_user_groups(
    rqctx: RequestContext<Arc<ServerContext>>,
    query_params: Query<PaginatedById>,
) -> Result<HttpResponseOk<ResultsPage<views::Group>>, HttpError> {
    let apictx = rqctx.context();
    let handler = async {
        let opctx = crate::context::op_context_for_external_api(&rqctx).await?;
        let nexus = &apictx.nexus;
        let query = query_params.into_inner();
        let groups = nexus
            .silo_user_fetch_groups_for_self(
                &opctx,
                &data_page_params_for(&rqctx, &query)?,
            )
            .await?
            .into_iter()
            .map(|d| d.into())
            .collect();
        Ok(HttpResponseOk(ScanById::results_page(
            &query,
            groups,
            &|_, group: &views::Group| group.id,
        )?))
    };
    apictx.external_latencies.instrument_dropshot_handler(&rqctx, handler).await
}

// Per-user SSH public keys

/// List SSH public keys
///
/// Lists SSH public keys for the currently authenticated user.
#[endpoint {
    method = GET,
    path = "/v1/me/ssh-keys",
    tags = ["session"],
}]
async fn current_user_ssh_key_list(
    rqctx: RequestContext<Arc<ServerContext>>,
    query_params: Query<PaginatedByNameOrId>,
) -> Result<HttpResponseOk<ResultsPage<SshKey>>, HttpError> {
    let apictx = rqctx.context();
    let handler = async {
        let opctx = crate::context::op_context_for_external_api(&rqctx).await?;
        let nexus = &apictx.nexus;
        let query = query_params.into_inner();
        let pag_params = data_page_params_for(&rqctx, &query)?;
        let scan_params = ScanByNameOrId::from_query(&query)?;
        let paginated_by = name_or_id_pagination(&pag_params, scan_params)?;
        let &actor = opctx
            .authn
            .actor_required()
            .internal_context("listing current user's ssh keys")?;
        let ssh_keys = nexus
            .ssh_keys_list(&opctx, actor.actor_id(), &paginated_by)
            .await?
            .into_iter()
            .map(SshKey::from)
            .collect::<Vec<SshKey>>();
        Ok(HttpResponseOk(ScanByNameOrId::results_page(
            &query,
            ssh_keys,
            &marker_for_name_or_id,
        )?))
    };
    apictx.external_latencies.instrument_dropshot_handler(&rqctx, handler).await
}

/// Create an SSH public key
///
/// Create an SSH public key for the currently authenticated user.
#[endpoint {
    method = POST,
    path = "/v1/me/ssh-keys",
    tags = ["session"],
}]
async fn current_user_ssh_key_create(
    rqctx: RequestContext<Arc<ServerContext>>,
    new_key: TypedBody<params::SshKeyCreate>,
) -> Result<HttpResponseCreated<SshKey>, HttpError> {
    let apictx = rqctx.context();
    let handler = async {
        let opctx = crate::context::op_context_for_external_api(&rqctx).await?;
        let nexus = &apictx.nexus;
        let &actor = opctx
            .authn
            .actor_required()
            .internal_context("creating ssh key for current user")?;
        let ssh_key = nexus
            .ssh_key_create(&opctx, actor.actor_id(), new_key.into_inner())
            .await?;
        Ok(HttpResponseCreated(ssh_key.into()))
    };
    apictx.external_latencies.instrument_dropshot_handler(&rqctx, handler).await
}

/// Fetch an SSH public key
///
/// Fetch an SSH public key associated with the currently authenticated user.
#[endpoint {
    method = GET,
    path = "/v1/me/ssh-keys/{ssh_key}",
    tags = ["session"],
}]
async fn current_user_ssh_key_view(
    rqctx: RequestContext<Arc<ServerContext>>,
    path_params: Path<params::SshKeyPath>,
) -> Result<HttpResponseOk<SshKey>, HttpError> {
    let apictx = rqctx.context();
    let handler = async {
        let opctx = crate::context::op_context_for_external_api(&rqctx).await?;
        let nexus = &apictx.nexus;
        let path = path_params.into_inner();
        let &actor = opctx
            .authn
            .actor_required()
            .internal_context("fetching one of current user's ssh keys")?;
        let ssh_key_selector = params::SshKeySelector {
            silo_user_id: actor.actor_id(),
            ssh_key: path.ssh_key,
        };
        let ssh_key_lookup = nexus.ssh_key_lookup(&opctx, &ssh_key_selector)?;
        let (.., silo_user, _, ssh_key) = ssh_key_lookup.fetch().await?;
        // Ensure the SSH key exists in the current silo
        assert_eq!(silo_user.id(), actor.actor_id());
        Ok(HttpResponseOk(ssh_key.into()))
    };
    apictx.external_latencies.instrument_dropshot_handler(&rqctx, handler).await
}

/// Delete an SSH public key
///
/// Delete an SSH public key associated with the currently authenticated user.
#[endpoint {
    method = DELETE,
    path = "/v1/me/ssh-keys/{ssh_key}",
    tags = ["session"],
}]
async fn current_user_ssh_key_delete(
    rqctx: RequestContext<Arc<ServerContext>>,
    path_params: Path<params::SshKeyPath>,
) -> Result<HttpResponseDeleted, HttpError> {
    let apictx = rqctx.context();
    let handler = async {
        let opctx = crate::context::op_context_for_external_api(&rqctx).await?;
        let nexus = &apictx.nexus;
        let path = path_params.into_inner();
        let &actor = opctx
            .authn
            .actor_required()
            .internal_context("deleting one of current user's ssh keys")?;
        let ssh_key_selector = params::SshKeySelector {
            silo_user_id: actor.actor_id(),
            ssh_key: path.ssh_key,
        };
        let ssh_key_lookup = nexus.ssh_key_lookup(&opctx, &ssh_key_selector)?;
        nexus.ssh_key_delete(&opctx, actor.actor_id(), &ssh_key_lookup).await?;
        Ok(HttpResponseDeleted())
    };
    apictx.external_latencies.instrument_dropshot_handler(&rqctx, handler).await
}

#[cfg(test)]
mod test {
    use super::external_api;

    #[test]
    fn test_nexus_tag_policy() {
        // This will fail if any of the endpoints don't match the policy in
        // ./tag-config.json
        let _ = external_api();
    }
}<|MERGE_RESOLUTION|>--- conflicted
+++ resolved
@@ -2399,7 +2399,6 @@
         let pag_params = data_page_params_for(&rqctx, &query)?;
         let scan_params = ScanByNameOrId::from_query(&query)?;
         let paginated_by = name_or_id_pagination(&pag_params, scan_params)?;
-<<<<<<< HEAD
         let parent_lookup = match &scan_params.selector.project_selector {
             Some(selector) => {
                 let project_lookup = nexus.project_lookup(&opctx, &selector)?;
@@ -2410,10 +2409,6 @@
                 ImageParentLookup::Silo(silo_lookup)
             }
         };
-=======
-        let project_lookup =
-            nexus.project_lookup(&opctx, scan_params.selector.clone())?;
->>>>>>> b970536c
         let images = nexus
             .image_list(&opctx, &parent_lookup, &paginated_by)
             .await?
@@ -2448,7 +2443,6 @@
         let nexus = &apictx.nexus;
         let query = query_params.into_inner();
         let params = &new_image.into_inner();
-<<<<<<< HEAD
         let parent_lookup = match &query.project_selector {
             Some(project_selector) => {
                 let project_lookup =
@@ -2461,11 +2455,6 @@
             }
         };
         let image = nexus.image_create(&opctx, &parent_lookup, &params).await?;
-=======
-        let project_lookup = nexus.project_lookup(&opctx, query)?;
-        let image =
-            nexus.image_create(&opctx, &project_lookup, &params).await?;
->>>>>>> b970536c
         Ok(HttpResponseCreated(image.into()))
     };
     apictx.external_latencies.instrument_dropshot_handler(&rqctx, handler).await
@@ -2490,7 +2479,6 @@
         let nexus = &apictx.nexus;
         let path = path_params.into_inner();
         let query = query_params.into_inner();
-<<<<<<< HEAD
         let image_selector = params::ImageSelector {
             image: path.image,
             project_selector: query.project_selector,
@@ -2506,12 +2494,6 @@
                     db_image.into()
                 }
             };
-=======
-        let image_selector =
-            params::ImageSelector { image: path.image, project: query.project };
-        let (.., image) =
-            nexus.image_lookup(&opctx, image_selector)?.fetch().await?;
->>>>>>> b970536c
         Ok(HttpResponseOk(image.into()))
     };
     apictx.external_latencies.instrument_dropshot_handler(&rqctx, handler).await
@@ -2538,17 +2520,11 @@
         let nexus = &apictx.nexus;
         let path = path_params.into_inner();
         let query = query_params.into_inner();
-<<<<<<< HEAD
         let image_selector = params::ImageSelector {
             image: path.image,
             project_selector: query.project_selector,
         };
         let image_lookup = nexus.image_lookup(&opctx, &image_selector).await?;
-=======
-        let image_selector =
-            params::ImageSelector { image: path.image, project: query.project };
-        let image_lookup = nexus.image_lookup(&opctx, image_selector)?;
->>>>>>> b970536c
         nexus.image_delete(&opctx, &image_lookup).await?;
         Ok(HttpResponseDeleted())
     };
