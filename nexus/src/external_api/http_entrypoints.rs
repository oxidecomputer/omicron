// This Source Code Form is subject to the terms of the Mozilla Public
// License, v. 2.0. If a copy of the MPL was not distributed with this
// file, You can obtain one at https://mozilla.org/MPL/2.0/.

//! Handler functions (entrypoints) for external HTTP APIs

use super::{
    console_api, params,
    views::{
<<<<<<< HEAD
        self, Certificate, FloatingIp, Group, IdentityProvider, Image,
        IpPoolRange, PhysicalDisk, Project, Rack, Silo, SiloQuotas,
        SiloUtilization, Sled, Snapshot, SshKey, SystemIpPool, User,
        UserBuiltin, Utilization, Vpc, VpcRouter, VpcSubnet,
=======
        self, Certificate, FloatingIp, Group, IdentityProvider, Image, IpPool,
        IpPoolRange, MulticastGroup, PhysicalDisk, Project, Rack, Silo,
        SiloQuotas, SiloUtilization, Sled, Snapshot, SshKey, User, UserBuiltin,
        Utilization, Vpc, VpcRouter, VpcSubnet,
>>>>>>> 18058fca
    },
};
use crate::app::external_endpoints::authority_for_request;
use crate::app::support_bundles::SupportBundleQueryType;
use crate::context::ApiContext;
use crate::external_api::shared;
use dropshot::Body;
use dropshot::EmptyScanParams;
use dropshot::Header;
use dropshot::HttpError;
use dropshot::HttpResponseDeleted;
use dropshot::HttpResponseOk;
use dropshot::HttpResponseUpdatedNoContent;
use dropshot::PaginationOrder;
use dropshot::PaginationParams;
use dropshot::Path;
use dropshot::Query;
use dropshot::RequestContext;
use dropshot::ResultsPage;
use dropshot::TypedBody;
use dropshot::WhichPage;
use dropshot::{ApiDescription, StreamingBody};
use dropshot::{HttpResponseAccepted, HttpResponseFound, HttpResponseSeeOther};
use dropshot::{HttpResponseCreated, HttpResponseHeaders};
use dropshot::{WebsocketChannelResult, WebsocketConnection};
use dropshot::{http_response_found, http_response_see_other};
use http::{Response, StatusCode, header};
use ipnetwork::IpNetwork;
use nexus_db_lookup::lookup::ImageLookup;
use nexus_db_lookup::lookup::ImageParentLookup;
use nexus_db_model::TargetReleaseSource;
use nexus_db_queries::authn::external::session_cookie::{self, SessionStore};
use nexus_db_queries::authz;
use nexus_db_queries::db;
use nexus_db_queries::db::identity::Resource;
use nexus_db_queries::db::model::Name;
use nexus_external_api::*;
use nexus_types::{
    authn::cookies::Cookies,
    external_api::{
        headers::RangeRequest,
        params::SystemMetricsPathParam,
        shared::{BfdStatus, ProbeInfo},
    },
};
use omicron_common::api::external::AddressLot;
use omicron_common::api::external::AddressLotBlock;
use omicron_common::api::external::AddressLotCreateResponse;
use omicron_common::api::external::AddressLotViewResponse;
use omicron_common::api::external::AffinityGroupMember;
use omicron_common::api::external::AggregateBgpMessageHistory;
use omicron_common::api::external::AntiAffinityGroupMember;
use omicron_common::api::external::BgpAnnounceSet;
use omicron_common::api::external::BgpAnnouncement;
use omicron_common::api::external::BgpConfig;
use omicron_common::api::external::BgpExported;
use omicron_common::api::external::BgpImportedRouteIpv4;
use omicron_common::api::external::BgpPeerStatus;
use omicron_common::api::external::DataPageParams;
use omicron_common::api::external::Disk;
use omicron_common::api::external::Error;
use omicron_common::api::external::Instance;
use omicron_common::api::external::InstanceNetworkInterface;
use omicron_common::api::external::InternalContext;
use omicron_common::api::external::LldpLinkConfig;
use omicron_common::api::external::LldpNeighbor;
use omicron_common::api::external::LoopbackAddress;
use omicron_common::api::external::NameOrId;
use omicron_common::api::external::Probe;
use omicron_common::api::external::RouterRoute;
use omicron_common::api::external::RouterRouteKind;
use omicron_common::api::external::ServiceIcmpConfig;
use omicron_common::api::external::SwitchPort;
use omicron_common::api::external::SwitchPortSettings;
use omicron_common::api::external::SwitchPortSettingsIdentity;
use omicron_common::api::external::VpcFirewallRuleUpdateParams;
use omicron_common::api::external::VpcFirewallRules;
use omicron_common::api::external::http_pagination::PaginatedBy;
use omicron_common::api::external::http_pagination::PaginatedById;
use omicron_common::api::external::http_pagination::PaginatedByName;
use omicron_common::api::external::http_pagination::PaginatedByNameOrId;
use omicron_common::api::external::http_pagination::PaginatedByTimeAndId;
use omicron_common::api::external::http_pagination::PaginatedByVersion;
use omicron_common::api::external::http_pagination::ScanById;
use omicron_common::api::external::http_pagination::ScanByName;
use omicron_common::api::external::http_pagination::ScanByNameOrId;
use omicron_common::api::external::http_pagination::ScanByTimeAndId;
use omicron_common::api::external::http_pagination::ScanByVersion;
use omicron_common::api::external::http_pagination::ScanParams;
use omicron_common::api::external::http_pagination::data_page_params_for;
use omicron_common::api::external::http_pagination::marker_for_id;
use omicron_common::api::external::http_pagination::marker_for_name;
use omicron_common::api::external::http_pagination::marker_for_name_or_id;
use omicron_common::api::external::http_pagination::name_or_id_pagination;
use omicron_common::bail_unless;
use omicron_uuid_kinds::*;
use propolis_client::support::WebSocketStream;
use propolis_client::support::tungstenite::protocol::frame::coding::CloseCode;
use propolis_client::support::tungstenite::protocol::{
    CloseFrame, Role as WebSocketRole,
};
use range_requests::PotentialRange;
use ref_cast::RefCast;

type NexusApiDescription = ApiDescription<ApiContext>;

/// Returns a description of the external nexus API
pub(crate) fn external_api() -> NexusApiDescription {
    nexus_external_api_mod::api_description::<NexusExternalApiImpl>()
        .expect("registered entrypoints")
}

enum NexusExternalApiImpl {}

impl NexusExternalApi for NexusExternalApiImpl {
    type Context = ApiContext;

    async fn system_policy_view(
        rqctx: RequestContext<ApiContext>,
    ) -> Result<HttpResponseOk<shared::Policy<shared::FleetRole>>, HttpError>
    {
        let apictx = rqctx.context();
        let handler = async {
            let nexus = &apictx.context.nexus;
            let opctx =
                crate::context::op_context_for_external_api(&rqctx).await?;
            let policy = nexus.fleet_fetch_policy(&opctx).await?;
            Ok(HttpResponseOk(policy))
        };
        apictx
            .context
            .external_latencies
            .instrument_dropshot_handler(&rqctx, handler)
            .await
    }

    async fn system_policy_update(
        rqctx: RequestContext<ApiContext>,
        new_policy: TypedBody<shared::Policy<shared::FleetRole>>,
    ) -> Result<HttpResponseOk<shared::Policy<shared::FleetRole>>, HttpError>
    {
        let apictx = rqctx.context();
        let handler = async {
            let nexus = &apictx.context.nexus;
            let new_policy = new_policy.into_inner();
            let nasgns = new_policy.role_assignments.len();
            // This should have been validated during parsing.
            bail_unless!(nasgns <= shared::MAX_ROLE_ASSIGNMENTS_PER_RESOURCE);
            let opctx =
                crate::context::op_context_for_external_api(&rqctx).await?;
            let policy = nexus.fleet_update_policy(&opctx, &new_policy).await?;
            Ok(HttpResponseOk(policy))
        };
        apictx
            .context
            .external_latencies
            .instrument_dropshot_handler(&rqctx, handler)
            .await
    }

    async fn policy_view(
        rqctx: RequestContext<ApiContext>,
    ) -> Result<HttpResponseOk<shared::Policy<shared::SiloRole>>, HttpError>
    {
        let apictx = rqctx.context();
        let handler = async {
            let nexus = &apictx.context.nexus;
            let opctx =
                crate::context::op_context_for_external_api(&rqctx).await?;
            let silo: NameOrId = opctx
                .authn
                .silo_required()
                .internal_context("loading current silo")?
                .id()
                .into();

            let silo_lookup = nexus.silo_lookup(&opctx, silo)?;
            let policy = nexus.silo_fetch_policy(&opctx, &silo_lookup).await?;
            Ok(HttpResponseOk(policy))
        };
        apictx
            .context
            .external_latencies
            .instrument_dropshot_handler(&rqctx, handler)
            .await
    }

    async fn policy_update(
        rqctx: RequestContext<ApiContext>,
        new_policy: TypedBody<shared::Policy<shared::SiloRole>>,
    ) -> Result<HttpResponseOk<shared::Policy<shared::SiloRole>>, HttpError>
    {
        let apictx = rqctx.context();
        let handler = async {
            let nexus = &apictx.context.nexus;
            let new_policy = new_policy.into_inner();
            let nasgns = new_policy.role_assignments.len();
            // This should have been validated during parsing.
            bail_unless!(nasgns <= shared::MAX_ROLE_ASSIGNMENTS_PER_RESOURCE);
            let opctx =
                crate::context::op_context_for_external_api(&rqctx).await?;
            let silo: NameOrId = opctx
                .authn
                .silo_required()
                .internal_context("loading current silo")?
                .id()
                .into();
            let silo_lookup = nexus.silo_lookup(&opctx, silo)?;
            let policy = nexus
                .silo_update_policy(&opctx, &silo_lookup, &new_policy)
                .await?;
            Ok(HttpResponseOk(policy))
        };
        apictx
            .context
            .external_latencies
            .instrument_dropshot_handler(&rqctx, handler)
            .await
    }

    async fn auth_settings_view(
        rqctx: RequestContext<ApiContext>,
    ) -> Result<HttpResponseOk<views::SiloAuthSettings>, HttpError> {
        let apictx = rqctx.context();
        let handler = async {
            let nexus = &apictx.context.nexus;
            let opctx =
                crate::context::op_context_for_external_api(&rqctx).await?;
            let silo: NameOrId = opctx
                .authn
                .silo_required()
                .internal_context("loading current silo")?
                .id()
                .into();

            let silo_lookup = nexus.silo_lookup(&opctx, silo)?;
            let settings =
                nexus.silo_fetch_auth_settings(&opctx, &silo_lookup).await?;
            Ok(HttpResponseOk(settings.into()))
        };
        apictx
            .context
            .external_latencies
            .instrument_dropshot_handler(&rqctx, handler)
            .await
    }

    async fn auth_settings_update(
        rqctx: RequestContext<Self::Context>,
        new_settings: TypedBody<params::SiloAuthSettingsUpdate>,
    ) -> Result<HttpResponseOk<views::SiloAuthSettings>, HttpError> {
        let apictx = rqctx.context();
        let handler = async {
            let nexus = &apictx.context.nexus;
            let new_settings = new_settings.into_inner();
            let opctx =
                crate::context::op_context_for_external_api(&rqctx).await?;
            let silo: NameOrId = opctx
                .authn
                .silo_required()
                .internal_context("loading current silo")?
                .id()
                .into();
            let silo_lookup = nexus.silo_lookup(&opctx, silo)?;
            let settings = nexus
                .silo_update_auth_settings(&opctx, &silo_lookup, &new_settings)
                .await?;
            Ok(HttpResponseOk(settings.into()))
        };
        apictx
            .context
            .external_latencies
            .instrument_dropshot_handler(&rqctx, handler)
            .await
    }

    async fn utilization_view(
        rqctx: RequestContext<ApiContext>,
    ) -> Result<HttpResponseOk<Utilization>, HttpError> {
        let apictx = rqctx.context();
        let handler = async {
            let nexus = &apictx.context.nexus;
            let opctx =
                crate::context::op_context_for_external_api(&rqctx).await?;
            let silo_lookup = nexus.current_silo_lookup(&opctx)?;
            let utilization =
                nexus.silo_utilization_view(&opctx, &silo_lookup).await?;

            Ok(HttpResponseOk(utilization.into()))
        };
        apictx
            .context
            .external_latencies
            .instrument_dropshot_handler(&rqctx, handler)
            .await
    }

    async fn silo_utilization_view(
        rqctx: RequestContext<ApiContext>,
        path_params: Path<params::SiloPath>,
    ) -> Result<HttpResponseOk<SiloUtilization>, HttpError> {
        let apictx = rqctx.context();
        let handler = async {
            let nexus = &apictx.context.nexus;

            let opctx =
                crate::context::op_context_for_external_api(&rqctx).await?;
            let silo_lookup =
                nexus.silo_lookup(&opctx, path_params.into_inner().silo)?;
            let quotas =
                nexus.silo_utilization_view(&opctx, &silo_lookup).await?;

            Ok(HttpResponseOk(quotas.into()))
        };
        apictx
            .context
            .external_latencies
            .instrument_dropshot_handler(&rqctx, handler)
            .await
    }
    async fn silo_utilization_list(
        rqctx: RequestContext<ApiContext>,
        query_params: Query<PaginatedByNameOrId>,
    ) -> Result<HttpResponseOk<ResultsPage<SiloUtilization>>, HttpError> {
        let apictx = rqctx.context();
        let handler = async {
            let nexus = &apictx.context.nexus;

            let query = query_params.into_inner();
            let pagparams = data_page_params_for(&rqctx, &query)?;
            let scan_params = ScanByNameOrId::from_query(&query)?;
            let paginated_by = name_or_id_pagination(&pagparams, scan_params)?;

            let opctx =
                crate::context::op_context_for_external_api(&rqctx).await?;
            let utilization = nexus
                .silo_utilization_list(&opctx, &paginated_by)
                .await?
                .into_iter()
                .map(|p| p.into())
                .collect();

            Ok(HttpResponseOk(ScanByNameOrId::results_page(
                &query,
                utilization,
                &marker_for_name_or_id,
            )?))
        };
        apictx
            .context
            .external_latencies
            .instrument_dropshot_handler(&rqctx, handler)
            .await
    }

    async fn system_quotas_list(
        rqctx: RequestContext<ApiContext>,
        query_params: Query<PaginatedById>,
    ) -> Result<HttpResponseOk<ResultsPage<SiloQuotas>>, HttpError> {
        let apictx = rqctx.context();
        let handler = async {
            let nexus = &apictx.context.nexus;

            let query = query_params.into_inner();
            let pagparams = data_page_params_for(&rqctx, &query)?;

            let opctx =
                crate::context::op_context_for_external_api(&rqctx).await?;
            let quotas = nexus
                .fleet_list_quotas(&opctx, &pagparams)
                .await?
                .into_iter()
                .map(|p| p.into())
                .collect();

            Ok(HttpResponseOk(ScanById::results_page(
                &query,
                quotas,
                &|_, quota: &SiloQuotas| quota.silo_id,
            )?))
        };
        apictx
            .context
            .external_latencies
            .instrument_dropshot_handler(&rqctx, handler)
            .await
    }

    async fn silo_quotas_view(
        rqctx: RequestContext<ApiContext>,
        path_params: Path<params::SiloPath>,
    ) -> Result<HttpResponseOk<SiloQuotas>, HttpError> {
        let apictx = rqctx.context();
        let handler = async {
            let nexus = &apictx.context.nexus;

            let opctx =
                crate::context::op_context_for_external_api(&rqctx).await?;
            let silo_lookup =
                nexus.silo_lookup(&opctx, path_params.into_inner().silo)?;
            let quota = nexus.silo_quotas_view(&opctx, &silo_lookup).await?;
            Ok(HttpResponseOk(quota.into()))
        };
        apictx
            .context
            .external_latencies
            .instrument_dropshot_handler(&rqctx, handler)
            .await
    }

    async fn silo_quotas_update(
        rqctx: RequestContext<ApiContext>,
        path_params: Path<params::SiloPath>,
        new_quota: TypedBody<params::SiloQuotasUpdate>,
    ) -> Result<HttpResponseOk<SiloQuotas>, HttpError> {
        let apictx = rqctx.context();
        let handler = async {
            let nexus = &apictx.context.nexus;

            let opctx =
                crate::context::op_context_for_external_api(&rqctx).await?;
            let silo_lookup =
                nexus.silo_lookup(&opctx, path_params.into_inner().silo)?;
            let quota = nexus
                .silo_update_quota(
                    &opctx,
                    &silo_lookup,
                    &new_quota.into_inner(),
                )
                .await?;
            Ok(HttpResponseOk(quota.into()))
        };
        apictx
            .context
            .external_latencies
            .instrument_dropshot_handler(&rqctx, handler)
            .await
    }

    async fn silo_list(
        rqctx: RequestContext<ApiContext>,
        query_params: Query<PaginatedByNameOrId>,
    ) -> Result<HttpResponseOk<ResultsPage<Silo>>, HttpError> {
        let apictx = rqctx.context();
        let handler = async {
            let nexus = &apictx.context.nexus;
            let query = query_params.into_inner();
            let pag_params = data_page_params_for(&rqctx, &query)?;
            let scan_params = ScanByNameOrId::from_query(&query)?;
            let paginated_by = name_or_id_pagination(&pag_params, scan_params)?;
            let opctx =
                crate::context::op_context_for_external_api(&rqctx).await?;
            let silos = nexus
                .silos_list(&opctx, &paginated_by)
                .await?
                .into_iter()
                .map(|p| p.try_into())
                .collect::<Result<Vec<_>, Error>>()?;
            Ok(HttpResponseOk(ScanByNameOrId::results_page(
                &query,
                silos,
                &marker_for_name_or_id,
            )?))
        };
        apictx
            .context
            .external_latencies
            .instrument_dropshot_handler(&rqctx, handler)
            .await
    }

    async fn silo_create(
        rqctx: RequestContext<ApiContext>,
        new_silo_params: TypedBody<params::SiloCreate>,
    ) -> Result<HttpResponseCreated<Silo>, HttpError> {
        let apictx = rqctx.context();
        let handler = async {
            let opctx =
                crate::context::op_context_for_external_api(&rqctx).await?;
            let nexus = &apictx.context.nexus;
            let silo =
                nexus.silo_create(&opctx, new_silo_params.into_inner()).await?;
            Ok(HttpResponseCreated(silo.try_into()?))
        };
        apictx
            .context
            .external_latencies
            .instrument_dropshot_handler(&rqctx, handler)
            .await
    }

    async fn silo_view(
        rqctx: RequestContext<ApiContext>,
        path_params: Path<params::SiloPath>,
    ) -> Result<HttpResponseOk<Silo>, HttpError> {
        let apictx = rqctx.context();
        let handler = async {
            let opctx =
                crate::context::op_context_for_external_api(&rqctx).await?;
            let nexus = &apictx.context.nexus;
            let path = path_params.into_inner();
            let silo_lookup = nexus.silo_lookup(&opctx, path.silo)?;
            let (.., silo) = silo_lookup.fetch().await?;
            Ok(HttpResponseOk(silo.try_into()?))
        };
        apictx
            .context
            .external_latencies
            .instrument_dropshot_handler(&rqctx, handler)
            .await
    }

    async fn silo_ip_pool_list(
        rqctx: RequestContext<ApiContext>,
        path_params: Path<params::SiloPath>,
        query_params: Query<PaginatedByNameOrId>,
    ) -> Result<HttpResponseOk<ResultsPage<views::IpPool>>, HttpError> {
        let apictx = rqctx.context();
        let handler = async {
            let opctx =
                crate::context::op_context_for_external_api(&rqctx).await?;
            let nexus = &apictx.context.nexus;
            let path = path_params.into_inner();

            let query = query_params.into_inner();
            let pag_params = data_page_params_for(&rqctx, &query)?;
            let scan_params = ScanByNameOrId::from_query(&query)?;
            let paginated_by = name_or_id_pagination(&pag_params, scan_params)?;

            let silo_lookup = nexus.silo_lookup(&opctx, path.silo)?;
            let pools = nexus
                .silo_ip_pool_list(&opctx, &silo_lookup, &paginated_by)
                .await?
                .iter()
                .map(|(pool, silo_link)| views::IpPool {
                    identity: pool.identity(),
                    is_default: silo_link.is_default,
                    ip_version: pool.ip_version.into(),
                })
                .collect();

            Ok(HttpResponseOk(ScanByNameOrId::results_page(
                &query,
                pools,
                &marker_for_name_or_id,
            )?))
        };
        apictx
            .context
            .external_latencies
            .instrument_dropshot_handler(&rqctx, handler)
            .await
    }

    async fn silo_delete(
        rqctx: RequestContext<ApiContext>,
        path_params: Path<params::SiloPath>,
    ) -> Result<HttpResponseDeleted, HttpError> {
        let apictx = rqctx.context();
        let handler = async {
            let opctx =
                crate::context::op_context_for_external_api(&rqctx).await?;
            let nexus = &apictx.context.nexus;
            let params = path_params.into_inner();
            let silo_lookup = nexus.silo_lookup(&opctx, params.silo)?;
            nexus.silo_delete(&opctx, &silo_lookup).await?;
            Ok(HttpResponseDeleted())
        };
        apictx
            .context
            .external_latencies
            .instrument_dropshot_handler(&rqctx, handler)
            .await
    }

    async fn silo_policy_view(
        rqctx: RequestContext<ApiContext>,
        path_params: Path<params::SiloPath>,
    ) -> Result<HttpResponseOk<shared::Policy<shared::SiloRole>>, HttpError>
    {
        let apictx = rqctx.context();
        let handler = async {
            let opctx =
                crate::context::op_context_for_external_api(&rqctx).await?;
            let nexus = &apictx.context.nexus;
            let path = path_params.into_inner();
            let silo_lookup = nexus.silo_lookup(&opctx, path.silo)?;
            let policy = nexus.silo_fetch_policy(&opctx, &silo_lookup).await?;
            Ok(HttpResponseOk(policy))
        };
        apictx
            .context
            .external_latencies
            .instrument_dropshot_handler(&rqctx, handler)
            .await
    }

    async fn silo_policy_update(
        rqctx: RequestContext<ApiContext>,
        path_params: Path<params::SiloPath>,
        new_policy: TypedBody<shared::Policy<shared::SiloRole>>,
    ) -> Result<HttpResponseOk<shared::Policy<shared::SiloRole>>, HttpError>
    {
        let apictx = rqctx.context();
        let handler = async {
            let new_policy = new_policy.into_inner();
            let nasgns = new_policy.role_assignments.len();
            // This should have been validated during parsing.
            bail_unless!(nasgns <= shared::MAX_ROLE_ASSIGNMENTS_PER_RESOURCE);
            let opctx =
                crate::context::op_context_for_external_api(&rqctx).await?;
            let nexus = &apictx.context.nexus;
            let path = path_params.into_inner();
            let silo_lookup = nexus.silo_lookup(&opctx, path.silo)?;
            let policy = nexus
                .silo_update_policy(&opctx, &silo_lookup, &new_policy)
                .await?;
            Ok(HttpResponseOk(policy))
        };
        apictx
            .context
            .external_latencies
            .instrument_dropshot_handler(&rqctx, handler)
            .await
    }

    // Silo-specific user endpoints

    async fn silo_user_list(
        rqctx: RequestContext<ApiContext>,
        query_params: Query<PaginatedById<params::SiloSelector>>,
    ) -> Result<HttpResponseOk<ResultsPage<User>>, HttpError> {
        let apictx = rqctx.context();
        let handler = async {
            let opctx =
                crate::context::op_context_for_external_api(&rqctx).await?;
            let nexus = &apictx.context.nexus;
            let query = query_params.into_inner();
            let pag_params = data_page_params_for(&rqctx, &query)?;
            let scan_params = ScanById::from_query(&query)?;
            let silo_lookup =
                nexus.silo_lookup(&opctx, scan_params.selector.silo.clone())?;
            let users = nexus
                .silo_list_users(&opctx, &silo_lookup, &pag_params)
                .await?
                .into_iter()
                .map(|i| i.into())
                .collect();
            Ok(HttpResponseOk(ScanById::results_page(
                &query,
                users,
                &|_, user: &User| user.id.into_untyped_uuid(),
            )?))
        };
        apictx
            .context
            .external_latencies
            .instrument_dropshot_handler(&rqctx, handler)
            .await
    }

    async fn silo_user_view(
        rqctx: RequestContext<ApiContext>,
        path_params: Path<params::UserParam>,
        query_params: Query<params::SiloSelector>,
    ) -> Result<HttpResponseOk<User>, HttpError> {
        let apictx = rqctx.context();
        let handler = async {
            let opctx =
                crate::context::op_context_for_external_api(&rqctx).await?;
            let nexus = &apictx.context.nexus;
            let path = path_params.into_inner();
            let query = query_params.into_inner();
            let silo_lookup = nexus.silo_lookup(&opctx, query.silo)?;
            let user = nexus
                .silo_user_fetch(&opctx, &silo_lookup, path.user_id)
                .await?;
            Ok(HttpResponseOk(user.into()))
        };
        apictx
            .context
            .external_latencies
            .instrument_dropshot_handler(&rqctx, handler)
            .await
    }

    // Silo identity providers

    async fn silo_identity_provider_list(
        rqctx: RequestContext<ApiContext>,
        query_params: Query<PaginatedByNameOrId<params::SiloSelector>>,
    ) -> Result<HttpResponseOk<ResultsPage<IdentityProvider>>, HttpError> {
        let apictx = rqctx.context();
        let handler = async {
            let opctx =
                crate::context::op_context_for_external_api(&rqctx).await?;
            let nexus = &apictx.context.nexus;
            let query = query_params.into_inner();
            let pag_params = data_page_params_for(&rqctx, &query)?;
            let scan_params = ScanByNameOrId::from_query(&query)?;
            let paginated_by = name_or_id_pagination(&pag_params, scan_params)?;
            let silo_lookup =
                nexus.silo_lookup(&opctx, scan_params.selector.silo.clone())?;
            let identity_providers = nexus
                .identity_provider_list(&opctx, &silo_lookup, &paginated_by)
                .await?
                .into_iter()
                .map(|x| x.into())
                .collect();
            Ok(HttpResponseOk(ScanByNameOrId::results_page(
                &query,
                identity_providers,
                &marker_for_name_or_id,
            )?))
        };
        apictx
            .context
            .external_latencies
            .instrument_dropshot_handler(&rqctx, handler)
            .await
    }

    // Silo SAML identity providers

    async fn saml_identity_provider_create(
        rqctx: RequestContext<ApiContext>,
        query_params: Query<params::SiloSelector>,
        new_provider: TypedBody<params::SamlIdentityProviderCreate>,
    ) -> Result<HttpResponseCreated<views::SamlIdentityProvider>, HttpError>
    {
        let apictx = rqctx.context();
        let handler = async {
            let opctx =
                crate::context::op_context_for_external_api(&rqctx).await?;
            let nexus = &apictx.context.nexus;
            let query = query_params.into_inner();
            let silo_lookup = nexus.silo_lookup(&opctx, query.silo)?;
            let provider = nexus
                .saml_identity_provider_create(
                    &opctx,
                    &silo_lookup,
                    new_provider.into_inner(),
                )
                .await?;
            Ok(HttpResponseCreated(provider.into()))
        };
        apictx
            .context
            .external_latencies
            .instrument_dropshot_handler(&rqctx, handler)
            .await
    }

    async fn saml_identity_provider_view(
        rqctx: RequestContext<ApiContext>,
        path_params: Path<params::ProviderPath>,
        query_params: Query<params::OptionalSiloSelector>,
    ) -> Result<HttpResponseOk<views::SamlIdentityProvider>, HttpError> {
        let apictx = rqctx.context();
        let handler = async {
            let opctx =
                crate::context::op_context_for_external_api(&rqctx).await?;
            let nexus = &apictx.context.nexus;
            let path = path_params.into_inner();
            let query = query_params.into_inner();
            let saml_identity_provider_selector =
                params::SamlIdentityProviderSelector {
                    silo: query.silo,
                    saml_identity_provider: path.provider,
                };
            let (.., provider) = nexus
                .saml_identity_provider_lookup(
                    &opctx,
                    saml_identity_provider_selector,
                )?
                .fetch()
                .await?;
            Ok(HttpResponseOk(provider.into()))
        };
        apictx
            .context
            .external_latencies
            .instrument_dropshot_handler(&rqctx, handler)
            .await
    }

    // TODO: no DELETE for identity providers?

    // "Local" Identity Provider

    async fn local_idp_user_create(
        rqctx: RequestContext<ApiContext>,
        query_params: Query<params::SiloSelector>,
        new_user_params: TypedBody<params::UserCreate>,
    ) -> Result<HttpResponseCreated<User>, HttpError> {
        let apictx = rqctx.context();
        let handler = async {
            let opctx =
                crate::context::op_context_for_external_api(&rqctx).await?;
            let nexus = &apictx.context.nexus;
            let query = query_params.into_inner();
            let silo_lookup = nexus.silo_lookup(&opctx, query.silo)?;
            let user = nexus
                .local_idp_create_user(
                    &opctx,
                    &silo_lookup,
                    new_user_params.into_inner(),
                )
                .await?;
            Ok(HttpResponseCreated(user.into()))
        };
        apictx
            .context
            .external_latencies
            .instrument_dropshot_handler(&rqctx, handler)
            .await
    }

    async fn local_idp_user_delete(
        rqctx: RequestContext<ApiContext>,
        path_params: Path<params::UserParam>,
        query_params: Query<params::SiloSelector>,
    ) -> Result<HttpResponseDeleted, HttpError> {
        let apictx = rqctx.context();
        let handler = async {
            let opctx =
                crate::context::op_context_for_external_api(&rqctx).await?;
            let nexus = &apictx.context.nexus;
            let path = path_params.into_inner();
            let query = query_params.into_inner();
            let silo_lookup = nexus.silo_lookup(&opctx, query.silo)?;
            nexus
                .local_idp_delete_user(&opctx, &silo_lookup, path.user_id)
                .await?;
            Ok(HttpResponseDeleted())
        };
        apictx
            .context
            .external_latencies
            .instrument_dropshot_handler(&rqctx, handler)
            .await
    }

    async fn local_idp_user_set_password(
        rqctx: RequestContext<ApiContext>,
        path_params: Path<params::UserParam>,
        query_params: Query<params::SiloPath>,
        update: TypedBody<params::UserPassword>,
    ) -> Result<HttpResponseUpdatedNoContent, HttpError> {
        let apictx = rqctx.context();
        let handler = async {
            let opctx =
                crate::context::op_context_for_external_api(&rqctx).await?;
            let nexus = &apictx.context.nexus;
            let path = path_params.into_inner();
            let query = query_params.into_inner();
            let silo_lookup = nexus.silo_lookup(&opctx, query.silo)?;
            nexus
                .local_idp_user_set_password(
                    &opctx,
                    &silo_lookup,
                    path.user_id,
                    update.into_inner(),
                )
                .await?;
            Ok(HttpResponseUpdatedNoContent())
        };
        apictx
            .context
            .external_latencies
            .instrument_dropshot_handler(&rqctx, handler)
            .await
    }

    async fn scim_token_list(
        rqctx: RequestContext<Self::Context>,
        query_params: Query<params::SiloSelector>,
    ) -> Result<HttpResponseOk<Vec<views::ScimClientBearerToken>>, HttpError>
    {
        let apictx = rqctx.context();
        let handler = async {
            let opctx =
                crate::context::op_context_for_external_api(&rqctx).await?;
            let nexus = &apictx.context.nexus;
            let audit = nexus.audit_log_entry_init(&opctx, &rqctx).await?;

            let result = async {
                let query = query_params.into_inner();
                let silo_lookup = nexus.silo_lookup(&opctx, query.silo)?;

                let tokens =
                    nexus.scim_idp_get_tokens(&opctx, &silo_lookup).await?;

                Ok(HttpResponseOk(tokens))
            }
            .await;

            let _ =
                nexus.audit_log_entry_complete(&opctx, &audit, &result).await;
            result
        };
        apictx
            .context
            .external_latencies
            .instrument_dropshot_handler(&rqctx, handler)
            .await
    }

    async fn scim_token_create(
        rqctx: RequestContext<Self::Context>,
        query_params: Query<params::SiloSelector>,
    ) -> Result<HttpResponseCreated<views::ScimClientBearerTokenValue>, HttpError>
    {
        let apictx = rqctx.context();
        let handler = async {
            let opctx =
                crate::context::op_context_for_external_api(&rqctx).await?;
            let nexus = &apictx.context.nexus;
            let audit = nexus.audit_log_entry_init(&opctx, &rqctx).await?;

            let result = async {
                let query = query_params.into_inner();
                let silo_lookup = nexus.silo_lookup(&opctx, query.silo)?;

                let token =
                    nexus.scim_idp_create_token(&opctx, &silo_lookup).await?;

                Ok(HttpResponseCreated(token))
            }
            .await;

            let _ =
                nexus.audit_log_entry_complete(&opctx, &audit, &result).await;
            result
        };
        apictx
            .context
            .external_latencies
            .instrument_dropshot_handler(&rqctx, handler)
            .await
    }

    async fn scim_token_view(
        rqctx: RequestContext<Self::Context>,
        path_params: Path<params::ScimV2TokenPathParam>,
        query_params: Query<params::SiloSelector>,
    ) -> Result<HttpResponseOk<views::ScimClientBearerToken>, HttpError> {
        let apictx = rqctx.context();
        let handler = async {
            let opctx =
                crate::context::op_context_for_external_api(&rqctx).await?;
            let nexus = &apictx.context.nexus;
            let audit = nexus.audit_log_entry_init(&opctx, &rqctx).await?;

            let result = async {
                let query = query_params.into_inner();
                let path_params = path_params.into_inner();
                let silo_lookup = nexus.silo_lookup(&opctx, query.silo)?;

                let token = nexus
                    .scim_idp_get_token_by_id(
                        &opctx,
                        &silo_lookup,
                        path_params.token_id,
                    )
                    .await?;

                Ok(HttpResponseOk(token))
            }
            .await;

            let _ =
                nexus.audit_log_entry_complete(&opctx, &audit, &result).await;
            result
        };
        apictx
            .context
            .external_latencies
            .instrument_dropshot_handler(&rqctx, handler)
            .await
    }

    async fn scim_token_delete(
        rqctx: RequestContext<Self::Context>,
        path_params: Path<params::ScimV2TokenPathParam>,
        query_params: Query<params::SiloSelector>,
    ) -> Result<HttpResponseDeleted, HttpError> {
        let apictx = rqctx.context();
        let handler = async {
            let opctx =
                crate::context::op_context_for_external_api(&rqctx).await?;
            let nexus = &apictx.context.nexus;
            let audit = nexus.audit_log_entry_init(&opctx, &rqctx).await?;

            let result = async {
                let query = query_params.into_inner();
                let path_params = path_params.into_inner();
                let silo_lookup = nexus.silo_lookup(&opctx, query.silo)?;

                nexus
                    .scim_idp_delete_token_by_id(
                        &opctx,
                        &silo_lookup,
                        path_params.token_id,
                    )
                    .await?;

                Ok(HttpResponseDeleted())
            }
            .await;

            let _ =
                nexus.audit_log_entry_complete(&opctx, &audit, &result).await;
            result
        };
        apictx
            .context
            .external_latencies
            .instrument_dropshot_handler(&rqctx, handler)
            .await
    }

    async fn scim_v2_list_users(
        rqctx: RequestContext<Self::Context>,
        query_params: Query<scim2_rs::QueryParams>,
    ) -> Result<Response<Body>, HttpError> {
        let apictx = rqctx.context();
        let handler = async {
            let opctx =
                crate::context::op_context_for_external_api(&rqctx).await?;
            let nexus = &apictx.context.nexus;
            let audit = nexus.audit_log_entry_init(&opctx, &rqctx).await?;

            let result = async {
                let query = query_params.into_inner();
                nexus.scim_v2_list_users(&opctx, query).await
            }
            .await;

            let _ =
                nexus.audit_log_entry_complete(&opctx, &audit, &result).await;
            result
        };
        apictx
            .context
            .external_latencies
            .instrument_dropshot_handler(&rqctx, handler)
            .await
    }

    async fn scim_v2_get_user(
        rqctx: RequestContext<Self::Context>,
        path_params: Path<params::ScimV2UserPathParam>,
        query_params: Query<scim2_rs::QueryParams>,
    ) -> Result<Response<Body>, HttpError> {
        let apictx = rqctx.context();
        let handler = async {
            let opctx =
                crate::context::op_context_for_external_api(&rqctx).await?;
            let nexus = &apictx.context.nexus;
            let audit = nexus.audit_log_entry_init(&opctx, &rqctx).await?;

            let result = async {
                let query = query_params.into_inner();
                let path_params = path_params.into_inner();

                nexus
                    .scim_v2_get_user_by_id(&opctx, query, path_params.user_id)
                    .await
            }
            .await;

            let _ =
                nexus.audit_log_entry_complete(&opctx, &audit, &result).await;
            result
        };
        apictx
            .context
            .external_latencies
            .instrument_dropshot_handler(&rqctx, handler)
            .await
    }

    async fn scim_v2_create_user(
        rqctx: RequestContext<Self::Context>,
        body: TypedBody<scim2_rs::CreateUserRequest>,
    ) -> Result<Response<Body>, HttpError> {
        let apictx = rqctx.context();
        let handler = async {
            let opctx =
                crate::context::op_context_for_external_api(&rqctx).await?;
            let nexus = &apictx.context.nexus;
            let audit = nexus.audit_log_entry_init(&opctx, &rqctx).await?;

            let result = async {
                nexus.scim_v2_create_user(&opctx, body.into_inner()).await
            }
            .await;

            let _ =
                nexus.audit_log_entry_complete(&opctx, &audit, &result).await;
            result
        };
        apictx
            .context
            .external_latencies
            .instrument_dropshot_handler(&rqctx, handler)
            .await
    }

    async fn scim_v2_put_user(
        rqctx: RequestContext<Self::Context>,
        path_params: Path<params::ScimV2UserPathParam>,
        body: TypedBody<scim2_rs::CreateUserRequest>,
    ) -> Result<Response<Body>, HttpError> {
        let apictx = rqctx.context();
        let handler = async {
            let opctx =
                crate::context::op_context_for_external_api(&rqctx).await?;
            let nexus = &apictx.context.nexus;
            let audit = nexus.audit_log_entry_init(&opctx, &rqctx).await?;

            let result = async {
                let path_params = path_params.into_inner();

                nexus
                    .scim_v2_replace_user(
                        &opctx,
                        path_params.user_id,
                        body.into_inner(),
                    )
                    .await
            }
            .await;

            let _ =
                nexus.audit_log_entry_complete(&opctx, &audit, &result).await;
            result
        };
        apictx
            .context
            .external_latencies
            .instrument_dropshot_handler(&rqctx, handler)
            .await
    }

    async fn scim_v2_patch_user(
        rqctx: RequestContext<Self::Context>,
        path_params: Path<params::ScimV2UserPathParam>,
        body: TypedBody<scim2_rs::PatchRequest>,
    ) -> Result<Response<Body>, HttpError> {
        let apictx = rqctx.context();
        let handler = async {
            let opctx =
                crate::context::op_context_for_external_api(&rqctx).await?;
            let nexus = &apictx.context.nexus;
            let audit = nexus.audit_log_entry_init(&opctx, &rqctx).await?;

            let result = async {
                let path_params = path_params.into_inner();

                nexus
                    .scim_v2_patch_user(
                        &opctx,
                        path_params.user_id,
                        body.into_inner(),
                    )
                    .await
            }
            .await;

            let _ =
                nexus.audit_log_entry_complete(&opctx, &audit, &result).await;
            result
        };
        apictx
            .context
            .external_latencies
            .instrument_dropshot_handler(&rqctx, handler)
            .await
    }

    async fn scim_v2_delete_user(
        rqctx: RequestContext<Self::Context>,
        path_params: Path<params::ScimV2UserPathParam>,
    ) -> Result<Response<Body>, HttpError> {
        let apictx = rqctx.context();
        let handler = async {
            let opctx =
                crate::context::op_context_for_external_api(&rqctx).await?;
            let nexus = &apictx.context.nexus;
            let audit = nexus.audit_log_entry_init(&opctx, &rqctx).await?;

            let result = async {
                let path_params = path_params.into_inner();

                nexus.scim_v2_delete_user(&opctx, path_params.user_id).await
            }
            .await;

            let _ =
                nexus.audit_log_entry_complete(&opctx, &audit, &result).await;
            result
        };
        apictx
            .context
            .external_latencies
            .instrument_dropshot_handler(&rqctx, handler)
            .await
    }

    async fn scim_v2_list_groups(
        rqctx: RequestContext<Self::Context>,
        query_params: Query<scim2_rs::QueryParams>,
    ) -> Result<Response<Body>, HttpError> {
        let apictx = rqctx.context();
        let handler = async {
            let opctx =
                crate::context::op_context_for_external_api(&rqctx).await?;
            let nexus = &apictx.context.nexus;
            let audit = nexus.audit_log_entry_init(&opctx, &rqctx).await?;

            let result = async {
                let query = query_params.into_inner();

                nexus.scim_v2_list_groups(&opctx, query).await
            }
            .await;

            let _ =
                nexus.audit_log_entry_complete(&opctx, &audit, &result).await;
            result
        };
        apictx
            .context
            .external_latencies
            .instrument_dropshot_handler(&rqctx, handler)
            .await
    }

    async fn scim_v2_get_group(
        rqctx: RequestContext<Self::Context>,
        path_params: Path<params::ScimV2GroupPathParam>,
        query_params: Query<scim2_rs::QueryParams>,
    ) -> Result<Response<Body>, HttpError> {
        let apictx = rqctx.context();
        let handler = async {
            let opctx =
                crate::context::op_context_for_external_api(&rqctx).await?;
            let nexus = &apictx.context.nexus;
            let audit = nexus.audit_log_entry_init(&opctx, &rqctx).await?;

            let result = async {
                let query = query_params.into_inner();
                let path_params = path_params.into_inner();

                nexus
                    .scim_v2_get_group_by_id(
                        &opctx,
                        query,
                        path_params.group_id,
                    )
                    .await
            }
            .await;

            let _ =
                nexus.audit_log_entry_complete(&opctx, &audit, &result).await;
            result
        };
        apictx
            .context
            .external_latencies
            .instrument_dropshot_handler(&rqctx, handler)
            .await
    }

    async fn scim_v2_create_group(
        rqctx: RequestContext<Self::Context>,
        body: TypedBody<scim2_rs::CreateGroupRequest>,
    ) -> Result<Response<Body>, HttpError> {
        let apictx = rqctx.context();
        let handler = async {
            let opctx =
                crate::context::op_context_for_external_api(&rqctx).await?;
            let nexus = &apictx.context.nexus;
            let audit = nexus.audit_log_entry_init(&opctx, &rqctx).await?;

            let result = async {
                nexus.scim_v2_create_group(&opctx, body.into_inner()).await
            }
            .await;

            let _ =
                nexus.audit_log_entry_complete(&opctx, &audit, &result).await;
            result
        };
        apictx
            .context
            .external_latencies
            .instrument_dropshot_handler(&rqctx, handler)
            .await
    }

    async fn scim_v2_put_group(
        rqctx: RequestContext<Self::Context>,
        path_params: Path<params::ScimV2GroupPathParam>,
        body: TypedBody<scim2_rs::CreateGroupRequest>,
    ) -> Result<Response<Body>, HttpError> {
        let apictx = rqctx.context();
        let handler = async {
            let opctx =
                crate::context::op_context_for_external_api(&rqctx).await?;
            let nexus = &apictx.context.nexus;
            let audit = nexus.audit_log_entry_init(&opctx, &rqctx).await?;

            let result = async {
                let path_params = path_params.into_inner();

                nexus
                    .scim_v2_replace_group(
                        &opctx,
                        path_params.group_id,
                        body.into_inner(),
                    )
                    .await
            }
            .await;

            let _ =
                nexus.audit_log_entry_complete(&opctx, &audit, &result).await;
            result
        };
        apictx
            .context
            .external_latencies
            .instrument_dropshot_handler(&rqctx, handler)
            .await
    }

    async fn scim_v2_patch_group(
        rqctx: RequestContext<Self::Context>,
        path_params: Path<params::ScimV2GroupPathParam>,
        body: TypedBody<scim2_rs::PatchRequest>,
    ) -> Result<Response<Body>, HttpError> {
        let apictx = rqctx.context();
        let handler = async {
            let opctx =
                crate::context::op_context_for_external_api(&rqctx).await?;
            let nexus = &apictx.context.nexus;
            let audit = nexus.audit_log_entry_init(&opctx, &rqctx).await?;

            let result = async {
                let path_params = path_params.into_inner();

                nexus
                    .scim_v2_patch_group(
                        &opctx,
                        path_params.group_id,
                        body.into_inner(),
                    )
                    .await
            }
            .await;

            let _ =
                nexus.audit_log_entry_complete(&opctx, &audit, &result).await;
            result
        };
        apictx
            .context
            .external_latencies
            .instrument_dropshot_handler(&rqctx, handler)
            .await
    }

    async fn scim_v2_delete_group(
        rqctx: RequestContext<Self::Context>,
        path_params: Path<params::ScimV2GroupPathParam>,
    ) -> Result<Response<Body>, HttpError> {
        let apictx = rqctx.context();
        let handler = async {
            let opctx =
                crate::context::op_context_for_external_api(&rqctx).await?;
            let nexus = &apictx.context.nexus;
            let audit = nexus.audit_log_entry_init(&opctx, &rqctx).await?;

            let result = async {
                let path_params = path_params.into_inner();

                nexus.scim_v2_delete_group(&opctx, path_params.group_id).await
            }
            .await;

            let _ =
                nexus.audit_log_entry_complete(&opctx, &audit, &result).await;
            result
        };
        apictx
            .context
            .external_latencies
            .instrument_dropshot_handler(&rqctx, handler)
            .await
    }

    async fn project_list(
        rqctx: RequestContext<ApiContext>,
        query_params: Query<PaginatedByNameOrId>,
    ) -> Result<HttpResponseOk<ResultsPage<Project>>, HttpError> {
        let apictx = rqctx.context();
        let handler = async {
            let nexus = &apictx.context.nexus;
            let query = query_params.into_inner();
            let pag_params = data_page_params_for(&rqctx, &query)?;
            let scan_params = ScanByNameOrId::from_query(&query)?;
            let paginated_by = name_or_id_pagination(&pag_params, scan_params)?;
            let opctx =
                crate::context::op_context_for_external_api(&rqctx).await?;
            let projects = nexus
                .project_list(&opctx, &paginated_by)
                .await?
                .into_iter()
                .map(|p| p.into())
                .collect();
            Ok(HttpResponseOk(ScanByNameOrId::results_page(
                &query,
                projects,
                &marker_for_name_or_id,
            )?))
        };
        apictx
            .context
            .external_latencies
            .instrument_dropshot_handler(&rqctx, handler)
            .await
    }

    async fn project_create(
        rqctx: RequestContext<ApiContext>,
        new_project: TypedBody<params::ProjectCreate>,
    ) -> Result<HttpResponseCreated<Project>, HttpError> {
        let apictx = rqctx.context();
        let handler = async {
            let opctx =
                crate::context::op_context_for_external_api(&rqctx).await?;
            let nexus = &apictx.context.nexus;
            let audit = nexus.audit_log_entry_init(&opctx, &rqctx).await?;

            let result = async {
                let project = nexus
                    .project_create(&opctx, &new_project.into_inner())
                    .await?;
                Ok(HttpResponseCreated(project.into()))
            }
            .await;

            let _ =
                nexus.audit_log_entry_complete(&opctx, &audit, &result).await;
            result
        };
        apictx
            .context
            .external_latencies
            .instrument_dropshot_handler(&rqctx, handler)
            .await
    }

    async fn project_view(
        rqctx: RequestContext<ApiContext>,
        path_params: Path<params::ProjectPath>,
    ) -> Result<HttpResponseOk<Project>, HttpError> {
        let apictx = rqctx.context();
        let nexus = &apictx.context.nexus;
        let path = path_params.into_inner();
        let handler = async {
            let opctx =
                crate::context::op_context_for_external_api(&rqctx).await?;
            let project_selector =
                params::ProjectSelector { project: path.project };
            let (.., project) =
                nexus.project_lookup(&opctx, project_selector)?.fetch().await?;
            Ok(HttpResponseOk(project.into()))
        };
        apictx
            .context
            .external_latencies
            .instrument_dropshot_handler(&rqctx, handler)
            .await
    }

    async fn project_delete(
        rqctx: RequestContext<ApiContext>,
        path_params: Path<params::ProjectPath>,
    ) -> Result<HttpResponseDeleted, HttpError> {
        let apictx = rqctx.context();
        let handler = async {
            let opctx =
                crate::context::op_context_for_external_api(&rqctx).await?;
            let nexus = &apictx.context.nexus;
            let audit = nexus.audit_log_entry_init(&opctx, &rqctx).await?;

            let result = async {
                let path = path_params.into_inner();
                let project_selector =
                    params::ProjectSelector { project: path.project };
                let project_lookup =
                    nexus.project_lookup(&opctx, project_selector)?;
                nexus.project_delete(&opctx, &project_lookup).await?;
                Ok(HttpResponseDeleted())
            }
            .await;

            let _ =
                nexus.audit_log_entry_complete(&opctx, &audit, &result).await;
            result
        };
        apictx
            .context
            .external_latencies
            .instrument_dropshot_handler(&rqctx, handler)
            .await
    }

    // TODO-correctness: Is it valid for PUT to accept application/json that's a
    // subset of what the resource actually represents?  If not, is that a problem?
    // (HTTP may require that this be idempotent.)  If so, can we get around that
    // having this be a slightly different content-type (e.g.,
    // "application/json-patch")?  We should see what other APIs do.
    async fn project_update(
        rqctx: RequestContext<ApiContext>,
        path_params: Path<params::ProjectPath>,
        updated_project: TypedBody<params::ProjectUpdate>,
    ) -> Result<HttpResponseOk<Project>, HttpError> {
        let apictx = rqctx.context();
        let nexus = &apictx.context.nexus;
        let path = path_params.into_inner();
        let updated_project = updated_project.into_inner();
        let handler = async {
            let opctx =
                crate::context::op_context_for_external_api(&rqctx).await?;
            let project_selector =
                params::ProjectSelector { project: path.project };
            let project_lookup =
                nexus.project_lookup(&opctx, project_selector)?;
            let project = nexus
                .project_update(&opctx, &project_lookup, &updated_project)
                .await?;
            Ok(HttpResponseOk(project.into()))
        };
        apictx
            .context
            .external_latencies
            .instrument_dropshot_handler(&rqctx, handler)
            .await
    }

    async fn project_policy_view(
        rqctx: RequestContext<ApiContext>,
        path_params: Path<params::ProjectPath>,
    ) -> Result<HttpResponseOk<shared::Policy<shared::ProjectRole>>, HttpError>
    {
        let apictx = rqctx.context();
        let nexus = &apictx.context.nexus;
        let path = path_params.into_inner();
        let handler = async {
            let opctx =
                crate::context::op_context_for_external_api(&rqctx).await?;
            let project_selector =
                params::ProjectSelector { project: path.project };
            let project_lookup =
                nexus.project_lookup(&opctx, project_selector)?;
            let policy =
                nexus.project_fetch_policy(&opctx, &project_lookup).await?;
            Ok(HttpResponseOk(policy))
        };
        apictx
            .context
            .external_latencies
            .instrument_dropshot_handler(&rqctx, handler)
            .await
    }

    async fn project_policy_update(
        rqctx: RequestContext<ApiContext>,
        path_params: Path<params::ProjectPath>,
        new_policy: TypedBody<shared::Policy<shared::ProjectRole>>,
    ) -> Result<HttpResponseOk<shared::Policy<shared::ProjectRole>>, HttpError>
    {
        let apictx = rqctx.context();
        let nexus = &apictx.context.nexus;
        let path = path_params.into_inner();
        let new_policy = new_policy.into_inner();
        let handler = async {
            let opctx =
                crate::context::op_context_for_external_api(&rqctx).await?;
            let project_selector =
                params::ProjectSelector { project: path.project };
            let project_lookup =
                nexus.project_lookup(&opctx, project_selector)?;
            nexus
                .project_update_policy(&opctx, &project_lookup, &new_policy)
                .await?;
            Ok(HttpResponseOk(new_policy))
        };
        apictx
            .context
            .external_latencies
            .instrument_dropshot_handler(&rqctx, handler)
            .await
    }

    // IP Pools

    async fn ip_pool_list(
        rqctx: RequestContext<ApiContext>,
        query_params: Query<PaginatedByNameOrId>,
    ) -> Result<HttpResponseOk<ResultsPage<views::IpPool>>, HttpError> {
        let apictx = rqctx.context();
        let handler = async {
            let nexus = &apictx.context.nexus;
            let query = query_params.into_inner();
            let pag_params = data_page_params_for(&rqctx, &query)?;
            let scan_params = ScanByNameOrId::from_query(&query)?;
            let paginated_by = name_or_id_pagination(&pag_params, scan_params)?;
            let opctx =
                crate::context::op_context_for_external_api(&rqctx).await?;
            let pools = nexus
                .current_silo_ip_pool_list(&opctx, &paginated_by)
                .await?
                .into_iter()
                .map(|(pool, silo_link)| views::IpPool {
                    identity: pool.identity(),
                    is_default: silo_link.is_default,
                    ip_version: pool.ip_version.into(),
                })
                .collect();
            Ok(HttpResponseOk(ScanByNameOrId::results_page(
                &query,
                pools,
                &marker_for_name_or_id,
            )?))
        };
        apictx
            .context
            .external_latencies
            .instrument_dropshot_handler(&rqctx, handler)
            .await
    }

    async fn ip_pool_view(
        rqctx: RequestContext<ApiContext>,
        path_params: Path<params::IpPoolPath>,
    ) -> Result<HttpResponseOk<views::IpPool>, HttpError> {
        let apictx = rqctx.context();
        let handler = async {
            let opctx =
                crate::context::op_context_for_external_api(&rqctx).await?;
            let nexus = &apictx.context.nexus;
            let pool_selector = path_params.into_inner().pool;
            let (.., pool, silo_link) =
                nexus.silo_ip_pool_fetch(&opctx, &pool_selector).await?;
            Ok(HttpResponseOk(views::IpPool {
                identity: pool.identity(),
                is_default: silo_link.is_default,
                ip_version: pool.ip_version.into(),
            }))
        };
        apictx
            .context
            .external_latencies
            .instrument_dropshot_handler(&rqctx, handler)
            .await
    }

    async fn system_ip_pool_list(
        rqctx: RequestContext<ApiContext>,
        query_params: Query<PaginatedByNameOrId>,
    ) -> Result<HttpResponseOk<ResultsPage<SystemIpPool>>, HttpError> {
        let apictx = rqctx.context();
        let handler = async {
            let nexus = &apictx.context.nexus;
            let query = query_params.into_inner();
            let pag_params = data_page_params_for(&rqctx, &query)?;
            let scan_params = ScanByNameOrId::from_query(&query)?;
            let paginated_by = name_or_id_pagination(&pag_params, scan_params)?;
            let opctx =
                crate::context::op_context_for_external_api(&rqctx).await?;
            let pools = nexus
                .ip_pools_list(&opctx, &paginated_by)
                .await?
                .into_iter()
                .map(SystemIpPool::from)
                .collect();
            Ok(HttpResponseOk(ScanByNameOrId::results_page(
                &query,
                pools,
                &marker_for_name_or_id,
            )?))
        };
        apictx
            .context
            .external_latencies
            .instrument_dropshot_handler(&rqctx, handler)
            .await
    }

    async fn system_ip_pool_create(
        rqctx: RequestContext<ApiContext>,
        pool_params: TypedBody<params::IpPoolCreate>,
    ) -> Result<HttpResponseCreated<views::SystemIpPool>, HttpError> {
        let apictx = rqctx.context();
        let nexus = &apictx.context.nexus;
        let pool_params = pool_params.into_inner();
        let handler = async {
            let opctx =
                crate::context::op_context_for_external_api(&rqctx).await?;
            let pool = nexus.ip_pool_create(&opctx, &pool_params).await?;
            Ok(HttpResponseCreated(SystemIpPool::from(pool)))
        };
        apictx
            .context
            .external_latencies
            .instrument_dropshot_handler(&rqctx, handler)
            .await
    }

    async fn system_ip_pool_view(
        rqctx: RequestContext<ApiContext>,
        path_params: Path<params::IpPoolPath>,
    ) -> Result<HttpResponseOk<views::SystemIpPool>, HttpError> {
        let apictx = rqctx.context();
        let handler = async {
            let opctx =
                crate::context::op_context_for_external_api(&rqctx).await?;
            let nexus = &apictx.context.nexus;
            let pool_selector = path_params.into_inner().pool;
            let (.., pool) =
<<<<<<< HEAD
                nexus.ip_pool_lookup(&opctx, &pool_selector).fetch().await?;
            Ok(HttpResponseOk(SystemIpPool::from(pool)))
=======
                nexus.ip_pool_lookup(&opctx, &pool_selector)?.fetch().await?;
            Ok(HttpResponseOk(pool.into()))
>>>>>>> 18058fca
        };
        apictx
            .context
            .external_latencies
            .instrument_dropshot_handler(&rqctx, handler)
            .await
    }

    async fn system_ip_pool_delete(
        rqctx: RequestContext<ApiContext>,
        path_params: Path<params::IpPoolPath>,
    ) -> Result<HttpResponseDeleted, HttpError> {
        let apictx = rqctx.context();
        let handler = async {
            let opctx =
                crate::context::op_context_for_external_api(&rqctx).await?;
            let nexus = &apictx.context.nexus;
            let path = path_params.into_inner();
            let pool_lookup = nexus.ip_pool_lookup(&opctx, &path.pool);
            nexus.ip_pool_delete(&opctx, &pool_lookup).await?;
            Ok(HttpResponseDeleted())
        };
        apictx
            .context
            .external_latencies
            .instrument_dropshot_handler(&rqctx, handler)
            .await
    }

    async fn system_ip_pool_update(
        rqctx: RequestContext<ApiContext>,
        path_params: Path<params::IpPoolPath>,
        updates: TypedBody<params::IpPoolUpdate>,
    ) -> Result<HttpResponseOk<views::SystemIpPool>, HttpError> {
        let apictx = rqctx.context();
        let handler = async {
            let opctx =
                crate::context::op_context_for_external_api(&rqctx).await?;
            let nexus = &apictx.context.nexus;
            let path = path_params.into_inner();
            let updates = updates.into_inner();
            let pool_lookup = nexus.ip_pool_lookup(&opctx, &path.pool);
            let pool =
                nexus.ip_pool_update(&opctx, &pool_lookup, &updates).await?;
            Ok(HttpResponseOk(pool.into()))
        };
        apictx
            .context
            .external_latencies
            .instrument_dropshot_handler(&rqctx, handler)
            .await
    }

    async fn system_ip_pool_utilization_view(
        rqctx: RequestContext<ApiContext>,
        path_params: Path<params::IpPoolPath>,
    ) -> Result<HttpResponseOk<views::IpPoolUtilization>, HttpError> {
        let apictx = rqctx.context();
        let handler = async {
            let opctx =
                crate::context::op_context_for_external_api(&rqctx).await?;
            let nexus = &apictx.context.nexus;
            let pool_selector = path_params.into_inner().pool;
            // We do not prevent the service pool from being fetched by name or ID
            // like we do for update, delete, associate.
            let pool_lookup = nexus.ip_pool_lookup(&opctx, &pool_selector);
            let utilization =
                nexus.ip_pool_utilization_view(&opctx, &pool_lookup).await?;
            Ok(HttpResponseOk(utilization.into()))
        };
        apictx
            .context
            .external_latencies
            .instrument_dropshot_handler(&rqctx, handler)
            .await
    }

    async fn system_ip_pool_silo_list(
        rqctx: RequestContext<ApiContext>,
        path_params: Path<params::IpPoolPath>,
        // paginating by resource_id because they're unique per pool. most robust
        // option would be to paginate by a composite key representing the (pool,
        // resource_type, resource)
        query_params: Query<PaginatedById>,
        // TODO: this could just list views::Silo -- it's not like knowing silo_id
        // and nothing else is particularly useful -- except we also want to say
        // whether the pool is marked default on each silo. So one option would
        // be  to do the same as we did with SiloIpPool -- include is_default on
        // whatever the thing is. Still... all we'd have to do to make this usable
        // in both places would be to make it { ...IpPool, silo_id, silo_name,
        // is_default }
    ) -> Result<HttpResponseOk<ResultsPage<views::IpPoolSiloLink>>, HttpError>
    {
        let apictx = rqctx.context();
        let handler = async {
            let opctx =
                crate::context::op_context_for_external_api(&rqctx).await?;
            let nexus = &apictx.context.nexus;

            let query = query_params.into_inner();
            let pag_params = data_page_params_for(&rqctx, &query)?;

            let path = path_params.into_inner();
            let pool_lookup = nexus.ip_pool_lookup(&opctx, &path.pool);

            let assocs = nexus
                .ip_pool_silo_list(&opctx, &pool_lookup, &pag_params)
                .await?
                .into_iter()
                .map(|assoc| assoc.into())
                .collect();

            Ok(HttpResponseOk(ScanById::results_page(
                &query,
                assocs,
                &|_, x: &views::IpPoolSiloLink| x.silo_id,
            )?))
        };
        apictx
            .context
            .external_latencies
            .instrument_dropshot_handler(&rqctx, handler)
            .await
    }

    async fn system_ip_pool_silo_link(
        rqctx: RequestContext<ApiContext>,
        path_params: Path<params::IpPoolPath>,
        resource_assoc: TypedBody<params::IpPoolLinkSilo>,
    ) -> Result<HttpResponseCreated<views::IpPoolSiloLink>, HttpError> {
        let apictx = rqctx.context();
        let handler = async {
            let opctx =
                crate::context::op_context_for_external_api(&rqctx).await?;
            let nexus = &apictx.context.nexus;
            let path = path_params.into_inner();
            let resource_assoc = resource_assoc.into_inner();
            let pool_lookup = nexus.ip_pool_lookup(&opctx, &path.pool);
            let assoc = nexus
                .ip_pool_link_silo(&opctx, &pool_lookup, &resource_assoc)
                .await?;
            Ok(HttpResponseCreated(assoc.into()))
        };
        apictx
            .context
            .external_latencies
            .instrument_dropshot_handler(&rqctx, handler)
            .await
    }

    async fn system_ip_pool_silo_unlink(
        rqctx: RequestContext<ApiContext>,
        path_params: Path<params::IpPoolSiloPath>,
    ) -> Result<HttpResponseUpdatedNoContent, HttpError> {
        let apictx = rqctx.context();
        let handler = async {
            let opctx =
                crate::context::op_context_for_external_api(&rqctx).await?;
            let nexus = &apictx.context.nexus;
            let path = path_params.into_inner();
            let pool_lookup = nexus.ip_pool_lookup(&opctx, &path.pool);
            let silo_lookup = nexus.silo_lookup(&opctx, path.silo)?;
            nexus
                .ip_pool_unlink_silo(&opctx, &pool_lookup, &silo_lookup)
                .await?;
            Ok(HttpResponseUpdatedNoContent())
        };
        apictx
            .context
            .external_latencies
            .instrument_dropshot_handler(&rqctx, handler)
            .await
    }

    async fn system_ip_pool_silo_update(
        rqctx: RequestContext<ApiContext>,
        path_params: Path<params::IpPoolSiloPath>,
        update: TypedBody<params::IpPoolSiloUpdate>,
    ) -> Result<HttpResponseOk<views::IpPoolSiloLink>, HttpError> {
        let apictx = rqctx.context();
        let handler = async {
            let opctx =
                crate::context::op_context_for_external_api(&rqctx).await?;
            let nexus = &apictx.context.nexus;
            let path = path_params.into_inner();
            let update = update.into_inner();
            let pool_lookup = nexus.ip_pool_lookup(&opctx, &path.pool);
            let silo_lookup = nexus.silo_lookup(&opctx, path.silo)?;
            let assoc = nexus
                .ip_pool_silo_update(
                    &opctx,
                    &pool_lookup,
                    &silo_lookup,
                    &update,
                )
                .await?;
            Ok(HttpResponseOk(assoc.into()))
        };
        apictx
            .context
            .external_latencies
            .instrument_dropshot_handler(&rqctx, handler)
            .await
    }

    async fn system_ip_pool_reserve(
        rqctx: RequestContext<Self::Context>,
        path_params: Path<params::IpPoolPath>,
        body: TypedBody<params::IpPoolReservationUpdate>,
    ) -> Result<HttpResponseUpdatedNoContent, HttpError> {
        let apictx = rqctx.context();
        let nexus = &apictx.context.nexus;
        let handler = async {
            let opctx =
                crate::context::op_context_for_external_api(&rqctx).await?;
            let pool = path_params.into_inner().pool;
            let reservation_type = body.into_inner().reservation_type;
            nexus
                .ip_pool_reserve(&opctx, &pool, reservation_type.into())
                .await
                .map(|_| HttpResponseUpdatedNoContent())
                .map_err(HttpError::from)
        };
        apictx
            .context
            .external_latencies
            .instrument_dropshot_handler(&rqctx, handler)
            .await
    }

    async fn ip_pool_range_list(
        rqctx: RequestContext<ApiContext>,
        path_params: Path<params::IpPoolPath>,
        query_params: Query<IpPoolRangePaginationParams>,
    ) -> Result<HttpResponseOk<ResultsPage<IpPoolRange>>, HttpError> {
        let apictx = rqctx.context();
        let handler = async {
            let opctx =
                crate::context::op_context_for_external_api(&rqctx).await?;
            let nexus = &apictx.context.nexus;
            let query = query_params.into_inner();
            let path = path_params.into_inner();
            let marker = match query.page {
                WhichPage::First(_) => None,
                WhichPage::Next(ref addr) => Some(addr),
            };
            let pag_params = DataPageParams {
                limit: rqctx.page_limit(&query)?,
                direction: PaginationOrder::Ascending,
                marker,
            };
            let pool_lookup = nexus.ip_pool_lookup(&opctx, &path.pool);
            let ranges = nexus
                .ip_pool_list_ranges(&opctx, &pool_lookup, &pag_params)
                .await?
                .into_iter()
                .map(|range| range.try_into())
                .collect::<Result<Vec<_>, _>>()?;
            Ok(HttpResponseOk(ResultsPage::new(
                ranges,
                &EmptyScanParams {},
                |range: &IpPoolRange, _| {
                    IpNetwork::from(range.range.first_address())
                },
            )?))
        };
        apictx
            .context
            .external_latencies
            .instrument_dropshot_handler(&rqctx, handler)
            .await
    }

    async fn system_ip_pool_range_add(
        rqctx: RequestContext<ApiContext>,
        path_params: Path<params::IpPoolPath>,
        range_params: TypedBody<shared::IpRange>,
    ) -> Result<HttpResponseCreated<IpPoolRange>, HttpError> {
        let apictx = &rqctx.context();
        let handler = async {
            let opctx =
                crate::context::op_context_for_external_api(&rqctx).await?;
            let nexus = &apictx.context.nexus;
            let path = path_params.into_inner();
            let range = range_params.into_inner();
            let pool_lookup = nexus.ip_pool_lookup(&opctx, &path.pool);
            let out =
                nexus.ip_pool_add_range(&opctx, &pool_lookup, &range).await?;
            Ok(HttpResponseCreated(out.try_into()?))
        };
        apictx
            .context
            .external_latencies
            .instrument_dropshot_handler(&rqctx, handler)
            .await
    }

    async fn system_ip_pool_range_remove(
        rqctx: RequestContext<ApiContext>,
        path_params: Path<params::IpPoolPath>,
        range_params: TypedBody<shared::IpRange>,
    ) -> Result<HttpResponseUpdatedNoContent, HttpError> {
        let apictx = &rqctx.context();
        let handler = async {
            let opctx =
                crate::context::op_context_for_external_api(&rqctx).await?;
            let nexus = &apictx.context.nexus;
            let path = path_params.into_inner();
            let range = range_params.into_inner();
            let pool_lookup = nexus.ip_pool_lookup(&opctx, &path.pool);
            nexus.ip_pool_delete_range(&opctx, &pool_lookup, &range).await?;
            Ok(HttpResponseUpdatedNoContent())
        };
        apictx
            .context
            .external_latencies
            .instrument_dropshot_handler(&rqctx, handler)
            .await
    }

    // Floating IP Addresses

    async fn floating_ip_list(
        rqctx: RequestContext<ApiContext>,
        query_params: Query<PaginatedByNameOrId<params::ProjectSelector>>,
    ) -> Result<HttpResponseOk<ResultsPage<views::FloatingIp>>, HttpError> {
        let apictx = rqctx.context();
        let handler = async {
            let nexus = &apictx.context.nexus;
            let opctx =
                crate::context::op_context_for_external_api(&rqctx).await?;
            let query = query_params.into_inner();
            let pag_params = data_page_params_for(&rqctx, &query)?;
            let scan_params = ScanByNameOrId::from_query(&query)?;
            let paginated_by = name_or_id_pagination(&pag_params, scan_params)?;
            let project_lookup =
                nexus.project_lookup(&opctx, scan_params.selector.clone())?;
            let ips = nexus
                .floating_ips_list(&opctx, &project_lookup, &paginated_by)
                .await?;
            Ok(HttpResponseOk(ScanByNameOrId::results_page(
                &query,
                ips,
                &marker_for_name_or_id,
            )?))
        };
        apictx
            .context
            .external_latencies
            .instrument_dropshot_handler(&rqctx, handler)
            .await
    }

    async fn floating_ip_create(
        rqctx: RequestContext<ApiContext>,
        query_params: Query<params::ProjectSelector>,
        floating_params: TypedBody<params::FloatingIpCreate>,
    ) -> Result<HttpResponseCreated<views::FloatingIp>, HttpError> {
        let apictx = rqctx.context();
        let nexus = &apictx.context.nexus;
        let floating_params = floating_params.into_inner();
        let handler = async {
            let opctx =
                crate::context::op_context_for_external_api(&rqctx).await?;
            let project_lookup =
                nexus.project_lookup(&opctx, query_params.into_inner())?;
            let ip = nexus
                .floating_ip_create(&opctx, &project_lookup, floating_params)
                .await?;
            Ok(HttpResponseCreated(ip))
        };
        apictx
            .context
            .external_latencies
            .instrument_dropshot_handler(&rqctx, handler)
            .await
    }

    async fn floating_ip_update(
        rqctx: RequestContext<ApiContext>,
        path_params: Path<params::FloatingIpPath>,
        query_params: Query<params::OptionalProjectSelector>,
        updated_floating_ip: TypedBody<params::FloatingIpUpdate>,
    ) -> Result<HttpResponseOk<FloatingIp>, HttpError> {
        let apictx = rqctx.context();
        let handler = async {
            let nexus = &apictx.context.nexus;
            let path = path_params.into_inner();
            let query = query_params.into_inner();
            let updated_floating_ip_params = updated_floating_ip.into_inner();
            let opctx =
                crate::context::op_context_for_external_api(&rqctx).await?;
            let floating_ip_selector = params::FloatingIpSelector {
                project: query.project,
                floating_ip: path.floating_ip,
            };
            let floating_ip_lookup =
                nexus.floating_ip_lookup(&opctx, floating_ip_selector)?;
            let floating_ip = nexus
                .floating_ip_update(
                    &opctx,
                    floating_ip_lookup,
                    updated_floating_ip_params,
                )
                .await?;
            Ok(HttpResponseOk(floating_ip))
        };
        apictx
            .context
            .external_latencies
            .instrument_dropshot_handler(&rqctx, handler)
            .await
    }

    async fn floating_ip_delete(
        rqctx: RequestContext<ApiContext>,
        path_params: Path<params::FloatingIpPath>,
        query_params: Query<params::OptionalProjectSelector>,
    ) -> Result<HttpResponseDeleted, HttpError> {
        let apictx = rqctx.context();
        let handler = async {
            let opctx =
                crate::context::op_context_for_external_api(&rqctx).await?;
            let nexus = &apictx.context.nexus;
            let path = path_params.into_inner();
            let query = query_params.into_inner();
            let floating_ip_selector = params::FloatingIpSelector {
                floating_ip: path.floating_ip,
                project: query.project,
            };
            let fip_lookup =
                nexus.floating_ip_lookup(&opctx, floating_ip_selector)?;

            nexus.floating_ip_delete(&opctx, fip_lookup).await?;
            Ok(HttpResponseDeleted())
        };
        apictx
            .context
            .external_latencies
            .instrument_dropshot_handler(&rqctx, handler)
            .await
    }

    async fn floating_ip_view(
        rqctx: RequestContext<ApiContext>,
        path_params: Path<params::FloatingIpPath>,
        query_params: Query<params::OptionalProjectSelector>,
    ) -> Result<HttpResponseOk<views::FloatingIp>, HttpError> {
        let apictx = rqctx.context();
        let handler = async {
            let opctx =
                crate::context::op_context_for_external_api(&rqctx).await?;
            let nexus = &apictx.context.nexus;
            let path = path_params.into_inner();
            let query = query_params.into_inner();
            let floating_ip_selector = params::FloatingIpSelector {
                floating_ip: path.floating_ip,
                project: query.project,
            };
            let (.., fip) = nexus
                .floating_ip_lookup(&opctx, floating_ip_selector)?
                .fetch()
                .await?;
            Ok(HttpResponseOk(fip.into()))
        };
        apictx
            .context
            .external_latencies
            .instrument_dropshot_handler(&rqctx, handler)
            .await
    }

    async fn floating_ip_attach(
        rqctx: RequestContext<ApiContext>,
        path_params: Path<params::FloatingIpPath>,
        query_params: Query<params::OptionalProjectSelector>,
        target: TypedBody<params::FloatingIpAttach>,
    ) -> Result<HttpResponseAccepted<views::FloatingIp>, HttpError> {
        let apictx = rqctx.context();
        let handler = async {
            let opctx =
                crate::context::op_context_for_external_api(&rqctx).await?;
            let nexus = &apictx.context.nexus;
            let path = path_params.into_inner();
            let query = query_params.into_inner();
            let floating_ip_selector = params::FloatingIpSelector {
                floating_ip: path.floating_ip,
                project: query.project,
            };
            let ip = nexus
                .floating_ip_attach(
                    &opctx,
                    floating_ip_selector,
                    target.into_inner(),
                )
                .await?;
            Ok(HttpResponseAccepted(ip))
        };
        apictx
            .context
            .external_latencies
            .instrument_dropshot_handler(&rqctx, handler)
            .await
    }

    async fn floating_ip_detach(
        rqctx: RequestContext<ApiContext>,
        path_params: Path<params::FloatingIpPath>,
        query_params: Query<params::OptionalProjectSelector>,
    ) -> Result<HttpResponseAccepted<views::FloatingIp>, HttpError> {
        let apictx = rqctx.context();
        let handler = async {
            let opctx =
                crate::context::op_context_for_external_api(&rqctx).await?;
            let nexus = &apictx.context.nexus;
            let path = path_params.into_inner();
            let query = query_params.into_inner();
            let floating_ip_selector = params::FloatingIpSelector {
                floating_ip: path.floating_ip,
                project: query.project,
            };
            let fip_lookup =
                nexus.floating_ip_lookup(&opctx, floating_ip_selector)?;
            let ip = nexus.floating_ip_detach(&opctx, fip_lookup).await?;
            Ok(HttpResponseAccepted(ip))
        };
        apictx
            .context
            .external_latencies
            .instrument_dropshot_handler(&rqctx, handler)
            .await
    }

    // Multicast Groups

    async fn multicast_group_list(
        rqctx: RequestContext<ApiContext>,
        query_params: Query<PaginatedByNameOrId>,
    ) -> Result<HttpResponseOk<ResultsPage<views::MulticastGroup>>, HttpError>
    {
        let apictx = rqctx.context();
        let handler = async {
            let opctx =
                crate::context::op_context_for_external_api(&rqctx).await?;
            let nexus = &apictx.context.nexus;
            let query = query_params.into_inner();
            let pag_params = data_page_params_for(&rqctx, &query)?;
            let scan_params = ScanByNameOrId::from_query(&query)?;
            let paginated_by = name_or_id_pagination(&pag_params, scan_params)?;
            let groups =
                nexus.multicast_groups_list(&opctx, &paginated_by).await?;
            let results_page = ScanByNameOrId::results_page(
                &query,
                groups
                    .into_iter()
                    .map(views::MulticastGroup::try_from)
                    .collect::<Result<Vec<_>, _>>()?,
                &marker_for_name_or_id,
            )?;
            Ok(HttpResponseOk(results_page))
        };
        apictx
            .context
            .external_latencies
            .instrument_dropshot_handler(&rqctx, handler)
            .await
    }

    async fn multicast_group_create(
        rqctx: RequestContext<ApiContext>,
        group_params: TypedBody<params::MulticastGroupCreate>,
    ) -> Result<HttpResponseCreated<views::MulticastGroup>, HttpError> {
        let apictx = rqctx.context();
        let handler = async {
            let nexus = &apictx.context.nexus;
            let opctx =
                crate::context::op_context_for_external_api(&rqctx).await?;
            let create_params = group_params.into_inner();

            let group =
                nexus.multicast_group_create(&opctx, &create_params).await?;
            Ok(HttpResponseCreated(views::MulticastGroup::try_from(group)?))
        };
        apictx
            .context
            .external_latencies
            .instrument_dropshot_handler(&rqctx, handler)
            .await
    }

    async fn multicast_group_view(
        rqctx: RequestContext<ApiContext>,
        path_params: Path<params::MulticastGroupPath>,
    ) -> Result<HttpResponseOk<views::MulticastGroup>, HttpError> {
        let apictx = rqctx.context();
        let handler = async {
            let opctx =
                crate::context::op_context_for_external_api(&rqctx).await?;
            let nexus = &apictx.context.nexus;
            let path = path_params.into_inner();
            let group_selector = params::MulticastGroupSelector {
                multicast_group: path.multicast_group.clone(),
            };
            let group_lookup =
                nexus.multicast_group_lookup(&opctx, &group_selector)?;
            let group =
                nexus.multicast_group_fetch(&opctx, &group_lookup).await?;
            Ok(HttpResponseOk(views::MulticastGroup::try_from(group)?))
        };
        apictx
            .context
            .external_latencies
            .instrument_dropshot_handler(&rqctx, handler)
            .await
    }

    async fn multicast_group_update(
        rqctx: RequestContext<ApiContext>,
        path_params: Path<params::MulticastGroupPath>,
        updated_group: TypedBody<params::MulticastGroupUpdate>,
    ) -> Result<HttpResponseOk<MulticastGroup>, HttpError> {
        let apictx = rqctx.context();
        let handler = async {
            let nexus = &apictx.context.nexus;
            let path = path_params.into_inner();
            let updated_group_params = updated_group.into_inner();
            let opctx =
                crate::context::op_context_for_external_api(&rqctx).await?;
            let group_selector = params::MulticastGroupSelector {
                multicast_group: path.multicast_group.clone(),
            };
            let group_lookup =
                nexus.multicast_group_lookup(&opctx, &group_selector)?;
            let group = nexus
                .multicast_group_update(
                    &opctx,
                    &group_lookup,
                    &updated_group_params,
                )
                .await?;
            Ok(HttpResponseOk(views::MulticastGroup::try_from(group)?))
        };
        apictx
            .context
            .external_latencies
            .instrument_dropshot_handler(&rqctx, handler)
            .await
    }

    async fn multicast_group_delete(
        rqctx: RequestContext<ApiContext>,
        path_params: Path<params::MulticastGroupPath>,
    ) -> Result<HttpResponseDeleted, HttpError> {
        let apictx = rqctx.context();
        let handler = async {
            let opctx =
                crate::context::op_context_for_external_api(&rqctx).await?;
            let nexus = &apictx.context.nexus;
            let path = path_params.into_inner();
            let group_selector = params::MulticastGroupSelector {
                multicast_group: path.multicast_group.clone(),
            };
            let group_lookup =
                nexus.multicast_group_lookup(&opctx, &group_selector)?;
            nexus.multicast_group_delete(&opctx, &group_lookup).await?;
            Ok(HttpResponseDeleted())
        };
        apictx
            .context
            .external_latencies
            .instrument_dropshot_handler(&rqctx, handler)
            .await
    }

    async fn lookup_multicast_group_by_ip(
        rqctx: RequestContext<ApiContext>,
        path_params: Path<params::MulticastGroupIpLookupPath>,
    ) -> Result<HttpResponseOk<views::MulticastGroup>, HttpError> {
        let apictx = rqctx.context();
        let handler = async {
            let opctx =
                crate::context::op_context_for_external_api(&rqctx).await?;
            let nexus = &apictx.context.nexus;
            let path = path_params.into_inner();

            let ip_addr = path.address;

            // System endpoint requires fleet-level read authorization
            opctx.authorize(authz::Action::Read, &authz::FLEET).await?;

            let group =
                nexus.multicast_group_lookup_by_ip(&opctx, ip_addr).await?;
            Ok(HttpResponseOk(views::MulticastGroup::try_from(group)?))
        };
        apictx
            .context
            .external_latencies
            .instrument_dropshot_handler(&rqctx, handler)
            .await
    }

    // Multicast Group Member Management

    async fn multicast_group_member_list(
        rqctx: RequestContext<ApiContext>,
        path_params: Path<params::MulticastGroupPath>,
        query_params: Query<PaginatedById>,
    ) -> Result<
        HttpResponseOk<ResultsPage<views::MulticastGroupMember>>,
        HttpError,
    > {
        let apictx = rqctx.context();
        let handler = async {
            let opctx =
                crate::context::op_context_for_external_api(&rqctx).await?;
            let nexus = &apictx.context.nexus;
            let path = path_params.into_inner();
            let query = query_params.into_inner();
            let pag_params = data_page_params_for(&rqctx, &query)?;

            let group_selector = params::MulticastGroupSelector {
                multicast_group: path.multicast_group,
            };
            let group_lookup =
                nexus.multicast_group_lookup(&opctx, &group_selector)?;

            let members = nexus
                .multicast_group_members_list(
                    &opctx,
                    &group_lookup,
                    &pag_params,
                )
                .await?;

            let results = members
                .into_iter()
                .map(views::MulticastGroupMember::try_from)
                .collect::<Result<Vec<_>, _>>()?;

            Ok(HttpResponseOk(ScanById::results_page(
                &query,
                results,
                &|_, member: &views::MulticastGroupMember| member.identity.id,
            )?))
        };
        apictx
            .context
            .external_latencies
            .instrument_dropshot_handler(&rqctx, handler)
            .await
    }

    async fn multicast_group_member_add(
        rqctx: RequestContext<ApiContext>,
        path_params: Path<params::MulticastGroupPath>,
        query_params: Query<params::OptionalProjectSelector>,
        member_params: TypedBody<params::MulticastGroupMemberAdd>,
    ) -> Result<HttpResponseCreated<views::MulticastGroupMember>, HttpError>
    {
        let apictx = rqctx.context();
        let handler = async {
            let opctx =
                crate::context::op_context_for_external_api(&rqctx).await?;
            let nexus = &apictx.context.nexus;
            let path = path_params.into_inner();
            let query = query_params.into_inner();
            let member_params = member_params.into_inner();

            let group_selector = params::MulticastGroupSelector {
                multicast_group: path.multicast_group,
            };
            let group_lookup =
                nexus.multicast_group_lookup(&opctx, &group_selector)?;

            let instance_lookup = nexus.instance_lookup(
                &opctx,
                params::InstanceSelector {
                    project: query.project,
                    instance: member_params.instance,
                },
            )?;

            let member = nexus
                .multicast_group_member_attach(
                    &opctx,
                    &group_lookup,
                    &instance_lookup,
                )
                .await?;

            Ok(HttpResponseCreated(views::MulticastGroupMember::try_from(
                member,
            )?))
        };
        apictx
            .context
            .external_latencies
            .instrument_dropshot_handler(&rqctx, handler)
            .await
    }

    async fn multicast_group_member_remove(
        rqctx: RequestContext<ApiContext>,
        path_params: Path<params::MulticastGroupMemberPath>,
        query_params: Query<params::OptionalProjectSelector>,
    ) -> Result<HttpResponseDeleted, HttpError> {
        let apictx = rqctx.context();
        let handler = async {
            let opctx =
                crate::context::op_context_for_external_api(&rqctx).await?;
            let nexus = &apictx.context.nexus;
            let path = path_params.into_inner();
            let query = query_params.into_inner();

            let group_selector = params::MulticastGroupSelector {
                multicast_group: path.multicast_group,
            };
            let group_lookup =
                nexus.multicast_group_lookup(&opctx, &group_selector)?;

            let instance_lookup = nexus.instance_lookup(
                &opctx,
                params::InstanceSelector {
                    project: query.project,
                    instance: path.instance,
                },
            )?;

            nexus
                .multicast_group_member_detach(
                    &opctx,
                    &group_lookup,
                    &instance_lookup,
                )
                .await?;

            Ok(HttpResponseDeleted())
        };
        apictx
            .context
            .external_latencies
            .instrument_dropshot_handler(&rqctx, handler)
            .await
    }

    // Disks

    async fn disk_list(
        rqctx: RequestContext<ApiContext>,
        query_params: Query<PaginatedByNameOrId<params::ProjectSelector>>,
    ) -> Result<HttpResponseOk<ResultsPage<Disk>>, HttpError> {
        let apictx = rqctx.context();
        let handler = async {
            let opctx =
                crate::context::op_context_for_external_api(&rqctx).await?;
            let nexus = &apictx.context.nexus;
            let query = query_params.into_inner();
            let pag_params = data_page_params_for(&rqctx, &query)?;
            let scan_params = ScanByNameOrId::from_query(&query)?;
            let paginated_by = name_or_id_pagination(&pag_params, scan_params)?;
            let project_lookup =
                nexus.project_lookup(&opctx, scan_params.selector.clone())?;
            let disks = nexus
                .disk_list(&opctx, &project_lookup, &paginated_by)
                .await?
                .into_iter()
                .collect();
            Ok(HttpResponseOk(ScanByNameOrId::results_page(
                &query,
                disks,
                &marker_for_name_or_id,
            )?))
        };
        apictx
            .context
            .external_latencies
            .instrument_dropshot_handler(&rqctx, handler)
            .await
    }

    // TODO-correctness See note about instance create.  This should be async.
    async fn disk_create(
        rqctx: RequestContext<ApiContext>,
        query_params: Query<params::ProjectSelector>,
        new_disk: TypedBody<params::DiskCreate>,
    ) -> Result<HttpResponseCreated<Disk>, HttpError> {
        let apictx = rqctx.context();
        let handler = async {
            let opctx =
                crate::context::op_context_for_external_api(&rqctx).await?;
            let nexus = &apictx.context.nexus;
            let audit = nexus.audit_log_entry_init(&opctx, &rqctx).await?;

            let result = async {
                let query = query_params.into_inner();
                let params = new_disk.into_inner();
                let project_lookup = nexus.project_lookup(&opctx, query)?;
                let disk = nexus
                    .project_create_disk(&opctx, &project_lookup, &params)
                    .await?;
                Ok(HttpResponseCreated(disk.into()))
            }
            .await;

            let _ =
                nexus.audit_log_entry_complete(&opctx, &audit, &result).await;
            result
        };
        apictx
            .context
            .external_latencies
            .instrument_dropshot_handler(&rqctx, handler)
            .await
    }

    async fn disk_view(
        rqctx: RequestContext<ApiContext>,
        path_params: Path<params::DiskPath>,
        query_params: Query<params::OptionalProjectSelector>,
    ) -> Result<HttpResponseOk<Disk>, HttpError> {
        let apictx = rqctx.context();
        let handler = async {
            let opctx =
                crate::context::op_context_for_external_api(&rqctx).await?;
            let nexus = &apictx.context.nexus;
            let path = path_params.into_inner();
            let query = query_params.into_inner();
            let disk_selector = params::DiskSelector {
                disk: path.disk,
                project: query.project,
            };
            let disk = nexus.disk_get(&opctx, disk_selector).await?;
            Ok(HttpResponseOk(disk.into()))
        };
        apictx
            .context
            .external_latencies
            .instrument_dropshot_handler(&rqctx, handler)
            .await
    }

    async fn disk_delete(
        rqctx: RequestContext<ApiContext>,
        path_params: Path<params::DiskPath>,
        query_params: Query<params::OptionalProjectSelector>,
    ) -> Result<HttpResponseDeleted, HttpError> {
        let apictx = rqctx.context();
        let handler = async {
            let opctx =
                crate::context::op_context_for_external_api(&rqctx).await?;
            let nexus = &apictx.context.nexus;
            let audit = nexus.audit_log_entry_init(&opctx, &rqctx).await?;

            let result = async {
                let path = path_params.into_inner();
                let query = query_params.into_inner();
                let disk_selector = params::DiskSelector {
                    disk: path.disk,
                    project: query.project,
                };
                let disk_lookup = nexus.disk_lookup(&opctx, disk_selector)?;
                nexus.project_delete_disk(&opctx, &disk_lookup).await?;
                Ok(HttpResponseDeleted())
            }
            .await;

            let _ =
                nexus.audit_log_entry_complete(&opctx, &audit, &result).await;
            result
        };
        apictx
            .context
            .external_latencies
            .instrument_dropshot_handler(&rqctx, handler)
            .await
    }

    async fn disk_bulk_write_import_start(
        rqctx: RequestContext<ApiContext>,
        path_params: Path<params::DiskPath>,
        query_params: Query<params::OptionalProjectSelector>,
    ) -> Result<HttpResponseUpdatedNoContent, HttpError> {
        let apictx = rqctx.context();
        let handler = async {
            let opctx =
                crate::context::op_context_for_external_api(&rqctx).await?;
            let nexus = &apictx.context.nexus;
            let path = path_params.into_inner();
            let query = query_params.into_inner();

            let disk_selector = params::DiskSelector {
                disk: path.disk,
                project: query.project,
            };
            let disk_lookup = nexus.disk_lookup(&opctx, disk_selector)?;

            nexus.disk_manual_import_start(&opctx, &disk_lookup).await?;

            Ok(HttpResponseUpdatedNoContent())
        };
        apictx
            .context
            .external_latencies
            .instrument_dropshot_handler(&rqctx, handler)
            .await
    }

    async fn disk_bulk_write_import(
        rqctx: RequestContext<ApiContext>,
        path_params: Path<params::DiskPath>,
        query_params: Query<params::OptionalProjectSelector>,
        import_params: TypedBody<params::ImportBlocksBulkWrite>,
    ) -> Result<HttpResponseUpdatedNoContent, HttpError> {
        let apictx = rqctx.context();
        let handler = async {
            let opctx =
                crate::context::op_context_for_external_api(&rqctx).await?;
            let nexus = &apictx.context.nexus;
            let path = path_params.into_inner();
            let query = query_params.into_inner();
            let params = import_params.into_inner();

            let disk_selector = params::DiskSelector {
                disk: path.disk,
                project: query.project,
            };
            let disk_lookup = nexus.disk_lookup(&opctx, disk_selector)?;

            nexus.disk_manual_import(&opctx, &disk_lookup, params).await?;

            Ok(HttpResponseUpdatedNoContent())
        };
        apictx
            .context
            .external_latencies
            .instrument_dropshot_handler(&rqctx, handler)
            .await
    }

    async fn disk_bulk_write_import_stop(
        rqctx: RequestContext<ApiContext>,
        path_params: Path<params::DiskPath>,
        query_params: Query<params::OptionalProjectSelector>,
    ) -> Result<HttpResponseUpdatedNoContent, HttpError> {
        let apictx = rqctx.context();
        let handler = async {
            let opctx =
                crate::context::op_context_for_external_api(&rqctx).await?;
            let nexus = &apictx.context.nexus;
            let path = path_params.into_inner();
            let query = query_params.into_inner();

            let disk_selector = params::DiskSelector {
                disk: path.disk,
                project: query.project,
            };
            let disk_lookup = nexus.disk_lookup(&opctx, disk_selector)?;

            nexus.disk_manual_import_stop(&opctx, &disk_lookup).await?;

            Ok(HttpResponseUpdatedNoContent())
        };
        apictx
            .context
            .external_latencies
            .instrument_dropshot_handler(&rqctx, handler)
            .await
    }

    async fn disk_finalize_import(
        rqctx: RequestContext<ApiContext>,
        path_params: Path<params::DiskPath>,
        query_params: Query<params::OptionalProjectSelector>,
        finalize_params: TypedBody<params::FinalizeDisk>,
    ) -> Result<HttpResponseUpdatedNoContent, HttpError> {
        let apictx = rqctx.context();
        let handler = async {
            let opctx =
                crate::context::op_context_for_external_api(&rqctx).await?;
            let nexus = &apictx.context.nexus;
            let path = path_params.into_inner();
            let query = query_params.into_inner();
            let params = finalize_params.into_inner();
            let disk_selector = params::DiskSelector {
                disk: path.disk,
                project: query.project,
            };
            let disk_lookup = nexus.disk_lookup(&opctx, disk_selector)?;

            nexus.disk_finalize_import(&opctx, &disk_lookup, &params).await?;

            Ok(HttpResponseUpdatedNoContent())
        };
        apictx
            .context
            .external_latencies
            .instrument_dropshot_handler(&rqctx, handler)
            .await
    }

    // Instances

    async fn instance_list(
        rqctx: RequestContext<ApiContext>,
        query_params: Query<PaginatedByNameOrId<params::ProjectSelector>>,
    ) -> Result<HttpResponseOk<ResultsPage<Instance>>, HttpError> {
        let apictx = rqctx.context();
        let handler = async {
            let nexus = &apictx.context.nexus;
            let query = query_params.into_inner();
            let pag_params = data_page_params_for(&rqctx, &query)?;
            let scan_params = ScanByNameOrId::from_query(&query)?;
            let paginated_by = name_or_id_pagination(&pag_params, scan_params)?;
            let opctx =
                crate::context::op_context_for_external_api(&rqctx).await?;
            let project_lookup =
                nexus.project_lookup(&opctx, scan_params.selector.clone())?;
            let instances = nexus
                .instance_list(&opctx, &project_lookup, &paginated_by)
                .await?
                .into_iter()
                .map(|i| i.into())
                .collect();
            Ok(HttpResponseOk(ScanByNameOrId::results_page(
                &query,
                instances,
                &marker_for_name_or_id,
            )?))
        };
        apictx
            .context
            .external_latencies
            .instrument_dropshot_handler(&rqctx, handler)
            .await
    }

    async fn instance_create(
        rqctx: RequestContext<ApiContext>,
        query_params: Query<params::ProjectSelector>,
        new_instance: TypedBody<params::InstanceCreate>,
    ) -> Result<HttpResponseCreated<Instance>, HttpError> {
        let apictx = rqctx.context();
        let handler = async {
            let opctx =
                crate::context::op_context_for_external_api(&rqctx).await?;
            let nexus = &apictx.context.nexus;
            let audit = nexus.audit_log_entry_init(&opctx, &rqctx).await?;

            let result = async {
                let project_selector = query_params.into_inner();
                let new_instance_params = &new_instance.into_inner();
                let project_lookup =
                    nexus.project_lookup(&opctx, project_selector)?;
                let instance = nexus
                    .project_create_instance(
                        &opctx,
                        &project_lookup,
                        &new_instance_params,
                    )
                    .await?;
                Ok(HttpResponseCreated(instance.into()))
            }
            .await;

            let _ =
                nexus.audit_log_entry_complete(&opctx, &audit, &result).await;
            result
        };
        apictx
            .context
            .external_latencies
            .instrument_dropshot_handler(&rqctx, handler)
            .await
    }

    async fn instance_view(
        rqctx: RequestContext<ApiContext>,
        query_params: Query<params::OptionalProjectSelector>,
        path_params: Path<params::InstancePath>,
    ) -> Result<HttpResponseOk<Instance>, HttpError> {
        let apictx = rqctx.context();
        let nexus = &apictx.context.nexus;
        let path = path_params.into_inner();
        let query = query_params.into_inner();
        let handler = async {
            let opctx =
                crate::context::op_context_for_external_api(&rqctx).await?;
            let instance_selector = params::InstanceSelector {
                project: query.project,
                instance: path.instance,
            };
            let instance_lookup =
                nexus.instance_lookup(&opctx, instance_selector)?;
            let (.., authz_instance) =
                instance_lookup.lookup_for(authz::Action::Read).await?;
            let instance_and_vmm = nexus
                .datastore()
                .instance_fetch_with_vmm(&opctx, &authz_instance)
                .await?;
            Ok(HttpResponseOk(instance_and_vmm.into()))
        };
        apictx
            .context
            .external_latencies
            .instrument_dropshot_handler(&rqctx, handler)
            .await
    }

    async fn instance_delete(
        rqctx: RequestContext<ApiContext>,
        query_params: Query<params::OptionalProjectSelector>,
        path_params: Path<params::InstancePath>,
    ) -> Result<HttpResponseDeleted, HttpError> {
        let apictx = rqctx.context();
        let handler = async {
            let opctx =
                crate::context::op_context_for_external_api(&rqctx).await?;
            let nexus = &apictx.context.nexus;
            let audit = nexus.audit_log_entry_init(&opctx, &rqctx).await?;

            let result = async {
                let path = path_params.into_inner();
                let query = query_params.into_inner();
                let instance_selector = params::InstanceSelector {
                    project: query.project,
                    instance: path.instance,
                };
                let instance_lookup =
                    nexus.instance_lookup(&opctx, instance_selector)?;
                nexus
                    .project_destroy_instance(&opctx, &instance_lookup)
                    .await?;
                Ok(HttpResponseDeleted())
            }
            .await;

            let _ =
                nexus.audit_log_entry_complete(&opctx, &audit, &result).await;
            result
        };
        apictx
            .context
            .external_latencies
            .instrument_dropshot_handler(&rqctx, handler)
            .await
    }

    async fn instance_update(
        rqctx: RequestContext<ApiContext>,
        query_params: Query<params::OptionalProjectSelector>,
        path_params: Path<params::InstancePath>,
        reconfigure_params: TypedBody<params::InstanceUpdate>,
    ) -> Result<HttpResponseOk<Instance>, HttpError> {
        let apictx = rqctx.context();
        let nexus = &apictx.context.nexus;
        let path = path_params.into_inner();
        let query = query_params.into_inner();
        let reconfigure_params = reconfigure_params.into_inner();
        let instance_selector = params::InstanceSelector {
            project: query.project,
            instance: path.instance,
        };
        let handler = async {
            let opctx =
                crate::context::op_context_for_external_api(&rqctx).await?;
            let instance_lookup =
                nexus.instance_lookup(&opctx, instance_selector)?;
            let instance = nexus
                .instance_reconfigure(
                    &opctx,
                    &instance_lookup,
                    &reconfigure_params,
                )
                .await?;
            Ok(HttpResponseOk(instance.into()))
        };
        apictx
            .context
            .external_latencies
            .instrument_dropshot_handler(&rqctx, handler)
            .await
    }

    async fn instance_reboot(
        rqctx: RequestContext<ApiContext>,
        query_params: Query<params::OptionalProjectSelector>,
        path_params: Path<params::InstancePath>,
    ) -> Result<HttpResponseAccepted<Instance>, HttpError> {
        let apictx = rqctx.context();
        let nexus = &apictx.context.nexus;
        let path = path_params.into_inner();
        let query = query_params.into_inner();
        let instance_selector = params::InstanceSelector {
            project: query.project,
            instance: path.instance,
        };
        let handler = async {
            let opctx =
                crate::context::op_context_for_external_api(&rqctx).await?;
            let instance_lookup =
                nexus.instance_lookup(&opctx, instance_selector)?;
            let instance =
                nexus.instance_reboot(&opctx, &instance_lookup).await?;
            Ok(HttpResponseAccepted(instance.into()))
        };
        apictx
            .context
            .external_latencies
            .instrument_dropshot_handler(&rqctx, handler)
            .await
    }

    async fn instance_start(
        rqctx: RequestContext<ApiContext>,
        query_params: Query<params::OptionalProjectSelector>,
        path_params: Path<params::InstancePath>,
    ) -> Result<HttpResponseAccepted<Instance>, HttpError> {
        let apictx = rqctx.context();
        let nexus = &apictx.context.nexus;
        let path = path_params.into_inner();
        let query = query_params.into_inner();
        let instance_selector = params::InstanceSelector {
            project: query.project,
            instance: path.instance,
        };
        let handler = async {
            let opctx =
                crate::context::op_context_for_external_api(&rqctx).await?;
            let instance_lookup =
                nexus.instance_lookup(&opctx, instance_selector)?;
            let instance = nexus
                .instance_start(
                    &opctx,
                    &instance_lookup,
                    crate::app::sagas::instance_start::Reason::User,
                )
                .await?;
            Ok(HttpResponseAccepted(instance.into()))
        };
        apictx
            .context
            .external_latencies
            .instrument_dropshot_handler(&rqctx, handler)
            .await
    }

    async fn instance_stop(
        rqctx: RequestContext<ApiContext>,
        query_params: Query<params::OptionalProjectSelector>,
        path_params: Path<params::InstancePath>,
    ) -> Result<HttpResponseAccepted<Instance>, HttpError> {
        let apictx = rqctx.context();
        let nexus = &apictx.context.nexus;
        let path = path_params.into_inner();
        let query = query_params.into_inner();
        let instance_selector = params::InstanceSelector {
            project: query.project,
            instance: path.instance,
        };
        let handler = async {
            let opctx =
                crate::context::op_context_for_external_api(&rqctx).await?;
            let instance_lookup =
                nexus.instance_lookup(&opctx, instance_selector)?;
            let instance =
                nexus.instance_stop(&opctx, &instance_lookup).await?;
            Ok(HttpResponseAccepted(instance.into()))
        };
        apictx
            .context
            .external_latencies
            .instrument_dropshot_handler(&rqctx, handler)
            .await
    }

    async fn instance_serial_console(
        rqctx: RequestContext<ApiContext>,
        path_params: Path<params::InstancePath>,
        query_params: Query<params::InstanceSerialConsoleRequest>,
    ) -> Result<HttpResponseOk<params::InstanceSerialConsoleData>, HttpError>
    {
        let apictx = rqctx.context();
        let handler = async {
            let opctx =
                crate::context::op_context_for_external_api(&rqctx).await?;
            let nexus = &apictx.context.nexus;
            let path = path_params.into_inner();
            let query = query_params.into_inner();
            let instance_selector = params::InstanceSelector {
                project: query.project.clone(),
                instance: path.instance,
            };
            let instance_lookup =
                nexus.instance_lookup(&opctx, instance_selector)?;
            let data = nexus
                .instance_serial_console_data(&opctx, &instance_lookup, &query)
                .await?;
            Ok(HttpResponseOk(data))
        };
        apictx
            .context
            .external_latencies
            .instrument_dropshot_handler(&rqctx, handler)
            .await
    }

    async fn instance_serial_console_stream(
        rqctx: RequestContext<ApiContext>,
        path_params: Path<params::InstancePath>,
        query_params: Query<params::InstanceSerialConsoleStreamRequest>,
        conn: WebsocketConnection,
    ) -> WebsocketChannelResult {
        let apictx = rqctx.context();
        let nexus = &apictx.context.nexus;
        let path = path_params.into_inner();
        let query = query_params.into_inner();
        let opctx = crate::context::op_context_for_external_api(&rqctx).await?;
        let instance_selector = params::InstanceSelector {
            project: query.project.clone(),
            instance: path.instance,
        };
        let mut client_stream = WebSocketStream::from_raw_socket(
            conn.into_inner(),
            WebSocketRole::Server,
            None,
        )
        .await;
        match nexus.instance_lookup(&opctx, instance_selector) {
            Ok(instance_lookup) => {
                nexus
                    .instance_serial_console_stream(
                        &opctx,
                        client_stream,
                        &instance_lookup,
                        &query,
                    )
                    .await?;
                Ok(())
            }
            Err(e) => {
                let _ = client_stream
                    .close(Some(CloseFrame {
                        code: CloseCode::Error,
                        reason: e.to_string().into(),
                    }))
                    .await
                    .is_ok();
                Err(e.into())
            }
        }
    }

    async fn instance_ssh_public_key_list(
        rqctx: RequestContext<ApiContext>,
        path_params: Path<params::InstancePath>,
        query_params: Query<
            PaginatedByNameOrId<params::OptionalProjectSelector>,
        >,
    ) -> Result<HttpResponseOk<ResultsPage<SshKey>>, HttpError> {
        let apictx = rqctx.context();
        let handler = async {
            let nexus = &apictx.context.nexus;
            let path = path_params.into_inner();
            let query = query_params.into_inner();
            let pag_params = data_page_params_for(&rqctx, &query)?;
            let scan_params = ScanByNameOrId::from_query(&query)?;
            let paginated_by = name_or_id_pagination(&pag_params, scan_params)?;
            let opctx =
                crate::context::op_context_for_external_api(&rqctx).await?;
            let instance_selector = params::InstanceSelector {
                project: scan_params.selector.project.clone(),
                instance: path.instance,
            };
            let instance_lookup =
                nexus.instance_lookup(&opctx, instance_selector)?;
            let ssh_keys = nexus
                .instance_ssh_keys_list(&opctx, &instance_lookup, &paginated_by)
                .await?
                .into_iter()
                .map(|k| k.into())
                .collect();
            Ok(HttpResponseOk(ScanByNameOrId::results_page(
                &query,
                ssh_keys,
                &marker_for_name_or_id,
            )?))
        };
        apictx
            .context
            .external_latencies
            .instrument_dropshot_handler(&rqctx, handler)
            .await
    }

    async fn instance_disk_list(
        rqctx: RequestContext<ApiContext>,
        query_params: Query<
            PaginatedByNameOrId<params::OptionalProjectSelector>,
        >,
        path_params: Path<params::InstancePath>,
    ) -> Result<HttpResponseOk<ResultsPage<Disk>>, HttpError> {
        let apictx = rqctx.context();
        let handler = async {
            let nexus = &apictx.context.nexus;
            let path = path_params.into_inner();
            let query = query_params.into_inner();
            let pag_params = data_page_params_for(&rqctx, &query)?;
            let scan_params = ScanByNameOrId::from_query(&query)?;
            let paginated_by = name_or_id_pagination(&pag_params, scan_params)?;
            let opctx =
                crate::context::op_context_for_external_api(&rqctx).await?;
            let instance_selector = params::InstanceSelector {
                project: scan_params.selector.project.clone(),
                instance: path.instance,
            };
            let instance_lookup =
                nexus.instance_lookup(&opctx, instance_selector)?;
            let disks = nexus
                .instance_list_disks(&opctx, &instance_lookup, &paginated_by)
                .await?
                .into_iter()
                .map(|d| d.into())
                .collect();
            Ok(HttpResponseOk(ScanByNameOrId::results_page(
                &query,
                disks,
                &marker_for_name_or_id,
            )?))
        };
        apictx
            .context
            .external_latencies
            .instrument_dropshot_handler(&rqctx, handler)
            .await
    }

    async fn instance_disk_attach(
        rqctx: RequestContext<ApiContext>,
        path_params: Path<params::InstancePath>,
        query_params: Query<params::OptionalProjectSelector>,
        disk_to_attach: TypedBody<params::DiskPath>,
    ) -> Result<HttpResponseAccepted<Disk>, HttpError> {
        let apictx = rqctx.context();
        let nexus = &apictx.context.nexus;
        let path = path_params.into_inner();
        let query = query_params.into_inner();
        let disk = disk_to_attach.into_inner().disk;
        let handler = async {
            let opctx =
                crate::context::op_context_for_external_api(&rqctx).await?;
            let instance_selector = params::InstanceSelector {
                project: query.project,
                instance: path.instance,
            };
            let instance_lookup =
                nexus.instance_lookup(&opctx, instance_selector)?;
            let disk = nexus
                .instance_attach_disk(&opctx, &instance_lookup, disk)
                .await?;
            Ok(HttpResponseAccepted(disk.into()))
        };
        apictx
            .context
            .external_latencies
            .instrument_dropshot_handler(&rqctx, handler)
            .await
    }

    async fn instance_disk_detach(
        rqctx: RequestContext<ApiContext>,
        path_params: Path<params::InstancePath>,
        query_params: Query<params::OptionalProjectSelector>,
        disk_to_detach: TypedBody<params::DiskPath>,
    ) -> Result<HttpResponseAccepted<Disk>, HttpError> {
        let apictx = rqctx.context();
        let handler = async {
            let opctx =
                crate::context::op_context_for_external_api(&rqctx).await?;
            let nexus = &apictx.context.nexus;
            let path = path_params.into_inner();
            let query = query_params.into_inner();
            let disk = disk_to_detach.into_inner().disk;
            let instance_selector = params::InstanceSelector {
                project: query.project,
                instance: path.instance,
            };
            let instance_lookup =
                nexus.instance_lookup(&opctx, instance_selector)?;
            let disk = nexus
                .instance_detach_disk(&opctx, &instance_lookup, disk)
                .await?;
            Ok(HttpResponseAccepted(disk.into()))
        };
        apictx
            .context
            .external_latencies
            .instrument_dropshot_handler(&rqctx, handler)
            .await
    }

    async fn instance_affinity_group_list(
        rqctx: RequestContext<ApiContext>,
        query_params: Query<
            PaginatedByNameOrId<params::OptionalProjectSelector>,
        >,
        path_params: Path<params::InstancePath>,
    ) -> Result<HttpResponseOk<ResultsPage<views::AffinityGroup>>, HttpError>
    {
        let apictx = rqctx.context();
        let handler = async {
            let nexus = &apictx.context.nexus;
            let path = path_params.into_inner();
            let query = query_params.into_inner();
            let pag_params = data_page_params_for(&rqctx, &query)?;
            let scan_params = ScanByNameOrId::from_query(&query)?;
            let paginated_by = name_or_id_pagination(&pag_params, scan_params)?;
            let opctx =
                crate::context::op_context_for_external_api(&rqctx).await?;
            let instance_selector = params::InstanceSelector {
                project: scan_params.selector.project.clone(),
                instance: path.instance,
            };
            let instance_lookup =
                nexus.instance_lookup(&opctx, instance_selector)?;
            let groups = nexus
                .instance_list_affinity_groups(
                    &opctx,
                    &instance_lookup,
                    &paginated_by,
                )
                .await?
                .into_iter()
                .map(|g| g.into())
                .collect();
            Ok(HttpResponseOk(ScanByNameOrId::results_page(
                &query,
                groups,
                &marker_for_name_or_id,
            )?))
        };
        apictx
            .context
            .external_latencies
            .instrument_dropshot_handler(&rqctx, handler)
            .await
    }

    async fn instance_anti_affinity_group_list(
        rqctx: RequestContext<ApiContext>,
        query_params: Query<
            PaginatedByNameOrId<params::OptionalProjectSelector>,
        >,
        path_params: Path<params::InstancePath>,
    ) -> Result<HttpResponseOk<ResultsPage<views::AntiAffinityGroup>>, HttpError>
    {
        let apictx = rqctx.context();
        let handler = async {
            let nexus = &apictx.context.nexus;
            let path = path_params.into_inner();
            let query = query_params.into_inner();
            let pag_params = data_page_params_for(&rqctx, &query)?;
            let scan_params = ScanByNameOrId::from_query(&query)?;
            let paginated_by = name_or_id_pagination(&pag_params, scan_params)?;
            let opctx =
                crate::context::op_context_for_external_api(&rqctx).await?;
            let instance_selector = params::InstanceSelector {
                project: scan_params.selector.project.clone(),
                instance: path.instance,
            };
            let instance_lookup =
                nexus.instance_lookup(&opctx, instance_selector)?;
            let groups = nexus
                .instance_list_anti_affinity_groups(
                    &opctx,
                    &instance_lookup,
                    &paginated_by,
                )
                .await?
                .into_iter()
                .map(|g| g.into())
                .collect();
            Ok(HttpResponseOk(ScanByNameOrId::results_page(
                &query,
                groups,
                &marker_for_name_or_id,
            )?))
        };
        apictx
            .context
            .external_latencies
            .instrument_dropshot_handler(&rqctx, handler)
            .await
    }

    // Affinity Groups

    async fn affinity_group_list(
        rqctx: RequestContext<ApiContext>,
        query_params: Query<PaginatedByNameOrId<params::ProjectSelector>>,
    ) -> Result<HttpResponseOk<ResultsPage<views::AffinityGroup>>, HttpError>
    {
        let apictx = rqctx.context();
        let handler = async {
            let nexus = &apictx.context.nexus;
            let opctx =
                crate::context::op_context_for_external_api(&rqctx).await?;
            let query = query_params.into_inner();
            let pag_params = data_page_params_for(&rqctx, &query)?;
            let scan_params = ScanByNameOrId::from_query(&query)?;
            let paginated_by = name_or_id_pagination(&pag_params, scan_params)?;
            let project_lookup =
                nexus.project_lookup(&opctx, scan_params.selector.clone())?;
            let groups = nexus
                .affinity_group_list(&opctx, &project_lookup, &paginated_by)
                .await?;
            Ok(HttpResponseOk(ScanByNameOrId::results_page(
                &query,
                groups,
                &marker_for_name_or_id,
            )?))
        };
        apictx
            .context
            .external_latencies
            .instrument_dropshot_handler(&rqctx, handler)
            .await
    }

    async fn affinity_group_view(
        rqctx: RequestContext<ApiContext>,
        query_params: Query<params::OptionalProjectSelector>,
        path_params: Path<params::AffinityGroupPath>,
    ) -> Result<HttpResponseOk<views::AffinityGroup>, HttpError> {
        let apictx = rqctx.context();
        let handler = async {
            let nexus = &apictx.context.nexus;
            let path = path_params.into_inner();
            let opctx =
                crate::context::op_context_for_external_api(&rqctx).await?;
            let query = query_params.into_inner();

            let group_selector = params::AffinityGroupSelector {
                affinity_group: path.affinity_group,
                project: query.project.clone(),
            };

            let (.., group) = nexus
                .affinity_group_lookup(&opctx, group_selector)?
                .fetch()
                .await?;

            Ok(HttpResponseOk(group.into()))
        };
        apictx
            .context
            .external_latencies
            .instrument_dropshot_handler(&rqctx, handler)
            .await
    }

    async fn affinity_group_member_list(
        rqctx: RequestContext<ApiContext>,
        query_params: Query<
            PaginatedByNameOrId<params::OptionalProjectSelector>,
        >,
        path_params: Path<params::AffinityGroupPath>,
    ) -> Result<HttpResponseOk<ResultsPage<AffinityGroupMember>>, HttpError>
    {
        let apictx = rqctx.context();
        let handler = async {
            let opctx =
                crate::context::op_context_for_external_api(&rqctx).await?;
            let nexus = &apictx.context.nexus;
            let path = path_params.into_inner();
            let query = query_params.into_inner();
            let pag_params = data_page_params_for(&rqctx, &query)?;
            let scan_params = ScanByNameOrId::from_query(&query)?;
            let paginated_by = name_or_id_pagination(&pag_params, scan_params)?;

            let group_selector = params::AffinityGroupSelector {
                project: scan_params.selector.project.clone(),
                affinity_group: path.affinity_group,
            };
            let group_lookup =
                nexus.affinity_group_lookup(&opctx, group_selector)?;
            let affinity_group_member_instances = nexus
                .affinity_group_member_list(
                    &opctx,
                    &group_lookup,
                    &paginated_by,
                )
                .await?;
            Ok(HttpResponseOk(ScanByNameOrId::results_page(
                &query,
                affinity_group_member_instances,
                &marker_for_name_or_id,
            )?))
        };
        apictx
            .context
            .external_latencies
            .instrument_dropshot_handler(&rqctx, handler)
            .await
    }

    async fn affinity_group_member_instance_view(
        rqctx: RequestContext<ApiContext>,
        query_params: Query<params::OptionalProjectSelector>,
        path_params: Path<params::AffinityInstanceGroupMemberPath>,
    ) -> Result<HttpResponseOk<AffinityGroupMember>, HttpError> {
        let apictx = rqctx.context();
        let handler = async {
            let nexus = &apictx.context.nexus;
            let path = path_params.into_inner();
            let opctx =
                crate::context::op_context_for_external_api(&rqctx).await?;
            let query = query_params.into_inner();

            // Select group
            let group_selector = params::AffinityGroupSelector {
                affinity_group: path.affinity_group,
                project: query.project.clone(),
            };
            let group_lookup =
                nexus.affinity_group_lookup(&opctx, group_selector)?;

            // Select instance
            let instance_selector = params::InstanceSelector {
                project: query.project,
                instance: path.instance,
            };
            let instance_lookup =
                nexus.instance_lookup(&opctx, instance_selector)?;

            let group = nexus
                .affinity_group_member_view(
                    &opctx,
                    &group_lookup,
                    &instance_lookup,
                )
                .await?;

            Ok(HttpResponseOk(group))
        };
        apictx
            .context
            .external_latencies
            .instrument_dropshot_handler(&rqctx, handler)
            .await
    }

    async fn affinity_group_member_instance_add(
        rqctx: RequestContext<ApiContext>,
        query_params: Query<params::OptionalProjectSelector>,
        path_params: Path<params::AffinityInstanceGroupMemberPath>,
    ) -> Result<HttpResponseCreated<AffinityGroupMember>, HttpError> {
        let apictx = rqctx.context();
        let handler = async {
            let opctx =
                crate::context::op_context_for_external_api(&rqctx).await?;
            let nexus = &apictx.context.nexus;
            let path = path_params.into_inner();
            let query = query_params.into_inner();

            // Select group
            let group_selector = params::AffinityGroupSelector {
                affinity_group: path.affinity_group,
                project: query.project.clone(),
            };
            let group_lookup =
                nexus.affinity_group_lookup(&opctx, group_selector)?;

            // Select instance
            let instance_selector = params::InstanceSelector {
                project: query.project,
                instance: path.instance,
            };
            let instance_lookup =
                nexus.instance_lookup(&opctx, instance_selector)?;

            let member = nexus
                .affinity_group_member_add(
                    &opctx,
                    &group_lookup,
                    &instance_lookup,
                )
                .await?;
            Ok(HttpResponseCreated(member))
        };
        apictx
            .context
            .external_latencies
            .instrument_dropshot_handler(&rqctx, handler)
            .await
    }

    async fn affinity_group_member_instance_delete(
        rqctx: RequestContext<ApiContext>,
        query_params: Query<params::OptionalProjectSelector>,
        path_params: Path<params::AffinityInstanceGroupMemberPath>,
    ) -> Result<HttpResponseDeleted, HttpError> {
        let apictx = rqctx.context();
        let handler = async {
            let opctx =
                crate::context::op_context_for_external_api(&rqctx).await?;
            let nexus = &apictx.context.nexus;
            let path = path_params.into_inner();
            let query = query_params.into_inner();

            // Select group
            let group_selector = params::AffinityGroupSelector {
                affinity_group: path.affinity_group,
                project: query.project.clone(),
            };
            let group_lookup =
                nexus.affinity_group_lookup(&opctx, group_selector)?;

            // Select instance
            let instance_selector = params::InstanceSelector {
                project: query.project,
                instance: path.instance,
            };
            let instance_lookup =
                nexus.instance_lookup(&opctx, instance_selector)?;
            nexus
                .affinity_group_member_delete(
                    &opctx,
                    &group_lookup,
                    &instance_lookup,
                )
                .await?;
            Ok(HttpResponseDeleted())
        };
        apictx
            .context
            .external_latencies
            .instrument_dropshot_handler(&rqctx, handler)
            .await
    }

    async fn affinity_group_create(
        rqctx: RequestContext<ApiContext>,
        query_params: Query<params::ProjectSelector>,
        new_affinity_group_params: TypedBody<params::AffinityGroupCreate>,
    ) -> Result<HttpResponseCreated<views::AffinityGroup>, HttpError> {
        let apictx = rqctx.context();
        let handler = async {
            let opctx =
                crate::context::op_context_for_external_api(&rqctx).await?;
            let nexus = &apictx.context.nexus;
            let query = query_params.into_inner();
            let project_lookup = nexus.project_lookup(&opctx, query)?;
            let new_affinity_group = new_affinity_group_params.into_inner();
            let affinity_group = nexus
                .affinity_group_create(
                    &opctx,
                    &project_lookup,
                    new_affinity_group,
                )
                .await?;
            Ok(HttpResponseCreated(affinity_group))
        };
        apictx
            .context
            .external_latencies
            .instrument_dropshot_handler(&rqctx, handler)
            .await
    }

    async fn affinity_group_update(
        rqctx: RequestContext<ApiContext>,
        query_params: Query<params::OptionalProjectSelector>,
        path_params: Path<params::AffinityGroupPath>,
        updated_group: TypedBody<params::AffinityGroupUpdate>,
    ) -> Result<HttpResponseOk<views::AffinityGroup>, HttpError> {
        let apictx = rqctx.context();
        let handler = async {
            let opctx =
                crate::context::op_context_for_external_api(&rqctx).await?;
            let nexus = &apictx.context.nexus;
            let path = path_params.into_inner();
            let updates = updated_group.into_inner();
            let query = query_params.into_inner();
            let group_selector = params::AffinityGroupSelector {
                project: query.project,
                affinity_group: path.affinity_group,
            };
            let group_lookup =
                nexus.affinity_group_lookup(&opctx, group_selector)?;
            let affinity_group = nexus
                .affinity_group_update(&opctx, &group_lookup, &updates)
                .await?;
            Ok(HttpResponseOk(affinity_group))
        };
        apictx
            .context
            .external_latencies
            .instrument_dropshot_handler(&rqctx, handler)
            .await
    }

    async fn affinity_group_delete(
        rqctx: RequestContext<ApiContext>,
        query_params: Query<params::OptionalProjectSelector>,
        path_params: Path<params::AffinityGroupPath>,
    ) -> Result<HttpResponseDeleted, HttpError> {
        let apictx = rqctx.context();
        let handler = async {
            let opctx =
                crate::context::op_context_for_external_api(&rqctx).await?;
            let nexus = &apictx.context.nexus;
            let path = path_params.into_inner();
            let query = query_params.into_inner();
            let group_selector = params::AffinityGroupSelector {
                project: query.project,
                affinity_group: path.affinity_group,
            };
            let group_lookup =
                nexus.affinity_group_lookup(&opctx, group_selector)?;
            nexus.affinity_group_delete(&opctx, &group_lookup).await?;
            Ok(HttpResponseDeleted())
        };
        apictx
            .context
            .external_latencies
            .instrument_dropshot_handler(&rqctx, handler)
            .await
    }

    async fn anti_affinity_group_list(
        rqctx: RequestContext<ApiContext>,
        query_params: Query<PaginatedByNameOrId<params::ProjectSelector>>,
    ) -> Result<HttpResponseOk<ResultsPage<views::AntiAffinityGroup>>, HttpError>
    {
        let apictx = rqctx.context();
        let handler = async {
            let nexus = &apictx.context.nexus;
            let opctx =
                crate::context::op_context_for_external_api(&rqctx).await?;
            let query = query_params.into_inner();
            let pag_params = data_page_params_for(&rqctx, &query)?;
            let scan_params = ScanByNameOrId::from_query(&query)?;
            let paginated_by = name_or_id_pagination(&pag_params, scan_params)?;
            let project_lookup =
                nexus.project_lookup(&opctx, scan_params.selector.clone())?;
            let groups = nexus
                .anti_affinity_group_list(
                    &opctx,
                    &project_lookup,
                    &paginated_by,
                )
                .await?;
            Ok(HttpResponseOk(ScanByNameOrId::results_page(
                &query,
                groups,
                &marker_for_name_or_id,
            )?))
        };
        apictx
            .context
            .external_latencies
            .instrument_dropshot_handler(&rqctx, handler)
            .await
    }

    async fn anti_affinity_group_view(
        rqctx: RequestContext<ApiContext>,
        query_params: Query<params::OptionalProjectSelector>,
        path_params: Path<params::AntiAffinityGroupPath>,
    ) -> Result<HttpResponseOk<views::AntiAffinityGroup>, HttpError> {
        let apictx = rqctx.context();
        let handler = async {
            let nexus = &apictx.context.nexus;
            let path = path_params.into_inner();
            let opctx =
                crate::context::op_context_for_external_api(&rqctx).await?;
            let query = query_params.into_inner();

            let group_selector = params::AntiAffinityGroupSelector {
                anti_affinity_group: path.anti_affinity_group,
                project: query.project.clone(),
            };

            let (.., group) = nexus
                .anti_affinity_group_lookup(&opctx, group_selector)?
                .fetch()
                .await?;

            Ok(HttpResponseOk(group.into()))
        };
        apictx
            .context
            .external_latencies
            .instrument_dropshot_handler(&rqctx, handler)
            .await
    }

    async fn anti_affinity_group_member_list(
        rqctx: RequestContext<ApiContext>,
        query_params: Query<
            PaginatedByNameOrId<params::OptionalProjectSelector>,
        >,
        path_params: Path<params::AntiAffinityGroupPath>,
    ) -> Result<HttpResponseOk<ResultsPage<AntiAffinityGroupMember>>, HttpError>
    {
        let apictx = rqctx.context();
        let handler = async {
            let opctx =
                crate::context::op_context_for_external_api(&rqctx).await?;
            let nexus = &apictx.context.nexus;
            let path = path_params.into_inner();
            let query = query_params.into_inner();
            let pag_params = data_page_params_for(&rqctx, &query)?;
            let scan_params = ScanByNameOrId::from_query(&query)?;
            let paginated_by = name_or_id_pagination(&pag_params, scan_params)?;

            let group_selector = params::AntiAffinityGroupSelector {
                project: scan_params.selector.project.clone(),
                anti_affinity_group: path.anti_affinity_group,
            };
            let group_lookup =
                nexus.anti_affinity_group_lookup(&opctx, group_selector)?;
            let group_members = nexus
                .anti_affinity_group_member_list(
                    &opctx,
                    &group_lookup,
                    &paginated_by,
                )
                .await?;
            Ok(HttpResponseOk(ScanByNameOrId::results_page(
                &query,
                group_members,
                &marker_for_name_or_id,
            )?))
        };
        apictx
            .context
            .external_latencies
            .instrument_dropshot_handler(&rqctx, handler)
            .await
    }

    async fn anti_affinity_group_member_instance_view(
        rqctx: RequestContext<ApiContext>,
        query_params: Query<params::OptionalProjectSelector>,
        path_params: Path<params::AntiAffinityInstanceGroupMemberPath>,
    ) -> Result<HttpResponseOk<AntiAffinityGroupMember>, HttpError> {
        let apictx = rqctx.context();
        let handler = async {
            let nexus = &apictx.context.nexus;
            let path = path_params.into_inner();
            let opctx =
                crate::context::op_context_for_external_api(&rqctx).await?;
            let query = query_params.into_inner();

            // Select group
            let group_selector = params::AntiAffinityGroupSelector {
                anti_affinity_group: path.anti_affinity_group,
                project: query.project.clone(),
            };
            let group_lookup =
                nexus.anti_affinity_group_lookup(&opctx, group_selector)?;

            // Select instance
            let instance_selector = params::InstanceSelector {
                project: query.project,
                instance: path.instance,
            };
            let instance_lookup =
                nexus.instance_lookup(&opctx, instance_selector)?;

            let group = nexus
                .anti_affinity_group_member_instance_view(
                    &opctx,
                    &group_lookup,
                    &instance_lookup,
                )
                .await?;

            Ok(HttpResponseOk(group))
        };
        apictx
            .context
            .external_latencies
            .instrument_dropshot_handler(&rqctx, handler)
            .await
    }

    async fn anti_affinity_group_member_instance_add(
        rqctx: RequestContext<ApiContext>,
        query_params: Query<params::OptionalProjectSelector>,
        path_params: Path<params::AntiAffinityInstanceGroupMemberPath>,
    ) -> Result<HttpResponseCreated<AntiAffinityGroupMember>, HttpError> {
        let apictx = rqctx.context();
        let handler = async {
            let opctx =
                crate::context::op_context_for_external_api(&rqctx).await?;
            let nexus = &apictx.context.nexus;
            let path = path_params.into_inner();
            let query = query_params.into_inner();

            // Select group
            let group_selector = params::AntiAffinityGroupSelector {
                anti_affinity_group: path.anti_affinity_group,
                project: query.project.clone(),
            };
            let group_lookup =
                nexus.anti_affinity_group_lookup(&opctx, group_selector)?;

            // Select instance
            let instance_selector = params::InstanceSelector {
                project: query.project,
                instance: path.instance,
            };
            let instance_lookup =
                nexus.instance_lookup(&opctx, instance_selector)?;

            let member = nexus
                .anti_affinity_group_member_instance_add(
                    &opctx,
                    &group_lookup,
                    &instance_lookup,
                )
                .await?;
            Ok(HttpResponseCreated(member))
        };
        apictx
            .context
            .external_latencies
            .instrument_dropshot_handler(&rqctx, handler)
            .await
    }

    async fn anti_affinity_group_member_instance_delete(
        rqctx: RequestContext<ApiContext>,
        query_params: Query<params::OptionalProjectSelector>,
        path_params: Path<params::AntiAffinityInstanceGroupMemberPath>,
    ) -> Result<HttpResponseDeleted, HttpError> {
        let apictx = rqctx.context();
        let handler = async {
            let opctx =
                crate::context::op_context_for_external_api(&rqctx).await?;
            let nexus = &apictx.context.nexus;
            let path = path_params.into_inner();
            let query = query_params.into_inner();

            // Select group
            let group_selector = params::AntiAffinityGroupSelector {
                anti_affinity_group: path.anti_affinity_group,
                project: query.project.clone(),
            };
            let group_lookup =
                nexus.anti_affinity_group_lookup(&opctx, group_selector)?;

            // Select instance
            let instance_selector = params::InstanceSelector {
                project: query.project,
                instance: path.instance,
            };
            let instance_lookup =
                nexus.instance_lookup(&opctx, instance_selector)?;

            nexus
                .anti_affinity_group_member_instance_delete(
                    &opctx,
                    &group_lookup,
                    &instance_lookup,
                )
                .await?;
            Ok(HttpResponseDeleted())
        };
        apictx
            .context
            .external_latencies
            .instrument_dropshot_handler(&rqctx, handler)
            .await
    }

    async fn anti_affinity_group_create(
        rqctx: RequestContext<ApiContext>,
        query_params: Query<params::ProjectSelector>,
        new_anti_affinity_group_params: TypedBody<
            params::AntiAffinityGroupCreate,
        >,
    ) -> Result<HttpResponseCreated<views::AntiAffinityGroup>, HttpError> {
        let apictx = rqctx.context();
        let handler = async {
            let opctx =
                crate::context::op_context_for_external_api(&rqctx).await?;
            let nexus = &apictx.context.nexus;
            let query = query_params.into_inner();
            let project_lookup = nexus.project_lookup(&opctx, query)?;
            let new_anti_affinity_group =
                new_anti_affinity_group_params.into_inner();
            let anti_affinity_group = nexus
                .anti_affinity_group_create(
                    &opctx,
                    &project_lookup,
                    new_anti_affinity_group,
                )
                .await?;
            Ok(HttpResponseCreated(anti_affinity_group))
        };
        apictx
            .context
            .external_latencies
            .instrument_dropshot_handler(&rqctx, handler)
            .await
    }

    async fn anti_affinity_group_update(
        rqctx: RequestContext<ApiContext>,
        query_params: Query<params::OptionalProjectSelector>,
        path_params: Path<params::AntiAffinityGroupPath>,
        updated_group: TypedBody<params::AntiAffinityGroupUpdate>,
    ) -> Result<HttpResponseOk<views::AntiAffinityGroup>, HttpError> {
        let apictx = rqctx.context();
        let handler = async {
            let opctx =
                crate::context::op_context_for_external_api(&rqctx).await?;
            let nexus = &apictx.context.nexus;
            let path = path_params.into_inner();
            let updates = updated_group.into_inner();
            let query = query_params.into_inner();
            let group_selector = params::AntiAffinityGroupSelector {
                project: query.project,
                anti_affinity_group: path.anti_affinity_group,
            };
            let group_lookup =
                nexus.anti_affinity_group_lookup(&opctx, group_selector)?;
            let anti_affinity_group = nexus
                .anti_affinity_group_update(&opctx, &group_lookup, &updates)
                .await?;
            Ok(HttpResponseOk(anti_affinity_group))
        };
        apictx
            .context
            .external_latencies
            .instrument_dropshot_handler(&rqctx, handler)
            .await
    }

    async fn anti_affinity_group_delete(
        rqctx: RequestContext<ApiContext>,
        query_params: Query<params::OptionalProjectSelector>,
        path_params: Path<params::AntiAffinityGroupPath>,
    ) -> Result<HttpResponseDeleted, HttpError> {
        let apictx = rqctx.context();
        let handler = async {
            let opctx =
                crate::context::op_context_for_external_api(&rqctx).await?;
            let nexus = &apictx.context.nexus;
            let path = path_params.into_inner();
            let query = query_params.into_inner();
            let group_selector = params::AntiAffinityGroupSelector {
                project: query.project,
                anti_affinity_group: path.anti_affinity_group,
            };
            let group_lookup =
                nexus.anti_affinity_group_lookup(&opctx, group_selector)?;
            nexus.anti_affinity_group_delete(&opctx, &group_lookup).await?;
            Ok(HttpResponseDeleted())
        };
        apictx
            .context
            .external_latencies
            .instrument_dropshot_handler(&rqctx, handler)
            .await
    }

    // Certificates

    async fn certificate_list(
        rqctx: RequestContext<ApiContext>,
        query_params: Query<PaginatedByNameOrId>,
    ) -> Result<HttpResponseOk<ResultsPage<Certificate>>, HttpError> {
        let apictx = rqctx.context();
        let handler = async {
            let nexus = &apictx.context.nexus;
            let query = query_params.into_inner();
            let pag_params = data_page_params_for(&rqctx, &query)?;
            let scan_params = ScanByNameOrId::from_query(&query)?;
            let paginated_by = name_or_id_pagination(&pag_params, scan_params)?;
            let opctx =
                crate::context::op_context_for_external_api(&rqctx).await?;
            let certs = nexus
                .certificates_list(&opctx, &paginated_by)
                .await?
                .into_iter()
                .map(|d| d.try_into())
                .collect::<Result<Vec<_>, Error>>()?;
            Ok(HttpResponseOk(ScanByNameOrId::results_page(
                &query,
                certs,
                &marker_for_name_or_id,
            )?))
        };
        apictx
            .context
            .external_latencies
            .instrument_dropshot_handler(&rqctx, handler)
            .await
    }

    async fn certificate_create(
        rqctx: RequestContext<ApiContext>,
        new_cert: TypedBody<params::CertificateCreate>,
    ) -> Result<HttpResponseCreated<Certificate>, HttpError> {
        let apictx = rqctx.context();
        let handler = async {
            let nexus = &apictx.context.nexus;
            let new_cert_params = new_cert.into_inner();
            let opctx =
                crate::context::op_context_for_external_api(&rqctx).await?;
            let cert =
                nexus.certificate_create(&opctx, new_cert_params).await?;
            Ok(HttpResponseCreated(cert.try_into()?))
        };
        apictx
            .context
            .external_latencies
            .instrument_dropshot_handler(&rqctx, handler)
            .await
    }

    async fn certificate_view(
        rqctx: RequestContext<ApiContext>,
        path_params: Path<params::CertificatePath>,
    ) -> Result<HttpResponseOk<Certificate>, HttpError> {
        let apictx = rqctx.context();
        let handler = async {
            let nexus = &apictx.context.nexus;
            let path = path_params.into_inner();
            let opctx =
                crate::context::op_context_for_external_api(&rqctx).await?;
            let (.., cert) = nexus
                .certificate_lookup(&opctx, &path.certificate)
                .fetch()
                .await?;
            Ok(HttpResponseOk(cert.try_into()?))
        };
        apictx
            .context
            .external_latencies
            .instrument_dropshot_handler(&rqctx, handler)
            .await
    }

    async fn certificate_delete(
        rqctx: RequestContext<ApiContext>,
        path_params: Path<params::CertificatePath>,
    ) -> Result<HttpResponseDeleted, HttpError> {
        let apictx = rqctx.context();
        let handler = async {
            let nexus = &apictx.context.nexus;
            let path = path_params.into_inner();
            let opctx =
                crate::context::op_context_for_external_api(&rqctx).await?;
            nexus
                .certificate_delete(
                    &opctx,
                    nexus.certificate_lookup(&opctx, &path.certificate),
                )
                .await?;
            Ok(HttpResponseDeleted())
        };
        apictx
            .context
            .external_latencies
            .instrument_dropshot_handler(&rqctx, handler)
            .await
    }

    async fn networking_address_lot_create(
        rqctx: RequestContext<ApiContext>,
        new_address_lot: TypedBody<params::AddressLotCreate>,
    ) -> Result<HttpResponseCreated<AddressLotCreateResponse>, HttpError> {
        let apictx = rqctx.context();
        let handler = async {
            let nexus = &apictx.context.nexus;
            let params = new_address_lot.into_inner();
            let opctx =
                crate::context::op_context_for_external_api(&rqctx).await?;
            let result = nexus.address_lot_create(&opctx, params).await?;

            let lot: AddressLot = result.lot.into();
            let blocks: Vec<AddressLotBlock> =
                result.blocks.iter().map(|b| b.clone().into()).collect();

            Ok(HttpResponseCreated(AddressLotCreateResponse { lot, blocks }))
        };
        apictx
            .context
            .external_latencies
            .instrument_dropshot_handler(&rqctx, handler)
            .await
    }

    async fn networking_address_lot_view(
        rqctx: RequestContext<ApiContext>,
        path_params: Path<params::AddressLotPath>,
    ) -> Result<HttpResponseOk<AddressLotViewResponse>, HttpError> {
        let apictx = rqctx.context();
        let handler = async {
            let opctx =
                crate::context::op_context_for_external_api(&rqctx).await?;
            let nexus = &apictx.context.nexus;
            let path = path_params.into_inner();
            let lookup = nexus.address_lot_lookup(&opctx, path.address_lot)?;
            let (.., lot) = lookup.fetch().await?;
            let blocks = nexus
                .address_lot_block_list(&opctx, &lookup, None)
                .await?
                .into_iter()
                .map(|p| p.into())
                .collect();
            Ok(HttpResponseOk(AddressLotViewResponse {
                lot: lot.into(),
                blocks,
            }))
        };
        apictx
            .context
            .external_latencies
            .instrument_dropshot_handler(&rqctx, handler)
            .await
    }

    async fn networking_address_lot_delete(
        rqctx: RequestContext<ApiContext>,
        path_params: Path<params::AddressLotPath>,
    ) -> Result<HttpResponseDeleted, HttpError> {
        let apictx = rqctx.context();
        let handler = async {
            let opctx =
                crate::context::op_context_for_external_api(&rqctx).await?;
            let nexus = &apictx.context.nexus;
            let path = path_params.into_inner();
            let address_lot_lookup =
                nexus.address_lot_lookup(&opctx, path.address_lot)?;
            nexus.address_lot_delete(&opctx, &address_lot_lookup).await?;
            Ok(HttpResponseDeleted())
        };
        apictx
            .context
            .external_latencies
            .instrument_dropshot_handler(&rqctx, handler)
            .await
    }

    async fn networking_address_lot_list(
        rqctx: RequestContext<ApiContext>,
        query_params: Query<PaginatedByNameOrId>,
    ) -> Result<HttpResponseOk<ResultsPage<AddressLot>>, HttpError> {
        let apictx = rqctx.context();
        let handler = async {
            let nexus = &apictx.context.nexus;
            let query = query_params.into_inner();
            let pag_params = data_page_params_for(&rqctx, &query)?;
            let scan_params = ScanByNameOrId::from_query(&query)?;
            let paginated_by = name_or_id_pagination(&pag_params, scan_params)?;
            let opctx =
                crate::context::op_context_for_external_api(&rqctx).await?;
            let lots = nexus
                .address_lot_list(&opctx, &paginated_by)
                .await?
                .into_iter()
                .map(|p| p.into())
                .collect();

            Ok(HttpResponseOk(ScanByNameOrId::results_page(
                &query,
                lots,
                &marker_for_name_or_id,
            )?))
        };
        apictx
            .context
            .external_latencies
            .instrument_dropshot_handler(&rqctx, handler)
            .await
    }

    async fn networking_address_lot_block_list(
        rqctx: RequestContext<ApiContext>,
        path_params: Path<params::AddressLotPath>,
        query_params: Query<PaginatedById>,
    ) -> Result<HttpResponseOk<ResultsPage<AddressLotBlock>>, HttpError> {
        let apictx = rqctx.context();
        let handler = async {
            let nexus = &apictx.context.nexus;
            let query = query_params.into_inner();
            let path = path_params.into_inner();
            let pagparams = data_page_params_for(&rqctx, &query)?;
            let opctx =
                crate::context::op_context_for_external_api(&rqctx).await?;
            let address_lot_lookup =
                nexus.address_lot_lookup(&opctx, path.address_lot)?;
            let blocks = nexus
                .address_lot_block_list(
                    &opctx,
                    &address_lot_lookup,
                    Some(&pagparams),
                )
                .await?
                .into_iter()
                .map(|p| p.into())
                .collect();

            Ok(HttpResponseOk(ScanById::results_page(
                &query,
                blocks,
                &|_, x: &AddressLotBlock| x.id,
            )?))
        };
        apictx
            .context
            .external_latencies
            .instrument_dropshot_handler(&rqctx, handler)
            .await
    }

    async fn networking_loopback_address_create(
        rqctx: RequestContext<ApiContext>,
        new_loopback_address: TypedBody<params::LoopbackAddressCreate>,
    ) -> Result<HttpResponseCreated<LoopbackAddress>, HttpError> {
        let apictx = rqctx.context();
        let handler = async {
            let nexus = &apictx.context.nexus;
            let params = new_loopback_address.into_inner();
            let opctx =
                crate::context::op_context_for_external_api(&rqctx).await?;
            let result = nexus.loopback_address_create(&opctx, params).await?;

            let addr: LoopbackAddress = result.into();

            Ok(HttpResponseCreated(addr))
        };
        apictx
            .context
            .external_latencies
            .instrument_dropshot_handler(&rqctx, handler)
            .await
    }

    async fn networking_loopback_address_delete(
        rqctx: RequestContext<ApiContext>,
        path: Path<params::LoopbackAddressPath>,
    ) -> Result<HttpResponseDeleted, HttpError> {
        let apictx = rqctx.context();
        let handler = async {
            let nexus = &apictx.context.nexus;
            let path = path.into_inner();
            let opctx =
                crate::context::op_context_for_external_api(&rqctx).await?;
            let addr = match IpNetwork::new(path.address, path.subnet_mask) {
                Ok(addr) => Ok(addr),
                Err(_) => Err(HttpError::for_bad_request(
                    None,
                    "invalid ip address".into(),
                )),
            }?;
            nexus
                .loopback_address_delete(
                    &opctx,
                    path.rack_id,
                    path.switch_location.into(),
                    addr.into(),
                )
                .await?;
            Ok(HttpResponseDeleted())
        };
        apictx
            .context
            .external_latencies
            .instrument_dropshot_handler(&rqctx, handler)
            .await
    }

    async fn networking_loopback_address_list(
        rqctx: RequestContext<ApiContext>,
        query_params: Query<PaginatedById>,
    ) -> Result<HttpResponseOk<ResultsPage<LoopbackAddress>>, HttpError> {
        let apictx = rqctx.context();
        let handler = async {
            let nexus = &apictx.context.nexus;
            let query = query_params.into_inner();
            let pagparams = data_page_params_for(&rqctx, &query)?;
            let opctx =
                crate::context::op_context_for_external_api(&rqctx).await?;
            let addrs = nexus
                .loopback_address_list(&opctx, &pagparams)
                .await?
                .into_iter()
                .map(|p| p.into())
                .collect();

            Ok(HttpResponseOk(ScanById::results_page(
                &query,
                addrs,
                &|_, x: &LoopbackAddress| x.id,
            )?))
        };
        apictx
            .context
            .external_latencies
            .instrument_dropshot_handler(&rqctx, handler)
            .await
    }

    async fn networking_switch_port_settings_create(
        rqctx: RequestContext<ApiContext>,
        new_settings: TypedBody<params::SwitchPortSettingsCreate>,
    ) -> Result<HttpResponseCreated<SwitchPortSettings>, HttpError> {
        let apictx = rqctx.context();
        let handler = async {
            let nexus = &apictx.context.nexus;
            let params = new_settings.into_inner();
            let opctx =
                crate::context::op_context_for_external_api(&rqctx).await?;
            let result =
                nexus.switch_port_settings_post(&opctx, params).await?;

            let settings: SwitchPortSettings = result.into();
            Ok(HttpResponseCreated(settings))
        };
        apictx
            .context
            .external_latencies
            .instrument_dropshot_handler(&rqctx, handler)
            .await
    }

    async fn networking_switch_port_settings_delete(
        rqctx: RequestContext<ApiContext>,
        query_params: Query<params::SwitchPortSettingsSelector>,
    ) -> Result<HttpResponseDeleted, HttpError> {
        let apictx = rqctx.context();
        let handler = async {
            let nexus = &apictx.context.nexus;
            let selector = query_params.into_inner();
            let opctx =
                crate::context::op_context_for_external_api(&rqctx).await?;
            nexus.switch_port_settings_delete(&opctx, &selector).await?;
            Ok(HttpResponseDeleted())
        };
        apictx
            .context
            .external_latencies
            .instrument_dropshot_handler(&rqctx, handler)
            .await
    }

    async fn networking_switch_port_settings_list(
        rqctx: RequestContext<ApiContext>,
        query_params: Query<
            PaginatedByNameOrId<params::SwitchPortSettingsSelector>,
        >,
    ) -> Result<
        HttpResponseOk<ResultsPage<SwitchPortSettingsIdentity>>,
        HttpError,
    > {
        let apictx = rqctx.context();
        let handler = async {
            let nexus = &apictx.context.nexus;
            let query = query_params.into_inner();
            let pag_params = data_page_params_for(&rqctx, &query)?;
            let scan_params = ScanByNameOrId::from_query(&query)?;
            let paginated_by = name_or_id_pagination(&pag_params, scan_params)?;
            let opctx =
                crate::context::op_context_for_external_api(&rqctx).await?;
            let settings = nexus
                .switch_port_settings_list(&opctx, &paginated_by)
                .await?
                .into_iter()
                .map(|p| p.into())
                .collect();

            Ok(HttpResponseOk(ScanByNameOrId::results_page(
                &query,
                settings,
                &marker_for_name_or_id,
            )?))
        };
        apictx
            .context
            .external_latencies
            .instrument_dropshot_handler(&rqctx, handler)
            .await
    }

    async fn networking_switch_port_settings_view(
        rqctx: RequestContext<ApiContext>,
        path_params: Path<params::SwitchPortSettingsInfoSelector>,
    ) -> Result<HttpResponseOk<SwitchPortSettings>, HttpError> {
        let apictx = rqctx.context();
        let handler = async {
            let nexus = &apictx.context.nexus;
            let query = path_params.into_inner().port;
            let opctx =
                crate::context::op_context_for_external_api(&rqctx).await?;
            let settings =
                nexus.switch_port_settings_get(&opctx, &query).await?;
            Ok(HttpResponseOk(settings.into()))
        };
        apictx
            .context
            .external_latencies
            .instrument_dropshot_handler(&rqctx, handler)
            .await
    }

    async fn networking_switch_port_list(
        rqctx: RequestContext<ApiContext>,
        query_params: Query<PaginatedById<params::SwitchPortPageSelector>>,
    ) -> Result<HttpResponseOk<ResultsPage<SwitchPort>>, HttpError> {
        let apictx = rqctx.context();
        let handler = async {
            let nexus = &apictx.context.nexus;
            let query = query_params.into_inner();
            let pagparams = data_page_params_for(&rqctx, &query)?;
            let opctx =
                crate::context::op_context_for_external_api(&rqctx).await?;
            let addrs = nexus
                .switch_port_list(&opctx, &pagparams)
                .await?
                .into_iter()
                .map(|p| p.into())
                .collect();

            Ok(HttpResponseOk(ScanById::results_page(
                &query,
                addrs,
                &|_, x: &SwitchPort| x.id,
            )?))
        };
        apictx
            .context
            .external_latencies
            .instrument_dropshot_handler(&rqctx, handler)
            .await
    }

    async fn networking_switch_port_status(
        rqctx: RequestContext<ApiContext>,
        path_params: Path<params::SwitchPortPathSelector>,
        query_params: Query<params::SwitchPortSelector>,
    ) -> Result<HttpResponseOk<shared::SwitchLinkState>, HttpError> {
        let apictx = rqctx.context();
        let handler = async {
            let nexus = &apictx.context.nexus;
            let query = query_params.into_inner();
            let path = path_params.into_inner();
            let opctx =
                crate::context::op_context_for_external_api(&rqctx).await?;
            Ok(HttpResponseOk(
                nexus
                    .switch_port_status(
                        &opctx,
                        query.switch_location,
                        path.port,
                    )
                    .await?,
            ))
        };
        apictx
            .context
            .external_latencies
            .instrument_dropshot_handler(&rqctx, handler)
            .await
    }

    async fn networking_switch_port_apply_settings(
        rqctx: RequestContext<ApiContext>,
        path_params: Path<params::SwitchPortPathSelector>,
        query_params: Query<params::SwitchPortSelector>,
        settings_body: TypedBody<params::SwitchPortApplySettings>,
    ) -> Result<HttpResponseUpdatedNoContent, HttpError> {
        let apictx = rqctx.context();
        let handler = async {
            let nexus = &apictx.context.nexus;
            let port = path_params.into_inner().port;
            let query = query_params.into_inner();
            let settings = settings_body.into_inner();
            let opctx =
                crate::context::op_context_for_external_api(&rqctx).await?;
            nexus
                .switch_port_apply_settings(&opctx, &port, &query, &settings)
                .await?;
            Ok(HttpResponseUpdatedNoContent {})
        };
        apictx
            .context
            .external_latencies
            .instrument_dropshot_handler(&rqctx, handler)
            .await
    }

    async fn networking_switch_port_clear_settings(
        rqctx: RequestContext<ApiContext>,
        path_params: Path<params::SwitchPortPathSelector>,
        query_params: Query<params::SwitchPortSelector>,
    ) -> Result<HttpResponseUpdatedNoContent, HttpError> {
        let apictx = rqctx.context();
        let handler = async {
            let nexus = &apictx.context.nexus;
            let port = path_params.into_inner().port;
            let query = query_params.into_inner();
            let opctx =
                crate::context::op_context_for_external_api(&rqctx).await?;
            nexus.switch_port_clear_settings(&opctx, &port, &query).await?;
            Ok(HttpResponseUpdatedNoContent {})
        };
        apictx
            .context
            .external_latencies
            .instrument_dropshot_handler(&rqctx, handler)
            .await
    }

    async fn networking_switch_port_lldp_config_view(
        rqctx: RequestContext<ApiContext>,
        path_params: Path<params::SwitchPortPathSelector>,
        query_params: Query<params::SwitchPortSelector>,
    ) -> Result<HttpResponseOk<LldpLinkConfig>, HttpError> {
        let apictx = rqctx.context();
        let handler = async {
            let nexus = &apictx.context.nexus;
            let query = query_params.into_inner();
            let path = path_params.into_inner();
            let opctx =
                crate::context::op_context_for_external_api(&rqctx).await?;
            let settings = nexus
                .lldp_config_get(
                    &opctx,
                    query.rack_id,
                    query.switch_location,
                    path.port,
                )
                .await?;
            Ok(HttpResponseOk(settings))
        };
        apictx
            .context
            .external_latencies
            .instrument_dropshot_handler(&rqctx, handler)
            .await
    }

    async fn networking_switch_port_lldp_config_update(
        rqctx: RequestContext<ApiContext>,
        path_params: Path<params::SwitchPortPathSelector>,
        query_params: Query<params::SwitchPortSelector>,
        config: TypedBody<LldpLinkConfig>,
    ) -> Result<HttpResponseUpdatedNoContent, HttpError> {
        let apictx = rqctx.context();
        let query = query_params.into_inner();
        let path = path_params.into_inner();
        let handler = async {
            let nexus = &apictx.context.nexus;
            let config = config.into_inner();
            let opctx =
                crate::context::op_context_for_external_api(&rqctx).await?;
            nexus
                .lldp_config_update(
                    &opctx,
                    query.rack_id,
                    query.switch_location,
                    path.port,
                    config,
                )
                .await?;
            Ok(HttpResponseUpdatedNoContent {})
        };
        apictx
            .context
            .external_latencies
            .instrument_dropshot_handler(&rqctx, handler)
            .await
    }

    async fn networking_switch_port_lldp_neighbors(
        rqctx: RequestContext<Self::Context>,
        path_params: Path<params::LldpPortPathSelector>,
        query_params: Query<PaginatedById>,
    ) -> Result<HttpResponseOk<ResultsPage<LldpNeighbor>>, HttpError> {
        let apictx = rqctx.context();
        let handler = async {
            let query = query_params.into_inner();
            let path = path_params.into_inner();
            let pag_params = data_page_params_for(&rqctx, &query)?;
            let limit = pag_params.limit.into();
            let prev = pag_params.marker.cloned();

            let nexus = &apictx.context.nexus;
            let opctx =
                crate::context::op_context_for_external_api(&rqctx).await?;
            let neighbors = nexus
                .lldp_neighbors_get(
                    &opctx,
                    &prev,
                    limit,
                    path.rack_id,
                    &path.switch_location,
                    &path.port,
                )
                .await?;

            Ok(HttpResponseOk(ScanById::results_page(
                &query,
                neighbors,
                &marker_for_id,
            )?))
        };
        apictx
            .context
            .external_latencies
            .instrument_dropshot_handler(&rqctx, handler)
            .await
    }

    async fn networking_bgp_config_create(
        rqctx: RequestContext<ApiContext>,
        config: TypedBody<params::BgpConfigCreate>,
    ) -> Result<HttpResponseCreated<BgpConfig>, HttpError> {
        let apictx = rqctx.context();
        let handler = async {
            let nexus = &apictx.context.nexus;
            let config = config.into_inner();
            let opctx =
                crate::context::op_context_for_external_api(&rqctx).await?;
            let result = nexus.bgp_config_create(&opctx, &config).await?;
            Ok(HttpResponseCreated::<BgpConfig>(result.into()))
        };
        apictx
            .context
            .external_latencies
            .instrument_dropshot_handler(&rqctx, handler)
            .await
    }

    async fn networking_bgp_config_list(
        rqctx: RequestContext<ApiContext>,
        query_params: Query<PaginatedByNameOrId>,
    ) -> Result<HttpResponseOk<ResultsPage<BgpConfig>>, HttpError> {
        let apictx = rqctx.context();
        let handler = async {
            let nexus = &apictx.context.nexus;
            let query = query_params.into_inner();
            let pag_params = data_page_params_for(&rqctx, &query)?;
            let scan_params = ScanByNameOrId::from_query(&query)?;
            let paginated_by = name_or_id_pagination(&pag_params, scan_params)?;
            let opctx =
                crate::context::op_context_for_external_api(&rqctx).await?;
            let configs = nexus
                .bgp_config_list(&opctx, &paginated_by)
                .await?
                .into_iter()
                .map(|p| p.into())
                .collect();

            Ok(HttpResponseOk(ScanByNameOrId::results_page(
                &query,
                configs,
                &marker_for_name_or_id,
            )?))
        };
        apictx
            .context
            .external_latencies
            .instrument_dropshot_handler(&rqctx, handler)
            .await
    }

    //TODO pagination? the normal by-name/by-id stuff does not work here
    async fn networking_bgp_status(
        rqctx: RequestContext<ApiContext>,
    ) -> Result<HttpResponseOk<Vec<BgpPeerStatus>>, HttpError> {
        let apictx = rqctx.context();
        let opctx = crate::context::op_context_for_external_api(&rqctx).await?;
        let handler = async {
            let nexus = &apictx.context.nexus;
            let result = nexus.bgp_peer_status(&opctx).await?;
            Ok(HttpResponseOk(result))
        };
        apictx
            .context
            .external_latencies
            .instrument_dropshot_handler(&rqctx, handler)
            .await
    }

    //TODO pagination? the normal by-name/by-id stuff does not work here
    async fn networking_bgp_exported(
        rqctx: RequestContext<ApiContext>,
    ) -> Result<HttpResponseOk<BgpExported>, HttpError> {
        let apictx = rqctx.context();
        let opctx = crate::context::op_context_for_external_api(&rqctx).await?;
        let handler = async {
            let nexus = &apictx.context.nexus;
            let result = nexus.bgp_exported(&opctx).await?;
            Ok(HttpResponseOk(result))
        };
        apictx
            .context
            .external_latencies
            .instrument_dropshot_handler(&rqctx, handler)
            .await
    }

    async fn networking_bgp_message_history(
        rqctx: RequestContext<ApiContext>,
        query_params: Query<params::BgpRouteSelector>,
    ) -> Result<HttpResponseOk<AggregateBgpMessageHistory>, HttpError> {
        let apictx = rqctx.context();
        let opctx = crate::context::op_context_for_external_api(&rqctx).await?;
        let handler = async {
            let nexus = &apictx.context.nexus;
            let sel = query_params.into_inner();
            let result = nexus.bgp_message_history(&opctx, &sel).await?;
            Ok(HttpResponseOk(AggregateBgpMessageHistory::new(result)))
        };
        apictx
            .context
            .external_latencies
            .instrument_dropshot_handler(&rqctx, handler)
            .await
    }

    //TODO pagination? the normal by-name/by-id stuff does not work here
    async fn networking_bgp_imported_routes_ipv4(
        rqctx: RequestContext<ApiContext>,
        query_params: Query<params::BgpRouteSelector>,
    ) -> Result<HttpResponseOk<Vec<BgpImportedRouteIpv4>>, HttpError> {
        let apictx = rqctx.context();
        let opctx = crate::context::op_context_for_external_api(&rqctx).await?;
        let handler = async {
            let nexus = &apictx.context.nexus;
            let sel = query_params.into_inner();
            let result = nexus.bgp_imported_routes_ipv4(&opctx, &sel).await?;
            Ok(HttpResponseOk(result))
        };
        apictx
            .context
            .external_latencies
            .instrument_dropshot_handler(&rqctx, handler)
            .await
    }

    async fn networking_bgp_config_delete(
        rqctx: RequestContext<ApiContext>,
        sel: Query<params::BgpConfigSelector>,
    ) -> Result<HttpResponseUpdatedNoContent, HttpError> {
        let apictx = rqctx.context();
        let handler = async {
            let nexus = &apictx.context.nexus;
            let sel = sel.into_inner();
            let opctx =
                crate::context::op_context_for_external_api(&rqctx).await?;
            nexus.bgp_config_delete(&opctx, &sel).await?;
            Ok(HttpResponseUpdatedNoContent {})
        };
        apictx
            .context
            .external_latencies
            .instrument_dropshot_handler(&rqctx, handler)
            .await
    }

    async fn networking_bgp_announce_set_update(
        rqctx: RequestContext<ApiContext>,
        config: TypedBody<params::BgpAnnounceSetCreate>,
    ) -> Result<HttpResponseOk<BgpAnnounceSet>, HttpError> {
        let apictx = rqctx.context();
        let handler = async {
            let nexus = &apictx.context.nexus;
            let config = config.into_inner();
            let opctx =
                crate::context::op_context_for_external_api(&rqctx).await?;
            let result = nexus.bgp_update_announce_set(&opctx, &config).await?;
            Ok(HttpResponseOk::<BgpAnnounceSet>(result.0.into()))
        };
        apictx
            .context
            .external_latencies
            .instrument_dropshot_handler(&rqctx, handler)
            .await
    }

    async fn networking_bgp_announce_set_list(
        rqctx: RequestContext<ApiContext>,
        query_params: Query<PaginatedByNameOrId>,
    ) -> Result<HttpResponseOk<Vec<BgpAnnounceSet>>, HttpError> {
        let apictx = rqctx.context();
        let handler = async {
            let nexus = &apictx.context.nexus;
            let query = query_params.into_inner();
            let pag_params = data_page_params_for(&rqctx, &query)?;
            let scan_params = ScanByNameOrId::from_query(&query)?;
            let paginated_by = name_or_id_pagination(&pag_params, scan_params)?;
            let opctx =
                crate::context::op_context_for_external_api(&rqctx).await?;
            let result = nexus
                .bgp_announce_set_list(&opctx, &paginated_by)
                .await?
                .into_iter()
                .map(|p| p.into())
                .collect();
            Ok(HttpResponseOk(result))
        };
        apictx
            .context
            .external_latencies
            .instrument_dropshot_handler(&rqctx, handler)
            .await
    }

    async fn networking_bgp_announce_set_delete(
        rqctx: RequestContext<ApiContext>,
        path_params: Path<params::BgpAnnounceSetSelector>,
    ) -> Result<HttpResponseUpdatedNoContent, HttpError> {
        let apictx = rqctx.context();
        let handler = async {
            let nexus = &apictx.context.nexus;
            let sel = path_params.into_inner();
            let opctx =
                crate::context::op_context_for_external_api(&rqctx).await?;
            nexus.bgp_delete_announce_set(&opctx, &sel).await?;
            Ok(HttpResponseUpdatedNoContent {})
        };
        apictx
            .context
            .external_latencies
            .instrument_dropshot_handler(&rqctx, handler)
            .await
    }

    async fn networking_bgp_announcement_list(
        rqctx: RequestContext<ApiContext>,
        path_params: Path<params::BgpAnnounceSetSelector>,
    ) -> Result<HttpResponseOk<Vec<BgpAnnouncement>>, HttpError> {
        let apictx = rqctx.context();
        let handler = async {
            let nexus = &apictx.context.nexus;
            let sel = path_params.into_inner();
            let opctx =
                crate::context::op_context_for_external_api(&rqctx).await?;

            let result = nexus
                .bgp_announcement_list(&opctx, &sel)
                .await?
                .into_iter()
                .map(|p| p.into())
                .collect();

            Ok(HttpResponseOk(result))
        };
        apictx
            .context
            .external_latencies
            .instrument_dropshot_handler(&rqctx, handler)
            .await
    }

    async fn networking_bfd_enable(
        rqctx: RequestContext<ApiContext>,
        session: TypedBody<params::BfdSessionEnable>,
    ) -> Result<HttpResponseUpdatedNoContent, HttpError> {
        let apictx = rqctx.context();
        let handler = async {
            let nexus = &apictx.context.nexus;
            let opctx =
                crate::context::op_context_for_external_api(&rqctx).await?;
            opctx.authorize(authz::Action::ListChildren, &authz::FLEET).await?;
            nexus.bfd_enable(&opctx, session.into_inner()).await?;
            Ok(HttpResponseUpdatedNoContent {})
        };
        apictx
            .context
            .external_latencies
            .instrument_dropshot_handler(&rqctx, handler)
            .await
    }

    async fn networking_bfd_disable(
        rqctx: RequestContext<ApiContext>,
        session: TypedBody<params::BfdSessionDisable>,
    ) -> Result<HttpResponseUpdatedNoContent, HttpError> {
        let apictx = rqctx.context();
        let handler = async {
            let nexus = &apictx.context.nexus;
            let opctx =
                crate::context::op_context_for_external_api(&rqctx).await?;
            opctx.authorize(authz::Action::ListChildren, &authz::FLEET).await?;
            nexus.bfd_disable(&opctx, session.into_inner()).await?;
            Ok(HttpResponseUpdatedNoContent {})
        };
        apictx
            .context
            .external_latencies
            .instrument_dropshot_handler(&rqctx, handler)
            .await
    }

    async fn networking_bfd_status(
        rqctx: RequestContext<ApiContext>,
    ) -> Result<HttpResponseOk<Vec<BfdStatus>>, HttpError> {
        let apictx = rqctx.context();
        let handler = async {
            let nexus = &apictx.context.nexus;
            let opctx =
                crate::context::op_context_for_external_api(&rqctx).await?;
            opctx.authorize(authz::Action::ListChildren, &authz::FLEET).await?;
            let status = nexus.bfd_status(&opctx).await?;
            Ok(HttpResponseOk(status))
        };
        apictx
            .context
            .external_latencies
            .instrument_dropshot_handler(&rqctx, handler)
            .await
    }

    async fn networking_allow_list_view(
        rqctx: RequestContext<ApiContext>,
    ) -> Result<HttpResponseOk<views::AllowList>, HttpError> {
        let apictx = rqctx.context();
        let handler = async {
            let nexus = &apictx.context.nexus;
            let opctx =
                crate::context::op_context_for_external_api(&rqctx).await?;
            nexus
                .allow_list_view(&opctx)
                .await
                .map(HttpResponseOk)
                .map_err(HttpError::from)
        };
        apictx
            .context
            .external_latencies
            .instrument_dropshot_handler(&rqctx, handler)
            .await
    }

    async fn networking_allow_list_update(
        rqctx: RequestContext<ApiContext>,
        params: TypedBody<params::AllowListUpdate>,
    ) -> Result<HttpResponseOk<views::AllowList>, HttpError> {
        let apictx = rqctx.context();
        let handler = async {
            let nexus = &apictx.context.nexus;
            let server_kind = apictx.kind;
            let params = params.into_inner();
            let opctx =
                crate::context::op_context_for_external_api(&rqctx).await?;
            let remote_addr = rqctx.request.remote_addr().ip();
            nexus
                .allow_list_upsert(&opctx, remote_addr, server_kind, params)
                .await
                .map(HttpResponseOk)
                .map_err(HttpError::from)
        };
        apictx
            .context
            .external_latencies
            .instrument_dropshot_handler(&rqctx, handler)
            .await
    }

    async fn networking_inbound_icmp_view(
        rqctx: RequestContext<Self::Context>,
    ) -> Result<HttpResponseOk<ServiceIcmpConfig>, HttpError> {
        let apictx = rqctx.context();
        let handler = async {
            let nexus = &apictx.context.nexus;
            let opctx =
                crate::context::op_context_for_external_api(&rqctx).await?;
            nexus
                .nexus_firewall_inbound_icmp_view(&opctx)
                .await
                .map(HttpResponseOk)
                .map_err(HttpError::from)
        };
        apictx
            .context
            .external_latencies
            .instrument_dropshot_handler(&rqctx, handler)
            .await
    }

    async fn networking_inbound_icmp_update(
        rqctx: RequestContext<Self::Context>,
        params: TypedBody<ServiceIcmpConfig>,
    ) -> Result<HttpResponseUpdatedNoContent, HttpError> {
        let apictx = rqctx.context();
        let handler = async {
            let nexus = &apictx.context.nexus;
            let params = params.into_inner();
            let opctx =
                crate::context::op_context_for_external_api(&rqctx).await?;
            nexus
                .nexus_firewall_inbound_icmp_update(&opctx, params)
                .await
                .map(|_| HttpResponseUpdatedNoContent())
                .map_err(HttpError::from)
        };
        apictx
            .context
            .external_latencies
            .instrument_dropshot_handler(&rqctx, handler)
            .await
    }

    // Images

    async fn image_list(
        rqctx: RequestContext<ApiContext>,
        query_params: Query<
            PaginatedByNameOrId<params::OptionalProjectSelector>,
        >,
    ) -> Result<HttpResponseOk<ResultsPage<Image>>, HttpError> {
        let apictx = rqctx.context();
        let handler = async {
            let opctx =
                crate::context::op_context_for_external_api(&rqctx).await?;
            let nexus = &apictx.context.nexus;
            let query = query_params.into_inner();
            let pag_params = data_page_params_for(&rqctx, &query)?;
            let scan_params = ScanByNameOrId::from_query(&query)?;
            let paginated_by = name_or_id_pagination(&pag_params, scan_params)?;
            let parent_lookup = match scan_params.selector.project.clone() {
                Some(project) => {
                    let project_lookup = nexus.project_lookup(
                        &opctx,
                        params::ProjectSelector { project },
                    )?;
                    ImageParentLookup::Project(project_lookup)
                }
                None => {
                    let silo_lookup = nexus.current_silo_lookup(&opctx)?;
                    ImageParentLookup::Silo(silo_lookup)
                }
            };
            let images = nexus
                .image_list(&opctx, &parent_lookup, &paginated_by)
                .await?
                .into_iter()
                .map(|d| d.into())
                .collect();
            Ok(HttpResponseOk(ScanByNameOrId::results_page(
                &query,
                images,
                &marker_for_name_or_id,
            )?))
        };
        apictx
            .context
            .external_latencies
            .instrument_dropshot_handler(&rqctx, handler)
            .await
    }

    async fn image_create(
        rqctx: RequestContext<ApiContext>,
        query_params: Query<params::OptionalProjectSelector>,
        new_image: TypedBody<params::ImageCreate>,
    ) -> Result<HttpResponseCreated<Image>, HttpError> {
        let apictx = rqctx.context();
        let handler = async {
            let opctx =
                crate::context::op_context_for_external_api(&rqctx).await?;
            let nexus = &apictx.context.nexus;
            let query = query_params.into_inner();
            let params = &new_image.into_inner();
            let parent_lookup = match query.project.clone() {
                Some(project) => {
                    let project_lookup = nexus.project_lookup(
                        &opctx,
                        params::ProjectSelector { project },
                    )?;
                    ImageParentLookup::Project(project_lookup)
                }
                None => {
                    let silo_lookup = nexus.current_silo_lookup(&opctx)?;
                    ImageParentLookup::Silo(silo_lookup)
                }
            };
            let image =
                nexus.image_create(&opctx, &parent_lookup, &params).await?;
            Ok(HttpResponseCreated(image.into()))
        };
        apictx
            .context
            .external_latencies
            .instrument_dropshot_handler(&rqctx, handler)
            .await
    }

    async fn image_view(
        rqctx: RequestContext<ApiContext>,
        path_params: Path<params::ImagePath>,
        query_params: Query<params::OptionalProjectSelector>,
    ) -> Result<HttpResponseOk<Image>, HttpError> {
        let apictx = rqctx.context();
        let handler = async {
            let opctx =
                crate::context::op_context_for_external_api(&rqctx).await?;
            let nexus = &apictx.context.nexus;
            let path = path_params.into_inner();
            let query = query_params.into_inner();
            let image: nexus_db_model::Image = match nexus
                .image_lookup(
                    &opctx,
                    params::ImageSelector {
                        image: path.image,
                        project: query.project,
                    },
                )
                .await?
            {
                ImageLookup::ProjectImage(image) => {
                    let (.., db_image) = image.fetch().await?;
                    db_image.into()
                }
                ImageLookup::SiloImage(image) => {
                    let (.., db_image) = image.fetch().await?;
                    db_image.into()
                }
            };
            Ok(HttpResponseOk(image.into()))
        };
        apictx
            .context
            .external_latencies
            .instrument_dropshot_handler(&rqctx, handler)
            .await
    }

    async fn image_delete(
        rqctx: RequestContext<ApiContext>,
        path_params: Path<params::ImagePath>,
        query_params: Query<params::OptionalProjectSelector>,
    ) -> Result<HttpResponseDeleted, HttpError> {
        let apictx = rqctx.context();
        let handler = async {
            let opctx =
                crate::context::op_context_for_external_api(&rqctx).await?;
            let nexus = &apictx.context.nexus;
            let path = path_params.into_inner();
            let query = query_params.into_inner();
            let image_lookup = nexus
                .image_lookup(
                    &opctx,
                    params::ImageSelector {
                        image: path.image,
                        project: query.project,
                    },
                )
                .await?;
            nexus.image_delete(&opctx, &image_lookup).await?;
            Ok(HttpResponseDeleted())
        };
        apictx
            .context
            .external_latencies
            .instrument_dropshot_handler(&rqctx, handler)
            .await
    }

    async fn image_promote(
        rqctx: RequestContext<ApiContext>,
        path_params: Path<params::ImagePath>,
        query_params: Query<params::OptionalProjectSelector>,
    ) -> Result<HttpResponseAccepted<Image>, HttpError> {
        let apictx = rqctx.context();
        let handler = async {
            let opctx =
                crate::context::op_context_for_external_api(&rqctx).await?;
            let nexus = &apictx.context.nexus;
            let path = path_params.into_inner();
            let query = query_params.into_inner();
            let image_lookup = nexus
                .image_lookup(
                    &opctx,
                    params::ImageSelector {
                        image: path.image,
                        project: query.project,
                    },
                )
                .await?;
            let image = nexus.image_promote(&opctx, &image_lookup).await?;
            Ok(HttpResponseAccepted(image.into()))
        };
        apictx
            .context
            .external_latencies
            .instrument_dropshot_handler(&rqctx, handler)
            .await
    }

    async fn image_demote(
        rqctx: RequestContext<ApiContext>,
        path_params: Path<params::ImagePath>,
        query_params: Query<params::ProjectSelector>,
    ) -> Result<HttpResponseAccepted<Image>, HttpError> {
        let apictx = rqctx.context();
        let handler = async {
            let opctx =
                crate::context::op_context_for_external_api(&rqctx).await?;
            let nexus = &apictx.context.nexus;
            let path = path_params.into_inner();
            let query = query_params.into_inner();
            let image_lookup = nexus
                .image_lookup(
                    &opctx,
                    params::ImageSelector { image: path.image, project: None },
                )
                .await?;

            let project_lookup = nexus.project_lookup(&opctx, query)?;

            let image = nexus
                .image_demote(&opctx, &image_lookup, &project_lookup)
                .await?;
            Ok(HttpResponseAccepted(image.into()))
        };
        apictx
            .context
            .external_latencies
            .instrument_dropshot_handler(&rqctx, handler)
            .await
    }

    async fn instance_network_interface_list(
        rqctx: RequestContext<ApiContext>,
        query_params: Query<PaginatedByNameOrId<params::InstanceSelector>>,
    ) -> Result<HttpResponseOk<ResultsPage<InstanceNetworkInterface>>, HttpError>
    {
        let apictx = rqctx.context();
        let handler = async {
            let opctx =
                crate::context::op_context_for_external_api(&rqctx).await?;
            let nexus = &apictx.context.nexus;
            let query = query_params.into_inner();
            let pag_params = data_page_params_for(&rqctx, &query)?;
            let scan_params = ScanByNameOrId::from_query(&query)?;
            let paginated_by = name_or_id_pagination(&pag_params, scan_params)?;
            let instance_lookup =
                nexus.instance_lookup(&opctx, scan_params.selector.clone())?;
            let interfaces = nexus
                .instance_network_interface_list(
                    &opctx,
                    &instance_lookup,
                    &paginated_by,
                )
                .await?
                .into_iter()
                .map(|d| d.into())
                .collect();
            Ok(HttpResponseOk(ScanByNameOrId::results_page(
                &query,
                interfaces,
                &marker_for_name_or_id,
            )?))
        };
        apictx
            .context
            .external_latencies
            .instrument_dropshot_handler(&rqctx, handler)
            .await
    }

    async fn instance_network_interface_create(
        rqctx: RequestContext<ApiContext>,
        query_params: Query<params::InstanceSelector>,
        interface_params: TypedBody<params::InstanceNetworkInterfaceCreate>,
    ) -> Result<HttpResponseCreated<InstanceNetworkInterface>, HttpError> {
        let apictx = rqctx.context();
        let handler = async {
            let opctx =
                crate::context::op_context_for_external_api(&rqctx).await?;
            let nexus = &apictx.context.nexus;
            let query = query_params.into_inner();
            let instance_lookup = nexus.instance_lookup(&opctx, query)?;
            let iface = nexus
                .network_interface_create(
                    &opctx,
                    &instance_lookup,
                    &interface_params.into_inner(),
                )
                .await?;
            Ok(HttpResponseCreated(iface.into()))
        };
        apictx
            .context
            .external_latencies
            .instrument_dropshot_handler(&rqctx, handler)
            .await
    }

    async fn instance_network_interface_delete(
        rqctx: RequestContext<ApiContext>,
        path_params: Path<params::NetworkInterfacePath>,
        query_params: Query<params::OptionalInstanceSelector>,
    ) -> Result<HttpResponseDeleted, HttpError> {
        let apictx = rqctx.context();
        let handler = async {
            let opctx =
                crate::context::op_context_for_external_api(&rqctx).await?;
            let nexus = &apictx.context.nexus;
            let path = path_params.into_inner();
            let query = query_params.into_inner();
            let interface_selector = params::InstanceNetworkInterfaceSelector {
                project: query.project,
                instance: query.instance,
                network_interface: path.interface,
            };
            let interface_lookup = nexus.instance_network_interface_lookup(
                &opctx,
                interface_selector,
            )?;
            nexus
                .instance_network_interface_delete(&opctx, &interface_lookup)
                .await?;
            Ok(HttpResponseDeleted())
        };
        apictx
            .context
            .external_latencies
            .instrument_dropshot_handler(&rqctx, handler)
            .await
    }

    async fn instance_network_interface_view(
        rqctx: RequestContext<ApiContext>,
        path_params: Path<params::NetworkInterfacePath>,
        query_params: Query<params::OptionalInstanceSelector>,
    ) -> Result<HttpResponseOk<InstanceNetworkInterface>, HttpError> {
        let apictx = rqctx.context();
        let handler = async {
            let opctx =
                crate::context::op_context_for_external_api(&rqctx).await?;
            let nexus = &apictx.context.nexus;
            let path = path_params.into_inner();
            let query = query_params.into_inner();
            let interface_selector = params::InstanceNetworkInterfaceSelector {
                project: query.project,
                instance: query.instance,
                network_interface: path.interface,
            };
            let (.., interface) = nexus
                .instance_network_interface_lookup(&opctx, interface_selector)?
                .fetch()
                .await?;
            Ok(HttpResponseOk(interface.into()))
        };
        apictx
            .context
            .external_latencies
            .instrument_dropshot_handler(&rqctx, handler)
            .await
    }

    async fn instance_network_interface_update(
        rqctx: RequestContext<ApiContext>,
        path_params: Path<params::NetworkInterfacePath>,
        query_params: Query<params::OptionalInstanceSelector>,
        updated_iface: TypedBody<params::InstanceNetworkInterfaceUpdate>,
    ) -> Result<HttpResponseOk<InstanceNetworkInterface>, HttpError> {
        let apictx = rqctx.context();
        let handler = async {
            let opctx =
                crate::context::op_context_for_external_api(&rqctx).await?;
            let nexus = &apictx.context.nexus;
            let path = path_params.into_inner();
            let query = query_params.into_inner();
            let updated_iface = updated_iface.into_inner();
            let network_interface_selector =
                params::InstanceNetworkInterfaceSelector {
                    project: query.project,
                    instance: query.instance,
                    network_interface: path.interface,
                };
            let network_interface_lookup = nexus
                .instance_network_interface_lookup(
                    &opctx,
                    network_interface_selector,
                )?;
            let interface = nexus
                .instance_network_interface_update(
                    &opctx,
                    &network_interface_lookup,
                    updated_iface,
                )
                .await?;
            Ok(HttpResponseOk(InstanceNetworkInterface::from(interface)))
        };
        apictx
            .context
            .external_latencies
            .instrument_dropshot_handler(&rqctx, handler)
            .await
    }

    // External IP addresses for instances

    async fn instance_external_ip_list(
        rqctx: RequestContext<ApiContext>,
        query_params: Query<params::OptionalProjectSelector>,
        path_params: Path<params::InstancePath>,
    ) -> Result<HttpResponseOk<ResultsPage<views::ExternalIp>>, HttpError> {
        let apictx = rqctx.context();
        let handler = async {
            let nexus = &apictx.context.nexus;
            let path = path_params.into_inner();
            let query = query_params.into_inner();
            let opctx =
                crate::context::op_context_for_external_api(&rqctx).await?;
            let instance_selector = params::InstanceSelector {
                project: query.project,
                instance: path.instance,
            };
            let instance_lookup =
                nexus.instance_lookup(&opctx, instance_selector)?;
            let ips = nexus
                .instance_list_external_ips(&opctx, &instance_lookup)
                .await?;
            Ok(HttpResponseOk(ResultsPage { items: ips, next_page: None }))
        };
        apictx
            .context
            .external_latencies
            .instrument_dropshot_handler(&rqctx, handler)
            .await
    }

    async fn instance_ephemeral_ip_attach(
        rqctx: RequestContext<ApiContext>,
        path_params: Path<params::InstancePath>,
        query_params: Query<params::OptionalProjectSelector>,
        ip_to_create: TypedBody<params::EphemeralIpCreate>,
    ) -> Result<HttpResponseAccepted<views::ExternalIp>, HttpError> {
        let apictx = rqctx.context();
        let handler = async {
            let opctx =
                crate::context::op_context_for_external_api(&rqctx).await?;
            let nexus = &apictx.context.nexus;
            let path = path_params.into_inner();
            let query = query_params.into_inner();
            let instance_selector = params::InstanceSelector {
                project: query.project,
                instance: path.instance,
            };
            let instance_lookup =
                nexus.instance_lookup(&opctx, instance_selector)?;
            let ip = nexus
                .instance_attach_ephemeral_ip(
                    &opctx,
                    &instance_lookup,
                    ip_to_create.into_inner().pool,
                )
                .await?;
            Ok(HttpResponseAccepted(ip))
        };
        apictx
            .context
            .external_latencies
            .instrument_dropshot_handler(&rqctx, handler)
            .await
    }

    async fn instance_ephemeral_ip_detach(
        rqctx: RequestContext<ApiContext>,
        path_params: Path<params::InstancePath>,
        query_params: Query<params::OptionalProjectSelector>,
    ) -> Result<HttpResponseDeleted, HttpError> {
        let apictx = rqctx.context();
        let handler = async {
            let opctx =
                crate::context::op_context_for_external_api(&rqctx).await?;
            let nexus = &apictx.context.nexus;
            let path = path_params.into_inner();
            let query = query_params.into_inner();
            let instance_selector = params::InstanceSelector {
                project: query.project,
                instance: path.instance,
            };
            let instance_lookup =
                nexus.instance_lookup(&opctx, instance_selector)?;
            nexus
                .instance_detach_external_ip(
                    &opctx,
                    &instance_lookup,
                    &params::ExternalIpDetach::Ephemeral,
                )
                .await?;
            Ok(HttpResponseDeleted())
        };
        apictx
            .context
            .external_latencies
            .instrument_dropshot_handler(&rqctx, handler)
            .await
    }

    // Instance Multicast Groups

    async fn instance_multicast_group_list(
        rqctx: RequestContext<ApiContext>,
        query_params: Query<params::OptionalProjectSelector>,
        path_params: Path<params::InstancePath>,
    ) -> Result<
        HttpResponseOk<ResultsPage<views::MulticastGroupMember>>,
        HttpError,
    > {
        let apictx = rqctx.context();
        let handler = async {
            let opctx =
                crate::context::op_context_for_external_api(&rqctx).await?;
            let nexus = &apictx.context.nexus;
            let path = path_params.into_inner();
            let query = query_params.into_inner();
            let instance_selector = params::InstanceSelector {
                project: query.project,
                instance: path.instance,
            };
            let instance_lookup =
                nexus.instance_lookup(&opctx, instance_selector)?;
            let memberships = nexus
                .instance_list_multicast_groups(&opctx, &instance_lookup)
                .await?;
            Ok(HttpResponseOk(ResultsPage {
                items: memberships,
                next_page: None,
            }))
        };
        apictx
            .context
            .external_latencies
            .instrument_dropshot_handler(&rqctx, handler)
            .await
    }

    async fn instance_multicast_group_join(
        rqctx: RequestContext<ApiContext>,
        path_params: Path<params::InstanceMulticastGroupPath>,
        query_params: Query<params::OptionalProjectSelector>,
    ) -> Result<HttpResponseCreated<views::MulticastGroupMember>, HttpError>
    {
        let apictx = rqctx.context();
        let handler = async {
            let opctx =
                crate::context::op_context_for_external_api(&rqctx).await?;
            let nexus = &apictx.context.nexus;
            let path = path_params.into_inner();
            let query = query_params.into_inner();

            let instance_selector = params::InstanceSelector {
                project: query.project.clone(),
                instance: path.instance,
            };
            let instance_lookup =
                nexus.instance_lookup(&opctx, instance_selector)?;

            let group_selector = params::MulticastGroupSelector {
                multicast_group: path.multicast_group,
            };
            let group_lookup =
                nexus.multicast_group_lookup(&opctx, &group_selector)?;

            let member = nexus
                .multicast_group_member_attach(
                    &opctx,
                    &group_lookup,
                    &instance_lookup,
                )
                .await?;

            Ok(HttpResponseCreated(views::MulticastGroupMember::try_from(
                member,
            )?))
        };
        apictx
            .context
            .external_latencies
            .instrument_dropshot_handler(&rqctx, handler)
            .await
    }

    async fn instance_multicast_group_leave(
        rqctx: RequestContext<ApiContext>,
        path_params: Path<params::InstanceMulticastGroupPath>,
        query_params: Query<params::OptionalProjectSelector>,
    ) -> Result<HttpResponseDeleted, HttpError> {
        let apictx = rqctx.context();
        let handler = async {
            let opctx =
                crate::context::op_context_for_external_api(&rqctx).await?;
            let nexus = &apictx.context.nexus;
            let path = path_params.into_inner();
            let query = query_params.into_inner();

            let instance_selector = params::InstanceSelector {
                project: query.project.clone(),
                instance: path.instance,
            };
            let instance_lookup =
                nexus.instance_lookup(&opctx, instance_selector)?;

            let group_selector = params::MulticastGroupSelector {
                multicast_group: path.multicast_group,
            };
            let group_lookup =
                nexus.multicast_group_lookup(&opctx, &group_selector)?;

            nexus
                .multicast_group_member_detach(
                    &opctx,
                    &group_lookup,
                    &instance_lookup,
                )
                .await?;
            Ok(HttpResponseDeleted())
        };
        apictx
            .context
            .external_latencies
            .instrument_dropshot_handler(&rqctx, handler)
            .await
    }

    // Snapshots

    async fn snapshot_list(
        rqctx: RequestContext<ApiContext>,
        query_params: Query<PaginatedByNameOrId<params::ProjectSelector>>,
    ) -> Result<HttpResponseOk<ResultsPage<Snapshot>>, HttpError> {
        let apictx = rqctx.context();
        let handler = async {
            let opctx =
                crate::context::op_context_for_external_api(&rqctx).await?;
            let nexus = &apictx.context.nexus;
            let query = query_params.into_inner();
            let pag_params = data_page_params_for(&rqctx, &query)?;
            let scan_params = ScanByNameOrId::from_query(&query)?;
            let paginated_by = name_or_id_pagination(&pag_params, scan_params)?;
            let project_lookup =
                nexus.project_lookup(&opctx, scan_params.selector.clone())?;
            let snapshots = nexus
                .snapshot_list(&opctx, &project_lookup, &paginated_by)
                .await?
                .into_iter()
                .map(|d| d.into())
                .collect();
            Ok(HttpResponseOk(ScanByNameOrId::results_page(
                &query,
                snapshots,
                &marker_for_name_or_id,
            )?))
        };
        apictx
            .context
            .external_latencies
            .instrument_dropshot_handler(&rqctx, handler)
            .await
    }

    async fn snapshot_create(
        rqctx: RequestContext<ApiContext>,
        query_params: Query<params::ProjectSelector>,
        new_snapshot: TypedBody<params::SnapshotCreate>,
    ) -> Result<HttpResponseCreated<Snapshot>, HttpError> {
        let apictx = rqctx.context();
        let handler = async {
            let opctx =
                crate::context::op_context_for_external_api(&rqctx).await?;
            let nexus = &apictx.context.nexus;
            let query = query_params.into_inner();
            let new_snapshot_params = &new_snapshot.into_inner();
            let project_lookup = nexus.project_lookup(&opctx, query)?;
            let snapshot = nexus
                .snapshot_create(&opctx, project_lookup, &new_snapshot_params)
                .await?;
            Ok(HttpResponseCreated(snapshot.into()))
        };
        apictx
            .context
            .external_latencies
            .instrument_dropshot_handler(&rqctx, handler)
            .await
    }

    async fn snapshot_view(
        rqctx: RequestContext<ApiContext>,
        path_params: Path<params::SnapshotPath>,
        query_params: Query<params::OptionalProjectSelector>,
    ) -> Result<HttpResponseOk<Snapshot>, HttpError> {
        let apictx = rqctx.context();
        let handler = async {
            let opctx =
                crate::context::op_context_for_external_api(&rqctx).await?;
            let nexus = &apictx.context.nexus;
            let path = path_params.into_inner();
            let query = query_params.into_inner();
            let snapshot_selector = params::SnapshotSelector {
                project: query.project,
                snapshot: path.snapshot,
            };
            let (.., snapshot) = nexus
                .snapshot_lookup(&opctx, snapshot_selector)?
                .fetch()
                .await?;
            Ok(HttpResponseOk(snapshot.into()))
        };
        apictx
            .context
            .external_latencies
            .instrument_dropshot_handler(&rqctx, handler)
            .await
    }

    async fn snapshot_delete(
        rqctx: RequestContext<ApiContext>,
        path_params: Path<params::SnapshotPath>,
        query_params: Query<params::OptionalProjectSelector>,
    ) -> Result<HttpResponseDeleted, HttpError> {
        let apictx = rqctx.context();
        let handler = async {
            let opctx =
                crate::context::op_context_for_external_api(&rqctx).await?;
            let nexus = &apictx.context.nexus;
            let path = path_params.into_inner();
            let query = query_params.into_inner();
            let snapshot_selector = params::SnapshotSelector {
                project: query.project,
                snapshot: path.snapshot,
            };
            let snapshot_lookup =
                nexus.snapshot_lookup(&opctx, snapshot_selector)?;
            nexus.snapshot_delete(&opctx, &snapshot_lookup).await?;
            Ok(HttpResponseDeleted())
        };
        apictx
            .context
            .external_latencies
            .instrument_dropshot_handler(&rqctx, handler)
            .await
    }

    // VPCs

    async fn vpc_list(
        rqctx: RequestContext<ApiContext>,
        query_params: Query<PaginatedByNameOrId<params::ProjectSelector>>,
    ) -> Result<HttpResponseOk<ResultsPage<Vpc>>, HttpError> {
        let apictx = rqctx.context();
        let handler = async {
            let nexus = &apictx.context.nexus;
            let query = query_params.into_inner();
            let pag_params = data_page_params_for(&rqctx, &query)?;
            let scan_params = ScanByNameOrId::from_query(&query)?;
            let paginated_by = name_or_id_pagination(&pag_params, scan_params)?;
            let opctx =
                crate::context::op_context_for_external_api(&rqctx).await?;
            let project_lookup =
                nexus.project_lookup(&opctx, scan_params.selector.clone())?;
            let vpcs = nexus
                .vpc_list(&opctx, &project_lookup, &paginated_by)
                .await?
                .into_iter()
                .map(|p| p.into())
                .collect();

            Ok(HttpResponseOk(ScanByNameOrId::results_page(
                &query,
                vpcs,
                &marker_for_name_or_id,
            )?))
        };
        apictx
            .context
            .external_latencies
            .instrument_dropshot_handler(&rqctx, handler)
            .await
    }

    async fn vpc_create(
        rqctx: RequestContext<ApiContext>,
        query_params: Query<params::ProjectSelector>,
        body: TypedBody<params::VpcCreate>,
    ) -> Result<HttpResponseCreated<Vpc>, HttpError> {
        let apictx = rqctx.context();
        let nexus = &apictx.context.nexus;
        let query = query_params.into_inner();
        let new_vpc_params = body.into_inner();
        let handler = async {
            let opctx =
                crate::context::op_context_for_external_api(&rqctx).await?;
            let project_lookup = nexus.project_lookup(&opctx, query)?;
            let vpc = nexus
                .project_create_vpc(&opctx, &project_lookup, &new_vpc_params)
                .await?;
            Ok(HttpResponseCreated(vpc.into()))
        };
        apictx
            .context
            .external_latencies
            .instrument_dropshot_handler(&rqctx, handler)
            .await
    }

    async fn vpc_view(
        rqctx: RequestContext<ApiContext>,
        path_params: Path<params::VpcPath>,
        query_params: Query<params::OptionalProjectSelector>,
    ) -> Result<HttpResponseOk<Vpc>, HttpError> {
        let apictx = rqctx.context();
        let handler = async {
            let nexus = &apictx.context.nexus;
            let path = path_params.into_inner();
            let query = query_params.into_inner();
            let opctx =
                crate::context::op_context_for_external_api(&rqctx).await?;
            let vpc_selector =
                params::VpcSelector { project: query.project, vpc: path.vpc };
            let (.., vpc) =
                nexus.vpc_lookup(&opctx, vpc_selector)?.fetch().await?;
            Ok(HttpResponseOk(vpc.into()))
        };
        apictx
            .context
            .external_latencies
            .instrument_dropshot_handler(&rqctx, handler)
            .await
    }

    async fn vpc_update(
        rqctx: RequestContext<ApiContext>,
        path_params: Path<params::VpcPath>,
        query_params: Query<params::OptionalProjectSelector>,
        updated_vpc: TypedBody<params::VpcUpdate>,
    ) -> Result<HttpResponseOk<Vpc>, HttpError> {
        let apictx = rqctx.context();
        let handler = async {
            let nexus = &apictx.context.nexus;
            let path = path_params.into_inner();
            let query = query_params.into_inner();
            let updated_vpc_params = &updated_vpc.into_inner();
            let opctx =
                crate::context::op_context_for_external_api(&rqctx).await?;
            let vpc_selector =
                params::VpcSelector { project: query.project, vpc: path.vpc };
            let vpc_lookup = nexus.vpc_lookup(&opctx, vpc_selector)?;
            let vpc = nexus
                .project_update_vpc(&opctx, &vpc_lookup, &updated_vpc_params)
                .await?;
            Ok(HttpResponseOk(vpc.into()))
        };
        apictx
            .context
            .external_latencies
            .instrument_dropshot_handler(&rqctx, handler)
            .await
    }

    async fn vpc_delete(
        rqctx: RequestContext<ApiContext>,
        path_params: Path<params::VpcPath>,
        query_params: Query<params::OptionalProjectSelector>,
    ) -> Result<HttpResponseDeleted, HttpError> {
        let apictx = rqctx.context();
        let handler = async {
            let nexus = &apictx.context.nexus;
            let path = path_params.into_inner();
            let query = query_params.into_inner();
            let opctx =
                crate::context::op_context_for_external_api(&rqctx).await?;
            let vpc_selector =
                params::VpcSelector { project: query.project, vpc: path.vpc };
            let vpc_lookup = nexus.vpc_lookup(&opctx, vpc_selector)?;
            nexus.project_delete_vpc(&opctx, &vpc_lookup).await?;
            Ok(HttpResponseDeleted())
        };
        apictx
            .context
            .external_latencies
            .instrument_dropshot_handler(&rqctx, handler)
            .await
    }

    async fn vpc_subnet_list(
        rqctx: RequestContext<ApiContext>,
        query_params: Query<PaginatedByNameOrId<params::VpcSelector>>,
    ) -> Result<HttpResponseOk<ResultsPage<VpcSubnet>>, HttpError> {
        let apictx = rqctx.context();
        let handler = async {
            let nexus = &apictx.context.nexus;
            let query = query_params.into_inner();
            let pag_params = data_page_params_for(&rqctx, &query)?;
            let scan_params = ScanByNameOrId::from_query(&query)?;
            let paginated_by = name_or_id_pagination(&pag_params, scan_params)?;
            let opctx =
                crate::context::op_context_for_external_api(&rqctx).await?;
            let vpc_lookup =
                nexus.vpc_lookup(&opctx, scan_params.selector.clone())?;
            let subnets = nexus
                .vpc_subnet_list(&opctx, &vpc_lookup, &paginated_by)
                .await?
                .into_iter()
                .map(|vpc| vpc.into())
                .collect();
            Ok(HttpResponseOk(ScanByNameOrId::results_page(
                &query,
                subnets,
                &marker_for_name_or_id,
            )?))
        };
        apictx
            .context
            .external_latencies
            .instrument_dropshot_handler(&rqctx, handler)
            .await
    }

    async fn vpc_subnet_create(
        rqctx: RequestContext<ApiContext>,
        query_params: Query<params::VpcSelector>,
        create_params: TypedBody<params::VpcSubnetCreate>,
    ) -> Result<HttpResponseCreated<VpcSubnet>, HttpError> {
        let apictx = rqctx.context();
        let handler = async {
            let nexus = &apictx.context.nexus;
            let query = query_params.into_inner();
            let create = create_params.into_inner();
            let opctx =
                crate::context::op_context_for_external_api(&rqctx).await?;
            let vpc_lookup = nexus.vpc_lookup(&opctx, query)?;
            let subnet =
                nexus.vpc_create_subnet(&opctx, &vpc_lookup, &create).await?;
            Ok(HttpResponseCreated(subnet.into()))
        };
        apictx
            .context
            .external_latencies
            .instrument_dropshot_handler(&rqctx, handler)
            .await
    }

    async fn vpc_subnet_view(
        rqctx: RequestContext<ApiContext>,
        path_params: Path<params::SubnetPath>,
        query_params: Query<params::OptionalVpcSelector>,
    ) -> Result<HttpResponseOk<VpcSubnet>, HttpError> {
        let apictx = rqctx.context();
        let handler = async {
            let nexus = &apictx.context.nexus;
            let path = path_params.into_inner();
            let query = query_params.into_inner();
            let opctx =
                crate::context::op_context_for_external_api(&rqctx).await?;
            let subnet_selector = params::SubnetSelector {
                project: query.project,
                vpc: query.vpc,
                subnet: path.subnet,
            };
            let (.., subnet) = nexus
                .vpc_subnet_lookup(&opctx, subnet_selector)?
                .fetch()
                .await?;
            Ok(HttpResponseOk(subnet.into()))
        };
        apictx
            .context
            .external_latencies
            .instrument_dropshot_handler(&rqctx, handler)
            .await
    }

    async fn vpc_subnet_delete(
        rqctx: RequestContext<ApiContext>,
        path_params: Path<params::SubnetPath>,
        query_params: Query<params::OptionalVpcSelector>,
    ) -> Result<HttpResponseDeleted, HttpError> {
        let apictx = rqctx.context();
        let handler = async {
            let nexus = &apictx.context.nexus;
            let path = path_params.into_inner();
            let query = query_params.into_inner();
            let opctx =
                crate::context::op_context_for_external_api(&rqctx).await?;
            let subnet_selector = params::SubnetSelector {
                project: query.project,
                vpc: query.vpc,
                subnet: path.subnet,
            };
            let subnet_lookup =
                nexus.vpc_subnet_lookup(&opctx, subnet_selector)?;
            nexus.vpc_delete_subnet(&opctx, &subnet_lookup).await?;
            Ok(HttpResponseDeleted())
        };
        apictx
            .context
            .external_latencies
            .instrument_dropshot_handler(&rqctx, handler)
            .await
    }

    async fn vpc_subnet_update(
        rqctx: RequestContext<ApiContext>,
        path_params: Path<params::SubnetPath>,
        query_params: Query<params::OptionalVpcSelector>,
        subnet_params: TypedBody<params::VpcSubnetUpdate>,
    ) -> Result<HttpResponseOk<VpcSubnet>, HttpError> {
        let apictx = rqctx.context();
        let handler = async {
            let nexus = &apictx.context.nexus;
            let path = path_params.into_inner();
            let query = query_params.into_inner();
            let subnet_params = subnet_params.into_inner();
            let opctx =
                crate::context::op_context_for_external_api(&rqctx).await?;
            let subnet_selector = params::SubnetSelector {
                project: query.project,
                vpc: query.vpc,
                subnet: path.subnet,
            };
            let subnet_lookup =
                nexus.vpc_subnet_lookup(&opctx, subnet_selector)?;
            let subnet = nexus
                .vpc_update_subnet(&opctx, &subnet_lookup, &subnet_params)
                .await?;
            Ok(HttpResponseOk(subnet.into()))
        };
        apictx
            .context
            .external_latencies
            .instrument_dropshot_handler(&rqctx, handler)
            .await
    }

    // This endpoint is likely temporary. We would rather list all IPs allocated in
    // a subnet whether they come from NICs or something else. See
    // https://github.com/oxidecomputer/omicron/issues/2476

    async fn vpc_subnet_list_network_interfaces(
        rqctx: RequestContext<ApiContext>,
        path_params: Path<params::SubnetPath>,
        query_params: Query<PaginatedByNameOrId<params::OptionalVpcSelector>>,
    ) -> Result<HttpResponseOk<ResultsPage<InstanceNetworkInterface>>, HttpError>
    {
        let apictx = rqctx.context();
        let handler = async {
            let nexus = &apictx.context.nexus;
            let query = query_params.into_inner();
            let path = path_params.into_inner();
            let pag_params = data_page_params_for(&rqctx, &query)?;
            let scan_params = ScanByNameOrId::from_query(&query)?;
            let paginated_by = name_or_id_pagination(&pag_params, scan_params)?;
            let opctx =
                crate::context::op_context_for_external_api(&rqctx).await?;
            let subnet_selector = params::SubnetSelector {
                project: scan_params.selector.project.clone(),
                vpc: scan_params.selector.vpc.clone(),
                subnet: path.subnet,
            };
            let subnet_lookup =
                nexus.vpc_subnet_lookup(&opctx, subnet_selector)?;
            let interfaces = nexus
                .subnet_list_instance_network_interfaces(
                    &opctx,
                    &subnet_lookup,
                    &paginated_by,
                )
                .await?
                .into_iter()
                .map(|interfaces| interfaces.into())
                .collect();
            Ok(HttpResponseOk(ScanByNameOrId::results_page(
                &query,
                interfaces,
                &marker_for_name_or_id,
            )?))
        };
        apictx
            .context
            .external_latencies
            .instrument_dropshot_handler(&rqctx, handler)
            .await
    }

    // VPC Firewalls

    async fn vpc_firewall_rules_view(
        rqctx: RequestContext<ApiContext>,
        query_params: Query<params::VpcSelector>,
    ) -> Result<HttpResponseOk<VpcFirewallRules>, HttpError> {
        // TODO: Check If-Match and fail if the ETag doesn't match anymore.
        // Without this check, if firewall rules change while someone is listing
        // the rules, they will see a mix of the old and new rules.
        let apictx = rqctx.context();
        let handler = async {
            let opctx =
                crate::context::op_context_for_external_api(&rqctx).await?;
            let nexus = &apictx.context.nexus;
            let query = query_params.into_inner();
            let vpc_lookup = nexus.vpc_lookup(&opctx, query)?;
            let rules =
                nexus.vpc_list_firewall_rules(&opctx, &vpc_lookup).await?;
            Ok(HttpResponseOk(VpcFirewallRules {
                rules: rules.into_iter().map(|rule| rule.into()).collect(),
            }))
        };
        apictx
            .context
            .external_latencies
            .instrument_dropshot_handler(&rqctx, handler)
            .await
    }

    // Note: the limits in the below comment come from the firewall rules model
    // file, nexus/db-model/src/vpc_firewall_rule.rs.

    async fn vpc_firewall_rules_update(
        rqctx: RequestContext<ApiContext>,
        query_params: Query<params::VpcSelector>,
        router_params: TypedBody<VpcFirewallRuleUpdateParams>,
    ) -> Result<HttpResponseOk<VpcFirewallRules>, HttpError> {
        // TODO: Check If-Match and fail if the ETag doesn't match anymore.
        // TODO: limit size of the ruleset because the GET endpoint is not paginated
        let apictx = rqctx.context();
        let handler = async {
            let opctx =
                crate::context::op_context_for_external_api(&rqctx).await?;
            let nexus = &apictx.context.nexus;
            let query = query_params.into_inner();
            let router_params = router_params.into_inner();
            let vpc_lookup = nexus.vpc_lookup(&opctx, query)?;
            let rules = nexus
                .vpc_update_firewall_rules(&opctx, &vpc_lookup, &router_params)
                .await?;
            Ok(HttpResponseOk(VpcFirewallRules {
                rules: rules.into_iter().map(|rule| rule.into()).collect(),
            }))
        };
        apictx
            .context
            .external_latencies
            .instrument_dropshot_handler(&rqctx, handler)
            .await
    }

    // VPC Routers

    async fn vpc_router_list(
        rqctx: RequestContext<ApiContext>,
        query_params: Query<PaginatedByNameOrId<params::VpcSelector>>,
    ) -> Result<HttpResponseOk<ResultsPage<VpcRouter>>, HttpError> {
        let apictx = rqctx.context();
        let handler = async {
            let opctx =
                crate::context::op_context_for_external_api(&rqctx).await?;
            let nexus = &apictx.context.nexus;
            let query = query_params.into_inner();
            let pag_params = data_page_params_for(&rqctx, &query)?;
            let scan_params = ScanByNameOrId::from_query(&query)?;
            let paginated_by = name_or_id_pagination(&pag_params, scan_params)?;
            let vpc_lookup =
                nexus.vpc_lookup(&opctx, scan_params.selector.clone())?;
            let routers = nexus
                .vpc_router_list(&opctx, &vpc_lookup, &paginated_by)
                .await?
                .into_iter()
                .map(|s| s.into())
                .collect();
            Ok(HttpResponseOk(ScanByNameOrId::results_page(
                &query,
                routers,
                &marker_for_name_or_id,
            )?))
        };
        apictx
            .context
            .external_latencies
            .instrument_dropshot_handler(&rqctx, handler)
            .await
    }

    async fn vpc_router_view(
        rqctx: RequestContext<ApiContext>,
        path_params: Path<params::RouterPath>,
        query_params: Query<params::OptionalVpcSelector>,
    ) -> Result<HttpResponseOk<VpcRouter>, HttpError> {
        let apictx = rqctx.context();
        let handler = async {
            let nexus = &apictx.context.nexus;
            let path = path_params.into_inner();
            let query = query_params.into_inner();
            let opctx =
                crate::context::op_context_for_external_api(&rqctx).await?;
            let router_selector = params::RouterSelector {
                project: query.project,
                vpc: query.vpc,
                router: path.router,
            };
            let (.., vpc_router) = nexus
                .vpc_router_lookup(&opctx, router_selector)?
                .fetch()
                .await?;
            Ok(HttpResponseOk(vpc_router.into()))
        };
        apictx
            .context
            .external_latencies
            .instrument_dropshot_handler(&rqctx, handler)
            .await
    }

    async fn vpc_router_create(
        rqctx: RequestContext<ApiContext>,
        query_params: Query<params::VpcSelector>,
        create_params: TypedBody<params::VpcRouterCreate>,
    ) -> Result<HttpResponseCreated<VpcRouter>, HttpError> {
        let apictx = rqctx.context();
        let handler = async {
            let nexus = &apictx.context.nexus;
            let query = query_params.into_inner();
            let create = create_params.into_inner();
            let opctx =
                crate::context::op_context_for_external_api(&rqctx).await?;
            let vpc_lookup = nexus.vpc_lookup(&opctx, query)?;
            let router = nexus
                .vpc_create_router(
                    &opctx,
                    &vpc_lookup,
                    &db::model::VpcRouterKind::Custom,
                    &create,
                )
                .await?;
            Ok(HttpResponseCreated(router.into()))
        };
        apictx
            .context
            .external_latencies
            .instrument_dropshot_handler(&rqctx, handler)
            .await
    }

    async fn vpc_router_delete(
        rqctx: RequestContext<ApiContext>,
        path_params: Path<params::RouterPath>,
        query_params: Query<params::OptionalVpcSelector>,
    ) -> Result<HttpResponseDeleted, HttpError> {
        let apictx = rqctx.context();
        let handler = async {
            let nexus = &apictx.context.nexus;
            let path = path_params.into_inner();
            let query = query_params.into_inner();
            let opctx =
                crate::context::op_context_for_external_api(&rqctx).await?;
            let router_selector = params::RouterSelector {
                project: query.project,
                vpc: query.vpc,
                router: path.router,
            };
            let router_lookup =
                nexus.vpc_router_lookup(&opctx, router_selector)?;
            nexus.vpc_delete_router(&opctx, &router_lookup).await?;
            Ok(HttpResponseDeleted())
        };
        apictx
            .context
            .external_latencies
            .instrument_dropshot_handler(&rqctx, handler)
            .await
    }

    async fn vpc_router_update(
        rqctx: RequestContext<ApiContext>,
        path_params: Path<params::RouterPath>,
        query_params: Query<params::OptionalVpcSelector>,
        router_params: TypedBody<params::VpcRouterUpdate>,
    ) -> Result<HttpResponseOk<VpcRouter>, HttpError> {
        let apictx = rqctx.context();
        let handler = async {
            let nexus = &apictx.context.nexus;
            let path = path_params.into_inner();
            let query = query_params.into_inner();
            let router_params = router_params.into_inner();
            let opctx =
                crate::context::op_context_for_external_api(&rqctx).await?;
            let router_selector = params::RouterSelector {
                project: query.project,
                vpc: query.vpc,
                router: path.router,
            };
            let router_lookup =
                nexus.vpc_router_lookup(&opctx, router_selector)?;
            let router = nexus
                .vpc_update_router(&opctx, &router_lookup, &router_params)
                .await?;
            Ok(HttpResponseOk(router.into()))
        };
        apictx
            .context
            .external_latencies
            .instrument_dropshot_handler(&rqctx, handler)
            .await
    }

    async fn vpc_router_route_list(
        rqctx: RequestContext<ApiContext>,
        query_params: Query<PaginatedByNameOrId<params::RouterSelector>>,
    ) -> Result<HttpResponseOk<ResultsPage<RouterRoute>>, HttpError> {
        let apictx = rqctx.context();
        let handler = async {
            let opctx =
                crate::context::op_context_for_external_api(&rqctx).await?;
            let nexus = &apictx.context.nexus;
            let query = query_params.into_inner();
            let pag_params = data_page_params_for(&rqctx, &query)?;
            let scan_params = ScanByNameOrId::from_query(&query)?;
            let paginated_by = name_or_id_pagination(&pag_params, scan_params)?;
            let router_lookup = nexus
                .vpc_router_lookup(&opctx, scan_params.selector.clone())?;
            let routes = nexus
                .vpc_router_route_list(&opctx, &router_lookup, &paginated_by)
                .await?
                .into_iter()
                .map(|route| route.into())
                .collect();
            Ok(HttpResponseOk(ScanByNameOrId::results_page(
                &query,
                routes,
                &marker_for_name_or_id,
            )?))
        };
        apictx
            .context
            .external_latencies
            .instrument_dropshot_handler(&rqctx, handler)
            .await
    }

    // Vpc Router Routes

    async fn vpc_router_route_view(
        rqctx: RequestContext<ApiContext>,
        path_params: Path<params::RoutePath>,
        query_params: Query<params::OptionalRouterSelector>,
    ) -> Result<HttpResponseOk<RouterRoute>, HttpError> {
        let apictx = rqctx.context();
        let handler = async {
            let opctx =
                crate::context::op_context_for_external_api(&rqctx).await?;
            let nexus = &apictx.context.nexus;
            let path = path_params.into_inner();
            let query = query_params.into_inner();
            let route_selector = params::RouteSelector {
                project: query.project,
                vpc: query.vpc,
                router: query.router,
                route: path.route,
            };
            let (.., route) = nexus
                .vpc_router_route_lookup(&opctx, route_selector)?
                .fetch()
                .await?;
            Ok(HttpResponseOk(route.into()))
        };
        apictx
            .context
            .external_latencies
            .instrument_dropshot_handler(&rqctx, handler)
            .await
    }

    async fn vpc_router_route_create(
        rqctx: RequestContext<ApiContext>,
        query_params: Query<params::RouterSelector>,
        create_params: TypedBody<params::RouterRouteCreate>,
    ) -> Result<HttpResponseCreated<RouterRoute>, HttpError> {
        let apictx = rqctx.context();
        let handler = async {
            let opctx =
                crate::context::op_context_for_external_api(&rqctx).await?;
            let nexus = &apictx.context.nexus;
            let query = query_params.into_inner();
            let create = create_params.into_inner();
            let router_lookup = nexus.vpc_router_lookup(&opctx, query)?;
            let route = nexus
                .router_create_route(
                    &opctx,
                    &router_lookup,
                    &RouterRouteKind::Custom,
                    &create,
                )
                .await?;
            Ok(HttpResponseCreated(route.into()))
        };
        apictx
            .context
            .external_latencies
            .instrument_dropshot_handler(&rqctx, handler)
            .await
    }

    async fn vpc_router_route_delete(
        rqctx: RequestContext<ApiContext>,
        path_params: Path<params::RoutePath>,
        query_params: Query<params::OptionalRouterSelector>,
    ) -> Result<HttpResponseDeleted, HttpError> {
        let apictx = rqctx.context();
        let handler = async {
            let opctx =
                crate::context::op_context_for_external_api(&rqctx).await?;
            let nexus = &apictx.context.nexus;
            let path = path_params.into_inner();
            let query = query_params.into_inner();
            let route_selector = params::RouteSelector {
                project: query.project,
                vpc: query.vpc,
                router: query.router,
                route: path.route,
            };
            let route_lookup =
                nexus.vpc_router_route_lookup(&opctx, route_selector)?;
            nexus.router_delete_route(&opctx, &route_lookup).await?;
            Ok(HttpResponseDeleted())
        };
        apictx
            .context
            .external_latencies
            .instrument_dropshot_handler(&rqctx, handler)
            .await
    }

    async fn vpc_router_route_update(
        rqctx: RequestContext<ApiContext>,
        path_params: Path<params::RoutePath>,
        query_params: Query<params::OptionalRouterSelector>,
        router_params: TypedBody<params::RouterRouteUpdate>,
    ) -> Result<HttpResponseOk<RouterRoute>, HttpError> {
        let apictx = rqctx.context();
        let handler = async {
            let nexus = &apictx.context.nexus;
            let path = path_params.into_inner();
            let query = query_params.into_inner();
            let router_params = router_params.into_inner();
            let opctx =
                crate::context::op_context_for_external_api(&rqctx).await?;
            let route_selector = params::RouteSelector {
                project: query.project,
                vpc: query.vpc,
                router: query.router,
                route: path.route,
            };
            let route_lookup =
                nexus.vpc_router_route_lookup(&opctx, route_selector)?;
            let route = nexus
                .router_update_route(&opctx, &route_lookup, &router_params)
                .await?;
            Ok(HttpResponseOk(route.into()))
        };
        apictx
            .context
            .external_latencies
            .instrument_dropshot_handler(&rqctx, handler)
            .await
    }

    // Internet gateways

    /// List internet gateways
    async fn internet_gateway_list(
        rqctx: RequestContext<ApiContext>,
        query_params: Query<PaginatedByNameOrId<params::VpcSelector>>,
    ) -> Result<HttpResponseOk<ResultsPage<views::InternetGateway>>, HttpError>
    {
        let apictx = rqctx.context();
        let handler = async {
            let opctx =
                crate::context::op_context_for_external_api(&rqctx).await?;
            let nexus = &apictx.context.nexus;
            let query = query_params.into_inner();
            let pag_params = data_page_params_for(&rqctx, &query)?;
            let scan_params = ScanByNameOrId::from_query(&query)?;
            let paginated_by = name_or_id_pagination(&pag_params, scan_params)?;
            let vpc_lookup =
                nexus.vpc_lookup(&opctx, scan_params.selector.clone())?;
            let results = nexus
                .internet_gateway_list(&opctx, &vpc_lookup, &paginated_by)
                .await?
                .into_iter()
                .map(|s| s.into())
                .collect();
            Ok(HttpResponseOk(ScanByNameOrId::results_page(
                &query,
                results,
                &marker_for_name_or_id,
            )?))
        };
        apictx
            .context
            .external_latencies
            .instrument_dropshot_handler(&rqctx, handler)
            .await
    }

    /// Fetch internet gateway
    async fn internet_gateway_view(
        rqctx: RequestContext<ApiContext>,
        path_params: Path<params::InternetGatewayPath>,
        query_params: Query<params::OptionalVpcSelector>,
    ) -> Result<HttpResponseOk<views::InternetGateway>, HttpError> {
        let apictx = rqctx.context();
        let handler = async {
            let nexus = &apictx.context.nexus;
            let path = path_params.into_inner();
            let query = query_params.into_inner();
            let opctx =
                crate::context::op_context_for_external_api(&rqctx).await?;
            let selector = params::InternetGatewaySelector {
                project: query.project,
                vpc: query.vpc,
                gateway: path.gateway,
            };
            let (.., internet_gateway) = nexus
                .internet_gateway_lookup(&opctx, selector)?
                .fetch()
                .await?;
            Ok(HttpResponseOk(internet_gateway.into()))
        };
        apictx
            .context
            .external_latencies
            .instrument_dropshot_handler(&rqctx, handler)
            .await
    }

    /// Create VPC internet gateway
    async fn internet_gateway_create(
        rqctx: RequestContext<ApiContext>,
        query_params: Query<params::VpcSelector>,
        create_params: TypedBody<params::InternetGatewayCreate>,
    ) -> Result<HttpResponseCreated<views::InternetGateway>, HttpError> {
        let apictx = rqctx.context();
        let handler = async {
            let nexus = &apictx.context.nexus;
            let create = create_params.into_inner();
            let opctx =
                crate::context::op_context_for_external_api(&rqctx).await?;
            let query = query_params.into_inner();
            let vpc_lookup = nexus.vpc_lookup(&opctx, query)?;
            let result = nexus
                .internet_gateway_create(&opctx, &vpc_lookup, &create)
                .await?;
            Ok(HttpResponseCreated(result.into()))
        };
        apictx
            .context
            .external_latencies
            .instrument_dropshot_handler(&rqctx, handler)
            .await
    }

    /// Delete internet gateway
    async fn internet_gateway_delete(
        rqctx: RequestContext<ApiContext>,
        path_params: Path<params::InternetGatewayPath>,
        query_params: Query<params::InternetGatewayDeleteSelector>,
    ) -> Result<HttpResponseDeleted, HttpError> {
        let apictx = rqctx.context();
        let handler = async {
            let nexus = &apictx.context.nexus;
            let path = path_params.into_inner();
            let query = query_params.into_inner();
            let opctx =
                crate::context::op_context_for_external_api(&rqctx).await?;
            let selector = params::InternetGatewaySelector {
                project: query.project,
                vpc: query.vpc,
                gateway: path.gateway,
            };
            let lookup = nexus.internet_gateway_lookup(&opctx, selector)?;
            nexus
                .internet_gateway_delete(&opctx, &lookup, query.cascade)
                .await?;
            Ok(HttpResponseDeleted())
        };
        apictx
            .context
            .external_latencies
            .instrument_dropshot_handler(&rqctx, handler)
            .await
    }

    /// List IP pools attached to an internet gateway.
    async fn internet_gateway_ip_pool_list(
        rqctx: RequestContext<ApiContext>,
        query_params: Query<
            PaginatedByNameOrId<params::InternetGatewaySelector>,
        >,
    ) -> Result<
        HttpResponseOk<ResultsPage<views::InternetGatewayIpPool>>,
        HttpError,
    > {
        let apictx = rqctx.context();
        let handler = async {
            let opctx =
                crate::context::op_context_for_external_api(&rqctx).await?;
            let nexus = &apictx.context.nexus;
            let query = query_params.into_inner();
            let pag_params = data_page_params_for(&rqctx, &query)?;
            let scan_params = ScanByNameOrId::from_query(&query)?;
            let paginated_by = name_or_id_pagination(&pag_params, scan_params)?;
            let lookup = nexus.internet_gateway_lookup(
                &opctx,
                scan_params.selector.clone(),
            )?;
            let results = nexus
                .internet_gateway_ip_pool_list(&opctx, &lookup, &paginated_by)
                .await?
                .into_iter()
                .map(|route| route.into())
                .collect();
            Ok(HttpResponseOk(ScanByNameOrId::results_page(
                &query,
                results,
                &marker_for_name_or_id,
            )?))
        };
        apictx
            .context
            .external_latencies
            .instrument_dropshot_handler(&rqctx, handler)
            .await
    }

    /// Attach an IP pool to an internet gateway
    async fn internet_gateway_ip_pool_create(
        rqctx: RequestContext<ApiContext>,
        query_params: Query<params::InternetGatewaySelector>,
        create_params: TypedBody<params::InternetGatewayIpPoolCreate>,
    ) -> Result<HttpResponseCreated<views::InternetGatewayIpPool>, HttpError>
    {
        let apictx = rqctx.context();
        let handler = async {
            let opctx =
                crate::context::op_context_for_external_api(&rqctx).await?;
            let nexus = &apictx.context.nexus;
            let query = query_params.into_inner();
            let create = create_params.into_inner();
            let lookup = nexus.internet_gateway_lookup(&opctx, query)?;
            let result = nexus
                .internet_gateway_ip_pool_attach(&opctx, &lookup, &create)
                .await?;
            Ok(HttpResponseCreated(result.into()))
        };
        apictx
            .context
            .external_latencies
            .instrument_dropshot_handler(&rqctx, handler)
            .await
    }

    /// Detach an IP pool from an internet gateway
    async fn internet_gateway_ip_pool_delete(
        rqctx: RequestContext<ApiContext>,
        path_params: Path<params::IpPoolPath>,
        query_params: Query<params::DeleteInternetGatewayElementSelector>,
    ) -> Result<HttpResponseDeleted, HttpError> {
        let apictx = rqctx.context();
        let handler = async {
            let opctx =
                crate::context::op_context_for_external_api(&rqctx).await?;
            let nexus = &apictx.context.nexus;
            let path = path_params.into_inner();
            let query = query_params.into_inner();
            let selector = params::InternetGatewayIpPoolSelector {
                project: query.project,
                vpc: query.vpc,
                gateway: query.gateway,
                pool: path.pool,
            };
            let lookup =
                nexus.internet_gateway_ip_pool_lookup(&opctx, selector)?;
            nexus
                .internet_gateway_ip_pool_detach(&opctx, &lookup, query.cascade)
                .await?;
            Ok(HttpResponseDeleted())
        };
        apictx
            .context
            .external_latencies
            .instrument_dropshot_handler(&rqctx, handler)
            .await
    }

    /// List addresses attached to an internet gateway.
    async fn internet_gateway_ip_address_list(
        rqctx: RequestContext<ApiContext>,
        query_params: Query<
            PaginatedByNameOrId<params::InternetGatewaySelector>,
        >,
    ) -> Result<
        HttpResponseOk<ResultsPage<views::InternetGatewayIpAddress>>,
        HttpError,
    > {
        let apictx = rqctx.context();
        let handler = async {
            let opctx =
                crate::context::op_context_for_external_api(&rqctx).await?;
            let nexus = &apictx.context.nexus;
            let query = query_params.into_inner();
            let pag_params = data_page_params_for(&rqctx, &query)?;
            let scan_params = ScanByNameOrId::from_query(&query)?;
            let paginated_by = name_or_id_pagination(&pag_params, scan_params)?;
            let lookup = nexus.internet_gateway_lookup(
                &opctx,
                scan_params.selector.clone(),
            )?;
            let results = nexus
                .internet_gateway_ip_address_list(
                    &opctx,
                    &lookup,
                    &paginated_by,
                )
                .await?
                .into_iter()
                .map(|route| route.into())
                .collect();
            Ok(HttpResponseOk(ScanByNameOrId::results_page(
                &query,
                results,
                &marker_for_name_or_id,
            )?))
        };
        apictx
            .context
            .external_latencies
            .instrument_dropshot_handler(&rqctx, handler)
            .await
    }

    /// Attach an IP address to an internet gateway
    async fn internet_gateway_ip_address_create(
        rqctx: RequestContext<ApiContext>,
        query_params: Query<params::InternetGatewaySelector>,
        create_params: TypedBody<params::InternetGatewayIpAddressCreate>,
    ) -> Result<HttpResponseCreated<views::InternetGatewayIpAddress>, HttpError>
    {
        let apictx = rqctx.context();
        let handler = async {
            let opctx =
                crate::context::op_context_for_external_api(&rqctx).await?;
            let nexus = &apictx.context.nexus;
            let query = query_params.into_inner();
            let create = create_params.into_inner();
            let lookup = nexus.internet_gateway_lookup(&opctx, query)?;
            let route = nexus
                .internet_gateway_ip_address_attach(&opctx, &lookup, &create)
                .await?;
            Ok(HttpResponseCreated(route.into()))
        };
        apictx
            .context
            .external_latencies
            .instrument_dropshot_handler(&rqctx, handler)
            .await
    }

    /// Detach an IP address from an internet gateway
    async fn internet_gateway_ip_address_delete(
        rqctx: RequestContext<ApiContext>,
        path_params: Path<params::IpAddressPath>,
        query_params: Query<params::DeleteInternetGatewayElementSelector>,
    ) -> Result<HttpResponseDeleted, HttpError> {
        let apictx = rqctx.context();
        let handler = async {
            let opctx =
                crate::context::op_context_for_external_api(&rqctx).await?;
            let nexus = &apictx.context.nexus;
            let path = path_params.into_inner();
            let query = query_params.into_inner();
            let selector = params::InternetGatewayIpAddressSelector {
                project: query.project,
                vpc: query.vpc,
                gateway: query.gateway,
                address: path.address,
            };
            let lookup =
                nexus.internet_gateway_ip_address_lookup(&opctx, selector)?;
            nexus
                .internet_gateway_ip_address_detach(
                    &opctx,
                    &lookup,
                    query.cascade,
                )
                .await?;
            Ok(HttpResponseDeleted())
        };
        apictx
            .context
            .external_latencies
            .instrument_dropshot_handler(&rqctx, handler)
            .await
    }

    // Racks

    async fn rack_list(
        rqctx: RequestContext<ApiContext>,
        query_params: Query<PaginatedById>,
    ) -> Result<HttpResponseOk<ResultsPage<Rack>>, HttpError> {
        let apictx = rqctx.context();
        let handler = async {
            let nexus = &apictx.context.nexus;
            let query = query_params.into_inner();
            let opctx =
                crate::context::op_context_for_external_api(&rqctx).await?;
            let racks = nexus
                .racks_list(&opctx, &data_page_params_for(&rqctx, &query)?)
                .await?
                .into_iter()
                .map(|r| r.into())
                .collect();
            Ok(HttpResponseOk(ScanById::results_page(
                &query,
                racks,
                &|_, rack: &Rack| rack.identity.id,
            )?))
        };
        apictx
            .context
            .external_latencies
            .instrument_dropshot_handler(&rqctx, handler)
            .await
    }

    async fn rack_view(
        rqctx: RequestContext<ApiContext>,
        path_params: Path<params::RackPath>,
    ) -> Result<HttpResponseOk<Rack>, HttpError> {
        let apictx = rqctx.context();
        let handler = async {
            let nexus = &apictx.context.nexus;
            let path = path_params.into_inner();
            let opctx =
                crate::context::op_context_for_external_api(&rqctx).await?;
            let rack_info = nexus.rack_lookup(&opctx, &path.rack_id).await?;
            Ok(HttpResponseOk(rack_info.into()))
        };
        apictx
            .context
            .external_latencies
            .instrument_dropshot_handler(&rqctx, handler)
            .await
    }

    async fn sled_list_uninitialized(
        rqctx: RequestContext<ApiContext>,
        query: Query<PaginationParams<EmptyScanParams, String>>,
    ) -> Result<HttpResponseOk<ResultsPage<shared::UninitializedSled>>, HttpError>
    {
        let apictx = rqctx.context();
        // We don't actually support real pagination
        let pag_params = query.into_inner();
        if let dropshot::WhichPage::Next(last_seen) = &pag_params.page {
            return Err(Error::invalid_value(
                last_seen.clone(),
                "bad page token",
            )
            .into());
        }
        let handler = async {
            let nexus = &apictx.context.nexus;
            let opctx =
                crate::context::op_context_for_external_api(&rqctx).await?;
            let sleds = nexus.sled_list_uninitialized(&opctx).await?;
            Ok(HttpResponseOk(ResultsPage { items: sleds, next_page: None }))
        };
        apictx
            .context
            .external_latencies
            .instrument_dropshot_handler(&rqctx, handler)
            .await
    }

    async fn sled_add(
        rqctx: RequestContext<ApiContext>,
        sled: TypedBody<params::UninitializedSledId>,
    ) -> Result<HttpResponseCreated<views::SledId>, HttpError> {
        let apictx = rqctx.context();
        let nexus = &apictx.context.nexus;
        let handler = async {
            let opctx =
                crate::context::op_context_for_external_api(&rqctx).await?;
            let id = nexus.sled_add(&opctx, sled.into_inner()).await?;
            Ok(HttpResponseCreated(views::SledId { id }))
        };
        apictx
            .context
            .external_latencies
            .instrument_dropshot_handler(&rqctx, handler)
            .await
    }

    // Sleds

    async fn sled_list(
        rqctx: RequestContext<ApiContext>,
        query_params: Query<PaginatedById>,
    ) -> Result<HttpResponseOk<ResultsPage<Sled>>, HttpError> {
        let apictx = rqctx.context();
        let handler = async {
            let nexus = &apictx.context.nexus;
            let query = query_params.into_inner();
            let opctx =
                crate::context::op_context_for_external_api(&rqctx).await?;
            let sleds = nexus
                .sled_list(&opctx, &data_page_params_for(&rqctx, &query)?)
                .await?
                .into_iter()
                .map(|s| s.into())
                .collect();
            Ok(HttpResponseOk(ScanById::results_page(
                &query,
                sleds,
                &|_, sled: &Sled| sled.identity.id,
            )?))
        };
        apictx
            .context
            .external_latencies
            .instrument_dropshot_handler(&rqctx, handler)
            .await
    }

    async fn sled_view(
        rqctx: RequestContext<ApiContext>,
        path_params: Path<params::SledPath>,
    ) -> Result<HttpResponseOk<Sled>, HttpError> {
        let apictx = rqctx.context();
        let handler = async {
            let nexus = &apictx.context.nexus;
            let path = path_params.into_inner();
            let opctx =
                crate::context::op_context_for_external_api(&rqctx).await?;
            let (.., sled) =
                nexus.sled_lookup(&opctx, &path.sled_id)?.fetch().await?;
            Ok(HttpResponseOk(sled.into()))
        };
        apictx
            .context
            .external_latencies
            .instrument_dropshot_handler(&rqctx, handler)
            .await
    }

    async fn sled_set_provision_policy(
        rqctx: RequestContext<ApiContext>,
        path_params: Path<params::SledPath>,
        new_provision_state: TypedBody<params::SledProvisionPolicyParams>,
    ) -> Result<HttpResponseOk<params::SledProvisionPolicyResponse>, HttpError>
    {
        let apictx = rqctx.context();
        let handler = async {
            let nexus = &apictx.context.nexus;

            let path = path_params.into_inner();
            let new_state = new_provision_state.into_inner().state;

            let opctx =
                crate::context::op_context_for_external_api(&rqctx).await?;

            let sled_lookup = nexus.sled_lookup(&opctx, &path.sled_id)?;

            let old_state = nexus
                .sled_set_provision_policy(&opctx, &sled_lookup, new_state)
                .await?;

            let response =
                params::SledProvisionPolicyResponse { old_state, new_state };

            Ok(HttpResponseOk(response))
        };
        apictx
            .context
            .external_latencies
            .instrument_dropshot_handler(&rqctx, handler)
            .await
    }

    async fn sled_instance_list(
        rqctx: RequestContext<ApiContext>,
        path_params: Path<params::SledPath>,
        query_params: Query<PaginatedById>,
    ) -> Result<HttpResponseOk<ResultsPage<views::SledInstance>>, HttpError>
    {
        let apictx = rqctx.context();
        let handler = async {
            let nexus = &apictx.context.nexus;
            let path = path_params.into_inner();
            let query = query_params.into_inner();
            let opctx =
                crate::context::op_context_for_external_api(&rqctx).await?;
            let sled_lookup = nexus.sled_lookup(&opctx, &path.sled_id)?;
            let sled_instances = nexus
                .sled_instance_list(
                    &opctx,
                    &sled_lookup,
                    &data_page_params_for(&rqctx, &query)?,
                )
                .await?
                .into_iter()
                .map(|s| s.into())
                .collect();
            Ok(HttpResponseOk(ScanById::results_page(
                &query,
                sled_instances,
                &|_, sled_instance: &views::SledInstance| {
                    sled_instance.identity.id
                },
            )?))
        };
        apictx
            .context
            .external_latencies
            .instrument_dropshot_handler(&rqctx, handler)
            .await
    }

    // Physical disks

    async fn physical_disk_list(
        rqctx: RequestContext<ApiContext>,
        query_params: Query<PaginatedById>,
    ) -> Result<HttpResponseOk<ResultsPage<PhysicalDisk>>, HttpError> {
        let apictx = rqctx.context();
        let handler = async {
            let nexus = &apictx.context.nexus;
            let query = query_params.into_inner();
            let opctx =
                crate::context::op_context_for_external_api(&rqctx).await?;
            let disks = nexus
                .physical_disk_list(
                    &opctx,
                    &data_page_params_for(&rqctx, &query)?,
                )
                .await?
                .into_iter()
                .map(|s| s.into())
                .collect();
            Ok(HttpResponseOk(ScanById::results_page(
                &query,
                disks,
                &|_, disk: &PhysicalDisk| disk.identity.id,
            )?))
        };
        apictx
            .context
            .external_latencies
            .instrument_dropshot_handler(&rqctx, handler)
            .await
    }

    async fn physical_disk_view(
        rqctx: RequestContext<ApiContext>,
        path_params: Path<params::PhysicalDiskPath>,
    ) -> Result<HttpResponseOk<PhysicalDisk>, HttpError> {
        let apictx = rqctx.context();
        let handler = async {
            let nexus = &apictx.context.nexus;
            let path = path_params.into_inner();
            let opctx =
                crate::context::op_context_for_external_api(&rqctx).await?;

            let (.., physical_disk) =
                nexus.physical_disk_lookup(&opctx, &path)?.fetch().await?;
            Ok(HttpResponseOk(physical_disk.into()))
        };
        apictx
            .context
            .external_latencies
            .instrument_dropshot_handler(&rqctx, handler)
            .await
    }

    // Switches

    async fn switch_list(
        rqctx: RequestContext<ApiContext>,
        query_params: Query<PaginatedById>,
    ) -> Result<HttpResponseOk<ResultsPage<views::Switch>>, HttpError> {
        let apictx = rqctx.context();
        let handler = async {
            let nexus = &apictx.context.nexus;
            let query = query_params.into_inner();
            let opctx =
                crate::context::op_context_for_external_api(&rqctx).await?;
            let switches = nexus
                .switch_list(&opctx, &data_page_params_for(&rqctx, &query)?)
                .await?
                .into_iter()
                .map(|s| s.into())
                .collect();
            Ok(HttpResponseOk(ScanById::results_page(
                &query,
                switches,
                &|_, switch: &views::Switch| switch.identity.id,
            )?))
        };
        apictx
            .context
            .external_latencies
            .instrument_dropshot_handler(&rqctx, handler)
            .await
    }

    async fn switch_view(
        rqctx: RequestContext<ApiContext>,
        path_params: Path<params::SwitchPath>,
    ) -> Result<HttpResponseOk<views::Switch>, HttpError> {
        let apictx = rqctx.context();
        let handler = async {
            let nexus = &apictx.context.nexus;
            let path = path_params.into_inner();
            let opctx =
                crate::context::op_context_for_external_api(&rqctx).await?;
            let (.., switch) = nexus
                .switch_lookup(
                    &opctx,
                    params::SwitchSelector { switch: path.switch_id },
                )?
                .fetch()
                .await?;
            Ok(HttpResponseOk(switch.into()))
        };
        apictx
            .context
            .external_latencies
            .instrument_dropshot_handler(&rqctx, handler)
            .await
    }

    async fn sled_physical_disk_list(
        rqctx: RequestContext<ApiContext>,
        path_params: Path<params::SledPath>,
        query_params: Query<PaginatedById>,
    ) -> Result<HttpResponseOk<ResultsPage<PhysicalDisk>>, HttpError> {
        let apictx = rqctx.context();
        let handler = async {
            let nexus = &apictx.context.nexus;
            let path = path_params.into_inner();
            let query = query_params.into_inner();
            let opctx =
                crate::context::op_context_for_external_api(&rqctx).await?;
            let disks = nexus
                .sled_list_physical_disks(
                    &opctx,
                    path.sled_id,
                    &data_page_params_for(&rqctx, &query)?,
                )
                .await?
                .into_iter()
                .map(|s| s.into())
                .collect();
            Ok(HttpResponseOk(ScanById::results_page(
                &query,
                disks,
                &|_, disk: &PhysicalDisk| disk.identity.id,
            )?))
        };
        apictx
            .context
            .external_latencies
            .instrument_dropshot_handler(&rqctx, handler)
            .await
    }

    // Metrics

    async fn system_metric(
        rqctx: RequestContext<ApiContext>,
        path_params: Path<SystemMetricsPathParam>,
        pag_params: Query<
            PaginationParams<params::ResourceMetrics, params::ResourceMetrics>,
        >,
        other_params: Query<params::OptionalSiloSelector>,
    ) -> Result<HttpResponseOk<ResultsPage<oximeter_db::Measurement>>, HttpError>
    {
        let apictx = rqctx.context();
        let handler = async {
            let nexus = &apictx.context.nexus;
            let metric_name = path_params.into_inner().metric_name;
            let pagination = pag_params.into_inner();
            let limit = rqctx.page_limit(&pagination)?;

            let opctx =
                crate::context::op_context_for_external_api(&rqctx).await?;
            let silo_lookup = match other_params.into_inner().silo {
                Some(silo) => Some(nexus.silo_lookup(&opctx, silo)?),
                _ => None,
            };

            let result = nexus
                .system_metric_list(
                    &opctx,
                    metric_name,
                    silo_lookup,
                    pagination,
                    limit,
                )
                .await?;

            Ok(HttpResponseOk(result))
        };
        apictx
            .context
            .external_latencies
            .instrument_dropshot_handler(&rqctx, handler)
            .await
    }

    async fn silo_metric(
        rqctx: RequestContext<ApiContext>,
        path_params: Path<SystemMetricsPathParam>,
        pag_params: Query<
            PaginationParams<params::ResourceMetrics, params::ResourceMetrics>,
        >,
        other_params: Query<params::OptionalProjectSelector>,
    ) -> Result<HttpResponseOk<ResultsPage<oximeter_db::Measurement>>, HttpError>
    {
        let apictx = rqctx.context();
        let handler = async {
            let nexus = &apictx.context.nexus;
            let metric_name = path_params.into_inner().metric_name;

            let opctx =
                crate::context::op_context_for_external_api(&rqctx).await?;
            let project_lookup = match other_params.into_inner().project {
                Some(project) => {
                    let project_selector = params::ProjectSelector { project };
                    Some(nexus.project_lookup(&opctx, project_selector)?)
                }
                _ => None,
            };

            let pagination = pag_params.into_inner();
            let limit = rqctx.page_limit(&pagination)?;

            let opctx =
                crate::context::op_context_for_external_api(&rqctx).await?;
            let result = nexus
                .silo_metric_list(
                    &opctx,
                    metric_name,
                    project_lookup,
                    pagination,
                    limit,
                )
                .await?;

            Ok(HttpResponseOk(result))
        };
        apictx
            .context
            .external_latencies
            .instrument_dropshot_handler(&rqctx, handler)
            .await
    }

    async fn system_timeseries_schema_list(
        rqctx: RequestContext<ApiContext>,
        pag_params: Query<TimeseriesSchemaPaginationParams>,
    ) -> Result<
        HttpResponseOk<ResultsPage<oximeter_db::TimeseriesSchema>>,
        HttpError,
    > {
        let apictx = rqctx.context();
        let handler = async {
            let nexus = &apictx.context.nexus;
            let opctx =
                crate::context::op_context_for_external_api(&rqctx).await?;
            let pagination = pag_params.into_inner();
            let limit = rqctx.page_limit(&pagination)?;
            nexus
                .timeseries_schema_list(&opctx, &pagination, limit)
                .await
                .map(HttpResponseOk)
                .map_err(HttpError::from)
        };
        apictx
            .context
            .external_latencies
            .instrument_dropshot_handler(&rqctx, handler)
            .await
    }

    async fn system_timeseries_query(
        rqctx: RequestContext<ApiContext>,
        body: TypedBody<params::TimeseriesQuery>,
    ) -> Result<HttpResponseOk<views::OxqlQueryResult>, HttpError> {
        let apictx = rqctx.context();
        let handler = async {
            let nexus = &apictx.context.nexus;
            let opctx =
                crate::context::op_context_for_external_api(&rqctx).await?;
            let body_params = body.into_inner();
            let query = body_params.query;
            let include_summaries = body_params.include_summaries;
            nexus
                .timeseries_query(&opctx, &query)
                .await
                .map(|result| {
                    HttpResponseOk(views::OxqlQueryResult {
                        tables: result
                            .tables
                            .into_iter()
                            .map(Into::into)
                            .collect(),
                        query_summaries: include_summaries.then(|| {
                            result
                                .query_summaries
                                .into_iter()
                                .map(Into::into)
                                .collect()
                        }),
                    })
                })
                .map_err(HttpError::from)
        };
        apictx
            .context
            .external_latencies
            .instrument_dropshot_handler(&rqctx, handler)
            .await
    }

    async fn timeseries_query(
        rqctx: RequestContext<ApiContext>,
        query_params: Query<params::ProjectSelector>,
        body: TypedBody<params::TimeseriesQuery>,
    ) -> Result<HttpResponseOk<views::OxqlQueryResult>, HttpError> {
        let apictx = rqctx.context();
        let handler = async {
            let nexus = &apictx.context.nexus;
            let opctx =
                crate::context::op_context_for_external_api(&rqctx).await?;
            let project_selector = query_params.into_inner();
            let body_params = body.into_inner();
            let query = body_params.query;
            let include_summaries = body_params.include_summaries;
            let project_lookup =
                nexus.project_lookup(&opctx, project_selector)?;
            nexus
                .timeseries_query_project(&opctx, &project_lookup, &query)
                .await
                .map(|result| {
                    HttpResponseOk(views::OxqlQueryResult {
                        tables: result
                            .tables
                            .into_iter()
                            .map(Into::into)
                            .collect(),
                        query_summaries: include_summaries.then(|| {
                            result
                                .query_summaries
                                .into_iter()
                                .map(Into::into)
                                .collect()
                        }),
                    })
                })
                .map_err(HttpError::from)
        };
        apictx
            .context
            .external_latencies
            .instrument_dropshot_handler(&rqctx, handler)
            .await
    }

    // Updates

    async fn system_update_repository_upload(
        rqctx: RequestContext<ApiContext>,
        query: Query<params::UpdatesPutRepositoryParams>,
        body: StreamingBody,
    ) -> Result<HttpResponseOk<views::TufRepoUpload>, HttpError> {
        let apictx = rqctx.context();
        let nexus = &apictx.context.nexus;
        let handler = async {
            let opctx =
                crate::context::op_context_for_external_api(&rqctx).await?;
            let query = query.into_inner();
            let body = body.into_stream();
            let update = nexus
                .updates_put_repository(&opctx, body, query.file_name)
                .await?;
            Ok(HttpResponseOk(update.into()))
        };
        apictx
            .context
            .external_latencies
            .instrument_dropshot_handler(&rqctx, handler)
            .await
    }

    async fn system_update_repository_view(
        rqctx: RequestContext<ApiContext>,
        path_params: Path<params::UpdatesGetRepositoryParams>,
    ) -> Result<HttpResponseOk<views::TufRepo>, HttpError> {
        let apictx = rqctx.context();
        let nexus = &apictx.context.nexus;
        let handler = async {
            let opctx =
                crate::context::op_context_for_external_api(&rqctx).await?;
            let params = path_params.into_inner();
            let repo = nexus
                .updates_get_repository(&opctx, params.system_version)
                .await?;
            Ok(HttpResponseOk(repo.into()))
        };
        apictx
            .context
            .external_latencies
            .instrument_dropshot_handler(&rqctx, handler)
            .await
    }

    async fn system_update_repository_list(
        rqctx: RequestContext<ApiContext>,
        query_params: Query<PaginatedByVersion>,
    ) -> Result<HttpResponseOk<ResultsPage<views::TufRepo>>, HttpError> {
        let apictx = rqctx.context();
        let nexus = &apictx.context.nexus;
        let handler = async {
            let opctx =
                crate::context::op_context_for_external_api(&rqctx).await?;
            let query = query_params.into_inner();
            let pagparams = data_page_params_for(&rqctx, &query)?;
            let repos =
                nexus.updates_list_repositories(&opctx, &pagparams).await?;

            let responses: Vec<views::TufRepo> =
                repos.into_iter().map(Into::into).collect();

            Ok(HttpResponseOk(ScanByVersion::results_page(
                &query,
                responses,
                &|_scan_params, item: &views::TufRepo| {
                    item.system_version.clone()
                },
            )?))
        };
        apictx
            .context
            .external_latencies
            .instrument_dropshot_handler(&rqctx, handler)
            .await
    }

    async fn system_update_trust_root_list(
        rqctx: RequestContext<Self::Context>,
        query_params: Query<PaginatedById>,
    ) -> Result<HttpResponseOk<ResultsPage<views::UpdatesTrustRoot>>, HttpError>
    {
        let apictx = rqctx.context();
        let handler = async {
            let opctx =
                crate::context::op_context_for_external_api(&rqctx).await?;
            let nexus = &apictx.context.nexus;

            let query = query_params.into_inner();
            let pagparams = data_page_params_for(&rqctx, &query)?;

            let trust_roots = nexus
                .updates_list_trust_roots(&opctx, &pagparams)
                .await?
                .into_iter()
                .map(|p| p.into())
                .collect();

            Ok(HttpResponseOk(ScanById::results_page(
                &query,
                trust_roots,
                &|_, trust_root: &views::UpdatesTrustRoot| {
                    trust_root.id.into_untyped_uuid()
                },
            )?))
        };
        apictx
            .context
            .external_latencies
            .instrument_dropshot_handler(&rqctx, handler)
            .await
    }

    async fn system_update_trust_root_create(
        rqctx: RequestContext<Self::Context>,
        body: TypedBody<shared::TufSignedRootRole>,
    ) -> Result<HttpResponseCreated<views::UpdatesTrustRoot>, HttpError> {
        let apictx = rqctx.context();
        let handler = async {
            let opctx =
                crate::context::op_context_for_external_api(&rqctx).await?;
            let nexus = &apictx.context.nexus;

            Ok(HttpResponseCreated(
                nexus
                    .updates_add_trust_root(&opctx, body.into_inner())
                    .await?
                    .into(),
            ))
        };
        apictx
            .context
            .external_latencies
            .instrument_dropshot_handler(&rqctx, handler)
            .await
    }

    async fn system_update_trust_root_view(
        rqctx: RequestContext<Self::Context>,
        path_params: Path<params::TufTrustRootPath>,
    ) -> Result<HttpResponseOk<views::UpdatesTrustRoot>, HttpError> {
        let apictx = rqctx.context();
        let handler = async {
            let opctx =
                crate::context::op_context_for_external_api(&rqctx).await?;
            let nexus = &apictx.context.nexus;

            let id = TufTrustRootUuid::from_untyped_uuid(
                path_params.into_inner().trust_root_id,
            );

            Ok(HttpResponseOk(
                nexus.updates_get_trust_root(&opctx, id).await?.into(),
            ))
        };
        apictx
            .context
            .external_latencies
            .instrument_dropshot_handler(&rqctx, handler)
            .await
    }

    async fn system_update_trust_root_delete(
        rqctx: RequestContext<Self::Context>,
        path_params: Path<params::TufTrustRootPath>,
    ) -> Result<HttpResponseDeleted, HttpError> {
        let apictx = rqctx.context();
        let handler = async {
            let opctx =
                crate::context::op_context_for_external_api(&rqctx).await?;
            let nexus = &apictx.context.nexus;

            let id = TufTrustRootUuid::from_untyped_uuid(
                path_params.into_inner().trust_root_id,
            );
            nexus.updates_delete_trust_root(&opctx, id).await?;

            Ok(HttpResponseDeleted())
        };
        apictx
            .context
            .external_latencies
            .instrument_dropshot_handler(&rqctx, handler)
            .await
    }

    async fn target_release_update(
        rqctx: RequestContext<Self::Context>,
        body: TypedBody<params::SetTargetReleaseParams>,
    ) -> Result<HttpResponseUpdatedNoContent, HttpError> {
        let apictx = rqctx.context();
        let handler = async {
            let nexus = &apictx.context.nexus;
            let opctx =
                crate::context::op_context_for_external_api(&rqctx).await?;
            let params = body.into_inner();
            let system_version = params.system_version;

            // We don't need a transaction for the following queries because
            // (1) the generation numbers provide optimistic concurrency control:
            // if another request were to successfully update the target release
            // between when we fetch it here and when we try to update it below,
            // our update would fail because the next generation number would
            // would already be taken; and
            // (2) we assume that TUF repo depot records are immutable, i.e.,
            // system version X.Y.Z won't designate different repos over time.
            let current_target_release =
                nexus.datastore().target_release_get_current(&opctx).await?;
            let current_target_release_source = current_target_release
                .release_source()
                .map_err(|err| Error::internal_error(&format!("{err:#}")))?;

            match current_target_release_source {
                TargetReleaseSource::Unspecified => {
                    // There is no current target release; it's always fine to
                    // set the first one.
                }
                TargetReleaseSource::SystemVersion(tuf_repo_id) => {
                    // Disallow downgrades.
                    let current_version = nexus
                        .datastore()
                        .tuf_repo_get_version(&opctx, &tuf_repo_id)
                        .await?;
                    if !is_new_target_release_version_allowed(
                        &current_version,
                        &system_version,
                    ) {
                        return Err(Error::invalid_request(format!(
                            "Requested target release ({system_version}) \
                             must not be older than current target release \
                             ({current_version})."
                        ))
                        .into());
                    }

                    // Ensure we don't change the target release mid-update.
                    nexus
                        .validate_target_release_change_allowed(
                            &opctx,
                            &current_version,
                        )
                        .await?;
                }
            }

            // Fetch the TUF repo metadata and update the target release.
            let tuf_repo_id = nexus
                .datastore()
                .tuf_repo_get_by_version(&opctx, system_version.into())
                .await?
                .id;
            let next_target_release =
                nexus_db_model::TargetRelease::new_system_version(
                    &current_target_release,
                    tuf_repo_id,
                );
            nexus
                .datastore()
                .target_release_insert(&opctx, next_target_release)
                .await?;
            Ok(HttpResponseUpdatedNoContent())
        };
        apictx
            .context
            .external_latencies
            .instrument_dropshot_handler(&rqctx, handler)
            .await
    }

    async fn system_update_status(
        rqctx: RequestContext<Self::Context>,
    ) -> Result<HttpResponseOk<views::UpdateStatus>, HttpError> {
        let apictx = rqctx.context();
        let handler = async {
            let nexus = &apictx.context.nexus;
            let opctx =
                crate::context::op_context_for_external_api(&rqctx).await?;
            let status = nexus.update_status_external(&opctx).await?;
            Ok(HttpResponseOk(status))
        };
        apictx
            .context
            .external_latencies
            .instrument_dropshot_handler(&rqctx, handler)
            .await
    }

    // Silo users

    async fn user_list(
        rqctx: RequestContext<ApiContext>,
        query_params: Query<PaginatedById<params::OptionalGroupSelector>>,
    ) -> Result<HttpResponseOk<ResultsPage<User>>, HttpError> {
        let apictx = rqctx.context();
        let handler = async {
            let nexus = &apictx.context.nexus;
            let query = query_params.into_inner();
            let pagparams = data_page_params_for(&rqctx, &query)?;
            let opctx =
                crate::context::op_context_for_external_api(&rqctx).await?;
            let scan_params = ScanById::from_query(&query)?;

            // TODO: a valid UUID gets parsed here and will 404 if it doesn't exist
            // (as expected) but a non-UUID string just gets let through as None
            // (i.e., ignored) instead of 400ing

            let users = if let Some(group_id) = scan_params.selector.group {
                nexus
                    .current_silo_group_users_list(
                        &opctx, &pagparams, &group_id,
                    )
                    .await?
            } else {
                nexus.silo_users_list_current(&opctx, &pagparams).await?
            };

            Ok(HttpResponseOk(ScanById::results_page(
                &query,
                users.into_iter().map(|i| i.into()).collect(),
                &|_, user: &User| user.id.into_untyped_uuid(),
            )?))
        };
        apictx
            .context
            .external_latencies
            .instrument_dropshot_handler(&rqctx, handler)
            .await
    }

    async fn user_view(
        rqctx: RequestContext<Self::Context>,
        path_params: Path<params::UserPath>,
    ) -> Result<HttpResponseOk<views::User>, HttpError> {
        let apictx = rqctx.context();
        let handler = async {
            let nexus = &apictx.context.nexus;
            let path = path_params.into_inner();
            let opctx =
                crate::context::op_context_for_external_api(&rqctx).await?;
            let (.., user) =
                nexus.current_silo_user_lookup(&opctx, path.user_id).await?;
            Ok(HttpResponseOk(user.into()))
        };
        apictx
            .context
            .external_latencies
            .instrument_dropshot_handler(&rqctx, handler)
            .await
    }

    async fn user_token_list(
        rqctx: RequestContext<Self::Context>,
        path_params: Path<params::UserPath>,
        query_params: Query<PaginatedById>,
    ) -> Result<HttpResponseOk<ResultsPage<views::DeviceAccessToken>>, HttpError>
    {
        let apictx = rqctx.context();
        let handler = async {
            let nexus = &apictx.context.nexus;
            let path = path_params.into_inner();
            let query = query_params.into_inner();
            let pag_params = data_page_params_for(&rqctx, &query)?;
            let opctx =
                crate::context::op_context_for_external_api(&rqctx).await?;
            let tokens = nexus
                .silo_user_token_list(&opctx, path.user_id, &pag_params)
                .await?
                .into_iter()
                .map(views::DeviceAccessToken::from)
                .collect();
            Ok(HttpResponseOk(ScanById::results_page(
                &query,
                tokens,
                &marker_for_id,
            )?))
        };
        apictx
            .context
            .external_latencies
            .instrument_dropshot_handler(&rqctx, handler)
            .await
    }

    async fn user_session_list(
        rqctx: RequestContext<Self::Context>,
        path_params: Path<params::UserPath>,
        query_params: Query<PaginatedById>,
    ) -> Result<HttpResponseOk<ResultsPage<views::ConsoleSession>>, HttpError>
    {
        let apictx = rqctx.context();
        let handler = async {
            let nexus = &apictx.context.nexus;
            let path = path_params.into_inner();
            let query = query_params.into_inner();
            let pag_params = data_page_params_for(&rqctx, &query)?;
            let opctx =
                crate::context::op_context_for_external_api(&rqctx).await?;

            let sessions = nexus
                .silo_user_session_list(
                    &opctx,
                    path.user_id,
                    &pag_params,
                    // TODO: https://github.com/oxidecomputer/omicron/issues/8625
                    apictx.context.console_config.session_idle_timeout,
                    apictx.context.console_config.session_absolute_timeout,
                )
                .await?
                .into_iter()
                .map(views::ConsoleSession::from)
                .collect();
            Ok(HttpResponseOk(ScanById::results_page(
                &query,
                sessions,
                &marker_for_id,
            )?))
        };
        apictx
            .context
            .external_latencies
            .instrument_dropshot_handler(&rqctx, handler)
            .await
    }

    async fn user_logout(
        rqctx: RequestContext<Self::Context>,
        path_params: Path<params::UserPath>,
    ) -> Result<HttpResponseUpdatedNoContent, HttpError> {
        let apictx = rqctx.context();
        let handler = async {
            let nexus = &apictx.context.nexus;
            let path = path_params.into_inner();
            let opctx =
                crate::context::op_context_for_external_api(&rqctx).await?;
            nexus.current_silo_user_logout(&opctx, path.user_id).await?;
            Ok(HttpResponseUpdatedNoContent())
        };
        apictx
            .context
            .external_latencies
            .instrument_dropshot_handler(&rqctx, handler)
            .await
    }

    // Silo groups

    async fn group_list(
        rqctx: RequestContext<ApiContext>,
        query_params: Query<PaginatedById>,
    ) -> Result<HttpResponseOk<ResultsPage<Group>>, HttpError> {
        let apictx = rqctx.context();
        let nexus = &apictx.context.nexus;
        let query = query_params.into_inner();
        let pagparams = data_page_params_for(&rqctx, &query)?;
        let handler = async {
            let opctx =
                crate::context::op_context_for_external_api(&rqctx).await?;
            let groups = nexus
                .silo_groups_list(&opctx, &pagparams)
                .await?
                .into_iter()
                .map(|i| i.into())
                .collect();
            Ok(HttpResponseOk(ScanById::results_page(
                &query,
                groups,
                &|_, group: &Group| group.id.into_untyped_uuid(),
            )?))
        };
        apictx
            .context
            .external_latencies
            .instrument_dropshot_handler(&rqctx, handler)
            .await
    }

    async fn group_view(
        rqctx: RequestContext<ApiContext>,
        path_params: Path<params::GroupPath>,
    ) -> Result<HttpResponseOk<Group>, HttpError> {
        let apictx = rqctx.context();
        let handler = async {
            let nexus = &apictx.context.nexus;
            let path = path_params.into_inner();
            let opctx =
                crate::context::op_context_for_external_api(&rqctx).await?;
            let group = nexus.silo_group_lookup(&opctx, &path.group_id).await?;
            Ok(HttpResponseOk(group.into()))
        };
        apictx
            .context
            .external_latencies
            .instrument_dropshot_handler(&rqctx, handler)
            .await
    }

    // Built-in (system) users

    async fn user_builtin_list(
        rqctx: RequestContext<ApiContext>,
        query_params: Query<PaginatedByName>,
    ) -> Result<HttpResponseOk<ResultsPage<UserBuiltin>>, HttpError> {
        let apictx = rqctx.context();
        let nexus = &apictx.context.nexus;
        let query = query_params.into_inner();
        let pagparams = data_page_params_for(&rqctx, &query)?
            .map_name(|n| Name::ref_cast(n));
        let handler = async {
            let opctx =
                crate::context::op_context_for_external_api(&rqctx).await?;
            let users = nexus
                .users_builtin_list(&opctx, &pagparams)
                .await?
                .into_iter()
                .map(|i| i.into())
                .collect();
            Ok(HttpResponseOk(ScanByName::results_page(
                &query,
                users,
                &marker_for_name,
            )?))
        };
        apictx
            .context
            .external_latencies
            .instrument_dropshot_handler(&rqctx, handler)
            .await
    }

    async fn user_builtin_view(
        rqctx: RequestContext<ApiContext>,
        path_params: Path<params::UserBuiltinSelector>,
    ) -> Result<HttpResponseOk<UserBuiltin>, HttpError> {
        let apictx = rqctx.context();
        let handler = async {
            let nexus = &apictx.context.nexus;
            let user_selector = path_params.into_inner();
            let opctx =
                crate::context::op_context_for_external_api(&rqctx).await?;
            let (.., user) = nexus
                .user_builtin_lookup(&opctx, &user_selector)?
                .fetch()
                .await?;
            Ok(HttpResponseOk(user.into()))
        };
        apictx
            .context
            .external_latencies
            .instrument_dropshot_handler(&rqctx, handler)
            .await
    }

    // Current user

    async fn current_user_view(
        rqctx: RequestContext<ApiContext>,
    ) -> Result<HttpResponseOk<views::CurrentUser>, HttpError> {
        let apictx = rqctx.context();
        let nexus = &apictx.context.nexus;
        let handler = async {
            let opctx =
                crate::context::op_context_for_external_api(&rqctx).await?;
            let user = nexus.silo_user_fetch_self(&opctx).await?;
            let (authz_silo, silo) =
                nexus.current_silo_lookup(&opctx)?.fetch().await?;

            // only eat Forbidden errors indicating lack of perms. other errors
            // blow up normally
            let fleet_viewer =
                match opctx.authorize(authz::Action::Read, &authz::FLEET).await
                {
                    Ok(()) => true,
                    Err(Error::Forbidden) => false,
                    Err(e) => return Err(e.into()),
                };
            let silo_admin =
                match opctx.authorize(authz::Action::Modify, &authz_silo).await
                {
                    Ok(()) => true,
                    Err(Error::Forbidden) => false,
                    Err(e) => return Err(e.into()),
                };

            Ok(HttpResponseOk(views::CurrentUser {
                user: user.into(),
                silo_name: silo.name().clone(),
                fleet_viewer,
                silo_admin,
            }))
        };
        apictx
            .context
            .external_latencies
            .instrument_dropshot_handler(&rqctx, handler)
            .await
    }

    async fn current_user_groups(
        rqctx: RequestContext<ApiContext>,
        query_params: Query<PaginatedById>,
    ) -> Result<HttpResponseOk<ResultsPage<views::Group>>, HttpError> {
        let apictx = rqctx.context();
        let handler = async {
            let opctx =
                crate::context::op_context_for_external_api(&rqctx).await?;
            let nexus = &apictx.context.nexus;
            let query = query_params.into_inner();
            let groups = nexus
                .silo_user_fetch_groups_for_self(
                    &opctx,
                    &data_page_params_for(&rqctx, &query)?,
                )
                .await?
                .into_iter()
                .map(|d| d.into())
                .collect();
            Ok(HttpResponseOk(ScanById::results_page(
                &query,
                groups,
                &|_, group: &views::Group| group.id.into_untyped_uuid(),
            )?))
        };
        apictx
            .context
            .external_latencies
            .instrument_dropshot_handler(&rqctx, handler)
            .await
    }

    async fn current_user_ssh_key_list(
        rqctx: RequestContext<ApiContext>,
        query_params: Query<PaginatedByNameOrId>,
    ) -> Result<HttpResponseOk<ResultsPage<SshKey>>, HttpError> {
        let apictx = rqctx.context();
        let handler = async {
            let opctx =
                crate::context::op_context_for_external_api(&rqctx).await?;
            let nexus = &apictx.context.nexus;
            let query = query_params.into_inner();
            let pag_params = data_page_params_for(&rqctx, &query)?;
            let scan_params = ScanByNameOrId::from_query(&query)?;
            let paginated_by = name_or_id_pagination(&pag_params, scan_params)?;
            let &actor = opctx
                .authn
                .actor_required()
                .internal_context("listing current user's ssh keys")?;

            let silo_user_id = match actor.silo_user_id() {
                Some(silo_user_id) => silo_user_id,
                None => {
                    return Err(Error::non_resourcetype_not_found(
                        "could not find silo user",
                    ))?;
                }
            };

            let ssh_keys = nexus
                .ssh_keys_list(&opctx, silo_user_id, &paginated_by)
                .await?
                .into_iter()
                .map(SshKey::from)
                .collect::<Vec<SshKey>>();

            Ok(HttpResponseOk(ScanByNameOrId::results_page(
                &query,
                ssh_keys,
                &marker_for_name_or_id,
            )?))
        };
        apictx
            .context
            .external_latencies
            .instrument_dropshot_handler(&rqctx, handler)
            .await
    }

    async fn current_user_ssh_key_create(
        rqctx: RequestContext<ApiContext>,
        new_key: TypedBody<params::SshKeyCreate>,
    ) -> Result<HttpResponseCreated<SshKey>, HttpError> {
        let apictx = rqctx.context();
        let handler = async {
            let opctx =
                crate::context::op_context_for_external_api(&rqctx).await?;
            let nexus = &apictx.context.nexus;
            let &actor = opctx
                .authn
                .actor_required()
                .internal_context("creating ssh key for current user")?;

            let silo_user_id = match actor.silo_user_id() {
                Some(silo_user_id) => silo_user_id,
                None => {
                    return Err(Error::non_resourcetype_not_found(
                        "could not find silo user",
                    ))?;
                }
            };

            let ssh_key = nexus
                .ssh_key_create(&opctx, silo_user_id, new_key.into_inner())
                .await?;

            Ok(HttpResponseCreated(ssh_key.into()))
        };
        apictx
            .context
            .external_latencies
            .instrument_dropshot_handler(&rqctx, handler)
            .await
    }

    async fn current_user_ssh_key_view(
        rqctx: RequestContext<ApiContext>,
        path_params: Path<params::SshKeyPath>,
    ) -> Result<HttpResponseOk<SshKey>, HttpError> {
        let apictx = rqctx.context();
        let handler = async {
            let opctx =
                crate::context::op_context_for_external_api(&rqctx).await?;
            let nexus = &apictx.context.nexus;
            let path = path_params.into_inner();
            let &actor = opctx
                .authn
                .actor_required()
                .internal_context("fetching one of current user's ssh keys")?;

            let silo_user_id = match actor.silo_user_id() {
                Some(silo_user_id) => silo_user_id,
                None => {
                    return Err(Error::non_resourcetype_not_found(
                        "could not find silo user",
                    ))?;
                }
            };

            let ssh_key_selector =
                params::SshKeySelector { silo_user_id, ssh_key: path.ssh_key };

            let ssh_key_lookup =
                nexus.ssh_key_lookup(&opctx, &ssh_key_selector)?;

            let (.., ssh_key) = ssh_key_lookup.fetch().await?;

            Ok(HttpResponseOk(ssh_key.into()))
        };
        apictx
            .context
            .external_latencies
            .instrument_dropshot_handler(&rqctx, handler)
            .await
    }

    async fn current_user_ssh_key_delete(
        rqctx: RequestContext<ApiContext>,
        path_params: Path<params::SshKeyPath>,
    ) -> Result<HttpResponseDeleted, HttpError> {
        let apictx = rqctx.context();
        let handler = async {
            let opctx =
                crate::context::op_context_for_external_api(&rqctx).await?;
            let nexus = &apictx.context.nexus;
            let path = path_params.into_inner();
            let &actor = opctx
                .authn
                .actor_required()
                .internal_context("deleting one of current user's ssh keys")?;

            let silo_user_id = match actor.silo_user_id() {
                Some(silo_user_id) => silo_user_id,
                None => {
                    return Err(Error::non_resourcetype_not_found(
                        "could not find silo user",
                    ))?;
                }
            };

            let ssh_key_selector =
                params::SshKeySelector { silo_user_id, ssh_key: path.ssh_key };

            let ssh_key_lookup =
                nexus.ssh_key_lookup(&opctx, &ssh_key_selector)?;

            nexus.ssh_key_delete(&opctx, silo_user_id, &ssh_key_lookup).await?;

            Ok(HttpResponseDeleted())
        };
        apictx
            .context
            .external_latencies
            .instrument_dropshot_handler(&rqctx, handler)
            .await
    }

    async fn current_user_access_token_list(
        rqctx: RequestContext<Self::Context>,
        query_params: Query<PaginatedById>,
    ) -> Result<HttpResponseOk<ResultsPage<views::DeviceAccessToken>>, HttpError>
    {
        let apictx = rqctx.context();
        let handler = async {
            let opctx =
                crate::context::op_context_for_external_api(&rqctx).await?;
            let nexus = &apictx.context.nexus;
            let query = query_params.into_inner();
            let pag_params = data_page_params_for(&rqctx, &query)?;
            let tokens = nexus
                .current_user_token_list(&opctx, &pag_params)
                .await?
                .into_iter()
                .map(views::DeviceAccessToken::from)
                .collect();
            Ok(HttpResponseOk(ScanById::results_page(
                &query,
                tokens,
                &marker_for_id,
            )?))
        };
        apictx
            .context
            .external_latencies
            .instrument_dropshot_handler(&rqctx, handler)
            .await
    }

    async fn current_user_access_token_delete(
        rqctx: RequestContext<Self::Context>,
        path_params: Path<params::TokenPath>,
    ) -> Result<HttpResponseDeleted, HttpError> {
        let apictx = rqctx.context();
        let handler = async {
            let opctx =
                crate::context::op_context_for_external_api(&rqctx).await?;
            let nexus = &apictx.context.nexus;
            let path = path_params.into_inner();
            nexus.current_user_token_delete(&opctx, path.token_id).await?;
            Ok(HttpResponseDeleted())
        };
        apictx
            .context
            .external_latencies
            .instrument_dropshot_handler(&rqctx, handler)
            .await
    }

    async fn support_bundle_list(
        rqctx: RequestContext<ApiContext>,
        query_params: Query<PaginatedByTimeAndId>,
    ) -> Result<HttpResponseOk<ResultsPage<shared::SupportBundleInfo>>, HttpError>
    {
        let apictx = rqctx.context();
        let handler = async {
            let nexus = &apictx.context.nexus;

            let query = query_params.into_inner();
            let pagparams = data_page_params_for(&rqctx, &query)?;

            let opctx =
                crate::context::op_context_for_external_api(&rqctx).await?;

            let bundles = nexus
                .support_bundle_list(&opctx, &pagparams)
                .await?
                .into_iter()
                .map(|p| p.into())
                .collect();

            Ok(HttpResponseOk(ScanByTimeAndId::results_page(
                &query,
                bundles,
                &|_, bundle: &shared::SupportBundleInfo| {
                    (bundle.time_created, bundle.id.into_untyped_uuid())
                },
            )?))
        };
        apictx
            .context
            .external_latencies
            .instrument_dropshot_handler(&rqctx, handler)
            .await
    }

    async fn support_bundle_view(
        rqctx: RequestContext<Self::Context>,
        path_params: Path<params::SupportBundlePath>,
    ) -> Result<HttpResponseOk<shared::SupportBundleInfo>, HttpError> {
        let apictx = rqctx.context();
        let handler = async {
            let nexus = &apictx.context.nexus;
            let path = path_params.into_inner();

            let opctx =
                crate::context::op_context_for_external_api(&rqctx).await?;

            let bundle = nexus
                .support_bundle_view(
                    &opctx,
                    SupportBundleUuid::from_untyped_uuid(path.bundle_id),
                )
                .await?;

            Ok(HttpResponseOk(bundle.into()))
        };
        apictx
            .context
            .external_latencies
            .instrument_dropshot_handler(&rqctx, handler)
            .await
    }

    async fn support_bundle_index(
        rqctx: RequestContext<Self::Context>,
        headers: Header<RangeRequest>,
        path_params: Path<params::SupportBundlePath>,
    ) -> Result<Response<Body>, HttpError> {
        let apictx = rqctx.context();
        let handler = async {
            let nexus = &apictx.context.nexus;
            let path = path_params.into_inner();
            let opctx =
                crate::context::op_context_for_external_api(&rqctx).await?;

            let head = false;
            let range = headers
                .into_inner()
                .range
                .map(|r| PotentialRange::new(r.as_bytes()));

            let body = nexus
                .support_bundle_download(
                    &opctx,
                    SupportBundleUuid::from_untyped_uuid(path.bundle_id),
                    SupportBundleQueryType::Index,
                    head,
                    range,
                )
                .await?;
            Ok(body)
        };
        apictx
            .context
            .external_latencies
            .instrument_dropshot_handler(&rqctx, handler)
            .await
    }

    async fn support_bundle_download(
        rqctx: RequestContext<Self::Context>,
        headers: Header<RangeRequest>,
        path_params: Path<params::SupportBundlePath>,
    ) -> Result<Response<Body>, HttpError> {
        let apictx = rqctx.context();
        let handler = async {
            let nexus = &apictx.context.nexus;
            let path = path_params.into_inner();
            let opctx =
                crate::context::op_context_for_external_api(&rqctx).await?;

            let head = false;
            let range = headers
                .into_inner()
                .range
                .map(|r| PotentialRange::new(r.as_bytes()));

            let body = nexus
                .support_bundle_download(
                    &opctx,
                    SupportBundleUuid::from_untyped_uuid(path.bundle_id),
                    SupportBundleQueryType::Whole,
                    head,
                    range,
                )
                .await?;
            Ok(body)
        };
        apictx
            .context
            .external_latencies
            .instrument_dropshot_handler(&rqctx, handler)
            .await
    }

    async fn support_bundle_download_file(
        rqctx: RequestContext<Self::Context>,
        headers: Header<RangeRequest>,
        path_params: Path<params::SupportBundleFilePath>,
    ) -> Result<Response<Body>, HttpError> {
        let apictx = rqctx.context();
        let handler = async {
            let nexus = &apictx.context.nexus;
            let path = path_params.into_inner();
            let opctx =
                crate::context::op_context_for_external_api(&rqctx).await?;
            let head = false;
            let range = headers
                .into_inner()
                .range
                .map(|r| PotentialRange::new(r.as_bytes()));

            let body = nexus
                .support_bundle_download(
                    &opctx,
                    SupportBundleUuid::from_untyped_uuid(path.bundle.bundle_id),
                    SupportBundleQueryType::Path { file_path: path.file },
                    head,
                    range,
                )
                .await?;
            Ok(body)
        };
        apictx
            .context
            .external_latencies
            .instrument_dropshot_handler(&rqctx, handler)
            .await
    }

    async fn support_bundle_head(
        rqctx: RequestContext<Self::Context>,
        headers: Header<RangeRequest>,
        path_params: Path<params::SupportBundlePath>,
    ) -> Result<Response<Body>, HttpError> {
        let apictx = rqctx.context();
        let handler = async {
            let nexus = &apictx.context.nexus;
            let path = path_params.into_inner();
            let opctx =
                crate::context::op_context_for_external_api(&rqctx).await?;
            let head = true;
            let range = headers
                .into_inner()
                .range
                .map(|r| PotentialRange::new(r.as_bytes()));

            let body = nexus
                .support_bundle_download(
                    &opctx,
                    SupportBundleUuid::from_untyped_uuid(path.bundle_id),
                    SupportBundleQueryType::Whole,
                    head,
                    range,
                )
                .await?;
            Ok(body)
        };
        apictx
            .context
            .external_latencies
            .instrument_dropshot_handler(&rqctx, handler)
            .await
    }

    async fn support_bundle_head_file(
        rqctx: RequestContext<Self::Context>,
        headers: Header<RangeRequest>,
        path_params: Path<params::SupportBundleFilePath>,
    ) -> Result<Response<Body>, HttpError> {
        let apictx = rqctx.context();
        let handler = async {
            let nexus = &apictx.context.nexus;
            let path = path_params.into_inner();
            let opctx =
                crate::context::op_context_for_external_api(&rqctx).await?;
            let head = true;
            let range = headers
                .into_inner()
                .range
                .map(|r| PotentialRange::new(r.as_bytes()));

            let body = nexus
                .support_bundle_download(
                    &opctx,
                    SupportBundleUuid::from_untyped_uuid(path.bundle.bundle_id),
                    SupportBundleQueryType::Path { file_path: path.file },
                    head,
                    range,
                )
                .await?;
            Ok(body)
        };
        apictx
            .context
            .external_latencies
            .instrument_dropshot_handler(&rqctx, handler)
            .await
    }

    async fn support_bundle_create(
        rqctx: RequestContext<Self::Context>,
        body: TypedBody<params::SupportBundleCreate>,
    ) -> Result<HttpResponseCreated<shared::SupportBundleInfo>, HttpError> {
        let apictx = rqctx.context();
        let handler = async {
            let nexus = &apictx.context.nexus;
            let create_params = body.into_inner();

            let opctx =
                crate::context::op_context_for_external_api(&rqctx).await?;

            let bundle = nexus
                .support_bundle_create(
                    &opctx,
                    "Created by external API",
                    create_params.user_comment,
                )
                .await?;
            Ok(HttpResponseCreated(bundle.into()))
        };
        apictx
            .context
            .external_latencies
            .instrument_dropshot_handler(&rqctx, handler)
            .await
    }

    async fn support_bundle_delete(
        rqctx: RequestContext<Self::Context>,
        path_params: Path<params::SupportBundlePath>,
    ) -> Result<HttpResponseDeleted, HttpError> {
        let apictx = rqctx.context();
        let handler = async {
            let nexus = &apictx.context.nexus;
            let path = path_params.into_inner();

            let opctx =
                crate::context::op_context_for_external_api(&rqctx).await?;

            nexus
                .support_bundle_delete(
                    &opctx,
                    SupportBundleUuid::from_untyped_uuid(path.bundle_id),
                )
                .await?;

            Ok(HttpResponseDeleted())
        };
        apictx
            .context
            .external_latencies
            .instrument_dropshot_handler(&rqctx, handler)
            .await
    }

    async fn support_bundle_update(
        rqctx: RequestContext<Self::Context>,
        path_params: Path<params::SupportBundlePath>,
        body: TypedBody<params::SupportBundleUpdate>,
    ) -> Result<HttpResponseOk<shared::SupportBundleInfo>, HttpError> {
        let apictx = rqctx.context();
        let handler = async {
            let nexus = &apictx.context.nexus;
            let path = path_params.into_inner();
            let update = body.into_inner();

            let opctx =
                crate::context::op_context_for_external_api(&rqctx).await?;

            let bundle = nexus
                .support_bundle_update_user_comment(
                    &opctx,
                    SupportBundleUuid::from_untyped_uuid(path.bundle_id),
                    update.user_comment,
                )
                .await?;

            Ok(HttpResponseOk(bundle.into()))
        };
        apictx
            .context
            .external_latencies
            .instrument_dropshot_handler(&rqctx, handler)
            .await
    }

    async fn probe_list(
        rqctx: RequestContext<ApiContext>,
        query_params: Query<PaginatedByNameOrId<params::ProjectSelector>>,
    ) -> Result<HttpResponseOk<ResultsPage<ProbeInfo>>, HttpError> {
        let apictx = rqctx.context();
        let handler = async {
            let opctx =
                crate::context::op_context_for_external_api(&rqctx).await?;
            opctx.authorize(authz::Action::ListChildren, &authz::FLEET).await?;

            let nexus = &apictx.context.nexus;
            let query = query_params.into_inner();
            let pag_params = data_page_params_for(&rqctx, &query)?;
            let scan_params = ScanByNameOrId::from_query(&query)?;
            let paginated_by = name_or_id_pagination(&pag_params, scan_params)?;
            let project_lookup =
                nexus.project_lookup(&opctx, scan_params.selector.clone())?;

            let probes = nexus
                .probe_list(&opctx, &project_lookup, &paginated_by)
                .await?;

            Ok(HttpResponseOk(ScanByNameOrId::results_page(
                &query,
                probes,
                &|_, p: &ProbeInfo| match paginated_by {
                    PaginatedBy::Id(_) => NameOrId::Id(p.id),
                    PaginatedBy::Name(_) => NameOrId::Name(p.name.clone()),
                },
            )?))
        };
        apictx
            .context
            .external_latencies
            .instrument_dropshot_handler(&rqctx, handler)
            .await
    }

    async fn probe_view(
        rqctx: RequestContext<ApiContext>,
        path_params: Path<params::ProbePath>,
        query_params: Query<params::ProjectSelector>,
    ) -> Result<HttpResponseOk<ProbeInfo>, HttpError> {
        let apictx = rqctx.context();
        let handler = async {
            let opctx =
                crate::context::op_context_for_external_api(&rqctx).await?;
            opctx.authorize(authz::Action::ListChildren, &authz::FLEET).await?;

            let nexus = &apictx.context.nexus;
            let path = path_params.into_inner();
            let project_selector = query_params.into_inner();
            let project_lookup =
                nexus.project_lookup(&opctx, project_selector)?;
            let probe =
                nexus.probe_get(&opctx, &project_lookup, &path.probe).await?;
            Ok(HttpResponseOk(probe))
        };
        apictx
            .context
            .external_latencies
            .instrument_dropshot_handler(&rqctx, handler)
            .await
    }

    async fn probe_create(
        rqctx: RequestContext<ApiContext>,
        query_params: Query<params::ProjectSelector>,
        new_probe: TypedBody<params::ProbeCreate>,
    ) -> Result<HttpResponseCreated<Probe>, HttpError> {
        let apictx = rqctx.context();
        let handler = async {
            let opctx =
                crate::context::op_context_for_external_api(&rqctx).await?;
            opctx.authorize(authz::Action::Modify, &authz::FLEET).await?;

            let nexus = &apictx.context.nexus;
            let new_probe_params = &new_probe.into_inner();
            let project_selector = query_params.into_inner();
            let project_lookup =
                nexus.project_lookup(&opctx, project_selector)?;
            let probe = nexus
                .probe_create(&opctx, &project_lookup, &new_probe_params)
                .await?;
            Ok(HttpResponseCreated(probe.into()))
        };
        apictx
            .context
            .external_latencies
            .instrument_dropshot_handler(&rqctx, handler)
            .await
    }

    async fn probe_delete(
        rqctx: RequestContext<ApiContext>,
        query_params: Query<params::ProjectSelector>,
        path_params: Path<params::ProbePath>,
    ) -> Result<HttpResponseDeleted, HttpError> {
        let apictx = rqctx.context();
        let handler = async {
            let opctx =
                crate::context::op_context_for_external_api(&rqctx).await?;
            opctx.authorize(authz::Action::Modify, &authz::FLEET).await?;

            let nexus = &apictx.context.nexus;
            let path = path_params.into_inner();
            let project_selector = query_params.into_inner();
            let project_lookup =
                nexus.project_lookup(&opctx, project_selector)?;
            nexus.probe_delete(&opctx, &project_lookup, path.probe).await?;
            Ok(HttpResponseDeleted())
        };
        apictx
            .context
            .external_latencies
            .instrument_dropshot_handler(&rqctx, handler)
            .await
    }

    async fn audit_log_list(
        rqctx: RequestContext<Self::Context>,
        query_params: Query<PaginatedByTimeAndId<params::AuditLog>>,
    ) -> Result<HttpResponseOk<ResultsPage<views::AuditLogEntry>>, HttpError>
    {
        let apictx = rqctx.context();
        let handler = async {
            let opctx =
                crate::context::op_context_for_external_api(&rqctx).await?;

            let nexus = &apictx.context.nexus;
            let query = query_params.into_inner();
            let scan_params = ScanByTimeAndId::from_query(&query)?;
            let pag_params = data_page_params_for(&rqctx, &query)?;

            let log_entries = nexus
                .audit_log_list(
                    &opctx,
                    &pag_params,
                    scan_params.selector.start_time,
                    scan_params.selector.end_time,
                )
                .await?;
            Ok(HttpResponseOk(ScanByTimeAndId::results_page(
                &query,
                log_entries
                    .into_iter()
                    .map(TryInto::try_into)
                    .collect::<Result<Vec<_>, _>>()?,
                &|_, entry: &views::AuditLogEntry| {
                    (entry.time_completed, entry.id)
                },
            )?))
        };
        apictx
            .context
            .external_latencies
            .instrument_dropshot_handler(&rqctx, handler)
            .await
    }

    async fn login_saml_begin(
        rqctx: RequestContext<Self::Context>,
        _path_params: Path<params::LoginToProviderPathParam>,
        _query_params: Query<params::LoginUrlQuery>,
    ) -> Result<Response<Body>, HttpError> {
        let apictx = rqctx.context();
        let handler = async { console_api::serve_console_index(&rqctx).await };
        apictx
            .context
            .external_latencies
            .instrument_dropshot_handler(&rqctx, handler)
            .await
    }

    async fn login_saml_redirect(
        rqctx: RequestContext<Self::Context>,
        path_params: Path<params::LoginToProviderPathParam>,
        query_params: Query<params::LoginUrlQuery>,
    ) -> Result<HttpResponseFound, HttpError> {
        let apictx = rqctx.context();
        let handler = async {
            let nexus = &apictx.context.nexus;
            let path_params = path_params.into_inner();
            let query_params = query_params.into_inner();

            // Use opctx_external_authn because this request will be
            // unauthenticated.
            let opctx = nexus.opctx_external_authn();

            nexus
                .login_saml_redirect(
                    &opctx,
                    &path_params.silo_name.into(),
                    &path_params.provider_name.into(),
                    query_params.redirect_uri,
                )
                .await
        };
        apictx
            .context
            .external_latencies
            .instrument_dropshot_handler(&rqctx, handler)
            .await
    }

    async fn login_saml(
        rqctx: RequestContext<Self::Context>,
        path_params: Path<params::LoginToProviderPathParam>,
        body_bytes: dropshot::UntypedBody,
    ) -> Result<HttpResponseSeeOther, HttpError> {
        let apictx = rqctx.context();
        let handler = async {
            let nexus = &apictx.context.nexus;

            // By definition, this request is not authenticated.  These operations
            // happen using the Nexus "external authentication" context, which we
            // keep specifically for this purpose.
            let opctx = nexus.opctx_external_authn();

            let audit =
                nexus.audit_log_entry_init_unauthed(&opctx, &rqctx).await?;

            let result = async {
                let path_params = path_params.into_inner();
                let (session, next_url) = nexus
                    .login_saml(
                        opctx,
                        body_bytes,
                        &path_params.silo_name.into(),
                        &path_params.provider_name.into(),
                    )
                    .await?;

                let mut response = http_response_see_other(next_url)?;
                {
                    let headers = response.headers_mut();
                    let cookie = session_cookie::session_cookie_header_value(
                        &session.token,
                        // use absolute timeout even though session might idle out first.
                        // browser expiration is mostly for convenience, as the API will
                        // reject requests with an expired session regardless
                        apictx.context.session_absolute_timeout(),
                        apictx.context.external_tls_enabled,
                    )?;
                    headers.append(header::SET_COOKIE, cookie);
                }
                Ok(response)
            }
            .await;

            let _ =
                nexus.audit_log_entry_complete(&opctx, &audit, &result).await;

            result
        };
        apictx
            .context
            .external_latencies
            .instrument_dropshot_handler(&rqctx, handler)
            .await
    }

    async fn login_local_begin(
        rqctx: RequestContext<Self::Context>,
        _path_params: Path<params::LoginPath>,
        _query_params: Query<params::LoginUrlQuery>,
    ) -> Result<Response<Body>, HttpError> {
        let apictx = rqctx.context();
        let handler = async { console_api::serve_console_index(&rqctx).await };
        apictx
            .context
            .external_latencies
            .instrument_dropshot_handler(&rqctx, handler)
            .await
    }

    async fn login_local(
        rqctx: RequestContext<Self::Context>,
        path_params: Path<params::LoginPath>,
        credentials: TypedBody<params::UsernamePasswordCredentials>,
    ) -> Result<HttpResponseHeaders<HttpResponseUpdatedNoContent>, HttpError>
    {
        let apictx = rqctx.context();
        let handler = async {
            let nexus = &apictx.context.nexus;
            // By definition, this request is not authenticated.  These operations
            // happen using the Nexus "external authentication" context, which we
            // keep specifically for this purpose.
            let opctx = nexus.opctx_external_authn();
            let audit =
                nexus.audit_log_entry_init_unauthed(&opctx, &rqctx).await?;

            let result = async {
                let path = path_params.into_inner();
                let credentials = credentials.into_inner();
                let silo = path.silo_name.into();

                let silo_lookup = nexus.silo_lookup(&opctx, silo)?;
                let user = nexus
                    .login_local(&opctx, &silo_lookup, credentials)
                    .await?;

                let session = nexus.session_create(opctx, &user).await?;
                let mut response = HttpResponseHeaders::new_unnamed(
                    HttpResponseUpdatedNoContent(),
                );

                {
                    let headers = response.headers_mut();
                    let cookie = session_cookie::session_cookie_header_value(
                        &session.token,
                        // use absolute timeout even though session might idle out first.
                        // browser expiration is mostly for convenience, as the API will
                        // reject requests with an expired session regardless
                        apictx.context.session_absolute_timeout(),
                        apictx.context.external_tls_enabled,
                    )?;
                    headers.append(header::SET_COOKIE, cookie);
                }
                Ok(response)
            }
            .await;
            let _ =
                nexus.audit_log_entry_complete(&opctx, &audit, &result).await;
            result
        };
        apictx
            .context
            .external_latencies
            .instrument_dropshot_handler(&rqctx, handler)
            .await
    }

    async fn logout(
        rqctx: RequestContext<Self::Context>,
        cookies: Cookies,
    ) -> Result<HttpResponseHeaders<HttpResponseUpdatedNoContent>, HttpError>
    {
        let apictx = rqctx.context();
        let handler = async {
            let nexus = &apictx.context.nexus;
            // this is kind of a weird one, but we're only doing things here
            // that are authorized directly by the possession of the token,
            // which makes it somewhat like a login
            let opctx = nexus.opctx_external_authn();
            let session_cookie =
                cookies.get(session_cookie::SESSION_COOKIE_COOKIE_NAME);

            // Look up session and delete it if present
            if let Some(cookie) = session_cookie {
                let token = cookie.value().to_string();
                nexus.session_hard_delete_by_token(&opctx, token).await?;
            }

            // If user's session was already expired, they fail auth and their
            // session is automatically deleted by the auth scheme. If they
            // have no session at all (because, e.g., they cleared their cookies
            // while sitting on the page) they will also fail auth, but nothing
            // is deleted and the above lookup by token fails (but doesn't early
            // return).

            // Even if the user failed auth, we don't want to send them back a 401
            // like we would for a normal request. They are in fact logged out like
            // they intended, and we should send the standard success response.

            let mut response = HttpResponseHeaders::new_unnamed(
                HttpResponseUpdatedNoContent(),
            );
            {
                let headers = response.headers_mut();
                headers.append(
                    header::SET_COOKIE,
                    session_cookie::clear_session_cookie_header_value(
                        apictx.context.external_tls_enabled,
                    )?,
                );
            };

            Ok(response)
        };

        apictx
            .context
            .external_latencies
            .instrument_dropshot_handler(&rqctx, handler)
            .await
    }

    async fn login_begin(
        rqctx: RequestContext<Self::Context>,
        query_params: Query<params::LoginUrlQuery>,
    ) -> Result<HttpResponseFound, HttpError> {
        let apictx = rqctx.context();
        let handler = async {
            let query = query_params.into_inner();
            let login_url =
                console_api::get_login_url(&rqctx, query.redirect_uri).await?;
            http_response_found(login_url)
        };
        apictx
            .context
            .external_latencies
            .instrument_dropshot_handler(&rqctx, handler)
            .await
    }

    async fn console_projects(
        rqctx: RequestContext<Self::Context>,
        _path_params: Path<params::RestPathParam>,
    ) -> Result<Response<Body>, HttpError> {
        console_api::console_index_or_login_redirect(rqctx).await
    }

    async fn console_settings_page(
        rqctx: RequestContext<Self::Context>,
        _path_params: Path<params::RestPathParam>,
    ) -> Result<Response<Body>, HttpError> {
        console_api::console_index_or_login_redirect(rqctx).await
    }

    async fn console_system_page(
        rqctx: RequestContext<Self::Context>,
        _path_params: Path<params::RestPathParam>,
    ) -> Result<Response<Body>, HttpError> {
        console_api::console_index_or_login_redirect(rqctx).await
    }

    async fn console_lookup(
        rqctx: RequestContext<Self::Context>,
        _path_params: Path<params::RestPathParam>,
    ) -> Result<Response<Body>, HttpError> {
        console_api::console_index_or_login_redirect(rqctx).await
    }

    async fn console_root(
        rqctx: RequestContext<Self::Context>,
    ) -> Result<Response<Body>, HttpError> {
        console_api::console_index_or_login_redirect(rqctx).await
    }

    async fn console_projects_new(
        rqctx: RequestContext<Self::Context>,
    ) -> Result<Response<Body>, HttpError> {
        console_api::console_index_or_login_redirect(rqctx).await
    }

    async fn console_silo_images(
        rqctx: RequestContext<Self::Context>,
    ) -> Result<Response<Body>, HttpError> {
        console_api::console_index_or_login_redirect(rqctx).await
    }

    async fn console_silo_utilization(
        rqctx: RequestContext<Self::Context>,
    ) -> Result<Response<Body>, HttpError> {
        console_api::console_index_or_login_redirect(rqctx).await
    }

    async fn console_silo_access(
        rqctx: RequestContext<Self::Context>,
    ) -> Result<Response<Body>, HttpError> {
        console_api::console_index_or_login_redirect(rqctx).await
    }

    async fn asset(
        rqctx: RequestContext<Self::Context>,
        path_params: Path<params::RestPathParam>,
    ) -> Result<Response<Body>, HttpError> {
        let apictx = rqctx.context();
        let handler = async { console_api::asset(&rqctx, path_params).await };
        apictx
            .context
            .external_latencies
            .instrument_dropshot_handler(&rqctx, handler)
            .await
    }

    // Entrypoints for the OAuth 2.0 Device Authorization Grant flow.
    //
    // These are endpoints used by the API client per se (e.g., the CLI),
    // *not* the user of that client (e.g., an Oxide rack operator). They
    // are for requesting access tokens that will be managed and used by
    // the client to make other API requests.

    async fn device_auth_request(
        rqctx: RequestContext<Self::Context>,
        params: TypedBody<params::DeviceAuthRequest>,
    ) -> Result<Response<Body>, HttpError> {
        let apictx = rqctx.context();
        let nexus = &apictx.context.nexus;
        let params = params.into_inner();
        let handler = async {
            let opctx = nexus.opctx_external_authn();
            let authority = authority_for_request(&rqctx.request);
            let host = match &authority {
                Ok(host) => host.as_str(),
                Err(error) => {
                    return nexus.build_oauth_response(
                        StatusCode::BAD_REQUEST,
                        &serde_json::json!({
                            "error": "invalid_request",
                            "error_description": error,
                        }),
                    );
                }
            };

            let model =
                nexus.device_auth_request_create(&opctx, params).await?;
            nexus.build_oauth_response(
                StatusCode::OK,
                &model.into_response(rqctx.server.using_tls(), host),
            )
        };
        apictx
            .context
            .external_latencies
            .instrument_dropshot_handler(&rqctx, handler)
            .await
    }

    async fn device_auth_verify(
        rqctx: RequestContext<Self::Context>,
    ) -> Result<Response<Body>, HttpError> {
        console_api::console_index_or_login_redirect(rqctx).await
    }

    async fn device_auth_success(
        rqctx: RequestContext<Self::Context>,
    ) -> Result<Response<Body>, HttpError> {
        console_api::console_index_or_login_redirect(rqctx).await
    }

    // Note that the audit logging for the device auth token flow is done in
    // `device_auth_confirm` because that is where both authentication (using
    // a web session) and token creation actually happen. This is the endpoint
    // hit by the web console with an existing session and the device code.
    // We create the token in the DB but do not put it in the response (it's
    // a 204).
    //
    // In theory we could log the `device_access_token` endpoint as well, but
    // there are a ton of polling calls, all but one of which return 400s with
    // a "pending" state. At present I do not think logging when the client
    // _receives_ the token adds useful information on top of knowing when it
    // was created. They will virtually always happen at the same time anyway.
    //
    // Audit logging in `device_auth_request` would be even more pointless
    // because at that point we do not know who the user is and nothing
    // requiring authentication has happened yet -- anybody could spam those
    // requests and nothing would happen.

    async fn device_auth_confirm(
        rqctx: RequestContext<Self::Context>,
        params: TypedBody<params::DeviceAuthVerify>,
    ) -> Result<HttpResponseUpdatedNoContent, HttpError> {
        let apictx = rqctx.context();
        let handler = async {
            let opctx =
                crate::context::op_context_for_external_api(&rqctx).await?;

            let nexus = &apictx.context.nexus;

            // This is an authenticated request, so we know who the user
            // is. In that respect it's more like a regular resource create
            // operation and not like the true login endpoints `login_local`
            // and `login_saml`.
            let audit = nexus.audit_log_entry_init(&opctx, &rqctx).await?;

            let result = async {
                let params = params.into_inner();
                let &actor = opctx.authn.actor_required().internal_context(
                    "creating new device auth session for current user",
                )?;

                let silo_user_id = match actor.silo_user_id() {
                    Some(silo_user_id) => silo_user_id,
                    None => {
                        return Err(Error::non_resourcetype_not_found(
                            "could not find silo user",
                        ))?;
                    }
                };

                let _token = nexus
                    .device_auth_request_verify(
                        &opctx,
                        params.user_code,
                        silo_user_id,
                    )
                    .await?;

                Ok(HttpResponseUpdatedNoContent())
            }
            .await;

            let _ =
                nexus.audit_log_entry_complete(&opctx, &audit, &result).await;
            result
        };
        apictx
            .context
            .external_latencies
            .instrument_dropshot_handler(&rqctx, handler)
            .await
    }

    async fn device_access_token(
        rqctx: RequestContext<Self::Context>,
        params: TypedBody<params::DeviceAccessTokenRequest>,
    ) -> Result<Response<Body>, HttpError> {
        let apictx = rqctx.context();
        let handler = async {
            let nexus = &apictx.context.nexus;
            let opctx = nexus.opctx_external_authn();
            let params = params.into_inner();
            nexus.device_access_token(&opctx, params).await
        };
        apictx
            .context
            .external_latencies
            .instrument_dropshot_handler(&rqctx, handler)
            .await
    }

    async fn alert_class_list(
        rqctx: RequestContext<Self::Context>,
        pag_params: Query<
            PaginationParams<EmptyScanParams, params::AlertClassPage>,
        >,
        filter: Query<params::AlertClassFilter>,
    ) -> Result<HttpResponseOk<ResultsPage<views::AlertClass>>, HttpError> {
        let apictx = rqctx.context();
        let handler = async {
            let nexus = &apictx.context.nexus;
            let opctx =
                crate::context::op_context_for_external_api(&rqctx).await?;

            let query = pag_params.into_inner();
            let filter = filter.into_inner();
            let marker = match query.page {
                WhichPage::First(_) => None,
                WhichPage::Next(ref addr) => Some(addr),
            };
            let pag_params = DataPageParams {
                limit: rqctx.page_limit(&query)?,
                direction: PaginationOrder::Ascending,
                marker,
            };
            let alert_classes =
                nexus.alert_class_list(&opctx, filter, pag_params).await?;
            Ok(HttpResponseOk(ResultsPage::new(
                alert_classes,
                &EmptyScanParams {},
                |class: &views::AlertClass, _| params::AlertClassPage {
                    last_seen: class.name.clone(),
                },
            )?))
        };
        apictx
            .context
            .external_latencies
            .instrument_dropshot_handler(&rqctx, handler)
            .await
    }

    async fn alert_receiver_list(
        rqctx: RequestContext<Self::Context>,
        query_params: Query<PaginatedByNameOrId>,
    ) -> Result<HttpResponseOk<ResultsPage<views::AlertReceiver>>, HttpError>
    {
        let apictx = rqctx.context();
        let handler = async {
            let nexus = &apictx.context.nexus;

            let opctx =
                crate::context::op_context_for_external_api(&rqctx).await?;

            let query = query_params.into_inner();
            let pagparams = data_page_params_for(&rqctx, &query)?;
            let scan_params = ScanByNameOrId::from_query(&query)?;
            let paginated_by = name_or_id_pagination(&pagparams, scan_params)?;

            let rxs = nexus
                .alert_receiver_list(&opctx, &paginated_by)
                .await?
                .into_iter()
                .map(|webhook| {
                    views::WebhookReceiver::try_from(webhook)
                        .map(views::AlertReceiver::from)
                })
                .collect::<Result<Vec<_>, _>>()?;

            Ok(HttpResponseOk(ScanByNameOrId::results_page(
                &query,
                rxs,
                &marker_for_name_or_id,
            )?))
        };

        apictx
            .context
            .external_latencies
            .instrument_dropshot_handler(&rqctx, handler)
            .await
    }

    async fn alert_receiver_view(
        rqctx: RequestContext<Self::Context>,
        path_params: Path<params::AlertReceiverSelector>,
    ) -> Result<HttpResponseOk<views::AlertReceiver>, HttpError> {
        let apictx = rqctx.context();
        let handler = async {
            let nexus = &apictx.context.nexus;

            let opctx =
                crate::context::op_context_for_external_api(&rqctx).await?;
            let webhook_selector = path_params.into_inner();
            let rx = nexus.alert_receiver_lookup(&opctx, webhook_selector)?;
            let webhook = nexus.alert_receiver_config_fetch(&opctx, rx).await?;
            Ok(HttpResponseOk(
                views::WebhookReceiver::try_from(webhook)?.into(),
            ))
        };
        apictx
            .context
            .external_latencies
            .instrument_dropshot_handler(&rqctx, handler)
            .await
    }

    async fn webhook_receiver_create(
        rqctx: RequestContext<Self::Context>,
        params: TypedBody<params::WebhookCreate>,
    ) -> Result<HttpResponseCreated<views::WebhookReceiver>, HttpError> {
        let apictx = rqctx.context();
        let handler = async {
            let nexus = &apictx.context.nexus;
            let params = params.into_inner();

            let opctx =
                crate::context::op_context_for_external_api(&rqctx).await?;
            let receiver =
                nexus.webhook_receiver_create(&opctx, params).await?;
            Ok(HttpResponseCreated(views::WebhookReceiver::try_from(receiver)?))
        };
        apictx
            .context
            .external_latencies
            .instrument_dropshot_handler(&rqctx, handler)
            .await
    }

    async fn webhook_receiver_update(
        rqctx: RequestContext<Self::Context>,
        path_params: Path<params::AlertReceiverSelector>,
        params: TypedBody<params::WebhookReceiverUpdate>,
    ) -> Result<HttpResponseUpdatedNoContent, HttpError> {
        let apictx = rqctx.context();
        let handler = async {
            let nexus = &apictx.context.nexus;

            let opctx =
                crate::context::op_context_for_external_api(&rqctx).await?;

            let webhook_selector = path_params.into_inner();
            let params = params.into_inner();
            let rx = nexus.alert_receiver_lookup(&opctx, webhook_selector)?;
            nexus.webhook_receiver_update(&opctx, rx, params).await?;

            Ok(HttpResponseUpdatedNoContent())
        };
        apictx
            .context
            .external_latencies
            .instrument_dropshot_handler(&rqctx, handler)
            .await
    }

    async fn alert_receiver_delete(
        rqctx: RequestContext<Self::Context>,
        path_params: Path<params::AlertReceiverSelector>,
    ) -> Result<HttpResponseDeleted, HttpError> {
        let apictx = rqctx.context();
        let handler = async {
            let nexus = &apictx.context.nexus;

            let opctx =
                crate::context::op_context_for_external_api(&rqctx).await?;

            let webhook_selector = path_params.into_inner();
            let rx = nexus.alert_receiver_lookup(&opctx, webhook_selector)?;
            nexus.webhook_receiver_delete(&opctx, rx).await?;

            Ok(HttpResponseDeleted())
        };
        apictx
            .context
            .external_latencies
            .instrument_dropshot_handler(&rqctx, handler)
            .await
    }

    async fn alert_receiver_subscription_add(
        rqctx: RequestContext<Self::Context>,
        path_params: Path<params::AlertReceiverSelector>,
        params: TypedBody<params::AlertSubscriptionCreate>,
    ) -> Result<HttpResponseCreated<views::AlertSubscriptionCreated>, HttpError>
    {
        let apictx = rqctx.context();
        let handler = async {
            let nexus = &apictx.context.nexus;

            let opctx =
                crate::context::op_context_for_external_api(&rqctx).await?;

            let webhook_selector = path_params.into_inner();
            let subscription = params.into_inner();
            let rx = nexus.alert_receiver_lookup(&opctx, webhook_selector)?;

            let subscription = nexus
                .alert_receiver_subscription_add(&opctx, rx, subscription)
                .await?;

            Ok(HttpResponseCreated(subscription))
        };
        apictx
            .context
            .external_latencies
            .instrument_dropshot_handler(&rqctx, handler)
            .await
    }

    async fn alert_receiver_subscription_remove(
        rqctx: RequestContext<Self::Context>,
        path_params: Path<params::AlertSubscriptionSelector>,
    ) -> Result<HttpResponseDeleted, HttpError> {
        let apictx = rqctx.context();
        let handler = async {
            let nexus = &apictx.context.nexus;

            let opctx =
                crate::context::op_context_for_external_api(&rqctx).await?;

            let params::AlertSubscriptionSelector { receiver, subscription } =
                path_params.into_inner();
            let rx = nexus.alert_receiver_lookup(&opctx, receiver)?;

            nexus
                .alert_receiver_subscription_remove(&opctx, rx, subscription)
                .await?;

            Ok(HttpResponseDeleted())
        };
        apictx
            .context
            .external_latencies
            .instrument_dropshot_handler(&rqctx, handler)
            .await
    }

    async fn alert_receiver_probe(
        rqctx: RequestContext<Self::Context>,
        path_params: Path<params::AlertReceiverSelector>,
        query_params: Query<params::AlertReceiverProbe>,
    ) -> Result<HttpResponseOk<views::AlertProbeResult>, HttpError> {
        let apictx = rqctx.context();
        let handler = async {
            let nexus = &apictx.context.nexus;

            let opctx =
                crate::context::op_context_for_external_api(&rqctx).await?;

            let webhook_selector = path_params.into_inner();
            let probe_params = query_params.into_inner();
            let rx = nexus.alert_receiver_lookup(&opctx, webhook_selector)?;
            let result =
                nexus.webhook_receiver_probe(&opctx, rx, probe_params).await?;
            Ok(HttpResponseOk(result))
        };
        apictx
            .context
            .external_latencies
            .instrument_dropshot_handler(&rqctx, handler)
            .await
    }

    async fn webhook_secrets_list(
        rqctx: RequestContext<Self::Context>,
        query_params: Query<params::AlertReceiverSelector>,
    ) -> Result<HttpResponseOk<views::WebhookSecrets>, HttpError> {
        let apictx = rqctx.context();
        let handler = async {
            let nexus = &apictx.context.nexus;

            let opctx =
                crate::context::op_context_for_external_api(&rqctx).await?;

            let webhook_selector = query_params.into_inner();
            let rx = nexus.alert_receiver_lookup(&opctx, webhook_selector)?;
            let secrets = nexus
                .webhook_receiver_secrets_list(&opctx, rx)
                .await?
                .into_iter()
                .map(Into::into)
                .collect();

            Ok(HttpResponseOk(views::WebhookSecrets { secrets }))
        };
        apictx
            .context
            .external_latencies
            .instrument_dropshot_handler(&rqctx, handler)
            .await
    }

    /// Add a secret to a webhook.
    async fn webhook_secrets_add(
        rqctx: RequestContext<Self::Context>,
        query_params: Query<params::AlertReceiverSelector>,
        params: TypedBody<params::WebhookSecretCreate>,
    ) -> Result<HttpResponseCreated<views::WebhookSecret>, HttpError> {
        let apictx = rqctx.context();
        let handler = async {
            let nexus = &apictx.context.nexus;
            let opctx =
                crate::context::op_context_for_external_api(&rqctx).await?;

            let params::WebhookSecretCreate { secret } = params.into_inner();
            let webhook_selector = query_params.into_inner();
            let rx = nexus.alert_receiver_lookup(&opctx, webhook_selector)?;
            let secret =
                nexus.webhook_receiver_secret_add(&opctx, rx, secret).await?;
            Ok(HttpResponseCreated(secret))
        };
        apictx
            .context
            .external_latencies
            .instrument_dropshot_handler(&rqctx, handler)
            .await
    }

    /// Delete a secret from a webhook receiver.
    async fn webhook_secrets_delete(
        rqctx: RequestContext<Self::Context>,
        path_params: Path<params::WebhookSecretSelector>,
    ) -> Result<HttpResponseDeleted, HttpError> {
        let apictx = rqctx.context();
        let handler = async {
            let nexus = &apictx.context.nexus;

            let opctx =
                crate::context::op_context_for_external_api(&rqctx).await?;

            let secret_selector = path_params.into_inner();
            let secret =
                nexus.webhook_secret_lookup(&opctx, secret_selector)?;
            nexus.webhook_receiver_secret_delete(&opctx, secret).await?;

            Ok(HttpResponseDeleted())
        };
        apictx
            .context
            .external_latencies
            .instrument_dropshot_handler(&rqctx, handler)
            .await
    }

    async fn alert_delivery_list(
        rqctx: RequestContext<Self::Context>,
        receiver: Path<params::AlertReceiverSelector>,
        filter: Query<params::AlertDeliveryStateFilter>,
        query: Query<PaginatedByTimeAndId>,
    ) -> Result<HttpResponseOk<ResultsPage<views::AlertDelivery>>, HttpError>
    {
        let apictx = rqctx.context();
        let handler = async {
            let nexus = &apictx.context.nexus;

            let opctx =
                crate::context::op_context_for_external_api(&rqctx).await?;

            let webhook_selector = receiver.into_inner();
            let filter = filter.into_inner();
            let query = query.into_inner();
            let pag_params = data_page_params_for(&rqctx, &query)?;
            let rx = nexus.alert_receiver_lookup(&opctx, webhook_selector)?;
            let deliveries = nexus
                .alert_receiver_delivery_list(&opctx, rx, filter, &pag_params)
                .await?;

            Ok(HttpResponseOk(ScanByTimeAndId::results_page(
                &query,
                deliveries,
                &|_, d| (d.time_started, d.id),
            )?))
        };
        apictx
            .context
            .external_latencies
            .instrument_dropshot_handler(&rqctx, handler)
            .await
    }

    async fn alert_delivery_resend(
        rqctx: RequestContext<Self::Context>,
        path_params: Path<params::AlertSelector>,
        receiver: Query<params::AlertReceiverSelector>,
    ) -> Result<HttpResponseCreated<views::AlertDeliveryId>, HttpError> {
        let apictx = rqctx.context();
        let handler = async {
            let nexus = &apictx.context.nexus;

            let opctx =
                crate::context::op_context_for_external_api(&rqctx).await?;

            let event_selector = path_params.into_inner();
            let webhook_selector = receiver.into_inner();
            let event = nexus.alert_lookup(&opctx, event_selector)?;
            let rx = nexus.alert_receiver_lookup(&opctx, webhook_selector)?;
            let delivery_id =
                nexus.alert_receiver_resend(&opctx, rx, event).await?;

            Ok(HttpResponseCreated(views::AlertDeliveryId {
                delivery_id: delivery_id.into_untyped_uuid(),
            }))
        };
        apictx
            .context
            .external_latencies
            .instrument_dropshot_handler(&rqctx, handler)
            .await
    }
}

fn is_new_target_release_version_allowed(
    current_version: &semver::Version,
    proposed_new_version: &semver::Version,
) -> bool {
    let mut current_version = current_version.clone();
    let mut proposed_new_version = proposed_new_version.clone();

    // Strip out the build metadata; this allows upgrading from one commit on
    // the same major/minor/release/patch to another. This isn't always right -
    // we shouldn't allow downgrading to an earlier commit - but we don't have
    // enough information in the version strings today to determine that. See
    // <https://github.com/oxidecomputer/omicron/issues/9071>.
    current_version.build = semver::BuildMetadata::EMPTY;
    proposed_new_version.build = semver::BuildMetadata::EMPTY;

    proposed_new_version >= current_version
}

#[cfg(test)]
mod tests {
    use super::*;

    #[test]
    fn test_is_new_target_release_version_allowed() {
        // Updating between versions that differ only in build metadata should
        // be allowed in both directions.
        let v1: semver::Version = "16.0.0-0.ci+git544f608e05a".parse().unwrap();
        let v2: semver::Version = "16.0.0-0.ci+git8571be38c0b".parse().unwrap();
        assert!(is_new_target_release_version_allowed(&v1, &v2));
        assert!(is_new_target_release_version_allowed(&v2, &v1));

        // Updating from a version to itself is always allowed. (This is
        // important for clearing mupdate overrides.)
        assert!(is_new_target_release_version_allowed(&v1, &v1));
        assert!(is_new_target_release_version_allowed(&v2, &v2));

        // We should be able to upgrade but not downgrade if the versions differ
        // in major/minor/patch/prerelease.
        for (v1, v2) in [
            ("15.0.0-0.ci+git12345", "16.0.0-0.ci+git12345"),
            ("16.0.0-0.ci+git12345", "16.1.0-0.ci+git12345"),
            ("16.1.0-0.ci+git12345", "16.1.1-0.ci+git12345"),
            ("16.1.1-0.ci+git12345", "16.1.1-1.ci+git12345"),
        ] {
            let v1: semver::Version = v1.parse().unwrap();
            let v2: semver::Version = v2.parse().unwrap();
            assert!(
                is_new_target_release_version_allowed(&v1, &v2),
                "should be allowed to upgrade from {v1} to {v2}"
            );
            assert!(
                !is_new_target_release_version_allowed(&v2, &v1),
                "should not be allowed to upgrade from {v1} to {v2}"
            );
        }
    }
}<|MERGE_RESOLUTION|>--- conflicted
+++ resolved
@@ -7,17 +7,10 @@
 use super::{
     console_api, params,
     views::{
-<<<<<<< HEAD
-        self, Certificate, FloatingIp, Group, IdentityProvider, Image,
-        IpPoolRange, PhysicalDisk, Project, Rack, Silo, SiloQuotas,
-        SiloUtilization, Sled, Snapshot, SshKey, SystemIpPool, User,
-        UserBuiltin, Utilization, Vpc, VpcRouter, VpcSubnet,
-=======
         self, Certificate, FloatingIp, Group, IdentityProvider, Image, IpPool,
         IpPoolRange, MulticastGroup, PhysicalDisk, Project, Rack, Silo,
         SiloQuotas, SiloUtilization, Sled, Snapshot, SshKey, User, UserBuiltin,
         Utilization, Vpc, VpcRouter, VpcSubnet,
->>>>>>> 18058fca
     },
 };
 use crate::app::external_endpoints::authority_for_request;
@@ -1755,13 +1748,8 @@
             let nexus = &apictx.context.nexus;
             let pool_selector = path_params.into_inner().pool;
             let (.., pool) =
-<<<<<<< HEAD
                 nexus.ip_pool_lookup(&opctx, &pool_selector).fetch().await?;
             Ok(HttpResponseOk(SystemIpPool::from(pool)))
-=======
-                nexus.ip_pool_lookup(&opctx, &pool_selector)?.fetch().await?;
-            Ok(HttpResponseOk(pool.into()))
->>>>>>> 18058fca
         };
         apictx
             .context
