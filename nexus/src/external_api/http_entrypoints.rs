--- conflicted
+++ resolved
@@ -5333,30 +5333,6 @@
     apictx.external_latencies.instrument_dropshot_handler(&rqctx, handler).await
 }
 
-<<<<<<< HEAD
-=======
-// Updates
-
-/// Refresh update data
-#[endpoint {
-     method = POST,
-     path = "/system/updates/refresh",
-     tags = ["system"],
-}]
-async fn updates_refresh(
-    rqctx: RequestContext<Arc<ServerContext>>,
-) -> Result<HttpResponseUpdatedNoContent, HttpError> {
-    let apictx = rqctx.context();
-    let nexus = &apictx.nexus;
-    let handler = async {
-        let opctx = OpContext::for_external_api(&rqctx).await?;
-        nexus.updates_refresh_metadata(&opctx).await?;
-        Ok(HttpResponseUpdatedNoContent())
-    };
-    apictx.external_latencies.instrument_dropshot_handler(&rqctx, handler).await
-}
-
->>>>>>> e69a5a34
 // Metrics
 
 #[derive(Debug, Deserialize, JsonSchema)]
@@ -5424,7 +5400,7 @@
      tags = ["system"],
 }]
 async fn system_update_refresh(
-    rqctx: Arc<RequestContext<Arc<ServerContext>>>,
+    rqctx: RequestContext<Arc<ServerContext>>,
 ) -> Result<HttpResponseUpdatedNoContent, HttpError> {
     let apictx = rqctx.context();
     let nexus = &apictx.nexus;
@@ -5443,7 +5419,7 @@
      tags = ["system"],
 }]
 async fn system_version(
-    rqctx: Arc<RequestContext<Arc<ServerContext>>>,
+    rqctx: RequestContext<Arc<ServerContext>>,
 ) -> Result<HttpResponseOk<views::SystemVersion>, HttpError> {
     let apictx = rqctx.context();
     let _nexus = &apictx.nexus;
@@ -5470,7 +5446,7 @@
      tags = ["system"],
 }]
 async fn system_component_version_list(
-    rqctx: Arc<RequestContext<Arc<ServerContext>>>,
+    rqctx: RequestContext<Arc<ServerContext>>,
     query_params: Query<PaginatedById>,
 ) -> Result<HttpResponseOk<ResultsPage<views::UpdateableComponent>>, HttpError>
 {
@@ -5502,7 +5478,7 @@
      tags = ["system"],
 }]
 async fn system_update_list(
-    rqctx: Arc<RequestContext<Arc<ServerContext>>>,
+    rqctx: RequestContext<Arc<ServerContext>>,
     query_params: Query<PaginatedById>,
 ) -> Result<HttpResponseOk<ResultsPage<views::SystemUpdate>>, HttpError> {
     let apictx = rqctx.context();
@@ -5533,7 +5509,7 @@
      tags = ["system"],
 }]
 async fn system_update_view(
-    rqctx: Arc<RequestContext<Arc<ServerContext>>>,
+    rqctx: RequestContext<Arc<ServerContext>>,
     path_params: Path<params::SystemUpdatePath>,
 ) -> Result<HttpResponseOk<views::SystemUpdate>, HttpError> {
     let apictx = rqctx.context();
@@ -5555,7 +5531,7 @@
     tags = ["system"],
 }]
 async fn system_update_components_list(
-    rqctx: Arc<RequestContext<Arc<ServerContext>>>,
+    rqctx: RequestContext<Arc<ServerContext>>,
     path_params: Path<params::SystemUpdatePath>,
 ) -> Result<HttpResponseOk<ResultsPage<views::ComponentUpdate>>, HttpError> {
     let apictx = rqctx.context();
@@ -5581,7 +5557,7 @@
     tags = ["system"],
 }]
 async fn system_update_start(
-    rqctx: Arc<RequestContext<Arc<ServerContext>>>,
+    rqctx: RequestContext<Arc<ServerContext>>,
     // The use of the request body here instead of a path param is deliberate.
     // Unlike instance start (which uses a path param), update start is about
     // modifying the state of the system rather than the state of the resource
@@ -5615,7 +5591,7 @@
     tags = ["system"],
 }]
 async fn system_update_stop(
-    rqctx: Arc<RequestContext<Arc<ServerContext>>>,
+    rqctx: RequestContext<Arc<ServerContext>>,
 ) -> Result<HttpResponseUpdatedNoContent, HttpError> {
     let apictx = rqctx.context();
     let _nexus = &apictx.nexus;
