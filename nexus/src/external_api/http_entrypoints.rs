// This Source Code Form is subject to the terms of the Mozilla Public
// License, v. 2.0. If a copy of the MPL was not distributed with this
// file, You can obtain one at https://mozilla.org/MPL/2.0/.

//! Handler functions (entrypoints) for external HTTP APIs

use crate::db;
use crate::db::model::Name;
use crate::ServerContext;

use super::{
    console_api, params,
    views::{
<<<<<<< HEAD
        Image, Organization, Project, Rack, Role, Sled, User, Vpc, VpcSubnet,
=======
        Organization, Project, Rack, Role, Silo, Sled, Snapshot, User, Vpc,
        VpcRouter, VpcSubnet,
>>>>>>> dee74021
    },
};
use crate::context::OpContext;
use dropshot::endpoint;
use dropshot::ApiDescription;
use dropshot::EmptyScanParams;
use dropshot::HttpError;
use dropshot::HttpResponseAccepted;
use dropshot::HttpResponseCreated;
use dropshot::HttpResponseDeleted;
use dropshot::HttpResponseOk;
use dropshot::HttpResponseUpdatedNoContent;
use dropshot::PaginationOrder;
use dropshot::PaginationParams;
use dropshot::Path;
use dropshot::Query;
use dropshot::RequestContext;
use dropshot::ResultsPage;
use dropshot::TypedBody;
use dropshot::WhichPage;
use omicron_common::api::external::http_pagination::data_page_params_for;
use omicron_common::api::external::http_pagination::data_page_params_nameid_id;
use omicron_common::api::external::http_pagination::data_page_params_nameid_name;
use omicron_common::api::external::http_pagination::pagination_field_for_scan_params;
use omicron_common::api::external::http_pagination::PagField;
use omicron_common::api::external::http_pagination::PaginatedById;
use omicron_common::api::external::http_pagination::PaginatedByName;
use omicron_common::api::external::http_pagination::PaginatedByNameOrId;
use omicron_common::api::external::http_pagination::ScanById;
use omicron_common::api::external::http_pagination::ScanByName;
use omicron_common::api::external::http_pagination::ScanByNameOrId;
use omicron_common::api::external::http_pagination::ScanParams;
use omicron_common::api::external::to_list;
use omicron_common::api::external::DataPageParams;
use omicron_common::api::external::Disk;
use omicron_common::api::external::Error;
use omicron_common::api::external::Instance;
use omicron_common::api::external::NetworkInterface;
use omicron_common::api::external::RouterRoute;
use omicron_common::api::external::RouterRouteCreateParams;
use omicron_common::api::external::RouterRouteKind;
use omicron_common::api::external::RouterRouteUpdateParams;
use omicron_common::api::external::Saga;
use omicron_common::api::external::VpcFirewallRuleUpdateParams;
use omicron_common::api::external::VpcFirewallRules;
use ref_cast::RefCast;
use schemars::JsonSchema;
use serde::Deserialize;
use serde::Serialize;
use std::sync::Arc;
use uuid::Uuid;

type NexusApiDescription = ApiDescription<Arc<ServerContext>>;

/// Returns a description of the external nexus API
pub fn external_api() -> NexusApiDescription {
    fn register_endpoints(api: &mut NexusApiDescription) -> Result<(), String> {
        api.register(silos_get)?;
        api.register(silos_post)?;
        api.register(silos_get_silo)?;
        api.register(silos_delete_silo)?;

        api.register(organizations_get)?;
        api.register(organizations_post)?;
        api.register(organizations_get_organization)?;
        api.register(organizations_delete_organization)?;
        api.register(organizations_put_organization)?;

        api.register(organization_projects_get)?;
        api.register(organization_projects_post)?;
        api.register(organization_projects_get_project)?;
        api.register(organization_projects_delete_project)?;
        api.register(organization_projects_put_project)?;

        api.register(project_disks_get)?;
        api.register(project_disks_post)?;
        api.register(project_disks_get_disk)?;
        api.register(project_disks_delete_disk)?;

        api.register(project_instances_get)?;
        api.register(project_instances_post)?;
        api.register(project_instances_get_instance)?;
        api.register(project_instances_delete_instance)?;
        api.register(project_instances_migrate_instance)?;
        api.register(project_instances_instance_reboot)?;
        api.register(project_instances_instance_start)?;
        api.register(project_instances_instance_stop)?;

        // Globally-scoped Images API
        api.register(images_get)?;
        api.register(images_post)?;
        api.register(images_get_image)?;
        api.register(images_delete_image)?;

        // Project-scoped images API
        api.register(project_images_get)?;
        api.register(project_images_post)?;
        api.register(project_images_get_image)?;
        api.register(project_images_delete_image)?;

        api.register(instance_disks_get)?;
        api.register(instance_disks_attach)?;
        api.register(instance_disks_detach)?;

        api.register(project_snapshots_get)?;
        api.register(project_snapshots_post)?;
        api.register(project_snapshots_get_snapshot)?;
        api.register(project_snapshots_delete_snapshot)?;

        api.register(project_vpcs_get)?;
        api.register(project_vpcs_post)?;
        api.register(project_vpcs_get_vpc)?;
        api.register(project_vpcs_put_vpc)?;
        api.register(project_vpcs_delete_vpc)?;

        api.register(vpc_subnets_get)?;
        api.register(vpc_subnets_get_subnet)?;
        api.register(vpc_subnets_post)?;
        api.register(vpc_subnets_delete_subnet)?;
        api.register(vpc_subnets_put_subnet)?;

        api.register(subnet_network_interfaces_get)?;

        api.register(instance_network_interfaces_post)?;
        api.register(instance_network_interfaces_get)?;
        api.register(instance_network_interfaces_get_interface)?;
        api.register(instance_network_interfaces_delete_interface)?;

        api.register(vpc_routers_get)?;
        api.register(vpc_routers_get_router)?;
        api.register(vpc_routers_post)?;
        api.register(vpc_routers_delete_router)?;
        api.register(vpc_routers_put_router)?;

        api.register(vpc_firewall_rules_get)?;
        api.register(vpc_firewall_rules_put)?;

        api.register(routers_routes_get)?;
        api.register(routers_routes_get_route)?;
        api.register(routers_routes_post)?;
        api.register(routers_routes_delete_route)?;
        api.register(routers_routes_put_route)?;

        api.register(hardware_racks_get)?;
        api.register(hardware_racks_get_rack)?;
        api.register(hardware_sleds_get)?;
        api.register(hardware_sleds_get_sled)?;

        api.register(updates_refresh)?;

        api.register(sagas_get)?;
        api.register(sagas_get_saga)?;

        api.register(users_get)?;
        api.register(users_get_user)?;

        api.register(timeseries_schema_get)?;

        api.register(roles_get)?;
        api.register(roles_get_role)?;

        api.register(console_api::spoof_login)?;
        api.register(console_api::spoof_login_form)?;
        api.register(console_api::login_redirect)?;
        api.register(console_api::session_me)?;
        api.register(console_api::logout)?;
        api.register(console_api::console_page)?;
        api.register(console_api::asset)?;

        Ok(())
    }

    let conf = serde_json::from_str(include_str!("./tag-config.json")).unwrap();
    let mut api = NexusApiDescription::new().tag_config(conf);

    if let Err(err) = register_endpoints(&mut api) {
        panic!("failed to register entrypoints: {}", err);
    }
    api
}

// API ENDPOINT FUNCTION NAMING CONVENTIONS
//
// Generally, HTTP resources are grouped within some collection.  For a
// relatively simple example:
//
//   GET    /organizations            (list the organizations in the collection)
//   POST   /organizations            (create a organization in the collection)
//   GET    /organizations/{org_name} (look up a organization in the collection)
//   DELETE /organizations/{org_name} (delete a organization in the collection)
//   PUT    /organizations/{org_name} (update a organization in the collection)
//
// There's a naming convention for the functions that implement these API entry
// points.  When operating on the collection itself, we use:
//
//    {collection_path}_{verb}
//
// For examples:
//
//    GET  /organizations                    -> organizations_get()
//    POST /organizations                    -> organizations_post()
//
// For operations on items within the collection, we use:
//
//    {collection_path}_{verb}_{object}
//
// For examples:
//
//    DELETE /organizations/{org_name}   -> organizations_delete_organization()
//    GET    /organizations/{org_name}   -> organizations_get_organization()
//    PUT    /organizations/{org_name}   -> organizations_put_organization()
//
// Note that these function names end up in generated OpenAPI spec as the
// operationId for each endpoint, and therefore represent a contract with
// clients. Client generators use operationId to name API methods, so changing
// a function name is a breaking change from a client perspective.

// TODO authz for silo endpoints

// List all silos (that are discoverable).
#[endpoint {
    method = GET,
    path = "/silos",
    tags = ["silos"],
}]
async fn silos_get(
    rqctx: Arc<RequestContext<Arc<ServerContext>>>,
    query_params: Query<PaginatedByNameOrId>,
) -> Result<HttpResponseOk<ResultsPage<Silo>>, HttpError> {
    let apictx = rqctx.context();
    let nexus = &apictx.nexus;
    let handler = async {
        let opctx = OpContext::for_external_api(&rqctx).await?;
        let query = query_params.into_inner();
        let params = ScanByNameOrId::from_query(&query)?;
        let field = pagination_field_for_scan_params(params);

        let silos = match field {
            PagField::Id => {
                let page_selector = data_page_params_nameid_id(&rqctx, &query)?;
                nexus.silos_list_by_id(&opctx, &page_selector).await?
            }

            PagField::Name => {
                let page_selector =
                    data_page_params_nameid_name(&rqctx, &query)?
                        .map_name(|n| Name::ref_cast(n));
                nexus.silos_list_by_name(&opctx, &page_selector).await?
            }
        }
        .into_iter()
        .map(|p| p.into())
        .collect();
        Ok(HttpResponseOk(ScanByNameOrId::results_page(&query, silos)?))
    };
    apictx.external_latencies.instrument_dropshot_handler(&rqctx, handler).await
}

/// Create a new silo.
#[endpoint {
    method = POST,
    path = "/silos",
    tags = ["silos"],
}]
async fn silos_post(
    rqctx: Arc<RequestContext<Arc<ServerContext>>>,
    new_silo_params: TypedBody<params::SiloCreate>,
) -> Result<HttpResponseCreated<Silo>, HttpError> {
    let apictx = rqctx.context();
    let nexus = &apictx.nexus;
    let handler = async {
        let opctx = OpContext::for_external_api(&rqctx).await?;
        let silo =
            nexus.silo_create(&opctx, new_silo_params.into_inner()).await?;
        Ok(HttpResponseCreated(silo.into()))
    };
    apictx.external_latencies.instrument_dropshot_handler(&rqctx, handler).await
}

/// Path parameters for Silo requests
#[derive(Deserialize, JsonSchema)]
struct SiloPathParam {
    /// The silo's unique name.
    silo_name: Name,
}

/// Fetch a specific silo
#[endpoint {
    method = GET,
    path = "/silos/{silo_name}",
    tags = ["silos"],
}]
async fn silos_get_silo(
    rqctx: Arc<RequestContext<Arc<ServerContext>>>,
    path_params: Path<SiloPathParam>,
) -> Result<HttpResponseOk<Silo>, HttpError> {
    let apictx = rqctx.context();
    let nexus = &apictx.nexus;
    let path = path_params.into_inner();
    let silo_name = &path.silo_name;
    let handler = async {
        let opctx = OpContext::for_external_api(&rqctx).await?;
        let silo = nexus.silo_fetch(&opctx, &silo_name).await?;
        Ok(HttpResponseOk(silo.into()))
    };
    apictx.external_latencies.instrument_dropshot_handler(&rqctx, handler).await
}

/// Delete a specific silo.
#[endpoint {
    method = DELETE,
    path = "/silos/{silo_name}",
    tags = ["silos"],
}]
async fn silos_delete_silo(
    rqctx: Arc<RequestContext<Arc<ServerContext>>>,
    path_params: Path<SiloPathParam>,
) -> Result<HttpResponseDeleted, HttpError> {
    let apictx = rqctx.context();
    let nexus = &apictx.nexus;
    let params = path_params.into_inner();
    let silo_name = &params.silo_name;
    let handler = async {
        let opctx = OpContext::for_external_api(&rqctx).await?;
        nexus.silo_delete(&opctx, &silo_name).await?;
        Ok(HttpResponseDeleted())
    };
    apictx.external_latencies.instrument_dropshot_handler(&rqctx, handler).await
}

/// List all organizations.
#[endpoint {
    method = GET,
    path = "/organizations",
    tags = ["organizations"],
}]
async fn organizations_get(
    rqctx: Arc<RequestContext<Arc<ServerContext>>>,
    query_params: Query<PaginatedByNameOrId>,
) -> Result<HttpResponseOk<ResultsPage<Organization>>, HttpError> {
    let apictx = rqctx.context();
    let nexus = &apictx.nexus;
    let handler = async {
        let opctx = OpContext::for_external_api(&rqctx).await?;
        let query = query_params.into_inner();
        let params = ScanByNameOrId::from_query(&query)?;
        let field = pagination_field_for_scan_params(params);

        let organizations = match field {
            PagField::Id => {
                let page_selector = data_page_params_nameid_id(&rqctx, &query)?;
                nexus.organizations_list_by_id(&opctx, &page_selector).await?
            }

            PagField::Name => {
                let page_selector =
                    data_page_params_nameid_name(&rqctx, &query)?
                        .map_name(|n| Name::ref_cast(n));
                nexus.organizations_list_by_name(&opctx, &page_selector).await?
            }
        }
        .into_iter()
        .map(|p| p.into())
        .collect();
        Ok(HttpResponseOk(ScanByNameOrId::results_page(&query, organizations)?))
    };
    apictx.external_latencies.instrument_dropshot_handler(&rqctx, handler).await
}

/// Create a new organization.
#[endpoint {
    method = POST,
    path = "/organizations",
    tags = ["organizations"],
}]
async fn organizations_post(
    rqctx: Arc<RequestContext<Arc<ServerContext>>>,
    new_organization: TypedBody<params::OrganizationCreate>,
) -> Result<HttpResponseCreated<Organization>, HttpError> {
    let apictx = rqctx.context();
    let nexus = &apictx.nexus;
    let handler = async {
        let opctx = OpContext::for_external_api(&rqctx).await?;
        let organization = nexus
            .organization_create(&opctx, &new_organization.into_inner())
            .await?;
        Ok(HttpResponseCreated(organization.into()))
    };
    apictx.external_latencies.instrument_dropshot_handler(&rqctx, handler).await
}

/// Path parameters for Organization requests
#[derive(Deserialize, JsonSchema)]
struct OrganizationPathParam {
    /// The organization's unique name.
    organization_name: Name,
}

/// Fetch a specific organization
#[endpoint {
    method = GET,
    path = "/organizations/{organization_name}",
    tags = ["organizations"],
}]
async fn organizations_get_organization(
    rqctx: Arc<RequestContext<Arc<ServerContext>>>,
    path_params: Path<OrganizationPathParam>,
) -> Result<HttpResponseOk<Organization>, HttpError> {
    let apictx = rqctx.context();
    let nexus = &apictx.nexus;
    let path = path_params.into_inner();
    let organization_name = &path.organization_name;
    let handler = async {
        let opctx = OpContext::for_external_api(&rqctx).await?;
        let organization =
            nexus.organization_fetch(&opctx, &organization_name).await?;
        Ok(HttpResponseOk(organization.into()))
    };
    apictx.external_latencies.instrument_dropshot_handler(&rqctx, handler).await
}

/// Delete a specific organization.
#[endpoint {
    method = DELETE,
    path = "/organizations/{organization_name}",
    tags = ["organizations"],
}]
async fn organizations_delete_organization(
    rqctx: Arc<RequestContext<Arc<ServerContext>>>,
    path_params: Path<OrganizationPathParam>,
) -> Result<HttpResponseDeleted, HttpError> {
    let apictx = rqctx.context();
    let nexus = &apictx.nexus;
    let params = path_params.into_inner();
    let organization_name = &params.organization_name;
    let handler = async {
        let opctx = OpContext::for_external_api(&rqctx).await?;
        nexus.organization_delete(&opctx, &organization_name).await?;
        Ok(HttpResponseDeleted())
    };
    apictx.external_latencies.instrument_dropshot_handler(&rqctx, handler).await
}

/// Update a specific organization.
// TODO-correctness: Is it valid for PUT to accept application/json that's a
// subset of what the resource actually represents?  If not, is that a problem?
// (HTTP may require that this be idempotent.)  If so, can we get around that
// having this be a slightly different content-type (e.g.,
// "application/json-patch")?  We should see what other APIs do.
#[endpoint {
    method = PUT,
    path = "/organizations/{organization_name}",
    tags = ["organizations"],
}]
async fn organizations_put_organization(
    rqctx: Arc<RequestContext<Arc<ServerContext>>>,
    path_params: Path<OrganizationPathParam>,
    updated_organization: TypedBody<params::OrganizationUpdate>,
) -> Result<HttpResponseOk<Organization>, HttpError> {
    let apictx = rqctx.context();
    let nexus = &apictx.nexus;
    let path = path_params.into_inner();
    let organization_name = &path.organization_name;
    let handler = async {
        let opctx = OpContext::for_external_api(&rqctx).await?;
        let new_organization = nexus
            .organization_update(
                &opctx,
                &organization_name,
                &updated_organization.into_inner(),
            )
            .await?;
        Ok(HttpResponseOk(new_organization.into()))
    };
    apictx.external_latencies.instrument_dropshot_handler(&rqctx, handler).await
}

/// List all projects.
#[endpoint {
    method = GET,
    path = "/organizations/{organization_name}/projects",
    tags = ["projects"],
}]
async fn organization_projects_get(
    rqctx: Arc<RequestContext<Arc<ServerContext>>>,
    query_params: Query<PaginatedByNameOrId>,
    path_params: Path<OrganizationPathParam>,
) -> Result<HttpResponseOk<ResultsPage<Project>>, HttpError> {
    let apictx = rqctx.context();
    let nexus = &apictx.nexus;
    let query = query_params.into_inner();
    let path = path_params.into_inner();
    let organization_name = &path.organization_name;

    let handler = async {
        let opctx = OpContext::for_external_api(&rqctx).await?;
        let params = ScanByNameOrId::from_query(&query)?;
        let field = pagination_field_for_scan_params(params);
        let projects = match field {
            PagField::Id => {
                let page_selector = data_page_params_nameid_id(&rqctx, &query)?;
                nexus
                    .projects_list_by_id(
                        &opctx,
                        &organization_name,
                        &page_selector,
                    )
                    .await?
            }

            PagField::Name => {
                let page_selector =
                    data_page_params_nameid_name(&rqctx, &query)?
                        .map_name(|n| Name::ref_cast(n));
                nexus
                    .projects_list_by_name(
                        &opctx,
                        &organization_name,
                        &page_selector,
                    )
                    .await?
            }
        }
        .into_iter()
        .map(|p| p.into())
        .collect();
        Ok(HttpResponseOk(ScanByNameOrId::results_page(&query, projects)?))
    };
    apictx.external_latencies.instrument_dropshot_handler(&rqctx, handler).await
}

/// Create a new project.
#[endpoint {
    method = POST,
    path = "/organizations/{organization_name}/projects",
    tags = ["projects"],
}]
async fn organization_projects_post(
    rqctx: Arc<RequestContext<Arc<ServerContext>>>,
    path_params: Path<OrganizationPathParam>,
    new_project: TypedBody<params::ProjectCreate>,
) -> Result<HttpResponseCreated<Project>, HttpError> {
    let apictx = rqctx.context();
    let nexus = &apictx.nexus;
    let params = path_params.into_inner();
    let organization_name = &params.organization_name;
    let handler = async {
        let opctx = OpContext::for_external_api(&rqctx).await?;
        let project = nexus
            .project_create(
                &opctx,
                &organization_name,
                &new_project.into_inner(),
            )
            .await?;
        Ok(HttpResponseCreated(project.into()))
    };
    apictx.external_latencies.instrument_dropshot_handler(&rqctx, handler).await
}

/// Path parameters for Project requests
#[derive(Deserialize, JsonSchema)]
struct ProjectPathParam {
    /// The organization's unique name.
    organization_name: Name,
    /// The project's unique name within the organization.
    project_name: Name,
}

/// Fetch a specific project
#[endpoint {
    method = GET,
    path = "/organizations/{organization_name}/projects/{project_name}",
    tags = ["projects"],
}]
async fn organization_projects_get_project(
    rqctx: Arc<RequestContext<Arc<ServerContext>>>,
    path_params: Path<ProjectPathParam>,
) -> Result<HttpResponseOk<Project>, HttpError> {
    let apictx = rqctx.context();
    let nexus = &apictx.nexus;
    let path = path_params.into_inner();
    let organization_name = &path.organization_name;
    let project_name = &path.project_name;
    let handler = async {
        let opctx = OpContext::for_external_api(&rqctx).await?;
        let project = nexus
            .project_fetch(&opctx, &organization_name, &project_name)
            .await?;
        Ok(HttpResponseOk(project.into()))
    };
    apictx.external_latencies.instrument_dropshot_handler(&rqctx, handler).await
}

/// Delete a specific project.
#[endpoint {
    method = DELETE,
    path = "/organizations/{organization_name}/projects/{project_name}",
    tags = ["projects"],
}]
async fn organization_projects_delete_project(
    rqctx: Arc<RequestContext<Arc<ServerContext>>>,
    path_params: Path<ProjectPathParam>,
) -> Result<HttpResponseDeleted, HttpError> {
    let apictx = rqctx.context();
    let nexus = &apictx.nexus;
    let params = path_params.into_inner();
    let organization_name = &params.organization_name;
    let project_name = &params.project_name;
    let handler = async {
        let opctx = OpContext::for_external_api(&rqctx).await?;
        nexus.project_delete(&opctx, &organization_name, &project_name).await?;
        Ok(HttpResponseDeleted())
    };
    apictx.external_latencies.instrument_dropshot_handler(&rqctx, handler).await
}

/// Update a specific project.
// TODO-correctness: Is it valid for PUT to accept application/json that's a
// subset of what the resource actually represents?  If not, is that a problem?
// (HTTP may require that this be idempotent.)  If so, can we get around that
// having this be a slightly different content-type (e.g.,
// "application/json-patch")?  We should see what other APIs do.
#[endpoint {
    method = PUT,
    path = "/organizations/{organization_name}/projects/{project_name}",
    tags = ["projects"],
}]
async fn organization_projects_put_project(
    rqctx: Arc<RequestContext<Arc<ServerContext>>>,
    path_params: Path<ProjectPathParam>,
    updated_project: TypedBody<params::ProjectUpdate>,
) -> Result<HttpResponseOk<Project>, HttpError> {
    let apictx = rqctx.context();
    let nexus = &apictx.nexus;
    let path = path_params.into_inner();
    let organization_name = &path.organization_name;
    let project_name = &path.project_name;
    let handler = async {
        let opctx = OpContext::for_external_api(&rqctx).await?;
        let newproject = nexus
            .project_update(
                &opctx,
                &organization_name,
                &project_name,
                &updated_project.into_inner(),
            )
            .await?;
        Ok(HttpResponseOk(newproject.into()))
    };
    apictx.external_latencies.instrument_dropshot_handler(&rqctx, handler).await
}

// Disks

/// List disks in a project.
#[endpoint {
    method = GET,
    path = "/organizations/{organization_name}/projects/{project_name}/disks",
    tags = ["disks"]
}]
async fn project_disks_get(
    rqctx: Arc<RequestContext<Arc<ServerContext>>>,
    query_params: Query<PaginatedByName>,
    path_params: Path<ProjectPathParam>,
) -> Result<HttpResponseOk<ResultsPage<Disk>>, HttpError> {
    let apictx = rqctx.context();
    let nexus = &apictx.nexus;
    let query = query_params.into_inner();
    let path = path_params.into_inner();
    let organization_name = &path.organization_name;
    let project_name = &path.project_name;
    let handler = async {
        let opctx = OpContext::for_external_api(&rqctx).await?;
        let disks = nexus
            .project_list_disks(
                &opctx,
                organization_name,
                project_name,
                &data_page_params_for(&rqctx, &query)?
                    .map_name(|n| Name::ref_cast(n)),
            )
            .await?
            .into_iter()
            .map(|d| d.into())
            .collect();
        Ok(HttpResponseOk(ScanByName::results_page(&query, disks)?))
    };
    apictx.external_latencies.instrument_dropshot_handler(&rqctx, handler).await
}

/// Create a disk in a project.
// TODO-correctness See note about instance create.  This should be async.
#[endpoint {
    method = POST,
    path = "/organizations/{organization_name}/projects/{project_name}/disks",
    tags = ["disks"]
}]
async fn project_disks_post(
    rqctx: Arc<RequestContext<Arc<ServerContext>>>,
    path_params: Path<ProjectPathParam>,
    new_disk: TypedBody<params::DiskCreate>,
) -> Result<HttpResponseCreated<Disk>, HttpError> {
    let apictx = rqctx.context();
    let nexus = &apictx.nexus;
    let path = path_params.into_inner();
    let organization_name = &path.organization_name;
    let project_name = &path.project_name;
    let new_disk_params = &new_disk.into_inner();
    let handler = async {
        let opctx = OpContext::for_external_api(&rqctx).await?;
        let disk = nexus
            .project_create_disk(
                &opctx,
                &organization_name,
                &project_name,
                &new_disk_params,
            )
            .await?;
        Ok(HttpResponseCreated(disk.into()))
    };
    apictx.external_latencies.instrument_dropshot_handler(&rqctx, handler).await
}

/// Path parameters for Disk requests
#[derive(Deserialize, JsonSchema)]
struct DiskPathParam {
    organization_name: Name,
    project_name: Name,
    disk_name: Name,
}

/// Fetch a single disk in a project.
#[endpoint {
    method = GET,
    path = "/organizations/{organization_name}/projects/{project_name}/disks/{disk_name}",
    tags = ["disks"],
}]
async fn project_disks_get_disk(
    rqctx: Arc<RequestContext<Arc<ServerContext>>>,
    path_params: Path<DiskPathParam>,
) -> Result<HttpResponseOk<Disk>, HttpError> {
    let apictx = rqctx.context();
    let nexus = &apictx.nexus;
    let path = path_params.into_inner();
    let organization_name = &path.organization_name;
    let project_name = &path.project_name;
    let disk_name = &path.disk_name;
    let handler = async {
        let opctx = OpContext::for_external_api(&rqctx).await?;
        let disk = nexus
            .disk_fetch(&opctx, &organization_name, &project_name, &disk_name)
            .await?;
        Ok(HttpResponseOk(disk.into()))
    };
    apictx.external_latencies.instrument_dropshot_handler(&rqctx, handler).await
}

/// Delete a disk from a project.
#[endpoint {
    method = DELETE,
    path = "/organizations/{organization_name}/projects/{project_name}/disks/{disk_name}",
    tags = ["disks"],
}]
async fn project_disks_delete_disk(
    rqctx: Arc<RequestContext<Arc<ServerContext>>>,
    path_params: Path<DiskPathParam>,
) -> Result<HttpResponseDeleted, HttpError> {
    let apictx = rqctx.context();
    let nexus = &apictx.nexus;
    let path = path_params.into_inner();
    let organization_name = &path.organization_name;
    let project_name = &path.project_name;
    let disk_name = &path.disk_name;
    let handler = async {
        let opctx = OpContext::for_external_api(&rqctx).await?;
        nexus
            .project_delete_disk(
                &opctx,
                &organization_name,
                &project_name,
                &disk_name,
            )
            .await?;
        Ok(HttpResponseDeleted())
    };
    apictx.external_latencies.instrument_dropshot_handler(&rqctx, handler).await
}

// Instances

/// List instances in a project.
#[endpoint {
    method = GET,
    path = "/organizations/{organization_name}/projects/{project_name}/instances",
    tags = ["instances"],
}]
async fn project_instances_get(
    rqctx: Arc<RequestContext<Arc<ServerContext>>>,
    query_params: Query<PaginatedByName>,
    path_params: Path<ProjectPathParam>,
) -> Result<HttpResponseOk<ResultsPage<Instance>>, HttpError> {
    let apictx = rqctx.context();
    let nexus = &apictx.nexus;
    let query = query_params.into_inner();
    let path = path_params.into_inner();
    let organization_name = &path.organization_name;
    let project_name = &path.project_name;
    let handler = async {
        let opctx = OpContext::for_external_api(&rqctx).await?;
        let instances = nexus
            .project_list_instances(
                &opctx,
                &organization_name,
                &project_name,
                &data_page_params_for(&rqctx, &query)?
                    .map_name(|n| Name::ref_cast(n)),
            )
            .await?
            .into_iter()
            .map(|i| i.into())
            .collect();
        Ok(HttpResponseOk(ScanByName::results_page(&query, instances)?))
    };
    apictx.external_latencies.instrument_dropshot_handler(&rqctx, handler).await
}

/// Create an instance in a project.
// TODO-correctness This is supposed to be async.  Is that right?  We can create
// the instance immediately -- it's just not booted yet.  Maybe the boot
// operation is what's a separate operation_id.  What about the response code
// (201 Created vs 202 Accepted)?  Is that orthogonal?  Things can return a
// useful response, including an operation id, with either response code.  Maybe
// a "reboot" operation would return a 202 Accepted because there's no actual
// resource created?
#[endpoint {
    method = POST,
     path = "/organizations/{organization_name}/projects/{project_name}/instances",
    tags = ["instances"],
}]
async fn project_instances_post(
    rqctx: Arc<RequestContext<Arc<ServerContext>>>,
    path_params: Path<ProjectPathParam>,
    new_instance: TypedBody<params::InstanceCreate>,
) -> Result<HttpResponseCreated<Instance>, HttpError> {
    let apictx = rqctx.context();
    let nexus = &apictx.nexus;
    let path = path_params.into_inner();
    let organization_name = &path.organization_name;
    let project_name = &path.project_name;
    let new_instance_params = &new_instance.into_inner();
    let handler = async {
        let opctx = OpContext::for_external_api(&rqctx).await?;
        let instance = nexus
            .project_create_instance(
                &opctx,
                &organization_name,
                &project_name,
                &new_instance_params,
            )
            .await?;
        Ok(HttpResponseCreated(instance.into()))
    };
    apictx.external_latencies.instrument_dropshot_handler(&rqctx, handler).await
}

/// Path parameters for Instance requests
#[derive(Deserialize, JsonSchema)]
struct InstancePathParam {
    organization_name: Name,
    project_name: Name,
    instance_name: Name,
}

/// Get an instance in a project.
#[endpoint {
    method = GET,
    path = "/organizations/{organization_name}/projects/{project_name}/instances/{instance_name}",
    tags = ["instances"],
}]
async fn project_instances_get_instance(
    rqctx: Arc<RequestContext<Arc<ServerContext>>>,
    path_params: Path<InstancePathParam>,
) -> Result<HttpResponseOk<Instance>, HttpError> {
    let apictx = rqctx.context();
    let nexus = &apictx.nexus;
    let path = path_params.into_inner();
    let organization_name = &path.organization_name;
    let project_name = &path.project_name;
    let instance_name = &path.instance_name;
    let handler = async {
        let opctx = OpContext::for_external_api(&rqctx).await?;
        let instance = nexus
            .instance_fetch(
                &opctx,
                &organization_name,
                &project_name,
                &instance_name,
            )
            .await?;
        Ok(HttpResponseOk(instance.into()))
    };
    apictx.external_latencies.instrument_dropshot_handler(&rqctx, handler).await
}

/// Delete an instance from a project.
#[endpoint {
    method = DELETE,
    path = "/organizations/{organization_name}/projects/{project_name}/instances/{instance_name}",
    tags = ["instances"],
}]
async fn project_instances_delete_instance(
    rqctx: Arc<RequestContext<Arc<ServerContext>>>,
    path_params: Path<InstancePathParam>,
) -> Result<HttpResponseDeleted, HttpError> {
    let apictx = rqctx.context();
    let nexus = &apictx.nexus;
    let path = path_params.into_inner();
    let organization_name = &path.organization_name;
    let project_name = &path.project_name;
    let instance_name = &path.instance_name;
    let handler = async {
        let opctx = OpContext::for_external_api(&rqctx).await?;
        nexus
            .project_destroy_instance(
                &opctx,
                &organization_name,
                &project_name,
                &instance_name,
            )
            .await?;
        Ok(HttpResponseDeleted())
    };
    apictx.external_latencies.instrument_dropshot_handler(&rqctx, handler).await
}

/// Migrate an instance to a different propolis-server, possibly on a different sled.
#[endpoint {
    method = POST,
    path = "/organizations/{organization_name}/projects/{project_name}/instances/{instance_name}/migrate",
    tags = ["instances"],
}]
async fn project_instances_migrate_instance(
    rqctx: Arc<RequestContext<Arc<ServerContext>>>,
    path_params: Path<InstancePathParam>,
    migrate_params: TypedBody<params::InstanceMigrate>,
) -> Result<HttpResponseOk<Instance>, HttpError> {
    let apictx = rqctx.context();
    let nexus = &apictx.nexus;
    let path = path_params.into_inner();
    let organization_name = &path.organization_name;
    let project_name = &path.project_name;
    let instance_name = &path.instance_name;
    let migrate_instance_params = migrate_params.into_inner();
    let handler = async {
        let opctx = OpContext::for_external_api(&rqctx).await?;
        let instance = nexus
            .project_migrate_instance(
                &opctx,
                &organization_name,
                &project_name,
                &instance_name,
                migrate_instance_params,
            )
            .await?;
        Ok(HttpResponseOk(instance.into()))
    };
    apictx.external_latencies.instrument_dropshot_handler(&rqctx, handler).await
}

/// Reboot an instance.
#[endpoint {
    method = POST,
    path = "/organizations/{organization_name}/projects/{project_name}/instances/{instance_name}/reboot",
    tags = ["instances"],
}]
async fn project_instances_instance_reboot(
    rqctx: Arc<RequestContext<Arc<ServerContext>>>,
    path_params: Path<InstancePathParam>,
) -> Result<HttpResponseAccepted<Instance>, HttpError> {
    let apictx = rqctx.context();
    let nexus = &apictx.nexus;
    let path = path_params.into_inner();
    let organization_name = &path.organization_name;
    let project_name = &path.project_name;
    let instance_name = &path.instance_name;
    let handler = async {
        let opctx = OpContext::for_external_api(&rqctx).await?;
        let instance = nexus
            .instance_reboot(
                &opctx,
                &organization_name,
                &project_name,
                &instance_name,
            )
            .await?;
        Ok(HttpResponseAccepted(instance.into()))
    };
    apictx.external_latencies.instrument_dropshot_handler(&rqctx, handler).await
}

/// Boot an instance.
#[endpoint {
    method = POST,
    path = "/organizations/{organization_name}/projects/{project_name}/instances/{instance_name}/start",
    tags = ["instances"],
}]
async fn project_instances_instance_start(
    rqctx: Arc<RequestContext<Arc<ServerContext>>>,
    path_params: Path<InstancePathParam>,
) -> Result<HttpResponseAccepted<Instance>, HttpError> {
    let apictx = rqctx.context();
    let nexus = &apictx.nexus;
    let path = path_params.into_inner();
    let organization_name = &path.organization_name;
    let project_name = &path.project_name;
    let instance_name = &path.instance_name;
    let handler = async {
        let opctx = OpContext::for_external_api(&rqctx).await?;
        let instance = nexus
            .instance_start(
                &opctx,
                &organization_name,
                &project_name,
                &instance_name,
            )
            .await?;
        Ok(HttpResponseAccepted(instance.into()))
    };
    apictx.external_latencies.instrument_dropshot_handler(&rqctx, handler).await
}

/// Halt an instance.
#[endpoint {
    method = POST,
    path = "/organizations/{organization_name}/projects/{project_name}/instances/{instance_name}/stop",
    tags = ["instances"],
}]
// Our naming convention kind of falls apart here.
async fn project_instances_instance_stop(
    rqctx: Arc<RequestContext<Arc<ServerContext>>>,
    path_params: Path<InstancePathParam>,
) -> Result<HttpResponseAccepted<Instance>, HttpError> {
    let apictx = rqctx.context();
    let nexus = &apictx.nexus;
    let path = path_params.into_inner();
    let organization_name = &path.organization_name;
    let project_name = &path.project_name;
    let instance_name = &path.instance_name;
    let handler = async {
        let opctx = OpContext::for_external_api(&rqctx).await?;
        let instance = nexus
            .instance_stop(
                &opctx,
                &organization_name,
                &project_name,
                &instance_name,
            )
            .await?;
        Ok(HttpResponseAccepted(instance.into()))
    };
    apictx.external_latencies.instrument_dropshot_handler(&rqctx, handler).await
}

/// List disks attached to this instance.
// TODO-scalability needs to be paginated
#[endpoint {
    method = GET,
    path = "/organizations/{organization_name}/projects/{project_name}/instances/{instance_name}/disks",
    tags = ["instances"],
}]
async fn instance_disks_get(
    rqctx: Arc<RequestContext<Arc<ServerContext>>>,
    query_params: Query<PaginatedByName>,
    path_params: Path<InstancePathParam>,
) -> Result<HttpResponseOk<ResultsPage<Disk>>, HttpError> {
    let apictx = rqctx.context();
    let nexus = &apictx.nexus;
    let query = query_params.into_inner();
    let path = path_params.into_inner();
    let organization_name = &path.organization_name;
    let project_name = &path.project_name;
    let instance_name = &path.instance_name;
    let handler = async {
        let opctx = OpContext::for_external_api(&rqctx).await?;
        let disks = nexus
            .instance_list_disks(
                &opctx,
                &organization_name,
                &project_name,
                &instance_name,
                &data_page_params_for(&rqctx, &query)?
                    .map_name(|n| Name::ref_cast(n)),
            )
            .await?
            .into_iter()
            .map(|d| d.into())
            .collect();
        Ok(HttpResponseOk(ScanByName::results_page(&query, disks)?))
    };
    apictx.external_latencies.instrument_dropshot_handler(&rqctx, handler).await
}

#[endpoint {
    method = POST,
    path = "/organizations/{organization_name}/projects/{project_name}/instances/{instance_name}/disks/attach",
    tags = ["instances"],
}]
async fn instance_disks_attach(
    rqctx: Arc<RequestContext<Arc<ServerContext>>>,
    path_params: Path<InstancePathParam>,
    disk_to_attach: TypedBody<params::DiskIdentifier>,
) -> Result<HttpResponseAccepted<Disk>, HttpError> {
    let apictx = rqctx.context();
    let nexus = &apictx.nexus;
    let path = path_params.into_inner();
    let organization_name = &path.organization_name;
    let project_name = &path.project_name;
    let instance_name = &path.instance_name;
    let handler = async {
        let opctx = OpContext::for_external_api(&rqctx).await?;
        let disk = nexus
            .instance_attach_disk(
                &opctx,
                &organization_name,
                &project_name,
                &instance_name,
                &disk_to_attach.into_inner().disk.into(),
            )
            .await?;
        Ok(HttpResponseAccepted(disk.into()))
    };
    apictx.external_latencies.instrument_dropshot_handler(&rqctx, handler).await
}

#[endpoint {
    method = POST,
    path = "/organizations/{organization_name}/projects/{project_name}/instances/{instance_name}/disks/detach",
    tags = ["instances"],
}]
async fn instance_disks_detach(
    rqctx: Arc<RequestContext<Arc<ServerContext>>>,
    path_params: Path<InstancePathParam>,
    disk_to_detach: TypedBody<params::DiskIdentifier>,
) -> Result<HttpResponseAccepted<Disk>, HttpError> {
    let apictx = rqctx.context();
    let nexus = &apictx.nexus;
    let path = path_params.into_inner();
    let organization_name = &path.organization_name;
    let project_name = &path.project_name;
    let instance_name = &path.instance_name;
    let handler = async {
        let opctx = OpContext::for_external_api(&rqctx).await?;
        let disk = nexus
            .instance_detach_disk(
                &opctx,
                &organization_name,
                &project_name,
                &instance_name,
                &disk_to_detach.into_inner().disk.into(),
            )
            .await?;
        Ok(HttpResponseAccepted(disk.into()))
    };
    apictx.external_latencies.instrument_dropshot_handler(&rqctx, handler).await
}

<<<<<<< HEAD
/*
 * Images
 */

/// List global images.
#[endpoint {
    method = GET,
    path = "/images",
    tags = ["images"],
}]
async fn images_get(
    rqctx: Arc<RequestContext<Arc<ServerContext>>>,
    query_params: Query<PaginatedByName>,
) -> Result<HttpResponseOk<ResultsPage<Image>>, HttpError> {
    let apictx = rqctx.context();
    let nexus = &apictx.nexus;
    let query = query_params.into_inner();
    let handler = async {
        let opctx = OpContext::for_external_api(&rqctx).await?;
        let images = nexus
            .list_images(
                &opctx,
                &data_page_params_for(&rqctx, &query)?
                    .map_name(|n| Name::ref_cast(n)),
            )
            .await?
            .into_iter()
            .map(|d| d.into())
            .collect();
        Ok(HttpResponseOk(ScanByName::results_page(&query, images)?))
    };
    apictx.external_latencies.instrument_dropshot_handler(&rqctx, handler).await
}

/// Create a global image.
#[endpoint {
    method = POST,
    path = "/images",
    tags = ["images"]
}]
async fn images_post(
    rqctx: Arc<RequestContext<Arc<ServerContext>>>,
    new_image: TypedBody<params::ImageCreate>,
) -> Result<HttpResponseCreated<Image>, HttpError> {
    let apictx = rqctx.context();
    let nexus = &apictx.nexus;
    let new_image_params = &new_image.into_inner();
    let handler = async {
        let opctx = OpContext::for_external_api(&rqctx).await?;
        let image = nexus.create_image(&opctx, &new_image_params).await?;
        Ok(HttpResponseCreated(image.into()))
    };
    apictx.external_latencies.instrument_dropshot_handler(&rqctx, handler).await
}

/// Path parameters for Image requests
#[derive(Deserialize, JsonSchema)]
struct GlobalImagePathParam {
    image_name: Name,
}

/// Get a global image.
#[endpoint {
    method = GET,
    path = "/images/{image_name}",
    tags = ["images"],
}]
async fn images_get_image(
    rqctx: Arc<RequestContext<Arc<ServerContext>>>,
    path_params: Path<GlobalImagePathParam>,
) -> Result<HttpResponseOk<Image>, HttpError> {
    let apictx = rqctx.context();
    let nexus = &apictx.nexus;
    let path = path_params.into_inner();
    let image_name = &path.image_name;
    let handler = async {
        let opctx = OpContext::for_external_api(&rqctx).await?;
        let image = nexus.image_fetch(&opctx, &image_name).await?;
        Ok(HttpResponseOk(image.into()))
    };
    apictx.external_latencies.instrument_dropshot_handler(&rqctx, handler).await
}

/// Delete a global image.
#[endpoint {
    method = DELETE,
    path = "/images/{image_name}",
    tags = ["images"],
}]
async fn images_delete_image(
    rqctx: Arc<RequestContext<Arc<ServerContext>>>,
    path_params: Path<GlobalImagePathParam>,
) -> Result<HttpResponseDeleted, HttpError> {
    let apictx = rqctx.context();
    let nexus = &apictx.nexus;
    let path = path_params.into_inner();
    let image_name = &path.image_name;
    let handler = async {
        let opctx = OpContext::for_external_api(&rqctx).await?;
        nexus.delete_image(&opctx, &image_name).await?;
        Ok(HttpResponseDeleted())
    };
    apictx.external_latencies.instrument_dropshot_handler(&rqctx, handler).await
}

/// List images in a project.
#[endpoint {
    method = GET,
    path = "/organizations/{organization_name}/projects/{project_name}/images",
    tags = ["images"],
}]
async fn project_images_get(
    rqctx: Arc<RequestContext<Arc<ServerContext>>>,
    query_params: Query<PaginatedByName>,
    path_params: Path<ProjectPathParam>,
) -> Result<HttpResponseOk<ResultsPage<Image>>, HttpError> {
=======
/// List network interfaces attached to this instance.
#[endpoint {
    method = GET,
    path = "/organizations/{organization_name}/projects/{project_name}/instances/{instance_name}/network-interfaces",
    tags = ["instances"],
}]
async fn instance_network_interfaces_get(
    rqctx: Arc<RequestContext<Arc<ServerContext>>>,
    query_params: Query<PaginatedByName>,
    path_params: Path<InstancePathParam>,
) -> Result<HttpResponseOk<ResultsPage<NetworkInterface>>, HttpError> {
>>>>>>> dee74021
    let apictx = rqctx.context();
    let nexus = &apictx.nexus;
    let query = query_params.into_inner();
    let path = path_params.into_inner();
    let organization_name = &path.organization_name;
    let project_name = &path.project_name;
<<<<<<< HEAD
    let handler = async {
        let opctx = OpContext::for_external_api(&rqctx).await?;
        let images = nexus
            .project_list_images(
                &opctx,
                organization_name,
                project_name,
=======
    let instance_name = &path.instance_name;
    let handler = async {
        let opctx = OpContext::for_external_api(&rqctx).await?;
        let interfaces = nexus
            .instance_list_network_interfaces(
                &opctx,
                &organization_name,
                &project_name,
                &instance_name,
>>>>>>> dee74021
                &data_page_params_for(&rqctx, &query)?
                    .map_name(|n| Name::ref_cast(n)),
            )
            .await?
            .into_iter()
            .map(|d| d.into())
            .collect();
<<<<<<< HEAD
        Ok(HttpResponseOk(ScanByName::results_page(&query, images)?))
=======
        Ok(HttpResponseOk(ScanByName::results_page(&query, interfaces)?))
>>>>>>> dee74021
    };
    apictx.external_latencies.instrument_dropshot_handler(&rqctx, handler).await
}

<<<<<<< HEAD
/// Create an instance in a project
#[endpoint {
    method = POST,
    path = "/organizations/{organization_name}/projects/{project_name}/images",
    tags = ["images"]
}]
async fn project_images_post(
    rqctx: Arc<RequestContext<Arc<ServerContext>>>,
    path_params: Path<ProjectPathParam>,
    new_image: TypedBody<params::ImageCreate>,
) -> Result<HttpResponseCreated<Image>, HttpError> {
    let apictx = rqctx.context();
    let nexus = &apictx.nexus;
    let path = path_params.into_inner();
    let organization_name = &path.organization_name;
    let project_name = &path.project_name;
    let new_image_params = &new_image.into_inner();
    let handler = async {
        let opctx = OpContext::for_external_api(&rqctx).await?;
        let image = nexus
            .project_create_image(
                &opctx,
                &organization_name,
                &project_name,
                &new_image_params,
            )
            .await?;
        Ok(HttpResponseCreated(image.into()))
    };
    apictx.external_latencies.instrument_dropshot_handler(&rqctx, handler).await
}

/// Path parameters for Image requests
#[derive(Deserialize, JsonSchema)]
struct ImagePathParam {
    organization_name: Name,
    project_name: Name,
    image_name: Name,
}

/// Get an image in a project.
#[endpoint {
    method = GET,
    path = "/organizations/{organization_name}/projects/{project_name}/images/{image_name}",
    tags = ["images"],
}]
async fn project_images_get_image(
    rqctx: Arc<RequestContext<Arc<ServerContext>>>,
    path_params: Path<ImagePathParam>,
) -> Result<HttpResponseOk<Image>, HttpError> {
=======
/// Create a network interface for an instance.
#[endpoint {
    method = POST,
    path = "/organizations/{organization_name}/projects/{project_name}/instances/{instance_name}/network-interfaces",
    tags = ["instances"],
}]
async fn instance_network_interfaces_post(
    rqctx: Arc<RequestContext<Arc<ServerContext>>>,
    path_params: Path<InstancePathParam>,
    interface_params: TypedBody<params::NetworkInterfaceCreate>,
) -> Result<HttpResponseCreated<NetworkInterface>, HttpError> {
>>>>>>> dee74021
    let apictx = rqctx.context();
    let nexus = &apictx.nexus;
    let path = path_params.into_inner();
    let organization_name = &path.organization_name;
    let project_name = &path.project_name;
<<<<<<< HEAD
    let image_name = &path.image_name;
    let handler = async {
        let opctx = OpContext::for_external_api(&rqctx).await?;
        let image = nexus
            .project_image_fetch(
                &opctx,
                &organization_name,
                &project_name,
                &image_name,
            )
            .await?;
        Ok(HttpResponseOk(image.into()))
=======
    let instance_name = &path.instance_name;
    let handler = async {
        let opctx = OpContext::for_external_api(&rqctx).await?;
        let iface = nexus
            .instance_create_network_interface(
                &opctx,
                &organization_name,
                &project_name,
                &instance_name,
                &interface_params.into_inner(),
            )
            .await?;
        Ok(HttpResponseCreated(iface.into()))
>>>>>>> dee74021
    };
    apictx.external_latencies.instrument_dropshot_handler(&rqctx, handler).await
}

<<<<<<< HEAD
/// Delete an image from a project.
#[endpoint {
    method = DELETE,
    path = "/organizations/{organization_name}/projects/{project_name}/images/{image_name}",
    tags = ["images"],
}]
async fn project_images_delete_image(
    rqctx: Arc<RequestContext<Arc<ServerContext>>>,
    path_params: Path<ImagePathParam>,
) -> Result<HttpResponseDeleted, HttpError> {
    let apictx = rqctx.context();
    let nexus = &apictx.nexus;
    let path = path_params.into_inner();
    let organization_name = &path.organization_name;
    let project_name = &path.project_name;
    let image_name = &path.image_name;
    let handler = async {
        let opctx = OpContext::for_external_api(&rqctx).await?;
        nexus
            .project_delete_image(
                &opctx,
                &organization_name,
                &project_name,
                &image_name,
            )
            .await?;
        Ok(HttpResponseDeleted())
    };
    apictx.external_latencies.instrument_dropshot_handler(&rqctx, handler).await
}

/*
 * VPCs
 */
=======
#[derive(Debug, Clone, Deserialize, Serialize, JsonSchema)]
pub struct NetworkInterfacePathParam {
    pub organization_name: Name,
    pub project_name: Name,
    pub instance_name: Name,
    pub interface_name: Name,
}
>>>>>>> dee74021

/// Detach a network interface from an instance.
#[endpoint {
    method = DELETE,
    path = "/organizations/{organization_name}/projects/{project_name}/instances/{instance_name}/network-interfaces/{interface_name}",
    tags = ["instances"],
}]
async fn instance_network_interfaces_delete_interface(
    rqctx: Arc<RequestContext<Arc<ServerContext>>>,
    path_params: Path<NetworkInterfacePathParam>,
) -> Result<HttpResponseDeleted, HttpError> {
    let apictx = rqctx.context();
    let nexus = &apictx.nexus;
    let path = path_params.into_inner();
    let organization_name = &path.organization_name;
    let project_name = &path.project_name;
    let instance_name = &path.instance_name;
    let interface_name = &path.interface_name;
    let handler = async {
        let opctx = OpContext::for_external_api(&rqctx).await?;
        nexus
            .instance_delete_network_interface(
                &opctx,
                organization_name,
                project_name,
                instance_name,
                interface_name,
            )
            .await?;
        Ok(HttpResponseDeleted())
    };
    apictx.external_latencies.instrument_dropshot_handler(&rqctx, handler).await
}

/// Get an interface attached to an instance.
#[endpoint {
    method = GET,
    path = "/organizations/{organization_name}/projects/{project_name}/instances/{instance_name}/network-interfaces/{interface_name}",
    tags = ["instances"],
}]
async fn instance_network_interfaces_get_interface(
    rqctx: Arc<RequestContext<Arc<ServerContext>>>,
    path_params: Path<NetworkInterfacePathParam>,
) -> Result<HttpResponseOk<NetworkInterface>, HttpError> {
    let apictx = rqctx.context();
    let nexus = &apictx.nexus;
    let path = path_params.into_inner();
    let organization_name = &path.organization_name;
    let project_name = &path.project_name;
    let instance_name = &path.instance_name;
    let interface_name = &path.interface_name;
    let handler = async {
        let opctx = OpContext::for_external_api(&rqctx).await?;
        let interface = nexus
            .instance_lookup_network_interface(
                &opctx,
                organization_name,
                project_name,
                instance_name,
                interface_name,
            )
            .await?;
        Ok(HttpResponseOk(NetworkInterface::from(interface)))
    };
    apictx.external_latencies.instrument_dropshot_handler(&rqctx, handler).await
}

// Snapshots

/// List snapshots in a project.
#[endpoint {
    method = GET,
    path = "/organizations/{organization_name}/projects/{project_name}/snapshots",
    tags = ["snapshots"],
}]
async fn project_snapshots_get(
    rqctx: Arc<RequestContext<Arc<ServerContext>>>,
    query_params: Query<PaginatedByName>,
    path_params: Path<ProjectPathParam>,
) -> Result<HttpResponseOk<ResultsPage<Snapshot>>, HttpError> {
    let apictx = rqctx.context();
    let nexus = &apictx.nexus;
    let query = query_params.into_inner();
    let path = path_params.into_inner();
    let organization_name = &path.organization_name;
    let project_name = &path.project_name;
    let handler = async {
        let opctx = OpContext::for_external_api(&rqctx).await?;
        let snapshots = nexus
            .project_list_snapshots(
                &opctx,
                organization_name,
                project_name,
                &data_page_params_for(&rqctx, &query)?
                    .map_name(|n| Name::ref_cast(n)),
            )
            .await?
            .into_iter()
            .map(|d| d.into())
            .collect();
        Ok(HttpResponseOk(ScanByName::results_page(&query, snapshots)?))
    };
    apictx.external_latencies.instrument_dropshot_handler(&rqctx, handler).await
}

/// Create a snapshot of a disk.
#[endpoint {
    method = POST,
    path = "/organizations/{organization_name}/projects/{project_name}/snapshots",
    tags = ["snapshots"],
}]
async fn project_snapshots_post(
    rqctx: Arc<RequestContext<Arc<ServerContext>>>,
    path_params: Path<ProjectPathParam>,
    new_snapshot: TypedBody<params::SnapshotCreate>,
) -> Result<HttpResponseCreated<Snapshot>, HttpError> {
    let apictx = rqctx.context();
    let nexus = &apictx.nexus;
    let path = path_params.into_inner();
    let organization_name = &path.organization_name;
    let project_name = &path.project_name;
    let new_snapshot_params = &new_snapshot.into_inner();
    let handler = async {
        let opctx = OpContext::for_external_api(&rqctx).await?;
        let snapshot = nexus
            .project_create_snapshot(
                &opctx,
                &organization_name,
                &project_name,
                &new_snapshot_params,
            )
            .await?;
        Ok(HttpResponseCreated(snapshot.into()))
    };
    apictx.external_latencies.instrument_dropshot_handler(&rqctx, handler).await
}

/// Path parameters for Snapshot requests
#[derive(Deserialize, JsonSchema)]
struct SnapshotPathParam {
    organization_name: Name,
    project_name: Name,
    snapshot_name: Name,
}

/// Get a snapshot in a project.
#[endpoint {
    method = GET,
    path = "/organizations/{organization_name}/projects/{project_name}/snapshots/{snapshot_name}",
    tags = ["snapshots"],
}]
async fn project_snapshots_get_snapshot(
    rqctx: Arc<RequestContext<Arc<ServerContext>>>,
    path_params: Path<SnapshotPathParam>,
) -> Result<HttpResponseOk<Snapshot>, HttpError> {
    let apictx = rqctx.context();
    let nexus = &apictx.nexus;
    let path = path_params.into_inner();
    let organization_name = &path.organization_name;
    let project_name = &path.project_name;
    let snapshot_name = &path.snapshot_name;
    let handler = async {
        let opctx = OpContext::for_external_api(&rqctx).await?;
        let snapshot = nexus
            .snapshot_fetch(
                &opctx,
                &organization_name,
                &project_name,
                &snapshot_name,
            )
            .await?;
        Ok(HttpResponseOk(snapshot.into()))
    };
    apictx.external_latencies.instrument_dropshot_handler(&rqctx, handler).await
}

/// Delete a snapshot from a project.
#[endpoint {
    method = DELETE,
    path = "/organizations/{organization_name}/projects/{project_name}/snapshots/{snapshot_name}",
    tags = ["snapshots"],
}]
async fn project_snapshots_delete_snapshot(
    rqctx: Arc<RequestContext<Arc<ServerContext>>>,
    path_params: Path<SnapshotPathParam>,
) -> Result<HttpResponseDeleted, HttpError> {
    let apictx = rqctx.context();
    let nexus = &apictx.nexus;
    let path = path_params.into_inner();
    let organization_name = &path.organization_name;
    let project_name = &path.project_name;
    let snapshot_name = &path.snapshot_name;
    let handler = async {
        let opctx = OpContext::for_external_api(&rqctx).await?;
        nexus
            .project_delete_snapshot(
                &opctx,
                &organization_name,
                &project_name,
                &snapshot_name,
            )
            .await?;
        Ok(HttpResponseDeleted())
    };
    apictx.external_latencies.instrument_dropshot_handler(&rqctx, handler).await
}

// VPCs

/// List VPCs in a project.
#[endpoint {
    method = GET,
    path = "/organizations/{organization_name}/projects/{project_name}/vpcs",
    tags = ["vpcs"],
}]
async fn project_vpcs_get(
    rqctx: Arc<RequestContext<Arc<ServerContext>>>,
    query_params: Query<PaginatedByName>,
    path_params: Path<ProjectPathParam>,
) -> Result<HttpResponseOk<ResultsPage<Vpc>>, HttpError> {
    let apictx = rqctx.context();
    let nexus = &apictx.nexus;
    let query = query_params.into_inner();
    let path = path_params.into_inner();
    let organization_name = &path.organization_name;
    let project_name = &path.project_name;
    let handler = async {
        let opctx = OpContext::for_external_api(&rqctx).await?;
        let vpcs = nexus
            .project_list_vpcs(
                &opctx,
                &organization_name,
                &project_name,
                &data_page_params_for(&rqctx, &query)?
                    .map_name(|n| Name::ref_cast(n)),
            )
            .await?
            .into_iter()
            .map(|p| p.into())
            .collect();

        Ok(HttpResponseOk(ScanByName::results_page(&query, vpcs)?))
    };
    apictx.external_latencies.instrument_dropshot_handler(&rqctx, handler).await
}

/// Path parameters for VPC requests
#[derive(Deserialize, JsonSchema)]
struct VpcPathParam {
    organization_name: Name,
    project_name: Name,
    vpc_name: Name,
}

/// Get a VPC in a project.
#[endpoint {
    method = GET,
    path = "/organizations/{organization_name}/projects/{project_name}/vpcs/{vpc_name}",
    tags = ["vpcs"],
}]
async fn project_vpcs_get_vpc(
    rqctx: Arc<RequestContext<Arc<ServerContext>>>,
    path_params: Path<VpcPathParam>,
) -> Result<HttpResponseOk<Vpc>, HttpError> {
    let apictx = rqctx.context();
    let nexus = &apictx.nexus;
    let path = path_params.into_inner();
    let organization_name = &path.organization_name;
    let project_name = &path.project_name;
    let vpc_name = &path.vpc_name;
    let handler = async {
        let opctx = OpContext::for_external_api(&rqctx).await?;
        let vpc = nexus
            .vpc_fetch(&opctx, &organization_name, &project_name, &vpc_name)
            .await?;
        Ok(HttpResponseOk(vpc.into()))
    };
    apictx.external_latencies.instrument_dropshot_handler(&rqctx, handler).await
}

/// Create a VPC in a project.
#[endpoint {
    method = POST,
    path = "/organizations/{organization_name}/projects/{project_name}/vpcs",
    tags = ["vpcs"],
}]
async fn project_vpcs_post(
    rqctx: Arc<RequestContext<Arc<ServerContext>>>,
    path_params: Path<ProjectPathParam>,
    new_vpc: TypedBody<params::VpcCreate>,
) -> Result<HttpResponseCreated<Vpc>, HttpError> {
    let apictx = rqctx.context();
    let nexus = &apictx.nexus;
    let path = path_params.into_inner();
    let organization_name = &path.organization_name;
    let project_name = &path.project_name;
    let new_vpc_params = &new_vpc.into_inner();
    let handler = async {
        let opctx = OpContext::for_external_api(&rqctx).await?;
        let vpc = nexus
            .project_create_vpc(
                &opctx,
                &organization_name,
                &project_name,
                &new_vpc_params,
            )
            .await?;
        Ok(HttpResponseCreated(vpc.into()))
    };
    apictx.external_latencies.instrument_dropshot_handler(&rqctx, handler).await
}

/// Update a VPC.
#[endpoint {
    method = PUT,
    path = "/organizations/{organization_name}/projects/{project_name}/vpcs/{vpc_name}",
    tags = ["vpcs"],
}]
async fn project_vpcs_put_vpc(
    rqctx: Arc<RequestContext<Arc<ServerContext>>>,
    path_params: Path<VpcPathParam>,
    updated_vpc: TypedBody<params::VpcUpdate>,
) -> Result<HttpResponseOk<Vpc>, HttpError> {
    let apictx = rqctx.context();
    let nexus = &apictx.nexus;
    let path = path_params.into_inner();
    let handler = async {
        let opctx = OpContext::for_external_api(&rqctx).await?;
        let newvpc = nexus
            .project_update_vpc(
                &opctx,
                &path.organization_name,
                &path.project_name,
                &path.vpc_name,
                &updated_vpc.into_inner(),
            )
            .await?;
        Ok(HttpResponseOk(newvpc.into()))
    };
    apictx.external_latencies.instrument_dropshot_handler(&rqctx, handler).await
}

/// Delete a vpc from a project.
#[endpoint {
    method = DELETE,
    path = "/organizations/{organization_name}/projects/{project_name}/vpcs/{vpc_name}",
    tags = ["vpcs"],
}]
async fn project_vpcs_delete_vpc(
    rqctx: Arc<RequestContext<Arc<ServerContext>>>,
    path_params: Path<VpcPathParam>,
) -> Result<HttpResponseDeleted, HttpError> {
    let apictx = rqctx.context();
    let nexus = &apictx.nexus;
    let path = path_params.into_inner();
    let organization_name = &path.organization_name;
    let project_name = &path.project_name;
    let vpc_name = &path.vpc_name;
    let handler = async {
        let opctx = OpContext::for_external_api(&rqctx).await?;
        nexus
            .project_delete_vpc(
                &opctx,
                &organization_name,
                &project_name,
                &vpc_name,
            )
            .await?;
        Ok(HttpResponseDeleted())
    };
    apictx.external_latencies.instrument_dropshot_handler(&rqctx, handler).await
}

/// List subnets in a VPC.
#[endpoint {
    method = GET,
    path = "/organizations/{organization_name}/projects/{project_name}/vpcs/{vpc_name}/subnets",
    tags = ["subnets"],
}]
async fn vpc_subnets_get(
    rqctx: Arc<RequestContext<Arc<ServerContext>>>,
    query_params: Query<PaginatedByName>,
    path_params: Path<VpcPathParam>,
) -> Result<HttpResponseOk<ResultsPage<VpcSubnet>>, HttpError> {
    let apictx = rqctx.context();
    let nexus = &apictx.nexus;
    let query = query_params.into_inner();
    let path = path_params.into_inner();
    let handler = async {
        let opctx = OpContext::for_external_api(&rqctx).await?;
        let vpcs = nexus
            .vpc_list_subnets(
                &opctx,
                &path.organization_name,
                &path.project_name,
                &path.vpc_name,
                &data_page_params_for(&rqctx, &query)?
                    .map_name(|n| Name::ref_cast(n)),
            )
            .await?
            .into_iter()
            .map(|vpc| vpc.into())
            .collect();
        Ok(HttpResponseOk(ScanByName::results_page(&query, vpcs)?))
    };
    apictx.external_latencies.instrument_dropshot_handler(&rqctx, handler).await
}

/// Path parameters for VPC Subnet requests
#[derive(Deserialize, JsonSchema)]
struct VpcSubnetPathParam {
    organization_name: Name,
    project_name: Name,
    vpc_name: Name,
    subnet_name: Name,
}

/// Get subnet in a VPC.
#[endpoint {
    method = GET,
    path = "/organizations/{organization_name}/projects/{project_name}/vpcs/{vpc_name}/subnets/{subnet_name}",
    tags = ["subnets"],
}]
async fn vpc_subnets_get_subnet(
    rqctx: Arc<RequestContext<Arc<ServerContext>>>,
    path_params: Path<VpcSubnetPathParam>,
) -> Result<HttpResponseOk<VpcSubnet>, HttpError> {
    let apictx = rqctx.context();
    let nexus = &apictx.nexus;
    let path = path_params.into_inner();
    let handler = async {
        let opctx = OpContext::for_external_api(&rqctx).await?;
        let subnet = nexus
            .vpc_subnet_fetch(
                &opctx,
                &path.organization_name,
                &path.project_name,
                &path.vpc_name,
                &path.subnet_name,
            )
            .await?;
        Ok(HttpResponseOk(subnet.into()))
    };
    apictx.external_latencies.instrument_dropshot_handler(&rqctx, handler).await
}

/// Create a subnet in a VPC.
#[endpoint {
    method = POST,
    path = "/organizations/{organization_name}/projects/{project_name}/vpcs/{vpc_name}/subnets",
    tags = ["subnets"],
}]
async fn vpc_subnets_post(
    rqctx: Arc<RequestContext<Arc<ServerContext>>>,
    path_params: Path<VpcPathParam>,
    create_params: TypedBody<params::VpcSubnetCreate>,
) -> Result<HttpResponseCreated<VpcSubnet>, HttpError> {
    let apictx = rqctx.context();
    let nexus = &apictx.nexus;
    let path = path_params.into_inner();
    let handler = async {
        let opctx = OpContext::for_external_api(&rqctx).await?;
        let subnet = nexus
            .vpc_create_subnet(
                &opctx,
                &path.organization_name,
                &path.project_name,
                &path.vpc_name,
                &create_params.into_inner(),
            )
            .await?;
        Ok(HttpResponseCreated(subnet.into()))
    };
    apictx.external_latencies.instrument_dropshot_handler(&rqctx, handler).await
}

/// Delete a subnet from a VPC.
#[endpoint {
    method = DELETE,
    path = "/organizations/{organization_name}/projects/{project_name}/vpcs/{vpc_name}/subnets/{subnet_name}",
    tags = ["subnets"],
}]
async fn vpc_subnets_delete_subnet(
    rqctx: Arc<RequestContext<Arc<ServerContext>>>,
    path_params: Path<VpcSubnetPathParam>,
) -> Result<HttpResponseDeleted, HttpError> {
    let apictx = rqctx.context();
    let nexus = &apictx.nexus;
    let path = path_params.into_inner();
    let handler = async {
        let opctx = OpContext::for_external_api(&rqctx).await?;
        nexus
            .vpc_delete_subnet(
                &opctx,
                &path.organization_name,
                &path.project_name,
                &path.vpc_name,
                &path.subnet_name,
            )
            .await?;
        Ok(HttpResponseDeleted())
    };
    apictx.external_latencies.instrument_dropshot_handler(&rqctx, handler).await
}

/// Update a VPC Subnet.
#[endpoint {
    method = PUT,
    path = "/organizations/{organization_name}/projects/{project_name}/vpcs/{vpc_name}/subnets/{subnet_name}",
    tags = ["subnets"],
}]
async fn vpc_subnets_put_subnet(
    rqctx: Arc<RequestContext<Arc<ServerContext>>>,
    path_params: Path<VpcSubnetPathParam>,
    subnet_params: TypedBody<params::VpcSubnetUpdate>,
) -> Result<HttpResponseOk<VpcSubnet>, HttpError> {
    let apictx = rqctx.context();
    let nexus = &apictx.nexus;
    let path = path_params.into_inner();
    let handler = async {
        let opctx = OpContext::for_external_api(&rqctx).await?;
        let subnet = nexus
            .vpc_update_subnet(
                &opctx,
                &path.organization_name,
                &path.project_name,
                &path.vpc_name,
                &path.subnet_name,
                &subnet_params.into_inner(),
            )
            .await?;
        Ok(HttpResponseOk(subnet.into()))
    };
    apictx.external_latencies.instrument_dropshot_handler(&rqctx, handler).await
}

/// List network interfaces in a VPC subnet.
#[endpoint {
    method = GET,
    path = "/organizations/{organization_name}/projects/{project_name}/vpcs/{vpc_name}/subnets/{subnet_name}/network-interfaces",
    tags = ["subnets"],
}]
async fn subnet_network_interfaces_get(
    rqctx: Arc<RequestContext<Arc<ServerContext>>>,
    query_params: Query<PaginatedByName>,
    path_params: Path<VpcSubnetPathParam>,
) -> Result<HttpResponseOk<ResultsPage<NetworkInterface>>, HttpError> {
    let apictx = rqctx.context();
    let nexus = &apictx.nexus;
    let query = query_params.into_inner();
    let path = path_params.into_inner();
    let handler = async {
        let opctx = OpContext::for_external_api(&rqctx).await?;
        let interfaces = nexus
            .subnet_list_network_interfaces(
                &opctx,
                &path.organization_name,
                &path.project_name,
                &path.vpc_name,
                &path.subnet_name,
                &data_page_params_for(&rqctx, &query)?
                    .map_name(|n| Name::ref_cast(n)),
            )
            .await?
            .into_iter()
            .map(|interfaces| interfaces.into())
            .collect();
        Ok(HttpResponseOk(ScanByName::results_page(&query, interfaces)?))
    };
    apictx.external_latencies.instrument_dropshot_handler(&rqctx, handler).await
}

// VPC Firewalls

/// List firewall rules for a VPC.
#[endpoint {
    method = GET,
    path = "/organizations/{organization_name}/projects/{project_name}/vpcs/{vpc_name}/firewall/rules",
    tags = ["firewall"],
}]
async fn vpc_firewall_rules_get(
    rqctx: Arc<RequestContext<Arc<ServerContext>>>,
    path_params: Path<VpcPathParam>,
) -> Result<HttpResponseOk<VpcFirewallRules>, HttpError> {
    // TODO: Check If-Match and fail if the ETag doesn't match anymore.
    // Without this check, if firewall rules change while someone is listing
    // the rules, they will see a mix of the old and new rules.
    let apictx = rqctx.context();
    let nexus = &apictx.nexus;
    let path = path_params.into_inner();
    let handler = async {
        let opctx = OpContext::for_external_api(&rqctx).await?;
        let rules = nexus
            .vpc_list_firewall_rules(
                &opctx,
                &path.organization_name,
                &path.project_name,
                &path.vpc_name,
            )
            .await?;
        Ok(HttpResponseOk(VpcFirewallRules {
            rules: rules.into_iter().map(|rule| rule.into()).collect(),
        }))
    };
    apictx.external_latencies.instrument_dropshot_handler(&rqctx, handler).await
}

/// Replace the firewall rules for a VPC
#[endpoint {
    method = PUT,
    path = "/organizations/{organization_name}/projects/{project_name}/vpcs/{vpc_name}/firewall/rules",
    tags = ["firewall"],
}]
async fn vpc_firewall_rules_put(
    rqctx: Arc<RequestContext<Arc<ServerContext>>>,
    path_params: Path<VpcPathParam>,
    router_params: TypedBody<VpcFirewallRuleUpdateParams>,
) -> Result<HttpResponseOk<VpcFirewallRules>, HttpError> {
    // TODO: Check If-Match and fail if the ETag doesn't match anymore.
    // TODO: limit size of the ruleset because the GET endpoint is not paginated
    let apictx = rqctx.context();
    let nexus = &apictx.nexus;
    let path = path_params.into_inner();
    let handler = async {
        let opctx = OpContext::for_external_api(&rqctx).await?;
        let rules = nexus
            .vpc_update_firewall_rules(
                &opctx,
                &path.organization_name,
                &path.project_name,
                &path.vpc_name,
                &router_params.into_inner(),
            )
            .await?;
        Ok(HttpResponseOk(VpcFirewallRules {
            rules: rules.into_iter().map(|rule| rule.into()).collect(),
        }))
    };
    apictx.external_latencies.instrument_dropshot_handler(&rqctx, handler).await
}

// VPC Routers

/// List VPC Custom and System Routers
#[endpoint {
    method = GET,
    path = "/organizations/{organization_name}/projects/{project_name}/vpcs/{vpc_name}/routers",
    tags = ["routers"],
}]
async fn vpc_routers_get(
    rqctx: Arc<RequestContext<Arc<ServerContext>>>,
    query_params: Query<PaginatedByName>,
    path_params: Path<VpcPathParam>,
) -> Result<HttpResponseOk<ResultsPage<VpcRouter>>, HttpError> {
    let apictx = rqctx.context();
    let nexus = &apictx.nexus;
    let query = query_params.into_inner();
    let path = path_params.into_inner();
    let handler = async {
        let opctx = OpContext::for_external_api(&rqctx).await?;
        let routers = nexus
            .vpc_list_routers(
                &opctx,
                &path.organization_name,
                &path.project_name,
                &path.vpc_name,
                &data_page_params_for(&rqctx, &query)?
                    .map_name(|n| Name::ref_cast(n)),
            )
            .await?
            .into_iter()
            .map(|s| s.into())
            .collect();
        Ok(HttpResponseOk(ScanByName::results_page(&query, routers)?))
    };
    apictx.external_latencies.instrument_dropshot_handler(&rqctx, handler).await
}

/// Path parameters for VPC Router requests
#[derive(Deserialize, JsonSchema)]
struct VpcRouterPathParam {
    organization_name: Name,
    project_name: Name,
    vpc_name: Name,
    router_name: Name,
}

/// Get a VPC Router
#[endpoint {
    method = GET,
    path = "/organizations/{organization_name}/projects/{project_name}/vpcs/{vpc_name}/routers/{router_name}",
    tags = ["routers"],
}]
async fn vpc_routers_get_router(
    rqctx: Arc<RequestContext<Arc<ServerContext>>>,
    path_params: Path<VpcRouterPathParam>,
) -> Result<HttpResponseOk<VpcRouter>, HttpError> {
    let apictx = rqctx.context();
    let nexus = &apictx.nexus;
    let path = path_params.into_inner();
    let handler = async {
        let opctx = OpContext::for_external_api(&rqctx).await?;
        let vpc_router = nexus
            .vpc_router_fetch(
                &opctx,
                &path.organization_name,
                &path.project_name,
                &path.vpc_name,
                &path.router_name,
            )
            .await?;
        Ok(HttpResponseOk(vpc_router.into()))
    };
    apictx.external_latencies.instrument_dropshot_handler(&rqctx, handler).await
}

/// Create a VPC Router
#[endpoint {
    method = POST,
    path = "/organizations/{organization_name}/projects/{project_name}/vpcs/{vpc_name}/routers",
    tags = ["routers"],
}]
async fn vpc_routers_post(
    rqctx: Arc<RequestContext<Arc<ServerContext>>>,
    path_params: Path<VpcPathParam>,
    create_params: TypedBody<params::VpcRouterCreate>,
) -> Result<HttpResponseCreated<VpcRouter>, HttpError> {
    let apictx = rqctx.context();
    let nexus = &apictx.nexus;
    let path = path_params.into_inner();
    let handler = async {
        let opctx = OpContext::for_external_api(&rqctx).await?;
        let router = nexus
            .vpc_create_router(
                &opctx,
                &path.organization_name,
                &path.project_name,
                &path.vpc_name,
                &db::model::VpcRouterKind::Custom,
                &create_params.into_inner(),
            )
            .await?;
        Ok(HttpResponseCreated(router.into()))
    };
    apictx.external_latencies.instrument_dropshot_handler(&rqctx, handler).await
}

/// Delete a router from its VPC
#[endpoint {
    method = DELETE,
    path = "/organizations/{organization_name}/projects/{project_name}/vpcs/{vpc_name}/routers/{router_name}",
    tags = ["routers"],
}]
async fn vpc_routers_delete_router(
    rqctx: Arc<RequestContext<Arc<ServerContext>>>,
    path_params: Path<VpcRouterPathParam>,
) -> Result<HttpResponseDeleted, HttpError> {
    let apictx = rqctx.context();
    let nexus = &apictx.nexus;
    let path = path_params.into_inner();
    let handler = async {
        let opctx = OpContext::for_external_api(&rqctx).await?;
        nexus
            .vpc_delete_router(
                &opctx,
                &path.organization_name,
                &path.project_name,
                &path.vpc_name,
                &path.router_name,
            )
            .await?;
        Ok(HttpResponseDeleted())
    };
    apictx.external_latencies.instrument_dropshot_handler(&rqctx, handler).await
}

/// Update a VPC Router
#[endpoint {
    method = PUT,
    path = "/organizations/{organization_name}/projects/{project_name}/vpcs/{vpc_name}/routers/{router_name}",
    tags = ["routers"],
}]
async fn vpc_routers_put_router(
    rqctx: Arc<RequestContext<Arc<ServerContext>>>,
    path_params: Path<VpcRouterPathParam>,
    router_params: TypedBody<params::VpcRouterUpdate>,
) -> Result<HttpResponseOk<VpcRouter>, HttpError> {
    let apictx = rqctx.context();
    let nexus = &apictx.nexus;
    let path = path_params.into_inner();
    let handler = async {
        let opctx = OpContext::for_external_api(&rqctx).await?;
        let router = nexus
            .vpc_update_router(
                &opctx,
                &path.organization_name,
                &path.project_name,
                &path.vpc_name,
                &path.router_name,
                &router_params.into_inner(),
            )
            .await?;
        Ok(HttpResponseOk(router.into()))
    };
    apictx.external_latencies.instrument_dropshot_handler(&rqctx, handler).await
}

// Vpc Router Routes

/// List a Router's routes
#[endpoint {
    method = GET,
    path = "/organizations/{organization_name}/projects/{project_name}/vpcs/{vpc_name}/routers/{router_name}/routes",
    tags = ["routes"],
}]
async fn routers_routes_get(
    rqctx: Arc<RequestContext<Arc<ServerContext>>>,
    query_params: Query<PaginatedByName>,
    path_params: Path<VpcRouterPathParam>,
) -> Result<HttpResponseOk<ResultsPage<RouterRoute>>, HttpError> {
    let apictx = rqctx.context();
    let nexus = &apictx.nexus;
    let query = query_params.into_inner();
    let path = path_params.into_inner();
    let handler = async {
        let opctx = OpContext::for_external_api(&rqctx).await?;
        let routes = nexus
            .router_list_routes(
                &opctx,
                &path.organization_name,
                &path.project_name,
                &path.vpc_name,
                &path.router_name,
                &data_page_params_for(&rqctx, &query)?
                    .map_name(|n| Name::ref_cast(n)),
            )
            .await?
            .into_iter()
            .map(|route| route.into())
            .collect();
        Ok(HttpResponseOk(ScanByName::results_page(&query, routes)?))
    };
    apictx.external_latencies.instrument_dropshot_handler(&rqctx, handler).await
}

/// Path parameters for Router Route requests
#[derive(Deserialize, JsonSchema)]
struct RouterRoutePathParam {
    organization_name: Name,
    project_name: Name,
    vpc_name: Name,
    router_name: Name,
    route_name: Name,
}

/// Get a VPC Router route
#[endpoint {
    method = GET,
    path = "/organizations/{organization_name}/projects/{project_name}/vpcs/{vpc_name}/routers/{router_name}/routes/{route_name}",
    tags = ["routes"],
}]
async fn routers_routes_get_route(
    rqctx: Arc<RequestContext<Arc<ServerContext>>>,
    path_params: Path<RouterRoutePathParam>,
) -> Result<HttpResponseOk<RouterRoute>, HttpError> {
    let apictx = rqctx.context();
    let nexus = &apictx.nexus;
    let path = path_params.into_inner();
    let handler = async {
        let opctx = OpContext::for_external_api(&rqctx).await?;
        let route = nexus
            .route_fetch(
                &opctx,
                &path.organization_name,
                &path.project_name,
                &path.vpc_name,
                &path.router_name,
                &path.route_name,
            )
            .await?;
        Ok(HttpResponseOk(route.into()))
    };
    apictx.external_latencies.instrument_dropshot_handler(&rqctx, handler).await
}

/// Create a VPC Router
#[endpoint {
    method = POST,
    path = "/organizations/{organization_name}/projects/{project_name}/vpcs/{vpc_name}/routers/{router_name}/routes",
    tags = ["routes"],
}]
async fn routers_routes_post(
    rqctx: Arc<RequestContext<Arc<ServerContext>>>,
    path_params: Path<VpcRouterPathParam>,
    create_params: TypedBody<RouterRouteCreateParams>,
) -> Result<HttpResponseCreated<RouterRoute>, HttpError> {
    let apictx = rqctx.context();
    let nexus = &apictx.nexus;
    let path = path_params.into_inner();
    let handler = async {
        let opctx = OpContext::for_external_api(&rqctx).await?;
        let route = nexus
            .router_create_route(
                &opctx,
                &path.organization_name,
                &path.project_name,
                &path.vpc_name,
                &path.router_name,
                &RouterRouteKind::Custom,
                &create_params.into_inner(),
            )
            .await?;
        Ok(HttpResponseCreated(route.into()))
    };
    apictx.external_latencies.instrument_dropshot_handler(&rqctx, handler).await
}

/// Delete a route from its router
#[endpoint {
    method = DELETE,
    path = "/organizations/{organization_name}/projects/{project_name}/vpcs/{vpc_name}/routers/{router_name}/routes/{route_name}",
    tags = ["routes"],
}]
async fn routers_routes_delete_route(
    rqctx: Arc<RequestContext<Arc<ServerContext>>>,
    path_params: Path<RouterRoutePathParam>,
) -> Result<HttpResponseDeleted, HttpError> {
    let apictx = rqctx.context();
    let nexus = &apictx.nexus;
    let path = path_params.into_inner();
    let handler = async {
        let opctx = OpContext::for_external_api(&rqctx).await?;
        nexus
            .router_delete_route(
                &opctx,
                &path.organization_name,
                &path.project_name,
                &path.vpc_name,
                &path.router_name,
                &path.route_name,
            )
            .await?;
        Ok(HttpResponseDeleted())
    };
    apictx.external_latencies.instrument_dropshot_handler(&rqctx, handler).await
}

/// Update a Router route
#[endpoint {
    method = PUT,
    path = "/organizations/{organization_name}/projects/{project_name}/vpcs/{vpc_name}/routers/{router_name}/routes/{route_name}",
    tags = ["routes"],
}]
async fn routers_routes_put_route(
    rqctx: Arc<RequestContext<Arc<ServerContext>>>,
    path_params: Path<RouterRoutePathParam>,
    router_params: TypedBody<RouterRouteUpdateParams>,
) -> Result<HttpResponseOk<RouterRoute>, HttpError> {
    let apictx = rqctx.context();
    let nexus = &apictx.nexus;
    let path = path_params.into_inner();
    let handler = async {
        let opctx = OpContext::for_external_api(&rqctx).await?;
        let router_route = nexus
            .router_update_route(
                &opctx,
                &path.organization_name,
                &path.project_name,
                &path.vpc_name,
                &path.router_name,
                &path.route_name,
                &router_params.into_inner(),
            )
            .await?;
        Ok(HttpResponseOk(router_route.into()))
    };
    apictx.external_latencies.instrument_dropshot_handler(&rqctx, handler).await
}

// Racks

/// List racks in the system.
#[endpoint {
    method = GET,
    path = "/hardware/racks",
    tags = ["racks"],
}]
async fn hardware_racks_get(
    rqctx: Arc<RequestContext<Arc<ServerContext>>>,
    query_params: Query<PaginatedById>,
) -> Result<HttpResponseOk<ResultsPage<Rack>>, HttpError> {
    let apictx = rqctx.context();
    let nexus = &apictx.nexus;
    let query = query_params.into_inner();
    let handler = async {
        let opctx = OpContext::for_external_api(&rqctx).await?;
        let rack_stream = nexus
            .racks_list(&opctx, &data_page_params_for(&rqctx, &query)?)
            .await?;
        let view_list = to_list::<db::model::Rack, Rack>(rack_stream).await;
        Ok(HttpResponseOk(ScanById::results_page(&query, view_list)?))
    };
    apictx.external_latencies.instrument_dropshot_handler(&rqctx, handler).await
}

/// Path parameters for Rack requests
#[derive(Deserialize, JsonSchema)]
struct RackPathParam {
    /// The rack's unique ID.
    rack_id: Uuid,
}

/// Fetch information about a particular rack.
#[endpoint {
    method = GET,
    path = "/hardware/racks/{rack_id}",
    tags = ["racks"],
}]
async fn hardware_racks_get_rack(
    rqctx: Arc<RequestContext<Arc<ServerContext>>>,
    path_params: Path<RackPathParam>,
) -> Result<HttpResponseOk<Rack>, HttpError> {
    let apictx = rqctx.context();
    let nexus = &apictx.nexus;
    let path = path_params.into_inner();
    let handler = async {
        let opctx = OpContext::for_external_api(&rqctx).await?;
        let rack_info = nexus.rack_lookup(&opctx, &path.rack_id).await?;
        Ok(HttpResponseOk(rack_info.into()))
    };
    apictx.external_latencies.instrument_dropshot_handler(&rqctx, handler).await
}

// Sleds

/// List sleds in the system.
#[endpoint {
    method = GET,
    path = "/hardware/sleds",
    tags = ["sleds"],
}]
async fn hardware_sleds_get(
    rqctx: Arc<RequestContext<Arc<ServerContext>>>,
    query_params: Query<PaginatedById>,
) -> Result<HttpResponseOk<ResultsPage<Sled>>, HttpError> {
    let apictx = rqctx.context();
    let nexus = &apictx.nexus;
    let query = query_params.into_inner();
    let handler = async {
        let opctx = OpContext::for_external_api(&rqctx).await?;
        let sleds = nexus
            .sleds_list(&opctx, &data_page_params_for(&rqctx, &query)?)
            .await?
            .into_iter()
            .map(|s| s.into())
            .collect();
        Ok(HttpResponseOk(ScanById::results_page(&query, sleds)?))
    };
    apictx.external_latencies.instrument_dropshot_handler(&rqctx, handler).await
}

/// Path parameters for Sled requests
#[derive(Deserialize, JsonSchema)]
struct SledPathParam {
    /// The sled's unique ID.
    sled_id: Uuid,
}

/// Fetch information about a sled in the system.
#[endpoint {
    method = GET,
    path = "/hardware/sleds/{sled_id}",
    tags = ["sleds"],
}]
async fn hardware_sleds_get_sled(
    rqctx: Arc<RequestContext<Arc<ServerContext>>>,
    path_params: Path<SledPathParam>,
) -> Result<HttpResponseOk<Sled>, HttpError> {
    let apictx = rqctx.context();
    let nexus = &apictx.nexus;
    let path = path_params.into_inner();
    let handler = async {
        let opctx = OpContext::for_external_api(&rqctx).await?;
        let sled_info = nexus.sled_lookup(&opctx, &path.sled_id).await?;
        Ok(HttpResponseOk(sled_info.into()))
    };
    apictx.external_latencies.instrument_dropshot_handler(&rqctx, handler).await
}

// Updates

/// Refresh update metadata
#[endpoint {
     method = POST,
     path = "/updates/refresh",
     tags = ["updates"],
}]
async fn updates_refresh(
    rqctx: Arc<RequestContext<Arc<ServerContext>>>,
) -> Result<HttpResponseUpdatedNoContent, HttpError> {
    let apictx = rqctx.context();
    let nexus = &apictx.nexus;
    let handler = async {
        let opctx = OpContext::for_external_api(&rqctx).await?;
        nexus.updates_refresh_metadata(&opctx).await?;
        Ok(HttpResponseUpdatedNoContent())
    };
    apictx.external_latencies.instrument_dropshot_handler(&rqctx, handler).await
}

// Sagas

/// List all sagas (for debugging)
#[endpoint {
    method = GET,
    path = "/sagas",
    tags = ["sagas"],
}]
async fn sagas_get(
    rqctx: Arc<RequestContext<Arc<ServerContext>>>,
    query_params: Query<PaginatedById>,
) -> Result<HttpResponseOk<ResultsPage<Saga>>, HttpError> {
    let apictx = rqctx.context();
    let nexus = &apictx.nexus;
    let query = query_params.into_inner();
    let pagparams = data_page_params_for(&rqctx, &query)?;
    let handler = async {
        let opctx = OpContext::for_external_api(&rqctx).await?;
        let saga_stream = nexus.sagas_list(&opctx, &pagparams).await?;
        let view_list = to_list(saga_stream).await;
        Ok(HttpResponseOk(ScanById::results_page(&query, view_list)?))
    };
    apictx.external_latencies.instrument_dropshot_handler(&rqctx, handler).await
}

/// Path parameters for Saga requests
#[derive(Deserialize, JsonSchema)]
struct SagaPathParam {
    saga_id: Uuid,
}

/// Fetch information about a single saga (for debugging)
#[endpoint {
    method = GET,
    path = "/sagas/{saga_id}",
    tags = ["sagas"],
}]
async fn sagas_get_saga(
    rqctx: Arc<RequestContext<Arc<ServerContext>>>,
    path_params: Path<SagaPathParam>,
) -> Result<HttpResponseOk<Saga>, HttpError> {
    let apictx = rqctx.context();
    let nexus = &apictx.nexus;
    let path = path_params.into_inner();
    let handler = async {
        let opctx = OpContext::for_external_api(&rqctx).await?;
        let saga = nexus.saga_get(&opctx, path.saga_id).await?;
        Ok(HttpResponseOk(saga))
    };
    apictx.external_latencies.instrument_dropshot_handler(&rqctx, handler).await
}

// Built-in (system) users

/// List the built-in system users
#[endpoint {
    method = GET,
    path = "/users",
    tags = ["users"],
}]
async fn users_get(
    rqctx: Arc<RequestContext<Arc<ServerContext>>>,
    query_params: Query<PaginatedByName>,
) -> Result<HttpResponseOk<ResultsPage<User>>, HttpError> {
    let apictx = rqctx.context();
    let nexus = &apictx.nexus;
    let query = query_params.into_inner();
    let pagparams =
        data_page_params_for(&rqctx, &query)?.map_name(|n| Name::ref_cast(n));
    let handler = async {
        let opctx = OpContext::for_external_api(&rqctx).await?;
        let users = nexus
            .users_builtin_list(&opctx, &pagparams)
            .await?
            .into_iter()
            .map(|i| i.into())
            .collect();
        Ok(HttpResponseOk(ScanByName::results_page(&query, users)?))
    };
    apictx.external_latencies.instrument_dropshot_handler(&rqctx, handler).await
}

/// Path parameters for global (system) user requests
#[derive(Deserialize, JsonSchema)]
struct UserPathParam {
    /// The built-in user's unique name.
    user_name: Name,
}

/// Fetch a specific built-in system user
#[endpoint {
    method = GET,
    path = "/users/{user_name}",
    tags = ["users"],
}]
async fn users_get_user(
    rqctx: Arc<RequestContext<Arc<ServerContext>>>,
    path_params: Path<UserPathParam>,
) -> Result<HttpResponseOk<User>, HttpError> {
    let apictx = rqctx.context();
    let nexus = &apictx.nexus;
    let path = path_params.into_inner();
    let user_name = &path.user_name;
    let handler = async {
        let opctx = OpContext::for_external_api(&rqctx).await?;
        let user = nexus.user_builtin_fetch(&opctx, &user_name).await?;
        Ok(HttpResponseOk(user.into()))
    };
    apictx.external_latencies.instrument_dropshot_handler(&rqctx, handler).await
}

/// List all timeseries schema
#[endpoint {
    method = GET,
    path = "/timeseries/schema",
    tags = ["metrics"],
}]
async fn timeseries_schema_get(
    rqctx: Arc<RequestContext<Arc<ServerContext>>>,
    query_params: Query<oximeter_db::TimeseriesSchemaPaginationParams>,
) -> Result<HttpResponseOk<ResultsPage<oximeter_db::TimeseriesSchema>>, HttpError>
{
    let apictx = rqctx.context();
    let nexus = &apictx.nexus;
    let query = query_params.into_inner();
    let limit = rqctx.page_limit(&query)?;
    let handler = async {
        let opctx = OpContext::for_external_api(&rqctx).await?;
        let list = nexus.timeseries_schema_list(&opctx, &query, limit).await?;
        Ok(HttpResponseOk(list))
    };
    apictx.external_latencies.instrument_dropshot_handler(&rqctx, handler).await
}

// Built-in roles

// Roles have their own pagination scheme because they do not use the usual "id"
// or "name" types.  For more, see the comment in dbinit.sql.
#[derive(Deserialize, JsonSchema, Serialize)]
struct RolePage {
    last_seen: String,
}

/// List the built-in roles
#[endpoint {
    method = GET,
    path = "/roles",
    tags = ["roles"],
}]
async fn roles_get(
    rqctx: Arc<RequestContext<Arc<ServerContext>>>,
    query_params: Query<PaginationParams<EmptyScanParams, RolePage>>,
) -> Result<HttpResponseOk<ResultsPage<Role>>, HttpError> {
    let apictx = rqctx.context();
    let nexus = &apictx.nexus;
    let query = query_params.into_inner();
    let handler = async {
        let opctx = OpContext::for_external_api(&rqctx).await?;
        let marker = match &query.page {
            WhichPage::First(..) => None,
            WhichPage::Next(RolePage { last_seen }) => {
                Some(last_seen.split_once('.').ok_or_else(|| {
                    Error::InvalidValue {
                        label: last_seen.clone(),
                        message: String::from("bad page token"),
                    }
                })?)
                .map(|(s1, s2)| (s1.to_string(), s2.to_string()))
            }
        };
        let pagparams = DataPageParams {
            limit: rqctx.page_limit(&query)?,
            direction: PaginationOrder::Ascending,
            marker: marker.as_ref(),
        };
        let roles = nexus
            .roles_builtin_list(&opctx, &pagparams)
            .await?
            .into_iter()
            .map(|i| i.into())
            .collect();
        Ok(HttpResponseOk(dropshot::ResultsPage::new(
            roles,
            &EmptyScanParams {},
            |role: &Role, _| RolePage { last_seen: role.name.to_string() },
        )?))
    };
    apictx.external_latencies.instrument_dropshot_handler(&rqctx, handler).await
}

/// Path parameters for global (system) role requests
#[derive(Deserialize, JsonSchema)]
struct RolePathParam {
    /// The built-in role's unique name.
    role_name: String,
}

/// Fetch a specific built-in role
#[endpoint {
    method = GET,
    path = "/roles/{role_name}",
    tags = ["roles"],
}]
async fn roles_get_role(
    rqctx: Arc<RequestContext<Arc<ServerContext>>>,
    path_params: Path<RolePathParam>,
) -> Result<HttpResponseOk<Role>, HttpError> {
    let apictx = rqctx.context();
    let nexus = &apictx.nexus;
    let path = path_params.into_inner();
    let role_name = &path.role_name;
    let handler = async {
        let opctx = OpContext::for_external_api(&rqctx).await?;
        let role = nexus.role_builtin_fetch(&opctx, &role_name).await?;
        Ok(HttpResponseOk(role.into()))
    };
    apictx.external_latencies.instrument_dropshot_handler(&rqctx, handler).await
}

#[cfg(test)]
mod test {
    use super::external_api;

    #[test]
    fn test_nexus_tag_policy() {
        // This will fail if any of the endpoints don't match the policy in
        // ./tag-config.json
        let _ = external_api();
    }
}<|MERGE_RESOLUTION|>--- conflicted
+++ resolved
@@ -11,12 +11,8 @@
 use super::{
     console_api, params,
     views::{
-<<<<<<< HEAD
-        Image, Organization, Project, Rack, Role, Sled, User, Vpc, VpcSubnet,
-=======
-        Organization, Project, Rack, Role, Silo, Sled, Snapshot, User, Vpc,
-        VpcRouter, VpcSubnet,
->>>>>>> dee74021
+        Image, Organization, Project, Rack, Role, Silo, Sled, Snapshot, User,
+        Vpc, VpcRouter, VpcSubnet,
     },
 };
 use crate::context::OpContext;
@@ -1184,10 +1180,7 @@
     apictx.external_latencies.instrument_dropshot_handler(&rqctx, handler).await
 }
 
-<<<<<<< HEAD
-/*
- * Images
- */
+// Images
 
 /// List global images.
 #[endpoint {
@@ -1301,26 +1294,12 @@
     query_params: Query<PaginatedByName>,
     path_params: Path<ProjectPathParam>,
 ) -> Result<HttpResponseOk<ResultsPage<Image>>, HttpError> {
-=======
-/// List network interfaces attached to this instance.
-#[endpoint {
-    method = GET,
-    path = "/organizations/{organization_name}/projects/{project_name}/instances/{instance_name}/network-interfaces",
-    tags = ["instances"],
-}]
-async fn instance_network_interfaces_get(
-    rqctx: Arc<RequestContext<Arc<ServerContext>>>,
-    query_params: Query<PaginatedByName>,
-    path_params: Path<InstancePathParam>,
-) -> Result<HttpResponseOk<ResultsPage<NetworkInterface>>, HttpError> {
->>>>>>> dee74021
     let apictx = rqctx.context();
     let nexus = &apictx.nexus;
     let query = query_params.into_inner();
     let path = path_params.into_inner();
     let organization_name = &path.organization_name;
     let project_name = &path.project_name;
-<<<<<<< HEAD
     let handler = async {
         let opctx = OpContext::for_external_api(&rqctx).await?;
         let images = nexus
@@ -1328,17 +1307,6 @@
                 &opctx,
                 organization_name,
                 project_name,
-=======
-    let instance_name = &path.instance_name;
-    let handler = async {
-        let opctx = OpContext::for_external_api(&rqctx).await?;
-        let interfaces = nexus
-            .instance_list_network_interfaces(
-                &opctx,
-                &organization_name,
-                &project_name,
-                &instance_name,
->>>>>>> dee74021
                 &data_page_params_for(&rqctx, &query)?
                     .map_name(|n| Name::ref_cast(n)),
             )
@@ -1346,16 +1314,11 @@
             .into_iter()
             .map(|d| d.into())
             .collect();
-<<<<<<< HEAD
         Ok(HttpResponseOk(ScanByName::results_page(&query, images)?))
-=======
-        Ok(HttpResponseOk(ScanByName::results_page(&query, interfaces)?))
->>>>>>> dee74021
-    };
-    apictx.external_latencies.instrument_dropshot_handler(&rqctx, handler).await
-}
-
-<<<<<<< HEAD
+    };
+    apictx.external_latencies.instrument_dropshot_handler(&rqctx, handler).await
+}
+
 /// Create an instance in a project
 #[endpoint {
     method = POST,
@@ -1406,7 +1369,100 @@
     rqctx: Arc<RequestContext<Arc<ServerContext>>>,
     path_params: Path<ImagePathParam>,
 ) -> Result<HttpResponseOk<Image>, HttpError> {
-=======
+    let apictx = rqctx.context();
+    let nexus = &apictx.nexus;
+    let path = path_params.into_inner();
+    let organization_name = &path.organization_name;
+    let project_name = &path.project_name;
+    let image_name = &path.image_name;
+    let handler = async {
+        let opctx = OpContext::for_external_api(&rqctx).await?;
+        let image = nexus
+            .project_image_fetch(
+                &opctx,
+                &organization_name,
+                &project_name,
+                &image_name,
+            )
+            .await?;
+        Ok(HttpResponseOk(image.into()))
+    };
+    apictx.external_latencies.instrument_dropshot_handler(&rqctx, handler).await
+}
+
+/// Delete an image from a project.
+#[endpoint {
+    method = DELETE,
+    path = "/organizations/{organization_name}/projects/{project_name}/images/{image_name}",
+    tags = ["images"],
+}]
+async fn project_images_delete_image(
+    rqctx: Arc<RequestContext<Arc<ServerContext>>>,
+    path_params: Path<ImagePathParam>,
+) -> Result<HttpResponseDeleted, HttpError> {
+    let apictx = rqctx.context();
+    let nexus = &apictx.nexus;
+    let path = path_params.into_inner();
+    let organization_name = &path.organization_name;
+    let project_name = &path.project_name;
+    let image_name = &path.image_name;
+    let handler = async {
+        let opctx = OpContext::for_external_api(&rqctx).await?;
+        nexus
+            .project_delete_image(
+                &opctx,
+                &organization_name,
+                &project_name,
+                &image_name,
+            )
+            .await?;
+        Ok(HttpResponseDeleted())
+    };
+    apictx.external_latencies.instrument_dropshot_handler(&rqctx, handler).await
+}
+
+/*
+ * VPCs
+ */
+
+/// List network interfaces attached to this instance.
+#[endpoint {
+    method = GET,
+    path = "/organizations/{organization_name}/projects/{project_name}/instances/{instance_name}/network-interfaces",
+    tags = ["instances"],
+}]
+async fn instance_network_interfaces_get(
+    rqctx: Arc<RequestContext<Arc<ServerContext>>>,
+    query_params: Query<PaginatedByName>,
+    path_params: Path<InstancePathParam>,
+) -> Result<HttpResponseOk<ResultsPage<NetworkInterface>>, HttpError> {
+    let apictx = rqctx.context();
+    let nexus = &apictx.nexus;
+    let query = query_params.into_inner();
+    let path = path_params.into_inner();
+    let organization_name = &path.organization_name;
+    let project_name = &path.project_name;
+    let instance_name = &path.instance_name;
+    let handler = async {
+        let opctx = OpContext::for_external_api(&rqctx).await?;
+        let interfaces = nexus
+            .instance_list_network_interfaces(
+                &opctx,
+                &organization_name,
+                &project_name,
+                &instance_name,
+                &data_page_params_for(&rqctx, &query)?
+                    .map_name(|n| Name::ref_cast(n)),
+            )
+            .await?
+            .into_iter()
+            .map(|d| d.into())
+            .collect();
+        Ok(HttpResponseOk(ScanByName::results_page(&query, interfaces)?))
+    };
+    apictx.external_latencies.instrument_dropshot_handler(&rqctx, handler).await
+}
+
 /// Create a network interface for an instance.
 #[endpoint {
     method = POST,
@@ -1418,26 +1474,11 @@
     path_params: Path<InstancePathParam>,
     interface_params: TypedBody<params::NetworkInterfaceCreate>,
 ) -> Result<HttpResponseCreated<NetworkInterface>, HttpError> {
->>>>>>> dee74021
-    let apictx = rqctx.context();
-    let nexus = &apictx.nexus;
-    let path = path_params.into_inner();
-    let organization_name = &path.organization_name;
-    let project_name = &path.project_name;
-<<<<<<< HEAD
-    let image_name = &path.image_name;
-    let handler = async {
-        let opctx = OpContext::for_external_api(&rqctx).await?;
-        let image = nexus
-            .project_image_fetch(
-                &opctx,
-                &organization_name,
-                &project_name,
-                &image_name,
-            )
-            .await?;
-        Ok(HttpResponseOk(image.into()))
-=======
+    let apictx = rqctx.context();
+    let nexus = &apictx.nexus;
+    let path = path_params.into_inner();
+    let organization_name = &path.organization_name;
+    let project_name = &path.project_name;
     let instance_name = &path.instance_name;
     let handler = async {
         let opctx = OpContext::for_external_api(&rqctx).await?;
@@ -1451,47 +1492,10 @@
             )
             .await?;
         Ok(HttpResponseCreated(iface.into()))
->>>>>>> dee74021
-    };
-    apictx.external_latencies.instrument_dropshot_handler(&rqctx, handler).await
-}
-
-<<<<<<< HEAD
-/// Delete an image from a project.
-#[endpoint {
-    method = DELETE,
-    path = "/organizations/{organization_name}/projects/{project_name}/images/{image_name}",
-    tags = ["images"],
-}]
-async fn project_images_delete_image(
-    rqctx: Arc<RequestContext<Arc<ServerContext>>>,
-    path_params: Path<ImagePathParam>,
-) -> Result<HttpResponseDeleted, HttpError> {
-    let apictx = rqctx.context();
-    let nexus = &apictx.nexus;
-    let path = path_params.into_inner();
-    let organization_name = &path.organization_name;
-    let project_name = &path.project_name;
-    let image_name = &path.image_name;
-    let handler = async {
-        let opctx = OpContext::for_external_api(&rqctx).await?;
-        nexus
-            .project_delete_image(
-                &opctx,
-                &organization_name,
-                &project_name,
-                &image_name,
-            )
-            .await?;
-        Ok(HttpResponseDeleted())
-    };
-    apictx.external_latencies.instrument_dropshot_handler(&rqctx, handler).await
-}
-
-/*
- * VPCs
- */
-=======
+    };
+    apictx.external_latencies.instrument_dropshot_handler(&rqctx, handler).await
+}
+
 #[derive(Debug, Clone, Deserialize, Serialize, JsonSchema)]
 pub struct NetworkInterfacePathParam {
     pub organization_name: Name,
@@ -1499,7 +1503,6 @@
     pub instance_name: Name,
     pub interface_name: Name,
 }
->>>>>>> dee74021
 
 /// Detach a network interface from an instance.
 #[endpoint {
