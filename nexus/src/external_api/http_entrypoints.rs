// This Source Code Form is subject to the terms of the Mozilla Public
// License, v. 2.0. If a copy of the MPL was not distributed with this
// file, You can obtain one at https://mozilla.org/MPL/2.0/.

//! Handler functions (entrypoints) for external HTTP APIs

use super::views::IpPool;
use super::views::IpPoolRange;
use super::{
    console_api, device_auth, params, views,
    views::{
        GlobalImage, Group, IdentityProvider, Image, Organization, Project,
        Rack, Role, Silo, Sled, Snapshot, SshKey, User, UserBuiltin, Vpc,
        VpcRouter, VpcSubnet,
    },
};
use crate::authz;
use crate::context::OpContext;
use crate::db;
use crate::db::model::Name;
use crate::external_api::shared;
use crate::ServerContext;
use dropshot::endpoint;
use dropshot::ApiDescription;
use dropshot::EmptyScanParams;
use dropshot::HttpError;
use dropshot::HttpResponseAccepted;
use dropshot::HttpResponseCreated;
use dropshot::HttpResponseDeleted;
use dropshot::HttpResponseOk;
use dropshot::HttpResponseUpdatedNoContent;
use dropshot::PaginationOrder;
use dropshot::PaginationParams;
use dropshot::Path;
use dropshot::Query;
use dropshot::RequestContext;
use dropshot::ResultsPage;
use dropshot::TypedBody;
use dropshot::WhichPage;
use ipnetwork::IpNetwork;
use omicron_common::api::external::http_pagination::data_page_params_for;
use omicron_common::api::external::http_pagination::data_page_params_nameid_id;
use omicron_common::api::external::http_pagination::data_page_params_nameid_name;
use omicron_common::api::external::http_pagination::marker_for_name;
use omicron_common::api::external::http_pagination::marker_for_name_or_id;
use omicron_common::api::external::http_pagination::pagination_field_for_scan_params;
use omicron_common::api::external::http_pagination::PagField;
use omicron_common::api::external::http_pagination::PaginatedById;
use omicron_common::api::external::http_pagination::PaginatedByName;
use omicron_common::api::external::http_pagination::PaginatedByNameOrId;
use omicron_common::api::external::http_pagination::ScanById;
use omicron_common::api::external::http_pagination::ScanByName;
use omicron_common::api::external::http_pagination::ScanByNameOrId;
use omicron_common::api::external::http_pagination::ScanParams;
use omicron_common::api::external::to_list;
use omicron_common::api::external::DataPageParams;
use omicron_common::api::external::Disk;
use omicron_common::api::external::Error;
use omicron_common::api::external::Instance;
use omicron_common::api::external::InternalContext;
use omicron_common::api::external::NetworkInterface;
use omicron_common::api::external::RouterRoute;
use omicron_common::api::external::RouterRouteCreateParams;
use omicron_common::api::external::RouterRouteKind;
use omicron_common::api::external::RouterRouteUpdateParams;
use omicron_common::api::external::Saga;
use omicron_common::api::external::VpcFirewallRuleUpdateParams;
use omicron_common::api::external::VpcFirewallRules;
use omicron_common::bail_unless;
use parse_display::Display;
use ref_cast::RefCast;
use schemars::JsonSchema;
use serde::Deserialize;
use serde::Serialize;
use std::sync::Arc;
use uuid::Uuid;

type NexusApiDescription = ApiDescription<Arc<ServerContext>>;

/// Returns a description of the external nexus API
pub fn external_api() -> NexusApiDescription {
    fn register_endpoints(api: &mut NexusApiDescription) -> Result<(), String> {
        api.register(system_policy_view)?;
        api.register(system_policy_update)?;

        api.register(policy_view)?;
        api.register(policy_update)?;

        api.register(organization_list)?;
        api.register(organization_create)?;
        api.register(organization_view)?;
        api.register(organization_view_by_id)?;
        api.register(organization_delete)?;
        api.register(organization_update)?;
        api.register(organization_policy_view)?;
        api.register(organization_policy_update)?;

        api.register(project_list)?;
        api.register(project_create)?;
        api.register(project_view)?;
        api.register(project_view_by_id)?;
        api.register(project_delete)?;
        api.register(project_update)?;
        api.register(project_policy_view)?;
        api.register(project_policy_update)?;

        // Customer-Accessible IP Pools API
        api.register(ip_pool_list)?;
        api.register(ip_pool_create)?;
        api.register(ip_pool_view)?;
        api.register(ip_pool_view_by_id)?;
        api.register(ip_pool_delete)?;
        api.register(ip_pool_update)?;

        // Operator-Accessible IP Pools API
        api.register(ip_pool_service_view)?;

        // Customer-Accessible IP Pool Range API (used by instances)
        api.register(ip_pool_range_list)?;
        api.register(ip_pool_range_add)?;
        api.register(ip_pool_range_remove)?;

        // Operator-Accessible IP Pool Range API (used by Oxide services)
        api.register(ip_pool_service_range_list)?;
        api.register(ip_pool_service_range_add)?;
        api.register(ip_pool_service_range_remove)?;

        api.register(disk_list)?;
        api.register(disk_create)?;
        api.register(disk_view)?;
        api.register(disk_view_by_id)?;
        api.register(disk_delete)?;
        api.register(disk_metrics_list)?;

        api.register(instance_list)?;
        api.register(instance_create)?;
        api.register(instance_view)?;
        api.register(instance_view_by_id)?;
        api.register(instance_delete)?;
        api.register(instance_migrate)?;
        api.register(instance_reboot)?;
        api.register(instance_start)?;
        api.register(instance_stop)?;
        api.register(instance_serial_console)?;

        // Project-scoped images API
        api.register(image_list)?;
        api.register(image_create)?;
        api.register(image_view)?;
        api.register(image_view_by_id)?;
        api.register(image_delete)?;

        api.register(instance_disk_list)?;
        api.register(instance_disk_attach)?;
        api.register(instance_disk_detach)?;

        api.register(snapshot_list)?;
        api.register(snapshot_create)?;
        api.register(snapshot_view)?;
        api.register(snapshot_view_by_id)?;
        api.register(snapshot_delete)?;

        api.register(vpc_list)?;
        api.register(vpc_create)?;
        api.register(vpc_view)?;
        api.register(vpc_view_by_id)?;
        api.register(vpc_update)?;
        api.register(vpc_delete)?;

        api.register(vpc_subnet_list)?;
        api.register(vpc_subnet_view)?;
        api.register(vpc_subnet_view_by_id)?;
        api.register(vpc_subnet_create)?;
        api.register(vpc_subnet_delete)?;
        api.register(vpc_subnet_update)?;
        api.register(vpc_subnet_list_network_interfaces)?;

        api.register(instance_network_interface_create)?;
        api.register(instance_network_interface_list)?;
        api.register(instance_network_interface_view)?;
        api.register(instance_network_interface_view_by_id)?;
        api.register(instance_network_interface_update)?;
        api.register(instance_network_interface_delete)?;

        api.register(instance_external_ip_list)?;

        api.register(vpc_router_list)?;
        api.register(vpc_router_view)?;
        api.register(vpc_router_view_by_id)?;
        api.register(vpc_router_create)?;
        api.register(vpc_router_delete)?;
        api.register(vpc_router_update)?;

        api.register(vpc_router_route_list)?;
        api.register(vpc_router_route_view)?;
        api.register(vpc_router_route_view_by_id)?;
        api.register(vpc_router_route_create)?;
        api.register(vpc_router_route_delete)?;
        api.register(vpc_router_route_update)?;

        api.register(vpc_firewall_rules_view)?;
        api.register(vpc_firewall_rules_update)?;

        api.register(rack_list)?;
        api.register(rack_view)?;
        api.register(sled_list)?;
        api.register(sled_view)?;

        api.register(saga_list)?;
        api.register(saga_view)?;

        api.register(system_user_list)?;
        api.register(system_user_view)?;

        api.register(timeseries_schema_get)?;

        api.register(role_list)?;
        api.register(role_view)?;

        api.register(session_sshkey_list)?;
        api.register(session_sshkey_view)?;
        api.register(session_sshkey_create)?;
        api.register(session_sshkey_delete)?;

        // Fleet-wide API operations
        api.register(silo_list)?;
        api.register(silo_create)?;
        api.register(silo_view)?;
        api.register(silo_view_by_id)?;
        api.register(silo_delete)?;
        api.register(silo_identity_provider_list)?;
        api.register(silo_policy_view)?;
        api.register(silo_policy_update)?;

        api.register(saml_identity_provider_create)?;
        api.register(saml_identity_provider_view)?;

        api.register(local_idp_user_create)?;
        api.register(local_idp_user_delete)?;

        api.register(system_image_list)?;
        api.register(system_image_create)?;
        api.register(system_image_view)?;
        api.register(system_image_view_by_id)?;
        api.register(system_image_delete)?;

        api.register(updates_refresh)?;

        api.register(user_list)?;
<<<<<<< HEAD
        api.register(user_create)?;
        api.register(user_set_password)?;
=======
        api.register(silo_users_list)?;
        api.register(silo_user_view)?;
        api.register(group_list)?;
>>>>>>> 106cd835

        // Console API operations
        api.register(console_api::login_begin)?;
        api.register(console_api::login_local)?;
        api.register(console_api::login_spoof_begin)?;
        api.register(console_api::login_spoof)?;
        api.register(console_api::login_saml_begin)?;
        api.register(console_api::login_saml)?;
        api.register(console_api::logout)?;

        api.register(console_api::session_me)?;
        api.register(console_api::console_page)?;
        api.register(console_api::console_root)?;
        api.register(console_api::console_settings_page)?;
        api.register(console_api::console_system_page)?;
        api.register(console_api::asset)?;

        api.register(device_auth::device_auth_request)?;
        api.register(device_auth::device_auth_verify)?;
        api.register(device_auth::device_auth_success)?;
        api.register(device_auth::device_auth_confirm)?;
        api.register(device_auth::device_access_token)?;

        Ok(())
    }

    let conf = serde_json::from_str(include_str!("./tag-config.json")).unwrap();
    let mut api = NexusApiDescription::new().tag_config(conf);

    if let Err(err) = register_endpoints(&mut api) {
        panic!("failed to register entrypoints: {}", err);
    }
    api
}

// API ENDPOINT FUNCTION NAMING CONVENTIONS
//
// Generally, HTTP resources are grouped within some collection.  For a
// relatively simple example:
//
//   GET    /organizations            (list the organizations in the collection)
//   POST   /organizations            (create a organization in the collection)
//   GET    /organizations/{org_name} (look up a organization in the collection)
//   DELETE /organizations/{org_name} (delete a organization in the collection)
//   PUT    /organizations/{org_name} (update a organization in the collection)
//
// An exception to this are id lookup operations which have a different top-level route
// but will still be grouped with the collection.  For example:
//
//  GET    /by-id/organizations/{id} (look up a organization in the collection by id)
//
// We pick a name for the function that implements a given API entrypoint
// based on how we expect it to appear in the CLI subcommand hierarchy. For
// example:
//
//   GET    /organizations                    -> organization_list()
//   POST   /organizations                    -> organization_create()
//   GET    /organizations/{org_name}         -> organization_view()
//   DELETE /organizations/{org_name}         -> organization_delete()
//   PUT    /organizations/{org_name}         -> organization_update()
//
// Note that the path typically uses the entity's plural form while the
// function name uses its singular.
//
// Operations beyond list, create, view, delete, and update should use a
// descriptive noun or verb, again bearing in mind that this will be
// transcribed into the CLI and SDKs:
//
//   POST   -> instance_reboot
//   POST   -> instance_stop
//   GET    -> instance_serial_console
//
// Note that these function names end up in generated OpenAPI spec as the
// operationId for each endpoint, and therefore represent a contract with
// clients. Client generators use operationId to name API methods, so changing
// a function name is a breaking change from a client perspective.

/// Fetch the top-level IAM policy
#[endpoint {
    method = GET,
    path = "/system/policy",
    tags = ["policy"],
}]
async fn system_policy_view(
    rqctx: Arc<RequestContext<Arc<ServerContext>>>,
) -> Result<HttpResponseOk<shared::Policy<authz::FleetRole>>, HttpError> {
    let apictx = rqctx.context();
    let nexus = &apictx.nexus;

    let handler = async {
        let opctx = OpContext::for_external_api(&rqctx).await?;
        let policy = nexus.fleet_fetch_policy(&opctx).await?;
        Ok(HttpResponseOk(policy))
    };
    apictx.external_latencies.instrument_dropshot_handler(&rqctx, handler).await
}

/// Path parameters for `/by-id/` endpoints
#[derive(Deserialize, JsonSchema)]
struct ByIdPathParams {
    id: Uuid,
}

/// Update the top-level IAM policy
#[endpoint {
    method = PUT,
    path = "/system/policy",
    tags = ["policy"],
}]
async fn system_policy_update(
    rqctx: Arc<RequestContext<Arc<ServerContext>>>,
    new_policy: TypedBody<shared::Policy<authz::FleetRole>>,
) -> Result<HttpResponseOk<shared::Policy<authz::FleetRole>>, HttpError> {
    let apictx = rqctx.context();
    let nexus = &apictx.nexus;
    let new_policy = new_policy.into_inner();

    let handler = async {
        let nasgns = new_policy.role_assignments.len();
        // This should have been validated during parsing.
        bail_unless!(nasgns <= shared::MAX_ROLE_ASSIGNMENTS_PER_RESOURCE);
        let opctx = OpContext::for_external_api(&rqctx).await?;
        let policy = nexus.fleet_update_policy(&opctx, &new_policy).await?;
        Ok(HttpResponseOk(policy))
    };
    apictx.external_latencies.instrument_dropshot_handler(&rqctx, handler).await
}

/// Fetch the current silo's IAM policy
#[endpoint {
    method = GET,
    path = "/policy",
    tags = ["silos"],
 }]
pub async fn policy_view(
    rqctx: Arc<RequestContext<Arc<ServerContext>>>,
) -> Result<HttpResponseOk<shared::Policy<authz::SiloRole>>, HttpError> {
    let apictx = rqctx.context();
    let nexus = &apictx.nexus;
    let handler = async {
        let opctx = OpContext::for_external_api(&rqctx).await?;
        let authz_silo = opctx
            .authn
            .silo_required()
            .internal_context("loading current silo")?;

        let lookup = nexus.db_lookup(&opctx).silo_id(authz_silo.id());
        let policy = nexus.silo_fetch_policy(&opctx, lookup).await?;
        Ok(HttpResponseOk(policy))
    };
    apictx.external_latencies.instrument_dropshot_handler(&rqctx, handler).await
}

/// Update the current silo's IAM policy
#[endpoint {
    method = PUT,
    path = "/policy",
    tags = ["silos"],
}]
async fn policy_update(
    rqctx: Arc<RequestContext<Arc<ServerContext>>>,
    new_policy: TypedBody<shared::Policy<authz::SiloRole>>,
) -> Result<HttpResponseOk<shared::Policy<authz::SiloRole>>, HttpError> {
    let apictx = rqctx.context();
    let nexus = &apictx.nexus;
    let new_policy = new_policy.into_inner();

    let handler = async {
        let nasgns = new_policy.role_assignments.len();
        // This should have been validated during parsing.
        bail_unless!(nasgns <= shared::MAX_ROLE_ASSIGNMENTS_PER_RESOURCE);
        let opctx = OpContext::for_external_api(&rqctx).await?;
        let authz_silo = opctx
            .authn
            .silo_required()
            .internal_context("loading current silo")?;
        let lookup = nexus.db_lookup(&opctx).silo_id(authz_silo.id());
        let policy =
            nexus.silo_update_policy(&opctx, lookup, &new_policy).await?;
        Ok(HttpResponseOk(policy))
    };
    apictx.external_latencies.instrument_dropshot_handler(&rqctx, handler).await
}

/// List silos
///
/// Lists silos that are discoverable based on the current permissions.
#[endpoint {
    method = GET,
    path = "/system/silos",
    tags = ["system"],
}]
async fn silo_list(
    rqctx: Arc<RequestContext<Arc<ServerContext>>>,
    query_params: Query<PaginatedByNameOrId>,
) -> Result<HttpResponseOk<ResultsPage<Silo>>, HttpError> {
    let apictx = rqctx.context();
    let nexus = &apictx.nexus;
    let handler = async {
        let opctx = OpContext::for_external_api(&rqctx).await?;
        let query = query_params.into_inner();
        let params = ScanByNameOrId::from_query(&query)?;
        let field = pagination_field_for_scan_params(params);

        let silos = match field {
            PagField::Id => {
                let page_selector = data_page_params_nameid_id(&rqctx, &query)?;
                nexus.silos_list_by_id(&opctx, &page_selector).await?
            }

            PagField::Name => {
                let page_selector =
                    data_page_params_nameid_name(&rqctx, &query)?
                        .map_name(|n| Name::ref_cast(n));
                nexus.silos_list_by_name(&opctx, &page_selector).await?
            }
        }
        .into_iter()
        .map(|p| p.try_into())
        .collect::<Result<Vec<_>, Error>>()?;
        Ok(HttpResponseOk(ScanByNameOrId::results_page(
            &query,
            silos,
            &marker_for_name_or_id,
        )?))
    };
    apictx.external_latencies.instrument_dropshot_handler(&rqctx, handler).await
}

/// Create a silo
#[endpoint {
    method = POST,
    path = "/system/silos",
    tags = ["system"],
}]
async fn silo_create(
    rqctx: Arc<RequestContext<Arc<ServerContext>>>,
    new_silo_params: TypedBody<params::SiloCreate>,
) -> Result<HttpResponseCreated<Silo>, HttpError> {
    let apictx = rqctx.context();
    let nexus = &apictx.nexus;
    let handler = async {
        let opctx = OpContext::for_external_api(&rqctx).await?;
        let silo =
            nexus.silo_create(&opctx, new_silo_params.into_inner()).await?;
        Ok(HttpResponseCreated(silo.try_into()?))
    };
    apictx.external_latencies.instrument_dropshot_handler(&rqctx, handler).await
}

/// Path parameters for Silo requests
#[derive(Deserialize, JsonSchema)]
struct SiloPathParam {
    /// The silo's unique name.
    silo_name: Name,
}

/// Fetch a silo
///
/// Fetch a silo by name.
#[endpoint {
    method = GET,
    path = "/system/silos/{silo_name}",
    tags = ["system"],
}]
async fn silo_view(
    rqctx: Arc<RequestContext<Arc<ServerContext>>>,
    path_params: Path<SiloPathParam>,
) -> Result<HttpResponseOk<Silo>, HttpError> {
    let apictx = rqctx.context();
    let nexus = &apictx.nexus;
    let path = path_params.into_inner();
    let silo_name = &path.silo_name;
    let handler = async {
        let opctx = OpContext::for_external_api(&rqctx).await?;
        let silo = nexus.silo_fetch(&opctx, &silo_name).await?;
        Ok(HttpResponseOk(silo.try_into()?))
    };
    apictx.external_latencies.instrument_dropshot_handler(&rqctx, handler).await
}

/// Fetch a silo by id
#[endpoint {
    method = GET,
    path = "/system/by-id/silos/{id}",
    tags = ["system"]
}]
async fn silo_view_by_id(
    rqctx: Arc<RequestContext<Arc<ServerContext>>>,
    path_params: Path<ByIdPathParams>,
) -> Result<HttpResponseOk<Silo>, HttpError> {
    let apictx = rqctx.context();
    let nexus = &apictx.nexus;
    let path = path_params.into_inner();
    let id = &path.id;
    let handler = async {
        let opctx = OpContext::for_external_api(&rqctx).await?;
        let silo = nexus.silo_fetch_by_id(&opctx, id).await?;
        Ok(HttpResponseOk(silo.try_into()?))
    };
    apictx.external_latencies.instrument_dropshot_handler(&rqctx, handler).await
}

/// Delete a silo
///
/// Delete a silo by name.
#[endpoint {
    method = DELETE,
    path = "/system/silos/{silo_name}",
    tags = ["system"],
}]
async fn silo_delete(
    rqctx: Arc<RequestContext<Arc<ServerContext>>>,
    path_params: Path<SiloPathParam>,
) -> Result<HttpResponseDeleted, HttpError> {
    let apictx = rqctx.context();
    let nexus = &apictx.nexus;
    let params = path_params.into_inner();
    let silo_name = &params.silo_name;
    let handler = async {
        let opctx = OpContext::for_external_api(&rqctx).await?;
        nexus.silo_delete(&opctx, &silo_name).await?;
        Ok(HttpResponseDeleted())
    };
    apictx.external_latencies.instrument_dropshot_handler(&rqctx, handler).await
}

/// Fetch a silo's IAM policy
#[endpoint {
    method = GET,
    path = "/system/silos/{silo_name}/policy",
    tags = ["system"],
}]
async fn silo_policy_view(
    rqctx: Arc<RequestContext<Arc<ServerContext>>>,
    path_params: Path<SiloPathParam>,
) -> Result<HttpResponseOk<shared::Policy<authz::SiloRole>>, HttpError> {
    let apictx = rqctx.context();
    let nexus = &apictx.nexus;
    let path = path_params.into_inner();
    let silo_name = &path.silo_name;

    let handler = async {
        let opctx = OpContext::for_external_api(&rqctx).await?;
        let lookup = nexus.db_lookup(&opctx).silo_name(silo_name);
        let policy = nexus.silo_fetch_policy(&opctx, lookup).await?;
        Ok(HttpResponseOk(policy))
    };
    apictx.external_latencies.instrument_dropshot_handler(&rqctx, handler).await
}

/// Update a silo's IAM policy
#[endpoint {
    method = PUT,
    path = "/system/silos/{silo_name}/policy",
    tags = ["system"],
}]
async fn silo_policy_update(
    rqctx: Arc<RequestContext<Arc<ServerContext>>>,
    path_params: Path<SiloPathParam>,
    new_policy: TypedBody<shared::Policy<authz::SiloRole>>,
) -> Result<HttpResponseOk<shared::Policy<authz::SiloRole>>, HttpError> {
    let apictx = rqctx.context();
    let nexus = &apictx.nexus;
    let path = path_params.into_inner();
    let new_policy = new_policy.into_inner();
    let silo_name = &path.silo_name;

    let handler = async {
        let nasgns = new_policy.role_assignments.len();
        // This should have been validated during parsing.
        bail_unless!(nasgns <= shared::MAX_ROLE_ASSIGNMENTS_PER_RESOURCE);
        let opctx = OpContext::for_external_api(&rqctx).await?;
        let lookup = nexus.db_lookup(&opctx).silo_name(silo_name);
        let policy =
            nexus.silo_update_policy(&opctx, lookup, &new_policy).await?;
        Ok(HttpResponseOk(policy))
    };
    apictx.external_latencies.instrument_dropshot_handler(&rqctx, handler).await
}

// Silo-specific user endpoints

/// List users in a specific Silo
#[endpoint {
    method = GET,
    path = "/system/silos/{silo_name}/users/all",
    tags = ["system"],
}]
async fn silo_users_list(
    rqctx: Arc<RequestContext<Arc<ServerContext>>>,
    path_params: Path<SiloPathParam>,
    query_params: Query<PaginatedById>,
) -> Result<HttpResponseOk<ResultsPage<User>>, HttpError> {
    let apictx = rqctx.context();
    let nexus = &apictx.nexus;
    let silo_name = path_params.into_inner().silo_name;
    let query = query_params.into_inner();
    let pagparams = data_page_params_for(&rqctx, &query)?;
    let handler = async {
        let opctx = OpContext::for_external_api(&rqctx).await?;
        let users = nexus
            .silo_list_users(&opctx, &silo_name, &pagparams)
            .await?
            .into_iter()
            .map(|i| i.into())
            .collect();
        Ok(HttpResponseOk(ScanById::results_page(
            &query,
            users,
            &|_, user: &User| user.id,
        )?))
    };
    apictx.external_latencies.instrument_dropshot_handler(&rqctx, handler).await
}

/// Path parameters for Silo User requests
#[derive(Deserialize, JsonSchema)]
struct UserPathParam {
    /// The silo's unique name.
    silo_name: Name,
    /// The user's internal id
    user_id: Uuid,
}

#[endpoint {
    method = GET,
    path = "/system/silos/{silo_name}/users/id/{user_id}",
    tags = ["system"],
}]
async fn silo_user_view(
    rqctx: Arc<RequestContext<Arc<ServerContext>>>,
    path_params: Path<UserPathParam>,
) -> Result<HttpResponseOk<User>, HttpError> {
    let apictx = rqctx.context();
    let nexus = &apictx.nexus;
    let path_params = path_params.into_inner();
    let handler = async {
        let opctx = OpContext::for_external_api(&rqctx).await?;
        let user = nexus
            .silo_user_fetch(
                &opctx,
                &path_params.silo_name,
                path_params.user_id,
            )
            .await?;
        Ok(HttpResponseOk(user.into()))
    };
    apictx.external_latencies.instrument_dropshot_handler(&rqctx, handler).await
}

// Silo identity providers

/// List a silo's IDPs
#[endpoint {
    method = GET,
    path = "/system/silos/{silo_name}/identity-providers",
    tags = ["system"],
}]
async fn silo_identity_provider_list(
    rqctx: Arc<RequestContext<Arc<ServerContext>>>,
    path_params: Path<SiloPathParam>,
    query_params: Query<PaginatedByName>,
) -> Result<HttpResponseOk<ResultsPage<IdentityProvider>>, HttpError> {
    let apictx = rqctx.context();
    let nexus = &apictx.nexus;
    let path = path_params.into_inner();
    let silo_name = &path.silo_name;
    let handler = async {
        let opctx = OpContext::for_external_api(&rqctx).await?;
        let query = query_params.into_inner();
        let pagination_params = data_page_params_for(&rqctx, &query)?
            .map_name(|n| Name::ref_cast(n));
        let identity_providers = nexus
            .identity_provider_list(&opctx, &silo_name, &pagination_params)
            .await?
            .into_iter()
            .map(|x| x.into())
            .collect();
        Ok(HttpResponseOk(ScanByName::results_page(
            &query,
            identity_providers,
            &marker_for_name,
        )?))
    };
    apictx.external_latencies.instrument_dropshot_handler(&rqctx, handler).await
}

// Silo SAML identity providers

/// Create a SAML IDP
#[endpoint {
    method = POST,
    path = "/system/silos/{silo_name}/identity-providers/saml",
    tags = ["system"],
}]
async fn saml_identity_provider_create(
    rqctx: Arc<RequestContext<Arc<ServerContext>>>,
    path_params: Path<SiloPathParam>,
    new_provider: TypedBody<params::SamlIdentityProviderCreate>,
) -> Result<HttpResponseCreated<views::SamlIdentityProvider>, HttpError> {
    let apictx = rqctx.context();
    let nexus = &apictx.nexus;

    let handler = async {
        let opctx = OpContext::for_external_api(&rqctx).await?;
        let provider = nexus
            .saml_identity_provider_create(
                &opctx,
                &path_params.into_inner().silo_name,
                new_provider.into_inner(),
            )
            .await?;
        Ok(HttpResponseCreated(provider.into()))
    };
    apictx.external_latencies.instrument_dropshot_handler(&rqctx, handler).await
}

/// Path parameters for Silo SAML identity provider requests
#[derive(Deserialize, JsonSchema)]
struct SiloSamlPathParam {
    /// The silo's unique name.
    silo_name: Name,
    /// The SAML identity provider's name
    provider_name: Name,
}

/// Fetch a SAML IDP
#[endpoint {
    method = GET,
    path = "/system/silos/{silo_name}/identity-providers/saml/{provider_name}",
    tags = ["system"],
}]
async fn saml_identity_provider_view(
    rqctx: Arc<RequestContext<Arc<ServerContext>>>,
    path_params: Path<SiloSamlPathParam>,
) -> Result<HttpResponseOk<views::SamlIdentityProvider>, HttpError> {
    let apictx = rqctx.context();
    let nexus = &apictx.nexus;

    let path_params = path_params.into_inner();

    let handler = async {
        let opctx = OpContext::for_external_api(&rqctx).await?;
        let provider = nexus
            .saml_identity_provider_fetch(
                &opctx,
                &path_params.silo_name,
                &path_params.provider_name,
            )
            .await?;

        Ok(HttpResponseOk(provider.into()))
    };
    apictx.external_latencies.instrument_dropshot_handler(&rqctx, handler).await
}

// TODO: no DELETE for identity providers?

// "Local" Identity Provider

/// Create a user
///
/// Users can only be created in Silos with `provision_type` == `Fixed`.
/// Otherwise, Silo users are just-in-time (JIT) provisioned when a user first
/// logs in using an external Identity Provider.
#[endpoint {
    method = POST,
    path = "/system/silos/{silo_name}/identity-providers/local/users",
    tags = ["system"],
}]
async fn local_idp_user_create(
    rqctx: Arc<RequestContext<Arc<ServerContext>>>,
    path_params: Path<SiloPathParam>,
    new_user_params: TypedBody<params::UserCreate>,
) -> Result<HttpResponseCreated<User>, HttpError> {
    let apictx = rqctx.context();
    let nexus = &apictx.nexus;
    let silo_name = path_params.into_inner().silo_name;
    let handler = async {
        let opctx = OpContext::for_external_api(&rqctx).await?;
        let user = nexus
            .local_idp_create_user(
                &opctx,
                &silo_name,
                new_user_params.into_inner(),
            )
            .await?;
        Ok(HttpResponseCreated(user.into()))
    };
    apictx.external_latencies.instrument_dropshot_handler(&rqctx, handler).await
}

#[endpoint {
    method = DELETE,
    path = "/system/silos/{silo_name}/identity-providers/local/users/{user_id}",
    tags = ["system"],
}]
async fn local_idp_user_delete(
    rqctx: Arc<RequestContext<Arc<ServerContext>>>,
    path_params: Path<UserPathParam>,
) -> Result<HttpResponseDeleted, HttpError> {
    let apictx = rqctx.context();
    let nexus = &apictx.nexus;
    let path_params = path_params.into_inner();
    let handler = async {
        let opctx = OpContext::for_external_api(&rqctx).await?;
        nexus
            .local_idp_delete_user(
                &opctx,
                &path_params.silo_name,
                path_params.user_id,
            )
            .await?;
        Ok(HttpResponseDeleted())
    };
    apictx.external_latencies.instrument_dropshot_handler(&rqctx, handler).await
}

/// List organizations
#[endpoint {
    method = GET,
    path = "/organizations",
    tags = ["organizations"],
}]
async fn organization_list(
    rqctx: Arc<RequestContext<Arc<ServerContext>>>,
    query_params: Query<PaginatedByNameOrId>,
) -> Result<HttpResponseOk<ResultsPage<Organization>>, HttpError> {
    let apictx = rqctx.context();
    let nexus = &apictx.nexus;
    let handler = async {
        let opctx = OpContext::for_external_api(&rqctx).await?;
        let query = query_params.into_inner();
        let params = ScanByNameOrId::from_query(&query)?;
        let field = pagination_field_for_scan_params(params);

        let organizations = match field {
            PagField::Id => {
                let page_selector = data_page_params_nameid_id(&rqctx, &query)?;
                nexus.organizations_list_by_id(&opctx, &page_selector).await?
            }

            PagField::Name => {
                let page_selector =
                    data_page_params_nameid_name(&rqctx, &query)?
                        .map_name(|n| Name::ref_cast(n));
                nexus.organizations_list_by_name(&opctx, &page_selector).await?
            }
        }
        .into_iter()
        .map(|p| p.into())
        .collect();
        Ok(HttpResponseOk(ScanByNameOrId::results_page(
            &query,
            organizations,
            &marker_for_name_or_id,
        )?))
    };
    apictx.external_latencies.instrument_dropshot_handler(&rqctx, handler).await
}

/// Create an organization
#[endpoint {
    method = POST,
    path = "/organizations",
    tags = ["organizations"],
}]
async fn organization_create(
    rqctx: Arc<RequestContext<Arc<ServerContext>>>,
    new_organization: TypedBody<params::OrganizationCreate>,
) -> Result<HttpResponseCreated<Organization>, HttpError> {
    let apictx = rqctx.context();
    let nexus = &apictx.nexus;
    let handler = async {
        let opctx = OpContext::for_external_api(&rqctx).await?;
        let organization = nexus
            .organization_create(&opctx, &new_organization.into_inner())
            .await?;
        Ok(HttpResponseCreated(organization.into()))
    };
    apictx.external_latencies.instrument_dropshot_handler(&rqctx, handler).await
}

/// Path parameters for Organization requests
#[derive(Deserialize, JsonSchema)]
struct OrganizationPathParam {
    /// The organization's unique name.
    organization_name: Name,
}

/// Fetch an organization
#[endpoint {
    method = GET,
    path = "/organizations/{organization_name}",
    tags = ["organizations"],
}]
async fn organization_view(
    rqctx: Arc<RequestContext<Arc<ServerContext>>>,
    path_params: Path<OrganizationPathParam>,
) -> Result<HttpResponseOk<Organization>, HttpError> {
    let apictx = rqctx.context();
    let nexus = &apictx.nexus;
    let path = path_params.into_inner();
    let organization_name = &path.organization_name;
    let handler = async {
        let opctx = OpContext::for_external_api(&rqctx).await?;
        let organization =
            nexus.organization_fetch(&opctx, &organization_name).await?;
        Ok(HttpResponseOk(organization.into()))
    };
    apictx.external_latencies.instrument_dropshot_handler(&rqctx, handler).await
}

/// Fetch an organization by id
#[endpoint {
    method = GET,
    path = "/by-id/organizations/{id}",
    tags = ["organizations"],
}]
async fn organization_view_by_id(
    rqctx: Arc<RequestContext<Arc<ServerContext>>>,
    path_params: Path<ByIdPathParams>,
) -> Result<HttpResponseOk<Organization>, HttpError> {
    let apictx = rqctx.context();
    let nexus = &apictx.nexus;
    let path = path_params.into_inner();
    let id = &path.id;
    let handler = async {
        let opctx = OpContext::for_external_api(&rqctx).await?;
        let organization = nexus.organization_fetch_by_id(&opctx, id).await?;
        Ok(HttpResponseOk(organization.into()))
    };
    apictx.external_latencies.instrument_dropshot_handler(&rqctx, handler).await
}

/// Delete an organization
#[endpoint {
    method = DELETE,
    path = "/organizations/{organization_name}",
    tags = ["organizations"],
}]
async fn organization_delete(
    rqctx: Arc<RequestContext<Arc<ServerContext>>>,
    path_params: Path<OrganizationPathParam>,
) -> Result<HttpResponseDeleted, HttpError> {
    let apictx = rqctx.context();
    let nexus = &apictx.nexus;
    let params = path_params.into_inner();
    let organization_name = &params.organization_name;
    let handler = async {
        let opctx = OpContext::for_external_api(&rqctx).await?;
        nexus.organization_delete(&opctx, &organization_name).await?;
        Ok(HttpResponseDeleted())
    };
    apictx.external_latencies.instrument_dropshot_handler(&rqctx, handler).await
}

/// Update an organization
// TODO-correctness: Is it valid for PUT to accept application/json that's a
// subset of what the resource actually represents?  If not, is that a problem?
// (HTTP may require that this be idempotent.)  If so, can we get around that
// having this be a slightly different content-type (e.g.,
// "application/json-patch")?  We should see what other APIs do.
#[endpoint {
    method = PUT,
    path = "/organizations/{organization_name}",
    tags = ["organizations"],
}]
async fn organization_update(
    rqctx: Arc<RequestContext<Arc<ServerContext>>>,
    path_params: Path<OrganizationPathParam>,
    updated_organization: TypedBody<params::OrganizationUpdate>,
) -> Result<HttpResponseOk<Organization>, HttpError> {
    let apictx = rqctx.context();
    let nexus = &apictx.nexus;
    let path = path_params.into_inner();
    let organization_name = &path.organization_name;
    let handler = async {
        let opctx = OpContext::for_external_api(&rqctx).await?;
        let new_organization = nexus
            .organization_update(
                &opctx,
                &organization_name,
                &updated_organization.into_inner(),
            )
            .await?;
        Ok(HttpResponseOk(new_organization.into()))
    };
    apictx.external_latencies.instrument_dropshot_handler(&rqctx, handler).await
}

/// Fetch an organization's IAM policy
#[endpoint {
    method = GET,
    path = "/organizations/{organization_name}/policy",
    tags = ["organizations"],
}]
async fn organization_policy_view(
    rqctx: Arc<RequestContext<Arc<ServerContext>>>,
    path_params: Path<OrganizationPathParam>,
) -> Result<HttpResponseOk<shared::Policy<authz::OrganizationRole>>, HttpError>
{
    let apictx = rqctx.context();
    let nexus = &apictx.nexus;
    let path = path_params.into_inner();
    let organization_name = &path.organization_name;

    let handler = async {
        let opctx = OpContext::for_external_api(&rqctx).await?;
        let policy =
            nexus.organization_fetch_policy(&opctx, organization_name).await?;
        Ok(HttpResponseOk(policy))
    };
    apictx.external_latencies.instrument_dropshot_handler(&rqctx, handler).await
}

/// Update an organization's IAM policy
#[endpoint {
    method = PUT,
    path = "/organizations/{organization_name}/policy",
    tags = ["organizations"],
}]
async fn organization_policy_update(
    rqctx: Arc<RequestContext<Arc<ServerContext>>>,
    path_params: Path<OrganizationPathParam>,
    new_policy: TypedBody<shared::Policy<authz::OrganizationRole>>,
) -> Result<HttpResponseOk<shared::Policy<authz::OrganizationRole>>, HttpError>
{
    let apictx = rqctx.context();
    let nexus = &apictx.nexus;
    let path = path_params.into_inner();
    let new_policy = new_policy.into_inner();
    let organization_name = &path.organization_name;

    let handler = async {
        let nasgns = new_policy.role_assignments.len();
        // This should have been validated during parsing.
        bail_unless!(nasgns <= shared::MAX_ROLE_ASSIGNMENTS_PER_RESOURCE);
        let opctx = OpContext::for_external_api(&rqctx).await?;
        let policy = nexus
            .organization_update_policy(&opctx, organization_name, &new_policy)
            .await?;
        Ok(HttpResponseOk(policy))
    };
    apictx.external_latencies.instrument_dropshot_handler(&rqctx, handler).await
}

/// List projects
#[endpoint {
    method = GET,
    path = "/organizations/{organization_name}/projects",
    tags = ["projects"],
}]
async fn project_list(
    rqctx: Arc<RequestContext<Arc<ServerContext>>>,
    query_params: Query<PaginatedByNameOrId>,
    path_params: Path<OrganizationPathParam>,
) -> Result<HttpResponseOk<ResultsPage<Project>>, HttpError> {
    let apictx = rqctx.context();
    let nexus = &apictx.nexus;
    let query = query_params.into_inner();
    let path = path_params.into_inner();
    let organization_name = &path.organization_name;

    let handler = async {
        let opctx = OpContext::for_external_api(&rqctx).await?;
        let params = ScanByNameOrId::from_query(&query)?;
        let field = pagination_field_for_scan_params(params);
        let projects = match field {
            PagField::Id => {
                let page_selector = data_page_params_nameid_id(&rqctx, &query)?;
                nexus
                    .projects_list_by_id(
                        &opctx,
                        &organization_name,
                        &page_selector,
                    )
                    .await?
            }

            PagField::Name => {
                let page_selector =
                    data_page_params_nameid_name(&rqctx, &query)?
                        .map_name(|n| Name::ref_cast(n));
                nexus
                    .projects_list_by_name(
                        &opctx,
                        &organization_name,
                        &page_selector,
                    )
                    .await?
            }
        }
        .into_iter()
        .map(|p| p.into())
        .collect();
        Ok(HttpResponseOk(ScanByNameOrId::results_page(
            &query,
            projects,
            &marker_for_name_or_id,
        )?))
    };
    apictx.external_latencies.instrument_dropshot_handler(&rqctx, handler).await
}

/// Create a project
#[endpoint {
    method = POST,
    path = "/organizations/{organization_name}/projects",
    tags = ["projects"],
}]
async fn project_create(
    rqctx: Arc<RequestContext<Arc<ServerContext>>>,
    path_params: Path<OrganizationPathParam>,
    new_project: TypedBody<params::ProjectCreate>,
) -> Result<HttpResponseCreated<Project>, HttpError> {
    let apictx = rqctx.context();
    let nexus = &apictx.nexus;
    let params = path_params.into_inner();
    let organization_name = &params.organization_name;
    let handler = async {
        let opctx = OpContext::for_external_api(&rqctx).await?;
        let project = nexus
            .project_create(
                &opctx,
                &organization_name,
                &new_project.into_inner(),
            )
            .await?;
        Ok(HttpResponseCreated(project.into()))
    };
    apictx.external_latencies.instrument_dropshot_handler(&rqctx, handler).await
}

/// Path parameters for Project requests
#[derive(Deserialize, JsonSchema)]
struct ProjectPathParam {
    /// The organization's unique name.
    organization_name: Name,
    /// The project's unique name within the organization.
    project_name: Name,
}

/// Fetch a project
#[endpoint {
    method = GET,
    path = "/organizations/{organization_name}/projects/{project_name}",
    tags = ["projects"],
}]
async fn project_view(
    rqctx: Arc<RequestContext<Arc<ServerContext>>>,
    path_params: Path<ProjectPathParam>,
) -> Result<HttpResponseOk<Project>, HttpError> {
    let apictx = rqctx.context();
    let nexus = &apictx.nexus;
    let path = path_params.into_inner();
    let organization_name = &path.organization_name;
    let project_name = &path.project_name;
    let handler = async {
        let opctx = OpContext::for_external_api(&rqctx).await?;
        let project = nexus
            .project_fetch(&opctx, &organization_name, &project_name)
            .await?;
        Ok(HttpResponseOk(project.into()))
    };
    apictx.external_latencies.instrument_dropshot_handler(&rqctx, handler).await
}

/// Fetch a project by id
#[endpoint {
    method = GET,
    path = "/by-id/projects/{id}",
    tags = ["projects"],
}]
async fn project_view_by_id(
    rqctx: Arc<RequestContext<Arc<ServerContext>>>,
    path_params: Path<ByIdPathParams>,
) -> Result<HttpResponseOk<Project>, HttpError> {
    let apictx = rqctx.context();
    let nexus = &apictx.nexus;
    let path = path_params.into_inner();
    let id = &path.id;
    let handler = async {
        let opctx = OpContext::for_external_api(&rqctx).await?;
        let project = nexus.project_fetch_by_id(&opctx, id).await?;
        Ok(HttpResponseOk(project.into()))
    };
    apictx.external_latencies.instrument_dropshot_handler(&rqctx, handler).await
}

/// Delete a project
#[endpoint {
    method = DELETE,
    path = "/organizations/{organization_name}/projects/{project_name}",
    tags = ["projects"],
}]
async fn project_delete(
    rqctx: Arc<RequestContext<Arc<ServerContext>>>,
    path_params: Path<ProjectPathParam>,
) -> Result<HttpResponseDeleted, HttpError> {
    let apictx = rqctx.context();
    let nexus = &apictx.nexus;
    let params = path_params.into_inner();
    let organization_name = &params.organization_name;
    let project_name = &params.project_name;
    let handler = async {
        let opctx = OpContext::for_external_api(&rqctx).await?;
        nexus.project_delete(&opctx, &organization_name, &project_name).await?;
        Ok(HttpResponseDeleted())
    };
    apictx.external_latencies.instrument_dropshot_handler(&rqctx, handler).await
}

/// Update a project
// TODO-correctness: Is it valid for PUT to accept application/json that's a
// subset of what the resource actually represents?  If not, is that a problem?
// (HTTP may require that this be idempotent.)  If so, can we get around that
// having this be a slightly different content-type (e.g.,
// "application/json-patch")?  We should see what other APIs do.
#[endpoint {
    method = PUT,
    path = "/organizations/{organization_name}/projects/{project_name}",
    tags = ["projects"],
}]
async fn project_update(
    rqctx: Arc<RequestContext<Arc<ServerContext>>>,
    path_params: Path<ProjectPathParam>,
    updated_project: TypedBody<params::ProjectUpdate>,
) -> Result<HttpResponseOk<Project>, HttpError> {
    let apictx = rqctx.context();
    let nexus = &apictx.nexus;
    let path = path_params.into_inner();
    let organization_name = &path.organization_name;
    let project_name = &path.project_name;
    let handler = async {
        let opctx = OpContext::for_external_api(&rqctx).await?;
        let newproject = nexus
            .project_update(
                &opctx,
                &organization_name,
                &project_name,
                &updated_project.into_inner(),
            )
            .await?;
        Ok(HttpResponseOk(newproject.into()))
    };
    apictx.external_latencies.instrument_dropshot_handler(&rqctx, handler).await
}

/// Fetch a project's IAM policy
#[endpoint {
    method = GET,
    path = "/organizations/{organization_name}/projects/{project_name}/policy",
    tags = ["projects"],
}]
async fn project_policy_view(
    rqctx: Arc<RequestContext<Arc<ServerContext>>>,
    path_params: Path<ProjectPathParam>,
) -> Result<HttpResponseOk<shared::Policy<authz::ProjectRole>>, HttpError> {
    let apictx = rqctx.context();
    let nexus = &apictx.nexus;
    let path = path_params.into_inner();
    let organization_name = &path.organization_name;
    let project_name = &path.project_name;

    let handler = async {
        let opctx = OpContext::for_external_api(&rqctx).await?;
        let policy = nexus
            .project_fetch_policy(&opctx, organization_name, project_name)
            .await?;
        Ok(HttpResponseOk(policy))
    };
    apictx.external_latencies.instrument_dropshot_handler(&rqctx, handler).await
}

/// Update a project's IAM policy
#[endpoint {
    method = PUT,
    path = "/organizations/{organization_name}/projects/{project_name}/policy",
    tags = ["projects"],
}]
async fn project_policy_update(
    rqctx: Arc<RequestContext<Arc<ServerContext>>>,
    path_params: Path<ProjectPathParam>,
    new_policy: TypedBody<shared::Policy<authz::ProjectRole>>,
) -> Result<HttpResponseOk<shared::Policy<authz::ProjectRole>>, HttpError> {
    let apictx = rqctx.context();
    let nexus = &apictx.nexus;
    let path = path_params.into_inner();
    let new_policy = new_policy.into_inner();
    let organization_name = &path.organization_name;
    let project_name = &path.project_name;

    let handler = async {
        let nasgns = new_policy.role_assignments.len();
        // This should have been validated during parsing.
        bail_unless!(nasgns <= shared::MAX_ROLE_ASSIGNMENTS_PER_RESOURCE);
        let opctx = OpContext::for_external_api(&rqctx).await?;
        let policy = nexus
            .project_update_policy(
                &opctx,
                organization_name,
                project_name,
                &new_policy,
            )
            .await?;
        Ok(HttpResponseOk(policy))
    };
    apictx.external_latencies.instrument_dropshot_handler(&rqctx, handler).await
}

// IP Pools

#[derive(Deserialize, JsonSchema)]
pub struct IpPoolPathParam {
    pub pool_name: Name,
}

/// List IP pools
#[endpoint {
    method = GET,
    path = "/system/ip-pools",
    tags = ["system"],
}]
async fn ip_pool_list(
    rqctx: Arc<RequestContext<Arc<ServerContext>>>,
    query_params: Query<PaginatedByNameOrId>,
) -> Result<HttpResponseOk<ResultsPage<IpPool>>, HttpError> {
    let apictx = rqctx.context();
    let nexus = &apictx.nexus;
    let query = query_params.into_inner();
    let handler = async {
        let opctx = OpContext::for_external_api(&rqctx).await?;
        let params = ScanByNameOrId::from_query(&query)?;
        let field = pagination_field_for_scan_params(params);
        let pools = match field {
            PagField::Id => {
                let page_selector = data_page_params_nameid_id(&rqctx, &query)?;
                nexus.ip_pools_list_by_id(&opctx, &page_selector).await?
            }
            PagField::Name => {
                let page_selector =
                    data_page_params_nameid_name(&rqctx, &query)?
                        .map_name(|n| Name::ref_cast(n));
                nexus.ip_pools_list_by_name(&opctx, &page_selector).await?
            }
        }
        .into_iter()
        .map(IpPool::from)
        .collect();
        Ok(HttpResponseOk(ScanByNameOrId::results_page(
            &query,
            pools,
            &marker_for_name_or_id,
        )?))
    };
    apictx.external_latencies.instrument_dropshot_handler(&rqctx, handler).await
}

/// Create an IP pool
#[endpoint {
    method = POST,
    path = "/system/ip-pools",
    tags = ["system"],
}]
async fn ip_pool_create(
    rqctx: Arc<RequestContext<Arc<ServerContext>>>,
    pool_params: TypedBody<params::IpPoolCreate>,
) -> Result<HttpResponseCreated<views::IpPool>, HttpError> {
    let apictx = rqctx.context();
    let nexus = &apictx.nexus;
    let pool_params = pool_params.into_inner();
    let handler = async {
        let opctx = OpContext::for_external_api(&rqctx).await?;
        let pool = nexus.ip_pool_create(&opctx, &pool_params).await?;
        Ok(HttpResponseCreated(IpPool::from(pool)))
    };
    apictx.external_latencies.instrument_dropshot_handler(&rqctx, handler).await
}

/// Fetch an IP pool
#[endpoint {
    method = GET,
    path = "/system/ip-pools/{pool_name}",
    tags = ["system"],
}]
async fn ip_pool_view(
    rqctx: Arc<RequestContext<Arc<ServerContext>>>,
    path_params: Path<IpPoolPathParam>,
) -> Result<HttpResponseOk<views::IpPool>, HttpError> {
    let apictx = rqctx.context();
    let nexus = &apictx.nexus;
    let path = path_params.into_inner();
    let pool_name = &path.pool_name;
    let handler = async {
        let opctx = OpContext::for_external_api(&rqctx).await?;
        let pool = nexus.ip_pool_fetch(&opctx, pool_name).await?;
        Ok(HttpResponseOk(IpPool::from(pool)))
    };
    apictx.external_latencies.instrument_dropshot_handler(&rqctx, handler).await
}

/// Fetch an IP pool by id
#[endpoint {
    method = GET,
    path = "/system/by-id/ip-pools/{id}",
    tags = ["system"],
}]
async fn ip_pool_view_by_id(
    rqctx: Arc<RequestContext<Arc<ServerContext>>>,
    path_params: Path<ByIdPathParams>,
) -> Result<HttpResponseOk<views::IpPool>, HttpError> {
    let apictx = rqctx.context();
    let nexus = &apictx.nexus;
    let path = path_params.into_inner();
    let id = &path.id;
    let handler = async {
        let opctx = OpContext::for_external_api(&rqctx).await?;
        let pool = nexus.ip_pool_fetch_by_id(&opctx, id).await?;
        Ok(HttpResponseOk(IpPool::from(pool)))
    };
    apictx.external_latencies.instrument_dropshot_handler(&rqctx, handler).await
}

/// Delete an IP Pool
#[endpoint {
    method = DELETE,
    path = "/system/ip-pools/{pool_name}",
    tags = ["system"],
}]
async fn ip_pool_delete(
    rqctx: Arc<RequestContext<Arc<ServerContext>>>,
    path_params: Path<IpPoolPathParam>,
) -> Result<HttpResponseDeleted, HttpError> {
    let apictx = rqctx.context();
    let nexus = &apictx.nexus;
    let path = path_params.into_inner();
    let pool_name = &path.pool_name;
    let handler = async {
        let opctx = OpContext::for_external_api(&rqctx).await?;
        nexus.ip_pool_delete(&opctx, pool_name).await?;
        Ok(HttpResponseDeleted())
    };
    apictx.external_latencies.instrument_dropshot_handler(&rqctx, handler).await
}

/// Update an IP Pool
#[endpoint {
    method = PUT,
    path = "/system/ip-pools/{pool_name}",
    tags = ["system"],
}]
async fn ip_pool_update(
    rqctx: Arc<RequestContext<Arc<ServerContext>>>,
    path_params: Path<IpPoolPathParam>,
    updates: TypedBody<params::IpPoolUpdate>,
) -> Result<HttpResponseOk<views::IpPool>, HttpError> {
    let apictx = rqctx.context();
    let nexus = &apictx.nexus;
    let path = path_params.into_inner();
    let pool_name = &path.pool_name;
    let updates = updates.into_inner();
    let handler = async {
        let opctx = OpContext::for_external_api(&rqctx).await?;
        let pool = nexus.ip_pool_update(&opctx, pool_name, &updates).await?;
        Ok(HttpResponseOk(pool.into()))
    };
    apictx.external_latencies.instrument_dropshot_handler(&rqctx, handler).await
}

/// Fetch an IP pool used for Oxide services.
#[endpoint {
    method = GET,
    path = "/system/ip-pools-service/{rack_id}",
    tags = ["system"],
}]
async fn ip_pool_service_view(
    rqctx: Arc<RequestContext<Arc<ServerContext>>>,
    path_params: Path<IpPoolServicePathParam>,
) -> Result<HttpResponseOk<views::IpPool>, HttpError> {
    let apictx = rqctx.context();
    let nexus = &apictx.nexus;
    let path = path_params.into_inner();
    let rack_id = path.rack_id;
    let handler = async {
        let opctx = OpContext::for_external_api(&rqctx).await?;
        let pool = nexus.ip_pool_service_fetch(&opctx, rack_id).await?;
        Ok(HttpResponseOk(IpPool::from(pool)))
    };
    apictx.external_latencies.instrument_dropshot_handler(&rqctx, handler).await
}

type IpPoolRangePaginationParams = PaginationParams<EmptyScanParams, IpNetwork>;

/// List ranges for an IP pool
///
/// Ranges are ordered by their first address.
#[endpoint {
    method = GET,
    path = "/system/ip-pools/{pool_name}/ranges",
    tags = ["system"],
}]
async fn ip_pool_range_list(
    rqctx: Arc<RequestContext<Arc<ServerContext>>>,
    path_params: Path<IpPoolPathParam>,
    query_params: Query<IpPoolRangePaginationParams>,
) -> Result<HttpResponseOk<ResultsPage<IpPoolRange>>, HttpError> {
    let apictx = rqctx.context();
    let nexus = &apictx.nexus;
    let query = query_params.into_inner();
    let path = path_params.into_inner();
    let pool_name = &path.pool_name;
    let handler = async {
        let opctx = OpContext::for_external_api(&rqctx).await?;
        let marker = match query.page {
            WhichPage::First(_) => None,
            WhichPage::Next(ref addr) => Some(addr),
        };
        let pag_params = DataPageParams {
            limit: rqctx.page_limit(&query)?,
            direction: PaginationOrder::Ascending,
            marker,
        };
        let ranges = nexus
            .ip_pool_list_ranges(&opctx, pool_name, &pag_params)
            .await?
            .into_iter()
            .map(|range| range.into())
            .collect();
        Ok(HttpResponseOk(ResultsPage::new(
            ranges,
            &EmptyScanParams {},
            |range: &IpPoolRange, _| {
                IpNetwork::from(range.range.first_address())
            },
        )?))
    };
    apictx.external_latencies.instrument_dropshot_handler(&rqctx, handler).await
}

/// Add a range to an IP pool
#[endpoint {
    method = POST,
    path = "/system/ip-pools/{pool_name}/ranges/add",
    tags = ["system"],
}]
async fn ip_pool_range_add(
    rqctx: Arc<RequestContext<Arc<ServerContext>>>,
    path_params: Path<IpPoolPathParam>,
    range_params: TypedBody<shared::IpRange>,
) -> Result<HttpResponseCreated<IpPoolRange>, HttpError> {
    let apictx = &rqctx.context();
    let nexus = &apictx.nexus;
    let path = path_params.into_inner();
    let pool_name = &path.pool_name;
    let range = range_params.into_inner();
    let handler = async {
        let opctx = OpContext::for_external_api(&rqctx).await?;
        let out = nexus.ip_pool_add_range(&opctx, pool_name, &range).await?;
        Ok(HttpResponseCreated(out.into()))
    };
    apictx.external_latencies.instrument_dropshot_handler(&rqctx, handler).await
}

/// Remove a range from an IP pool
#[endpoint {
    method = POST,
    path = "/system/ip-pools/{pool_name}/ranges/remove",
    tags = ["system"],
}]
async fn ip_pool_range_remove(
    rqctx: Arc<RequestContext<Arc<ServerContext>>>,
    path_params: Path<IpPoolPathParam>,
    range_params: TypedBody<shared::IpRange>,
) -> Result<HttpResponseUpdatedNoContent, HttpError> {
    let apictx = &rqctx.context();
    let nexus = &apictx.nexus;
    let path = path_params.into_inner();
    let pool_name = &path.pool_name;
    let range = range_params.into_inner();
    let handler = async {
        let opctx = OpContext::for_external_api(&rqctx).await?;
        nexus.ip_pool_delete_range(&opctx, pool_name, &range).await?;
        Ok(HttpResponseUpdatedNoContent())
    };
    apictx.external_latencies.instrument_dropshot_handler(&rqctx, handler).await
}

#[derive(Deserialize, JsonSchema)]
pub struct IpPoolServicePathParam {
    pub rack_id: Uuid,
}

/// List ranges for an IP pool used for Oxide services.
///
/// Ranges are ordered by their first address.
#[endpoint {
    method = GET,
    path = "/system/ip-pools-service/{rack_id}/ranges",
    tags = ["system"],
}]
async fn ip_pool_service_range_list(
    rqctx: Arc<RequestContext<Arc<ServerContext>>>,
    path_params: Path<IpPoolServicePathParam>,
    query_params: Query<IpPoolRangePaginationParams>,
) -> Result<HttpResponseOk<ResultsPage<IpPoolRange>>, HttpError> {
    let apictx = rqctx.context();
    let nexus = &apictx.nexus;
    let query = query_params.into_inner();
    let path = path_params.into_inner();
    let rack_id = path.rack_id;
    let handler = async {
        let opctx = OpContext::for_external_api(&rqctx).await?;
        let marker = match query.page {
            WhichPage::First(_) => None,
            WhichPage::Next(ref addr) => Some(addr),
        };
        let pag_params = DataPageParams {
            limit: rqctx.page_limit(&query)?,
            direction: PaginationOrder::Ascending,
            marker,
        };
        let ranges = nexus
            .ip_pool_service_list_ranges(&opctx, rack_id, &pag_params)
            .await?
            .into_iter()
            .map(|range| range.into())
            .collect();
        Ok(HttpResponseOk(ResultsPage::new(
            ranges,
            &EmptyScanParams {},
            |range: &IpPoolRange, _| {
                IpNetwork::from(range.range.first_address())
            },
        )?))
    };
    apictx.external_latencies.instrument_dropshot_handler(&rqctx, handler).await
}

/// Add a range to an IP pool used for Oxide services.
#[endpoint {
    method = POST,
    path = "/system/ip-pools-service/{rack_id}/ranges/add",
    tags = ["system"],
}]
async fn ip_pool_service_range_add(
    rqctx: Arc<RequestContext<Arc<ServerContext>>>,
    path_params: Path<IpPoolServicePathParam>,
    range_params: TypedBody<shared::IpRange>,
) -> Result<HttpResponseCreated<IpPoolRange>, HttpError> {
    let apictx = &rqctx.context();
    let nexus = &apictx.nexus;
    let path = path_params.into_inner();
    let rack_id = path.rack_id;
    let range = range_params.into_inner();
    let handler = async {
        let opctx = OpContext::for_external_api(&rqctx).await?;
        let out =
            nexus.ip_pool_service_add_range(&opctx, rack_id, &range).await?;
        Ok(HttpResponseCreated(out.into()))
    };
    apictx.external_latencies.instrument_dropshot_handler(&rqctx, handler).await
}

/// Remove a range from an IP pool used for Oxide services.
#[endpoint {
    method = POST,
    path = "/system/ip-pools-service/{rack_id}/ranges/remove",
    tags = ["system"],
}]
async fn ip_pool_service_range_remove(
    rqctx: Arc<RequestContext<Arc<ServerContext>>>,
    path_params: Path<IpPoolServicePathParam>,
    range_params: TypedBody<shared::IpRange>,
) -> Result<HttpResponseUpdatedNoContent, HttpError> {
    let apictx = &rqctx.context();
    let nexus = &apictx.nexus;
    let path = path_params.into_inner();
    let rack_id = path.rack_id;
    let range = range_params.into_inner();
    let handler = async {
        let opctx = OpContext::for_external_api(&rqctx).await?;
        nexus.ip_pool_service_delete_range(&opctx, rack_id, &range).await?;
        Ok(HttpResponseUpdatedNoContent())
    };
    apictx.external_latencies.instrument_dropshot_handler(&rqctx, handler).await
}

// Disks

/// List disks
#[endpoint {
    method = GET,
    path = "/organizations/{organization_name}/projects/{project_name}/disks",
    tags = ["disks"]
}]
async fn disk_list(
    rqctx: Arc<RequestContext<Arc<ServerContext>>>,
    query_params: Query<PaginatedByName>,
    path_params: Path<ProjectPathParam>,
) -> Result<HttpResponseOk<ResultsPage<Disk>>, HttpError> {
    let apictx = rqctx.context();
    let nexus = &apictx.nexus;
    let query = query_params.into_inner();
    let path = path_params.into_inner();
    let organization_name = &path.organization_name;
    let project_name = &path.project_name;
    let handler = async {
        let opctx = OpContext::for_external_api(&rqctx).await?;
        let disks = nexus
            .project_list_disks(
                &opctx,
                organization_name,
                project_name,
                &data_page_params_for(&rqctx, &query)?
                    .map_name(|n| Name::ref_cast(n)),
            )
            .await?
            .into_iter()
            .map(|d| d.into())
            .collect();
        Ok(HttpResponseOk(ScanByName::results_page(
            &query,
            disks,
            &marker_for_name,
        )?))
    };
    apictx.external_latencies.instrument_dropshot_handler(&rqctx, handler).await
}

/// Create a disk
// TODO-correctness See note about instance create.  This should be async.
#[endpoint {
    method = POST,
    path = "/organizations/{organization_name}/projects/{project_name}/disks",
    tags = ["disks"]
}]
async fn disk_create(
    rqctx: Arc<RequestContext<Arc<ServerContext>>>,
    path_params: Path<ProjectPathParam>,
    new_disk: TypedBody<params::DiskCreate>,
) -> Result<HttpResponseCreated<Disk>, HttpError> {
    let apictx = rqctx.context();
    let nexus = &apictx.nexus;
    let path = path_params.into_inner();
    let organization_name = &path.organization_name;
    let project_name = &path.project_name;
    let new_disk_params = &new_disk.into_inner();
    let handler = async {
        let opctx = OpContext::for_external_api(&rqctx).await?;
        let disk = nexus
            .project_create_disk(
                &opctx,
                &organization_name,
                &project_name,
                &new_disk_params,
            )
            .await?;
        Ok(HttpResponseCreated(disk.into()))
    };
    apictx.external_latencies.instrument_dropshot_handler(&rqctx, handler).await
}

/// Path parameters for Disk requests
#[derive(Deserialize, JsonSchema)]
struct DiskPathParam {
    organization_name: Name,
    project_name: Name,
    disk_name: Name,
}

/// Fetch a disk
#[endpoint {
    method = GET,
    path = "/organizations/{organization_name}/projects/{project_name}/disks/{disk_name}",
    tags = ["disks"],
}]
async fn disk_view(
    rqctx: Arc<RequestContext<Arc<ServerContext>>>,
    path_params: Path<DiskPathParam>,
) -> Result<HttpResponseOk<Disk>, HttpError> {
    let apictx = rqctx.context();
    let nexus = &apictx.nexus;
    let path = path_params.into_inner();
    let organization_name = &path.organization_name;
    let project_name = &path.project_name;
    let disk_name = &path.disk_name;
    let handler = async {
        let opctx = OpContext::for_external_api(&rqctx).await?;
        let disk = nexus
            .disk_fetch(&opctx, &organization_name, &project_name, &disk_name)
            .await?;
        Ok(HttpResponseOk(disk.into()))
    };
    apictx.external_latencies.instrument_dropshot_handler(&rqctx, handler).await
}

/// Fetch a disk by id
#[endpoint {
    method = GET,
    path = "/by-id/disks/{id}",
    tags = ["disks"],
}]
async fn disk_view_by_id(
    rqctx: Arc<RequestContext<Arc<ServerContext>>>,
    path_params: Path<ByIdPathParams>,
) -> Result<HttpResponseOk<Disk>, HttpError> {
    let apictx = rqctx.context();
    let nexus = &apictx.nexus;
    let path = path_params.into_inner();
    let id = &path.id;
    let handler = async {
        let opctx = OpContext::for_external_api(&rqctx).await?;
        let disk = nexus.disk_fetch_by_id(&opctx, id).await?;
        Ok(HttpResponseOk(disk.into()))
    };
    apictx.external_latencies.instrument_dropshot_handler(&rqctx, handler).await
}

/// Delete a disk
#[endpoint {
    method = DELETE,
    path = "/organizations/{organization_name}/projects/{project_name}/disks/{disk_name}",
    tags = ["disks"],
}]
async fn disk_delete(
    rqctx: Arc<RequestContext<Arc<ServerContext>>>,
    path_params: Path<DiskPathParam>,
) -> Result<HttpResponseDeleted, HttpError> {
    let apictx = rqctx.context();
    let nexus = &apictx.nexus;
    let path = path_params.into_inner();
    let organization_name = &path.organization_name;
    let project_name = &path.project_name;
    let disk_name = &path.disk_name;
    let handler = async {
        let opctx = OpContext::for_external_api(&rqctx).await?;
        nexus
            .project_delete_disk(
                &opctx,
                &organization_name,
                &project_name,
                &disk_name,
            )
            .await?;
        Ok(HttpResponseDeleted())
    };
    apictx.external_latencies.instrument_dropshot_handler(&rqctx, handler).await
}

#[derive(Display, Deserialize, JsonSchema)]
#[display(style = "snake_case")]
#[serde(rename_all = "snake_case")]
pub enum DiskMetricName {
    Activated,
    Flush,
    Read,
    ReadBytes,
    Write,
    WriteBytes,
}

/// Fetch disk metrics
#[endpoint {
    method = GET,
    path = "/organizations/{organization_name}/projects/{project_name}/disks/{disk_name}/metrics/{metric_name}",
    tags = ["disks"],
}]
async fn disk_metrics_list(
    rqctx: Arc<RequestContext<Arc<ServerContext>>>,
    path_params: Path<MetricsPathParam<DiskPathParam, DiskMetricName>>,
    query_params: Query<
        PaginationParams<params::ResourceMetrics, params::ResourceMetrics>,
    >,
) -> Result<HttpResponseOk<ResultsPage<oximeter_db::Measurement>>, HttpError> {
    let apictx = rqctx.context();
    let nexus = &apictx.nexus;

    let path = path_params.into_inner();
    let organization_name = &path.inner.organization_name;
    let project_name = &path.inner.project_name;
    let disk_name = &path.inner.disk_name;
    let metric_name = path.metric_name;

    let query = query_params.into_inner();
    let limit = rqctx.page_limit(&query)?;

    let handler = async {
        let opctx = OpContext::for_external_api(&rqctx).await?;

        // This ensures the user is authorized on Action::Read for this disk
        let disk = nexus
            .disk_fetch(&opctx, organization_name, project_name, disk_name)
            .await?;
        let upstairs_uuid = disk.id();
        let result = nexus
            .select_timeseries(
                &format!("crucible_upstairs:{}", metric_name),
                &[&format!("upstairs_uuid=={}", upstairs_uuid)],
                query,
                limit,
            )
            .await?;

        Ok(HttpResponseOk(result))
    };
    apictx.external_latencies.instrument_dropshot_handler(&rqctx, handler).await
}

// Instances

/// List instances
#[endpoint {
    method = GET,
    path = "/organizations/{organization_name}/projects/{project_name}/instances",
    tags = ["instances"],
}]
async fn instance_list(
    rqctx: Arc<RequestContext<Arc<ServerContext>>>,
    query_params: Query<PaginatedByName>,
    path_params: Path<ProjectPathParam>,
) -> Result<HttpResponseOk<ResultsPage<Instance>>, HttpError> {
    let apictx = rqctx.context();
    let nexus = &apictx.nexus;
    let query = query_params.into_inner();
    let path = path_params.into_inner();
    let organization_name = &path.organization_name;
    let project_name = &path.project_name;
    let handler = async {
        let opctx = OpContext::for_external_api(&rqctx).await?;
        let instances = nexus
            .project_list_instances(
                &opctx,
                &organization_name,
                &project_name,
                &data_page_params_for(&rqctx, &query)?
                    .map_name(|n| Name::ref_cast(n)),
            )
            .await?
            .into_iter()
            .map(|i| i.into())
            .collect();
        Ok(HttpResponseOk(ScanByName::results_page(
            &query,
            instances,
            &marker_for_name,
        )?))
    };
    apictx.external_latencies.instrument_dropshot_handler(&rqctx, handler).await
}

/// Create an instance
// TODO-correctness This is supposed to be async.  Is that right?  We can create
// the instance immediately -- it's just not booted yet.  Maybe the boot
// operation is what's a separate operation_id.  What about the response code
// (201 Created vs 202 Accepted)?  Is that orthogonal?  Things can return a
// useful response, including an operation id, with either response code.  Maybe
// a "reboot" operation would return a 202 Accepted because there's no actual
// resource created?
#[endpoint {
    method = POST,
     path = "/organizations/{organization_name}/projects/{project_name}/instances",
    tags = ["instances"],
}]
async fn instance_create(
    rqctx: Arc<RequestContext<Arc<ServerContext>>>,
    path_params: Path<ProjectPathParam>,
    new_instance: TypedBody<params::InstanceCreate>,
) -> Result<HttpResponseCreated<Instance>, HttpError> {
    let apictx = rqctx.context();
    let nexus = &apictx.nexus;
    let path = path_params.into_inner();
    let organization_name = &path.organization_name;
    let project_name = &path.project_name;
    let new_instance_params = &new_instance.into_inner();
    let handler = async {
        let opctx = OpContext::for_external_api(&rqctx).await?;
        let instance = nexus
            .project_create_instance(
                &opctx,
                &organization_name,
                &project_name,
                &new_instance_params,
            )
            .await?;
        Ok(HttpResponseCreated(instance.into()))
    };
    apictx.external_latencies.instrument_dropshot_handler(&rqctx, handler).await
}

/// Path parameters for Instance requests
#[derive(Deserialize, JsonSchema)]
struct InstancePathParam {
    organization_name: Name,
    project_name: Name,
    instance_name: Name,
}

/// Fetch an instance
#[endpoint {
    method = GET,
    path = "/organizations/{organization_name}/projects/{project_name}/instances/{instance_name}",
    tags = ["instances"],
}]
async fn instance_view(
    rqctx: Arc<RequestContext<Arc<ServerContext>>>,
    path_params: Path<InstancePathParam>,
) -> Result<HttpResponseOk<Instance>, HttpError> {
    let apictx = rqctx.context();
    let nexus = &apictx.nexus;
    let path = path_params.into_inner();
    let organization_name = &path.organization_name;
    let project_name = &path.project_name;
    let instance_name = &path.instance_name;
    let handler = async {
        let opctx = OpContext::for_external_api(&rqctx).await?;
        let instance = nexus
            .instance_fetch(
                &opctx,
                &organization_name,
                &project_name,
                &instance_name,
            )
            .await?;
        Ok(HttpResponseOk(instance.into()))
    };
    apictx.external_latencies.instrument_dropshot_handler(&rqctx, handler).await
}

/// Fetch an instance by id
#[endpoint {
    method = GET,
    path = "/by-id/instances/{id}",
    tags = ["instances"],
}]
async fn instance_view_by_id(
    rqctx: Arc<RequestContext<Arc<ServerContext>>>,
    path_params: Path<ByIdPathParams>,
) -> Result<HttpResponseOk<Instance>, HttpError> {
    let apictx = rqctx.context();
    let nexus = &apictx.nexus;
    let path = path_params.into_inner();
    let id = &path.id;
    let handler = async {
        let opctx = OpContext::for_external_api(&rqctx).await?;
        let instance = nexus.instance_fetch_by_id(&opctx, id).await?;
        Ok(HttpResponseOk(instance.into()))
    };
    apictx.external_latencies.instrument_dropshot_handler(&rqctx, handler).await
}

/// Delete an instance
#[endpoint {
    method = DELETE,
    path = "/organizations/{organization_name}/projects/{project_name}/instances/{instance_name}",
    tags = ["instances"],
}]
async fn instance_delete(
    rqctx: Arc<RequestContext<Arc<ServerContext>>>,
    path_params: Path<InstancePathParam>,
) -> Result<HttpResponseDeleted, HttpError> {
    let apictx = rqctx.context();
    let nexus = &apictx.nexus;
    let path = path_params.into_inner();
    let organization_name = &path.organization_name;
    let project_name = &path.project_name;
    let instance_name = &path.instance_name;
    let handler = async {
        let opctx = OpContext::for_external_api(&rqctx).await?;
        nexus
            .project_destroy_instance(
                &opctx,
                &organization_name,
                &project_name,
                &instance_name,
            )
            .await?;
        Ok(HttpResponseDeleted())
    };
    apictx.external_latencies.instrument_dropshot_handler(&rqctx, handler).await
}

// TODO should this be in the public API?
/// Migrate an instance
#[endpoint {
    method = POST,
    path = "/organizations/{organization_name}/projects/{project_name}/instances/{instance_name}/migrate",
    tags = ["instances"],
}]
async fn instance_migrate(
    rqctx: Arc<RequestContext<Arc<ServerContext>>>,
    path_params: Path<InstancePathParam>,
    migrate_params: TypedBody<params::InstanceMigrate>,
) -> Result<HttpResponseOk<Instance>, HttpError> {
    let apictx = rqctx.context();
    let nexus = &apictx.nexus;
    let path = path_params.into_inner();
    let organization_name = &path.organization_name;
    let project_name = &path.project_name;
    let instance_name = &path.instance_name;
    let migrate_instance_params = migrate_params.into_inner();
    let handler = async {
        let opctx = OpContext::for_external_api(&rqctx).await?;
        let instance = nexus
            .project_instance_migrate(
                &opctx,
                &organization_name,
                &project_name,
                &instance_name,
                migrate_instance_params,
            )
            .await?;
        Ok(HttpResponseOk(instance.into()))
    };
    apictx.external_latencies.instrument_dropshot_handler(&rqctx, handler).await
}

/// Reboot an instance
#[endpoint {
    method = POST,
    path = "/organizations/{organization_name}/projects/{project_name}/instances/{instance_name}/reboot",
    tags = ["instances"],
}]
async fn instance_reboot(
    rqctx: Arc<RequestContext<Arc<ServerContext>>>,
    path_params: Path<InstancePathParam>,
) -> Result<HttpResponseAccepted<Instance>, HttpError> {
    let apictx = rqctx.context();
    let nexus = &apictx.nexus;
    let path = path_params.into_inner();
    let organization_name = &path.organization_name;
    let project_name = &path.project_name;
    let instance_name = &path.instance_name;
    let handler = async {
        let opctx = OpContext::for_external_api(&rqctx).await?;
        let instance = nexus
            .instance_reboot(
                &opctx,
                &organization_name,
                &project_name,
                &instance_name,
            )
            .await?;
        Ok(HttpResponseAccepted(instance.into()))
    };
    apictx.external_latencies.instrument_dropshot_handler(&rqctx, handler).await
}

/// Boot an instance
#[endpoint {
    method = POST,
    path = "/organizations/{organization_name}/projects/{project_name}/instances/{instance_name}/start",
    tags = ["instances"],
}]
async fn instance_start(
    rqctx: Arc<RequestContext<Arc<ServerContext>>>,
    path_params: Path<InstancePathParam>,
) -> Result<HttpResponseAccepted<Instance>, HttpError> {
    let apictx = rqctx.context();
    let nexus = &apictx.nexus;
    let path = path_params.into_inner();
    let organization_name = &path.organization_name;
    let project_name = &path.project_name;
    let instance_name = &path.instance_name;
    let handler = async {
        let opctx = OpContext::for_external_api(&rqctx).await?;
        let instance = nexus
            .instance_start(
                &opctx,
                &organization_name,
                &project_name,
                &instance_name,
            )
            .await?;
        Ok(HttpResponseAccepted(instance.into()))
    };
    apictx.external_latencies.instrument_dropshot_handler(&rqctx, handler).await
}

/// Halt an instance
#[endpoint {
    method = POST,
    path = "/organizations/{organization_name}/projects/{project_name}/instances/{instance_name}/stop",
    tags = ["instances"],
}]
async fn instance_stop(
    rqctx: Arc<RequestContext<Arc<ServerContext>>>,
    path_params: Path<InstancePathParam>,
) -> Result<HttpResponseAccepted<Instance>, HttpError> {
    let apictx = rqctx.context();
    let nexus = &apictx.nexus;
    let path = path_params.into_inner();
    let organization_name = &path.organization_name;
    let project_name = &path.project_name;
    let instance_name = &path.instance_name;
    let handler = async {
        let opctx = OpContext::for_external_api(&rqctx).await?;
        let instance = nexus
            .instance_stop(
                &opctx,
                &organization_name,
                &project_name,
                &instance_name,
            )
            .await?;
        Ok(HttpResponseAccepted(instance.into()))
    };
    apictx.external_latencies.instrument_dropshot_handler(&rqctx, handler).await
}

/// Fetch an instance's serial console
#[endpoint {
    method = GET,
    path = "/organizations/{organization_name}/projects/{project_name}/instances/{instance_name}/serial-console",
    tags = ["instances"],
}]
async fn instance_serial_console(
    rqctx: Arc<RequestContext<Arc<ServerContext>>>,
    path_params: Path<InstancePathParam>,
    query_params: Query<params::InstanceSerialConsoleRequest>,
) -> Result<HttpResponseOk<params::InstanceSerialConsoleData>, HttpError> {
    let apictx = rqctx.context();
    let nexus = &apictx.nexus;
    let path = path_params.into_inner();
    let organization_name = &path.organization_name;
    let project_name = &path.project_name;
    let instance_name = &path.instance_name;
    let handler = async {
        let opctx = OpContext::for_external_api(&rqctx).await?;
        let data = nexus
            .instance_serial_console_data(
                &opctx,
                &organization_name,
                &project_name,
                &instance_name,
                &query_params.into_inner(),
            )
            .await?;
        Ok(HttpResponseOk(data))
    };
    apictx.external_latencies.instrument_dropshot_handler(&rqctx, handler).await
}

/// List an instance's disks
// TODO-scalability needs to be paginated
#[endpoint {
    method = GET,
    path = "/organizations/{organization_name}/projects/{project_name}/instances/{instance_name}/disks",
    tags = ["instances"],
}]
async fn instance_disk_list(
    rqctx: Arc<RequestContext<Arc<ServerContext>>>,
    query_params: Query<PaginatedByName>,
    path_params: Path<InstancePathParam>,
) -> Result<HttpResponseOk<ResultsPage<Disk>>, HttpError> {
    let apictx = rqctx.context();
    let nexus = &apictx.nexus;
    let query = query_params.into_inner();
    let path = path_params.into_inner();
    let organization_name = &path.organization_name;
    let project_name = &path.project_name;
    let instance_name = &path.instance_name;
    let handler = async {
        let opctx = OpContext::for_external_api(&rqctx).await?;
        let disks = nexus
            .instance_list_disks(
                &opctx,
                &organization_name,
                &project_name,
                &instance_name,
                &data_page_params_for(&rqctx, &query)?
                    .map_name(|n| Name::ref_cast(n)),
            )
            .await?
            .into_iter()
            .map(|d| d.into())
            .collect();
        Ok(HttpResponseOk(ScanByName::results_page(
            &query,
            disks,
            &marker_for_name,
        )?))
    };
    apictx.external_latencies.instrument_dropshot_handler(&rqctx, handler).await
}

/// Attach a disk to an instance
#[endpoint {
    method = POST,
    path = "/organizations/{organization_name}/projects/{project_name}/instances/{instance_name}/disks/attach",
    tags = ["instances"],
}]
async fn instance_disk_attach(
    rqctx: Arc<RequestContext<Arc<ServerContext>>>,
    path_params: Path<InstancePathParam>,
    disk_to_attach: TypedBody<params::DiskIdentifier>,
) -> Result<HttpResponseAccepted<Disk>, HttpError> {
    let apictx = rqctx.context();
    let nexus = &apictx.nexus;
    let path = path_params.into_inner();
    let organization_name = &path.organization_name;
    let project_name = &path.project_name;
    let instance_name = &path.instance_name;
    let handler = async {
        let opctx = OpContext::for_external_api(&rqctx).await?;
        let disk = nexus
            .instance_attach_disk(
                &opctx,
                &organization_name,
                &project_name,
                &instance_name,
                &disk_to_attach.into_inner().name.into(),
            )
            .await?;
        Ok(HttpResponseAccepted(disk.into()))
    };
    apictx.external_latencies.instrument_dropshot_handler(&rqctx, handler).await
}

/// Detach a disk from an instance
#[endpoint {
    method = POST,
    path = "/organizations/{organization_name}/projects/{project_name}/instances/{instance_name}/disks/detach",
    tags = ["instances"],
}]
async fn instance_disk_detach(
    rqctx: Arc<RequestContext<Arc<ServerContext>>>,
    path_params: Path<InstancePathParam>,
    disk_to_detach: TypedBody<params::DiskIdentifier>,
) -> Result<HttpResponseAccepted<Disk>, HttpError> {
    let apictx = rqctx.context();
    let nexus = &apictx.nexus;
    let path = path_params.into_inner();
    let organization_name = &path.organization_name;
    let project_name = &path.project_name;
    let instance_name = &path.instance_name;
    let handler = async {
        let opctx = OpContext::for_external_api(&rqctx).await?;
        let disk = nexus
            .instance_detach_disk(
                &opctx,
                &organization_name,
                &project_name,
                &instance_name,
                &disk_to_detach.into_inner().name.into(),
            )
            .await?;
        Ok(HttpResponseAccepted(disk.into()))
    };
    apictx.external_latencies.instrument_dropshot_handler(&rqctx, handler).await
}

// Images

/// List system-wide images
///
/// Returns a list of all the system-wide images. System-wide images are returned sorted
/// by creation date, with the most recent images appearing first.
#[endpoint {
    method = GET,
    path = "/system/images",
    tags = ["system"],
}]
async fn system_image_list(
    rqctx: Arc<RequestContext<Arc<ServerContext>>>,
    query_params: Query<PaginatedByName>,
) -> Result<HttpResponseOk<ResultsPage<GlobalImage>>, HttpError> {
    let apictx = rqctx.context();
    let nexus = &apictx.nexus;
    let query = query_params.into_inner();
    let handler = async {
        let opctx = OpContext::for_external_api(&rqctx).await?;
        let images = nexus
            .global_images_list(
                &opctx,
                &data_page_params_for(&rqctx, &query)?
                    .map_name(|n| Name::ref_cast(n)),
            )
            .await?
            .into_iter()
            .map(|d| d.into())
            .collect();
        Ok(HttpResponseOk(ScanByName::results_page(
            &query,
            images,
            &marker_for_name,
        )?))
    };
    apictx.external_latencies.instrument_dropshot_handler(&rqctx, handler).await
}

/// Create a system-wide image
///
/// Create a new system-wide image. This image can then be used by any user in any silo as a
/// base for instances.
#[endpoint {
    method = POST,
    path = "/system/images",
    tags = ["system"]
}]
async fn system_image_create(
    rqctx: Arc<RequestContext<Arc<ServerContext>>>,
    new_image: TypedBody<params::GlobalImageCreate>,
) -> Result<HttpResponseCreated<GlobalImage>, HttpError> {
    let apictx = rqctx.context();
    let nexus = &apictx.nexus;
    let new_image_params = new_image.into_inner();
    let handler = async {
        let opctx = OpContext::for_external_api(&rqctx).await?;
        let image = nexus.global_image_create(&opctx, new_image_params).await?;
        Ok(HttpResponseCreated(image.into()))
    };
    apictx.external_latencies.instrument_dropshot_handler(&rqctx, handler).await
}

/// Path parameters for Image requests
#[derive(Deserialize, JsonSchema)]
struct GlobalImagePathParam {
    image_name: Name,
}

/// Fetch a system-wide image
///
/// Returns the details of a specific system-wide image.
#[endpoint {
    method = GET,
    path = "/system/images/{image_name}",
    tags = ["system"],
}]
async fn system_image_view(
    rqctx: Arc<RequestContext<Arc<ServerContext>>>,
    path_params: Path<GlobalImagePathParam>,
) -> Result<HttpResponseOk<GlobalImage>, HttpError> {
    let apictx = rqctx.context();
    let nexus = &apictx.nexus;
    let path = path_params.into_inner();
    let image_name = &path.image_name;
    let handler = async {
        let opctx = OpContext::for_external_api(&rqctx).await?;
        let image = nexus.global_image_fetch(&opctx, &image_name).await?;
        Ok(HttpResponseOk(image.into()))
    };
    apictx.external_latencies.instrument_dropshot_handler(&rqctx, handler).await
}

/// Fetch a system-wide image by id
#[endpoint {
    method = GET,
    path = "/system/by-id/images/{id}",
    tags = ["system"],
}]
async fn system_image_view_by_id(
    rqctx: Arc<RequestContext<Arc<ServerContext>>>,
    path_params: Path<ByIdPathParams>,
) -> Result<HttpResponseOk<GlobalImage>, HttpError> {
    let apictx = rqctx.context();
    let nexus = &apictx.nexus;
    let path = path_params.into_inner();
    let id = &path.id;
    let handler = async {
        let opctx = OpContext::for_external_api(&rqctx).await?;
        let image = nexus.global_image_fetch_by_id(&opctx, id).await?;
        Ok(HttpResponseOk(image.into()))
    };
    apictx.external_latencies.instrument_dropshot_handler(&rqctx, handler).await
}

/// Delete a system-wide image
///
/// Permanently delete a system-wide image. This operation cannot be undone. Any
/// instances using the system-wide image will continue to run, however new instances
/// can not be created with this image.
#[endpoint {
    method = DELETE,
    path = "/system/images/{image_name}",
    tags = ["system"],
}]
async fn system_image_delete(
    rqctx: Arc<RequestContext<Arc<ServerContext>>>,
    path_params: Path<GlobalImagePathParam>,
) -> Result<HttpResponseDeleted, HttpError> {
    let apictx = rqctx.context();
    let nexus = &apictx.nexus;
    let path = path_params.into_inner();
    let image_name = &path.image_name;
    let handler = async {
        let opctx = OpContext::for_external_api(&rqctx).await?;
        nexus.global_image_delete(&opctx, &image_name).await?;
        Ok(HttpResponseDeleted())
    };
    apictx.external_latencies.instrument_dropshot_handler(&rqctx, handler).await
}

/// List images
///
/// List images in a project. The images are returned sorted by creation date,
/// with the most recent images appearing first.
#[endpoint {
    method = GET,
    path = "/organizations/{organization_name}/projects/{project_name}/images",
    tags = ["images"],
}]
async fn image_list(
    rqctx: Arc<RequestContext<Arc<ServerContext>>>,
    query_params: Query<PaginatedByName>,
    path_params: Path<ProjectPathParam>,
) -> Result<HttpResponseOk<ResultsPage<Image>>, HttpError> {
    let apictx = rqctx.context();
    let nexus = &apictx.nexus;
    let query = query_params.into_inner();
    let path = path_params.into_inner();
    let organization_name = &path.organization_name;
    let project_name = &path.project_name;
    let handler = async {
        let opctx = OpContext::for_external_api(&rqctx).await?;
        let images = nexus
            .project_list_images(
                &opctx,
                organization_name,
                project_name,
                &data_page_params_for(&rqctx, &query)?
                    .map_name(|n| Name::ref_cast(n)),
            )
            .await?
            .into_iter()
            .map(|d| d.into())
            .collect();
        Ok(HttpResponseOk(ScanByName::results_page(
            &query,
            images,
            &marker_for_name,
        )?))
    };
    apictx.external_latencies.instrument_dropshot_handler(&rqctx, handler).await
}

/// Create an image
///
/// Create a new image in a project.
#[endpoint {
    method = POST,
    path = "/organizations/{organization_name}/projects/{project_name}/images",
    tags = ["images"]
}]
async fn image_create(
    rqctx: Arc<RequestContext<Arc<ServerContext>>>,
    path_params: Path<ProjectPathParam>,
    new_image: TypedBody<params::ImageCreate>,
) -> Result<HttpResponseCreated<Image>, HttpError> {
    let apictx = rqctx.context();
    let nexus = &apictx.nexus;
    let path = path_params.into_inner();
    let organization_name = &path.organization_name;
    let project_name = &path.project_name;
    let new_image_params = &new_image.into_inner();
    let handler = async {
        let opctx = OpContext::for_external_api(&rqctx).await?;
        let image = nexus
            .project_create_image(
                &opctx,
                &organization_name,
                &project_name,
                &new_image_params,
            )
            .await?;
        Ok(HttpResponseCreated(image.into()))
    };
    apictx.external_latencies.instrument_dropshot_handler(&rqctx, handler).await
}

/// Path parameters for Image requests
#[derive(Deserialize, JsonSchema)]
struct ImagePathParam {
    organization_name: Name,
    project_name: Name,
    image_name: Name,
}

/// Fetch an image
///
/// Fetch the details for a specific image in a project.
#[endpoint {
    method = GET,
    path = "/organizations/{organization_name}/projects/{project_name}/images/{image_name}",
    tags = ["images"],
}]
async fn image_view(
    rqctx: Arc<RequestContext<Arc<ServerContext>>>,
    path_params: Path<ImagePathParam>,
) -> Result<HttpResponseOk<Image>, HttpError> {
    let apictx = rqctx.context();
    let nexus = &apictx.nexus;
    let path = path_params.into_inner();
    let organization_name = &path.organization_name;
    let project_name = &path.project_name;
    let image_name = &path.image_name;
    let handler = async {
        let opctx = OpContext::for_external_api(&rqctx).await?;
        let image = nexus
            .project_image_fetch(
                &opctx,
                &organization_name,
                &project_name,
                &image_name,
            )
            .await?;
        Ok(HttpResponseOk(image.into()))
    };
    apictx.external_latencies.instrument_dropshot_handler(&rqctx, handler).await
}

/// Fetch an image by id
#[endpoint {
    method = GET,
    path = "/by-id/images/{id}",
    tags = ["images"],
}]
async fn image_view_by_id(
    rqctx: Arc<RequestContext<Arc<ServerContext>>>,
    path_params: Path<ByIdPathParams>,
) -> Result<HttpResponseOk<Image>, HttpError> {
    let apictx = rqctx.context();
    let nexus = &apictx.nexus;
    let path = path_params.into_inner();
    let id = &path.id;
    let handler = async {
        let opctx = OpContext::for_external_api(&rqctx).await?;
        let image = nexus.project_image_fetch_by_id(&opctx, id).await?;
        Ok(HttpResponseOk(image.into()))
    };
    apictx.external_latencies.instrument_dropshot_handler(&rqctx, handler).await
}

/// Delete an image
///
/// Permanently delete an image from a project. This operation cannot be undone.
/// Any instances in the project using the image will continue to run, however
/// new instances can not be created with this image.
#[endpoint {
    method = DELETE,
    path = "/organizations/{organization_name}/projects/{project_name}/images/{image_name}",
    tags = ["images"],
}]
async fn image_delete(
    rqctx: Arc<RequestContext<Arc<ServerContext>>>,
    path_params: Path<ImagePathParam>,
) -> Result<HttpResponseDeleted, HttpError> {
    let apictx = rqctx.context();
    let nexus = &apictx.nexus;
    let path = path_params.into_inner();
    let organization_name = &path.organization_name;
    let project_name = &path.project_name;
    let image_name = &path.image_name;
    let handler = async {
        let opctx = OpContext::for_external_api(&rqctx).await?;
        nexus
            .project_delete_image(
                &opctx,
                &organization_name,
                &project_name,
                &image_name,
            )
            .await?;
        Ok(HttpResponseDeleted())
    };
    apictx.external_latencies.instrument_dropshot_handler(&rqctx, handler).await
}

/*
 * VPCs
 */

/// List network interfaces
#[endpoint {
    method = GET,
    path = "/organizations/{organization_name}/projects/{project_name}/instances/{instance_name}/network-interfaces",
    tags = ["instances"],
}]
async fn instance_network_interface_list(
    rqctx: Arc<RequestContext<Arc<ServerContext>>>,
    query_params: Query<PaginatedByName>,
    path_params: Path<InstancePathParam>,
) -> Result<HttpResponseOk<ResultsPage<NetworkInterface>>, HttpError> {
    let apictx = rqctx.context();
    let nexus = &apictx.nexus;
    let query = query_params.into_inner();
    let path = path_params.into_inner();
    let organization_name = &path.organization_name;
    let project_name = &path.project_name;
    let instance_name = &path.instance_name;
    let handler = async {
        let opctx = OpContext::for_external_api(&rqctx).await?;
        let interfaces = nexus
            .instance_list_network_interfaces(
                &opctx,
                &organization_name,
                &project_name,
                &instance_name,
                &data_page_params_for(&rqctx, &query)?
                    .map_name(|n| Name::ref_cast(n)),
            )
            .await?
            .into_iter()
            .map(|d| d.into())
            .collect();
        Ok(HttpResponseOk(ScanByName::results_page(
            &query,
            interfaces,
            &marker_for_name,
        )?))
    };
    apictx.external_latencies.instrument_dropshot_handler(&rqctx, handler).await
}

/// Create a network interface
#[endpoint {
    method = POST,
    path = "/organizations/{organization_name}/projects/{project_name}/instances/{instance_name}/network-interfaces",
    tags = ["instances"],
}]
async fn instance_network_interface_create(
    rqctx: Arc<RequestContext<Arc<ServerContext>>>,
    path_params: Path<InstancePathParam>,
    interface_params: TypedBody<params::NetworkInterfaceCreate>,
) -> Result<HttpResponseCreated<NetworkInterface>, HttpError> {
    let apictx = rqctx.context();
    let nexus = &apictx.nexus;
    let path = path_params.into_inner();
    let organization_name = &path.organization_name;
    let project_name = &path.project_name;
    let instance_name = &path.instance_name;
    let handler = async {
        let opctx = OpContext::for_external_api(&rqctx).await?;
        let iface = nexus
            .instance_create_network_interface(
                &opctx,
                &organization_name,
                &project_name,
                &instance_name,
                &interface_params.into_inner(),
            )
            .await?;
        Ok(HttpResponseCreated(iface.into()))
    };
    apictx.external_latencies.instrument_dropshot_handler(&rqctx, handler).await
}

#[derive(Debug, Clone, Deserialize, Serialize, JsonSchema)]
pub struct NetworkInterfacePathParam {
    pub organization_name: Name,
    pub project_name: Name,
    pub instance_name: Name,
    pub interface_name: Name,
}

/// Delete a network interface
///
/// Note that the primary interface for an instance cannot be deleted if there
/// are any secondary interfaces. A new primary interface must be designated
/// first. The primary interface can be deleted if there are no secondary
/// interfaces.
#[endpoint {
    method = DELETE,
    path = "/organizations/{organization_name}/projects/{project_name}/instances/{instance_name}/network-interfaces/{interface_name}",
    tags = ["instances"],
}]
async fn instance_network_interface_delete(
    rqctx: Arc<RequestContext<Arc<ServerContext>>>,
    path_params: Path<NetworkInterfacePathParam>,
) -> Result<HttpResponseDeleted, HttpError> {
    let apictx = rqctx.context();
    let nexus = &apictx.nexus;
    let path = path_params.into_inner();
    let organization_name = &path.organization_name;
    let project_name = &path.project_name;
    let instance_name = &path.instance_name;
    let interface_name = &path.interface_name;
    let handler = async {
        let opctx = OpContext::for_external_api(&rqctx).await?;
        nexus
            .instance_delete_network_interface(
                &opctx,
                organization_name,
                project_name,
                instance_name,
                interface_name,
            )
            .await?;
        Ok(HttpResponseDeleted())
    };
    apictx.external_latencies.instrument_dropshot_handler(&rqctx, handler).await
}

/// Fetch a network interface
#[endpoint {
    method = GET,
    path = "/organizations/{organization_name}/projects/{project_name}/instances/{instance_name}/network-interfaces/{interface_name}",
    tags = ["instances"],
}]
async fn instance_network_interface_view(
    rqctx: Arc<RequestContext<Arc<ServerContext>>>,
    path_params: Path<NetworkInterfacePathParam>,
) -> Result<HttpResponseOk<NetworkInterface>, HttpError> {
    let apictx = rqctx.context();
    let nexus = &apictx.nexus;
    let path = path_params.into_inner();
    let organization_name = &path.organization_name;
    let project_name = &path.project_name;
    let instance_name = &path.instance_name;
    let interface_name = &path.interface_name;
    let handler = async {
        let opctx = OpContext::for_external_api(&rqctx).await?;
        let interface = nexus
            .network_interface_fetch(
                &opctx,
                organization_name,
                project_name,
                instance_name,
                interface_name,
            )
            .await?;
        Ok(HttpResponseOk(NetworkInterface::from(interface)))
    };
    apictx.external_latencies.instrument_dropshot_handler(&rqctx, handler).await
}

/// Fetch a network interface by id
#[endpoint {
    method = GET,
    path = "/by-id/network-interfaces/{id}",
    tags = ["instances"],
}]
async fn instance_network_interface_view_by_id(
    rqctx: Arc<RequestContext<Arc<ServerContext>>>,
    path_params: Path<ByIdPathParams>,
) -> Result<HttpResponseOk<NetworkInterface>, HttpError> {
    let apictx = rqctx.context();
    let nexus = &apictx.nexus;
    let path = path_params.into_inner();
    let id = &path.id;
    let handler = async {
        let opctx = OpContext::for_external_api(&rqctx).await?;
        let network_interface =
            nexus.network_interface_fetch_by_id(&opctx, id).await?;
        Ok(HttpResponseOk(network_interface.into()))
    };
    apictx.external_latencies.instrument_dropshot_handler(&rqctx, handler).await
}

/// Update a network interface
#[endpoint {
    method = PUT,
    path = "/organizations/{organization_name}/projects/{project_name}/instances/{instance_name}/network-interfaces/{interface_name}",
    tags = ["instances"],
}]
async fn instance_network_interface_update(
    rqctx: Arc<RequestContext<Arc<ServerContext>>>,
    path_params: Path<NetworkInterfacePathParam>,
    updated_iface: TypedBody<params::NetworkInterfaceUpdate>,
) -> Result<HttpResponseOk<NetworkInterface>, HttpError> {
    let apictx = rqctx.context();
    let nexus = &apictx.nexus;
    let path = path_params.into_inner();
    let organization_name = &path.organization_name;
    let project_name = &path.project_name;
    let instance_name = &path.instance_name;
    let interface_name = &path.interface_name;
    let updated_iface = updated_iface.into_inner();
    let handler = async {
        let opctx = OpContext::for_external_api(&rqctx).await?;
        let interface = nexus
            .network_interface_update(
                &opctx,
                organization_name,
                project_name,
                instance_name,
                interface_name,
                updated_iface,
            )
            .await?;
        Ok(HttpResponseOk(NetworkInterface::from(interface)))
    };
    apictx.external_latencies.instrument_dropshot_handler(&rqctx, handler).await
}

// External IP addresses for instances

/// List external IP addresses
#[endpoint {
    method = GET,
    path = "/organizations/{organization_name}/projects/{project_name}/instances/{instance_name}/external-ips",
    tags = ["instances"],
}]
async fn instance_external_ip_list(
    rqctx: Arc<RequestContext<Arc<ServerContext>>>,
    path_params: Path<InstancePathParam>,
) -> Result<HttpResponseOk<ResultsPage<views::ExternalIp>>, HttpError> {
    let apictx = rqctx.context();
    let nexus = &apictx.nexus;
    let path = path_params.into_inner();
    let organization_name = &path.organization_name;
    let project_name = &path.project_name;
    let instance_name = &path.instance_name;
    let handler = async {
        let opctx = OpContext::for_external_api(&rqctx).await?;
        let ips = nexus
            .instance_list_external_ips(
                &opctx,
                organization_name,
                project_name,
                instance_name,
            )
            .await?;
        Ok(HttpResponseOk(ResultsPage { items: ips, next_page: None }))
    };
    apictx.external_latencies.instrument_dropshot_handler(&rqctx, handler).await
}

// Snapshots

/// List snapshots
#[endpoint {
    method = GET,
    path = "/organizations/{organization_name}/projects/{project_name}/snapshots",
    tags = ["snapshots"],
}]
async fn snapshot_list(
    rqctx: Arc<RequestContext<Arc<ServerContext>>>,
    query_params: Query<PaginatedByName>,
    path_params: Path<ProjectPathParam>,
) -> Result<HttpResponseOk<ResultsPage<Snapshot>>, HttpError> {
    let apictx = rqctx.context();
    let nexus = &apictx.nexus;
    let query = query_params.into_inner();
    let path = path_params.into_inner();
    let organization_name = &path.organization_name;
    let project_name = &path.project_name;
    let handler = async {
        let opctx = OpContext::for_external_api(&rqctx).await?;
        let snapshots = nexus
            .project_list_snapshots(
                &opctx,
                organization_name,
                project_name,
                &data_page_params_for(&rqctx, &query)?
                    .map_name(|n| Name::ref_cast(n)),
            )
            .await?
            .into_iter()
            .map(|d| d.into())
            .collect();
        Ok(HttpResponseOk(ScanByName::results_page(
            &query,
            snapshots,
            &marker_for_name,
        )?))
    };
    apictx.external_latencies.instrument_dropshot_handler(&rqctx, handler).await
}

/// Create a snapshot
///
/// Creates a point-in-time snapshot from a disk.
#[endpoint {
    method = POST,
    path = "/organizations/{organization_name}/projects/{project_name}/snapshots",
    tags = ["snapshots"],
}]
async fn snapshot_create(
    rqctx: Arc<RequestContext<Arc<ServerContext>>>,
    path_params: Path<ProjectPathParam>,
    new_snapshot: TypedBody<params::SnapshotCreate>,
) -> Result<HttpResponseCreated<Snapshot>, HttpError> {
    let apictx = rqctx.context();
    let nexus = &apictx.nexus;
    let path = path_params.into_inner();
    let organization_name = &path.organization_name;
    let project_name = &path.project_name;
    let new_snapshot_params = &new_snapshot.into_inner();
    let handler = async {
        let opctx = OpContext::for_external_api(&rqctx).await?;
        let snapshot = nexus
            .project_create_snapshot(
                &opctx,
                &organization_name,
                &project_name,
                &new_snapshot_params,
            )
            .await?;
        Ok(HttpResponseCreated(snapshot.into()))
    };
    apictx.external_latencies.instrument_dropshot_handler(&rqctx, handler).await
}

/// Path parameters for Snapshot requests
#[derive(Deserialize, JsonSchema)]
struct SnapshotPathParam {
    organization_name: Name,
    project_name: Name,
    snapshot_name: Name,
}

/// Fetch a snapshot
#[endpoint {
    method = GET,
    path = "/organizations/{organization_name}/projects/{project_name}/snapshots/{snapshot_name}",
    tags = ["snapshots"],
}]
async fn snapshot_view(
    rqctx: Arc<RequestContext<Arc<ServerContext>>>,
    path_params: Path<SnapshotPathParam>,
) -> Result<HttpResponseOk<Snapshot>, HttpError> {
    let apictx = rqctx.context();
    let nexus = &apictx.nexus;
    let path = path_params.into_inner();
    let organization_name = &path.organization_name;
    let project_name = &path.project_name;
    let snapshot_name = &path.snapshot_name;
    let handler = async {
        let opctx = OpContext::for_external_api(&rqctx).await?;
        let snapshot = nexus
            .snapshot_fetch(
                &opctx,
                &organization_name,
                &project_name,
                &snapshot_name,
            )
            .await?;
        Ok(HttpResponseOk(snapshot.into()))
    };
    apictx.external_latencies.instrument_dropshot_handler(&rqctx, handler).await
}

/// Fetch a snapshot by id
#[endpoint {
    method = GET,
    path = "/by-id/snapshots/{id}",
    tags = ["snapshots"],
}]
async fn snapshot_view_by_id(
    rqctx: Arc<RequestContext<Arc<ServerContext>>>,
    path_params: Path<ByIdPathParams>,
) -> Result<HttpResponseOk<Snapshot>, HttpError> {
    let apictx = rqctx.context();
    let nexus = &apictx.nexus;
    let path = path_params.into_inner();
    let id = &path.id;
    let handler = async {
        let opctx = OpContext::for_external_api(&rqctx).await?;
        let snapshot = nexus.snapshot_fetch_by_id(&opctx, id).await?;
        Ok(HttpResponseOk(snapshot.into()))
    };
    apictx.external_latencies.instrument_dropshot_handler(&rqctx, handler).await
}

/// Delete a snapshot
#[endpoint {
    method = DELETE,
    path = "/organizations/{organization_name}/projects/{project_name}/snapshots/{snapshot_name}",
    tags = ["snapshots"],
}]
async fn snapshot_delete(
    rqctx: Arc<RequestContext<Arc<ServerContext>>>,
    path_params: Path<SnapshotPathParam>,
) -> Result<HttpResponseDeleted, HttpError> {
    let apictx = rqctx.context();
    let nexus = &apictx.nexus;
    let path = path_params.into_inner();
    let organization_name = &path.organization_name;
    let project_name = &path.project_name;
    let snapshot_name = &path.snapshot_name;
    let handler = async {
        let opctx = OpContext::for_external_api(&rqctx).await?;
        nexus
            .project_delete_snapshot(
                &opctx,
                &organization_name,
                &project_name,
                &snapshot_name,
            )
            .await?;
        Ok(HttpResponseDeleted())
    };
    apictx.external_latencies.instrument_dropshot_handler(&rqctx, handler).await
}

// VPCs

/// List VPCs
#[endpoint {
    method = GET,
    path = "/organizations/{organization_name}/projects/{project_name}/vpcs",
    tags = ["vpcs"],
}]
async fn vpc_list(
    rqctx: Arc<RequestContext<Arc<ServerContext>>>,
    query_params: Query<PaginatedByName>,
    path_params: Path<ProjectPathParam>,
) -> Result<HttpResponseOk<ResultsPage<Vpc>>, HttpError> {
    let apictx = rqctx.context();
    let nexus = &apictx.nexus;
    let query = query_params.into_inner();
    let path = path_params.into_inner();
    let organization_name = &path.organization_name;
    let project_name = &path.project_name;
    let handler = async {
        let opctx = OpContext::for_external_api(&rqctx).await?;
        let vpcs = nexus
            .project_list_vpcs(
                &opctx,
                &organization_name,
                &project_name,
                &data_page_params_for(&rqctx, &query)?
                    .map_name(|n| Name::ref_cast(n)),
            )
            .await?
            .into_iter()
            .map(|p| p.into())
            .collect();

        Ok(HttpResponseOk(ScanByName::results_page(
            &query,
            vpcs,
            &marker_for_name,
        )?))
    };
    apictx.external_latencies.instrument_dropshot_handler(&rqctx, handler).await
}

/// Path parameters for VPC requests
#[derive(Deserialize, JsonSchema)]
struct VpcPathParam {
    organization_name: Name,
    project_name: Name,
    vpc_name: Name,
}

/// Fetch a VPC
#[endpoint {
    method = GET,
    path = "/organizations/{organization_name}/projects/{project_name}/vpcs/{vpc_name}",
    tags = ["vpcs"],
}]
async fn vpc_view(
    rqctx: Arc<RequestContext<Arc<ServerContext>>>,
    path_params: Path<VpcPathParam>,
) -> Result<HttpResponseOk<Vpc>, HttpError> {
    let apictx = rqctx.context();
    let nexus = &apictx.nexus;
    let path = path_params.into_inner();
    let organization_name = &path.organization_name;
    let project_name = &path.project_name;
    let vpc_name = &path.vpc_name;
    let handler = async {
        let opctx = OpContext::for_external_api(&rqctx).await?;
        let vpc = nexus
            .vpc_fetch(&opctx, &organization_name, &project_name, &vpc_name)
            .await?;
        Ok(HttpResponseOk(vpc.into()))
    };
    apictx.external_latencies.instrument_dropshot_handler(&rqctx, handler).await
}

/// Fetch a VPC
#[endpoint {
    method = GET,
    path = "/by-id/vpcs/{id}",
    tags = ["vpcs"],
}]
async fn vpc_view_by_id(
    rqctx: Arc<RequestContext<Arc<ServerContext>>>,
    path_params: Path<ByIdPathParams>,
) -> Result<HttpResponseOk<Vpc>, HttpError> {
    let apictx = rqctx.context();
    let nexus = &apictx.nexus;
    let path = path_params.into_inner();
    let id = &path.id;
    let handler = async {
        let opctx = OpContext::for_external_api(&rqctx).await?;
        let vpc = nexus.vpc_fetch_by_id(&opctx, id).await?;
        Ok(HttpResponseOk(vpc.into()))
    };
    apictx.external_latencies.instrument_dropshot_handler(&rqctx, handler).await
}

/// Create a VPC
#[endpoint {
    method = POST,
    path = "/organizations/{organization_name}/projects/{project_name}/vpcs",
    tags = ["vpcs"],
}]
async fn vpc_create(
    rqctx: Arc<RequestContext<Arc<ServerContext>>>,
    path_params: Path<ProjectPathParam>,
    new_vpc: TypedBody<params::VpcCreate>,
) -> Result<HttpResponseCreated<Vpc>, HttpError> {
    let apictx = rqctx.context();
    let nexus = &apictx.nexus;
    let path = path_params.into_inner();
    let organization_name = &path.organization_name;
    let project_name = &path.project_name;
    let new_vpc_params = &new_vpc.into_inner();
    let handler = async {
        let opctx = OpContext::for_external_api(&rqctx).await?;
        let vpc = nexus
            .project_create_vpc(
                &opctx,
                &organization_name,
                &project_name,
                &new_vpc_params,
            )
            .await?;
        Ok(HttpResponseCreated(vpc.into()))
    };
    apictx.external_latencies.instrument_dropshot_handler(&rqctx, handler).await
}

/// Update a VPC
#[endpoint {
    method = PUT,
    path = "/organizations/{organization_name}/projects/{project_name}/vpcs/{vpc_name}",
    tags = ["vpcs"],
}]
async fn vpc_update(
    rqctx: Arc<RequestContext<Arc<ServerContext>>>,
    path_params: Path<VpcPathParam>,
    updated_vpc: TypedBody<params::VpcUpdate>,
) -> Result<HttpResponseOk<Vpc>, HttpError> {
    let apictx = rqctx.context();
    let nexus = &apictx.nexus;
    let path = path_params.into_inner();
    let handler = async {
        let opctx = OpContext::for_external_api(&rqctx).await?;
        let newvpc = nexus
            .project_update_vpc(
                &opctx,
                &path.organization_name,
                &path.project_name,
                &path.vpc_name,
                &updated_vpc.into_inner(),
            )
            .await?;
        Ok(HttpResponseOk(newvpc.into()))
    };
    apictx.external_latencies.instrument_dropshot_handler(&rqctx, handler).await
}

/// Delete a VPC
#[endpoint {
    method = DELETE,
    path = "/organizations/{organization_name}/projects/{project_name}/vpcs/{vpc_name}",
    tags = ["vpcs"],
}]
async fn vpc_delete(
    rqctx: Arc<RequestContext<Arc<ServerContext>>>,
    path_params: Path<VpcPathParam>,
) -> Result<HttpResponseDeleted, HttpError> {
    let apictx = rqctx.context();
    let nexus = &apictx.nexus;
    let path = path_params.into_inner();
    let organization_name = &path.organization_name;
    let project_name = &path.project_name;
    let vpc_name = &path.vpc_name;
    let handler = async {
        let opctx = OpContext::for_external_api(&rqctx).await?;
        nexus
            .project_delete_vpc(
                &opctx,
                &organization_name,
                &project_name,
                &vpc_name,
            )
            .await?;
        Ok(HttpResponseDeleted())
    };
    apictx.external_latencies.instrument_dropshot_handler(&rqctx, handler).await
}

/// List subnets
#[endpoint {
    method = GET,
    path = "/organizations/{organization_name}/projects/{project_name}/vpcs/{vpc_name}/subnets",
    tags = ["vpcs"],
}]
async fn vpc_subnet_list(
    rqctx: Arc<RequestContext<Arc<ServerContext>>>,
    query_params: Query<PaginatedByName>,
    path_params: Path<VpcPathParam>,
) -> Result<HttpResponseOk<ResultsPage<VpcSubnet>>, HttpError> {
    let apictx = rqctx.context();
    let nexus = &apictx.nexus;
    let query = query_params.into_inner();
    let path = path_params.into_inner();
    let handler = async {
        let opctx = OpContext::for_external_api(&rqctx).await?;
        let vpcs = nexus
            .vpc_list_subnets(
                &opctx,
                &path.organization_name,
                &path.project_name,
                &path.vpc_name,
                &data_page_params_for(&rqctx, &query)?
                    .map_name(|n| Name::ref_cast(n)),
            )
            .await?
            .into_iter()
            .map(|vpc| vpc.into())
            .collect();
        Ok(HttpResponseOk(ScanByName::results_page(
            &query,
            vpcs,
            &marker_for_name,
        )?))
    };
    apictx.external_latencies.instrument_dropshot_handler(&rqctx, handler).await
}

/// Path parameters for VPC Subnet requests
#[derive(Deserialize, JsonSchema)]
struct VpcSubnetPathParam {
    organization_name: Name,
    project_name: Name,
    vpc_name: Name,
    subnet_name: Name,
}

/// Fetch a subnet
#[endpoint {
    method = GET,
    path = "/organizations/{organization_name}/projects/{project_name}/vpcs/{vpc_name}/subnets/{subnet_name}",
    tags = ["vpcs"],
}]
async fn vpc_subnet_view(
    rqctx: Arc<RequestContext<Arc<ServerContext>>>,
    path_params: Path<VpcSubnetPathParam>,
) -> Result<HttpResponseOk<VpcSubnet>, HttpError> {
    let apictx = rqctx.context();
    let nexus = &apictx.nexus;
    let path = path_params.into_inner();
    let handler = async {
        let opctx = OpContext::for_external_api(&rqctx).await?;
        let subnet = nexus
            .vpc_subnet_fetch(
                &opctx,
                &path.organization_name,
                &path.project_name,
                &path.vpc_name,
                &path.subnet_name,
            )
            .await?;
        Ok(HttpResponseOk(subnet.into()))
    };
    apictx.external_latencies.instrument_dropshot_handler(&rqctx, handler).await
}

/// Fetch a subnet by id
#[endpoint {
    method = GET,
    path = "/by-id/vpc-subnets/{id}",
    tags = ["vpcs"],
}]
async fn vpc_subnet_view_by_id(
    rqctx: Arc<RequestContext<Arc<ServerContext>>>,
    path_params: Path<ByIdPathParams>,
) -> Result<HttpResponseOk<VpcSubnet>, HttpError> {
    let apictx = rqctx.context();
    let nexus = &apictx.nexus;
    let path = path_params.into_inner();
    let id = &path.id;
    let handler = async {
        let opctx = OpContext::for_external_api(&rqctx).await?;
        let subnet = nexus.vpc_subnet_fetch_by_id(&opctx, id).await?;
        Ok(HttpResponseOk(subnet.into()))
    };
    apictx.external_latencies.instrument_dropshot_handler(&rqctx, handler).await
}

/// Create a subnet
#[endpoint {
    method = POST,
    path = "/organizations/{organization_name}/projects/{project_name}/vpcs/{vpc_name}/subnets",
    tags = ["vpcs"],
}]
async fn vpc_subnet_create(
    rqctx: Arc<RequestContext<Arc<ServerContext>>>,
    path_params: Path<VpcPathParam>,
    create_params: TypedBody<params::VpcSubnetCreate>,
) -> Result<HttpResponseCreated<VpcSubnet>, HttpError> {
    let apictx = rqctx.context();
    let nexus = &apictx.nexus;
    let path = path_params.into_inner();
    let handler = async {
        let opctx = OpContext::for_external_api(&rqctx).await?;
        let subnet = nexus
            .vpc_create_subnet(
                &opctx,
                &path.organization_name,
                &path.project_name,
                &path.vpc_name,
                &create_params.into_inner(),
            )
            .await?;
        Ok(HttpResponseCreated(subnet.into()))
    };
    apictx.external_latencies.instrument_dropshot_handler(&rqctx, handler).await
}

/// Delete a subnet
#[endpoint {
    method = DELETE,
    path = "/organizations/{organization_name}/projects/{project_name}/vpcs/{vpc_name}/subnets/{subnet_name}",
    tags = ["vpcs"],
}]
async fn vpc_subnet_delete(
    rqctx: Arc<RequestContext<Arc<ServerContext>>>,
    path_params: Path<VpcSubnetPathParam>,
) -> Result<HttpResponseDeleted, HttpError> {
    let apictx = rqctx.context();
    let nexus = &apictx.nexus;
    let path = path_params.into_inner();
    let handler = async {
        let opctx = OpContext::for_external_api(&rqctx).await?;
        nexus
            .vpc_delete_subnet(
                &opctx,
                &path.organization_name,
                &path.project_name,
                &path.vpc_name,
                &path.subnet_name,
            )
            .await?;
        Ok(HttpResponseDeleted())
    };
    apictx.external_latencies.instrument_dropshot_handler(&rqctx, handler).await
}

/// Update a subnet
#[endpoint {
    method = PUT,
    path = "/organizations/{organization_name}/projects/{project_name}/vpcs/{vpc_name}/subnets/{subnet_name}",
    tags = ["vpcs"],
}]
async fn vpc_subnet_update(
    rqctx: Arc<RequestContext<Arc<ServerContext>>>,
    path_params: Path<VpcSubnetPathParam>,
    subnet_params: TypedBody<params::VpcSubnetUpdate>,
) -> Result<HttpResponseOk<VpcSubnet>, HttpError> {
    let apictx = rqctx.context();
    let nexus = &apictx.nexus;
    let path = path_params.into_inner();
    let handler = async {
        let opctx = OpContext::for_external_api(&rqctx).await?;
        let subnet = nexus
            .vpc_update_subnet(
                &opctx,
                &path.organization_name,
                &path.project_name,
                &path.vpc_name,
                &path.subnet_name,
                &subnet_params.into_inner(),
            )
            .await?;
        Ok(HttpResponseOk(subnet.into()))
    };
    apictx.external_latencies.instrument_dropshot_handler(&rqctx, handler).await
}

/// List network interfaces
#[endpoint {
    method = GET,
    path = "/organizations/{organization_name}/projects/{project_name}/vpcs/{vpc_name}/subnets/{subnet_name}/network-interfaces",
    tags = ["vpcs"],
}]
async fn vpc_subnet_list_network_interfaces(
    rqctx: Arc<RequestContext<Arc<ServerContext>>>,
    query_params: Query<PaginatedByName>,
    path_params: Path<VpcSubnetPathParam>,
) -> Result<HttpResponseOk<ResultsPage<NetworkInterface>>, HttpError> {
    let apictx = rqctx.context();
    let nexus = &apictx.nexus;
    let query = query_params.into_inner();
    let path = path_params.into_inner();
    let handler = async {
        let opctx = OpContext::for_external_api(&rqctx).await?;
        let interfaces = nexus
            .subnet_list_network_interfaces(
                &opctx,
                &path.organization_name,
                &path.project_name,
                &path.vpc_name,
                &path.subnet_name,
                &data_page_params_for(&rqctx, &query)?
                    .map_name(|n| Name::ref_cast(n)),
            )
            .await?
            .into_iter()
            .map(|interfaces| interfaces.into())
            .collect();
        Ok(HttpResponseOk(ScanByName::results_page(
            &query,
            interfaces,
            &marker_for_name,
        )?))
    };
    apictx.external_latencies.instrument_dropshot_handler(&rqctx, handler).await
}

// VPC Firewalls

// TODO Is the number of firewall rules bounded?
/// List firewall rules
#[endpoint {
    method = GET,
    path = "/organizations/{organization_name}/projects/{project_name}/vpcs/{vpc_name}/firewall/rules",
    tags = ["vpcs"],
}]
async fn vpc_firewall_rules_view(
    rqctx: Arc<RequestContext<Arc<ServerContext>>>,
    path_params: Path<VpcPathParam>,
) -> Result<HttpResponseOk<VpcFirewallRules>, HttpError> {
    // TODO: Check If-Match and fail if the ETag doesn't match anymore.
    // Without this check, if firewall rules change while someone is listing
    // the rules, they will see a mix of the old and new rules.
    let apictx = rqctx.context();
    let nexus = &apictx.nexus;
    let path = path_params.into_inner();
    let handler = async {
        let opctx = OpContext::for_external_api(&rqctx).await?;
        let rules = nexus
            .vpc_list_firewall_rules(
                &opctx,
                &path.organization_name,
                &path.project_name,
                &path.vpc_name,
            )
            .await?;
        Ok(HttpResponseOk(VpcFirewallRules {
            rules: rules.into_iter().map(|rule| rule.into()).collect(),
        }))
    };
    apictx.external_latencies.instrument_dropshot_handler(&rqctx, handler).await
}

/// Replace firewall rules
#[endpoint {
    method = PUT,
    path = "/organizations/{organization_name}/projects/{project_name}/vpcs/{vpc_name}/firewall/rules",
    tags = ["vpcs"],
}]
async fn vpc_firewall_rules_update(
    rqctx: Arc<RequestContext<Arc<ServerContext>>>,
    path_params: Path<VpcPathParam>,
    router_params: TypedBody<VpcFirewallRuleUpdateParams>,
) -> Result<HttpResponseOk<VpcFirewallRules>, HttpError> {
    // TODO: Check If-Match and fail if the ETag doesn't match anymore.
    // TODO: limit size of the ruleset because the GET endpoint is not paginated
    let apictx = rqctx.context();
    let nexus = &apictx.nexus;
    let path = path_params.into_inner();
    let handler = async {
        let opctx = OpContext::for_external_api(&rqctx).await?;
        let rules = nexus
            .vpc_update_firewall_rules(
                &opctx,
                &path.organization_name,
                &path.project_name,
                &path.vpc_name,
                &router_params.into_inner(),
            )
            .await?;
        Ok(HttpResponseOk(VpcFirewallRules {
            rules: rules.into_iter().map(|rule| rule.into()).collect(),
        }))
    };
    apictx.external_latencies.instrument_dropshot_handler(&rqctx, handler).await
}

// VPC Routers

/// List routers
#[endpoint {
    method = GET,
    path = "/organizations/{organization_name}/projects/{project_name}/vpcs/{vpc_name}/routers",
    tags = ["vpcs"],
}]
async fn vpc_router_list(
    rqctx: Arc<RequestContext<Arc<ServerContext>>>,
    query_params: Query<PaginatedByName>,
    path_params: Path<VpcPathParam>,
) -> Result<HttpResponseOk<ResultsPage<VpcRouter>>, HttpError> {
    let apictx = rqctx.context();
    let nexus = &apictx.nexus;
    let query = query_params.into_inner();
    let path = path_params.into_inner();
    let handler = async {
        let opctx = OpContext::for_external_api(&rqctx).await?;
        let routers = nexus
            .vpc_list_routers(
                &opctx,
                &path.organization_name,
                &path.project_name,
                &path.vpc_name,
                &data_page_params_for(&rqctx, &query)?
                    .map_name(|n| Name::ref_cast(n)),
            )
            .await?
            .into_iter()
            .map(|s| s.into())
            .collect();
        Ok(HttpResponseOk(ScanByName::results_page(
            &query,
            routers,
            &marker_for_name,
        )?))
    };
    apictx.external_latencies.instrument_dropshot_handler(&rqctx, handler).await
}

/// Path parameters for VPC Router requests
#[derive(Deserialize, JsonSchema)]
struct VpcRouterPathParam {
    organization_name: Name,
    project_name: Name,
    vpc_name: Name,
    router_name: Name,
}

/// Get a router
#[endpoint {
    method = GET,
    path = "/organizations/{organization_name}/projects/{project_name}/vpcs/{vpc_name}/routers/{router_name}",
    tags = ["vpcs"],
}]
async fn vpc_router_view(
    rqctx: Arc<RequestContext<Arc<ServerContext>>>,
    path_params: Path<VpcRouterPathParam>,
) -> Result<HttpResponseOk<VpcRouter>, HttpError> {
    let apictx = rqctx.context();
    let nexus = &apictx.nexus;
    let path = path_params.into_inner();
    let handler = async {
        let opctx = OpContext::for_external_api(&rqctx).await?;
        let vpc_router = nexus
            .vpc_router_fetch(
                &opctx,
                &path.organization_name,
                &path.project_name,
                &path.vpc_name,
                &path.router_name,
            )
            .await?;
        Ok(HttpResponseOk(vpc_router.into()))
    };
    apictx.external_latencies.instrument_dropshot_handler(&rqctx, handler).await
}

/// Get a router by id
#[endpoint {
    method = GET,
    path = "/by-id/vpc-routers/{id}",
    tags = ["vpcs"],
}]
async fn vpc_router_view_by_id(
    rqctx: Arc<RequestContext<Arc<ServerContext>>>,
    path_params: Path<ByIdPathParams>,
) -> Result<HttpResponseOk<VpcRouter>, HttpError> {
    let apictx = rqctx.context();
    let nexus = &apictx.nexus;
    let path = path_params.into_inner();
    let id = &path.id;
    let handler = async {
        let opctx = OpContext::for_external_api(&rqctx).await?;
        let router = nexus.vpc_router_fetch_by_id(&opctx, id).await?;
        Ok(HttpResponseOk(router.into()))
    };
    apictx.external_latencies.instrument_dropshot_handler(&rqctx, handler).await
}

/// Create a router
#[endpoint {
    method = POST,
    path = "/organizations/{organization_name}/projects/{project_name}/vpcs/{vpc_name}/routers",
    tags = ["vpcs"],
}]
async fn vpc_router_create(
    rqctx: Arc<RequestContext<Arc<ServerContext>>>,
    path_params: Path<VpcPathParam>,
    create_params: TypedBody<params::VpcRouterCreate>,
) -> Result<HttpResponseCreated<VpcRouter>, HttpError> {
    let apictx = rqctx.context();
    let nexus = &apictx.nexus;
    let path = path_params.into_inner();
    let handler = async {
        let opctx = OpContext::for_external_api(&rqctx).await?;
        let router = nexus
            .vpc_create_router(
                &opctx,
                &path.organization_name,
                &path.project_name,
                &path.vpc_name,
                &db::model::VpcRouterKind::Custom,
                &create_params.into_inner(),
            )
            .await?;
        Ok(HttpResponseCreated(router.into()))
    };
    apictx.external_latencies.instrument_dropshot_handler(&rqctx, handler).await
}

/// Delete a router
#[endpoint {
    method = DELETE,
    path = "/organizations/{organization_name}/projects/{project_name}/vpcs/{vpc_name}/routers/{router_name}",
    tags = ["vpcs"],
}]
async fn vpc_router_delete(
    rqctx: Arc<RequestContext<Arc<ServerContext>>>,
    path_params: Path<VpcRouterPathParam>,
) -> Result<HttpResponseDeleted, HttpError> {
    let apictx = rqctx.context();
    let nexus = &apictx.nexus;
    let path = path_params.into_inner();
    let handler = async {
        let opctx = OpContext::for_external_api(&rqctx).await?;
        nexus
            .vpc_delete_router(
                &opctx,
                &path.organization_name,
                &path.project_name,
                &path.vpc_name,
                &path.router_name,
            )
            .await?;
        Ok(HttpResponseDeleted())
    };
    apictx.external_latencies.instrument_dropshot_handler(&rqctx, handler).await
}

/// Update a router
#[endpoint {
    method = PUT,
    path = "/organizations/{organization_name}/projects/{project_name}/vpcs/{vpc_name}/routers/{router_name}",
    tags = ["vpcs"],
}]
async fn vpc_router_update(
    rqctx: Arc<RequestContext<Arc<ServerContext>>>,
    path_params: Path<VpcRouterPathParam>,
    router_params: TypedBody<params::VpcRouterUpdate>,
) -> Result<HttpResponseOk<VpcRouter>, HttpError> {
    let apictx = rqctx.context();
    let nexus = &apictx.nexus;
    let path = path_params.into_inner();
    let handler = async {
        let opctx = OpContext::for_external_api(&rqctx).await?;
        let router = nexus
            .vpc_update_router(
                &opctx,
                &path.organization_name,
                &path.project_name,
                &path.vpc_name,
                &path.router_name,
                &router_params.into_inner(),
            )
            .await?;
        Ok(HttpResponseOk(router.into()))
    };
    apictx.external_latencies.instrument_dropshot_handler(&rqctx, handler).await
}

// Vpc Router Routes

/// List routes
///
/// List the routes associated with a router in a particular VPC.
#[endpoint {
    method = GET,
    path = "/organizations/{organization_name}/projects/{project_name}/vpcs/{vpc_name}/routers/{router_name}/routes",
    tags = ["vpcs"],
}]
async fn vpc_router_route_list(
    rqctx: Arc<RequestContext<Arc<ServerContext>>>,
    query_params: Query<PaginatedByName>,
    path_params: Path<VpcRouterPathParam>,
) -> Result<HttpResponseOk<ResultsPage<RouterRoute>>, HttpError> {
    let apictx = rqctx.context();
    let nexus = &apictx.nexus;
    let query = query_params.into_inner();
    let path = path_params.into_inner();
    let handler = async {
        let opctx = OpContext::for_external_api(&rqctx).await?;
        let routes = nexus
            .router_list_routes(
                &opctx,
                &path.organization_name,
                &path.project_name,
                &path.vpc_name,
                &path.router_name,
                &data_page_params_for(&rqctx, &query)?
                    .map_name(|n| Name::ref_cast(n)),
            )
            .await?
            .into_iter()
            .map(|route| route.into())
            .collect();
        Ok(HttpResponseOk(ScanByName::results_page(
            &query,
            routes,
            &marker_for_name,
        )?))
    };
    apictx.external_latencies.instrument_dropshot_handler(&rqctx, handler).await
}

/// Path parameters for Router Route requests
#[derive(Deserialize, JsonSchema)]
struct RouterRoutePathParam {
    organization_name: Name,
    project_name: Name,
    vpc_name: Name,
    router_name: Name,
    route_name: Name,
}

/// Fetch a route
#[endpoint {
    method = GET,
    path = "/organizations/{organization_name}/projects/{project_name}/vpcs/{vpc_name}/routers/{router_name}/routes/{route_name}",
    tags = ["vpcs"],
}]
async fn vpc_router_route_view(
    rqctx: Arc<RequestContext<Arc<ServerContext>>>,
    path_params: Path<RouterRoutePathParam>,
) -> Result<HttpResponseOk<RouterRoute>, HttpError> {
    let apictx = rqctx.context();
    let nexus = &apictx.nexus;
    let path = path_params.into_inner();
    let handler = async {
        let opctx = OpContext::for_external_api(&rqctx).await?;
        let route = nexus
            .route_fetch(
                &opctx,
                &path.organization_name,
                &path.project_name,
                &path.vpc_name,
                &path.router_name,
                &path.route_name,
            )
            .await?;
        Ok(HttpResponseOk(route.into()))
    };
    apictx.external_latencies.instrument_dropshot_handler(&rqctx, handler).await
}

/// Fetch a route by id
#[endpoint {
    method = GET,
    path = "/by-id/vpc-router-routes/{id}",
    tags = ["vpcs"]
}]
async fn vpc_router_route_view_by_id(
    rqctx: Arc<RequestContext<Arc<ServerContext>>>,
    path_params: Path<ByIdPathParams>,
) -> Result<HttpResponseOk<RouterRoute>, HttpError> {
    let apictx = rqctx.context();
    let nexus = &apictx.nexus;
    let path = path_params.into_inner();
    let id = &path.id;
    let handler = async {
        let opctx = OpContext::for_external_api(&rqctx).await?;
        let route = nexus.route_fetch_by_id(&opctx, id).await?;
        Ok(HttpResponseOk(route.into()))
    };
    apictx.external_latencies.instrument_dropshot_handler(&rqctx, handler).await
}

/// Create a router
#[endpoint {
    method = POST,
    path = "/organizations/{organization_name}/projects/{project_name}/vpcs/{vpc_name}/routers/{router_name}/routes",
    tags = ["vpcs"],
}]
async fn vpc_router_route_create(
    rqctx: Arc<RequestContext<Arc<ServerContext>>>,
    path_params: Path<VpcRouterPathParam>,
    create_params: TypedBody<RouterRouteCreateParams>,
) -> Result<HttpResponseCreated<RouterRoute>, HttpError> {
    let apictx = rqctx.context();
    let nexus = &apictx.nexus;
    let path = path_params.into_inner();
    let handler = async {
        let opctx = OpContext::for_external_api(&rqctx).await?;
        let route = nexus
            .router_create_route(
                &opctx,
                &path.organization_name,
                &path.project_name,
                &path.vpc_name,
                &path.router_name,
                &RouterRouteKind::Custom,
                &create_params.into_inner(),
            )
            .await?;
        Ok(HttpResponseCreated(route.into()))
    };
    apictx.external_latencies.instrument_dropshot_handler(&rqctx, handler).await
}

/// Delete a route
#[endpoint {
    method = DELETE,
    path = "/organizations/{organization_name}/projects/{project_name}/vpcs/{vpc_name}/routers/{router_name}/routes/{route_name}",
    tags = ["vpcs"],
}]
async fn vpc_router_route_delete(
    rqctx: Arc<RequestContext<Arc<ServerContext>>>,
    path_params: Path<RouterRoutePathParam>,
) -> Result<HttpResponseDeleted, HttpError> {
    let apictx = rqctx.context();
    let nexus = &apictx.nexus;
    let path = path_params.into_inner();
    let handler = async {
        let opctx = OpContext::for_external_api(&rqctx).await?;
        nexus
            .router_delete_route(
                &opctx,
                &path.organization_name,
                &path.project_name,
                &path.vpc_name,
                &path.router_name,
                &path.route_name,
            )
            .await?;
        Ok(HttpResponseDeleted())
    };
    apictx.external_latencies.instrument_dropshot_handler(&rqctx, handler).await
}

/// Update a route
#[endpoint {
    method = PUT,
    path = "/organizations/{organization_name}/projects/{project_name}/vpcs/{vpc_name}/routers/{router_name}/routes/{route_name}",
    tags = ["vpcs"],
}]
async fn vpc_router_route_update(
    rqctx: Arc<RequestContext<Arc<ServerContext>>>,
    path_params: Path<RouterRoutePathParam>,
    router_params: TypedBody<RouterRouteUpdateParams>,
) -> Result<HttpResponseOk<RouterRoute>, HttpError> {
    let apictx = rqctx.context();
    let nexus = &apictx.nexus;
    let path = path_params.into_inner();
    let handler = async {
        let opctx = OpContext::for_external_api(&rqctx).await?;
        let router_route = nexus
            .router_update_route(
                &opctx,
                &path.organization_name,
                &path.project_name,
                &path.vpc_name,
                &path.router_name,
                &path.route_name,
                &router_params.into_inner(),
            )
            .await?;
        Ok(HttpResponseOk(router_route.into()))
    };
    apictx.external_latencies.instrument_dropshot_handler(&rqctx, handler).await
}

// Racks

/// List racks
#[endpoint {
    method = GET,
    path = "/system/hardware/racks",
    tags = ["system"],
}]
async fn rack_list(
    rqctx: Arc<RequestContext<Arc<ServerContext>>>,
    query_params: Query<PaginatedById>,
) -> Result<HttpResponseOk<ResultsPage<Rack>>, HttpError> {
    let apictx = rqctx.context();
    let nexus = &apictx.nexus;
    let query = query_params.into_inner();
    let handler = async {
        let opctx = OpContext::for_external_api(&rqctx).await?;
        let racks = nexus
            .racks_list(&opctx, &data_page_params_for(&rqctx, &query)?)
            .await?
            .into_iter()
            .map(|r| r.into())
            .collect();
        Ok(HttpResponseOk(ScanById::results_page(
            &query,
            racks,
            &|_, rack: &Rack| rack.identity.id,
        )?))
    };
    apictx.external_latencies.instrument_dropshot_handler(&rqctx, handler).await
}

/// Path parameters for Rack requests
#[derive(Deserialize, JsonSchema)]
struct RackPathParam {
    /// The rack's unique ID.
    rack_id: Uuid,
}

/// Fetch a rack
#[endpoint {
    method = GET,
    path = "/system/hardware/racks/{rack_id}",
    tags = ["system"],
}]
async fn rack_view(
    rqctx: Arc<RequestContext<Arc<ServerContext>>>,
    path_params: Path<RackPathParam>,
) -> Result<HttpResponseOk<Rack>, HttpError> {
    let apictx = rqctx.context();
    let nexus = &apictx.nexus;
    let path = path_params.into_inner();
    let handler = async {
        let opctx = OpContext::for_external_api(&rqctx).await?;
        let rack_info = nexus.rack_lookup(&opctx, &path.rack_id).await?;
        Ok(HttpResponseOk(rack_info.into()))
    };
    apictx.external_latencies.instrument_dropshot_handler(&rqctx, handler).await
}

// Sleds

/// List sleds
#[endpoint {
    method = GET,
    path = "/system/hardware/sleds",
    tags = ["system"],
}]
async fn sled_list(
    rqctx: Arc<RequestContext<Arc<ServerContext>>>,
    query_params: Query<PaginatedById>,
) -> Result<HttpResponseOk<ResultsPage<Sled>>, HttpError> {
    let apictx = rqctx.context();
    let nexus = &apictx.nexus;
    let query = query_params.into_inner();
    let handler = async {
        let opctx = OpContext::for_external_api(&rqctx).await?;
        let sleds = nexus
            .sleds_list(&opctx, &data_page_params_for(&rqctx, &query)?)
            .await?
            .into_iter()
            .map(|s| s.into())
            .collect();
        Ok(HttpResponseOk(ScanById::results_page(
            &query,
            sleds,
            &|_, sled: &Sled| sled.identity.id,
        )?))
    };
    apictx.external_latencies.instrument_dropshot_handler(&rqctx, handler).await
}

/// Path parameters for Sled requests
#[derive(Deserialize, JsonSchema)]
struct SledPathParam {
    /// The sled's unique ID.
    sled_id: Uuid,
}

/// Fetch a sled
#[endpoint {
    method = GET,
    path = "/system/hardware/sleds/{sled_id}",
    tags = ["system"],
}]
async fn sled_view(
    rqctx: Arc<RequestContext<Arc<ServerContext>>>,
    path_params: Path<SledPathParam>,
) -> Result<HttpResponseOk<Sled>, HttpError> {
    let apictx = rqctx.context();
    let nexus = &apictx.nexus;
    let path = path_params.into_inner();
    let handler = async {
        let opctx = OpContext::for_external_api(&rqctx).await?;
        let sled_info = nexus.sled_lookup(&opctx, &path.sled_id).await?;
        Ok(HttpResponseOk(sled_info.into()))
    };
    apictx.external_latencies.instrument_dropshot_handler(&rqctx, handler).await
}

// Updates

/// Refresh update data
#[endpoint {
     method = POST,
     path = "/system/updates/refresh",
     tags = ["system"],
}]
async fn updates_refresh(
    rqctx: Arc<RequestContext<Arc<ServerContext>>>,
) -> Result<HttpResponseUpdatedNoContent, HttpError> {
    let apictx = rqctx.context();
    let nexus = &apictx.nexus;
    let handler = async {
        let opctx = OpContext::for_external_api(&rqctx).await?;
        nexus.updates_refresh_metadata(&opctx).await?;
        Ok(HttpResponseUpdatedNoContent())
    };
    apictx.external_latencies.instrument_dropshot_handler(&rqctx, handler).await
}

// Sagas

/// List sagas
#[endpoint {
    method = GET,
    path = "/system/sagas",
    tags = ["system"],
}]
async fn saga_list(
    rqctx: Arc<RequestContext<Arc<ServerContext>>>,
    query_params: Query<PaginatedById>,
) -> Result<HttpResponseOk<ResultsPage<Saga>>, HttpError> {
    let apictx = rqctx.context();
    let nexus = &apictx.nexus;
    let query = query_params.into_inner();
    let pagparams = data_page_params_for(&rqctx, &query)?;
    let handler = async {
        let opctx = OpContext::for_external_api(&rqctx).await?;
        let saga_stream = nexus.sagas_list(&opctx, &pagparams).await?;
        let view_list = to_list(saga_stream).await;
        Ok(HttpResponseOk(ScanById::results_page(
            &query,
            view_list,
            &|_, saga: &Saga| saga.id,
        )?))
    };
    apictx.external_latencies.instrument_dropshot_handler(&rqctx, handler).await
}

/// Path parameters for Saga requests
#[derive(Deserialize, JsonSchema)]
struct SagaPathParam {
    saga_id: Uuid,
}

/// Fetch a saga
#[endpoint {
    method = GET,
    path = "/system/sagas/{saga_id}",
    tags = ["system"],
}]
async fn saga_view(
    rqctx: Arc<RequestContext<Arc<ServerContext>>>,
    path_params: Path<SagaPathParam>,
) -> Result<HttpResponseOk<Saga>, HttpError> {
    let apictx = rqctx.context();
    let nexus = &apictx.nexus;
    let path = path_params.into_inner();
    let handler = async {
        let opctx = OpContext::for_external_api(&rqctx).await?;
        let saga = nexus.saga_get(&opctx, path.saga_id).await?;
        Ok(HttpResponseOk(saga))
    };
    apictx.external_latencies.instrument_dropshot_handler(&rqctx, handler).await
}

// Silo users

/// List users
#[endpoint {
    method = GET,
    path = "/users",
    tags = ["silos"],
}]
async fn user_list(
    rqctx: Arc<RequestContext<Arc<ServerContext>>>,
    query_params: Query<PaginatedById>,
) -> Result<HttpResponseOk<ResultsPage<User>>, HttpError> {
    let apictx = rqctx.context();
    let nexus = &apictx.nexus;
    let query = query_params.into_inner();
    let pagparams = data_page_params_for(&rqctx, &query)?;
    let handler = async {
        let opctx = OpContext::for_external_api(&rqctx).await?;
        let users = nexus
            .silo_users_list_current(&opctx, &pagparams)
            .await?
            .into_iter()
            .map(|i| i.into())
            .collect();
        Ok(HttpResponseOk(ScanById::results_page(
            &query,
            users,
            &|_, user: &User| user.id,
        )?))
    };
    apictx.external_latencies.instrument_dropshot_handler(&rqctx, handler).await
}

<<<<<<< HEAD
/// Create a user
///
/// Users can only be created in Silos with `provision_type` == `Fixed`.
/// Otherwise, Silo users are just-in-time (JIT) provisioned when a user first
/// logs in using an external Identity Provider.
#[endpoint {
    method = POST,
    path = "/users",
    tags = ["silos"],
}]
async fn user_create(
    rqctx: Arc<RequestContext<Arc<ServerContext>>>,
    new_user_params: TypedBody<params::UserCreate>,
) -> Result<HttpResponseCreated<User>, HttpError> {
    let apictx = rqctx.context();
    let nexus = &apictx.nexus;
    let handler = async {
        let opctx = OpContext::for_external_api(&rqctx).await?;
        let user = nexus
            .silo_fixed_user_create(&opctx, new_user_params.into_inner())
            .await?;
        Ok(HttpResponseCreated(user.into()))
    };
    apictx.external_latencies.instrument_dropshot_handler(&rqctx, handler).await
}

/// Path parameters for Silo User requests
#[derive(Deserialize, JsonSchema)]
struct UserPathParam {
    /// The user's internal id
    user_id: Uuid,
}

/// Set or invalidate a user's password
///
/// Passwords can only be updated for users in Silos with `provision_type` ==
/// `Fixed`.
#[endpoint {
    method = POST,
    path = "/users/{user_id}/set_password",
    tags = ["silos"],
}]
async fn user_set_password(
    rqctx: Arc<RequestContext<Arc<ServerContext>>>,
    user_path: Path<UserPathParam>,
    update: TypedBody<params::UserPassword>,
) -> Result<HttpResponseUpdatedNoContent, HttpError> {
    let apictx = rqctx.context();
    let nexus = &apictx.nexus;
    let handler = async {
        let opctx = OpContext::for_external_api(&rqctx).await?;
        nexus
            .silo_user_password_set(
                &opctx,
                user_path.into_inner().user_id,
                update.into_inner(),
            )
            .await?;
        Ok(HttpResponseUpdatedNoContent())
=======
// Silo groups

/// List groups
#[endpoint {
    method = GET,
    path = "/groups",
    tags = ["silos"],
}]
async fn group_list(
    rqctx: Arc<RequestContext<Arc<ServerContext>>>,
    query_params: Query<PaginatedById>,
) -> Result<HttpResponseOk<ResultsPage<Group>>, HttpError> {
    let apictx = rqctx.context();
    let nexus = &apictx.nexus;
    let query = query_params.into_inner();
    let pagparams = data_page_params_for(&rqctx, &query)?;
    let handler = async {
        let opctx = OpContext::for_external_api(&rqctx).await?;
        let groups = nexus
            .silo_groups_list(&opctx, &pagparams)
            .await?
            .into_iter()
            .map(|i| i.into())
            .collect();
        Ok(HttpResponseOk(ScanById::results_page(
            &query,
            groups,
            &|_, group: &Group| group.id,
        )?))
>>>>>>> 106cd835
    };
    apictx.external_latencies.instrument_dropshot_handler(&rqctx, handler).await
}

// Built-in (system) users

/// List built-in users
#[endpoint {
    method = GET,
    path = "/system/user",
    tags = ["system"],
}]
async fn system_user_list(
    rqctx: Arc<RequestContext<Arc<ServerContext>>>,
    query_params: Query<PaginatedByName>,
) -> Result<HttpResponseOk<ResultsPage<UserBuiltin>>, HttpError> {
    let apictx = rqctx.context();
    let nexus = &apictx.nexus;
    let query = query_params.into_inner();
    let pagparams =
        data_page_params_for(&rqctx, &query)?.map_name(|n| Name::ref_cast(n));
    let handler = async {
        let opctx = OpContext::for_external_api(&rqctx).await?;
        let users = nexus
            .users_builtin_list(&opctx, &pagparams)
            .await?
            .into_iter()
            .map(|i| i.into())
            .collect();
        Ok(HttpResponseOk(ScanByName::results_page(
            &query,
            users,
            &marker_for_name,
        )?))
    };
    apictx.external_latencies.instrument_dropshot_handler(&rqctx, handler).await
}

/// Path parameters for global (system) user requests
#[derive(Deserialize, JsonSchema)]
struct BuiltinUserPathParam {
    /// The built-in user's unique name.
    user_name: Name,
}

/// Fetch a built-in user
#[endpoint {
    method = GET,
    path = "/system/user/{user_name}",
    tags = ["system"],
}]
async fn system_user_view(
    rqctx: Arc<RequestContext<Arc<ServerContext>>>,
    path_params: Path<BuiltinUserPathParam>,
) -> Result<HttpResponseOk<UserBuiltin>, HttpError> {
    let apictx = rqctx.context();
    let nexus = &apictx.nexus;
    let path = path_params.into_inner();
    let user_name = &path.user_name;
    let handler = async {
        let opctx = OpContext::for_external_api(&rqctx).await?;
        let user = nexus.user_builtin_fetch(&opctx, &user_name).await?;
        Ok(HttpResponseOk(user.into()))
    };
    apictx.external_latencies.instrument_dropshot_handler(&rqctx, handler).await
}

/// List timeseries schema
#[endpoint {
    method = GET,
    path = "/timeseries/schema",
    tags = ["metrics"],
}]
async fn timeseries_schema_get(
    rqctx: Arc<RequestContext<Arc<ServerContext>>>,
    query_params: Query<oximeter_db::TimeseriesSchemaPaginationParams>,
) -> Result<HttpResponseOk<ResultsPage<oximeter_db::TimeseriesSchema>>, HttpError>
{
    let apictx = rqctx.context();
    let nexus = &apictx.nexus;
    let query = query_params.into_inner();
    let limit = rqctx.page_limit(&query)?;
    let handler = async {
        let opctx = OpContext::for_external_api(&rqctx).await?;
        let list = nexus.timeseries_schema_list(&opctx, &query, limit).await?;
        Ok(HttpResponseOk(list))
    };
    apictx.external_latencies.instrument_dropshot_handler(&rqctx, handler).await
}

// Built-in roles

// Roles have their own pagination scheme because they do not use the usual "id"
// or "name" types.  For more, see the comment in dbinit.sql.
#[derive(Deserialize, JsonSchema, Serialize)]
struct RolePage {
    last_seen: String,
}

/// List built-in roles
#[endpoint {
    method = GET,
    path = "/roles",
    tags = ["roles"],
}]
async fn role_list(
    rqctx: Arc<RequestContext<Arc<ServerContext>>>,
    query_params: Query<PaginationParams<EmptyScanParams, RolePage>>,
) -> Result<HttpResponseOk<ResultsPage<Role>>, HttpError> {
    let apictx = rqctx.context();
    let nexus = &apictx.nexus;
    let query = query_params.into_inner();
    let handler = async {
        let opctx = OpContext::for_external_api(&rqctx).await?;
        let marker = match &query.page {
            WhichPage::First(..) => None,
            WhichPage::Next(RolePage { last_seen }) => {
                Some(last_seen.split_once('.').ok_or_else(|| {
                    Error::InvalidValue {
                        label: last_seen.clone(),
                        message: String::from("bad page token"),
                    }
                })?)
                .map(|(s1, s2)| (s1.to_string(), s2.to_string()))
            }
        };
        let pagparams = DataPageParams {
            limit: rqctx.page_limit(&query)?,
            direction: PaginationOrder::Ascending,
            marker: marker.as_ref(),
        };
        let roles = nexus
            .roles_builtin_list(&opctx, &pagparams)
            .await?
            .into_iter()
            .map(|i| i.into())
            .collect();
        Ok(HttpResponseOk(dropshot::ResultsPage::new(
            roles,
            &EmptyScanParams {},
            |role: &Role, _| RolePage { last_seen: role.name.to_string() },
        )?))
    };
    apictx.external_latencies.instrument_dropshot_handler(&rqctx, handler).await
}

/// Path parameters for global (system) role requests
#[derive(Deserialize, JsonSchema)]
struct RolePathParam {
    /// The built-in role's unique name.
    role_name: String,
}

/// Fetch a built-in role
#[endpoint {
    method = GET,
    path = "/roles/{role_name}",
    tags = ["roles"],
}]
async fn role_view(
    rqctx: Arc<RequestContext<Arc<ServerContext>>>,
    path_params: Path<RolePathParam>,
) -> Result<HttpResponseOk<Role>, HttpError> {
    let apictx = rqctx.context();
    let nexus = &apictx.nexus;
    let path = path_params.into_inner();
    let role_name = &path.role_name;
    let handler = async {
        let opctx = OpContext::for_external_api(&rqctx).await?;
        let role = nexus.role_builtin_fetch(&opctx, &role_name).await?;
        Ok(HttpResponseOk(role.into()))
    };
    apictx.external_latencies.instrument_dropshot_handler(&rqctx, handler).await
}

// Per-user SSH public keys

/// List SSH public keys
///
/// Lists SSH public keys for the currently authenticated user.
#[endpoint {
    method = GET,
    path = "/session/me/sshkeys",
    tags = ["session"],
}]
async fn session_sshkey_list(
    rqctx: Arc<RequestContext<Arc<ServerContext>>>,
    query_params: Query<PaginatedByName>,
) -> Result<HttpResponseOk<ResultsPage<SshKey>>, HttpError> {
    let apictx = rqctx.context();
    let nexus = &apictx.nexus;
    let query = query_params.into_inner();
    let handler = async {
        let opctx = OpContext::for_external_api(&rqctx).await?;
        let &actor = opctx
            .authn
            .actor_required()
            .internal_context("listing current user's ssh keys")?;
        let page_params =
            data_page_params_for(&rqctx, &query)?.map_name(Name::ref_cast);
        let ssh_keys = nexus
            .ssh_keys_list(&opctx, actor.actor_id(), &page_params)
            .await?
            .into_iter()
            .map(SshKey::from)
            .collect::<Vec<SshKey>>();
        Ok(HttpResponseOk(ScanByName::results_page(
            &query,
            ssh_keys,
            &marker_for_name,
        )?))
    };
    apictx.external_latencies.instrument_dropshot_handler(&rqctx, handler).await
}

/// Create an SSH public key
///
/// Create an SSH public key for the currently authenticated user.
#[endpoint {
    method = POST,
    path = "/session/me/sshkeys",
    tags = ["session"],
}]
async fn session_sshkey_create(
    rqctx: Arc<RequestContext<Arc<ServerContext>>>,
    new_key: TypedBody<params::SshKeyCreate>,
) -> Result<HttpResponseCreated<SshKey>, HttpError> {
    let apictx = rqctx.context();
    let nexus = &apictx.nexus;
    let handler = async {
        let opctx = OpContext::for_external_api(&rqctx).await?;
        let &actor = opctx
            .authn
            .actor_required()
            .internal_context("creating ssh key for current user")?;
        let ssh_key = nexus
            .ssh_key_create(&opctx, actor.actor_id(), new_key.into_inner())
            .await?;
        Ok(HttpResponseCreated(ssh_key.into()))
    };
    apictx.external_latencies.instrument_dropshot_handler(&rqctx, handler).await
}

/// Path parameters for SSH key requests by name
#[derive(Deserialize, JsonSchema)]
struct SshKeyPathParams {
    ssh_key_name: Name,
}

/// Fetch an SSH public key
///
/// Fetch an SSH public key associated with the currently authenticated user.
#[endpoint {
    method = GET,
    path = "/session/me/sshkeys/{ssh_key_name}",
    tags = ["session"],
}]
async fn session_sshkey_view(
    rqctx: Arc<RequestContext<Arc<ServerContext>>>,
    path_params: Path<SshKeyPathParams>,
) -> Result<HttpResponseOk<SshKey>, HttpError> {
    let apictx = rqctx.context();
    let nexus = &apictx.nexus;
    let path = path_params.into_inner();
    let ssh_key_name = &path.ssh_key_name;
    let handler = async {
        let opctx = OpContext::for_external_api(&rqctx).await?;
        let &actor = opctx
            .authn
            .actor_required()
            .internal_context("fetching one of current user's ssh keys")?;
        let ssh_key =
            nexus.ssh_key_fetch(&opctx, actor.actor_id(), ssh_key_name).await?;
        Ok(HttpResponseOk(ssh_key.into()))
    };
    apictx.external_latencies.instrument_dropshot_handler(&rqctx, handler).await
}

/// Delete an SSH public key
///
/// Delete an SSH public key associated with the currently authenticated user.
#[endpoint {
    method = DELETE,
    path = "/session/me/sshkeys/{ssh_key_name}",
    tags = ["session"],
}]
async fn session_sshkey_delete(
    rqctx: Arc<RequestContext<Arc<ServerContext>>>,
    path_params: Path<SshKeyPathParams>,
) -> Result<HttpResponseDeleted, HttpError> {
    let apictx = rqctx.context();
    let nexus = &apictx.nexus;
    let path = path_params.into_inner();
    let ssh_key_name = &path.ssh_key_name;
    let handler = async {
        let opctx = OpContext::for_external_api(&rqctx).await?;
        let &actor = opctx
            .authn
            .actor_required()
            .internal_context("deleting one of current user's ssh keys")?;
        nexus.ssh_key_delete(&opctx, actor.actor_id(), ssh_key_name).await?;
        Ok(HttpResponseDeleted())
    };
    apictx.external_latencies.instrument_dropshot_handler(&rqctx, handler).await
}

/// Path parameters for metrics requests where `/metrics/{metric_name}` is
/// appended to an existing path parameter type
#[derive(Deserialize, JsonSchema)]
struct MetricsPathParam<T, M> {
    #[serde(flatten)]
    inner: T,
    metric_name: M,
}

#[cfg(test)]
mod test {
    use super::external_api;

    #[test]
    fn test_nexus_tag_policy() {
        // This will fail if any of the endpoints don't match the policy in
        // ./tag-config.json
        let _ = external_api();
    }
}<|MERGE_RESOLUTION|>--- conflicted
+++ resolved
@@ -237,6 +237,7 @@
 
         api.register(local_idp_user_create)?;
         api.register(local_idp_user_delete)?;
+        api.register(local_idp_user_set_password)?;
 
         api.register(system_image_list)?;
         api.register(system_image_create)?;
@@ -247,14 +248,9 @@
         api.register(updates_refresh)?;
 
         api.register(user_list)?;
-<<<<<<< HEAD
-        api.register(user_create)?;
-        api.register(user_set_password)?;
-=======
         api.register(silo_users_list)?;
         api.register(silo_user_view)?;
         api.register(group_list)?;
->>>>>>> 106cd835
 
         // Console API operations
         api.register(console_api::login_begin)?;
@@ -874,6 +870,39 @@
     apictx.external_latencies.instrument_dropshot_handler(&rqctx, handler).await
 }
 
+/// Set or invalidate a user's password
+///
+/// Passwords can only be updated for users in Silos with identity mode
+/// `LocalOnly`.
+#[endpoint {
+    method = POST,
+    path = "/system/silos/{silo_name}/identity-providers/local/users/{user_id}",
+    tags = ["silos"],
+}]
+async fn local_idp_user_set_password(
+    rqctx: Arc<RequestContext<Arc<ServerContext>>>,
+    user_path: Path<UserPathParam>,
+    update: TypedBody<params::UserPassword>,
+) -> Result<HttpResponseUpdatedNoContent, HttpError> {
+    let apictx = rqctx.context();
+    let nexus = &apictx.nexus;
+    let handler = async {
+        let opctx = OpContext::for_external_api(&rqctx).await?;
+        // XXX-dap need to make this look like the other local IDP functions:
+        // pass silo name into this function, have that function accept
+        // silo_name and have it use the helper function to verify the Silo
+        nexus
+            .local_idp_user_set_password(
+                &opctx,
+                user_path.into_inner().user_id,
+                update.into_inner(),
+            )
+            .await?;
+        Ok(HttpResponseUpdatedNoContent())
+    };
+    apictx.external_latencies.instrument_dropshot_handler(&rqctx, handler).await
+}
+
 /// List organizations
 #[endpoint {
     method = GET,
@@ -4255,67 +4284,6 @@
     apictx.external_latencies.instrument_dropshot_handler(&rqctx, handler).await
 }
 
-<<<<<<< HEAD
-/// Create a user
-///
-/// Users can only be created in Silos with `provision_type` == `Fixed`.
-/// Otherwise, Silo users are just-in-time (JIT) provisioned when a user first
-/// logs in using an external Identity Provider.
-#[endpoint {
-    method = POST,
-    path = "/users",
-    tags = ["silos"],
-}]
-async fn user_create(
-    rqctx: Arc<RequestContext<Arc<ServerContext>>>,
-    new_user_params: TypedBody<params::UserCreate>,
-) -> Result<HttpResponseCreated<User>, HttpError> {
-    let apictx = rqctx.context();
-    let nexus = &apictx.nexus;
-    let handler = async {
-        let opctx = OpContext::for_external_api(&rqctx).await?;
-        let user = nexus
-            .silo_fixed_user_create(&opctx, new_user_params.into_inner())
-            .await?;
-        Ok(HttpResponseCreated(user.into()))
-    };
-    apictx.external_latencies.instrument_dropshot_handler(&rqctx, handler).await
-}
-
-/// Path parameters for Silo User requests
-#[derive(Deserialize, JsonSchema)]
-struct UserPathParam {
-    /// The user's internal id
-    user_id: Uuid,
-}
-
-/// Set or invalidate a user's password
-///
-/// Passwords can only be updated for users in Silos with `provision_type` ==
-/// `Fixed`.
-#[endpoint {
-    method = POST,
-    path = "/users/{user_id}/set_password",
-    tags = ["silos"],
-}]
-async fn user_set_password(
-    rqctx: Arc<RequestContext<Arc<ServerContext>>>,
-    user_path: Path<UserPathParam>,
-    update: TypedBody<params::UserPassword>,
-) -> Result<HttpResponseUpdatedNoContent, HttpError> {
-    let apictx = rqctx.context();
-    let nexus = &apictx.nexus;
-    let handler = async {
-        let opctx = OpContext::for_external_api(&rqctx).await?;
-        nexus
-            .silo_user_password_set(
-                &opctx,
-                user_path.into_inner().user_id,
-                update.into_inner(),
-            )
-            .await?;
-        Ok(HttpResponseUpdatedNoContent())
-=======
 // Silo groups
 
 /// List groups
@@ -4345,7 +4313,6 @@
             groups,
             &|_, group: &Group| group.id,
         )?))
->>>>>>> 106cd835
     };
     apictx.external_latencies.instrument_dropshot_handler(&rqctx, handler).await
 }
