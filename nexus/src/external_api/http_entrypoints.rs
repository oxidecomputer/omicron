// This Source Code Form is subject to the terms of the Mozilla Public
// License, v. 2.0. If a copy of the MPL was not distributed with this
// file, You can obtain one at https://mozilla.org/MPL/2.0/.

//! Handler functions (entrypoints) for external HTTP APIs

use super::{
    console_api, device_auth, params,
    views::{
        self, Certificate, Group, IdentityProvider, Image, IpPool, IpPoolRange,
        PhysicalDisk, Project, Rack, Role, Silo, Sled, Snapshot, SshKey, User,
        UserBuiltin, Vpc, VpcRouter, VpcSubnet,
    },
};
use crate::authz;
use crate::db;
use crate::db::identity::Resource;
use crate::db::model::Name;
use crate::external_api::shared;
use crate::ServerContext;
use chrono::Utc;
use dropshot::ApiDescription;
use dropshot::EmptyScanParams;
use dropshot::HttpError;
use dropshot::HttpResponseAccepted;
use dropshot::HttpResponseCreated;
use dropshot::HttpResponseDeleted;
use dropshot::HttpResponseOk;
use dropshot::HttpResponseUpdatedNoContent;
use dropshot::PaginationOrder;
use dropshot::PaginationParams;
use dropshot::Path;
use dropshot::Query;
use dropshot::RequestContext;
use dropshot::ResultsPage;
use dropshot::TypedBody;
use dropshot::WhichPage;
use dropshot::{
    channel, endpoint, WebsocketChannelResult, WebsocketConnection,
};
use ipnetwork::IpNetwork;
use nexus_db_queries::authz::ApiResource;
use nexus_db_queries::db::lookup::ImageLookup;
use nexus_db_queries::db::lookup::ImageParentLookup;
use nexus_types::external_api::params::ProjectSelector;
use nexus_types::{
    external_api::views::{SledInstance, Switch},
    identity::AssetIdentityMetadata,
};
use omicron_common::api::external::http_pagination::data_page_params_for;
use omicron_common::api::external::http_pagination::marker_for_name;
use omicron_common::api::external::http_pagination::marker_for_name_or_id;
use omicron_common::api::external::http_pagination::name_or_id_pagination;
use omicron_common::api::external::http_pagination::PaginatedById;
use omicron_common::api::external::http_pagination::PaginatedByName;
use omicron_common::api::external::http_pagination::PaginatedByNameOrId;
use omicron_common::api::external::http_pagination::ScanById;
use omicron_common::api::external::http_pagination::ScanByName;
use omicron_common::api::external::http_pagination::ScanByNameOrId;
use omicron_common::api::external::http_pagination::ScanParams;
use omicron_common::api::external::AddressLot;
use omicron_common::api::external::AddressLotBlock;
use omicron_common::api::external::AddressLotCreateResponse;
use omicron_common::api::external::DataPageParams;
use omicron_common::api::external::Disk;
use omicron_common::api::external::Error;
use omicron_common::api::external::Instance;
use omicron_common::api::external::InstanceNetworkInterface;
use omicron_common::api::external::InternalContext;
use omicron_common::api::external::LoopbackAddress;
use omicron_common::api::external::NameOrId;
use omicron_common::api::external::RouterRoute;
use omicron_common::api::external::RouterRouteKind;
use omicron_common::api::external::SwitchPort;
use omicron_common::api::external::SwitchPortSettings;
use omicron_common::api::external::SwitchPortSettingsView;
use omicron_common::api::external::VpcFirewallRuleUpdateParams;
use omicron_common::api::external::VpcFirewallRules;
use omicron_common::bail_unless;
use parse_display::Display;
use propolis_client::support::tungstenite::protocol::frame::coding::CloseCode;
use propolis_client::support::tungstenite::protocol::{
    CloseFrame, Role as WebSocketRole,
};
use propolis_client::support::WebSocketStream;
use ref_cast::RefCast;
use schemars::JsonSchema;
use serde::Deserialize;
use serde::Serialize;
use std::net::IpAddr;
use std::sync::Arc;
use uuid::Uuid;

type NexusApiDescription = ApiDescription<Arc<ServerContext>>;

/// Returns a description of the external nexus API
pub fn external_api() -> NexusApiDescription {
    fn register_endpoints(api: &mut NexusApiDescription) -> Result<(), String> {
        api.register(system_policy_view)?;
        api.register(system_policy_update)?;

        api.register(policy_view)?;
        api.register(policy_update)?;

        api.register(project_list)?;
        api.register(project_create)?;
        api.register(project_view)?;
        api.register(project_delete)?;
        api.register(project_update)?;
        api.register(project_policy_view)?;
        api.register(project_policy_update)?;
        api.register(project_ip_pool_list)?;
        api.register(project_ip_pool_view)?;

        // Operator-Accessible IP Pools API
        api.register(ip_pool_list)?;
        api.register(ip_pool_create)?;
        api.register(ip_pool_view)?;
        api.register(ip_pool_delete)?;
        api.register(ip_pool_update)?;
        // Variants for internal services
        api.register(ip_pool_service_view)?;

        // Operator-Accessible IP Pool Range API
        api.register(ip_pool_range_list)?;
        api.register(ip_pool_range_add)?;
        api.register(ip_pool_range_remove)?;
        // Variants for internal services
        api.register(ip_pool_service_range_list)?;
        api.register(ip_pool_service_range_add)?;
        api.register(ip_pool_service_range_remove)?;

        api.register(disk_list)?;
        api.register(disk_create)?;
        api.register(disk_view)?;
        api.register(disk_delete)?;
        api.register(disk_metrics_list)?;

        api.register(disk_bulk_write_import_start)?;
        api.register(disk_bulk_write_import)?;
        api.register(disk_bulk_write_import_stop)?;
        api.register(disk_import_blocks_from_url)?;
        api.register(disk_finalize_import)?;

        api.register(instance_list)?;
        api.register(instance_view)?;
        api.register(instance_create)?;
        api.register(instance_delete)?;
        api.register(instance_migrate)?;
        api.register(instance_reboot)?;
        api.register(instance_start)?;
        api.register(instance_stop)?;
        api.register(instance_disk_list)?;
        api.register(instance_disk_attach)?;
        api.register(instance_disk_detach)?;
        api.register(instance_serial_console)?;
        api.register(instance_serial_console_stream)?;

        api.register(image_list)?;
        api.register(image_create)?;
        api.register(image_view)?;
        api.register(image_delete)?;
        api.register(image_promote)?;
        api.register(image_demote)?;

        api.register(snapshot_list)?;
        api.register(snapshot_create)?;
        api.register(snapshot_view)?;
        api.register(snapshot_delete)?;

        api.register(vpc_list)?;
        api.register(vpc_create)?;
        api.register(vpc_view)?;
        api.register(vpc_update)?;
        api.register(vpc_delete)?;

        api.register(vpc_subnet_list)?;
        api.register(vpc_subnet_view)?;
        api.register(vpc_subnet_create)?;
        api.register(vpc_subnet_delete)?;
        api.register(vpc_subnet_update)?;
        api.register(vpc_subnet_list_network_interfaces)?;

        api.register(instance_network_interface_create)?;
        api.register(instance_network_interface_list)?;
        api.register(instance_network_interface_view)?;
        api.register(instance_network_interface_update)?;
        api.register(instance_network_interface_delete)?;

        api.register(instance_external_ip_list)?;

        api.register(vpc_router_list)?;
        api.register(vpc_router_view)?;
        api.register(vpc_router_create)?;
        api.register(vpc_router_delete)?;
        api.register(vpc_router_update)?;

        api.register(vpc_router_route_list)?;
        api.register(vpc_router_route_view)?;
        api.register(vpc_router_route_create)?;
        api.register(vpc_router_route_delete)?;
        api.register(vpc_router_route_update)?;

        api.register(vpc_firewall_rules_view)?;
        api.register(vpc_firewall_rules_update)?;

        api.register(rack_list)?;
        api.register(rack_view)?;
        api.register(sled_list)?;
        api.register(sled_view)?;
        api.register(sled_instance_list)?;
        api.register(sled_physical_disk_list)?;
        api.register(physical_disk_list)?;
        api.register(switch_list)?;
        api.register(switch_view)?;

        api.register(switch_port_list)?;
        api.register(switch_port_apply_settings)?;
        api.register(switch_port_clear_settings)?;

        api.register(user_builtin_list)?;
        api.register(user_builtin_view)?;

        api.register(role_list)?;
        api.register(role_view)?;

        api.register(current_user_view)?;
        api.register(current_user_groups)?;
        api.register(current_user_ssh_key_list)?;
        api.register(current_user_ssh_key_view)?;
        api.register(current_user_ssh_key_create)?;
        api.register(current_user_ssh_key_delete)?;

        // Customer network integration
        api.register(networking_address_lot_list)?;
        api.register(networking_address_lot_create)?;
        api.register(networking_address_lot_delete)?;
        api.register(networking_address_lot_block_list)?;

        api.register(networking_loopback_address_create)?;
        api.register(networking_loopback_address_delete)?;
        api.register(networking_loopback_address_list)?;

        api.register(networking_switch_port_settings_list)?;
        api.register(networking_switch_port_settings_view)?;
        api.register(networking_switch_port_settings_create)?;
        api.register(networking_switch_port_settings_delete)?;

        // Fleet-wide API operations
        api.register(silo_list)?;
        api.register(silo_create)?;
        api.register(silo_view)?;
        api.register(silo_delete)?;
        api.register(silo_policy_view)?;
        api.register(silo_policy_update)?;

        api.register(silo_identity_provider_list)?;

        api.register(saml_identity_provider_create)?;
        api.register(saml_identity_provider_view)?;

        api.register(local_idp_user_create)?;
        api.register(local_idp_user_delete)?;
        api.register(local_idp_user_set_password)?;

        api.register(certificate_list)?;
        api.register(certificate_create)?;
        api.register(certificate_view)?;
        api.register(certificate_delete)?;

        api.register(system_metric)?;

        api.register(system_update_refresh)?;
        api.register(system_version)?;
        api.register(system_component_version_list)?;
        api.register(system_update_list)?;
        api.register(system_update_view)?;
        api.register(system_update_start)?;
        api.register(system_update_stop)?;
        api.register(system_update_components_list)?;
        api.register(update_deployments_list)?;
        api.register(update_deployment_view)?;

        api.register(user_list)?;
        api.register(silo_user_list)?;
        api.register(silo_user_view)?;
        api.register(group_list)?;
        api.register(group_view)?;

        // Console API operations
        api.register(console_api::login_begin)?;
        api.register(console_api::login_local_begin)?;
        api.register(console_api::login_local)?;
        api.register(console_api::login_saml_begin)?;
        api.register(console_api::login_saml_redirect)?;
        api.register(console_api::login_saml)?;
        api.register(console_api::logout)?;

        api.register(console_api::console_projects)?;
        api.register(console_api::console_projects_new)?;
        api.register(console_api::console_silo_images)?;
        api.register(console_api::console_silo_utilization)?;
        api.register(console_api::console_silo_access)?;
        api.register(console_api::console_root)?;
        api.register(console_api::console_settings_page)?;
        api.register(console_api::console_system_page)?;
        api.register(console_api::asset)?;

        api.register(device_auth::device_auth_request)?;
        api.register(device_auth::device_auth_verify)?;
        api.register(device_auth::device_auth_success)?;
        api.register(device_auth::device_auth_confirm)?;
        api.register(device_auth::device_access_token)?;

        Ok(())
    }

    let conf = serde_json::from_str(include_str!("./tag-config.json")).unwrap();
    let mut api = NexusApiDescription::new().tag_config(conf);

    if let Err(err) = register_endpoints(&mut api) {
        panic!("failed to register entrypoints: {}", err);
    }
    api
}

// API ENDPOINT FUNCTION NAMING CONVENTIONS
//
// Generally, HTTP resources are grouped within some collection. For a
// relatively simple example:
//
//   GET    v1/projects                (list the projects in the collection)
//   POST   v1/projects                (create a project in the collection)
//   GET    v1/projects/{project}      (look up a project in the collection)
//   DELETE v1/projects/{project}      (delete a project in the collection)
//   PUT    v1/projects/{project}      (update a project in the collection)
//
// We pick a name for the function that implements a given API entrypoint
// based on how we expect it to appear in the CLI subcommand hierarchy. For
// example:
//
//   GET    v1/projects                 -> project_list()
//   POST   v1/projects                 -> project_create()
//   GET    v1/projects/{project}       -> project_view()
//   DELETE v1/projects/{project}       -> project_delete()
//   PUT    v1/projects/{project}       -> project_update()
//
// Note that the path typically uses the entity's plural form while the
// function name uses its singular.
//
// Operations beyond list, create, view, delete, and update should use a
// descriptive noun or verb, again bearing in mind that this will be
// transcribed into the CLI and SDKs:
//
//   POST   -> instance_reboot
//   POST   -> instance_stop
//   GET    -> instance_serial_console
//
// Note that these function names end up in generated OpenAPI spec as the
// operationId for each endpoint, and therefore represent a contract with
// clients. Client generators use operationId to name API methods, so changing
// a function name is a breaking change from a client perspective.

/// Fetch the top-level IAM policy
#[endpoint {
    method = GET,
    path = "/v1/system/policy",
    tags = ["policy"],
}]
async fn system_policy_view(
    rqctx: RequestContext<Arc<ServerContext>>,
) -> Result<HttpResponseOk<shared::Policy<authz::FleetRole>>, HttpError> {
    let apictx = rqctx.context();
    let handler = async {
        let nexus = &apictx.nexus;
        let opctx = crate::context::op_context_for_external_api(&rqctx).await?;
        let policy = nexus.fleet_fetch_policy(&opctx).await?;
        Ok(HttpResponseOk(policy))
    };
    apictx.external_latencies.instrument_dropshot_handler(&rqctx, handler).await
}

/// Path parameters for `/by-id/` endpoints
#[derive(Deserialize, JsonSchema)]
struct ByIdPathParams {
    id: Uuid,
}

/// Update the top-level IAM policy
#[endpoint {
    method = PUT,
    path = "/v1/system/policy",
    tags = ["policy"],
}]
async fn system_policy_update(
    rqctx: RequestContext<Arc<ServerContext>>,
    new_policy: TypedBody<shared::Policy<authz::FleetRole>>,
) -> Result<HttpResponseOk<shared::Policy<authz::FleetRole>>, HttpError> {
    let apictx = rqctx.context();
    let handler = async {
        let nexus = &apictx.nexus;
        let new_policy = new_policy.into_inner();
        let nasgns = new_policy.role_assignments.len();
        // This should have been validated during parsing.
        bail_unless!(nasgns <= shared::MAX_ROLE_ASSIGNMENTS_PER_RESOURCE);
        let opctx = crate::context::op_context_for_external_api(&rqctx).await?;
        let policy = nexus.fleet_update_policy(&opctx, &new_policy).await?;
        Ok(HttpResponseOk(policy))
    };
    apictx.external_latencies.instrument_dropshot_handler(&rqctx, handler).await
}

/// Fetch the current silo's IAM policy
#[endpoint {
    method = GET,
    path = "/v1/policy",
    tags = ["silos"],
 }]
pub async fn policy_view(
    rqctx: RequestContext<Arc<ServerContext>>,
) -> Result<HttpResponseOk<shared::Policy<authz::SiloRole>>, HttpError> {
    let apictx = rqctx.context();
    let handler = async {
        let nexus = &apictx.nexus;
        let opctx = crate::context::op_context_for_external_api(&rqctx).await?;
        let silo: NameOrId = opctx
            .authn
            .silo_required()
            .internal_context("loading current silo")?
            .id()
            .into();

        let silo_lookup = nexus.silo_lookup(&opctx, silo)?;
        let policy = nexus.silo_fetch_policy(&opctx, &silo_lookup).await?;
        Ok(HttpResponseOk(policy))
    };
    apictx.external_latencies.instrument_dropshot_handler(&rqctx, handler).await
}

/// Update the current silo's IAM policy
#[endpoint {
    method = PUT,
    path = "/v1/policy",
    tags = ["silos"],
}]
async fn policy_update(
    rqctx: RequestContext<Arc<ServerContext>>,
    new_policy: TypedBody<shared::Policy<authz::SiloRole>>,
) -> Result<HttpResponseOk<shared::Policy<authz::SiloRole>>, HttpError> {
    let apictx = rqctx.context();
    let handler = async {
        let nexus = &apictx.nexus;
        let new_policy = new_policy.into_inner();
        let nasgns = new_policy.role_assignments.len();
        // This should have been validated during parsing.
        bail_unless!(nasgns <= shared::MAX_ROLE_ASSIGNMENTS_PER_RESOURCE);
        let opctx = crate::context::op_context_for_external_api(&rqctx).await?;
        let silo: NameOrId = opctx
            .authn
            .silo_required()
            .internal_context("loading current silo")?
            .id()
            .into();
        let silo_lookup = nexus.silo_lookup(&opctx, silo)?;
        let policy =
            nexus.silo_update_policy(&opctx, &silo_lookup, &new_policy).await?;
        Ok(HttpResponseOk(policy))
    };
    apictx.external_latencies.instrument_dropshot_handler(&rqctx, handler).await
}

/// List silos
///
/// Lists silos that are discoverable based on the current permissions.
#[endpoint {
    method = GET,
    path = "/v1/system/silos",
    tags = ["system/silos"],
}]
async fn silo_list(
    rqctx: RequestContext<Arc<ServerContext>>,
    query_params: Query<PaginatedByNameOrId>,
) -> Result<HttpResponseOk<ResultsPage<Silo>>, HttpError> {
    let apictx = rqctx.context();
    let handler = async {
        let nexus = &apictx.nexus;
        let query = query_params.into_inner();
        let pag_params = data_page_params_for(&rqctx, &query)?;
        let scan_params = ScanByNameOrId::from_query(&query)?;
        let paginated_by = name_or_id_pagination(&pag_params, scan_params)?;
        let opctx = crate::context::op_context_for_external_api(&rqctx).await?;
        let silos = nexus
            .silos_list(&opctx, &paginated_by)
            .await?
            .into_iter()
            .map(|p| p.try_into())
            .collect::<Result<Vec<_>, Error>>()?;
        Ok(HttpResponseOk(ScanByNameOrId::results_page(
            &query,
            silos,
            &marker_for_name_or_id,
        )?))
    };
    apictx.external_latencies.instrument_dropshot_handler(&rqctx, handler).await
}

/// Create a silo
#[endpoint {
    method = POST,
    path = "/v1/system/silos",
    tags = ["system/silos"],
}]
async fn silo_create(
    rqctx: RequestContext<Arc<ServerContext>>,
    new_silo_params: TypedBody<params::SiloCreate>,
) -> Result<HttpResponseCreated<Silo>, HttpError> {
    let apictx = rqctx.context();
    let handler = async {
        let opctx = crate::context::op_context_for_external_api(&rqctx).await?;
        let nexus = &apictx.nexus;
        let silo =
            nexus.silo_create(&opctx, new_silo_params.into_inner()).await?;
        Ok(HttpResponseCreated(silo.try_into()?))
    };
    apictx.external_latencies.instrument_dropshot_handler(&rqctx, handler).await
}

/// Fetch a silo
///
/// Fetch a silo by name.
#[endpoint {
    method = GET,
    path = "/v1/system/silos/{silo}",
    tags = ["system/silos"],
}]
async fn silo_view(
    rqctx: RequestContext<Arc<ServerContext>>,
    path_params: Path<params::SiloPath>,
) -> Result<HttpResponseOk<Silo>, HttpError> {
    let apictx = rqctx.context();
    let handler = async {
        let opctx = crate::context::op_context_for_external_api(&rqctx).await?;
        let nexus = &apictx.nexus;
        let path = path_params.into_inner();
        let silo_lookup = nexus.silo_lookup(&opctx, path.silo)?;
        let (.., silo) = silo_lookup.fetch().await?;
        Ok(HttpResponseOk(silo.try_into()?))
    };
    apictx.external_latencies.instrument_dropshot_handler(&rqctx, handler).await
}

/// Delete a silo
///
/// Delete a silo by name.
#[endpoint {
    method = DELETE,
    path = "/v1/system/silos/{silo}",
    tags = ["system/silos"],
}]
async fn silo_delete(
    rqctx: RequestContext<Arc<ServerContext>>,
    path_params: Path<params::SiloPath>,
) -> Result<HttpResponseDeleted, HttpError> {
    let apictx = rqctx.context();
    let handler = async {
        let opctx = crate::context::op_context_for_external_api(&rqctx).await?;
        let nexus = &apictx.nexus;
        let params = path_params.into_inner();
        let silo_lookup = nexus.silo_lookup(&opctx, params.silo)?;
        nexus.silo_delete(&opctx, &silo_lookup).await?;
        Ok(HttpResponseDeleted())
    };
    apictx.external_latencies.instrument_dropshot_handler(&rqctx, handler).await
}

/// Fetch a silo's IAM policy
#[endpoint {
    method = GET,
    path = "/v1/system/silos/{silo}/policy",
    tags = ["system/silos"],
}]
async fn silo_policy_view(
    rqctx: RequestContext<Arc<ServerContext>>,
    path_params: Path<params::SiloPath>,
) -> Result<HttpResponseOk<shared::Policy<authz::SiloRole>>, HttpError> {
    let apictx = rqctx.context();
    let handler = async {
        let opctx = crate::context::op_context_for_external_api(&rqctx).await?;
        let nexus = &apictx.nexus;
        let path = path_params.into_inner();
        let silo_lookup = nexus.silo_lookup(&opctx, path.silo)?;
        let policy = nexus.silo_fetch_policy(&opctx, &silo_lookup).await?;
        Ok(HttpResponseOk(policy))
    };
    apictx.external_latencies.instrument_dropshot_handler(&rqctx, handler).await
}

/// Update a silo's IAM policy
#[endpoint {
    method = PUT,
    path = "/v1/system/silos/{silo}/policy",
    tags = ["system/silos"],
}]
async fn silo_policy_update(
    rqctx: RequestContext<Arc<ServerContext>>,
    path_params: Path<params::SiloPath>,
    new_policy: TypedBody<shared::Policy<authz::SiloRole>>,
) -> Result<HttpResponseOk<shared::Policy<authz::SiloRole>>, HttpError> {
    let apictx = rqctx.context();
    let handler = async {
        let new_policy = new_policy.into_inner();
        let nasgns = new_policy.role_assignments.len();
        // This should have been validated during parsing.
        bail_unless!(nasgns <= shared::MAX_ROLE_ASSIGNMENTS_PER_RESOURCE);
        let opctx = crate::context::op_context_for_external_api(&rqctx).await?;
        let nexus = &apictx.nexus;
        let path = path_params.into_inner();
        let silo_lookup = nexus.silo_lookup(&opctx, path.silo)?;
        let policy =
            nexus.silo_update_policy(&opctx, &silo_lookup, &new_policy).await?;
        Ok(HttpResponseOk(policy))
    };
    apictx.external_latencies.instrument_dropshot_handler(&rqctx, handler).await
}

// Silo-specific user endpoints

/// List built-in (system) users in a silo
#[endpoint {
    method = GET,
    path = "/v1/system/users",
    tags = ["system/silos"],
}]
async fn silo_user_list(
    rqctx: RequestContext<Arc<ServerContext>>,
    query_params: Query<PaginatedById<params::SiloSelector>>,
) -> Result<HttpResponseOk<ResultsPage<User>>, HttpError> {
    let apictx = rqctx.context();
    let handler = async {
        let opctx = crate::context::op_context_for_external_api(&rqctx).await?;
        let nexus = &apictx.nexus;
        let query = query_params.into_inner();
        let pag_params = data_page_params_for(&rqctx, &query)?;
        let scan_params = ScanById::from_query(&query)?;
        let silo_lookup =
            nexus.silo_lookup(&opctx, scan_params.selector.silo.clone())?;
        let users = nexus
            .silo_list_users(&opctx, &silo_lookup, &pag_params)
            .await?
            .into_iter()
            .map(|i| i.into())
            .collect();
        Ok(HttpResponseOk(ScanById::results_page(
            &query,
            users,
            &|_, user: &User| user.id,
        )?))
    };
    apictx.external_latencies.instrument_dropshot_handler(&rqctx, handler).await
}

/// Path parameters for Silo User requests
#[derive(Deserialize, JsonSchema)]
struct UserParam {
    /// The user's internal id
    user_id: Uuid,
}

/// Fetch a built-in (system) user
#[endpoint {
    method = GET,
    path = "/v1/system/users/{user_id}",
    tags = ["system/silos"],
}]
async fn silo_user_view(
    rqctx: RequestContext<Arc<ServerContext>>,
    path_params: Path<UserParam>,
    query_params: Query<params::SiloSelector>,
) -> Result<HttpResponseOk<User>, HttpError> {
    let apictx = rqctx.context();
    let handler = async {
        let opctx = crate::context::op_context_for_external_api(&rqctx).await?;
        let nexus = &apictx.nexus;
        let path = path_params.into_inner();
        let query = query_params.into_inner();
        let silo_lookup = nexus.silo_lookup(&opctx, query.silo)?;
        let user =
            nexus.silo_user_fetch(&opctx, &silo_lookup, path.user_id).await?;
        Ok(HttpResponseOk(user.into()))
    };
    apictx.external_latencies.instrument_dropshot_handler(&rqctx, handler).await
}

// Silo identity providers

/// List a silo's IdP's name
#[endpoint {
    method = GET,
    path = "/v1/system/identity-providers",
    tags = ["system/silos"],
}]
async fn silo_identity_provider_list(
    rqctx: RequestContext<Arc<ServerContext>>,
    query_params: Query<PaginatedByNameOrId<params::SiloSelector>>,
) -> Result<HttpResponseOk<ResultsPage<IdentityProvider>>, HttpError> {
    let apictx = rqctx.context();
    let handler = async {
        let opctx = crate::context::op_context_for_external_api(&rqctx).await?;
        let nexus = &apictx.nexus;
        let query = query_params.into_inner();
        let pag_params = data_page_params_for(&rqctx, &query)?;
        let scan_params = ScanByNameOrId::from_query(&query)?;
        let paginated_by = name_or_id_pagination(&pag_params, scan_params)?;
        let silo_lookup =
            nexus.silo_lookup(&opctx, scan_params.selector.silo.clone())?;
        let identity_providers = nexus
            .identity_provider_list(&opctx, &silo_lookup, &paginated_by)
            .await?
            .into_iter()
            .map(|x| x.into())
            .collect();
        Ok(HttpResponseOk(ScanByNameOrId::results_page(
            &query,
            identity_providers,
            &marker_for_name_or_id,
        )?))
    };
    apictx.external_latencies.instrument_dropshot_handler(&rqctx, handler).await
}

// Silo SAML identity providers

/// Create a SAML IdP
#[endpoint {
    method = POST,
    path = "/v1/system/identity-providers/saml",
    tags = ["system/silos"],
}]
async fn saml_identity_provider_create(
    rqctx: RequestContext<Arc<ServerContext>>,
    query_params: Query<params::SiloSelector>,
    new_provider: TypedBody<params::SamlIdentityProviderCreate>,
) -> Result<HttpResponseCreated<views::SamlIdentityProvider>, HttpError> {
    let apictx = rqctx.context();
    let handler = async {
        let opctx = crate::context::op_context_for_external_api(&rqctx).await?;
        let nexus = &apictx.nexus;
        let query = query_params.into_inner();
        let silo_lookup = nexus.silo_lookup(&opctx, query.silo)?;
        let provider = nexus
            .saml_identity_provider_create(
                &opctx,
                &silo_lookup,
                new_provider.into_inner(),
            )
            .await?;
        Ok(HttpResponseCreated(provider.into()))
    };
    apictx.external_latencies.instrument_dropshot_handler(&rqctx, handler).await
}

/// Fetch a SAML IdP
#[endpoint {
    method = GET,
    path = "/v1/system/identity-providers/saml/{provider}",
    tags = ["system/silos"],
}]
async fn saml_identity_provider_view(
    rqctx: RequestContext<Arc<ServerContext>>,
    path_params: Path<params::ProviderPath>,
    query_params: Query<params::SiloSelector>,
) -> Result<HttpResponseOk<views::SamlIdentityProvider>, HttpError> {
    let apictx = rqctx.context();
    let handler = async {
        let opctx = crate::context::op_context_for_external_api(&rqctx).await?;
        let nexus = &apictx.nexus;
        let path = path_params.into_inner();
        let query = query_params.into_inner();
        let saml_identity_provider_selector =
            params::SamlIdentityProviderSelector {
                silo: Some(query.silo),
                saml_identity_provider: path.provider,
            };
        let (.., provider) = nexus
            .saml_identity_provider_lookup(
                &opctx,
                saml_identity_provider_selector,
            )?
            .fetch()
            .await?;
        Ok(HttpResponseOk(provider.into()))
    };
    apictx.external_latencies.instrument_dropshot_handler(&rqctx, handler).await
}

// TODO: no DELETE for identity providers?

// "Local" Identity Provider

/// Create a user
///
/// Users can only be created in Silos with `provision_type` == `Fixed`.
/// Otherwise, Silo users are just-in-time (JIT) provisioned when a user first
/// logs in using an external Identity Provider.
#[endpoint {
    method = POST,
    path = "/v1/system/identity-providers/local/users",
    tags = ["system/silos"],
}]
async fn local_idp_user_create(
    rqctx: RequestContext<Arc<ServerContext>>,
    query_params: Query<params::SiloSelector>,
    new_user_params: TypedBody<params::UserCreate>,
) -> Result<HttpResponseCreated<User>, HttpError> {
    let apictx = rqctx.context();
    let handler = async {
        let opctx = crate::context::op_context_for_external_api(&rqctx).await?;
        let nexus = &apictx.nexus;
        let query = query_params.into_inner();
        let silo_lookup = nexus.silo_lookup(&opctx, query.silo)?;
        let user = nexus
            .local_idp_create_user(
                &opctx,
                &silo_lookup,
                new_user_params.into_inner(),
            )
            .await?;
        Ok(HttpResponseCreated(user.into()))
    };
    apictx.external_latencies.instrument_dropshot_handler(&rqctx, handler).await
}

/// Delete a user
#[endpoint {
    method = DELETE,
    path = "/v1/system/identity-providers/local/users/{user_id}",
    tags = ["system/silos"],
}]
async fn local_idp_user_delete(
    rqctx: RequestContext<Arc<ServerContext>>,
    path_params: Path<UserParam>,
    query_params: Query<params::SiloSelector>,
) -> Result<HttpResponseDeleted, HttpError> {
    let apictx = rqctx.context();
    let handler = async {
        let opctx = crate::context::op_context_for_external_api(&rqctx).await?;
        let nexus = &apictx.nexus;
        let path = path_params.into_inner();
        let query = query_params.into_inner();
        let silo_lookup = nexus.silo_lookup(&opctx, query.silo)?;
        nexus.local_idp_delete_user(&opctx, &silo_lookup, path.user_id).await?;
        Ok(HttpResponseDeleted())
    };
    apictx.external_latencies.instrument_dropshot_handler(&rqctx, handler).await
}

/// Set or invalidate a user's password
///
/// Passwords can only be updated for users in Silos with identity mode
/// `LocalOnly`.
#[endpoint {
    method = POST,
    path = "/v1/system/identity-providers/local/users/{user_id}/set-password",
    tags = ["system/silos"],
}]
async fn local_idp_user_set_password(
    rqctx: RequestContext<Arc<ServerContext>>,
    path_params: Path<UserParam>,
    query_params: Query<params::SiloPath>,
    update: TypedBody<params::UserPassword>,
) -> Result<HttpResponseUpdatedNoContent, HttpError> {
    let apictx = rqctx.context();
    let handler = async {
        let opctx = crate::context::op_context_for_external_api(&rqctx).await?;
        let nexus = &apictx.nexus;
        let path = path_params.into_inner();
        let query = query_params.into_inner();
        let silo_lookup = nexus.silo_lookup(&opctx, query.silo)?;
        nexus
            .local_idp_user_set_password(
                &opctx,
                &silo_lookup,
                path.user_id,
                update.into_inner(),
            )
            .await?;
        Ok(HttpResponseUpdatedNoContent())
    };
    apictx.external_latencies.instrument_dropshot_handler(&rqctx, handler).await
}

/// List projects
#[endpoint {
    method = GET,
    path = "/v1/projects",
    tags = ["projects"],
}]
async fn project_list(
    rqctx: RequestContext<Arc<ServerContext>>,
    query_params: Query<PaginatedByNameOrId>,
) -> Result<HttpResponseOk<ResultsPage<Project>>, HttpError> {
    let apictx = rqctx.context();
    let handler = async {
        let nexus = &apictx.nexus;
        let query = query_params.into_inner();
        let pag_params = data_page_params_for(&rqctx, &query)?;
        let scan_params = ScanByNameOrId::from_query(&query)?;
        let paginated_by = name_or_id_pagination(&pag_params, scan_params)?;
        let opctx = crate::context::op_context_for_external_api(&rqctx).await?;
        let projects = nexus
            .project_list(&opctx, &paginated_by)
            .await?
            .into_iter()
            .map(|p| p.into())
            .collect();
        Ok(HttpResponseOk(ScanByNameOrId::results_page(
            &query,
            projects,
            &marker_for_name_or_id,
        )?))
    };
    apictx.external_latencies.instrument_dropshot_handler(&rqctx, handler).await
}

/// Create a project
#[endpoint {
    method = POST,
    path = "/v1/projects",
    tags = ["projects"],
}]
async fn project_create(
    rqctx: RequestContext<Arc<ServerContext>>,
    new_project: TypedBody<params::ProjectCreate>,
) -> Result<HttpResponseCreated<Project>, HttpError> {
    let apictx = rqctx.context();
    let nexus = &apictx.nexus;
    let handler = async {
        let opctx = crate::context::op_context_for_external_api(&rqctx).await?;
        let project =
            nexus.project_create(&opctx, &new_project.into_inner()).await?;
        Ok(HttpResponseCreated(project.into()))
    };
    apictx.external_latencies.instrument_dropshot_handler(&rqctx, handler).await
}

/// Fetch a project
#[endpoint {
    method = GET,
    path = "/v1/projects/{project}",
    tags = ["projects"],
}]
async fn project_view(
    rqctx: RequestContext<Arc<ServerContext>>,
    path_params: Path<params::ProjectPath>,
) -> Result<HttpResponseOk<Project>, HttpError> {
    let apictx = rqctx.context();
    let nexus = &apictx.nexus;
    let path = path_params.into_inner();
    let handler = async {
        let opctx = crate::context::op_context_for_external_api(&rqctx).await?;
        let project_selector =
            params::ProjectSelector { project: path.project };
        let (.., project) =
            nexus.project_lookup(&opctx, project_selector)?.fetch().await?;
        Ok(HttpResponseOk(project.into()))
    };
    apictx.external_latencies.instrument_dropshot_handler(&rqctx, handler).await
}

/// Delete a project
#[endpoint {
    method = DELETE,
    path = "/v1/projects/{project}",
    tags = ["projects"],
}]
async fn project_delete(
    rqctx: RequestContext<Arc<ServerContext>>,
    path_params: Path<params::ProjectPath>,
) -> Result<HttpResponseDeleted, HttpError> {
    let apictx = rqctx.context();
    let nexus = &apictx.nexus;
    let path = path_params.into_inner();
    let handler = async {
        let opctx = crate::context::op_context_for_external_api(&rqctx).await?;
        let project_selector =
            params::ProjectSelector { project: path.project };
        let project_lookup = nexus.project_lookup(&opctx, project_selector)?;
        nexus.project_delete(&opctx, &project_lookup).await?;
        Ok(HttpResponseDeleted())
    };
    apictx.external_latencies.instrument_dropshot_handler(&rqctx, handler).await
}

// TODO-correctness: Is it valid for PUT to accept application/json that's a
// subset of what the resource actually represents?  If not, is that a problem?
// (HTTP may require that this be idempotent.)  If so, can we get around that
// having this be a slightly different content-type (e.g.,
// "application/json-patch")?  We should see what other APIs do.
/// Update a project
#[endpoint {
    method = PUT,
    path = "/v1/projects/{project}",
    tags = ["projects"],
}]
async fn project_update(
    rqctx: RequestContext<Arc<ServerContext>>,
    path_params: Path<params::ProjectPath>,
    updated_project: TypedBody<params::ProjectUpdate>,
) -> Result<HttpResponseOk<Project>, HttpError> {
    let apictx = rqctx.context();
    let nexus = &apictx.nexus;
    let path = path_params.into_inner();
    let updated_project = updated_project.into_inner();
    let handler = async {
        let opctx = crate::context::op_context_for_external_api(&rqctx).await?;
        let project_selector =
            params::ProjectSelector { project: path.project };
        let project_lookup = nexus.project_lookup(&opctx, project_selector)?;
        let project = nexus
            .project_update(&opctx, &project_lookup, &updated_project)
            .await?;
        Ok(HttpResponseOk(project.into()))
    };
    apictx.external_latencies.instrument_dropshot_handler(&rqctx, handler).await
}

/// Fetch a project's IAM policy
#[endpoint {
    method = GET,
    path = "/v1/projects/{project}/policy",
    tags = ["projects"],
}]
async fn project_policy_view(
    rqctx: RequestContext<Arc<ServerContext>>,
    path_params: Path<params::ProjectPath>,
) -> Result<HttpResponseOk<shared::Policy<authz::ProjectRole>>, HttpError> {
    let apictx = rqctx.context();
    let nexus = &apictx.nexus;
    let path = path_params.into_inner();
    let handler = async {
        let opctx = crate::context::op_context_for_external_api(&rqctx).await?;
        let project_selector =
            params::ProjectSelector { project: path.project };
        let project_lookup = nexus.project_lookup(&opctx, project_selector)?;
        let policy =
            nexus.project_fetch_policy(&opctx, &project_lookup).await?;
        Ok(HttpResponseOk(policy))
    };
    apictx.external_latencies.instrument_dropshot_handler(&rqctx, handler).await
}

/// Update a project's IAM policy
#[endpoint {
    method = PUT,
    path = "/v1/projects/{project}/policy",
    tags = ["projects"],
}]
async fn project_policy_update(
    rqctx: RequestContext<Arc<ServerContext>>,
    path_params: Path<params::ProjectPath>,
    new_policy: TypedBody<shared::Policy<authz::ProjectRole>>,
) -> Result<HttpResponseOk<shared::Policy<authz::ProjectRole>>, HttpError> {
    let apictx = rqctx.context();
    let nexus = &apictx.nexus;
    let path = path_params.into_inner();
    let new_policy = new_policy.into_inner();
    let handler = async {
        let opctx = crate::context::op_context_for_external_api(&rqctx).await?;
        let project_selector =
            params::ProjectSelector { project: path.project };
        let project_lookup = nexus.project_lookup(&opctx, project_selector)?;
        nexus
            .project_update_policy(&opctx, &project_lookup, &new_policy)
            .await?;
        Ok(HttpResponseOk(new_policy))
    };
    apictx.external_latencies.instrument_dropshot_handler(&rqctx, handler).await
}

// IP Pools

/// List all IP Pools that can be used by a given project.
#[endpoint {
    method = GET,
    path = "/v1/ip-pools",
    tags = ["projects"],
}]
async fn project_ip_pool_list(
    rqctx: RequestContext<Arc<ServerContext>>,
    query_params: Query<PaginatedByNameOrId<params::ProjectSelector>>,
) -> Result<HttpResponseOk<ResultsPage<IpPool>>, HttpError> {
    // Per https://github.com/oxidecomputer/omicron/issues/2148
    // This is currently the same list as /v1/system/ip-pools, that is to say,
    // IP pools that are *available to* a given project, those being ones that
    // are not the internal pools for Oxide service usage. This may change
    // in the future as the scoping of pools is further developed, but for now,
    // this is literally a near-duplicate of `ip_pool_list`:
    let apictx = rqctx.context();
    let handler = async {
        let nexus = &apictx.nexus;
        let query = query_params.into_inner();
        let pag_params = data_page_params_for(&rqctx, &query)?;
        let scan_params = ScanByNameOrId::from_query(&query)?;
        let paginated_by = name_or_id_pagination(&pag_params, scan_params)?;
        let opctx = crate::context::op_context_for_external_api(&rqctx).await?;
        let project_lookup =
            nexus.project_lookup(&opctx, scan_params.selector.clone())?;
        let pools = nexus
            .project_ip_pools_list(&opctx, &project_lookup, &paginated_by)
            .await?
            .into_iter()
            .map(IpPool::from)
            .collect();
        Ok(HttpResponseOk(ScanByNameOrId::results_page(
            &query,
            pools,
            &marker_for_name_or_id,
        )?))
    };
    apictx.external_latencies.instrument_dropshot_handler(&rqctx, handler).await
}

/// Fetch an IP pool
#[endpoint {
    method = GET,
    path = "/v1/ip-pools/{pool}",
    tags = ["projects"],
}]
async fn project_ip_pool_view(
    rqctx: RequestContext<Arc<ServerContext>>,
    path_params: Path<params::IpPoolPath>,
    project: Query<params::OptionalProjectSelector>,
) -> Result<HttpResponseOk<views::IpPool>, HttpError> {
    let apictx = rqctx.context();
    let handler = async {
        let opctx = crate::context::op_context_for_external_api(&rqctx).await?;
        let nexus = &apictx.nexus;
        let pool_selector = path_params.into_inner().pool;
        let project_lookup = if let Some(project) = project.into_inner().project
        {
            Some(nexus.project_lookup(&opctx, ProjectSelector { project })?)
        } else {
            None
        };
        let (authz_pool, pool) = nexus
            .project_ip_pool_lookup(&opctx, &pool_selector, &project_lookup)?
            .fetch()
            .await?;
        // TODO(2148): once we've actualy implemented filtering to pools belonging to
        // the specified project, we can remove this internal check.
        if pool.internal {
            return Err(authz_pool.not_found().into());
        }
        Ok(HttpResponseOk(IpPool::from(pool)))
    };
    apictx.external_latencies.instrument_dropshot_handler(&rqctx, handler).await
}

/// List IP pools
#[endpoint {
    method = GET,
    path = "/v1/system/ip-pools",
    tags = ["system/networking"],
}]
async fn ip_pool_list(
    rqctx: RequestContext<Arc<ServerContext>>,
    query_params: Query<PaginatedByNameOrId>,
) -> Result<HttpResponseOk<ResultsPage<IpPool>>, HttpError> {
    let apictx = rqctx.context();
    let handler = async {
        let nexus = &apictx.nexus;
        let query = query_params.into_inner();
        let pag_params = data_page_params_for(&rqctx, &query)?;
        let scan_params = ScanByNameOrId::from_query(&query)?;
        let paginated_by = name_or_id_pagination(&pag_params, scan_params)?;
        let opctx = crate::context::op_context_for_external_api(&rqctx).await?;
        let pools = nexus
            .ip_pools_list(&opctx, &paginated_by)
            .await?
            .into_iter()
            .map(IpPool::from)
            .collect();
        Ok(HttpResponseOk(ScanByNameOrId::results_page(
            &query,
            pools,
            &marker_for_name_or_id,
        )?))
    };
    apictx.external_latencies.instrument_dropshot_handler(&rqctx, handler).await
}

#[derive(Deserialize, JsonSchema)]
pub struct IpPoolPathParam {
    pub pool_name: Name,
}

/// Create an IP pool
#[endpoint {
    method = POST,
    path = "/v1/system/ip-pools",
    tags = ["system/networking"],
}]
async fn ip_pool_create(
    rqctx: RequestContext<Arc<ServerContext>>,
    pool_params: TypedBody<params::IpPoolCreate>,
) -> Result<HttpResponseCreated<views::IpPool>, HttpError> {
    let apictx = rqctx.context();
    let nexus = &apictx.nexus;
    let pool_params = pool_params.into_inner();
    let handler = async {
        let opctx = crate::context::op_context_for_external_api(&rqctx).await?;
        let pool = nexus.ip_pool_create(&opctx, &pool_params).await?;
        Ok(HttpResponseCreated(IpPool::from(pool)))
    };
    apictx.external_latencies.instrument_dropshot_handler(&rqctx, handler).await
}

/// Fetch an IP pool
#[endpoint {
    method = GET,
    path = "/v1/system/ip-pools/{pool}",
    tags = ["system/networking"],
}]
async fn ip_pool_view(
    rqctx: RequestContext<Arc<ServerContext>>,
    path_params: Path<params::IpPoolPath>,
) -> Result<HttpResponseOk<views::IpPool>, HttpError> {
    let apictx = rqctx.context();
    let handler = async {
        let opctx = crate::context::op_context_for_external_api(&rqctx).await?;
        let nexus = &apictx.nexus;
        let pool_selector = path_params.into_inner().pool;
        let (.., pool) =
            nexus.ip_pool_lookup(&opctx, &pool_selector)?.fetch().await?;
        Ok(HttpResponseOk(IpPool::from(pool)))
    };
    apictx.external_latencies.instrument_dropshot_handler(&rqctx, handler).await
}

/// Delete an IP Pool
#[endpoint {
    method = DELETE,
    path = "/v1/system/ip-pools/{pool}",
    tags = ["system/networking"],
}]
async fn ip_pool_delete(
    rqctx: RequestContext<Arc<ServerContext>>,
    path_params: Path<params::IpPoolPath>,
) -> Result<HttpResponseDeleted, HttpError> {
    let apictx = rqctx.context();
    let handler = async {
        let opctx = crate::context::op_context_for_external_api(&rqctx).await?;
        let nexus = &apictx.nexus;
        let path = path_params.into_inner();
        let pool_lookup = nexus.ip_pool_lookup(&opctx, &path.pool)?;
        nexus.ip_pool_delete(&opctx, &pool_lookup).await?;
        Ok(HttpResponseDeleted())
    };
    apictx.external_latencies.instrument_dropshot_handler(&rqctx, handler).await
}

/// Update an IP Pool
#[endpoint {
    method = PUT,
    path = "/v1/system/ip-pools/{pool}",
    tags = ["system/networking"],
}]
async fn ip_pool_update(
    rqctx: RequestContext<Arc<ServerContext>>,
    path_params: Path<params::IpPoolPath>,
    updates: TypedBody<params::IpPoolUpdate>,
) -> Result<HttpResponseOk<views::IpPool>, HttpError> {
    let apictx = rqctx.context();
    let handler = async {
        let opctx = crate::context::op_context_for_external_api(&rqctx).await?;
        let nexus = &apictx.nexus;
        let path = path_params.into_inner();
        let updates = updates.into_inner();
        let pool_lookup = nexus.ip_pool_lookup(&opctx, &path.pool)?;
        let pool = nexus.ip_pool_update(&opctx, &pool_lookup, &updates).await?;
        Ok(HttpResponseOk(pool.into()))
    };
    apictx.external_latencies.instrument_dropshot_handler(&rqctx, handler).await
}

/// Fetch the IP pool used for Oxide services
#[endpoint {
    method = GET,
    path = "/v1/system/ip-pools-service",
    tags = ["system/networking"],
}]
async fn ip_pool_service_view(
    rqctx: RequestContext<Arc<ServerContext>>,
) -> Result<HttpResponseOk<views::IpPool>, HttpError> {
    let apictx = rqctx.context();
    let nexus = &apictx.nexus;
    let handler = async {
        let opctx = crate::context::op_context_for_external_api(&rqctx).await?;
        let pool = nexus.ip_pool_service_fetch(&opctx).await?;
        Ok(HttpResponseOk(IpPool::from(pool)))
    };
    apictx.external_latencies.instrument_dropshot_handler(&rqctx, handler).await
}

type IpPoolRangePaginationParams = PaginationParams<EmptyScanParams, IpNetwork>;

/// List ranges for an IP pool
///
/// List ranges for an IP pool. Ranges are ordered by their first address.
#[endpoint {
    method = GET,
    path = "/v1/system/ip-pools/{pool}/ranges",
    tags = ["system/networking"],
}]
async fn ip_pool_range_list(
    rqctx: RequestContext<Arc<ServerContext>>,
    path_params: Path<params::IpPoolPath>,
    query_params: Query<IpPoolRangePaginationParams>,
) -> Result<HttpResponseOk<ResultsPage<IpPoolRange>>, HttpError> {
    let apictx = rqctx.context();
    let handler = async {
        let opctx = crate::context::op_context_for_external_api(&rqctx).await?;
        let nexus = &apictx.nexus;
        let query = query_params.into_inner();
        let path = path_params.into_inner();
        let marker = match query.page {
            WhichPage::First(_) => None,
            WhichPage::Next(ref addr) => Some(addr),
        };
        let pag_params = DataPageParams {
            limit: rqctx.page_limit(&query)?,
            direction: PaginationOrder::Ascending,
            marker,
        };
        let pool_lookup = nexus.ip_pool_lookup(&opctx, &path.pool)?;
        let ranges = nexus
            .ip_pool_list_ranges(&opctx, &pool_lookup, &pag_params)
            .await?
            .into_iter()
            .map(|range| range.into())
            .collect();
        Ok(HttpResponseOk(ResultsPage::new(
            ranges,
            &EmptyScanParams {},
            |range: &IpPoolRange, _| {
                IpNetwork::from(range.range.first_address())
            },
        )?))
    };
    apictx.external_latencies.instrument_dropshot_handler(&rqctx, handler).await
}

/// Add a range to an IP pool
#[endpoint {
    method = POST,
    path = "/v1/system/ip-pools/{pool}/ranges/add",
    tags = ["system/networking"],
}]
async fn ip_pool_range_add(
    rqctx: RequestContext<Arc<ServerContext>>,
    path_params: Path<params::IpPoolPath>,
    range_params: TypedBody<shared::IpRange>,
) -> Result<HttpResponseCreated<IpPoolRange>, HttpError> {
    let apictx = &rqctx.context();
    let handler = async {
        let opctx = crate::context::op_context_for_external_api(&rqctx).await?;
        let nexus = &apictx.nexus;
        let path = path_params.into_inner();
        let range = range_params.into_inner();
        let pool_lookup = nexus.ip_pool_lookup(&opctx, &path.pool)?;
        let out = nexus.ip_pool_add_range(&opctx, &pool_lookup, &range).await?;
        Ok(HttpResponseCreated(out.into()))
    };
    apictx.external_latencies.instrument_dropshot_handler(&rqctx, handler).await
}

/// Remove a range from an IP pool
#[endpoint {
    method = POST,
    path = "/v1/system/ip-pools/{pool}/ranges/remove",
    tags = ["system/networking"],
}]
async fn ip_pool_range_remove(
    rqctx: RequestContext<Arc<ServerContext>>,
    path_params: Path<params::IpPoolPath>,
    range_params: TypedBody<shared::IpRange>,
) -> Result<HttpResponseUpdatedNoContent, HttpError> {
    let apictx = &rqctx.context();
    let handler = async {
        let opctx = crate::context::op_context_for_external_api(&rqctx).await?;
        let nexus = &apictx.nexus;
        let path = path_params.into_inner();
        let range = range_params.into_inner();
        let pool_lookup = nexus.ip_pool_lookup(&opctx, &path.pool)?;
        nexus.ip_pool_delete_range(&opctx, &pool_lookup, &range).await?;
        Ok(HttpResponseUpdatedNoContent())
    };
    apictx.external_latencies.instrument_dropshot_handler(&rqctx, handler).await
}

/// List ranges for the IP pool used for Oxide services
///
/// List ranges for the IP pool used for Oxide services. Ranges are ordered by
/// their first address.
#[endpoint {
    method = GET,
    path = "/v1/system/ip-pools-service/ranges",
    tags = ["system/networking"],
}]
async fn ip_pool_service_range_list(
    rqctx: RequestContext<Arc<ServerContext>>,
    query_params: Query<IpPoolRangePaginationParams>,
) -> Result<HttpResponseOk<ResultsPage<IpPoolRange>>, HttpError> {
    let apictx = rqctx.context();
    let handler = async {
        let opctx = crate::context::op_context_for_external_api(&rqctx).await?;
        let nexus = &apictx.nexus;
        let query = query_params.into_inner();
        let marker = match query.page {
            WhichPage::First(_) => None,
            WhichPage::Next(ref addr) => Some(addr),
        };
        let pag_params = DataPageParams {
            limit: rqctx.page_limit(&query)?,
            direction: PaginationOrder::Ascending,
            marker,
        };
        let ranges = nexus
            .ip_pool_service_list_ranges(&opctx, &pag_params)
            .await?
            .into_iter()
            .map(|range| range.into())
            .collect();
        Ok(HttpResponseOk(ResultsPage::new(
            ranges,
            &EmptyScanParams {},
            |range: &IpPoolRange, _| {
                IpNetwork::from(range.range.first_address())
            },
        )?))
    };
    apictx.external_latencies.instrument_dropshot_handler(&rqctx, handler).await
}

/// Add a range to an IP pool used for Oxide services
#[endpoint {
    method = POST,
    path = "/v1/system/ip-pools-service/ranges/add",
    tags = ["system/networking"],
}]
async fn ip_pool_service_range_add(
    rqctx: RequestContext<Arc<ServerContext>>,
    range_params: TypedBody<shared::IpRange>,
) -> Result<HttpResponseCreated<IpPoolRange>, HttpError> {
    let apictx = &rqctx.context();
    let handler = async {
        let opctx = crate::context::op_context_for_external_api(&rqctx).await?;
        let nexus = &apictx.nexus;
        let range = range_params.into_inner();
        let out = nexus.ip_pool_service_add_range(&opctx, &range).await?;
        Ok(HttpResponseCreated(out.into()))
    };
    apictx.external_latencies.instrument_dropshot_handler(&rqctx, handler).await
}

/// Remove a range from an IP pool used for Oxide services
#[endpoint {
    method = POST,
    path = "/v1/system/ip-pools-service/ranges/remove",
    tags = ["system/networking"],
}]
async fn ip_pool_service_range_remove(
    rqctx: RequestContext<Arc<ServerContext>>,
    range_params: TypedBody<shared::IpRange>,
) -> Result<HttpResponseUpdatedNoContent, HttpError> {
    let apictx = &rqctx.context();
    let nexus = &apictx.nexus;
    let range = range_params.into_inner();
    let handler = async {
        let opctx = crate::context::op_context_for_external_api(&rqctx).await?;
        nexus.ip_pool_service_delete_range(&opctx, &range).await?;
        Ok(HttpResponseUpdatedNoContent())
    };
    apictx.external_latencies.instrument_dropshot_handler(&rqctx, handler).await
}

// Disks

/// List disks
#[endpoint {
    method = GET,
    path = "/v1/disks",
    tags = ["disks"],
}]
async fn disk_list(
    rqctx: RequestContext<Arc<ServerContext>>,
    query_params: Query<PaginatedByNameOrId<params::ProjectSelector>>,
) -> Result<HttpResponseOk<ResultsPage<Disk>>, HttpError> {
    let apictx = rqctx.context();
    let handler = async {
        let opctx = crate::context::op_context_for_external_api(&rqctx).await?;
        let nexus = &apictx.nexus;
        let query = query_params.into_inner();
        let pag_params = data_page_params_for(&rqctx, &query)?;
        let scan_params = ScanByNameOrId::from_query(&query)?;
        let paginated_by = name_or_id_pagination(&pag_params, scan_params)?;
        let project_lookup =
            nexus.project_lookup(&opctx, scan_params.selector.clone())?;
        let disks = nexus
            .disk_list(&opctx, &project_lookup, &paginated_by)
            .await?
            .into_iter()
            .map(|disk| disk.into())
            .collect();
        Ok(HttpResponseOk(ScanByNameOrId::results_page(
            &query,
            disks,
            &marker_for_name_or_id,
        )?))
    };
    apictx.external_latencies.instrument_dropshot_handler(&rqctx, handler).await
}

// TODO-correctness See note about instance create.  This should be async.
/// Create a disk
#[endpoint {
    method = POST,
    path = "/v1/disks",
    tags = ["disks"]
}]
async fn disk_create(
    rqctx: RequestContext<Arc<ServerContext>>,
    query_params: Query<params::ProjectSelector>,
    new_disk: TypedBody<params::DiskCreate>,
) -> Result<HttpResponseCreated<Disk>, HttpError> {
    let apictx = rqctx.context();
    let handler = async {
        let opctx = crate::context::op_context_for_external_api(&rqctx).await?;
        let nexus = &apictx.nexus;
        let query = query_params.into_inner();
        let params = new_disk.into_inner();
        let project_lookup = nexus.project_lookup(&opctx, query)?;
        let disk =
            nexus.project_create_disk(&opctx, &project_lookup, &params).await?;
        Ok(HttpResponseCreated(disk.into()))
    };
    apictx.external_latencies.instrument_dropshot_handler(&rqctx, handler).await
}

/// Fetch a disk
#[endpoint {
    method = GET,
    path = "/v1/disks/{disk}",
    tags = ["disks"]
}]
async fn disk_view(
    rqctx: RequestContext<Arc<ServerContext>>,
    path_params: Path<params::DiskPath>,
    query_params: Query<params::OptionalProjectSelector>,
) -> Result<HttpResponseOk<Disk>, HttpError> {
    let apictx = rqctx.context();
    let handler = async {
        let opctx = crate::context::op_context_for_external_api(&rqctx).await?;
        let nexus = &apictx.nexus;
        let path = path_params.into_inner();
        let query = query_params.into_inner();
        let disk_selector =
            params::DiskSelector { disk: path.disk, project: query.project };
        let (.., disk) =
            nexus.disk_lookup(&opctx, disk_selector)?.fetch().await?;
        Ok(HttpResponseOk(disk.into()))
    };
    apictx.external_latencies.instrument_dropshot_handler(&rqctx, handler).await
}

/// Delete a disk
#[endpoint {
    method = DELETE,
    path = "/v1/disks/{disk}",
    tags = ["disks"],
}]
async fn disk_delete(
    rqctx: RequestContext<Arc<ServerContext>>,
    path_params: Path<params::DiskPath>,
    query_params: Query<params::OptionalProjectSelector>,
) -> Result<HttpResponseDeleted, HttpError> {
    let apictx = rqctx.context();
    let handler = async {
        let opctx = crate::context::op_context_for_external_api(&rqctx).await?;
        let nexus = &apictx.nexus;
        let path = path_params.into_inner();
        let query = query_params.into_inner();
        let disk_selector =
            params::DiskSelector { disk: path.disk, project: query.project };
        let disk_lookup = nexus.disk_lookup(&opctx, disk_selector)?;
        nexus.project_delete_disk(&opctx, &disk_lookup).await?;
        Ok(HttpResponseDeleted())
    };
    apictx.external_latencies.instrument_dropshot_handler(&rqctx, handler).await
}

#[derive(Display, Serialize, Deserialize, JsonSchema)]
#[display(style = "snake_case")]
#[serde(rename_all = "snake_case")]
pub enum DiskMetricName {
    Activated,
    Flush,
    Read,
    ReadBytes,
    Write,
    WriteBytes,
}

#[derive(Serialize, Deserialize, JsonSchema)]
struct DiskMetricsPath {
    disk: NameOrId,
    metric: DiskMetricName,
}

/// Fetch disk metrics
#[endpoint {
    method = GET,
    path = "/v1/disks/{disk}/metrics/{metric}",
    tags = ["disks"],
}]
async fn disk_metrics_list(
    rqctx: RequestContext<Arc<ServerContext>>,
    path_params: Path<DiskMetricsPath>,
    query_params: Query<
        PaginationParams<params::ResourceMetrics, params::ResourceMetrics>,
    >,
    selector_params: Query<params::OptionalProjectSelector>,
) -> Result<HttpResponseOk<ResultsPage<oximeter_db::Measurement>>, HttpError> {
    let apictx = rqctx.context();
    let handler = async {
        let nexus = &apictx.nexus;
        let path = path_params.into_inner();
        let query = query_params.into_inner();

        let selector = selector_params.into_inner();
        let limit = rqctx.page_limit(&query)?;
        let disk_selector =
            params::DiskSelector { disk: path.disk, project: selector.project };
        let opctx = crate::context::op_context_for_external_api(&rqctx).await?;
        let (.., authz_disk) = nexus
            .disk_lookup(&opctx, disk_selector)?
            .lookup_for(authz::Action::Read)
            .await?;

        let result = nexus
            .select_timeseries(
                &format!("crucible_upstairs:{}", path.metric),
                &[&format!("upstairs_uuid=={}", authz_disk.id())],
                query,
                limit,
            )
            .await?;

        Ok(HttpResponseOk(result))
    };
    apictx.external_latencies.instrument_dropshot_handler(&rqctx, handler).await
}

/// Start importing blocks into a disk
///
/// Start the process of importing blocks into a disk
#[endpoint {
    method = POST,
    path = "/v1/disks/{disk}/bulk-write-start",
    tags = ["disks"],
}]
async fn disk_bulk_write_import_start(
    rqctx: RequestContext<Arc<ServerContext>>,
    path_params: Path<params::DiskPath>,
    query_params: Query<params::OptionalProjectSelector>,
) -> Result<HttpResponseUpdatedNoContent, HttpError> {
    let apictx = rqctx.context();
    let handler = async {
        let opctx = crate::context::op_context_for_external_api(&rqctx).await?;
        let nexus = &apictx.nexus;
        let path = path_params.into_inner();
        let query = query_params.into_inner();

        let disk_selector =
            params::DiskSelector { disk: path.disk, project: query.project };
        let disk_lookup = nexus.disk_lookup(&opctx, disk_selector)?;

        nexus.disk_manual_import_start(&opctx, &disk_lookup).await?;

        Ok(HttpResponseUpdatedNoContent())
    };
    apictx.external_latencies.instrument_dropshot_handler(&rqctx, handler).await
}

/// Import blocks into a disk
#[endpoint {
    method = POST,
    path = "/v1/disks/{disk}/bulk-write",
    tags = ["disks"],
}]
async fn disk_bulk_write_import(
    rqctx: RequestContext<Arc<ServerContext>>,
    path_params: Path<params::DiskPath>,
    query_params: Query<params::OptionalProjectSelector>,
    import_params: TypedBody<params::ImportBlocksBulkWrite>,
) -> Result<HttpResponseUpdatedNoContent, HttpError> {
    let apictx = rqctx.context();
    let handler = async {
        let opctx = crate::context::op_context_for_external_api(&rqctx).await?;
        let nexus = &apictx.nexus;
        let path = path_params.into_inner();
        let query = query_params.into_inner();
        let params = import_params.into_inner();

        let disk_selector =
            params::DiskSelector { disk: path.disk, project: query.project };
        let disk_lookup = nexus.disk_lookup(&opctx, disk_selector)?;

        nexus.disk_manual_import(&disk_lookup, params).await?;

        Ok(HttpResponseUpdatedNoContent())
    };
    apictx.external_latencies.instrument_dropshot_handler(&rqctx, handler).await
}

/// Stop importing blocks into a disk
///
/// Stop the process of importing blocks into a disk
#[endpoint {
    method = POST,
    path = "/v1/disks/{disk}/bulk-write-stop",
    tags = ["disks"],
}]
async fn disk_bulk_write_import_stop(
    rqctx: RequestContext<Arc<ServerContext>>,
    path_params: Path<params::DiskPath>,
    query_params: Query<params::OptionalProjectSelector>,
) -> Result<HttpResponseUpdatedNoContent, HttpError> {
    let apictx = rqctx.context();
    let handler = async {
        let opctx = crate::context::op_context_for_external_api(&rqctx).await?;
        let nexus = &apictx.nexus;
        let path = path_params.into_inner();
        let query = query_params.into_inner();

        let disk_selector =
            params::DiskSelector { disk: path.disk, project: query.project };
        let disk_lookup = nexus.disk_lookup(&opctx, disk_selector)?;

        nexus.disk_manual_import_stop(&opctx, &disk_lookup).await?;

        Ok(HttpResponseUpdatedNoContent())
    };
    apictx.external_latencies.instrument_dropshot_handler(&rqctx, handler).await
}

/// Request to import blocks from URL
#[endpoint {
    method = POST,
    path = "/v1/disks/{disk}/import",
    tags = ["disks"],
}]
async fn disk_import_blocks_from_url(
    rqctx: RequestContext<Arc<ServerContext>>,
    path_params: Path<params::DiskPath>,
    query_params: Query<params::OptionalProjectSelector>,
    import_params: TypedBody<params::ImportBlocksFromUrl>,
) -> Result<HttpResponseUpdatedNoContent, HttpError> {
    let apictx = rqctx.context();
    let handler = async {
        let opctx = crate::context::op_context_for_external_api(&rqctx).await?;
        let nexus = &apictx.nexus;
        let path = path_params.into_inner();
        let query = query_params.into_inner();
        let params = import_params.into_inner();

        let disk_selector =
            params::DiskSelector { disk: path.disk, project: query.project };
        let disk_lookup = nexus.disk_lookup(&opctx, disk_selector)?;

        nexus
            .import_blocks_from_url_for_disk(&opctx, &disk_lookup, params)
            .await?;

        Ok(HttpResponseUpdatedNoContent())
    };
    apictx.external_latencies.instrument_dropshot_handler(&rqctx, handler).await
}

/// Confirm disk block import completion
#[endpoint {
    method = POST,
    path = "/v1/disks/{disk}/finalize",
    tags = ["disks"],
}]
async fn disk_finalize_import(
    rqctx: RequestContext<Arc<ServerContext>>,
    path_params: Path<params::DiskPath>,
    query_params: Query<params::OptionalProjectSelector>,
    finalize_params: TypedBody<params::FinalizeDisk>,
) -> Result<HttpResponseUpdatedNoContent, HttpError> {
    let apictx = rqctx.context();
    let handler = async {
        let opctx = crate::context::op_context_for_external_api(&rqctx).await?;
        let nexus = &apictx.nexus;
        let path = path_params.into_inner();
        let query = query_params.into_inner();
        let params = finalize_params.into_inner();
        let disk_selector =
            params::DiskSelector { disk: path.disk, project: query.project };
        let disk_lookup = nexus.disk_lookup(&opctx, disk_selector)?;

        nexus.disk_finalize_import(&opctx, &disk_lookup, &params).await?;

        Ok(HttpResponseUpdatedNoContent())
    };
    apictx.external_latencies.instrument_dropshot_handler(&rqctx, handler).await
}

// Instances

/// List instances
#[endpoint {
    method = GET,
    path = "/v1/instances",
    tags = ["instances"],
}]
async fn instance_list(
    rqctx: RequestContext<Arc<ServerContext>>,
    query_params: Query<PaginatedByNameOrId<params::ProjectSelector>>,
) -> Result<HttpResponseOk<ResultsPage<Instance>>, HttpError> {
    let apictx = rqctx.context();
    let handler = async {
        let nexus = &apictx.nexus;
        let query = query_params.into_inner();
        let pag_params = data_page_params_for(&rqctx, &query)?;
        let scan_params = ScanByNameOrId::from_query(&query)?;
        let paginated_by = name_or_id_pagination(&pag_params, scan_params)?;
        let opctx = crate::context::op_context_for_external_api(&rqctx).await?;
        let project_lookup =
            nexus.project_lookup(&opctx, scan_params.selector.clone())?;
        let instances = nexus
            .instance_list(&opctx, &project_lookup, &paginated_by)
            .await?
            .into_iter()
            .map(|i| i.into())
            .collect();
        Ok(HttpResponseOk(ScanByNameOrId::results_page(
            &query,
            instances,
            &marker_for_name_or_id,
        )?))
    };
    apictx.external_latencies.instrument_dropshot_handler(&rqctx, handler).await
}

/// Create an instance
#[endpoint {
    method = POST,
    path = "/v1/instances",
    tags = ["instances"],
}]
async fn instance_create(
    rqctx: RequestContext<Arc<ServerContext>>,
    query_params: Query<params::ProjectSelector>,
    new_instance: TypedBody<params::InstanceCreate>,
) -> Result<HttpResponseCreated<Instance>, HttpError> {
    let apictx = rqctx.context();
    let nexus = &apictx.nexus;
    let project_selector = query_params.into_inner();
    let new_instance_params = &new_instance.into_inner();
    let handler = async {
        let opctx = crate::context::op_context_for_external_api(&rqctx).await?;
        let project_lookup = nexus.project_lookup(&opctx, project_selector)?;
        let instance = nexus
            .project_create_instance(
                &opctx,
                &project_lookup,
                &new_instance_params,
            )
            .await?;
        Ok(HttpResponseCreated(instance.into()))
    };
    apictx.external_latencies.instrument_dropshot_handler(&rqctx, handler).await
}

/// Fetch an instance
#[endpoint {
    method = GET,
    path = "/v1/instances/{instance}",
    tags = ["instances"],
}]
async fn instance_view(
    rqctx: RequestContext<Arc<ServerContext>>,
    query_params: Query<params::OptionalProjectSelector>,
    path_params: Path<params::InstancePath>,
) -> Result<HttpResponseOk<Instance>, HttpError> {
    let apictx = rqctx.context();
    let nexus = &apictx.nexus;
    let path = path_params.into_inner();
    let query = query_params.into_inner();
    let handler = async {
        let opctx = crate::context::op_context_for_external_api(&rqctx).await?;
        let instance_selector = params::InstanceSelector {
            project: query.project,
            instance: path.instance,
        };
        let instance_lookup =
            nexus.instance_lookup(&opctx, instance_selector)?;
        let (.., instance) = instance_lookup.fetch().await?;
        Ok(HttpResponseOk(instance.into()))
    };
    apictx.external_latencies.instrument_dropshot_handler(&rqctx, handler).await
}

/// Delete an instance
#[endpoint {
    method = DELETE,
    path = "/v1/instances/{instance}",
    tags = ["instances"],
}]
async fn instance_delete(
    rqctx: RequestContext<Arc<ServerContext>>,
    query_params: Query<params::OptionalProjectSelector>,
    path_params: Path<params::InstancePath>,
) -> Result<HttpResponseDeleted, HttpError> {
    let apictx = rqctx.context();
    let nexus = &apictx.nexus;
    let path = path_params.into_inner();
    let query = query_params.into_inner();
    let instance_selector = params::InstanceSelector {
        project: query.project,
        instance: path.instance,
    };
    let handler = async {
        let opctx = crate::context::op_context_for_external_api(&rqctx).await?;
        let instance_lookup =
            nexus.instance_lookup(&opctx, instance_selector)?;
        nexus.project_destroy_instance(&opctx, &instance_lookup).await?;
        Ok(HttpResponseDeleted())
    };
    apictx.external_latencies.instrument_dropshot_handler(&rqctx, handler).await
}

// TODO should this be in the public API?
/// Migrate an instance
#[endpoint {
    method = POST,
    path = "/v1/instances/{instance}/migrate",
    tags = ["instances"],
}]
async fn instance_migrate(
    rqctx: RequestContext<Arc<ServerContext>>,
    query_params: Query<params::OptionalProjectSelector>,
    path_params: Path<params::InstancePath>,
    migrate_params: TypedBody<params::InstanceMigrate>,
) -> Result<HttpResponseOk<Instance>, HttpError> {
    let apictx = rqctx.context();
    let nexus = &apictx.nexus;
    let path = path_params.into_inner();
    let query = query_params.into_inner();
    let migrate_instance_params = migrate_params.into_inner();
    let instance_selector = params::InstanceSelector {
        project: query.project,
        instance: path.instance,
    };
    let handler = async {
        let opctx = crate::context::op_context_for_external_api(&rqctx).await?;
        let instance_lookup =
            nexus.instance_lookup(&opctx, instance_selector)?;
        let instance = nexus
            .project_instance_migrate(
                &opctx,
                &instance_lookup,
                migrate_instance_params,
            )
            .await?;
        Ok(HttpResponseOk(instance.into()))
    };
    apictx.external_latencies.instrument_dropshot_handler(&rqctx, handler).await
}

/// Reboot an instance
#[endpoint {
    method = POST,
    path = "/v1/instances/{instance}/reboot",
    tags = ["instances"],
}]
async fn instance_reboot(
    rqctx: RequestContext<Arc<ServerContext>>,
    query_params: Query<params::OptionalProjectSelector>,
    path_params: Path<params::InstancePath>,
) -> Result<HttpResponseAccepted<Instance>, HttpError> {
    let apictx = rqctx.context();
    let nexus = &apictx.nexus;
    let path = path_params.into_inner();
    let query = query_params.into_inner();
    let instance_selector = params::InstanceSelector {
        project: query.project,
        instance: path.instance,
    };
    let handler = async {
        let opctx = crate::context::op_context_for_external_api(&rqctx).await?;
        let instance_lookup =
            nexus.instance_lookup(&opctx, instance_selector)?;
        let instance = nexus.instance_reboot(&opctx, &instance_lookup).await?;
        Ok(HttpResponseAccepted(instance.into()))
    };
    apictx.external_latencies.instrument_dropshot_handler(&rqctx, handler).await
}

/// Boot an instance
#[endpoint {
    method = POST,
    path = "/v1/instances/{instance}/start",
    tags = ["instances"],
}]
async fn instance_start(
    rqctx: RequestContext<Arc<ServerContext>>,
    query_params: Query<params::OptionalProjectSelector>,
    path_params: Path<params::InstancePath>,
) -> Result<HttpResponseAccepted<Instance>, HttpError> {
    let apictx = rqctx.context();
    let nexus = &apictx.nexus;
    let path = path_params.into_inner();
    let query = query_params.into_inner();
    let instance_selector = params::InstanceSelector {
        project: query.project,
        instance: path.instance,
    };
    let handler = async {
        let opctx = crate::context::op_context_for_external_api(&rqctx).await?;
        let instance_lookup =
            nexus.instance_lookup(&opctx, instance_selector)?;
        let instance = nexus.instance_start(&opctx, &instance_lookup).await?;
        Ok(HttpResponseAccepted(instance.into()))
    };
    apictx.external_latencies.instrument_dropshot_handler(&rqctx, handler).await
}

/// Stop an instance
#[endpoint {
    method = POST,
    path = "/v1/instances/{instance}/stop",
    tags = ["instances"],
}]
async fn instance_stop(
    rqctx: RequestContext<Arc<ServerContext>>,
    query_params: Query<params::OptionalProjectSelector>,
    path_params: Path<params::InstancePath>,
) -> Result<HttpResponseAccepted<Instance>, HttpError> {
    let apictx = rqctx.context();
    let nexus = &apictx.nexus;
    let path = path_params.into_inner();
    let query = query_params.into_inner();
    let instance_selector = params::InstanceSelector {
        project: query.project,
        instance: path.instance,
    };
    let handler = async {
        let opctx = crate::context::op_context_for_external_api(&rqctx).await?;
        let instance_lookup =
            nexus.instance_lookup(&opctx, instance_selector)?;
        let instance = nexus.instance_stop(&opctx, &instance_lookup).await?;
        Ok(HttpResponseAccepted(instance.into()))
    };
    apictx.external_latencies.instrument_dropshot_handler(&rqctx, handler).await
}

/// Fetch an instance's serial console
#[endpoint {
    method = GET,
    path = "/v1/instances/{instance}/serial-console",
    tags = ["instances"],
}]
async fn instance_serial_console(
    rqctx: RequestContext<Arc<ServerContext>>,
    path_params: Path<params::InstancePath>,
    query_params: Query<params::InstanceSerialConsoleRequest>,
) -> Result<HttpResponseOk<params::InstanceSerialConsoleData>, HttpError> {
    let apictx = rqctx.context();
    let handler = async {
        let opctx = crate::context::op_context_for_external_api(&rqctx).await?;
        let nexus = &apictx.nexus;
        let path = path_params.into_inner();
        let query = query_params.into_inner();
        let instance_selector = params::InstanceSelector {
            project: query.project.clone(),
            instance: path.instance,
        };
        let instance_lookup =
            nexus.instance_lookup(&opctx, instance_selector)?;
        let data = nexus
            .instance_serial_console_data(&instance_lookup, &query)
            .await?;
        Ok(HttpResponseOk(data))
    };
    apictx.external_latencies.instrument_dropshot_handler(&rqctx, handler).await
}

/// Stream an instance's serial console
#[channel {
    protocol = WEBSOCKETS,
    path = "/v1/instances/{instance}/serial-console/stream",
    tags = ["instances"],
}]
async fn instance_serial_console_stream(
    rqctx: RequestContext<Arc<ServerContext>>,
    path_params: Path<params::InstancePath>,
    query_params: Query<params::InstanceSerialConsoleStreamRequest>,
    conn: WebsocketConnection,
) -> WebsocketChannelResult {
    let apictx = rqctx.context();
    let nexus = &apictx.nexus;
    let path = path_params.into_inner();
    let query = query_params.into_inner();
    let opctx = crate::context::op_context_for_external_api(&rqctx).await?;
    let instance_selector = params::InstanceSelector {
        project: query.project.clone(),
        instance: path.instance,
    };
    let mut client_stream = WebSocketStream::from_raw_socket(
        conn.into_inner(),
        WebSocketRole::Server,
        None,
    )
    .await;
    match nexus.instance_lookup(&opctx, instance_selector) {
        Ok(instance_lookup) => {
            nexus
                .instance_serial_console_stream(
                    client_stream,
                    &instance_lookup,
                    &query,
                )
                .await?;
            Ok(())
        }
        Err(e) => {
            let _ = client_stream
                .close(Some(CloseFrame {
                    code: CloseCode::Error,
                    reason: e.to_string().into(),
                }))
                .await
                .is_ok();
            Err(e.into())
        }
    }
}

/// List an instance's disks
#[endpoint {
    method = GET,
    path = "/v1/instances/{instance}/disks",
    tags = ["instances"],
}]
async fn instance_disk_list(
    rqctx: RequestContext<Arc<ServerContext>>,
    query_params: Query<PaginatedByNameOrId<params::OptionalProjectSelector>>,
    path_params: Path<params::InstancePath>,
) -> Result<HttpResponseOk<ResultsPage<Disk>>, HttpError> {
    let apictx = rqctx.context();
    let handler = async {
        let nexus = &apictx.nexus;
        let path = path_params.into_inner();
        let query = query_params.into_inner();
        let pag_params = data_page_params_for(&rqctx, &query)?;
        let scan_params = ScanByNameOrId::from_query(&query)?;
        let paginated_by = name_or_id_pagination(&pag_params, scan_params)?;
        let opctx = crate::context::op_context_for_external_api(&rqctx).await?;
        let instance_selector = params::InstanceSelector {
            project: scan_params.selector.project.clone(),
            instance: path.instance,
        };
        let instance_lookup =
            nexus.instance_lookup(&opctx, instance_selector)?;
        let disks = nexus
            .instance_list_disks(&opctx, &instance_lookup, &paginated_by)
            .await?
            .into_iter()
            .map(|d| d.into())
            .collect();
        Ok(HttpResponseOk(ScanByNameOrId::results_page(
            &query,
            disks,
            &marker_for_name_or_id,
        )?))
    };
    apictx.external_latencies.instrument_dropshot_handler(&rqctx, handler).await
}

/// Attach a disk to an instance
#[endpoint {
    method = POST,
    path = "/v1/instances/{instance}/disks/attach",
    tags = ["instances"],
}]
async fn instance_disk_attach(
    rqctx: RequestContext<Arc<ServerContext>>,
    path_params: Path<params::InstancePath>,
    query_params: Query<params::OptionalProjectSelector>,
    disk_to_attach: TypedBody<params::DiskPath>,
) -> Result<HttpResponseAccepted<Disk>, HttpError> {
    let apictx = rqctx.context();
    let nexus = &apictx.nexus;
    let path = path_params.into_inner();
    let query = query_params.into_inner();
    let disk = disk_to_attach.into_inner().disk;
    let handler = async {
        let opctx = crate::context::op_context_for_external_api(&rqctx).await?;
        let instance_selector = params::InstanceSelector {
            project: query.project,
            instance: path.instance,
        };
        let instance_lookup =
            nexus.instance_lookup(&opctx, instance_selector)?;
        let disk =
            nexus.instance_attach_disk(&opctx, &instance_lookup, disk).await?;
        Ok(HttpResponseAccepted(disk.into()))
    };
    apictx.external_latencies.instrument_dropshot_handler(&rqctx, handler).await
}

/// Detach a disk from an instance
#[endpoint {
    method = POST,
    path = "/v1/instances/{instance}/disks/detach",
    tags = ["instances"],
}]
async fn instance_disk_detach(
    rqctx: RequestContext<Arc<ServerContext>>,
    path_params: Path<params::InstancePath>,
    query_params: Query<params::OptionalProjectSelector>,
    disk_to_detach: TypedBody<params::DiskPath>,
) -> Result<HttpResponseAccepted<Disk>, HttpError> {
    let apictx = rqctx.context();
    let handler = async {
        let opctx = crate::context::op_context_for_external_api(&rqctx).await?;
        let nexus = &apictx.nexus;
        let path = path_params.into_inner();
        let query = query_params.into_inner();
        let disk = disk_to_detach.into_inner().disk;
        let instance_selector = params::InstanceSelector {
            project: query.project,
            instance: path.instance,
        };
        let instance_lookup =
            nexus.instance_lookup(&opctx, instance_selector)?;
        let disk =
            nexus.instance_detach_disk(&opctx, &instance_lookup, disk).await?;
        Ok(HttpResponseAccepted(disk.into()))
    };
    apictx.external_latencies.instrument_dropshot_handler(&rqctx, handler).await
}

// Certificates

/// List certificates for external endpoints
///
/// Returns a list of TLS certificates used for the external API (for the
/// current Silo).  These are sorted by creation date, with the most recent
/// certificates appearing first.
#[endpoint {
    method = GET,
    path = "/v1/certificates",
    tags = ["silos"],
}]
async fn certificate_list(
    rqctx: RequestContext<Arc<ServerContext>>,
    query_params: Query<PaginatedByNameOrId>,
) -> Result<HttpResponseOk<ResultsPage<Certificate>>, HttpError> {
    let apictx = rqctx.context();
    let handler = async {
        let nexus = &apictx.nexus;
        let query = query_params.into_inner();
        let pag_params = data_page_params_for(&rqctx, &query)?;
        let scan_params = ScanByNameOrId::from_query(&query)?;
        let paginated_by = name_or_id_pagination(&pag_params, scan_params)?;
        let opctx = crate::context::op_context_for_external_api(&rqctx).await?;
        let certs = nexus
            .certificates_list(&opctx, &paginated_by)
            .await?
            .into_iter()
            .map(|d| d.try_into())
            .collect::<Result<Vec<_>, Error>>()?;
        Ok(HttpResponseOk(ScanByNameOrId::results_page(
            &query,
            certs,
            &marker_for_name_or_id,
        )?))
    };
    apictx.external_latencies.instrument_dropshot_handler(&rqctx, handler).await
}

/// Create a new system-wide x.509 certificate
///
/// This certificate is automatically used by the Oxide Control plane to serve
/// external connections.
#[endpoint {
    method = POST,
    path = "/v1/certificates",
    tags = ["silos"]
}]
async fn certificate_create(
    rqctx: RequestContext<Arc<ServerContext>>,
    new_cert: TypedBody<params::CertificateCreate>,
) -> Result<HttpResponseCreated<Certificate>, HttpError> {
    let apictx = rqctx.context();
    let handler = async {
        let nexus = &apictx.nexus;
        let new_cert_params = new_cert.into_inner();
        let opctx = crate::context::op_context_for_external_api(&rqctx).await?;
        let cert = nexus.certificate_create(&opctx, new_cert_params).await?;
        Ok(HttpResponseCreated(cert.try_into()?))
    };
    apictx.external_latencies.instrument_dropshot_handler(&rqctx, handler).await
}

/// Path parameters for Certificate requests
#[derive(Deserialize, JsonSchema)]
struct CertificatePathParam {
    certificate: NameOrId,
}

/// Fetch a certificate
///
/// Returns the details of a specific certificate
#[endpoint {
    method = GET,
    path = "/v1/certificates/{certificate}",
    tags = ["silos"],
}]
async fn certificate_view(
    rqctx: RequestContext<Arc<ServerContext>>,
    path_params: Path<CertificatePathParam>,
) -> Result<HttpResponseOk<Certificate>, HttpError> {
    let apictx = rqctx.context();
    let handler = async {
        let nexus = &apictx.nexus;
        let path = path_params.into_inner();
        let opctx = crate::context::op_context_for_external_api(&rqctx).await?;
        let (.., cert) =
            nexus.certificate_lookup(&opctx, &path.certificate).fetch().await?;
        Ok(HttpResponseOk(cert.try_into()?))
    };
    apictx.external_latencies.instrument_dropshot_handler(&rqctx, handler).await
}

/// Delete a certificate
///
/// Permanently delete a certificate. This operation cannot be undone.
#[endpoint {
    method = DELETE,
    path = "/v1/certificates/{certificate}",
    tags = ["silos"],
}]
async fn certificate_delete(
    rqctx: RequestContext<Arc<ServerContext>>,
    path_params: Path<CertificatePathParam>,
) -> Result<HttpResponseDeleted, HttpError> {
    let apictx = rqctx.context();
    let handler = async {
        let nexus = &apictx.nexus;
        let path = path_params.into_inner();
        let opctx = crate::context::op_context_for_external_api(&rqctx).await?;
        nexus
            .certificate_delete(
                &opctx,
                nexus.certificate_lookup(&opctx, &path.certificate),
            )
            .await?;
        Ok(HttpResponseDeleted())
    };
    apictx.external_latencies.instrument_dropshot_handler(&rqctx, handler).await
}

/// Create an address lot
#[endpoint {
    method = POST,
    path = "/v1/system/networking/address-lot",
    tags = ["system/networking"],
}]
async fn networking_address_lot_create(
    rqctx: RequestContext<Arc<ServerContext>>,
    new_address_lot: TypedBody<params::AddressLotCreate>,
) -> Result<HttpResponseCreated<AddressLotCreateResponse>, HttpError> {
    let apictx = rqctx.context();
    let handler = async {
        let nexus = &apictx.nexus;
        let params = new_address_lot.into_inner();
        let opctx = crate::context::op_context_for_external_api(&rqctx).await?;
        let result = nexus.address_lot_create(&opctx, params).await?;

        let lot: AddressLot = result.lot.into();
        let blocks: Vec<AddressLotBlock> =
            result.blocks.iter().map(|b| b.clone().into()).collect();

        Ok(HttpResponseCreated(AddressLotCreateResponse { lot, blocks }))
    };
    apictx.external_latencies.instrument_dropshot_handler(&rqctx, handler).await
}

/// Delete an address lot
#[endpoint {
    method = DELETE,
    path = "/v1/system/networking/address-lot/{address_lot}",
    tags = ["system/networking"],
}]
async fn networking_address_lot_delete(
    rqctx: RequestContext<Arc<ServerContext>>,
    path_params: Path<params::AddressLotPath>,
) -> Result<HttpResponseDeleted, HttpError> {
    let apictx = rqctx.context();
    let handler = async {
        let opctx = crate::context::op_context_for_external_api(&rqctx).await?;
        let nexus = &apictx.nexus;
        let path = path_params.into_inner();
        let address_lot_lookup =
            nexus.address_lot_lookup(&opctx, path.address_lot)?;
        nexus.address_lot_delete(&opctx, &address_lot_lookup).await?;
        Ok(HttpResponseDeleted())
    };
    apictx.external_latencies.instrument_dropshot_handler(&rqctx, handler).await
}

/// List address lots
#[endpoint {
    method = GET,
    path = "/v1/system/networking/address-lot",
    tags = ["system/networking"],
}]
async fn networking_address_lot_list(
    rqctx: RequestContext<Arc<ServerContext>>,
    query_params: Query<PaginatedByNameOrId>,
) -> Result<HttpResponseOk<ResultsPage<AddressLot>>, HttpError> {
    let apictx = rqctx.context();
    let handler = async {
        let nexus = &apictx.nexus;
        let query = query_params.into_inner();
        let pag_params = data_page_params_for(&rqctx, &query)?;
        let scan_params = ScanByNameOrId::from_query(&query)?;
        let paginated_by = name_or_id_pagination(&pag_params, scan_params)?;
        let opctx = crate::context::op_context_for_external_api(&rqctx).await?;
        let lots = nexus
            .address_lot_list(&opctx, &paginated_by)
            .await?
            .into_iter()
            .map(|p| p.into())
            .collect();

        Ok(HttpResponseOk(ScanByNameOrId::results_page(
            &query,
            lots,
            &marker_for_name_or_id,
        )?))
    };
    apictx.external_latencies.instrument_dropshot_handler(&rqctx, handler).await
}

/// List the blocks in an address lot
#[endpoint {
    method = GET,
    path = "/v1/system/networking/address-lot/{address_lot}/blocks",
    tags = ["system/networking"],
}]
async fn networking_address_lot_block_list(
    rqctx: RequestContext<Arc<ServerContext>>,
    path_params: Path<params::AddressLotPath>,
    query_params: Query<PaginatedById>,
) -> Result<HttpResponseOk<ResultsPage<AddressLotBlock>>, HttpError> {
    let apictx = rqctx.context();
    let handler = async {
        let nexus = &apictx.nexus;
        let query = query_params.into_inner();
        let path = path_params.into_inner();
        let pagparams = data_page_params_for(&rqctx, &query)?;
        let opctx = crate::context::op_context_for_external_api(&rqctx).await?;
        let address_lot_lookup =
            nexus.address_lot_lookup(&opctx, path.address_lot)?;
        let blocks = nexus
            .address_lot_block_list(&opctx, &address_lot_lookup, &pagparams)
            .await?
            .into_iter()
            .map(|p| p.into())
            .collect();

        Ok(HttpResponseOk(ScanById::results_page(
            &query,
            blocks,
            &|_, x: &AddressLotBlock| x.id,
        )?))
    };
    apictx.external_latencies.instrument_dropshot_handler(&rqctx, handler).await
}

/// Create a loopback address
#[endpoint {
    method = POST,
    path = "/v1/system/networking/loopback-address",
    tags = ["system/networking"],
}]
async fn networking_loopback_address_create(
    rqctx: RequestContext<Arc<ServerContext>>,
    new_loopback_address: TypedBody<params::LoopbackAddressCreate>,
) -> Result<HttpResponseCreated<LoopbackAddress>, HttpError> {
    let apictx = rqctx.context();
    let handler = async {
        let nexus = &apictx.nexus;
        let params = new_loopback_address.into_inner();
        let opctx = crate::context::op_context_for_external_api(&rqctx).await?;
        let result = nexus.loopback_address_create(&opctx, params).await?;

        let addr: LoopbackAddress = result.into();

        Ok(HttpResponseCreated(addr))
    };
    apictx.external_latencies.instrument_dropshot_handler(&rqctx, handler).await
}

#[derive(Serialize, Deserialize, JsonSchema)]
pub struct LoopbackAddressPath {
    /// The rack to use when selecting the loopback address.
    pub rack_id: Uuid,

    /// The switch location to use when selecting the loopback address.
    pub switch_location: Name,

    /// The IP address and subnet mask to use when selecting the loopback
    /// address.
    pub address: IpAddr,

    /// The IP address and subnet mask to use when selecting the loopback
    /// address.
    pub subnet_mask: u8,
}

/// Delete a loopback address
#[endpoint {
    method = DELETE,
    path = "/v1/system/networking/loopback-address/{rack_id}/{switch_location}/{address}/{subnet_mask}",
    tags = ["system/networking"],
}]
async fn networking_loopback_address_delete(
    rqctx: RequestContext<Arc<ServerContext>>,
    path: Path<LoopbackAddressPath>,
) -> Result<HttpResponseDeleted, HttpError> {
    let apictx = rqctx.context();
    let handler = async {
        let nexus = &apictx.nexus;
        let path = path.into_inner();
        let opctx = crate::context::op_context_for_external_api(&rqctx).await?;
        let addr = match IpNetwork::new(path.address, path.subnet_mask) {
            Ok(addr) => Ok(addr),
            Err(_) => Err(HttpError::for_bad_request(
                None,
                "invalid ip address".into(),
            )),
        }?;
        nexus
            .loopback_address_delete(
                &opctx,
                path.rack_id,
                path.switch_location.clone(),
                addr.into(),
            )
            .await?;
        Ok(HttpResponseDeleted())
    };
    apictx.external_latencies.instrument_dropshot_handler(&rqctx, handler).await
}

/// Get loopback addresses, optionally filtering by id
#[endpoint {
    method = GET,
    path = "/v1/system/networking/loopback-address",
    tags = ["system/networking"],
}]
async fn networking_loopback_address_list(
    rqctx: RequestContext<Arc<ServerContext>>,
    query_params: Query<PaginatedById>,
) -> Result<HttpResponseOk<ResultsPage<LoopbackAddress>>, HttpError> {
    let apictx = rqctx.context();
    let handler = async {
        let nexus = &apictx.nexus;
        let query = query_params.into_inner();
        let pagparams = data_page_params_for(&rqctx, &query)?;
        let opctx = crate::context::op_context_for_external_api(&rqctx).await?;
        let addrs = nexus
            .loopback_address_list(&opctx, &pagparams)
            .await?
            .into_iter()
            .map(|p| p.into())
            .collect();

        Ok(HttpResponseOk(ScanById::results_page(
            &query,
            addrs,
            &|_, x: &LoopbackAddress| x.id,
        )?))
    };
    apictx.external_latencies.instrument_dropshot_handler(&rqctx, handler).await
}

/// Create switch port settings
#[endpoint {
    method = POST,
    path = "/v1/system/networking/switch-port-settings",
    tags = ["system/networking"],
}]
async fn networking_switch_port_settings_create(
    rqctx: RequestContext<Arc<ServerContext>>,
    new_settings: TypedBody<params::SwitchPortSettingsCreate>,
) -> Result<HttpResponseCreated<SwitchPortSettingsView>, HttpError> {
    let apictx = rqctx.context();
    let handler = async {
        let nexus = &apictx.nexus;
        let params = new_settings.into_inner();
        let opctx = crate::context::op_context_for_external_api(&rqctx).await?;
        let result = nexus.switch_port_settings_create(&opctx, params).await?;

        let settings: SwitchPortSettingsView = result.into();
        Ok(HttpResponseCreated(settings))
    };
    apictx.external_latencies.instrument_dropshot_handler(&rqctx, handler).await
}

/// Delete switch port settings
#[endpoint {
    method = DELETE,
    path = "/v1/system/networking/switch-port-settings",
    tags = ["system/networking"],
}]
async fn networking_switch_port_settings_delete(
    rqctx: RequestContext<Arc<ServerContext>>,
    query_params: Query<params::SwitchPortSettingsSelector>,
) -> Result<HttpResponseDeleted, HttpError> {
    let apictx = rqctx.context();
    let handler = async {
        let nexus = &apictx.nexus;
        let selector = query_params.into_inner();
        let opctx = crate::context::op_context_for_external_api(&rqctx).await?;
        nexus.switch_port_settings_delete(&opctx, &selector).await?;
        Ok(HttpResponseDeleted())
    };
    apictx.external_latencies.instrument_dropshot_handler(&rqctx, handler).await
}

/// List switch port settings
#[endpoint {
    method = GET,
    path = "/v1/system/networking/switch-port-settings",
    tags = ["system/networking"],
}]
async fn networking_switch_port_settings_list(
    rqctx: RequestContext<Arc<ServerContext>>,
    query_params: Query<
        PaginatedByNameOrId<params::SwitchPortSettingsSelector>,
    >,
) -> Result<HttpResponseOk<ResultsPage<SwitchPortSettings>>, HttpError> {
    let apictx = rqctx.context();
    let handler = async {
        let nexus = &apictx.nexus;
        let query = query_params.into_inner();
        let pag_params = data_page_params_for(&rqctx, &query)?;
        let scan_params = ScanByNameOrId::from_query(&query)?;
        let paginated_by = name_or_id_pagination(&pag_params, scan_params)?;
        let opctx = crate::context::op_context_for_external_api(&rqctx).await?;
        let settings = nexus
            .switch_port_settings_list(&opctx, &paginated_by)
            .await?
            .into_iter()
            .map(|p| p.into())
            .collect();

        Ok(HttpResponseOk(ScanByNameOrId::results_page(
            &query,
            settings,
            &marker_for_name_or_id,
        )?))
    };
    apictx.external_latencies.instrument_dropshot_handler(&rqctx, handler).await
}

/// Get information about a switch port
#[endpoint {
    method = GET,
    path = "/v1/system/networking/switch-port-settings/{port}",
    tags = ["system/networking"],
}]
async fn networking_switch_port_settings_view(
    rqctx: RequestContext<Arc<ServerContext>>,
    path_params: Path<params::SwitchPortSettingsInfoSelector>,
) -> Result<HttpResponseOk<SwitchPortSettingsView>, HttpError> {
    let apictx = rqctx.context();
    let handler = async {
        let nexus = &apictx.nexus;
        let query = path_params.into_inner().port;
        let opctx = crate::context::op_context_for_external_api(&rqctx).await?;
        let settings = nexus.switch_port_settings_get(&opctx, &query).await?;
        Ok(HttpResponseOk(settings.into()))
    };
    apictx.external_latencies.instrument_dropshot_handler(&rqctx, handler).await
}

/// List switch ports
#[endpoint {
    method = GET,
<<<<<<< HEAD
    path = "/v1/system/hardware/switches/{switch_id}/ports",
    tags = ["system"],
=======
    path = "/v1/system/hardware/switch-port",
    tags = ["system/hardware"],
>>>>>>> f20a8f4b
}]
async fn switch_port_list(
    rqctx: RequestContext<Arc<ServerContext>>,
    path_params: Path<params::SwitchPath>,
    query_params: Query<PaginatedById>,
) -> Result<HttpResponseOk<ResultsPage<SwitchPort>>, HttpError> {
    let apictx = rqctx.context();
    let handler = async {
        let nexus = &apictx.nexus;
        let query = query_params.into_inner();
        let path = path_params.into_inner();
        let pagparams = data_page_params_for(&rqctx, &query)?;
        let opctx = crate::context::op_context_for_external_api(&rqctx).await?;
        let switch_lookup = nexus.switch_lookup(
            &opctx,
            params::SwitchSelector { switch: path.switch_id },
        )?;
        let addrs = nexus
            .switch_port_list(&opctx, switch_lookup, &pagparams)
            .await?
            .into_iter()
            .map(|p| p.into())
            .collect();

        Ok(HttpResponseOk(ScanById::results_page(
            &query,
            addrs,
            &|_, x: &SwitchPort| x.id,
        )?))
    };
    apictx.external_latencies.instrument_dropshot_handler(&rqctx, handler).await
}

/// Apply switch port settings
#[endpoint {
    method = POST,
<<<<<<< HEAD
    path = "/v1/system/hardware/switches/{switch_id}/ports/{port}/settings",
    tags = ["system"],
=======
    path = "/v1/system/hardware/switch-port/{port}/settings",
    tags = ["system/hardware"],
>>>>>>> f20a8f4b
}]
async fn switch_port_apply_settings(
    rqctx: RequestContext<Arc<ServerContext>>,
    path_params: Path<params::SwitchPortSelector>,
    settings_body: TypedBody<params::SwitchPortApplySettings>,
) -> Result<HttpResponseUpdatedNoContent, HttpError> {
    let apictx = rqctx.context();
    let handler = async {
        let nexus = &apictx.nexus;
        let path = path_params.into_inner();
        let settings = settings_body.into_inner();
        let opctx = crate::context::op_context_for_external_api(&rqctx).await?;
        let switch_port_lookup =
            nexus.switch_port_lookup(&opctx, path.clone())?;
        nexus
            .switch_port_apply_settings(
                &opctx,
                &switch_port_lookup,
                &path.port,
                &settings,
            )
            .await?;
        Ok(HttpResponseUpdatedNoContent {})
    };
    apictx.external_latencies.instrument_dropshot_handler(&rqctx, handler).await
}

/// Clear switch port settings
#[endpoint {
    method = DELETE,
<<<<<<< HEAD
    path = "/v1/system/hardware/switches/{switch_id}/ports/{port}/settings",
    tags = ["system"],
=======
    path = "/v1/system/hardware/switch-port/{port}/settings",
    tags = ["system/hardware"],
>>>>>>> f20a8f4b
}]
async fn switch_port_clear_settings(
    rqctx: RequestContext<Arc<ServerContext>>,
    path_params: Path<params::SwitchPortSelector>,
) -> Result<HttpResponseUpdatedNoContent, HttpError> {
    let apictx = rqctx.context();
    let handler = async {
        let nexus = &apictx.nexus;
        let path = path_params.into_inner();
        let opctx = crate::context::op_context_for_external_api(&rqctx).await?;
        let switch_port_lookup =
            nexus.switch_port_lookup(&opctx, path.clone())?;
        nexus
            .switch_port_clear_settings(&opctx, &switch_port_lookup, &path.port)
            .await?;
        Ok(HttpResponseUpdatedNoContent {})
    };
    apictx.external_latencies.instrument_dropshot_handler(&rqctx, handler).await
}

// Images

/// List images
///
/// List images which are global or scoped to the specified project. The images
/// are returned sorted by creation date, with the most recent images appearing first.
#[endpoint {
    method = GET,
    path = "/v1/images",
    tags = ["images"],
}]
async fn image_list(
    rqctx: RequestContext<Arc<ServerContext>>,
    query_params: Query<PaginatedByNameOrId<params::ImageListSelector>>,
) -> Result<HttpResponseOk<ResultsPage<Image>>, HttpError> {
    let apictx = rqctx.context();
    let handler = async {
        let opctx = crate::context::op_context_for_external_api(&rqctx).await?;
        let nexus = &apictx.nexus;
        let query = query_params.into_inner();
        let pag_params = data_page_params_for(&rqctx, &query)?;
        let scan_params = ScanByNameOrId::from_query(&query)?;
        let paginated_by = name_or_id_pagination(&pag_params, scan_params)?;
        let parent_lookup = match scan_params.selector.project.clone() {
            Some(project) => {
                let project_lookup = nexus.project_lookup(
                    &opctx,
                    params::ProjectSelector { project },
                )?;
                ImageParentLookup::Project(project_lookup)
            }
            None => {
                let silo_lookup = nexus.current_silo_lookup(&opctx)?;
                ImageParentLookup::Silo(silo_lookup)
            }
        };
        let images = nexus
            .image_list(
                &opctx,
                &parent_lookup,
                scan_params.selector.include_silo_images.unwrap_or(false),
                &paginated_by,
            )
            .await?
            .into_iter()
            .map(|d| d.into())
            .collect();
        Ok(HttpResponseOk(ScanByNameOrId::results_page(
            &query,
            images,
            &marker_for_name_or_id,
        )?))
    };
    apictx.external_latencies.instrument_dropshot_handler(&rqctx, handler).await
}

/// Create an image
///
/// Create a new image in a project.
#[endpoint {
    method = POST,
    path = "/v1/images",
    tags = ["images"]
}]
async fn image_create(
    rqctx: RequestContext<Arc<ServerContext>>,
    query_params: Query<params::OptionalProjectSelector>,
    new_image: TypedBody<params::ImageCreate>,
) -> Result<HttpResponseCreated<Image>, HttpError> {
    let apictx = rqctx.context();
    let handler = async {
        let opctx = crate::context::op_context_for_external_api(&rqctx).await?;
        let nexus = &apictx.nexus;
        let query = query_params.into_inner();
        let params = &new_image.into_inner();
        let parent_lookup = match query.project.clone() {
            Some(project) => {
                let project_lookup = nexus.project_lookup(
                    &opctx,
                    params::ProjectSelector { project },
                )?;
                ImageParentLookup::Project(project_lookup)
            }
            None => {
                let silo_lookup = nexus.current_silo_lookup(&opctx)?;
                ImageParentLookup::Silo(silo_lookup)
            }
        };
        let image = nexus.image_create(&opctx, &parent_lookup, &params).await?;
        Ok(HttpResponseCreated(image.into()))
    };
    apictx.external_latencies.instrument_dropshot_handler(&rqctx, handler).await
}

/// Fetch an image
///
/// Fetch the details for a specific image in a project.
#[endpoint {
    method = GET,
    path = "/v1/images/{image}",
    tags = ["images"],
}]
async fn image_view(
    rqctx: RequestContext<Arc<ServerContext>>,
    path_params: Path<params::ImagePath>,
    query_params: Query<params::OptionalProjectSelector>,
) -> Result<HttpResponseOk<Image>, HttpError> {
    let apictx = rqctx.context();
    let handler = async {
        let opctx = crate::context::op_context_for_external_api(&rqctx).await?;
        let nexus = &apictx.nexus;
        let path = path_params.into_inner();
        let query = query_params.into_inner();
        let image: nexus_db_model::Image = match nexus
            .image_lookup(
                &opctx,
                params::ImageSelector {
                    image: path.image,
                    project: query.project,
                },
            )
            .await?
        {
            ImageLookup::ProjectImage(image) => {
                let (.., db_image) = image.fetch().await?;
                db_image.into()
            }
            ImageLookup::SiloImage(image) => {
                let (.., db_image) = image.fetch().await?;
                db_image.into()
            }
        };
        Ok(HttpResponseOk(image.into()))
    };
    apictx.external_latencies.instrument_dropshot_handler(&rqctx, handler).await
}

/// Delete an image
///
/// Permanently delete an image from a project. This operation cannot be undone.
/// Any instances in the project using the image will continue to run, however
/// new instances can not be created with this image.
#[endpoint {
    method = DELETE,
    path = "/v1/images/{image}",
    tags = ["images"],
}]
async fn image_delete(
    rqctx: RequestContext<Arc<ServerContext>>,
    path_params: Path<params::ImagePath>,
    query_params: Query<params::OptionalProjectSelector>,
) -> Result<HttpResponseDeleted, HttpError> {
    let apictx = rqctx.context();
    let handler = async {
        let opctx = crate::context::op_context_for_external_api(&rqctx).await?;
        let nexus = &apictx.nexus;
        let path = path_params.into_inner();
        let query = query_params.into_inner();
        let image_lookup = nexus
            .image_lookup(
                &opctx,
                params::ImageSelector {
                    image: path.image,
                    project: query.project,
                },
            )
            .await?;
        nexus.image_delete(&opctx, &image_lookup).await?;
        Ok(HttpResponseDeleted())
    };
    apictx.external_latencies.instrument_dropshot_handler(&rqctx, handler).await
}

/// Promote a project image
///
/// Promote a project image to be visible to all projects in the silo
#[endpoint {
    method = POST,
    path = "/v1/images/{image}/promote",
    tags = ["images"]
}]
async fn image_promote(
    rqctx: RequestContext<Arc<ServerContext>>,
    path_params: Path<params::ImagePath>,
    query_params: Query<params::OptionalProjectSelector>,
) -> Result<HttpResponseAccepted<Image>, HttpError> {
    let apictx = rqctx.context();
    let handler = async {
        let opctx = crate::context::op_context_for_external_api(&rqctx).await?;
        let nexus = &apictx.nexus;
        let path = path_params.into_inner();
        let query = query_params.into_inner();
        let image_lookup = nexus
            .image_lookup(
                &opctx,
                params::ImageSelector {
                    image: path.image,
                    project: query.project,
                },
            )
            .await?;
        let image = nexus.image_promote(&opctx, &image_lookup).await?;
        Ok(HttpResponseAccepted(image.into()))
    };
    apictx.external_latencies.instrument_dropshot_handler(&rqctx, handler).await
}

/// Demote a silo image
///
/// Demote a silo image to be visible only to a specified project
#[endpoint {
    method = POST,
    path = "/v1/images/{image}/demote",
    tags = ["images"]
}]
async fn image_demote(
    rqctx: RequestContext<Arc<ServerContext>>,
    path_params: Path<params::ImagePath>,
    query_params: Query<params::ProjectSelector>,
) -> Result<HttpResponseAccepted<Image>, HttpError> {
    let apictx = rqctx.context();
    let handler = async {
        let opctx = crate::context::op_context_for_external_api(&rqctx).await?;
        let nexus = &apictx.nexus;
        let path = path_params.into_inner();
        let query = query_params.into_inner();
        let image_lookup = nexus
            .image_lookup(
                &opctx,
                params::ImageSelector { image: path.image, project: None },
            )
            .await?;

        let project_lookup = nexus.project_lookup(&opctx, query)?;

        let image =
            nexus.image_demote(&opctx, &image_lookup, &project_lookup).await?;
        Ok(HttpResponseAccepted(image.into()))
    };
    apictx.external_latencies.instrument_dropshot_handler(&rqctx, handler).await
}

/// List network interfaces
#[endpoint {
    method = GET,
    path = "/v1/network-interfaces",
    tags = ["instances"],
}]
async fn instance_network_interface_list(
    rqctx: RequestContext<Arc<ServerContext>>,
    query_params: Query<PaginatedByNameOrId<params::InstanceSelector>>,
) -> Result<HttpResponseOk<ResultsPage<InstanceNetworkInterface>>, HttpError> {
    let apictx = rqctx.context();
    let handler = async {
        let opctx = crate::context::op_context_for_external_api(&rqctx).await?;
        let nexus = &apictx.nexus;
        let query = query_params.into_inner();
        let pag_params = data_page_params_for(&rqctx, &query)?;
        let scan_params = ScanByNameOrId::from_query(&query)?;
        let paginated_by = name_or_id_pagination(&pag_params, scan_params)?;
        let instance_lookup =
            nexus.instance_lookup(&opctx, scan_params.selector.clone())?;
        let interfaces = nexus
            .instance_network_interface_list(
                &opctx,
                &instance_lookup,
                &paginated_by,
            )
            .await?
            .into_iter()
            .map(|d| d.into())
            .collect();
        Ok(HttpResponseOk(ScanByNameOrId::results_page(
            &query,
            interfaces,
            &marker_for_name_or_id,
        )?))
    };
    apictx.external_latencies.instrument_dropshot_handler(&rqctx, handler).await
}

/// Create a network interface
#[endpoint {
    method = POST,
    path = "/v1/network-interfaces",
    tags = ["instances"],
}]
async fn instance_network_interface_create(
    rqctx: RequestContext<Arc<ServerContext>>,
    query_params: Query<params::InstanceSelector>,
    interface_params: TypedBody<params::InstanceNetworkInterfaceCreate>,
) -> Result<HttpResponseCreated<InstanceNetworkInterface>, HttpError> {
    let apictx = rqctx.context();
    let handler = async {
        let opctx = crate::context::op_context_for_external_api(&rqctx).await?;
        let nexus = &apictx.nexus;
        let query = query_params.into_inner();
        let instance_lookup = nexus.instance_lookup(&opctx, query)?;
        let iface = nexus
            .network_interface_create(
                &opctx,
                &instance_lookup,
                &interface_params.into_inner(),
            )
            .await?;
        Ok(HttpResponseCreated(iface.into()))
    };
    apictx.external_latencies.instrument_dropshot_handler(&rqctx, handler).await
}

/// Delete a network interface
///
/// Note that the primary interface for an instance cannot be deleted if there
/// are any secondary interfaces. A new primary interface must be designated
/// first. The primary interface can be deleted if there are no secondary
/// interfaces.
#[endpoint {
    method = DELETE,
    path = "/v1/network-interfaces/{interface}",
    tags = ["instances"],
}]
async fn instance_network_interface_delete(
    rqctx: RequestContext<Arc<ServerContext>>,
    path_params: Path<params::NetworkInterfacePath>,
    query_params: Query<params::OptionalInstanceSelector>,
) -> Result<HttpResponseDeleted, HttpError> {
    let apictx = rqctx.context();
    let handler = async {
        let opctx = crate::context::op_context_for_external_api(&rqctx).await?;
        let nexus = &apictx.nexus;
        let path = path_params.into_inner();
        let query = query_params.into_inner();
        let interface_selector = params::InstanceNetworkInterfaceSelector {
            project: query.project,
            instance: query.instance,
            network_interface: path.interface,
        };
        let interface_lookup = nexus
            .instance_network_interface_lookup(&opctx, interface_selector)?;
        nexus
            .instance_network_interface_delete(&opctx, &interface_lookup)
            .await?;
        Ok(HttpResponseDeleted())
    };
    apictx.external_latencies.instrument_dropshot_handler(&rqctx, handler).await
}

/// Fetch a network interface
#[endpoint {
    method = GET,
    path = "/v1/network-interfaces/{interface}",
    tags = ["instances"],
}]
async fn instance_network_interface_view(
    rqctx: RequestContext<Arc<ServerContext>>,
    path_params: Path<params::NetworkInterfacePath>,
    query_params: Query<params::OptionalInstanceSelector>,
) -> Result<HttpResponseOk<InstanceNetworkInterface>, HttpError> {
    let apictx = rqctx.context();
    let handler = async {
        let opctx = crate::context::op_context_for_external_api(&rqctx).await?;
        let nexus = &apictx.nexus;
        let path = path_params.into_inner();
        let query = query_params.into_inner();
        let interface_selector = params::InstanceNetworkInterfaceSelector {
            project: query.project,
            instance: query.instance,
            network_interface: path.interface,
        };
        let (.., interface) = nexus
            .instance_network_interface_lookup(&opctx, interface_selector)?
            .fetch()
            .await?;
        Ok(HttpResponseOk(interface.into()))
    };
    apictx.external_latencies.instrument_dropshot_handler(&rqctx, handler).await
}

/// Update a network interface
#[endpoint {
    method = PUT,
    path = "/v1/network-interfaces/{interface}",
    tags = ["instances"],
}]
async fn instance_network_interface_update(
    rqctx: RequestContext<Arc<ServerContext>>,
    path_params: Path<params::NetworkInterfacePath>,
    query_params: Query<params::OptionalInstanceSelector>,
    updated_iface: TypedBody<params::InstanceNetworkInterfaceUpdate>,
) -> Result<HttpResponseOk<InstanceNetworkInterface>, HttpError> {
    let apictx = rqctx.context();
    let handler = async {
        let opctx = crate::context::op_context_for_external_api(&rqctx).await?;
        let nexus = &apictx.nexus;
        let path = path_params.into_inner();
        let query = query_params.into_inner();
        let updated_iface = updated_iface.into_inner();
        let network_interface_selector =
            params::InstanceNetworkInterfaceSelector {
                project: query.project,
                instance: query.instance,
                network_interface: path.interface,
            };
        let network_interface_lookup = nexus
            .instance_network_interface_lookup(
                &opctx,
                network_interface_selector,
            )?;
        let interface = nexus
            .instance_network_interface_update(
                &opctx,
                &network_interface_lookup,
                updated_iface,
            )
            .await?;
        Ok(HttpResponseOk(InstanceNetworkInterface::from(interface)))
    };
    apictx.external_latencies.instrument_dropshot_handler(&rqctx, handler).await
}

// External IP addresses for instances

/// List external IP addresses
#[endpoint {
    method = GET,
    path = "/v1/instances/{instance}/external-ips",
    tags = ["instances"],
}]
async fn instance_external_ip_list(
    rqctx: RequestContext<Arc<ServerContext>>,
    query_params: Query<params::OptionalProjectSelector>,
    path_params: Path<params::InstancePath>,
) -> Result<HttpResponseOk<ResultsPage<views::ExternalIp>>, HttpError> {
    let apictx = rqctx.context();
    let handler = async {
        let nexus = &apictx.nexus;
        let path = path_params.into_inner();
        let query = query_params.into_inner();
        let opctx = crate::context::op_context_for_external_api(&rqctx).await?;
        let instance_selector = params::InstanceSelector {
            project: query.project,
            instance: path.instance,
        };
        let instance_lookup =
            nexus.instance_lookup(&opctx, instance_selector)?;
        let ips =
            nexus.instance_list_external_ips(&opctx, &instance_lookup).await?;
        Ok(HttpResponseOk(ResultsPage { items: ips, next_page: None }))
    };
    apictx.external_latencies.instrument_dropshot_handler(&rqctx, handler).await
}

// Snapshots

/// List snapshots
#[endpoint {
    method = GET,
    path = "/v1/snapshots",
    tags = ["snapshots"],
}]
async fn snapshot_list(
    rqctx: RequestContext<Arc<ServerContext>>,
    query_params: Query<PaginatedByNameOrId<params::ProjectSelector>>,
) -> Result<HttpResponseOk<ResultsPage<Snapshot>>, HttpError> {
    let apictx = rqctx.context();
    let handler = async {
        let opctx = crate::context::op_context_for_external_api(&rqctx).await?;
        let nexus = &apictx.nexus;
        let query = query_params.into_inner();
        let pag_params = data_page_params_for(&rqctx, &query)?;
        let scan_params = ScanByNameOrId::from_query(&query)?;
        let paginated_by = name_or_id_pagination(&pag_params, scan_params)?;
        let project_lookup =
            nexus.project_lookup(&opctx, scan_params.selector.clone())?;
        let snapshots = nexus
            .snapshot_list(&opctx, &project_lookup, &paginated_by)
            .await?
            .into_iter()
            .map(|d| d.into())
            .collect();
        Ok(HttpResponseOk(ScanByNameOrId::results_page(
            &query,
            snapshots,
            &marker_for_name_or_id,
        )?))
    };
    apictx.external_latencies.instrument_dropshot_handler(&rqctx, handler).await
}

/// Create a snapshot
///
/// Creates a point-in-time snapshot from a disk.
#[endpoint {
    method = POST,
    path = "/v1/snapshots",
    tags = ["snapshots"],
}]
async fn snapshot_create(
    rqctx: RequestContext<Arc<ServerContext>>,
    query_params: Query<params::ProjectSelector>,
    new_snapshot: TypedBody<params::SnapshotCreate>,
) -> Result<HttpResponseCreated<Snapshot>, HttpError> {
    let apictx = rqctx.context();
    let handler = async {
        let opctx = crate::context::op_context_for_external_api(&rqctx).await?;
        let nexus = &apictx.nexus;
        let query = query_params.into_inner();
        let new_snapshot_params = &new_snapshot.into_inner();
        let project_lookup = nexus.project_lookup(&opctx, query)?;
        let snapshot = nexus
            .snapshot_create(&opctx, project_lookup, &new_snapshot_params)
            .await?;
        Ok(HttpResponseCreated(snapshot.into()))
    };
    apictx.external_latencies.instrument_dropshot_handler(&rqctx, handler).await
}

/// Fetch a snapshot
#[endpoint {
    method = GET,
    path = "/v1/snapshots/{snapshot}",
    tags = ["snapshots"],
}]
async fn snapshot_view(
    rqctx: RequestContext<Arc<ServerContext>>,
    path_params: Path<params::SnapshotPath>,
    query_params: Query<params::OptionalProjectSelector>,
) -> Result<HttpResponseOk<Snapshot>, HttpError> {
    let apictx = rqctx.context();
    let handler = async {
        let opctx = crate::context::op_context_for_external_api(&rqctx).await?;
        let nexus = &apictx.nexus;
        let path = path_params.into_inner();
        let query = query_params.into_inner();
        let snapshot_selector = params::SnapshotSelector {
            project: query.project,
            snapshot: path.snapshot,
        };
        let (.., snapshot) =
            nexus.snapshot_lookup(&opctx, snapshot_selector)?.fetch().await?;
        Ok(HttpResponseOk(snapshot.into()))
    };
    apictx.external_latencies.instrument_dropshot_handler(&rqctx, handler).await
}

/// Delete a snapshot
#[endpoint {
    method = DELETE,
    path = "/v1/snapshots/{snapshot}",
    tags = ["snapshots"],
}]
async fn snapshot_delete(
    rqctx: RequestContext<Arc<ServerContext>>,
    path_params: Path<params::SnapshotPath>,
    query_params: Query<params::OptionalProjectSelector>,
) -> Result<HttpResponseDeleted, HttpError> {
    let apictx = rqctx.context();
    let handler = async {
        let opctx = crate::context::op_context_for_external_api(&rqctx).await?;
        let nexus = &apictx.nexus;
        let path = path_params.into_inner();
        let query = query_params.into_inner();
        let snapshot_selector = params::SnapshotSelector {
            project: query.project,
            snapshot: path.snapshot,
        };
        let snapshot_lookup =
            nexus.snapshot_lookup(&opctx, snapshot_selector)?;
        nexus.snapshot_delete(&opctx, &snapshot_lookup).await?;
        Ok(HttpResponseDeleted())
    };
    apictx.external_latencies.instrument_dropshot_handler(&rqctx, handler).await
}

// VPCs

/// List VPCs
#[endpoint {
    method = GET,
    path = "/v1/vpcs",
    tags = ["vpcs"],
}]
async fn vpc_list(
    rqctx: RequestContext<Arc<ServerContext>>,
    query_params: Query<PaginatedByNameOrId<params::ProjectSelector>>,
) -> Result<HttpResponseOk<ResultsPage<Vpc>>, HttpError> {
    let apictx = rqctx.context();
    let handler = async {
        let nexus = &apictx.nexus;
        let query = query_params.into_inner();
        let pag_params = data_page_params_for(&rqctx, &query)?;
        let scan_params = ScanByNameOrId::from_query(&query)?;
        let paginated_by = name_or_id_pagination(&pag_params, scan_params)?;
        let opctx = crate::context::op_context_for_external_api(&rqctx).await?;
        let project_lookup =
            nexus.project_lookup(&opctx, scan_params.selector.clone())?;
        let vpcs = nexus
            .vpc_list(&opctx, &project_lookup, &paginated_by)
            .await?
            .into_iter()
            .map(|p| p.into())
            .collect();

        Ok(HttpResponseOk(ScanByNameOrId::results_page(
            &query,
            vpcs,
            &marker_for_name_or_id,
        )?))
    };
    apictx.external_latencies.instrument_dropshot_handler(&rqctx, handler).await
}

/// Create a VPC
#[endpoint {
    method = POST,
    path = "/v1/vpcs",
    tags = ["vpcs"],
}]
async fn vpc_create(
    rqctx: RequestContext<Arc<ServerContext>>,
    query_params: Query<params::ProjectSelector>,
    body: TypedBody<params::VpcCreate>,
) -> Result<HttpResponseCreated<Vpc>, HttpError> {
    let apictx = rqctx.context();
    let nexus = &apictx.nexus;
    let query = query_params.into_inner();
    let new_vpc_params = body.into_inner();
    let handler = async {
        let opctx = crate::context::op_context_for_external_api(&rqctx).await?;
        let project_lookup = nexus.project_lookup(&opctx, query)?;
        let vpc = nexus
            .project_create_vpc(&opctx, &project_lookup, &new_vpc_params)
            .await?;
        Ok(HttpResponseCreated(vpc.into()))
    };
    apictx.external_latencies.instrument_dropshot_handler(&rqctx, handler).await
}

/// Fetch a VPC
#[endpoint {
    method = GET,
    path = "/v1/vpcs/{vpc}",
    tags = ["vpcs"],
}]
async fn vpc_view(
    rqctx: RequestContext<Arc<ServerContext>>,
    path_params: Path<params::VpcPath>,
    query_params: Query<params::OptionalProjectSelector>,
) -> Result<HttpResponseOk<Vpc>, HttpError> {
    let apictx = rqctx.context();
    let handler = async {
        let nexus = &apictx.nexus;
        let path = path_params.into_inner();
        let query = query_params.into_inner();
        let opctx = crate::context::op_context_for_external_api(&rqctx).await?;
        let vpc_selector =
            params::VpcSelector { project: query.project, vpc: path.vpc };
        let (.., vpc) = nexus.vpc_lookup(&opctx, vpc_selector)?.fetch().await?;
        Ok(HttpResponseOk(vpc.into()))
    };
    apictx.external_latencies.instrument_dropshot_handler(&rqctx, handler).await
}

/// Update a VPC
#[endpoint {
    method = PUT,
    path = "/v1/vpcs/{vpc}",
    tags = ["vpcs"],
}]
async fn vpc_update(
    rqctx: RequestContext<Arc<ServerContext>>,
    path_params: Path<params::VpcPath>,
    query_params: Query<params::OptionalProjectSelector>,
    updated_vpc: TypedBody<params::VpcUpdate>,
) -> Result<HttpResponseOk<Vpc>, HttpError> {
    let apictx = rqctx.context();
    let handler = async {
        let nexus = &apictx.nexus;
        let path = path_params.into_inner();
        let query = query_params.into_inner();
        let updated_vpc_params = &updated_vpc.into_inner();
        let opctx = crate::context::op_context_for_external_api(&rqctx).await?;
        let vpc_selector =
            params::VpcSelector { project: query.project, vpc: path.vpc };
        let vpc_lookup = nexus.vpc_lookup(&opctx, vpc_selector)?;
        let vpc = nexus
            .project_update_vpc(&opctx, &vpc_lookup, &updated_vpc_params)
            .await?;
        Ok(HttpResponseOk(vpc.into()))
    };
    apictx.external_latencies.instrument_dropshot_handler(&rqctx, handler).await
}

/// Delete a VPC
#[endpoint {
    method = DELETE,
    path = "/v1/vpcs/{vpc}",
    tags = ["vpcs"],
}]
async fn vpc_delete(
    rqctx: RequestContext<Arc<ServerContext>>,
    path_params: Path<params::VpcPath>,
    query_params: Query<params::OptionalProjectSelector>,
) -> Result<HttpResponseDeleted, HttpError> {
    let apictx = rqctx.context();
    let handler = async {
        let nexus = &apictx.nexus;
        let path = path_params.into_inner();
        let query = query_params.into_inner();
        let opctx = crate::context::op_context_for_external_api(&rqctx).await?;
        let vpc_selector =
            params::VpcSelector { project: query.project, vpc: path.vpc };
        let vpc_lookup = nexus.vpc_lookup(&opctx, vpc_selector)?;
        nexus.project_delete_vpc(&opctx, &vpc_lookup).await?;
        Ok(HttpResponseDeleted())
    };
    apictx.external_latencies.instrument_dropshot_handler(&rqctx, handler).await
}

/// List subnets
#[endpoint {
    method = GET,
    path = "/v1/vpc-subnets",
    tags = ["vpcs"],
}]
async fn vpc_subnet_list(
    rqctx: RequestContext<Arc<ServerContext>>,
    query_params: Query<PaginatedByNameOrId<params::VpcSelector>>,
) -> Result<HttpResponseOk<ResultsPage<VpcSubnet>>, HttpError> {
    let apictx = rqctx.context();
    let handler = async {
        let nexus = &apictx.nexus;
        let query = query_params.into_inner();
        let pag_params = data_page_params_for(&rqctx, &query)?;
        let scan_params = ScanByNameOrId::from_query(&query)?;
        let paginated_by = name_or_id_pagination(&pag_params, scan_params)?;
        let opctx = crate::context::op_context_for_external_api(&rqctx).await?;
        let vpc_lookup =
            nexus.vpc_lookup(&opctx, scan_params.selector.clone())?;
        let subnets = nexus
            .vpc_subnet_list(&opctx, &vpc_lookup, &paginated_by)
            .await?
            .into_iter()
            .map(|vpc| vpc.into())
            .collect();
        Ok(HttpResponseOk(ScanByNameOrId::results_page(
            &query,
            subnets,
            &marker_for_name_or_id,
        )?))
    };
    apictx.external_latencies.instrument_dropshot_handler(&rqctx, handler).await
}

/// Create a subnet
#[endpoint {
    method = POST,
    path = "/v1/vpc-subnets",
    tags = ["vpcs"],
}]
async fn vpc_subnet_create(
    rqctx: RequestContext<Arc<ServerContext>>,
    query_params: Query<params::VpcSelector>,
    create_params: TypedBody<params::VpcSubnetCreate>,
) -> Result<HttpResponseCreated<VpcSubnet>, HttpError> {
    let apictx = rqctx.context();
    let handler = async {
        let nexus = &apictx.nexus;
        let query = query_params.into_inner();
        let create = create_params.into_inner();
        let opctx = crate::context::op_context_for_external_api(&rqctx).await?;
        let vpc_lookup = nexus.vpc_lookup(&opctx, query)?;
        let subnet =
            nexus.vpc_create_subnet(&opctx, &vpc_lookup, &create).await?;
        Ok(HttpResponseCreated(subnet.into()))
    };
    apictx.external_latencies.instrument_dropshot_handler(&rqctx, handler).await
}

/// Fetch a subnet
#[endpoint {
    method = GET,
    path = "/v1/vpc-subnets/{subnet}",
    tags = ["vpcs"],
}]
async fn vpc_subnet_view(
    rqctx: RequestContext<Arc<ServerContext>>,
    path_params: Path<params::SubnetPath>,
    query_params: Query<params::OptionalVpcSelector>,
) -> Result<HttpResponseOk<VpcSubnet>, HttpError> {
    let apictx = rqctx.context();
    let handler = async {
        let nexus = &apictx.nexus;
        let path = path_params.into_inner();
        let query = query_params.into_inner();
        let opctx = crate::context::op_context_for_external_api(&rqctx).await?;
        let subnet_selector = params::SubnetSelector {
            project: query.project,
            vpc: query.vpc,
            subnet: path.subnet,
        };
        let (.., subnet) =
            nexus.vpc_subnet_lookup(&opctx, subnet_selector)?.fetch().await?;
        Ok(HttpResponseOk(subnet.into()))
    };
    apictx.external_latencies.instrument_dropshot_handler(&rqctx, handler).await
}

/// Delete a subnet
#[endpoint {
    method = DELETE,
    path = "/v1/vpc-subnets/{subnet}",
    tags = ["vpcs"],
}]
async fn vpc_subnet_delete(
    rqctx: RequestContext<Arc<ServerContext>>,
    path_params: Path<params::SubnetPath>,
    query_params: Query<params::OptionalVpcSelector>,
) -> Result<HttpResponseDeleted, HttpError> {
    let apictx = rqctx.context();
    let handler = async {
        let nexus = &apictx.nexus;
        let path = path_params.into_inner();
        let query = query_params.into_inner();
        let opctx = crate::context::op_context_for_external_api(&rqctx).await?;
        let subnet_selector = params::SubnetSelector {
            project: query.project,
            vpc: query.vpc,
            subnet: path.subnet,
        };
        let subnet_lookup = nexus.vpc_subnet_lookup(&opctx, subnet_selector)?;
        nexus.vpc_delete_subnet(&opctx, &subnet_lookup).await?;
        Ok(HttpResponseDeleted())
    };
    apictx.external_latencies.instrument_dropshot_handler(&rqctx, handler).await
}

/// Update a subnet
#[endpoint {
    method = PUT,
    path = "/v1/vpc-subnets/{subnet}",
    tags = ["vpcs"],
}]
async fn vpc_subnet_update(
    rqctx: RequestContext<Arc<ServerContext>>,
    path_params: Path<params::SubnetPath>,
    query_params: Query<params::OptionalVpcSelector>,
    subnet_params: TypedBody<params::VpcSubnetUpdate>,
) -> Result<HttpResponseOk<VpcSubnet>, HttpError> {
    let apictx = rqctx.context();
    let handler = async {
        let nexus = &apictx.nexus;
        let path = path_params.into_inner();
        let query = query_params.into_inner();
        let subnet_params = subnet_params.into_inner();
        let opctx = crate::context::op_context_for_external_api(&rqctx).await?;
        let subnet_selector = params::SubnetSelector {
            project: query.project,
            vpc: query.vpc,
            subnet: path.subnet,
        };
        let subnet_lookup = nexus.vpc_subnet_lookup(&opctx, subnet_selector)?;
        let subnet = nexus
            .vpc_update_subnet(&opctx, &subnet_lookup, &subnet_params)
            .await?;
        Ok(HttpResponseOk(subnet.into()))
    };
    apictx.external_latencies.instrument_dropshot_handler(&rqctx, handler).await
}

// This endpoint is likely temporary. We would rather list all IPs allocated in
// a subnet whether they come from NICs or something else. See
// https://github.com/oxidecomputer/omicron/issues/2476

/// List network interfaces
#[endpoint {
    method = GET,
    path = "/v1/vpc-subnets/{subnet}/network-interfaces",
    tags = ["vpcs"],
}]
async fn vpc_subnet_list_network_interfaces(
    rqctx: RequestContext<Arc<ServerContext>>,
    path_params: Path<params::SubnetPath>,
    query_params: Query<PaginatedByNameOrId<params::OptionalVpcSelector>>,
) -> Result<HttpResponseOk<ResultsPage<InstanceNetworkInterface>>, HttpError> {
    let apictx = rqctx.context();
    let handler = async {
        let nexus = &apictx.nexus;
        let query = query_params.into_inner();
        let path = path_params.into_inner();
        let pag_params = data_page_params_for(&rqctx, &query)?;
        let scan_params = ScanByNameOrId::from_query(&query)?;
        let paginated_by = name_or_id_pagination(&pag_params, scan_params)?;
        let opctx = crate::context::op_context_for_external_api(&rqctx).await?;
        let subnet_selector = params::SubnetSelector {
            project: scan_params.selector.project.clone(),
            vpc: scan_params.selector.vpc.clone(),
            subnet: path.subnet,
        };
        let subnet_lookup = nexus.vpc_subnet_lookup(&opctx, subnet_selector)?;
        let interfaces = nexus
            .subnet_list_instance_network_interfaces(
                &opctx,
                &subnet_lookup,
                &paginated_by,
            )
            .await?
            .into_iter()
            .map(|interfaces| interfaces.into())
            .collect();
        Ok(HttpResponseOk(ScanByNameOrId::results_page(
            &query,
            interfaces,
            &marker_for_name_or_id,
        )?))
    };
    apictx.external_latencies.instrument_dropshot_handler(&rqctx, handler).await
}

// VPC Firewalls

// TODO Is the number of firewall rules bounded?
/// List firewall rules
#[endpoint {
    method = GET,
    path = "/v1/vpc-firewall-rules",
    tags = ["vpcs"],
}]
async fn vpc_firewall_rules_view(
    rqctx: RequestContext<Arc<ServerContext>>,
    query_params: Query<params::VpcSelector>,
) -> Result<HttpResponseOk<VpcFirewallRules>, HttpError> {
    // TODO: Check If-Match and fail if the ETag doesn't match anymore.
    // Without this check, if firewall rules change while someone is listing
    // the rules, they will see a mix of the old and new rules.
    let apictx = rqctx.context();
    let handler = async {
        let opctx = crate::context::op_context_for_external_api(&rqctx).await?;
        let nexus = &apictx.nexus;
        let query = query_params.into_inner();
        let vpc_lookup = nexus.vpc_lookup(&opctx, query)?;
        let rules = nexus.vpc_list_firewall_rules(&opctx, &vpc_lookup).await?;
        Ok(HttpResponseOk(VpcFirewallRules {
            rules: rules.into_iter().map(|rule| rule.into()).collect(),
        }))
    };
    apictx.external_latencies.instrument_dropshot_handler(&rqctx, handler).await
}

/// Replace firewall rules
#[endpoint {
    method = PUT,
    path = "/v1/vpc-firewall-rules",
    tags = ["vpcs"],
}]
async fn vpc_firewall_rules_update(
    rqctx: RequestContext<Arc<ServerContext>>,
    query_params: Query<params::VpcSelector>,
    router_params: TypedBody<VpcFirewallRuleUpdateParams>,
) -> Result<HttpResponseOk<VpcFirewallRules>, HttpError> {
    // TODO: Check If-Match and fail if the ETag doesn't match anymore.
    // TODO: limit size of the ruleset because the GET endpoint is not paginated
    let apictx = rqctx.context();
    let handler = async {
        let opctx = crate::context::op_context_for_external_api(&rqctx).await?;
        let nexus = &apictx.nexus;
        let query = query_params.into_inner();
        let router_params = router_params.into_inner();
        let vpc_lookup = nexus.vpc_lookup(&opctx, query)?;
        let rules = nexus
            .vpc_update_firewall_rules(&opctx, &vpc_lookup, &router_params)
            .await?;
        Ok(HttpResponseOk(VpcFirewallRules {
            rules: rules.into_iter().map(|rule| rule.into()).collect(),
        }))
    };
    apictx.external_latencies.instrument_dropshot_handler(&rqctx, handler).await
}

// VPC Routers

/// List routers
#[endpoint {
    method = GET,
    path = "/v1/vpc-routers",
    tags = ["vpcs"],
}]
async fn vpc_router_list(
    rqctx: RequestContext<Arc<ServerContext>>,
    query_params: Query<PaginatedByNameOrId<params::VpcSelector>>,
) -> Result<HttpResponseOk<ResultsPage<VpcRouter>>, HttpError> {
    let apictx = rqctx.context();
    let handler = async {
        let opctx = crate::context::op_context_for_external_api(&rqctx).await?;
        let nexus = &apictx.nexus;
        let query = query_params.into_inner();
        let pag_params = data_page_params_for(&rqctx, &query)?;
        let scan_params = ScanByNameOrId::from_query(&query)?;
        let paginated_by = name_or_id_pagination(&pag_params, scan_params)?;
        let vpc_lookup =
            nexus.vpc_lookup(&opctx, scan_params.selector.clone())?;
        let routers = nexus
            .vpc_router_list(&opctx, &vpc_lookup, &paginated_by)
            .await?
            .into_iter()
            .map(|s| s.into())
            .collect();
        Ok(HttpResponseOk(ScanByNameOrId::results_page(
            &query,
            routers,
            &marker_for_name_or_id,
        )?))
    };
    apictx.external_latencies.instrument_dropshot_handler(&rqctx, handler).await
}

/// Fetch a router
#[endpoint {
    method = GET,
    path = "/v1/vpc-routers/{router}",
    tags = ["vpcs"],
}]
async fn vpc_router_view(
    rqctx: RequestContext<Arc<ServerContext>>,
    path_params: Path<params::RouterPath>,
    query_params: Query<params::OptionalVpcSelector>,
) -> Result<HttpResponseOk<VpcRouter>, HttpError> {
    let apictx = rqctx.context();
    let handler = async {
        let nexus = &apictx.nexus;
        let path = path_params.into_inner();
        let query = query_params.into_inner();
        let opctx = crate::context::op_context_for_external_api(&rqctx).await?;
        let router_selector = params::RouterSelector {
            project: query.project,
            vpc: query.vpc,
            router: path.router,
        };
        let (.., vpc_router) =
            nexus.vpc_router_lookup(&opctx, router_selector)?.fetch().await?;
        Ok(HttpResponseOk(vpc_router.into()))
    };
    apictx.external_latencies.instrument_dropshot_handler(&rqctx, handler).await
}

/// Create a VPC router
#[endpoint {
    method = POST,
    path = "/v1/vpc-routers",
    tags = ["vpcs"],
}]
async fn vpc_router_create(
    rqctx: RequestContext<Arc<ServerContext>>,
    query_params: Query<params::VpcSelector>,
    create_params: TypedBody<params::VpcRouterCreate>,
) -> Result<HttpResponseCreated<VpcRouter>, HttpError> {
    let apictx = rqctx.context();
    let handler = async {
        let nexus = &apictx.nexus;
        let query = query_params.into_inner();
        let create = create_params.into_inner();
        let opctx = crate::context::op_context_for_external_api(&rqctx).await?;
        let vpc_lookup = nexus.vpc_lookup(&opctx, query)?;
        let router = nexus
            .vpc_create_router(
                &opctx,
                &vpc_lookup,
                &db::model::VpcRouterKind::Custom,
                &create,
            )
            .await?;
        Ok(HttpResponseCreated(router.into()))
    };
    apictx.external_latencies.instrument_dropshot_handler(&rqctx, handler).await
}

/// Delete a router
#[endpoint {
    method = DELETE,
    path = "/v1/vpc-routers/{router}",
    tags = ["vpcs"],
}]
async fn vpc_router_delete(
    rqctx: RequestContext<Arc<ServerContext>>,
    path_params: Path<params::RouterPath>,
    query_params: Query<params::OptionalVpcSelector>,
) -> Result<HttpResponseDeleted, HttpError> {
    let apictx = rqctx.context();
    let handler = async {
        let nexus = &apictx.nexus;
        let path = path_params.into_inner();
        let query = query_params.into_inner();
        let opctx = crate::context::op_context_for_external_api(&rqctx).await?;
        let router_selector = params::RouterSelector {
            project: query.project,
            vpc: query.vpc,
            router: path.router,
        };
        let router_lookup = nexus.vpc_router_lookup(&opctx, router_selector)?;
        nexus.vpc_delete_router(&opctx, &router_lookup).await?;
        Ok(HttpResponseDeleted())
    };
    apictx.external_latencies.instrument_dropshot_handler(&rqctx, handler).await
}

/// Update a router
#[endpoint {
    method = PUT,
    path = "/v1/vpc-routers/{router}",
    tags = ["vpcs"],
}]
async fn vpc_router_update(
    rqctx: RequestContext<Arc<ServerContext>>,
    path_params: Path<params::RouterPath>,
    query_params: Query<params::OptionalVpcSelector>,
    router_params: TypedBody<params::VpcRouterUpdate>,
) -> Result<HttpResponseOk<VpcRouter>, HttpError> {
    let apictx = rqctx.context();
    let handler = async {
        let nexus = &apictx.nexus;
        let path = path_params.into_inner();
        let query = query_params.into_inner();
        let router_params = router_params.into_inner();
        let opctx = crate::context::op_context_for_external_api(&rqctx).await?;
        let router_selector = params::RouterSelector {
            project: query.project,
            vpc: query.vpc,
            router: path.router,
        };
        let router_lookup = nexus.vpc_router_lookup(&opctx, router_selector)?;
        let router = nexus
            .vpc_update_router(&opctx, &router_lookup, &router_params)
            .await?;
        Ok(HttpResponseOk(router.into()))
    };
    apictx.external_latencies.instrument_dropshot_handler(&rqctx, handler).await
}

/// List routes
///
/// List the routes associated with a router in a particular VPC.
#[endpoint {
    method = GET,
    path = "/v1/vpc-router-routes",
    tags = ["vpcs"],
}]
async fn vpc_router_route_list(
    rqctx: RequestContext<Arc<ServerContext>>,
    query_params: Query<PaginatedByNameOrId<params::RouterSelector>>,
) -> Result<HttpResponseOk<ResultsPage<RouterRoute>>, HttpError> {
    let apictx = rqctx.context();
    let handler = async {
        let opctx = crate::context::op_context_for_external_api(&rqctx).await?;
        let nexus = &apictx.nexus;
        let query = query_params.into_inner();
        let pag_params = data_page_params_for(&rqctx, &query)?;
        let scan_params = ScanByNameOrId::from_query(&query)?;
        let paginated_by = name_or_id_pagination(&pag_params, scan_params)?;
        let router_lookup =
            nexus.vpc_router_lookup(&opctx, scan_params.selector.clone())?;
        let routes = nexus
            .vpc_router_route_list(&opctx, &router_lookup, &paginated_by)
            .await?
            .into_iter()
            .map(|route| route.into())
            .collect();
        Ok(HttpResponseOk(ScanByNameOrId::results_page(
            &query,
            routes,
            &marker_for_name_or_id,
        )?))
    };
    apictx.external_latencies.instrument_dropshot_handler(&rqctx, handler).await
}

// Vpc Router Routes

/// Fetch a route
#[endpoint {
    method = GET,
    path = "/v1/vpc-router-routes/{route}",
    tags = ["vpcs"],
}]
async fn vpc_router_route_view(
    rqctx: RequestContext<Arc<ServerContext>>,
    path_params: Path<params::RoutePath>,
    query_params: Query<params::RouterSelector>,
) -> Result<HttpResponseOk<RouterRoute>, HttpError> {
    let apictx = rqctx.context();
    let handler = async {
        let opctx = crate::context::op_context_for_external_api(&rqctx).await?;
        let nexus = &apictx.nexus;
        let path = path_params.into_inner();
        let query = query_params.into_inner();
        let route_selector = params::RouteSelector {
            project: query.project,
            vpc: query.vpc,
            router: Some(query.router),
            route: path.route,
        };
        let (.., route) = nexus
            .vpc_router_route_lookup(&opctx, route_selector)?
            .fetch()
            .await?;
        Ok(HttpResponseOk(route.into()))
    };
    apictx.external_latencies.instrument_dropshot_handler(&rqctx, handler).await
}

/// Create a router
#[endpoint {
    method = POST,
    path = "/v1/vpc-router-routes",
    tags = ["vpcs"],
}]
async fn vpc_router_route_create(
    rqctx: RequestContext<Arc<ServerContext>>,
    query_params: Query<params::RouterSelector>,
    create_params: TypedBody<params::RouterRouteCreate>,
) -> Result<HttpResponseCreated<RouterRoute>, HttpError> {
    let apictx = rqctx.context();
    let handler = async {
        let opctx = crate::context::op_context_for_external_api(&rqctx).await?;
        let nexus = &apictx.nexus;
        let query = query_params.into_inner();
        let create = create_params.into_inner();
        let router_lookup = nexus.vpc_router_lookup(&opctx, query)?;
        let route = nexus
            .router_create_route(
                &opctx,
                &router_lookup,
                &RouterRouteKind::Custom,
                &create,
            )
            .await?;
        Ok(HttpResponseCreated(route.into()))
    };
    apictx.external_latencies.instrument_dropshot_handler(&rqctx, handler).await
}

/// Delete a route
#[endpoint {
    method = DELETE,
    path = "/v1/vpc-router-routes/{route}",
    tags = ["vpcs"],
}]
async fn vpc_router_route_delete(
    rqctx: RequestContext<Arc<ServerContext>>,
    path_params: Path<params::RoutePath>,
    query_params: Query<params::OptionalRouterSelector>,
) -> Result<HttpResponseDeleted, HttpError> {
    let apictx = rqctx.context();
    let handler = async {
        let opctx = crate::context::op_context_for_external_api(&rqctx).await?;
        let nexus = &apictx.nexus;
        let path = path_params.into_inner();
        let query = query_params.into_inner();
        let route_selector = params::RouteSelector {
            project: query.project,
            vpc: query.vpc,
            router: query.router,
            route: path.route,
        };
        let route_lookup =
            nexus.vpc_router_route_lookup(&opctx, route_selector)?;
        nexus.router_delete_route(&opctx, &route_lookup).await?;
        Ok(HttpResponseDeleted())
    };
    apictx.external_latencies.instrument_dropshot_handler(&rqctx, handler).await
}

/// Update a route
#[endpoint {
    method = PUT,
    path = "/v1/vpc-router-routes/{route}",
    tags = ["vpcs"],
}]
async fn vpc_router_route_update(
    rqctx: RequestContext<Arc<ServerContext>>,
    path_params: Path<params::RoutePath>,
    query_params: Query<params::OptionalRouterSelector>,
    router_params: TypedBody<params::RouterRouteUpdate>,
) -> Result<HttpResponseOk<RouterRoute>, HttpError> {
    let apictx = rqctx.context();
    let handler = async {
        let nexus = &apictx.nexus;
        let path = path_params.into_inner();
        let query = query_params.into_inner();
        let router_params = router_params.into_inner();
        let opctx = crate::context::op_context_for_external_api(&rqctx).await?;
        let route_selector = params::RouteSelector {
            project: query.project,
            vpc: query.vpc,
            router: query.router,
            route: path.route,
        };
        let route_lookup =
            nexus.vpc_router_route_lookup(&opctx, route_selector)?;
        let route = nexus
            .router_update_route(&opctx, &route_lookup, &router_params)
            .await?;
        Ok(HttpResponseOk(route.into()))
    };
    apictx.external_latencies.instrument_dropshot_handler(&rqctx, handler).await
}

// Racks

/// List racks
#[endpoint {
    method = GET,
    path = "/v1/system/hardware/racks",
    tags = ["system/hardware"],
}]
async fn rack_list(
    rqctx: RequestContext<Arc<ServerContext>>,
    query_params: Query<PaginatedById>,
) -> Result<HttpResponseOk<ResultsPage<Rack>>, HttpError> {
    let apictx = rqctx.context();
    let handler = async {
        let nexus = &apictx.nexus;
        let query = query_params.into_inner();
        let opctx = crate::context::op_context_for_external_api(&rqctx).await?;
        let racks = nexus
            .racks_list(&opctx, &data_page_params_for(&rqctx, &query)?)
            .await?
            .into_iter()
            .map(|r| r.into())
            .collect();
        Ok(HttpResponseOk(ScanById::results_page(
            &query,
            racks,
            &|_, rack: &Rack| rack.identity.id,
        )?))
    };
    apictx.external_latencies.instrument_dropshot_handler(&rqctx, handler).await
}

/// Path parameters for Rack requests
#[derive(Deserialize, JsonSchema)]
struct RackPathParam {
    /// The rack's unique ID.
    rack_id: Uuid,
}

/// Fetch a rack
#[endpoint {
    method = GET,
    path = "/v1/system/hardware/racks/{rack_id}",
    tags = ["system/hardware"],
}]
async fn rack_view(
    rqctx: RequestContext<Arc<ServerContext>>,
    path_params: Path<RackPathParam>,
) -> Result<HttpResponseOk<Rack>, HttpError> {
    let apictx = rqctx.context();
    let handler = async {
        let nexus = &apictx.nexus;
        let path = path_params.into_inner();
        let opctx = crate::context::op_context_for_external_api(&rqctx).await?;
        let rack_info = nexus.rack_lookup(&opctx, &path.rack_id).await?;
        Ok(HttpResponseOk(rack_info.into()))
    };
    apictx.external_latencies.instrument_dropshot_handler(&rqctx, handler).await
}

// Sleds

/// List sleds
#[endpoint {
    method = GET,
    path = "/v1/system/hardware/sleds",
    tags = ["system/hardware"],
}]
async fn sled_list(
    rqctx: RequestContext<Arc<ServerContext>>,
    query_params: Query<PaginatedById>,
) -> Result<HttpResponseOk<ResultsPage<Sled>>, HttpError> {
    let apictx = rqctx.context();
    let handler = async {
        let nexus = &apictx.nexus;
        let query = query_params.into_inner();
        let opctx = crate::context::op_context_for_external_api(&rqctx).await?;
        let sleds = nexus
            .sled_list(&opctx, &data_page_params_for(&rqctx, &query)?)
            .await?
            .into_iter()
            .map(|s| s.into())
            .collect();
        Ok(HttpResponseOk(ScanById::results_page(
            &query,
            sleds,
            &|_, sled: &Sled| sled.identity.id,
        )?))
    };
    apictx.external_latencies.instrument_dropshot_handler(&rqctx, handler).await
}

/// Fetch a sled
#[endpoint {
    method = GET,
    path = "/v1/system/hardware/sleds/{sled_id}",
    tags = ["system/hardware"],
}]
async fn sled_view(
    rqctx: RequestContext<Arc<ServerContext>>,
    path_params: Path<params::SledPath>,
) -> Result<HttpResponseOk<Sled>, HttpError> {
    let apictx = rqctx.context();
    let handler = async {
        let nexus = &apictx.nexus;
        let path = path_params.into_inner();
        let opctx = crate::context::op_context_for_external_api(&rqctx).await?;
        let (.., sled) =
            nexus.sled_lookup(&opctx, &path.sled_id)?.fetch().await?;
        Ok(HttpResponseOk(sled.into()))
    };
    apictx.external_latencies.instrument_dropshot_handler(&rqctx, handler).await
}

/// List instances running on a given sled
#[endpoint {
    method = GET,
    path = "/v1/system/hardware/sleds/{sled_id}/instances",
    tags = ["system/hardware"],
}]
async fn sled_instance_list(
    rqctx: RequestContext<Arc<ServerContext>>,
    path_params: Path<params::SledPath>,
    query_params: Query<PaginatedById>,
) -> Result<HttpResponseOk<ResultsPage<SledInstance>>, HttpError> {
    let apictx = rqctx.context();
    let handler = async {
        let nexus = &apictx.nexus;
        let path = path_params.into_inner();
        let query = query_params.into_inner();
        let opctx = crate::context::op_context_for_external_api(&rqctx).await?;
        let sled_lookup = nexus.sled_lookup(&opctx, &path.sled_id)?;
        let sled_instances = nexus
            .sled_instance_list(
                &opctx,
                &sled_lookup,
                &data_page_params_for(&rqctx, &query)?,
            )
            .await?
            .into_iter()
            .map(|s| s.into())
            .collect();
        Ok(HttpResponseOk(ScanById::results_page(
            &query,
            sled_instances,
            &|_, sled_instance: &SledInstance| sled_instance.identity.id,
        )?))
    };
    apictx.external_latencies.instrument_dropshot_handler(&rqctx, handler).await
}

// Physical disks

/// List physical disks
#[endpoint {
    method = GET,
    path = "/v1/system/hardware/disks",
    tags = ["system/hardware"],
}]
async fn physical_disk_list(
    rqctx: RequestContext<Arc<ServerContext>>,
    query_params: Query<PaginatedById>,
) -> Result<HttpResponseOk<ResultsPage<PhysicalDisk>>, HttpError> {
    let apictx = rqctx.context();
    let handler = async {
        let nexus = &apictx.nexus;
        let query = query_params.into_inner();
        let opctx = crate::context::op_context_for_external_api(&rqctx).await?;
        let disks = nexus
            .physical_disk_list(&opctx, &data_page_params_for(&rqctx, &query)?)
            .await?
            .into_iter()
            .map(|s| s.into())
            .collect();
        Ok(HttpResponseOk(ScanById::results_page(
            &query,
            disks,
            &|_, disk: &PhysicalDisk| disk.identity.id,
        )?))
    };
    apictx.external_latencies.instrument_dropshot_handler(&rqctx, handler).await
}

// Switches

/// List switches
#[endpoint {
    method = GET,
    path = "/v1/system/hardware/switches",
    tags = ["system/hardware"],
}]
async fn switch_list(
    rqctx: RequestContext<Arc<ServerContext>>,
    query_params: Query<PaginatedById>,
) -> Result<HttpResponseOk<ResultsPage<Switch>>, HttpError> {
    let apictx = rqctx.context();
    let handler = async {
        let nexus = &apictx.nexus;
        let query = query_params.into_inner();
        let opctx = crate::context::op_context_for_external_api(&rqctx).await?;
        let switches = nexus
            .switch_list(&opctx, &data_page_params_for(&rqctx, &query)?)
            .await?
            .into_iter()
            .map(|s| s.into())
            .collect();
        Ok(HttpResponseOk(ScanById::results_page(
            &query,
            switches,
            &|_, switch: &Switch| switch.identity.id,
        )?))
    };
    apictx.external_latencies.instrument_dropshot_handler(&rqctx, handler).await
}

/// Fetch a switch
#[endpoint {
    method = GET,
    path = "/v1/system/hardware/switches/{switch_id}",
    tags = ["system/hardware"],
 }]
async fn switch_view(
    rqctx: RequestContext<Arc<ServerContext>>,
    path_params: Path<params::SwitchPath>,
) -> Result<HttpResponseOk<Switch>, HttpError> {
    let apictx = rqctx.context();
    let handler = async {
        let nexus = &apictx.nexus;
        let path = path_params.into_inner();
        let opctx = crate::context::op_context_for_external_api(&rqctx).await?;
        let (.., switch) = nexus
            .switch_lookup(
                &opctx,
                params::SwitchSelector { switch: path.switch_id },
            )?
            .fetch()
            .await?;
        Ok(HttpResponseOk(switch.into()))
    };
    apictx.external_latencies.instrument_dropshot_handler(&rqctx, handler).await
}

/// List physical disks attached to sleds
#[endpoint {
    method = GET,
    path = "/v1/system/hardware/sleds/{sled_id}/disks",
    tags = ["system/hardware"],
}]
async fn sled_physical_disk_list(
    rqctx: RequestContext<Arc<ServerContext>>,
    path_params: Path<params::SledPath>,
    query_params: Query<PaginatedById>,
) -> Result<HttpResponseOk<ResultsPage<PhysicalDisk>>, HttpError> {
    let apictx = rqctx.context();
    let handler = async {
        let nexus = &apictx.nexus;
        let path = path_params.into_inner();
        let query = query_params.into_inner();
        let opctx = crate::context::op_context_for_external_api(&rqctx).await?;
        let disks = nexus
            .sled_list_physical_disks(
                &opctx,
                path.sled_id,
                &data_page_params_for(&rqctx, &query)?,
            )
            .await?
            .into_iter()
            .map(|s| s.into())
            .collect();
        Ok(HttpResponseOk(ScanById::results_page(
            &query,
            disks,
            &|_, disk: &PhysicalDisk| disk.identity.id,
        )?))
    };
    apictx.external_latencies.instrument_dropshot_handler(&rqctx, handler).await
}

// Metrics

#[derive(Debug, Deserialize, JsonSchema)]
pub struct SystemMetricParams {
    /// The UUID of the container being queried
    // TODO: I might want to force the caller to specify type here?
    pub id: Uuid,
}

#[derive(Display, Deserialize, JsonSchema)]
#[display(style = "snake_case")]
#[serde(rename_all = "snake_case")]
pub enum SystemMetricName {
    VirtualDiskSpaceProvisioned,
    CpusProvisioned,
    RamProvisioned,
}

#[derive(Deserialize, JsonSchema)]
struct SystemMetricsPathParam {
    metric_name: SystemMetricName,
}

/// Access metrics data
#[endpoint {
     method = GET,
     path = "/v1/system/metrics/{metric_name}",
     tags = ["system/metrics"],
}]
async fn system_metric(
    rqctx: RequestContext<Arc<ServerContext>>,
    path_params: Path<SystemMetricsPathParam>,
    pag_params: Query<
        PaginationParams<params::ResourceMetrics, params::ResourceMetrics>,
    >,
    other_params: Query<SystemMetricParams>,
) -> Result<HttpResponseOk<ResultsPage<oximeter_db::Measurement>>, HttpError> {
    let apictx = rqctx.context();
    let handler = async {
        let nexus = &apictx.nexus;
        let metric_name = path_params.into_inner().metric_name;
        let resource_id = other_params.into_inner().id;
        let pagination = pag_params.into_inner();
        let limit = rqctx.page_limit(&pagination)?;

        let opctx = crate::context::op_context_for_external_api(&rqctx).await?;
        let result = nexus
            .system_metric_lookup(
                &opctx,
                metric_name,
                resource_id,
                pagination,
                limit,
            )
            .await?;

        Ok(HttpResponseOk(result))
    };
    apictx.external_latencies.instrument_dropshot_handler(&rqctx, handler).await
}

// Updates

/// Refresh update data
#[endpoint {
     method = POST,
     path = "/v1/system/update/refresh",
     tags = ["system/update"],
}]
async fn system_update_refresh(
    rqctx: RequestContext<Arc<ServerContext>>,
) -> Result<HttpResponseUpdatedNoContent, HttpError> {
    let apictx = rqctx.context();
    let nexus = &apictx.nexus;
    let handler = async {
        let opctx = crate::context::op_context_for_external_api(&rqctx).await?;
        nexus.updates_refresh_metadata(&opctx).await?;
        Ok(HttpResponseUpdatedNoContent())
    };
    apictx.external_latencies.instrument_dropshot_handler(&rqctx, handler).await
}

/// View system version and update status
#[endpoint {
     method = GET,
     path = "/v1/system/update/version",
     tags = ["system/update"],
}]
async fn system_version(
    rqctx: RequestContext<Arc<ServerContext>>,
) -> Result<HttpResponseOk<views::SystemVersion>, HttpError> {
    let apictx = rqctx.context();
    let nexus = &apictx.nexus;
    let handler = async {
        let opctx = crate::context::op_context_for_external_api(&rqctx).await?;
        opctx.authorize(authz::Action::ListChildren, &authz::FLEET).await?;

        // The only way we have no latest deployment is if the rack was just set
        // up and no system updates have ever been run. In this case there is no
        // update running, so we can fall back to steady.
        let status = nexus
            .latest_update_deployment(&opctx)
            .await
            .map_or(views::UpdateStatus::Steady, |d| d.status.into());

        // Updateable components, however, are populated at rack setup before
        // the external API is even started, so if we get here and there are no
        // components, that's a real issue and the 500 we throw is appropriate.
        let low = nexus.lowest_component_system_version(&opctx).await?.into();
        let high = nexus.highest_component_system_version(&opctx).await?.into();

        Ok(HttpResponseOk(views::SystemVersion {
            version_range: views::VersionRange { low, high },
            status,
        }))
    };
    apictx.external_latencies.instrument_dropshot_handler(&rqctx, handler).await
}

/// View version and update status of component tree
#[endpoint {
     method = GET,
     path = "/v1/system/update/components",
     tags = ["system/update"],
}]
async fn system_component_version_list(
    rqctx: RequestContext<Arc<ServerContext>>,
    query_params: Query<PaginatedById>,
) -> Result<HttpResponseOk<ResultsPage<views::UpdateableComponent>>, HttpError>
{
    let apictx = rqctx.context();
    let nexus = &apictx.nexus;
    let query = query_params.into_inner();
    let pagparams = data_page_params_for(&rqctx, &query)?;
    let handler = async {
        let opctx = crate::context::op_context_for_external_api(&rqctx).await?;
        let components = nexus
            .updateable_components_list_by_id(&opctx, &pagparams)
            .await?
            .into_iter()
            .map(|u| u.into())
            .collect();
        Ok(HttpResponseOk(ScanById::results_page(
            &query,
            components,
            &|_, u: &views::UpdateableComponent| u.identity.id,
        )?))
    };
    apictx.external_latencies.instrument_dropshot_handler(&rqctx, handler).await
}

/// List all updates
#[endpoint {
     method = GET,
     path = "/v1/system/update/updates",
     tags = ["system/update"],
}]
async fn system_update_list(
    rqctx: RequestContext<Arc<ServerContext>>,
    query_params: Query<PaginatedById>,
) -> Result<HttpResponseOk<ResultsPage<views::SystemUpdate>>, HttpError> {
    let apictx = rqctx.context();
    let nexus = &apictx.nexus;
    let query = query_params.into_inner();
    let pagparams = data_page_params_for(&rqctx, &query)?;
    let handler = async {
        let opctx = crate::context::op_context_for_external_api(&rqctx).await?;
        let updates = nexus
            .system_updates_list_by_id(&opctx, &pagparams)
            .await?
            .into_iter()
            .map(|u| u.into())
            .collect();
        Ok(HttpResponseOk(ScanById::results_page(
            &query,
            updates,
            &|_, u: &views::SystemUpdate| u.identity.id,
        )?))
    };
    apictx.external_latencies.instrument_dropshot_handler(&rqctx, handler).await
}

/// View system update
#[endpoint {
     method = GET,
     path = "/v1/system/update/updates/{version}",
     tags = ["system/update"],
}]
async fn system_update_view(
    rqctx: RequestContext<Arc<ServerContext>>,
    path_params: Path<params::SystemUpdatePath>,
) -> Result<HttpResponseOk<views::SystemUpdate>, HttpError> {
    let apictx = rqctx.context();
    let nexus = &apictx.nexus;
    let path = path_params.into_inner();
    let handler = async {
        let opctx = crate::context::op_context_for_external_api(&rqctx).await?;
        let system_update =
            nexus.system_update_fetch_by_version(&opctx, &path.version).await?;
        Ok(HttpResponseOk(system_update.into()))
    };
    apictx.external_latencies.instrument_dropshot_handler(&rqctx, handler).await
}

/// View system update component tree
#[endpoint {
    method = GET,
    path = "/v1/system/update/updates/{version}/components",
    tags = ["system/update"],
}]
async fn system_update_components_list(
    rqctx: RequestContext<Arc<ServerContext>>,
    path_params: Path<params::SystemUpdatePath>,
) -> Result<HttpResponseOk<ResultsPage<views::ComponentUpdate>>, HttpError> {
    let apictx = rqctx.context();
    let nexus = &apictx.nexus;
    let path = path_params.into_inner();
    let handler = async {
        let opctx = crate::context::op_context_for_external_api(&rqctx).await?;
        let components = nexus
            .system_update_list_components(&opctx, &path.version)
            .await?
            .into_iter()
            .map(|i| i.into())
            .collect();
        Ok(HttpResponseOk(ResultsPage { items: components, next_page: None }))
    };
    apictx.external_latencies.instrument_dropshot_handler(&rqctx, handler).await
}

/// Start system update
#[endpoint {
    method = POST,
    path = "/v1/system/update/start",
    tags = ["system/update"],
}]
async fn system_update_start(
    rqctx: RequestContext<Arc<ServerContext>>,
    // The use of the request body here instead of a path param is deliberate.
    // Unlike instance start (which uses a path param), update start is about
    // modifying the state of the system rather than the state of the resource
    // (instance there, system update here) identified by the param. This
    // approach also gives us symmetry with the /stop endpoint.
    update: TypedBody<params::SystemUpdateStart>,
) -> Result<HttpResponseAccepted<views::UpdateDeployment>, HttpError> {
    let apictx = rqctx.context();
    let _nexus = &apictx.nexus;
    let handler = async {
        let opctx = crate::context::op_context_for_external_api(&rqctx).await?;
        opctx.authorize(authz::Action::Modify, &authz::FLEET).await?;

        // inverse situation to stop: we only want to actually start an update
        // if there isn't one already in progress.

        // 1. check that there is no update in progress
        //   a. if there is one, this should probably 409
        // 2. kick off the update start saga, which
        //   a. tells the update system to get going
        //   b. creates an update deployment

        // similar question for stop: do we return the deployment directly, or a
        // special StartUpdateResult that includes a deployment ID iff an update
        // was actually started

        Ok(HttpResponseAccepted(views::UpdateDeployment {
            identity: AssetIdentityMetadata {
                id: Uuid::new_v4(),
                time_created: Utc::now(),
                time_modified: Utc::now(),
            },
            version: update.into_inner().version,
            status: views::UpdateStatus::Updating,
        }))
    };
    apictx.external_latencies.instrument_dropshot_handler(&rqctx, handler).await
}

/// Stop system update
///
/// If there is no update in progress, do nothing.
#[endpoint {
    method = POST,
    path = "/v1/system/update/stop",
    tags = ["system/update"],
}]
async fn system_update_stop(
    rqctx: RequestContext<Arc<ServerContext>>,
) -> Result<HttpResponseUpdatedNoContent, HttpError> {
    let apictx = rqctx.context();
    let _nexus = &apictx.nexus;
    let handler = async {
        let opctx = crate::context::op_context_for_external_api(&rqctx).await?;
        opctx.authorize(authz::Action::Modify, &authz::FLEET).await?;

        // TODO: Implement stopping an update. Should probably be a saga.

        // Ask update subsystem if it's doing anything. If so, tell it to stop.
        // This could be done in a single call to the updater if the latter can
        // respond to a stop command differently depending on whether it did
        // anything or not.

        // If we did in fact stop a running update, update the status on the
        // latest update deployment in the DB to `stopped` and respond with that
        // deployment. If we do nothing, what should we return? Maybe instead of
        // responding with the deployment, this endpoint gets its own
        // `StopUpdateResult` response view that says whether it was a noop, and
        // if it wasn't, includes the ID of the stopped deployment, which allows
        // the client to fetch it if it actually wants it.

        Ok(HttpResponseUpdatedNoContent())
    };
    apictx.external_latencies.instrument_dropshot_handler(&rqctx, handler).await
}

/// List all update deployments
#[endpoint {
     method = GET,
     path = "/v1/system/update/deployments",
     tags = ["system/update"],
}]
async fn update_deployments_list(
    rqctx: RequestContext<Arc<ServerContext>>,
    query_params: Query<PaginatedById>,
) -> Result<HttpResponseOk<ResultsPage<views::UpdateDeployment>>, HttpError> {
    let apictx = rqctx.context();
    let nexus = &apictx.nexus;
    let query = query_params.into_inner();
    let pagparams = data_page_params_for(&rqctx, &query)?;
    let handler = async {
        let opctx = crate::context::op_context_for_external_api(&rqctx).await?;
        let updates = nexus
            .update_deployments_list_by_id(&opctx, &pagparams)
            .await?
            .into_iter()
            .map(|u| u.into())
            .collect();
        Ok(HttpResponseOk(ScanById::results_page(
            &query,
            updates,
            &|_, u: &views::UpdateDeployment| u.identity.id,
        )?))
    };
    apictx.external_latencies.instrument_dropshot_handler(&rqctx, handler).await
}

/// Fetch a system update deployment
#[endpoint {
     method = GET,
     path = "/v1/system/update/deployments/{id}",
     tags = ["system/update"],
}]
async fn update_deployment_view(
    rqctx: RequestContext<Arc<ServerContext>>,
    path_params: Path<ByIdPathParams>,
) -> Result<HttpResponseOk<views::UpdateDeployment>, HttpError> {
    let apictx = rqctx.context();
    let nexus = &apictx.nexus;
    let path = path_params.into_inner();
    let id = &path.id;
    let handler = async {
        let opctx = crate::context::op_context_for_external_api(&rqctx).await?;
        let deployment =
            nexus.update_deployment_fetch_by_id(&opctx, id).await?;
        Ok(HttpResponseOk(deployment.into()))
    };
    apictx.external_latencies.instrument_dropshot_handler(&rqctx, handler).await
}
// Silo users

/// List users
#[endpoint {
    method = GET,
    path = "/v1/users",
    tags = ["silos"],
}]
async fn user_list(
    rqctx: RequestContext<Arc<ServerContext>>,
    query_params: Query<PaginatedById<params::OptionalGroupSelector>>,
) -> Result<HttpResponseOk<ResultsPage<User>>, HttpError> {
    let apictx = rqctx.context();
    let handler = async {
        let nexus = &apictx.nexus;
        let query = query_params.into_inner();
        let pagparams = data_page_params_for(&rqctx, &query)?;
        let opctx = crate::context::op_context_for_external_api(&rqctx).await?;
        let scan_params = ScanById::from_query(&query)?;

        // TODO: a valid UUID gets parsed here and will 404 if it doesn't exist
        // (as expected) but a non-UUID string just gets let through as None
        // (i.e., ignored) instead of 400ing

        let users = if let Some(group_id) = scan_params.selector.group {
            nexus
                .current_silo_group_users_list(&opctx, &pagparams, &group_id)
                .await?
        } else {
            nexus.silo_users_list_current(&opctx, &pagparams).await?
        };

        Ok(HttpResponseOk(ScanById::results_page(
            &query,
            users.into_iter().map(|i| i.into()).collect(),
            &|_, user: &User| user.id,
        )?))
    };
    apictx.external_latencies.instrument_dropshot_handler(&rqctx, handler).await
}

// Silo groups

/// List groups
#[endpoint {
    method = GET,
    path = "/v1/groups",
    tags = ["silos"],
}]
async fn group_list(
    rqctx: RequestContext<Arc<ServerContext>>,
    query_params: Query<PaginatedById>,
) -> Result<HttpResponseOk<ResultsPage<Group>>, HttpError> {
    let apictx = rqctx.context();
    let nexus = &apictx.nexus;
    let query = query_params.into_inner();
    let pagparams = data_page_params_for(&rqctx, &query)?;
    let handler = async {
        let opctx = crate::context::op_context_for_external_api(&rqctx).await?;
        let groups = nexus
            .silo_groups_list(&opctx, &pagparams)
            .await?
            .into_iter()
            .map(|i| i.into())
            .collect();
        Ok(HttpResponseOk(ScanById::results_page(
            &query,
            groups,
            &|_, group: &Group| group.id,
        )?))
    };
    apictx.external_latencies.instrument_dropshot_handler(&rqctx, handler).await
}

/// Fetch group
#[endpoint {
    method = GET,
    path = "/v1/groups/{group_id}",
    tags = ["silos"],
}]
async fn group_view(
    rqctx: RequestContext<Arc<ServerContext>>,
    path_params: Path<params::GroupPath>,
) -> Result<HttpResponseOk<Group>, HttpError> {
    let apictx = rqctx.context();
    let handler = async {
        let nexus = &apictx.nexus;
        let path = path_params.into_inner();
        let opctx = crate::context::op_context_for_external_api(&rqctx).await?;
        let (.., group) =
            nexus.silo_group_lookup(&opctx, &path.group_id).fetch().await?;
        Ok(HttpResponseOk(group.into()))
    };
    apictx.external_latencies.instrument_dropshot_handler(&rqctx, handler).await
}

// Built-in (system) users

/// List built-in users
#[endpoint {
    method = GET,
    path = "/v1/system/users-builtin",
    tags = ["system/silos"],
}]
async fn user_builtin_list(
    rqctx: RequestContext<Arc<ServerContext>>,
    query_params: Query<PaginatedByName>,
) -> Result<HttpResponseOk<ResultsPage<UserBuiltin>>, HttpError> {
    let apictx = rqctx.context();
    let nexus = &apictx.nexus;
    let query = query_params.into_inner();
    let pagparams =
        data_page_params_for(&rqctx, &query)?.map_name(|n| Name::ref_cast(n));
    let handler = async {
        let opctx = crate::context::op_context_for_external_api(&rqctx).await?;
        let users = nexus
            .users_builtin_list(&opctx, &pagparams)
            .await?
            .into_iter()
            .map(|i| i.into())
            .collect();
        Ok(HttpResponseOk(ScanByName::results_page(
            &query,
            users,
            &marker_for_name,
        )?))
    };
    apictx.external_latencies.instrument_dropshot_handler(&rqctx, handler).await
}

/// Fetch a built-in user
#[endpoint {
    method = GET,
    path = "/v1/system/users-builtin/{user}",
    tags = ["system/silos"],
}]
async fn user_builtin_view(
    rqctx: RequestContext<Arc<ServerContext>>,
    path_params: Path<params::UserBuiltinSelector>,
) -> Result<HttpResponseOk<UserBuiltin>, HttpError> {
    let apictx = rqctx.context();
    let handler = async {
        let nexus = &apictx.nexus;
        let user_selector = path_params.into_inner();
        let opctx = crate::context::op_context_for_external_api(&rqctx).await?;
        let (.., user) =
            nexus.user_builtin_lookup(&opctx, &user_selector)?.fetch().await?;
        Ok(HttpResponseOk(user.into()))
    };
    apictx.external_latencies.instrument_dropshot_handler(&rqctx, handler).await
}

// Built-in roles

// Roles have their own pagination scheme because they do not use the usual "id"
// or "name" types.  For more, see the comment in dbinit.sql.
#[derive(Deserialize, JsonSchema, Serialize)]
struct RolePage {
    last_seen: String,
}

/// Path parameters for global (system) role requests
#[derive(Deserialize, JsonSchema)]
struct RolePathParam {
    /// The built-in role's unique name.
    role_name: String,
}

/// List built-in roles
#[endpoint {
    method = GET,
    path = "/v1/system/roles",
    tags = ["roles"],
}]
async fn role_list(
    rqctx: RequestContext<Arc<ServerContext>>,
    query_params: Query<PaginationParams<EmptyScanParams, RolePage>>,
) -> Result<HttpResponseOk<ResultsPage<Role>>, HttpError> {
    let apictx = rqctx.context();
    let nexus = &apictx.nexus;
    let query = query_params.into_inner();
    let handler = async {
        let opctx = crate::context::op_context_for_external_api(&rqctx).await?;
        let marker = match &query.page {
            WhichPage::First(..) => None,
            WhichPage::Next(RolePage { last_seen }) => {
                Some(last_seen.split_once('.').ok_or_else(|| {
                    Error::InvalidValue {
                        label: last_seen.clone(),
                        message: String::from("bad page token"),
                    }
                })?)
                .map(|(s1, s2)| (s1.to_string(), s2.to_string()))
            }
        };
        let pagparams = DataPageParams {
            limit: rqctx.page_limit(&query)?,
            direction: PaginationOrder::Ascending,
            marker: marker.as_ref(),
        };
        let roles = nexus
            .roles_builtin_list(&opctx, &pagparams)
            .await?
            .into_iter()
            .map(|i| i.into())
            .collect();
        Ok(HttpResponseOk(dropshot::ResultsPage::new(
            roles,
            &EmptyScanParams {},
            |role: &Role, _| RolePage { last_seen: role.name.to_string() },
        )?))
    };
    apictx.external_latencies.instrument_dropshot_handler(&rqctx, handler).await
}

/// Fetch a built-in role
#[endpoint {
    method = GET,
    path = "/v1/system/roles/{role_name}",
    tags = ["roles"],
}]
async fn role_view(
    rqctx: RequestContext<Arc<ServerContext>>,
    path_params: Path<RolePathParam>,
) -> Result<HttpResponseOk<Role>, HttpError> {
    let apictx = rqctx.context();
    let nexus = &apictx.nexus;
    let path = path_params.into_inner();
    let role_name = &path.role_name;
    let handler = async {
        let opctx = crate::context::op_context_for_external_api(&rqctx).await?;
        let role = nexus.role_builtin_fetch(&opctx, &role_name).await?;
        Ok(HttpResponseOk(role.into()))
    };
    apictx.external_latencies.instrument_dropshot_handler(&rqctx, handler).await
}

// Current user

/// Fetch the user associated with the current session
#[endpoint {
   method = GET,
   path = "/v1/me",
   tags = ["session"],
}]
pub async fn current_user_view(
    rqctx: RequestContext<Arc<ServerContext>>,
) -> Result<HttpResponseOk<views::CurrentUser>, HttpError> {
    let apictx = rqctx.context();
    let nexus = &apictx.nexus;
    let handler = async {
        let opctx = crate::context::op_context_for_external_api(&rqctx).await?;
        let user = nexus.silo_user_fetch_self(&opctx).await?;
        let silo = nexus.silo_user_fetch_silo(&opctx).await?;
        Ok(HttpResponseOk(views::CurrentUser {
            user: user.into(),
            silo_name: silo.name().clone(),
        }))
    };
    apictx.external_latencies.instrument_dropshot_handler(&rqctx, handler).await
}

/// Fetch the silo groups the current user belongs to
#[endpoint {
    method = GET,
    path = "/v1/me/groups",
    tags = ["session"],
 }]
pub async fn current_user_groups(
    rqctx: RequestContext<Arc<ServerContext>>,
    query_params: Query<PaginatedById>,
) -> Result<HttpResponseOk<ResultsPage<views::Group>>, HttpError> {
    let apictx = rqctx.context();
    let handler = async {
        let opctx = crate::context::op_context_for_external_api(&rqctx).await?;
        let nexus = &apictx.nexus;
        let query = query_params.into_inner();
        let groups = nexus
            .silo_user_fetch_groups_for_self(
                &opctx,
                &data_page_params_for(&rqctx, &query)?,
            )
            .await?
            .into_iter()
            .map(|d| d.into())
            .collect();
        Ok(HttpResponseOk(ScanById::results_page(
            &query,
            groups,
            &|_, group: &views::Group| group.id,
        )?))
    };
    apictx.external_latencies.instrument_dropshot_handler(&rqctx, handler).await
}

// Per-user SSH public keys

/// List SSH public keys
///
/// Lists SSH public keys for the currently authenticated user.
#[endpoint {
    method = GET,
    path = "/v1/me/ssh-keys",
    tags = ["session"],
}]
async fn current_user_ssh_key_list(
    rqctx: RequestContext<Arc<ServerContext>>,
    query_params: Query<PaginatedByNameOrId>,
) -> Result<HttpResponseOk<ResultsPage<SshKey>>, HttpError> {
    let apictx = rqctx.context();
    let handler = async {
        let opctx = crate::context::op_context_for_external_api(&rqctx).await?;
        let nexus = &apictx.nexus;
        let query = query_params.into_inner();
        let pag_params = data_page_params_for(&rqctx, &query)?;
        let scan_params = ScanByNameOrId::from_query(&query)?;
        let paginated_by = name_or_id_pagination(&pag_params, scan_params)?;
        let &actor = opctx
            .authn
            .actor_required()
            .internal_context("listing current user's ssh keys")?;
        let ssh_keys = nexus
            .ssh_keys_list(&opctx, actor.actor_id(), &paginated_by)
            .await?
            .into_iter()
            .map(SshKey::from)
            .collect::<Vec<SshKey>>();
        Ok(HttpResponseOk(ScanByNameOrId::results_page(
            &query,
            ssh_keys,
            &marker_for_name_or_id,
        )?))
    };
    apictx.external_latencies.instrument_dropshot_handler(&rqctx, handler).await
}

/// Create an SSH public key
///
/// Create an SSH public key for the currently authenticated user.
#[endpoint {
    method = POST,
    path = "/v1/me/ssh-keys",
    tags = ["session"],
}]
async fn current_user_ssh_key_create(
    rqctx: RequestContext<Arc<ServerContext>>,
    new_key: TypedBody<params::SshKeyCreate>,
) -> Result<HttpResponseCreated<SshKey>, HttpError> {
    let apictx = rqctx.context();
    let handler = async {
        let opctx = crate::context::op_context_for_external_api(&rqctx).await?;
        let nexus = &apictx.nexus;
        let &actor = opctx
            .authn
            .actor_required()
            .internal_context("creating ssh key for current user")?;
        let ssh_key = nexus
            .ssh_key_create(&opctx, actor.actor_id(), new_key.into_inner())
            .await?;
        Ok(HttpResponseCreated(ssh_key.into()))
    };
    apictx.external_latencies.instrument_dropshot_handler(&rqctx, handler).await
}

/// Fetch an SSH public key
///
/// Fetch an SSH public key associated with the currently authenticated user.
#[endpoint {
    method = GET,
    path = "/v1/me/ssh-keys/{ssh_key}",
    tags = ["session"],
}]
async fn current_user_ssh_key_view(
    rqctx: RequestContext<Arc<ServerContext>>,
    path_params: Path<params::SshKeyPath>,
) -> Result<HttpResponseOk<SshKey>, HttpError> {
    let apictx = rqctx.context();
    let handler = async {
        let opctx = crate::context::op_context_for_external_api(&rqctx).await?;
        let nexus = &apictx.nexus;
        let path = path_params.into_inner();
        let &actor = opctx
            .authn
            .actor_required()
            .internal_context("fetching one of current user's ssh keys")?;
        let ssh_key_selector = params::SshKeySelector {
            silo_user_id: actor.actor_id(),
            ssh_key: path.ssh_key,
        };
        let ssh_key_lookup = nexus.ssh_key_lookup(&opctx, &ssh_key_selector)?;
        let (.., silo_user, _, ssh_key) = ssh_key_lookup.fetch().await?;
        // Ensure the SSH key exists in the current silo
        assert_eq!(silo_user.id(), actor.actor_id());
        Ok(HttpResponseOk(ssh_key.into()))
    };
    apictx.external_latencies.instrument_dropshot_handler(&rqctx, handler).await
}

/// Delete an SSH public key
///
/// Delete an SSH public key associated with the currently authenticated user.
#[endpoint {
    method = DELETE,
    path = "/v1/me/ssh-keys/{ssh_key}",
    tags = ["session"],
}]
async fn current_user_ssh_key_delete(
    rqctx: RequestContext<Arc<ServerContext>>,
    path_params: Path<params::SshKeyPath>,
) -> Result<HttpResponseDeleted, HttpError> {
    let apictx = rqctx.context();
    let handler = async {
        let opctx = crate::context::op_context_for_external_api(&rqctx).await?;
        let nexus = &apictx.nexus;
        let path = path_params.into_inner();
        let &actor = opctx
            .authn
            .actor_required()
            .internal_context("deleting one of current user's ssh keys")?;
        let ssh_key_selector = params::SshKeySelector {
            silo_user_id: actor.actor_id(),
            ssh_key: path.ssh_key,
        };
        let ssh_key_lookup = nexus.ssh_key_lookup(&opctx, &ssh_key_selector)?;
        nexus.ssh_key_delete(&opctx, actor.actor_id(), &ssh_key_lookup).await?;
        Ok(HttpResponseDeleted())
    };
    apictx.external_latencies.instrument_dropshot_handler(&rqctx, handler).await
}

#[cfg(test)]
mod test {
    use super::external_api;

    #[test]
    fn test_nexus_tag_policy() {
        // This will fail if any of the endpoints don't match the policy in
        // ./tag-config.json
        let _ = external_api();
    }
}<|MERGE_RESOLUTION|>--- conflicted
+++ resolved
@@ -2706,13 +2706,8 @@
 /// List switch ports
 #[endpoint {
     method = GET,
-<<<<<<< HEAD
     path = "/v1/system/hardware/switches/{switch_id}/ports",
-    tags = ["system"],
-=======
-    path = "/v1/system/hardware/switch-port",
     tags = ["system/hardware"],
->>>>>>> f20a8f4b
 }]
 async fn switch_port_list(
     rqctx: RequestContext<Arc<ServerContext>>,
@@ -2749,13 +2744,8 @@
 /// Apply switch port settings
 #[endpoint {
     method = POST,
-<<<<<<< HEAD
     path = "/v1/system/hardware/switches/{switch_id}/ports/{port}/settings",
-    tags = ["system"],
-=======
-    path = "/v1/system/hardware/switch-port/{port}/settings",
     tags = ["system/hardware"],
->>>>>>> f20a8f4b
 }]
 async fn switch_port_apply_settings(
     rqctx: RequestContext<Arc<ServerContext>>,
@@ -2786,13 +2776,8 @@
 /// Clear switch port settings
 #[endpoint {
     method = DELETE,
-<<<<<<< HEAD
     path = "/v1/system/hardware/switches/{switch_id}/ports/{port}/settings",
-    tags = ["system"],
-=======
-    path = "/v1/system/hardware/switch-port/{port}/settings",
     tags = ["system/hardware"],
->>>>>>> f20a8f4b
 }]
 async fn switch_port_clear_settings(
     rqctx: RequestContext<Arc<ServerContext>>,
