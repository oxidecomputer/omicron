// This Source Code Form is subject to the terms of the Mozilla Public
// License, v. 2.0. If a copy of the MPL was not distributed with this
// file, You can obtain one at https://mozilla.org/MPL/2.0/.

//! Types that are used as both views and params

use crate::db;
use anyhow::anyhow;
use omicron_common::api::external::Error;
use schemars::JsonSchema;
use serde::de::Error as _;
use serde::Deserialize;
use serde::Deserializer;
use serde::Serialize;
use std::net::IpAddr;
use std::net::Ipv4Addr;
use std::net::Ipv6Addr;
use uuid::Uuid;

/// Maximum number of role assignments allowed on any one resource
// Today's implementation assumes a relatively small number of role assignments
// per resource.  Things should work if we bump this up, but we'll want to look
// into scalability improvements (e.g., use pagination for fetching and updating
// the role assignments, and consider the impact on authz checks as well).
//
// Most importantly: by keeping this low to start with, it's impossible for
// customers to develop a dependency on a huge number of role assignments.  That
// maximizes our flexibility in the future.
//
// TODO This should be runtime-configurable.  But it doesn't belong in the Nexus
// configuration file, since it's a constraint on database objects more than it
// is Nexus.  We should have some kinds of config that lives in the database.
pub const MAX_ROLE_ASSIGNMENTS_PER_RESOURCE: usize = 64;

/// Client view of a [`Policy`], which describes how this resource may be
/// accessed
///
/// Note that the Policy only describes access granted explicitly for this
/// resource.  The policies of parent resources can also cause a user to have
/// access to this resource.
#[derive(Clone, Debug, Deserialize, Eq, PartialEq, Serialize, JsonSchema)]
#[schemars(rename = "{AllowedRoles}Policy")]
pub struct Policy<AllowedRoles: serde::de::DeserializeOwned> {
    /// Roles directly assigned on this resource
    #[serde(deserialize_with = "role_assignments_deserialize")]
    pub role_assignments: Vec<RoleAssignment<AllowedRoles>>,
}

fn role_assignments_deserialize<'de, D, R>(
    d: D,
) -> Result<Vec<RoleAssignment<R>>, D::Error>
where
    D: Deserializer<'de>,
    R: serde::de::DeserializeOwned,
{
    let v = Vec::<_>::deserialize(d)?;
    if v.len() > MAX_ROLE_ASSIGNMENTS_PER_RESOURCE {
        return Err(D::Error::invalid_length(
            v.len(),
            &format!(
                "a list of at most {} role assignments",
                MAX_ROLE_ASSIGNMENTS_PER_RESOURCE
            )
            .as_str(),
        ));
    }
    Ok(v)
}

/// Describes the assignment of a particular role on a particular resource to a
/// particular identity (user, group, etc.)
///
/// The resource is not part of this structure.  Rather, [`RoleAssignment`]s are
/// put into a [`Policy`] and that Policy is applied to a particular resource.
#[derive(Clone, Debug, Deserialize, Eq, PartialEq, Serialize, JsonSchema)]
#[schemars(rename = "{AllowedRoles}RoleAssignment")]
pub struct RoleAssignment<AllowedRoles> {
    pub identity_type: IdentityType,
    pub identity_id: Uuid,
    pub role_name: AllowedRoles,
}

impl<AllowedRoles> TryFrom<db::model::RoleAssignment>
    for RoleAssignment<AllowedRoles>
where
    AllowedRoles: db::model::DatabaseString,
{
    type Error = Error;

    fn try_from(
        role_asgn: db::model::RoleAssignment,
    ) -> Result<Self, Self::Error> {
        Ok(Self {
            identity_type: IdentityType::try_from(role_asgn.identity_type)
                .map_err(|error| {
                    Error::internal_error(&format!(
                        "parsing database role assignment: {:#}",
                        error
                    ))
                })?,
            identity_id: role_asgn.identity_id,
            role_name: AllowedRoles::from_database_string(&role_asgn.role_name)
                .map_err(|error| {
                    Error::internal_error(&format!(
                        "parsing database role assignment: \
                        unrecognized role name {:?}: {:#}",
                        &role_asgn.role_name, error,
                    ))
                })?,
        })
    }
}

/// Describes what kind of identity is described by an id
// This is a subset of the identity types that might be found in the database
// because we do not expose some (e.g., built-in users) externally.
#[derive(
    Clone, Copy, Debug, Deserialize, Eq, PartialEq, Serialize, JsonSchema,
)]
#[serde(rename_all = "snake_case")]
pub enum IdentityType {
    SiloUser,
}

impl TryFrom<db::model::IdentityType> for IdentityType {
    type Error = anyhow::Error;

    fn try_from(other: db::model::IdentityType) -> Result<Self, Self::Error> {
        match other {
            db::model::IdentityType::UserBuiltin => {
                Err(anyhow!("unsupported db identity type: {:?}", other))
            }
            db::model::IdentityType::SiloUser => Ok(IdentityType::SiloUser),
        }
    }
}

<<<<<<< HEAD
/// How users will be provisioned in a silo during authentication.
#[derive(Clone, Debug, Deserialize, Serialize, JsonSchema)]
#[serde(rename_all = "snake_case")]
pub enum UserProvisionType {
    /// Do not automatically create users during authentication if they do not
    /// exist in the database already.
    Fixed,

    /// Create users during authentication if they do not exist in the database
    /// already, using information provided by the identity provider.
    Jit,
}

impl From<db::model::UserProvisionType> for UserProvisionType {
    fn from(model: db::model::UserProvisionType) -> UserProvisionType {
        match model {
            db::model::UserProvisionType::Fixed => UserProvisionType::Fixed,
            db::model::UserProvisionType::Jit => UserProvisionType::Jit,
        }
    }
=======
/// An IP Range is a contiguous range of IP addresses, usually within an IP
/// Pool.
///
/// The first address in the range is guaranteed to be no greater than the last
/// address.
#[derive(Clone, Copy, Debug, PartialEq, Deserialize, Serialize)]
#[serde(untagged)]
pub enum IpRange {
    V4(Ipv4Range),
    V6(Ipv6Range),
}

// NOTE: We don't derive JsonSchema. That's intended so that we can use an
// untagged enum for `IpRange`, and use this method to annotate schemars output
// for client-generators (e.g., progenitor) to use in generating a better
// client.
impl JsonSchema for IpRange {
    fn schema_name() -> String {
        "IpRange".to_string()
    }

    fn json_schema(
        gen: &mut schemars::gen::SchemaGenerator,
    ) -> schemars::schema::Schema {
        schemars::schema::SchemaObject {
            metadata: Some(
                schemars::schema::Metadata { ..Default::default() }.into(),
            ),
            subschemas: Some(
                schemars::schema::SubschemaValidation {
                    one_of: Some(vec![
                        omicron_common::api::external::label_schema(
                            "v4",
                            gen.subschema_for::<Ipv4Range>(),
                        ),
                        omicron_common::api::external::label_schema(
                            "v6",
                            gen.subschema_for::<Ipv6Range>(),
                        ),
                    ]),
                    ..Default::default()
                }
                .into(),
            ),
            ..Default::default()
        }
        .into()
    }
}

impl IpRange {
    pub fn first_address(&self) -> IpAddr {
        match self {
            IpRange::V4(inner) => IpAddr::from(inner.first),
            IpRange::V6(inner) => IpAddr::from(inner.first),
        }
    }

    pub fn last_address(&self) -> IpAddr {
        match self {
            IpRange::V4(inner) => IpAddr::from(inner.last),
            IpRange::V6(inner) => IpAddr::from(inner.last),
        }
    }
}

impl TryFrom<(Ipv4Addr, Ipv4Addr)> for IpRange {
    type Error = String;

    fn try_from(pair: (Ipv4Addr, Ipv4Addr)) -> Result<Self, Self::Error> {
        Ipv4Range::new(pair.0, pair.1).map(IpRange::V4)
    }
}

impl TryFrom<(Ipv6Addr, Ipv6Addr)> for IpRange {
    type Error = String;

    fn try_from(pair: (Ipv6Addr, Ipv6Addr)) -> Result<Self, Self::Error> {
        Ipv6Range::new(pair.0, pair.1).map(IpRange::V6)
    }
}

/// A non-decreasing IPv4 address range, inclusive of both ends.
///
/// The first address must be less than or equal to the last address.
#[derive(Clone, Copy, Debug, PartialEq, Deserialize, Serialize, JsonSchema)]
#[serde(try_from = "AnyIpv4Range")]
pub struct Ipv4Range {
    first: Ipv4Addr,
    last: Ipv4Addr,
}

impl Ipv4Range {
    pub fn new(first: Ipv4Addr, last: Ipv4Addr) -> Result<Self, String> {
        if first <= last {
            Ok(Self { first, last })
        } else {
            Err(String::from("IP address ranges must be non-decreasing"))
        }
    }

    pub fn first_address(&self) -> Ipv4Addr {
        self.first
    }

    pub fn last_address(&self) -> Ipv4Addr {
        self.last
    }
}

#[derive(Clone, Copy, Debug, Deserialize)]
struct AnyIpv4Range {
    first: Ipv4Addr,
    last: Ipv4Addr,
}

impl TryFrom<AnyIpv4Range> for Ipv4Range {
    type Error = Error;
    fn try_from(r: AnyIpv4Range) -> Result<Self, Self::Error> {
        Ipv4Range::new(r.first, r.last)
            .map_err(|msg| Error::invalid_request(msg.as_str()))
    }
}

/// A non-decreasing IPv6 address range, inclusive of both ends.
///
/// The first address must be less than or equal to the last address.
#[derive(Clone, Copy, Debug, PartialEq, Deserialize, Serialize, JsonSchema)]
#[serde(try_from = "AnyIpv6Range")]
pub struct Ipv6Range {
    first: Ipv6Addr,
    last: Ipv6Addr,
}

impl Ipv6Range {
    pub fn new(first: Ipv6Addr, last: Ipv6Addr) -> Result<Self, String> {
        if first <= last {
            Ok(Self { first, last })
        } else {
            Err(String::from("IP address ranges must be non-decreasing"))
        }
    }

    pub fn first_address(&self) -> Ipv6Addr {
        self.first
    }

    pub fn last_address(&self) -> Ipv6Addr {
        self.last
    }
}

#[derive(Clone, Copy, Debug, Deserialize)]
struct AnyIpv6Range {
    first: Ipv6Addr,
    last: Ipv6Addr,
}

impl TryFrom<AnyIpv6Range> for Ipv6Range {
    type Error = Error;
    fn try_from(r: AnyIpv6Range) -> Result<Self, Self::Error> {
        Ipv6Range::new(r.first, r.last)
            .map_err(|msg| Error::invalid_request(msg.as_str()))
    }
>>>>>>> 0d241007
}

#[cfg(test)]
mod test {
    use super::IdentityType;
    use super::Policy;
    use super::MAX_ROLE_ASSIGNMENTS_PER_RESOURCE;
    use crate::db;
    use crate::external_api::shared;
    use crate::external_api::shared::IpRange;
    use crate::external_api::shared::Ipv4Range;
    use crate::external_api::shared::Ipv6Range;
    use anyhow::anyhow;
    use omicron_common::api::external::Error;
    use omicron_common::api::external::ResourceType;
    use serde::Deserialize;
    use std::net::Ipv4Addr;
    use std::net::Ipv6Addr;

    #[derive(Clone, Copy, Debug, Deserialize, Eq, PartialEq)]
    #[serde(rename_all = "kebab-case")]
    pub enum DummyRoles {
        Bogus,
    }
    impl db::model::DatabaseString for DummyRoles {
        type Error = anyhow::Error;

        fn to_database_string(&self) -> &str {
            unimplemented!()
        }

        fn from_database_string(s: &str) -> Result<Self, Self::Error> {
            if s == "bogus" {
                Ok(DummyRoles::Bogus)
            } else {
                Err(anyhow!("unsupported DummyRoles: {:?}", s))
            }
        }
    }

    #[test]
    fn test_policy_parsing() {
        // Success case (edge case: max number of role assignments)
        let role_assignment = serde_json::json!({
            "identity_type": "silo_user",
            "identity_id": "75ec4a39-67cf-4549-9e74-44b92947c37c",
            "role_name": "bogus"
        });
        const MAX: usize = MAX_ROLE_ASSIGNMENTS_PER_RESOURCE;
        let okay_input =
            serde_json::Value::Array(vec![role_assignment.clone(); MAX]);
        let policy: Policy<DummyRoles> =
            serde_json::from_value(serde_json::json!({
                "role_assignments": okay_input
            }))
            .expect("unexpectedly failed with okay input");
        assert_eq!(policy.role_assignments[0].role_name, DummyRoles::Bogus);

        // Failure case: too many role assignments
        let bad_input =
            serde_json::Value::Array(vec![role_assignment; MAX + 1]);
        let error =
            serde_json::from_value::<Policy<DummyRoles>>(serde_json::json!({
                "role_assignments": bad_input
            }))
            .expect_err("unexpectedly succeeded with too many items");
        assert_eq!(
            error.to_string(),
            "invalid length 65, expected a list of at most 64 role assignments"
        );
    }

    #[test]
    fn test_role_assignment_from_database() {
        let identity_id =
            "75ec4a39-67cf-4549-9e74-44b92947c37c".parse().unwrap();
        let resource_id =
            "9e3e3be8-4051-4ddb-92fa-32cc5294f066".parse().unwrap();

        let ok_input = db::model::RoleAssignment {
            identity_type: db::model::IdentityType::SiloUser,
            identity_id,
            resource_type: ResourceType::Organization.to_string(),
            resource_id,
            role_name: String::from("bogus"),
        };

        let bad_input_role = db::model::RoleAssignment {
            role_name: String::from("bogosity"),
            ..ok_input.clone()
        };

        let bad_input_idtype = db::model::RoleAssignment {
            identity_type: db::model::IdentityType::UserBuiltin,
            ..ok_input.clone()
        };

        let error =
            <shared::RoleAssignment<DummyRoles>>::try_from(bad_input_role)
                .expect_err("unexpectedly succeeding parsing database role");
        println!("error: {:#}", error);
        if let Error::InternalError { internal_message } = error {
            assert_eq!(
                internal_message,
                "parsing database role assignment: unrecognized role name \
                \"bogosity\": unsupported DummyRoles: \"bogosity\""
            );
        } else {
            panic!(
                "expected internal error for database parse failure, \
                found {:?}",
                error
            );
        }

        let error =
            <shared::RoleAssignment<DummyRoles>>::try_from(bad_input_idtype)
                .expect_err("unexpectedly succeeding parsing database role");
        println!("error: {:#}", error);
        if let Error::InternalError { internal_message } = error {
            assert_eq!(
                internal_message,
                "parsing database role assignment: \
                unsupported db identity type: UserBuiltin"
            );
        } else {
            panic!(
                "expected internal error for database parse failure, \
                found {:?}",
                error
            );
        }

        let success = <shared::RoleAssignment<DummyRoles>>::try_from(ok_input)
            .expect("parsing valid role assignment from database");
        println!("success: {:?}", success);
        assert_eq!(success.identity_type, IdentityType::SiloUser);
        assert_eq!(success.identity_id, identity_id);
        assert_eq!(success.role_name, DummyRoles::Bogus);
    }

    #[test]
    fn test_ip_range_checks_non_decreasing() {
        let lo = Ipv4Addr::new(10, 0, 0, 1);
        let hi = Ipv4Addr::new(10, 0, 0, 3);
        assert!(Ipv4Range::new(lo, hi).is_ok());
        assert!(Ipv4Range::new(lo, lo).is_ok());
        assert!(Ipv4Range::new(hi, lo).is_err());

        let lo = Ipv6Addr::new(0xfd00, 0, 0, 0, 0, 0, 0, 1);
        let hi = Ipv6Addr::new(0xfd00, 0, 0, 0, 0, 0, 0, 3);
        assert!(Ipv6Range::new(lo, hi).is_ok());
        assert!(Ipv6Range::new(lo, lo).is_ok());
        assert!(Ipv6Range::new(hi, lo).is_err());
    }

    #[test]
    fn test_ip_range_enum_deserialization() {
        let data = r#"{"first": "10.0.0.1", "last": "10.0.0.3"}"#;
        let expected = IpRange::V4(
            Ipv4Range::new(
                Ipv4Addr::new(10, 0, 0, 1),
                Ipv4Addr::new(10, 0, 0, 3),
            )
            .unwrap(),
        );
        assert_eq!(expected, serde_json::from_str(data).unwrap());

        let data = r#"{"first": "fd00::", "last": "fd00::3"}"#;
        let expected = IpRange::V6(
            Ipv6Range::new(
                Ipv6Addr::new(0xfd00, 0, 0, 0, 0, 0, 0, 0),
                Ipv6Addr::new(0xfd00, 0, 0, 0, 0, 0, 0, 3),
            )
            .unwrap(),
        );
        assert_eq!(expected, serde_json::from_str(data).unwrap());

        let data = r#"{"first": "fd00::3", "last": "fd00::"}"#;
        assert!(
            serde_json::from_str::<IpRange>(data).is_err(),
            "Expected an error deserializing an IP range with first address \
            greater than last address",
        );
    }

    #[test]
    fn test_ip_range_try_from() {
        let lo = Ipv4Addr::new(10, 0, 0, 1);
        let hi = Ipv4Addr::new(10, 0, 0, 3);
        assert!(IpRange::try_from((lo, hi)).is_ok());
        assert!(IpRange::try_from((hi, lo)).is_err());

        let lo = Ipv6Addr::new(0xfd00, 0, 0, 0, 0, 0, 0, 1);
        let hi = Ipv6Addr::new(0xfd00, 0, 0, 0, 0, 0, 0, 3);
        assert!(IpRange::try_from((lo, hi)).is_ok());
        assert!(IpRange::try_from((hi, lo)).is_err());
    }
}<|MERGE_RESOLUTION|>--- conflicted
+++ resolved
@@ -135,7 +135,6 @@
     }
 }
 
-<<<<<<< HEAD
 /// How users will be provisioned in a silo during authentication.
 #[derive(Clone, Debug, Deserialize, Serialize, JsonSchema)]
 #[serde(rename_all = "snake_case")]
@@ -156,7 +155,8 @@
             db::model::UserProvisionType::Jit => UserProvisionType::Jit,
         }
     }
-=======
+}
+
 /// An IP Range is a contiguous range of IP addresses, usually within an IP
 /// Pool.
 ///
@@ -321,7 +321,6 @@
         Ipv6Range::new(r.first, r.last)
             .map_err(|msg| Error::invalid_request(msg.as_str()))
     }
->>>>>>> 0d241007
 }
 
 #[cfg(test)]
