// This Source Code Form is subject to the terms of the Mozilla Public
// License, v. 2.0. If a copy of the MPL was not distributed with this
// file, You can obtain one at https://mozilla.org/MPL/2.0/.

//! Handler functions (entrypoints) for HTTP APIs internal to the control plane
//! whose callers are updated in lockstep with Nexus

use std::collections::BTreeMap;

use dropshot::ApiDescription;
use dropshot::Body;
use dropshot::ErrorStatusCode;
use dropshot::Header;
use dropshot::HttpError;
use dropshot::HttpResponseCreated;
use dropshot::HttpResponseDeleted;
use dropshot::HttpResponseOk;
use dropshot::HttpResponseUpdatedNoContent;
use dropshot::Path;
use dropshot::Query;
use dropshot::RequestContext;
use dropshot::ResultsPage;
use dropshot::TypedBody;
use http::Response;
use http::StatusCode;
use nexus_lockstep_api::*;
use nexus_types::deployment::Blueprint;
use nexus_types::deployment::BlueprintMetadata;
use nexus_types::deployment::BlueprintTarget;
use nexus_types::deployment::BlueprintTargetSet;
use nexus_types::deployment::ClickhousePolicy;
use nexus_types::deployment::OximeterReadPolicy;
use nexus_types::deployment::ReconfiguratorConfigParam;
use nexus_types::deployment::ReconfiguratorConfigView;
use nexus_types::external_api::headers::RangeRequest;
use nexus_types::external_api::params::PhysicalDiskPath;
use nexus_types::external_api::params::SledSelector;
use nexus_types::external_api::params::SupportBundleFilePath;
use nexus_types::external_api::params::SupportBundlePath;
use nexus_types::external_api::params::SupportBundleUpdate;
use nexus_types::external_api::params::UninitializedSledId;
use nexus_types::external_api::shared;
use nexus_types::external_api::shared::UninitializedSled;
use nexus_types::external_api::views::SledPolicy;
use nexus_types::internal_api::params::InstanceMigrateRequest;
use nexus_types::internal_api::params::RackInitializationRequest;
use nexus_types::internal_api::views::BackgroundTask;
use nexus_types::internal_api::views::DemoSaga;
use nexus_types::internal_api::views::MgsUpdateDriverStatus;
use nexus_types::internal_api::views::QuiesceStatus;
use nexus_types::internal_api::views::Saga;
use nexus_types::internal_api::views::UpdateStatus;
use nexus_types::internal_api::views::to_list;
use omicron_common::api::external::Instance;
use omicron_common::api::external::http_pagination::PaginatedById;
use omicron_common::api::external::http_pagination::PaginatedByTimeAndId;
use omicron_common::api::external::http_pagination::ScanById;
use omicron_common::api::external::http_pagination::ScanByTimeAndId;
use omicron_common::api::external::http_pagination::ScanParams;
use omicron_common::api::external::http_pagination::data_page_params_for;
use omicron_uuid_kinds::*;
use range_requests::PotentialRange;
use slog_error_chain::InlineErrorChain;

use crate::app::support_bundles::SupportBundleQueryType;
use crate::context::ApiContext;

type NexusApiDescription = ApiDescription<ApiContext>;

/// Returns a description of the nexus lockstep API
pub(crate) fn lockstep_api() -> NexusApiDescription {
    nexus_lockstep_api_mod::api_description::<NexusLockstepApiImpl>()
        .expect("registered API endpoints successfully")
}

enum NexusLockstepApiImpl {}

impl NexusLockstepApi for NexusLockstepApiImpl {
    type Context = ApiContext;

<<<<<<< HEAD
    async fn rack_initialization_complete(
        rqctx: RequestContext<Self::Context>,
        path_params: Path<RackPathParam>,
        info: TypedBody<RackInitializationRequest>,
    ) -> Result<HttpResponseUpdatedNoContent, HttpError> {
        let apictx = &rqctx.context().context;
        let nexus = &apictx.nexus;
        let path = path_params.into_inner();
        let request = info.into_inner();
        let opctx = crate::context::op_context_for_internal_api(&rqctx).await;

        nexus
            .rack_initialize(
                &opctx,
                path.rack_id,
                request,
                true, // blueprint_execution_enabled
            )
            .await?;

        Ok(HttpResponseUpdatedNoContent())
=======
    async fn fetch_omdb(
        rqctx: RequestContext<Self::Context>,
    ) -> Result<Response<Body>, HttpError> {
        let apictx = &rqctx.context().context;
        let path = &apictx.omdb_config.bin_path;
        let f = tokio::fs::File::open(path).await.map_err(|err| {
            let err = format!(
                "could not open {path}: {}",
                InlineErrorChain::new(&err)
            );
            // Build an explicit HttpError instead of using
            // `for_internal_error()` because the latter sends a generic error
            // message to the client. We want to tell our client more details
            // about what went wrong.
            HttpError {
                status_code: ErrorStatusCode::INTERNAL_SERVER_ERROR,
                error_code: None,
                external_message: err.clone(),
                internal_message: err,
                headers: None,
            }
        })?;
        let f = hyper_staticfile::vfs::TokioFileAccess::new(f);
        let f = hyper_staticfile::util::FileBytesStream::new(f);
        let body = Body::wrap(hyper_staticfile::Body::Full(f));
        Ok(Response::builder()
            .status(StatusCode::OK)
            .header(http::header::CONTENT_TYPE, "application/octet-stream")
            .body(body)?)
>>>>>>> d74f5e3f
    }

    async fn instance_migrate(
        rqctx: RequestContext<Self::Context>,
        path_params: Path<InstancePathParam>,
        migrate_params: TypedBody<InstanceMigrateRequest>,
    ) -> Result<HttpResponseOk<Instance>, HttpError> {
        let apictx = &rqctx.context().context;
        let nexus = &apictx.nexus;
        let path = path_params.into_inner();
        let migrate = migrate_params.into_inner();
        let handler = async {
            let opctx =
                crate::context::op_context_for_internal_api(&rqctx).await;
            let instance = nexus
                .instance_migrate(&opctx, path.instance_id, migrate)
                .await?;
            Ok(HttpResponseOk(instance.into()))
        };
        apictx
            .internal_latencies
            .instrument_dropshot_handler(&rqctx, handler)
            .await
    }

    // Debug interfaces for Sagas

    async fn saga_list(
        rqctx: RequestContext<Self::Context>,
        query_params: Query<PaginatedById>,
    ) -> Result<HttpResponseOk<ResultsPage<Saga>>, HttpError> {
        let apictx = &rqctx.context().context;
        let handler = async {
            let nexus = &apictx.nexus;
            let query = query_params.into_inner();
            let pagparams = data_page_params_for(&rqctx, &query)?;
            let opctx =
                crate::context::op_context_for_internal_api(&rqctx).await;
            let saga_stream = nexus.sagas_list(&opctx, &pagparams).await?;
            let view_list = to_list(saga_stream).await;
            Ok(HttpResponseOk(ScanById::results_page(
                &query,
                view_list,
                &|_, saga: &Saga| saga.id,
            )?))
        };
        apictx
            .internal_latencies
            .instrument_dropshot_handler(&rqctx, handler)
            .await
    }

    async fn saga_view(
        rqctx: RequestContext<Self::Context>,
        path_params: Path<SagaPathParam>,
    ) -> Result<HttpResponseOk<Saga>, HttpError> {
        let apictx = &rqctx.context().context;
        let handler = async {
            let opctx =
                crate::context::op_context_for_internal_api(&rqctx).await;
            let nexus = &apictx.nexus;
            let path = path_params.into_inner();
            let saga = nexus.saga_get(&opctx, path.saga_id).await?;
            Ok(HttpResponseOk(saga))
        };
        apictx
            .internal_latencies
            .instrument_dropshot_handler(&rqctx, handler)
            .await
    }

    async fn saga_demo_create(
        rqctx: RequestContext<Self::Context>,
    ) -> Result<HttpResponseOk<DemoSaga>, HttpError> {
        let apictx = &rqctx.context().context;
        let handler = async {
            let nexus = &apictx.nexus;
            let demo_saga = nexus.saga_demo_create().await?;
            Ok(HttpResponseOk(demo_saga))
        };

        apictx
            .internal_latencies
            .instrument_dropshot_handler(&rqctx, handler)
            .await
    }

    async fn saga_demo_complete(
        rqctx: RequestContext<Self::Context>,
        path_params: Path<DemoSagaPathParam>,
    ) -> Result<HttpResponseUpdatedNoContent, HttpError> {
        let apictx = &rqctx.context().context;
        let handler = async {
            let nexus = &apictx.nexus;
            let path = path_params.into_inner();
            nexus.saga_demo_complete(path.demo_saga_id)?;
            Ok(HttpResponseUpdatedNoContent())
        };

        apictx
            .internal_latencies
            .instrument_dropshot_handler(&rqctx, handler)
            .await
    }

    // Debug interfaces for Background Tasks

    async fn bgtask_list(
        rqctx: RequestContext<Self::Context>,
    ) -> Result<HttpResponseOk<BTreeMap<String, BackgroundTask>>, HttpError>
    {
        let apictx = &rqctx.context().context;
        let handler = async {
            let nexus = &apictx.nexus;
            let opctx =
                crate::context::op_context_for_internal_api(&rqctx).await;
            let bgtask_list = nexus.bgtasks_list(&opctx).await?;
            Ok(HttpResponseOk(bgtask_list))
        };
        apictx
            .internal_latencies
            .instrument_dropshot_handler(&rqctx, handler)
            .await
    }

    async fn bgtask_view(
        rqctx: RequestContext<Self::Context>,
        path_params: Path<BackgroundTaskPathParam>,
    ) -> Result<HttpResponseOk<BackgroundTask>, HttpError> {
        let apictx = &rqctx.context().context;
        let handler = async {
            let opctx =
                crate::context::op_context_for_internal_api(&rqctx).await;
            let nexus = &apictx.nexus;
            let path = path_params.into_inner();
            let bgtask = nexus.bgtask_status(&opctx, &path.bgtask_name).await?;
            Ok(HttpResponseOk(bgtask))
        };
        apictx
            .internal_latencies
            .instrument_dropshot_handler(&rqctx, handler)
            .await
    }

    async fn bgtask_activate(
        rqctx: RequestContext<Self::Context>,
        body: TypedBody<BackgroundTasksActivateRequest>,
    ) -> Result<HttpResponseUpdatedNoContent, HttpError> {
        let apictx = &rqctx.context().context;
        let handler = async {
            let opctx =
                crate::context::op_context_for_internal_api(&rqctx).await;
            let nexus = &apictx.nexus;
            let body = body.into_inner();
            nexus.bgtask_activate(&opctx, body.bgtask_names).await?;
            Ok(HttpResponseUpdatedNoContent())
        };
        apictx
            .internal_latencies
            .instrument_dropshot_handler(&rqctx, handler)
            .await
    }

    // Debug interfaces for MGS updates

    async fn mgs_updates(
        rqctx: RequestContext<Self::Context>,
    ) -> Result<HttpResponseOk<MgsUpdateDriverStatus>, HttpError> {
        let apictx = &rqctx.context().context;
        let handler = async {
            let opctx =
                crate::context::op_context_for_internal_api(&rqctx).await;
            let nexus = &apictx.nexus;
            Ok(HttpResponseOk(nexus.mgs_updates(&opctx).await?))
        };
        apictx
            .internal_latencies
            .instrument_dropshot_handler(&rqctx, handler)
            .await
    }

    // APIs for managing blueprints
    async fn blueprint_list(
        rqctx: RequestContext<Self::Context>,
        query_params: Query<PaginatedById>,
    ) -> Result<HttpResponseOk<ResultsPage<BlueprintMetadata>>, HttpError> {
        let apictx = &rqctx.context().context;
        let handler = async {
            let nexus = &apictx.nexus;
            let query = query_params.into_inner();
            let opctx =
                crate::context::op_context_for_internal_api(&rqctx).await;
            let pagparams = data_page_params_for(&rqctx, &query)?;
            let blueprints = nexus.blueprint_list(&opctx, &pagparams).await?;
            Ok(HttpResponseOk(ScanById::results_page(
                &query,
                blueprints,
                &|_, blueprint: &BlueprintMetadata| {
                    blueprint.id.into_untyped_uuid()
                },
            )?))
        };

        apictx
            .internal_latencies
            .instrument_dropshot_handler(&rqctx, handler)
            .await
    }

    /// Fetches one blueprint
    async fn blueprint_view(
        rqctx: RequestContext<Self::Context>,
        path_params: Path<nexus_types::external_api::params::BlueprintPath>,
    ) -> Result<HttpResponseOk<Blueprint>, HttpError> {
        let apictx = &rqctx.context().context;
        let handler = async {
            let opctx =
                crate::context::op_context_for_internal_api(&rqctx).await;
            let nexus = &apictx.nexus;
            let path = path_params.into_inner();
            let blueprint =
                nexus.blueprint_view(&opctx, path.blueprint_id).await?;
            Ok(HttpResponseOk(blueprint))
        };
        apictx
            .internal_latencies
            .instrument_dropshot_handler(&rqctx, handler)
            .await
    }

    /// Deletes one blueprint
    async fn blueprint_delete(
        rqctx: RequestContext<Self::Context>,
        path_params: Path<nexus_types::external_api::params::BlueprintPath>,
    ) -> Result<HttpResponseDeleted, HttpError> {
        let apictx = &rqctx.context().context;
        let handler = async {
            let opctx =
                crate::context::op_context_for_internal_api(&rqctx).await;
            let nexus = &apictx.nexus;
            let path = path_params.into_inner();
            nexus.blueprint_delete(&opctx, path.blueprint_id).await?;
            Ok(HttpResponseDeleted())
        };
        apictx
            .internal_latencies
            .instrument_dropshot_handler(&rqctx, handler)
            .await
    }

    async fn blueprint_target_view(
        rqctx: RequestContext<Self::Context>,
    ) -> Result<HttpResponseOk<BlueprintTarget>, HttpError> {
        let apictx = &rqctx.context().context;
        let handler = async {
            let opctx =
                crate::context::op_context_for_internal_api(&rqctx).await;
            let nexus = &apictx.nexus;
            let target = nexus.blueprint_target_view(&opctx).await?;
            Ok(HttpResponseOk(target))
        };
        apictx
            .internal_latencies
            .instrument_dropshot_handler(&rqctx, handler)
            .await
    }

    async fn blueprint_target_set(
        rqctx: RequestContext<Self::Context>,
        target: TypedBody<BlueprintTargetSet>,
    ) -> Result<HttpResponseOk<BlueprintTarget>, HttpError> {
        let apictx = &rqctx.context().context;
        let handler = async {
            let opctx =
                crate::context::op_context_for_internal_api(&rqctx).await;
            let nexus = &apictx.nexus;
            let target = target.into_inner();
            let target = nexus.blueprint_target_set(&opctx, target).await?;
            Ok(HttpResponseOk(target))
        };
        apictx
            .internal_latencies
            .instrument_dropshot_handler(&rqctx, handler)
            .await
    }

    async fn blueprint_target_set_enabled(
        rqctx: RequestContext<Self::Context>,
        target: TypedBody<BlueprintTargetSet>,
    ) -> Result<HttpResponseOk<BlueprintTarget>, HttpError> {
        let apictx = &rqctx.context().context;
        let handler = async {
            let opctx =
                crate::context::op_context_for_internal_api(&rqctx).await;
            let nexus = &apictx.nexus;
            let target = target.into_inner();
            let target =
                nexus.blueprint_target_set_enabled(&opctx, target).await?;
            Ok(HttpResponseOk(target))
        };
        apictx
            .internal_latencies
            .instrument_dropshot_handler(&rqctx, handler)
            .await
    }

    async fn blueprint_regenerate(
        rqctx: RequestContext<Self::Context>,
    ) -> Result<HttpResponseOk<Blueprint>, HttpError> {
        let apictx = &rqctx.context().context;
        let handler = async {
            let opctx =
                crate::context::op_context_for_internal_api(&rqctx).await;
            let nexus = &apictx.nexus;
            let result = nexus.blueprint_create_regenerate(&opctx).await?;
            Ok(HttpResponseOk(result))
        };
        apictx
            .internal_latencies
            .instrument_dropshot_handler(&rqctx, handler)
            .await
    }

    async fn blueprint_import(
        rqctx: RequestContext<Self::Context>,
        blueprint: TypedBody<Blueprint>,
    ) -> Result<HttpResponseUpdatedNoContent, HttpError> {
        let apictx = &rqctx.context().context;
        let handler = async {
            let opctx =
                crate::context::op_context_for_internal_api(&rqctx).await;
            let nexus = &apictx.nexus;
            let blueprint = blueprint.into_inner();
            nexus.blueprint_import(&opctx, blueprint).await?;
            Ok(HttpResponseUpdatedNoContent())
        };
        apictx
            .internal_latencies
            .instrument_dropshot_handler(&rqctx, handler)
            .await
    }

    async fn reconfigurator_config_show_current(
        rqctx: RequestContext<Self::Context>,
    ) -> Result<HttpResponseOk<ReconfiguratorConfigView>, HttpError> {
        let apictx = &rqctx.context().context;
        let handler = async {
            let datastore = &apictx.nexus.datastore();
            let opctx =
                crate::context::op_context_for_internal_api(&rqctx).await;
            match datastore.reconfigurator_config_get_latest(&opctx).await? {
                Some(switches) => Ok(HttpResponseOk(switches)),
                None => Err(HttpError::for_not_found(
                    None,
                    "No config in database".into(),
                )),
            }
        };
        apictx
            .internal_latencies
            .instrument_dropshot_handler(&rqctx, handler)
            .await
    }

    async fn reconfigurator_config_show(
        rqctx: RequestContext<Self::Context>,
        path_params: Path<VersionPathParam>,
    ) -> Result<HttpResponseOk<ReconfiguratorConfigView>, HttpError> {
        let apictx = &rqctx.context().context;
        let handler = async {
            let datastore = &apictx.nexus.datastore();
            let opctx =
                crate::context::op_context_for_internal_api(&rqctx).await;
            let version = path_params.into_inner().version;
            match datastore.reconfigurator_config_get(&opctx, version).await? {
                Some(switches) => Ok(HttpResponseOk(switches)),
                None => Err(HttpError::for_not_found(
                    None,
                    format!("No config in database at version {version}"),
                )),
            }
        };
        apictx
            .internal_latencies
            .instrument_dropshot_handler(&rqctx, handler)
            .await
    }

    async fn reconfigurator_config_set(
        rqctx: RequestContext<Self::Context>,
        switches: TypedBody<ReconfiguratorConfigParam>,
    ) -> Result<HttpResponseUpdatedNoContent, HttpError> {
        let apictx = &rqctx.context().context;
        let handler = async {
            let datastore = &apictx.nexus.datastore();
            let opctx =
                crate::context::op_context_for_internal_api(&rqctx).await;

            datastore
                .reconfigurator_config_insert_latest_version(
                    &opctx,
                    switches.into_inner(),
                )
                .await?;
            Ok(HttpResponseUpdatedNoContent())
        };
        apictx
            .internal_latencies
            .instrument_dropshot_handler(&rqctx, handler)
            .await
    }

    async fn update_status(
        rqctx: RequestContext<Self::Context>,
    ) -> Result<HttpResponseOk<UpdateStatus>, HttpError> {
        let apictx = &rqctx.context().context;
        let handler = async {
            let opctx =
                crate::context::op_context_for_internal_api(&rqctx).await;
            let nexus = &apictx.nexus;
            let result = nexus.update_status(&opctx).await?;
            Ok(HttpResponseOk(result))
        };
        apictx
            .internal_latencies
            .instrument_dropshot_handler(&rqctx, handler)
            .await
    }

    async fn sled_list_uninitialized(
        rqctx: RequestContext<Self::Context>,
    ) -> Result<HttpResponseOk<ResultsPage<UninitializedSled>>, HttpError> {
        let apictx = &rqctx.context().context;
        let handler = async {
            let nexus = &apictx.nexus;
            let opctx =
                crate::context::op_context_for_internal_api(&rqctx).await;
            let sleds = nexus.sled_list_uninitialized(&opctx).await?;
            Ok(HttpResponseOk(ResultsPage { items: sleds, next_page: None }))
        };
        apictx
            .internal_latencies
            .instrument_dropshot_handler(&rqctx, handler)
            .await
    }

    async fn sled_add(
        rqctx: RequestContext<Self::Context>,
        sled: TypedBody<UninitializedSledId>,
    ) -> Result<HttpResponseCreated<SledId>, HttpError> {
        let apictx = &rqctx.context().context;
        let nexus = &apictx.nexus;
        let handler = async {
            let opctx =
                crate::context::op_context_for_internal_api(&rqctx).await;
            let id = nexus.sled_add(&opctx, sled.into_inner()).await?;
            Ok(HttpResponseCreated(SledId { id }))
        };
        apictx
            .internal_latencies
            .instrument_dropshot_handler(&rqctx, handler)
            .await
    }

    async fn sled_expunge(
        rqctx: RequestContext<Self::Context>,
        sled: TypedBody<SledSelector>,
    ) -> Result<HttpResponseOk<SledPolicy>, HttpError> {
        let apictx = &rqctx.context().context;
        let nexus = &apictx.nexus;
        let handler = async {
            let opctx =
                crate::context::op_context_for_internal_api(&rqctx).await;
            let previous_policy =
                nexus.sled_expunge(&opctx, sled.into_inner().sled).await?;
            Ok(HttpResponseOk(previous_policy))
        };
        apictx
            .internal_latencies
            .instrument_dropshot_handler(&rqctx, handler)
            .await
    }

    async fn physical_disk_expunge(
        rqctx: RequestContext<Self::Context>,
        disk: TypedBody<PhysicalDiskPath>,
    ) -> Result<HttpResponseUpdatedNoContent, HttpError> {
        let apictx = &rqctx.context().context;
        let nexus = &apictx.nexus;
        let handler = async {
            let opctx =
                crate::context::op_context_for_internal_api(&rqctx).await;
            nexus.physical_disk_expunge(&opctx, disk.into_inner()).await?;
            Ok(HttpResponseUpdatedNoContent())
        };
        apictx
            .internal_latencies
            .instrument_dropshot_handler(&rqctx, handler)
            .await
    }

    async fn support_bundle_list(
        rqctx: RequestContext<ApiContext>,
        query_params: Query<PaginatedByTimeAndId>,
    ) -> Result<HttpResponseOk<ResultsPage<shared::SupportBundleInfo>>, HttpError>
    {
        let apictx = rqctx.context();
        let handler = async {
            let nexus = &apictx.context.nexus;

            let query = query_params.into_inner();
            let pagparams = data_page_params_for(&rqctx, &query)?;

            let opctx =
                crate::context::op_context_for_internal_api(&rqctx).await;

            let bundles = nexus
                .support_bundle_list(&opctx, &pagparams)
                .await?
                .into_iter()
                .map(|p| p.into())
                .collect();

            Ok(HttpResponseOk(ScanByTimeAndId::results_page(
                &query,
                bundles,
                &|_, bundle: &shared::SupportBundleInfo| {
                    (bundle.time_created, bundle.id.into_untyped_uuid())
                },
            )?))
        };
        apictx
            .context
            .external_latencies
            .instrument_dropshot_handler(&rqctx, handler)
            .await
    }

    async fn support_bundle_view(
        rqctx: RequestContext<Self::Context>,
        path_params: Path<SupportBundlePath>,
    ) -> Result<HttpResponseOk<shared::SupportBundleInfo>, HttpError> {
        let apictx = rqctx.context();
        let handler = async {
            let nexus = &apictx.context.nexus;
            let path = path_params.into_inner();

            let opctx =
                crate::context::op_context_for_internal_api(&rqctx).await;

            let bundle = nexus
                .support_bundle_view(
                    &opctx,
                    SupportBundleUuid::from_untyped_uuid(path.bundle_id),
                )
                .await?;

            Ok(HttpResponseOk(bundle.into()))
        };
        apictx
            .context
            .external_latencies
            .instrument_dropshot_handler(&rqctx, handler)
            .await
    }

    async fn support_bundle_index(
        rqctx: RequestContext<Self::Context>,
        headers: Header<RangeRequest>,
        path_params: Path<SupportBundlePath>,
    ) -> Result<Response<Body>, HttpError> {
        let apictx = rqctx.context();
        let handler = async {
            let nexus = &apictx.context.nexus;
            let path = path_params.into_inner();
            let opctx =
                crate::context::op_context_for_internal_api(&rqctx).await;

            let head = false;
            let range = headers
                .into_inner()
                .range
                .map(|r| PotentialRange::new(r.as_bytes()));

            let body = nexus
                .support_bundle_download(
                    &opctx,
                    SupportBundleUuid::from_untyped_uuid(path.bundle_id),
                    SupportBundleQueryType::Index,
                    head,
                    range,
                )
                .await?;
            Ok(body)
        };
        apictx
            .context
            .external_latencies
            .instrument_dropshot_handler(&rqctx, handler)
            .await
    }

    async fn support_bundle_download(
        rqctx: RequestContext<Self::Context>,
        headers: Header<RangeRequest>,
        path_params: Path<SupportBundlePath>,
    ) -> Result<Response<Body>, HttpError> {
        let apictx = rqctx.context();
        let handler = async {
            let nexus = &apictx.context.nexus;
            let path = path_params.into_inner();
            let opctx =
                crate::context::op_context_for_internal_api(&rqctx).await;

            let head = false;
            let range = headers
                .into_inner()
                .range
                .map(|r| PotentialRange::new(r.as_bytes()));

            let body = nexus
                .support_bundle_download(
                    &opctx,
                    SupportBundleUuid::from_untyped_uuid(path.bundle_id),
                    SupportBundleQueryType::Whole,
                    head,
                    range,
                )
                .await?;
            Ok(body)
        };
        apictx
            .context
            .external_latencies
            .instrument_dropshot_handler(&rqctx, handler)
            .await
    }

    async fn support_bundle_download_file(
        rqctx: RequestContext<Self::Context>,
        headers: Header<RangeRequest>,
        path_params: Path<SupportBundleFilePath>,
    ) -> Result<Response<Body>, HttpError> {
        let apictx = rqctx.context();
        let handler = async {
            let nexus = &apictx.context.nexus;
            let path = path_params.into_inner();
            let opctx =
                crate::context::op_context_for_internal_api(&rqctx).await;
            let head = false;
            let range = headers
                .into_inner()
                .range
                .map(|r| PotentialRange::new(r.as_bytes()));

            let body = nexus
                .support_bundle_download(
                    &opctx,
                    SupportBundleUuid::from_untyped_uuid(path.bundle.bundle_id),
                    SupportBundleQueryType::Path { file_path: path.file },
                    head,
                    range,
                )
                .await?;
            Ok(body)
        };
        apictx
            .context
            .external_latencies
            .instrument_dropshot_handler(&rqctx, handler)
            .await
    }

    async fn support_bundle_head(
        rqctx: RequestContext<Self::Context>,
        headers: Header<RangeRequest>,
        path_params: Path<SupportBundlePath>,
    ) -> Result<Response<Body>, HttpError> {
        let apictx = rqctx.context();
        let handler = async {
            let nexus = &apictx.context.nexus;
            let path = path_params.into_inner();
            let opctx =
                crate::context::op_context_for_internal_api(&rqctx).await;
            let head = true;
            let range = headers
                .into_inner()
                .range
                .map(|r| PotentialRange::new(r.as_bytes()));

            let body = nexus
                .support_bundle_download(
                    &opctx,
                    SupportBundleUuid::from_untyped_uuid(path.bundle_id),
                    SupportBundleQueryType::Whole,
                    head,
                    range,
                )
                .await?;
            Ok(body)
        };
        apictx
            .context
            .external_latencies
            .instrument_dropshot_handler(&rqctx, handler)
            .await
    }

    async fn support_bundle_head_file(
        rqctx: RequestContext<Self::Context>,
        headers: Header<RangeRequest>,
        path_params: Path<SupportBundleFilePath>,
    ) -> Result<Response<Body>, HttpError> {
        let apictx = rqctx.context();
        let handler = async {
            let nexus = &apictx.context.nexus;
            let path = path_params.into_inner();
            let opctx =
                crate::context::op_context_for_internal_api(&rqctx).await;
            let head = true;
            let range = headers
                .into_inner()
                .range
                .map(|r| PotentialRange::new(r.as_bytes()));

            let body = nexus
                .support_bundle_download(
                    &opctx,
                    SupportBundleUuid::from_untyped_uuid(path.bundle.bundle_id),
                    SupportBundleQueryType::Path { file_path: path.file },
                    head,
                    range,
                )
                .await?;
            Ok(body)
        };
        apictx
            .context
            .external_latencies
            .instrument_dropshot_handler(&rqctx, handler)
            .await
    }

    async fn support_bundle_create(
        rqctx: RequestContext<Self::Context>,
        body: TypedBody<nexus_types::external_api::params::SupportBundleCreate>,
    ) -> Result<HttpResponseCreated<shared::SupportBundleInfo>, HttpError> {
        let apictx = rqctx.context();
        let handler = async {
            let nexus = &apictx.context.nexus;
            let create_params = body.into_inner();

            let opctx =
                crate::context::op_context_for_internal_api(&rqctx).await;

            let bundle = nexus
                .support_bundle_create(
                    &opctx,
                    "Created by internal API",
                    create_params.user_comment,
                )
                .await?;
            Ok(HttpResponseCreated(bundle.into()))
        };
        apictx
            .context
            .external_latencies
            .instrument_dropshot_handler(&rqctx, handler)
            .await
    }

    async fn support_bundle_delete(
        rqctx: RequestContext<Self::Context>,
        path_params: Path<SupportBundlePath>,
    ) -> Result<HttpResponseDeleted, HttpError> {
        let apictx = rqctx.context();
        let handler = async {
            let nexus = &apictx.context.nexus;
            let path = path_params.into_inner();

            let opctx =
                crate::context::op_context_for_internal_api(&rqctx).await;

            nexus
                .support_bundle_delete(
                    &opctx,
                    SupportBundleUuid::from_untyped_uuid(path.bundle_id),
                )
                .await?;

            Ok(HttpResponseDeleted())
        };
        apictx
            .context
            .external_latencies
            .instrument_dropshot_handler(&rqctx, handler)
            .await
    }

    async fn support_bundle_update(
        rqctx: RequestContext<Self::Context>,
        path_params: Path<SupportBundlePath>,
        body: TypedBody<SupportBundleUpdate>,
    ) -> Result<HttpResponseOk<shared::SupportBundleInfo>, HttpError> {
        let apictx = rqctx.context();
        let handler = async {
            let nexus = &apictx.context.nexus;
            let path = path_params.into_inner();
            let update = body.into_inner();

            let opctx =
                crate::context::op_context_for_internal_api(&rqctx).await;

            let bundle = nexus
                .support_bundle_update_user_comment(
                    &opctx,
                    SupportBundleUuid::from_untyped_uuid(path.bundle_id),
                    update.user_comment,
                )
                .await?;

            Ok(HttpResponseOk(bundle.into()))
        };
        apictx
            .context
            .external_latencies
            .instrument_dropshot_handler(&rqctx, handler)
            .await
    }

    async fn clickhouse_policy_get(
        rqctx: RequestContext<Self::Context>,
    ) -> Result<HttpResponseOk<ClickhousePolicy>, HttpError> {
        let apictx = &rqctx.context().context;
        let handler = async {
            let nexus = &apictx.nexus;
            let opctx =
                crate::context::op_context_for_internal_api(&rqctx).await;
            match nexus.datastore().clickhouse_policy_get_latest(&opctx).await?
            {
                Some(policy) => Ok(HttpResponseOk(policy)),
                None => Err(HttpError::for_not_found(
                    None,
                    "No clickhouse policy in database".into(),
                )),
            }
        };
        apictx
            .internal_latencies
            .instrument_dropshot_handler(&rqctx, handler)
            .await
    }

    async fn clickhouse_policy_set(
        rqctx: RequestContext<Self::Context>,
        policy: TypedBody<ClickhousePolicy>,
    ) -> Result<HttpResponseUpdatedNoContent, HttpError> {
        let apictx = &rqctx.context().context;
        let nexus = &apictx.nexus;
        let handler = async {
            let opctx =
                crate::context::op_context_for_internal_api(&rqctx).await;
            nexus
                .datastore()
                .clickhouse_policy_insert_latest_version(
                    &opctx,
                    &policy.into_inner(),
                )
                .await?;
            Ok(HttpResponseUpdatedNoContent())
        };
        apictx
            .internal_latencies
            .instrument_dropshot_handler(&rqctx, handler)
            .await
    }

    async fn oximeter_read_policy_get(
        rqctx: RequestContext<Self::Context>,
    ) -> Result<HttpResponseOk<OximeterReadPolicy>, HttpError> {
        let apictx = &rqctx.context().context;
        let handler = async {
            let nexus = &apictx.nexus;
            let opctx =
                crate::context::op_context_for_internal_api(&rqctx).await;
            let policy = nexus
                .datastore()
                .oximeter_read_policy_get_latest(&opctx)
                .await?;
            Ok(HttpResponseOk(policy))
        };
        apictx
            .internal_latencies
            .instrument_dropshot_handler(&rqctx, handler)
            .await
    }

    async fn oximeter_read_policy_set(
        rqctx: RequestContext<Self::Context>,
        policy: TypedBody<OximeterReadPolicy>,
    ) -> Result<HttpResponseUpdatedNoContent, HttpError> {
        let apictx = &rqctx.context().context;
        let nexus = &apictx.nexus;
        let handler = async {
            let opctx =
                crate::context::op_context_for_internal_api(&rqctx).await;
            nexus
                .datastore()
                .oximeter_read_policy_insert_latest_version(
                    &opctx,
                    &policy.into_inner(),
                )
                .await?;
            Ok(HttpResponseUpdatedNoContent())
        };
        apictx
            .internal_latencies
            .instrument_dropshot_handler(&rqctx, handler)
            .await
    }

    async fn quiesce_start(
        rqctx: RequestContext<Self::Context>,
    ) -> Result<HttpResponseUpdatedNoContent, HttpError> {
        let apictx = &rqctx.context().context;
        let nexus = &apictx.nexus;
        let handler = async {
            let opctx =
                crate::context::op_context_for_internal_api(&rqctx).await;
            nexus.quiesce_start(&opctx).await?;
            Ok(HttpResponseUpdatedNoContent())
        };
        apictx
            .internal_latencies
            .instrument_dropshot_handler(&rqctx, handler)
            .await
    }

    async fn quiesce_get(
        rqctx: RequestContext<Self::Context>,
    ) -> Result<HttpResponseOk<QuiesceStatus>, HttpError> {
        let apictx = &rqctx.context().context;
        let nexus = &apictx.nexus;
        let handler = async {
            let opctx =
                crate::context::op_context_for_internal_api(&rqctx).await;
            Ok(HttpResponseOk(nexus.quiesce_state(&opctx).await?))
        };
        apictx
            .internal_latencies
            .instrument_dropshot_handler(&rqctx, handler)
            .await
    }
}<|MERGE_RESOLUTION|>--- conflicted
+++ resolved
@@ -78,7 +78,6 @@
 impl NexusLockstepApi for NexusLockstepApiImpl {
     type Context = ApiContext;
 
-<<<<<<< HEAD
     async fn rack_initialization_complete(
         rqctx: RequestContext<Self::Context>,
         path_params: Path<RackPathParam>,
@@ -100,7 +99,8 @@
             .await?;
 
         Ok(HttpResponseUpdatedNoContent())
-=======
+    }
+
     async fn fetch_omdb(
         rqctx: RequestContext<Self::Context>,
     ) -> Result<Response<Body>, HttpError> {
@@ -130,7 +130,6 @@
             .status(StatusCode::OK)
             .header(http::header::CONTENT_TYPE, "application/octet-stream")
             .body(body)?)
->>>>>>> d74f5e3f
     }
 
     async fn instance_migrate(
