// This Source Code Form is subject to the terms of the Mozilla Public
// License, v. 2.0. If a copy of the MPL was not distributed with this
// file, You can obtain one at https://mozilla.org/MPL/2.0/.

/*!
 * Saga actions, undo actions, and saga constructors used in Nexus.
 */

/*
 * NOTE: We want to be careful about what interfaces we expose to saga actions.
 * In the future, we expect to mock these out for comprehensive testing of
 * correctness, idempotence, etc.  The more constrained this interface is, the
 * easier it will be to test, version, and update in deployed systems.
 */

use crate::context::OpContext;
use crate::db::identity::{Asset, Resource};
use crate::external_api::params;
use crate::saga_interface::SagaContext;
use crate::{authn, db};
use anyhow::anyhow;
use chrono::Utc;
use crucible_agent_client::{
    types::{CreateRegion, RegionId, State as RegionState},
    Client as CrucibleAgentClient,
};
use futures::StreamExt;
use lazy_static::lazy_static;
use omicron_common::api::external::Error;
use omicron_common::api::external::Generation;
use omicron_common::api::external::IdentityMetadataCreateParams;
use omicron_common::api::external::InstanceState;
use omicron_common::api::external::Name;
use omicron_common::api::external::NetworkInterface;
use omicron_common::api::internal::nexus::InstanceRuntimeState;
use omicron_common::api::internal::sled_agent::InstanceHardware;
use omicron_common::backoff::{self, BackoffError};
use serde::Deserialize;
use serde::Serialize;
use slog::Logger;
use std::collections::BTreeMap;
use std::convert::{TryFrom, TryInto};
use std::sync::Arc;
use steno::new_action_noop_undo;
use steno::ActionContext;
use steno::ActionError;
use steno::ActionFunc;
use steno::SagaTemplate;
use steno::SagaTemplateBuilder;
use steno::SagaTemplateGeneric;
use steno::SagaType;
use uuid::Uuid;

/*
 * We'll need a richer mechanism for registering sagas, but this works for now.
 */
pub const SAGA_INSTANCE_CREATE_NAME: &'static str = "instance-create";
pub const SAGA_INSTANCE_MIGRATE_NAME: &'static str = "instance-migrate";
pub const SAGA_DISK_CREATE_NAME: &'static str = "disk-create";
pub const SAGA_DISK_DELETE_NAME: &'static str = "disk-delete";
lazy_static! {
    pub static ref SAGA_INSTANCE_CREATE_TEMPLATE: Arc<SagaTemplate<SagaInstanceCreate>> =
        Arc::new(saga_instance_create());
    pub static ref SAGA_INSTANCE_MIGRATE_TEMPLATE: Arc<SagaTemplate<SagaInstanceMigrate>> =
        Arc::new(saga_instance_migrate());
    pub static ref SAGA_DISK_CREATE_TEMPLATE: Arc<SagaTemplate<SagaDiskCreate>> =
        Arc::new(saga_disk_create());
    pub static ref SAGA_DISK_DELETE_TEMPLATE: Arc<SagaTemplate<SagaDiskDelete>> =
        Arc::new(saga_disk_delete());
}

lazy_static! {
    pub static ref ALL_TEMPLATES: BTreeMap<&'static str, Arc<dyn SagaTemplateGeneric<Arc<SagaContext>>>> =
        all_templates();
}

fn all_templates(
) -> BTreeMap<&'static str, Arc<dyn SagaTemplateGeneric<Arc<SagaContext>>>> {
    vec![
        (
            SAGA_INSTANCE_CREATE_NAME,
            Arc::clone(&SAGA_INSTANCE_CREATE_TEMPLATE)
                as Arc<dyn SagaTemplateGeneric<Arc<SagaContext>>>,
        ),
        (
            SAGA_INSTANCE_MIGRATE_NAME,
            Arc::clone(&SAGA_INSTANCE_MIGRATE_TEMPLATE)
                as Arc<dyn SagaTemplateGeneric<Arc<SagaContext>>>,
        ),
        (
            SAGA_DISK_CREATE_NAME,
            Arc::clone(&SAGA_DISK_CREATE_TEMPLATE)
                as Arc<dyn SagaTemplateGeneric<Arc<SagaContext>>>,
        ),
        (
            SAGA_DISK_DELETE_NAME,
            Arc::clone(&SAGA_DISK_DELETE_TEMPLATE)
                as Arc<dyn SagaTemplateGeneric<Arc<SagaContext>>>,
        ),
    ]
    .into_iter()
    .collect()
}

async fn saga_generate_uuid<UserType: SagaType>(
    _: ActionContext<UserType>,
) -> Result<Uuid, ActionError> {
    Ok(Uuid::new_v4())
}

/*
 * "Create Instance" saga template
 */

#[derive(Debug, Deserialize, Serialize)]
pub struct ParamsInstanceCreate {
    pub project_id: Uuid,
    pub create_params: params::InstanceCreate,
}

#[derive(Debug)]
pub struct SagaInstanceCreate;
impl SagaType for SagaInstanceCreate {
    type SagaParamsType = Arc<ParamsInstanceCreate>;
    type ExecContextType = Arc<SagaContext>;
}

pub fn saga_instance_create() -> SagaTemplate<SagaInstanceCreate> {
    let mut template_builder = SagaTemplateBuilder::new();

    template_builder.append(
        "instance_id",
        "GenerateInstanceId",
        new_action_noop_undo(saga_generate_uuid),
    );

    template_builder.append(
        "propolis_id",
        "GeneratePropolisId",
        new_action_noop_undo(saga_generate_uuid),
    );

    template_builder.append(
        "server_id",
        "AllocServer",
        // TODO-robustness This still needs an undo action, and we should really
        // keep track of resources and reservations, etc.  See the comment on
        // SagaContext::alloc_server()
        new_action_noop_undo(sic_alloc_server),
    );

    template_builder.append(
        "network_interface",
        "CreateNetworkInterface",
        ActionFunc::new_action(
            sic_create_network_interface,
            sic_create_network_interface_undo,
        ),
    );

    template_builder.append(
        "initial_runtime",
        "CreateInstanceRecord",
        new_action_noop_undo(sic_create_instance_record),
    );

    template_builder.append(
        "instance_ensure",
        "InstanceEnsure",
        new_action_noop_undo(sic_instance_ensure),
    );

    template_builder.build()
}

async fn sic_alloc_server(
    sagactx: ActionContext<SagaInstanceCreate>,
) -> Result<Uuid, ActionError> {
    let osagactx = sagactx.user_data();
    let params = sagactx.saga_params();
    osagactx
        .alloc_server(&params.create_params)
        .await
        .map_err(ActionError::action_failed)
}

async fn sic_create_network_interface(
    sagactx: ActionContext<SagaInstanceCreate>,
) -> Result<NetworkInterface, ActionError> {
    let osagactx = sagactx.user_data();
    let params = sagactx.saga_params();
    let instance_id = sagactx.lookup::<Uuid>("instance_id")?;

    let default_name =
        db::model::Name(Name::try_from("default".to_string()).unwrap());
    let vpc = osagactx
        .datastore()
        .vpc_fetch_by_name(&params.project_id, &default_name)
        .await
        .map_err(ActionError::action_failed)?;
    let subnet = osagactx
        .datastore()
        .vpc_subnet_fetch_by_name(&vpc.id(), &default_name)
        .await
        .map_err(ActionError::action_failed)?;

    let mac = db::model::MacAddr::new().map_err(ActionError::action_failed)?;
    let interface_id = Uuid::new_v4();
    // Request an allocation
    let ip = None;
    let interface = db::model::IncompleteNetworkInterface::new(
        interface_id,
        instance_id,
        // TODO-correctness: vpc_id here is used for name uniqueness. Should
        // interface names be unique to the subnet's VPC or to the
        // VPC associated with the instance's default interface?
        vpc.id(),
        subnet,
        mac,
        ip,
        params::NetworkInterfaceCreate {
            identity: IdentityMetadataCreateParams {
                // By naming the interface after the instance id, we should
                // avoid name conflicts on creation.
                name: format!("default-{}", instance_id).parse().unwrap(),
                description: format!(
                    "default interface for {}",
                    params.create_params.identity.name
                ),
            },
        },
    );

    let interface = osagactx
        .datastore()
        .instance_create_network_interface(interface)
        .await
        .map_err(ActionError::action_failed)?;
    Ok(interface.into())
}

async fn sic_create_network_interface_undo(
    sagactx: ActionContext<SagaInstanceCreate>,
) -> Result<(), anyhow::Error> {
    let osagactx = sagactx.user_data();
    let network_interface =
        sagactx.lookup::<NetworkInterface>("network_interface")?;

    osagactx
        .datastore()
        .instance_delete_network_interface(&network_interface.identity.id)
        .await?;
    Ok(())
}

async fn sic_create_instance_record(
    sagactx: ActionContext<SagaInstanceCreate>,
) -> Result<InstanceHardware, ActionError> {
    let osagactx = sagactx.user_data();
    let params = sagactx.saga_params();
    let sled_uuid = sagactx.lookup::<Uuid>("server_id");
    let instance_id = sagactx.lookup::<Uuid>("instance_id");
    let propolis_uuid = sagactx.lookup::<Uuid>("propolis_id");
    let network_interface =
        sagactx.lookup::<NetworkInterface>("network_interface")?;

    let runtime = InstanceRuntimeState {
        run_state: InstanceState::Creating,
        sled_uuid: sled_uuid?,
        propolis_uuid: propolis_uuid?,
        dst_propolis_uuid: None,
        propolis_addr: None,
        migration_uuid: None,
        hostname: params.create_params.hostname.clone(),
        memory: params.create_params.memory,
        ncpus: params.create_params.ncpus,
        gen: Generation::new(),
        time_updated: Utc::now(),
    };

    let new_instance = db::model::Instance::new(
        instance_id?,
        params.project_id,
        &params.create_params,
        runtime.into(),
    );

    let instance = osagactx
        .datastore()
        .project_create_instance(new_instance)
        .await
        .map_err(ActionError::action_failed)?;

    // See also: instance_set_runtime in nexus.rs for a similar construction.
    Ok(InstanceHardware {
        runtime: instance.runtime().clone().into(),
        nics: vec![network_interface],
    })
}

async fn sic_instance_ensure(
    sagactx: ActionContext<SagaInstanceCreate>,
) -> Result<(), ActionError> {
    /*
     * TODO-correctness is this idempotent?
     */
    let osagactx = sagactx.user_data();
    let runtime_params =
        sled_agent_client::types::InstanceRuntimeStateRequested {
            run_state:
                sled_agent_client::types::InstanceStateRequested::Running,
            migration_params: None,
        };
    let instance_id = sagactx.lookup::<Uuid>("instance_id")?;
    let sled_uuid = sagactx.lookup::<Uuid>("server_id")?;
    let initial_runtime =
        sagactx.lookup::<InstanceHardware>("initial_runtime")?;
    let sa = osagactx
        .sled_client(&sled_uuid)
        .await
        .map_err(ActionError::action_failed)?;

    /*
     * Ask the sled agent to begin the state change.  Then update the database
     * to reflect the new intermediate state.  If this update is not the newest
     * one, that's fine.  That might just mean the sled agent beat us to it.
     */
    let new_runtime_state = sa
        .instance_put(
            &instance_id,
            &sled_agent_client::types::InstanceEnsureBody {
                initial: sled_agent_client::types::InstanceHardware::from(
                    initial_runtime,
                ),
                target: runtime_params,
                migrate: None,
            },
        )
        .await
        .map_err(omicron_common::api::external::Error::from)
        .map_err(ActionError::action_failed)?;

    let new_runtime_state: InstanceRuntimeState = new_runtime_state.into();

    osagactx
        .datastore()
        .instance_update_runtime(&instance_id, &new_runtime_state.into())
        .await
        .map(|_| ())
        .map_err(ActionError::action_failed)
}

/*
 * "Migrate Instance" saga template
 */
#[derive(Debug, Deserialize, Serialize)]
pub struct ParamsInstanceMigrate {
    pub serialized_authn: authn::saga::Serialized,
    pub instance_id: Uuid,
    pub migrate_params: params::InstanceMigrate,
}

#[derive(Debug)]
pub struct SagaInstanceMigrate;
impl SagaType for SagaInstanceMigrate {
    type SagaParamsType = Arc<ParamsInstanceMigrate>;
    type ExecContextType = Arc<SagaContext>;
}

pub fn saga_instance_migrate() -> SagaTemplate<SagaInstanceMigrate> {
    let mut template_builder = SagaTemplateBuilder::new();

    template_builder.append(
        "migrate_id",
        "GenerateMigrateId",
        new_action_noop_undo(saga_generate_uuid),
    );

    template_builder.append(
        "dst_propolis_id",
        "GeneratePropolisId",
        new_action_noop_undo(saga_generate_uuid),
    );

    template_builder.append(
        "migrate_instance",
        "MigratePrep",
        new_action_noop_undo(sim_migrate_prep),
    );

    template_builder.append(
        "instance_migrate",
        "InstanceMigrate",
        // TODO robustness: This needs an undo action
        new_action_noop_undo(sim_instance_migrate),
    );

    template_builder.append(
        "cleanup_source",
        "CleanupSource",
        // TODO robustness: This needs an undo action. Is it even possible
        // to undo at this point?
        new_action_noop_undo(sim_cleanup_source),
    );

    template_builder.build()
}

async fn sim_migrate_prep(
    sagactx: ActionContext<SagaInstanceMigrate>,
) -> Result<(Uuid, InstanceRuntimeState), ActionError> {
    let osagactx = sagactx.user_data();
    let params = sagactx.saga_params();
    let opctx = OpContext::for_saga_action(&sagactx, &params.serialized_authn);

    let migrate_uuid = sagactx.lookup::<Uuid>("migrate_id")?;
    let dst_propolis_uuid = sagactx.lookup::<Uuid>("dst_propolis_id")?;

    // We have sled-agent (via Nexus) attempt to place
    // the instance in a "Migrating" state w/ the given
    // migration id. This will also update the instance
    // state in the db
    let instance = osagactx
        .nexus()
<<<<<<< HEAD
        .instance_start_migrate(&opctx, params.instance_id, migrate_uuid)
=======
        .instance_start_migrate(
            params.instance_id,
            migrate_uuid,
            dst_propolis_uuid,
        )
>>>>>>> 403f097f
        .await
        .map_err(ActionError::action_failed)?;
    let instance_id = instance.id();

    Ok((instance_id, instance.runtime_state.into()))
}

async fn sim_instance_migrate(
    sagactx: ActionContext<SagaInstanceMigrate>,
) -> Result<(), ActionError> {
    let osagactx = sagactx.user_data();
    let params = sagactx.saga_params();

    let migration_id = sagactx.lookup::<Uuid>("migrate_id")?;
    let dst_sled_uuid = params.migrate_params.dst_sled_uuid;
    let dst_propolis_uuid = sagactx.lookup::<Uuid>("dst_propolis_id")?;
    let (instance_id, old_runtime) =
        sagactx.lookup::<(Uuid, InstanceRuntimeState)>("migrate_instance")?;

    let runtime = InstanceRuntimeState {
        sled_uuid: dst_sled_uuid,
        propolis_uuid: dst_propolis_uuid,
        propolis_addr: None,
        ..old_runtime
    };
    let instance_hardware = sled_agent_client::types::InstanceHardware {
        runtime: runtime.into(),
        // TODO: populate NICs
        nics: vec![],
    };
    let target = sled_agent_client::types::InstanceRuntimeStateRequested {
        run_state: sled_agent_client::types::InstanceStateRequested::Migrating,
        migration_params: Some(
            sled_agent_client::types::InstanceRuntimeStateMigrateParams {
                migration_id,
                dst_propolis_id: dst_propolis_uuid,
            },
        ),
    };

    let src_propolis_uuid = old_runtime.propolis_uuid;
    let src_propolis_addr = old_runtime.propolis_addr.ok_or_else(|| {
        ActionError::action_failed(Error::invalid_request(
            "expected source propolis-addr",
        ))
    })?;

    let dst_sa = osagactx
        .sled_client(&dst_sled_uuid)
        .await
        .map_err(ActionError::action_failed)?;

    let new_runtime_state: InstanceRuntimeState = dst_sa
        .instance_put(
            &instance_id,
            &sled_agent_client::types::InstanceEnsureBody {
                initial: instance_hardware,
                target,
                migrate: Some(omicron_common::api::internal::sled_agent::InstanceMigrateParams {
                    src_propolis_addr,
                    src_propolis_uuid,
                }.into()),
            },
        )
        .await
        .map_err(omicron_common::api::external::Error::from)
        .map_err(ActionError::action_failed)?
        .into();

    osagactx
        .datastore()
        .instance_update_runtime(&instance_id, &new_runtime_state.into())
        .await
        .map_err(ActionError::action_failed)?;

    Ok(())
}

async fn sim_cleanup_source(
    _sagactx: ActionContext<SagaInstanceMigrate>,
) -> Result<(), ActionError> {
    // TODO: clean up the previous instance whether it's on the same sled or a different one
    Ok(())
}

#[derive(Debug, Deserialize, Serialize)]
pub struct ParamsDiskCreate {
    pub serialized_authn: authn::saga::Serialized,
    pub project_id: Uuid,
    pub create_params: params::DiskCreate,
}

#[derive(Debug)]
pub struct SagaDiskCreate;
impl SagaType for SagaDiskCreate {
    type SagaParamsType = Arc<ParamsDiskCreate>;
    type ExecContextType = Arc<SagaContext>;
}

fn saga_disk_create() -> SagaTemplate<SagaDiskCreate> {
    let mut template_builder = SagaTemplateBuilder::new();

    template_builder.append(
        "disk_id",
        "GenerateDiskId",
        new_action_noop_undo(saga_generate_uuid),
    );

    template_builder.append(
        "created_disk",
        "CreateDiskRecord",
        ActionFunc::new_action(
            sdc_create_disk_record,
            sdc_create_disk_record_undo,
        ),
    );

    template_builder.append(
        "datasets_and_regions",
        "AllocRegions",
        ActionFunc::new_action(sdc_alloc_regions, sdc_alloc_regions_undo),
    );

    template_builder.append(
        "regions_ensure",
        "RegionsEnsure",
        ActionFunc::new_action(sdc_regions_ensure, sdc_regions_ensure_undo),
    );

    template_builder.append(
        "disk_runtime",
        "FinalizeDiskRecord",
        new_action_noop_undo(sdc_finalize_disk_record),
    );

    template_builder.build()
}

async fn sdc_create_disk_record(
    sagactx: ActionContext<SagaDiskCreate>,
) -> Result<db::model::Disk, ActionError> {
    let osagactx = sagactx.user_data();
    let params = sagactx.saga_params();

    let disk_id = sagactx.lookup::<Uuid>("disk_id")?;
    let disk = db::model::Disk::new(
        disk_id,
        params.project_id,
        params.create_params.clone(),
        db::model::DiskRuntimeState::new(),
    );
    let disk_created = osagactx
        .datastore()
        .project_create_disk(disk)
        .await
        .map_err(ActionError::action_failed)?;
    Ok(disk_created)
}

async fn sdc_create_disk_record_undo(
    sagactx: ActionContext<SagaDiskCreate>,
) -> Result<(), anyhow::Error> {
    let osagactx = sagactx.user_data();

    let disk_id = sagactx.lookup::<Uuid>("disk_id")?;
    osagactx.datastore().project_delete_disk_no_auth(&disk_id).await?;
    Ok(())
}

async fn sdc_alloc_regions(
    sagactx: ActionContext<SagaDiskCreate>,
) -> Result<Vec<(db::model::Dataset, db::model::Region)>, ActionError> {
    let osagactx = sagactx.user_data();
    let params = sagactx.saga_params();
    let disk_id = sagactx.lookup::<Uuid>("disk_id")?;
    // Ensure the disk is backed by appropriate regions.
    //
    // This allocates regions in the database, but the disk state is still
    // "creating" - the respective Crucible Agents must be instructed to
    // allocate the necessary regions before we can mark the disk as "ready to
    // be used".
    //
    // TODO: Depending on the result of
    // https://github.com/oxidecomputer/omicron/issues/613 , we
    // should consider using a paginated API to access regions, rather than
    // returning all of them at once.
    let datasets_and_regions = osagactx
        .datastore()
        .region_allocate(disk_id, &params.create_params)
        .await
        .map_err(ActionError::action_failed)?;
    Ok(datasets_and_regions)
}

async fn sdc_alloc_regions_undo(
    sagactx: ActionContext<SagaDiskCreate>,
) -> Result<(), anyhow::Error> {
    let osagactx = sagactx.user_data();

    let disk_id = sagactx.lookup::<Uuid>("disk_id")?;
    osagactx.datastore().regions_hard_delete(disk_id).await?;
    Ok(())
}

async fn ensure_region_in_dataset(
    log: &Logger,
    dataset: &db::model::Dataset,
    region: &db::model::Region,
) -> Result<crucible_agent_client::types::Region, Error> {
    let url = format!("http://{}", dataset.address());
    let client = CrucibleAgentClient::new(&url);

    let region_request = CreateRegion {
        block_size: region.block_size().to_bytes(),
        extent_count: region.extent_count().try_into().unwrap(),
        extent_size: region.blocks_per_extent().try_into().unwrap(),
        // TODO: Can we avoid casting from UUID to string?
        // NOTE: This'll require updating the crucible agent client.
        id: RegionId(region.id().to_string()),
        volume_id: region.disk_id().to_string(),
    };

    let create_region = || async {
        let region = client
            .region_create(&region_request)
            .await
            .map_err(|e| BackoffError::Permanent(e))?;
        match region.state {
            RegionState::Requested => Err(BackoffError::Transient(anyhow!(
                "Region creation in progress"
            ))),
            RegionState::Created => Ok(region),
            _ => Err(BackoffError::Permanent(anyhow!(
                "Failed to create region, unexpected state: {:?}",
                region.state
            ))),
        }
    };

    let log_create_failure = |_, delay| {
        warn!(
            log,
            "Region requested, not yet created. Retrying in {:?}", delay
        );
    };

    let region = backoff::retry_notify(
        backoff::internal_service_policy(),
        create_region,
        log_create_failure,
    )
    .await?;

    Ok(region)
}

// Arbitrary limit on concurrency, for operations issued
// on multiple regions within a disk at the same time.
const MAX_CONCURRENT_REGION_REQUESTS: usize = 3;

async fn sdc_regions_ensure(
    sagactx: ActionContext<SagaDiskCreate>,
) -> Result<(), ActionError> {
    let log = sagactx.user_data().log();
    let datasets_and_regions = sagactx
        .lookup::<Vec<(db::model::Dataset, db::model::Region)>>(
            "datasets_and_regions",
        )?;
    let request_count = datasets_and_regions.len();
    futures::stream::iter(datasets_and_regions)
        .map(|(dataset, region)| async move {
            ensure_region_in_dataset(log, &dataset, &region).await
        })
        // Execute the allocation requests concurrently.
        .buffer_unordered(std::cmp::min(
            request_count,
            MAX_CONCURRENT_REGION_REQUESTS,
        ))
        .collect::<Vec<Result<_, _>>>()
        .await
        .into_iter()
        .collect::<Result<Vec<_>, _>>()
        .map_err(ActionError::action_failed)?;

    // TODO: Region has a port value, we could store this in the DB?
    Ok(())
}

async fn delete_regions(
    datasets_and_regions: Vec<(db::model::Dataset, db::model::Region)>,
) -> Result<(), Error> {
    let request_count = datasets_and_regions.len();
    futures::stream::iter(datasets_and_regions)
        .map(|(dataset, region)| async move {
            let url = format!("http://{}", dataset.address());
            let client = CrucibleAgentClient::new(&url);
            let id = RegionId(region.id().to_string());
            client.region_delete(&id).await
        })
        // Execute the allocation requests concurrently.
        .buffer_unordered(std::cmp::min(
            request_count,
            MAX_CONCURRENT_REGION_REQUESTS,
        ))
        .collect::<Vec<Result<_, _>>>()
        .await
        .into_iter()
        .collect::<Result<Vec<_>, _>>()?;
    Ok(())
}

async fn sdc_regions_ensure_undo(
    sagactx: ActionContext<SagaDiskCreate>,
) -> Result<(), anyhow::Error> {
    let datasets_and_regions = sagactx
        .lookup::<Vec<(db::model::Dataset, db::model::Region)>>(
            "datasets_and_regions",
        )?;
    delete_regions(datasets_and_regions).await?;
    Ok(())
}

async fn sdc_finalize_disk_record(
    sagactx: ActionContext<SagaDiskCreate>,
) -> Result<(), ActionError> {
    let osagactx = sagactx.user_data();
    let params = sagactx.saga_params();
    let datastore = osagactx.datastore();
    let opctx = OpContext::for_saga_action(&sagactx, &params.serialized_authn);

    let disk_id = sagactx.lookup::<Uuid>("disk_id")?;
    let disk_created = sagactx.lookup::<db::model::Disk>("created_disk")?;
    let authz_disk = datastore
        .disk_lookup_by_id(disk_id)
        .await
        .map_err(ActionError::action_failed)?;
    // TODO-security Review whether this can ever fail an authz check.  We don't
    // want this to ever fail the authz check here -- if it did, we would have
    // wanted to catch that a lot sooner.  It wouldn't make sense for it to fail
    // anyway because we're modifying something that *we* just created.  Right
    // now, it's very unlikely that it would ever fail because we checked
    // Action::CreateChild on the Project before we created this saga.  The only
    // role that gets that permission is "project collaborator", which also gets
    // Action::Modify on Disks within the Project.  So this shouldn't break in
    // practice.  However, that's brittle.  It would be better if this were
    // better guaranteed.
    datastore
        .disk_update_runtime(
            &opctx,
            &authz_disk,
            &disk_created.runtime().detach(),
        )
        .await
        .map_err(ActionError::action_failed)?;
    Ok(())
}

#[derive(Debug, Deserialize, Serialize)]
pub struct ParamsDiskDelete {
    pub disk_id: Uuid,
}

#[derive(Debug)]
pub struct SagaDiskDelete;
impl SagaType for SagaDiskDelete {
    type SagaParamsType = Arc<ParamsDiskDelete>;
    type ExecContextType = Arc<SagaContext>;
}

fn saga_disk_delete() -> SagaTemplate<SagaDiskDelete> {
    let mut template_builder = SagaTemplateBuilder::new();

    template_builder.append(
        "no_result",
        "DeleteDiskRecord",
        // TODO: See the comment on the "DeleteRegions" step,
        // we may want to un-delete the disk if we cannot remove
        // underlying regions.
        new_action_noop_undo(sdd_delete_disk_record),
    );

    template_builder.append(
        "no_result",
        "DeleteRegions",
        // TODO(https://github.com/oxidecomputer/omicron/issues/612):
        // We need a way to deal with this operation failing, aside from
        // propagating the error to the user.
        //
        // What if the Sled goes offline? Nexus must ultimately be
        // responsible for reconciling this scenario.
        //
        // The current behavior causes the disk deletion saga to
        // fail, but still marks the disk as destroyed.
        new_action_noop_undo(sdd_delete_regions),
    );

    template_builder.append(
        "no_result",
        "DeleteRegionRecords",
        new_action_noop_undo(sdd_delete_region_records),
    );

    template_builder.build()
}

async fn sdd_delete_disk_record(
    sagactx: ActionContext<SagaDiskDelete>,
) -> Result<(), ActionError> {
    let osagactx = sagactx.user_data();
    let params = sagactx.saga_params();

    osagactx
        .datastore()
        .project_delete_disk_no_auth(&params.disk_id)
        .await
        .map_err(ActionError::action_failed)?;
    Ok(())
}

async fn sdd_delete_regions(
    sagactx: ActionContext<SagaDiskDelete>,
) -> Result<(), ActionError> {
    let osagactx = sagactx.user_data();
    let params = sagactx.saga_params();

    let datasets_and_regions = osagactx
        .datastore()
        .get_allocated_regions(params.disk_id)
        .await
        .map_err(ActionError::action_failed)?;
    delete_regions(datasets_and_regions)
        .await
        .map_err(ActionError::action_failed)?;
    Ok(())
}

async fn sdd_delete_region_records(
    sagactx: ActionContext<SagaDiskDelete>,
) -> Result<(), ActionError> {
    let osagactx = sagactx.user_data();
    let params = sagactx.saga_params();
    osagactx
        .datastore()
        .regions_hard_delete(params.disk_id)
        .await
        .map_err(ActionError::action_failed)?;
    Ok(())
}<|MERGE_RESOLUTION|>--- conflicted
+++ resolved
@@ -422,15 +422,12 @@
     // state in the db
     let instance = osagactx
         .nexus()
-<<<<<<< HEAD
-        .instance_start_migrate(&opctx, params.instance_id, migrate_uuid)
-=======
         .instance_start_migrate(
+            &opctx,
             params.instance_id,
             migrate_uuid,
             dst_propolis_uuid,
         )
->>>>>>> 403f097f
         .await
         .map_err(ActionError::action_failed)?;
     let instance_id = instance.id();
