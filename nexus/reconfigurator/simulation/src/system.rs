--- conflicted
+++ resolved
@@ -610,20 +610,15 @@
         external_dns: DnsConfigZone,
     ) {
         self.system.description = example.system;
-<<<<<<< HEAD
-        self.system
-            .collections
-            .insert(example.collection.id, Arc::new(example.collection));
-        let generation_to_serial = |generation| {
-            generation.as_u64().try_into::<u32>()
+
+        self.add_collection_inner(Arc::new(example.collection))
+            .expect("already checked that system is empty");
+
+        let generation_to_serial = |generation: Generation| -> u32 {
+            generation.as_u64().try_into()
                 .expect("generation fits into a u32")
         };
-=======
-
-        self.add_collection_inner(Arc::new(example.collection))
-            .expect("already checked that system is empty");
-
->>>>>>> 630cc109
+
         self.system.internal_dns.insert(
             blueprint.internal_dns_version,
             Arc::new(DnsConfigParams {
