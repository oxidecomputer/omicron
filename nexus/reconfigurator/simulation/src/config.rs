--- conflicted
+++ resolved
@@ -277,13 +277,8 @@
             SimConfigLogEntry::SetNumNexus(num) => {
                 write!(f, "set num nexus: {}", num)
             }
-<<<<<<< HEAD
-            SimConfigLogEntry::SetActiveNexusZoneGeneration(gen) => {
-                write!(f, "set active nexus zone generation: {}", gen)
-=======
             SimConfigLogEntry::SetActiveNexusZoneGeneration(generation) => {
                 write!(f, "set active nexus zone generation: {}", generation)
->>>>>>> d926d7fe
             }
             SimConfigLogEntry::SetExplicitActiveNexusZones(zones) => {
                 match zones {
