--- conflicted
+++ resolved
@@ -7,29 +7,20 @@
 
 use std::{collections::HashMap, sync::Arc};
 
-<<<<<<< HEAD
 use indexmap::{IndexMap, IndexSet};
 use omicron_uuid_kinds::{
     ReconfiguratorSimOpKind, ReconfiguratorSimOpUuid,
-=======
-use indexmap::IndexSet;
-use omicron_uuid_kinds::{
->>>>>>> d926d7fe
     ReconfiguratorSimStateKind, ReconfiguratorSimStateUuid,
 };
 use typed_rng::TypedUuidRng;
 
 use crate::{
-<<<<<<< HEAD
-    RestoreKind, SimOperation, SimOperationKind, SimState,
+    ReconfiguratorSimId, ReconfiguratorSimOpId, RestoreKind, SimOperation,
+    SimOperationKind, SimState,
     errors::{
-        OpMatch, OperationError, OperationIdPrefixError, StateIdPrefixError,
+        OpMatch, OperationError, OperationIdResolveError, StateIdResolveError,
         StateMatch,
     },
-=======
-    ReconfiguratorSimId, SimState,
-    errors::{StateIdResolveError, StateMatch},
->>>>>>> d926d7fe
     seed_from_entropy,
 };
 
@@ -56,18 +47,6 @@
 #[derive(Clone, Debug)]
 pub struct Simulator {
     log: slog::Logger,
-<<<<<<< HEAD
-=======
-    // The set of terminal nodes in the tree -- all states are reachable from
-    // one or more of these.
-    //
-    // Similar to the list of Git branches or Jujutsu/Mercurial heads.
-    //
-    // In the future, it would be interesting to store a chain of every set of
-    // heads over time, similar to `jj op log`. That would let us implement undo
-    // and restore operations.
-    heads: IndexSet<ReconfiguratorSimStateUuid>,
->>>>>>> d926d7fe
     states: HashMap<ReconfiguratorSimStateUuid, Arc<SimState>>,
     // This state corresponds to `ROOT_ID`.
     //
@@ -79,7 +58,6 @@
     root_state: Arc<SimState>,
     // Top-level (unversioned) RNG.
     sim_uuid_rng: TypedUuidRng<ReconfiguratorSimStateKind>,
-<<<<<<< HEAD
     // Append-only operation log tracking how heads change over time, similar to
     // `jj op log`.
     //
@@ -88,8 +66,6 @@
     operations: IndexMap<ReconfiguratorSimOpUuid, SimOperation>,
     // RNG for generating operation UUIDs.
     op_uuid_rng: TypedUuidRng<ReconfiguratorSimOpKind>,
-=======
->>>>>>> d926d7fe
 }
 
 impl Simulator {
@@ -99,15 +75,12 @@
     /// have a state associated with it.
     pub const ROOT_ID: ReconfiguratorSimStateUuid =
         ReconfiguratorSimStateUuid::nil();
-<<<<<<< HEAD
 
     /// The root operation ID.
     ///
     /// This is always the first operation in the log.
     pub const ROOT_OPERATION_ID: ReconfiguratorSimOpUuid =
         ReconfiguratorSimOpUuid::nil();
-=======
->>>>>>> d926d7fe
 
     /// Create a new simulator with the given initial seed.
     pub fn new(log: &slog::Logger, seed: Option<String>) -> Self {
@@ -149,7 +122,6 @@
     /// Get the current heads of the store.
     #[inline]
     pub fn heads(&self) -> &IndexSet<ReconfiguratorSimStateUuid> {
-<<<<<<< HEAD
         self.operation_current().heads()
     }
 
@@ -157,9 +129,6 @@
     #[inline]
     pub fn current(&self) -> ReconfiguratorSimStateUuid {
         self.operation_current().current()
-=======
-        &self.heads
->>>>>>> d926d7fe
     }
 
     /// Get the state for the given UUID.
@@ -185,17 +154,10 @@
     ///
     /// Returns the unique state ID that matches the given prefix.
     /// Returns an error if zero or multiple states match the prefix.
-<<<<<<< HEAD
-    pub fn get_state_by_prefix(
-        &self,
-        prefix: &str,
-    ) -> Result<ReconfiguratorSimStateUuid, StateIdPrefixError> {
-=======
     fn get_state_by_prefix(
         &self,
         prefix: &str,
     ) -> Result<ReconfiguratorSimStateUuid, StateIdResolveError> {
->>>>>>> d926d7fe
         let mut matching_ids = Vec::new();
 
         if Self::ROOT_ID.to_string().starts_with(prefix) {
@@ -209,11 +171,7 @@
         }
 
         match matching_ids.len() {
-<<<<<<< HEAD
-            0 => Err(StateIdPrefixError::NoMatch(prefix.to_string())),
-=======
             0 => Err(StateIdResolveError::NoMatch(prefix.to_string())),
->>>>>>> d926d7fe
             1 => Ok(matching_ids[0]),
             n => {
                 // Sort for deterministic output.
@@ -233,11 +191,7 @@
                     })
                     .collect();
 
-<<<<<<< HEAD
-                Err(StateIdPrefixError::Ambiguous {
-=======
                 Err(StateIdResolveError::Ambiguous {
->>>>>>> d926d7fe
                     prefix: prefix.to_string(),
                     count: n,
                     matches,
@@ -246,8 +200,6 @@
         }
     }
 
-<<<<<<< HEAD
-=======
     /// Resolve a [`ReconfiguratorSimId`] to a [`ReconfiguratorSimStateUuid`].
     pub fn resolve_state_id(
         &self,
@@ -270,7 +222,6 @@
         self.get_state(resolved).ok_or(StateIdResolveError::NotFound(resolved))
     }
 
->>>>>>> d926d7fe
     #[inline]
     pub(crate) fn next_sim_uuid(&mut self) -> ReconfiguratorSimStateUuid {
         self.sim_uuid_rng.next()
@@ -364,7 +315,7 @@
     }
 
     /// Get all operations in the log.
-    pub fn operations(&self) -> impl Iterator<Item = &SimOperation> {
+    pub fn operations(&self) -> impl DoubleEndedIterator<Item = &SimOperation> {
         self.operations.values()
     }
 
@@ -380,10 +331,10 @@
     ///
     /// Returns the unique operation ID that matches the given prefix.
     /// Returns an error if zero or multiple operations match the prefix.
-    pub fn operation_get_by_prefix(
+    fn operation_get_by_prefix(
         &self,
         prefix: &str,
-    ) -> Result<ReconfiguratorSimOpUuid, OperationIdPrefixError> {
+    ) -> Result<ReconfiguratorSimOpUuid, OperationIdResolveError> {
         let mut matching_ids = Vec::new();
 
         for op in self.operations.values() {
@@ -393,7 +344,7 @@
         }
 
         match matching_ids.len() {
-            0 => Err(OperationIdPrefixError::NoMatch(prefix.to_string())),
+            0 => Err(OperationIdResolveError::NoMatch(prefix.to_string())),
             1 => Ok(matching_ids[0]),
             n => {
                 // Sort for deterministic output.
@@ -413,13 +364,36 @@
                     })
                     .collect();
 
-                Err(OperationIdPrefixError::Ambiguous {
+                Err(OperationIdResolveError::Ambiguous {
                     prefix: prefix.to_string(),
                     count: n,
                     matches,
                 })
             }
         }
+    }
+
+    /// Resolve a [`ReconfiguratorSimOpId`] to a [`ReconfiguratorSimOpUuid`].
+    pub fn resolve_operation_id(
+        &self,
+        id: ReconfiguratorSimOpId,
+    ) -> Result<ReconfiguratorSimOpUuid, OperationIdResolveError> {
+        match id {
+            ReconfiguratorSimOpId::Id(id) => Ok(id),
+            ReconfiguratorSimOpId::Prefix(prefix) => {
+                self.operation_get_by_prefix(&prefix)
+            }
+        }
+    }
+
+    /// Combines [`Self::resolve_operation_id`] and [`Self::operation_get`].
+    pub fn resolve_and_get_operation(
+        &self,
+        id: ReconfiguratorSimOpId,
+    ) -> Result<&SimOperation, OperationIdResolveError> {
+        let resolved = self.resolve_operation_id(id)?;
+        self.operation_get(resolved)
+            .ok_or(OperationIdResolveError::NotFound(resolved))
     }
 
     /// Undo an operation.
