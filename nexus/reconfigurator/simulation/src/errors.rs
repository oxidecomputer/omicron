// This Source Code Form is subject to the terms of the Mozilla Public
// License, v. 2.0. If a copy of the MPL was not distributed with this
// file, You can obtain one at https://mozilla.org/MPL/2.0/.

use std::collections::BTreeSet;

<<<<<<< HEAD
=======
use itertools::Itertools;
>>>>>>> 8d4cbaed
use omicron_common::api::external::{Generation, Name};
use omicron_uuid_kinds::CollectionUuid;
use thiserror::Error;

use crate::{BlueprintId, ResolvedBlueprintId};

/// The caller attempted to insert a duplicate key.
#[derive(Clone, Debug, Error)]
#[error("attempted to insert duplicate value: {}", self.id.to_error_string())]
pub struct DuplicateError {
    id: ObjectId,
}

impl DuplicateError {
    pub fn id(&self) -> &ObjectId {
        &self.id
    }

    pub(crate) fn collection(id: CollectionUuid) -> Self {
        Self { id: ObjectId::Collection(id) }
    }

    pub(crate) fn blueprint(id: BlueprintId) -> Self {
        Self { id: ObjectId::Blueprint(id) }
    }

    pub(crate) fn internal_dns(generation: Generation) -> Self {
        Self { id: ObjectId::InternalDns(generation) }
    }

    pub(crate) fn external_dns(generation: Generation) -> Self {
        Self { id: ObjectId::ExternalDns(generation) }
    }

    pub(crate) fn silo_name(name: Name) -> Self {
        Self { id: ObjectId::SiloName(name) }
    }
}

#[derive(Clone, Debug)]
pub enum ObjectId {
    Collection(CollectionUuid),
    Blueprint(BlueprintId),
    ResolvedBlueprint(ResolvedBlueprintId),
    InternalDns(Generation),
    ExternalDns(Generation),
    SiloName(Name),
}

impl ObjectId {
    fn to_error_string(&self) -> String {
        match self {
            ObjectId::Collection(id) => {
                format!("collection ID {id}")
            }
            ObjectId::Blueprint(BlueprintId::Latest) => {
                "no latest blueprint found".to_string()
            }
            ObjectId::Blueprint(BlueprintId::Target) => {
                "no target blueprint found".to_string()
            }
            ObjectId::Blueprint(BlueprintId::Id(id)) => {
                format!("blueprint ID {id}")
            }
            ObjectId::ResolvedBlueprint(id) => id.to_string(),
            ObjectId::InternalDns(generation) => {
                format!("internal DNS at generation {generation}")
            }
            ObjectId::ExternalDns(generation) => {
                format!("external DNS at generation {generation}")
            }
            ObjectId::SiloName(name) => {
                format!("silo name {name}")
            }
        }
    }
}

/// The caller attempted to access a key that does not exist.
#[derive(Clone, Debug, Error)]
#[error("no such key: {}", self.id.to_error_string())]
pub struct KeyError {
    id: ObjectId,
}

impl KeyError {
    pub fn id(&self) -> &ObjectId {
        &self.id
    }

    pub(crate) fn collection(id: CollectionUuid) -> Self {
        Self { id: ObjectId::Collection(id) }
    }

    pub(crate) fn blueprint(id: BlueprintId) -> Self {
        Self { id: ObjectId::Blueprint(id) }
    }

    pub(crate) fn resolved_blueprint(id: ResolvedBlueprintId) -> Self {
        Self { id: ObjectId::ResolvedBlueprint(id) }
    }

    pub(crate) fn internal_dns(generation: Generation) -> Self {
        Self { id: ObjectId::InternalDns(generation) }
    }

    pub(crate) fn external_dns(generation: Generation) -> Self {
        Self { id: ObjectId::ExternalDns(generation) }
    }

    pub(crate) fn silo_name(name: Name) -> Self {
        Self { id: ObjectId::SiloName(name) }
    }
}

/// An operation that requires an empty system was performed on a non-empty
/// system.
#[derive(Clone, Debug, Error)]
#[error("operation requires an empty system")]
pub struct NonEmptySystemError {}

impl NonEmptySystemError {
    pub(crate) fn new() -> Self {
        Self {}
    }
}

/// Unknown zone names were provided to `SimTufRepoSource::simulate_zone_error`.
#[derive(Clone, Debug, Error)]
<<<<<<< HEAD
#[error("unknown zone names `{}` (valid zone names: {})", self.unknown.join(", "), join(&self.known, ", "))]
=======
#[error(
    "unknown zone names `{}` (valid zone names: {})",
    self.unknown.join(", "),
    self.known.iter().join(", "),
)]
>>>>>>> 8d4cbaed
pub struct UnknownZoneNamesError {
    /// The names of the unknown zones.
    pub unknown: Vec<String>,

    /// The set of known zone names.
    pub known: BTreeSet<String>,
}

impl UnknownZoneNamesError {
    pub(crate) fn new(unknown: Vec<String>, known: BTreeSet<String>) -> Self {
        Self { unknown, known }
    }
<<<<<<< HEAD
}

fn join<S: AsRef<str>>(
    strings: impl IntoIterator<Item = S>,
    separator: &str,
) -> String {
    let mut out = String::new();
    let mut iter = strings.into_iter();
    if let Some(first) = iter.next() {
        out.push_str(first.as_ref());
    }
    for s in iter {
        out.push_str(separator);
        out.push_str(s.as_ref());
    }
    out
=======
>>>>>>> 8d4cbaed
}<|MERGE_RESOLUTION|>--- conflicted
+++ resolved
@@ -4,10 +4,7 @@
 
 use std::collections::BTreeSet;
 
-<<<<<<< HEAD
-=======
 use itertools::Itertools;
->>>>>>> 8d4cbaed
 use omicron_common::api::external::{Generation, Name};
 use omicron_uuid_kinds::CollectionUuid;
 use thiserror::Error;
@@ -137,15 +134,11 @@
 
 /// Unknown zone names were provided to `SimTufRepoSource::simulate_zone_error`.
 #[derive(Clone, Debug, Error)]
-<<<<<<< HEAD
-#[error("unknown zone names `{}` (valid zone names: {})", self.unknown.join(", "), join(&self.known, ", "))]
-=======
 #[error(
     "unknown zone names `{}` (valid zone names: {})",
     self.unknown.join(", "),
     self.known.iter().join(", "),
 )]
->>>>>>> 8d4cbaed
 pub struct UnknownZoneNamesError {
     /// The names of the unknown zones.
     pub unknown: Vec<String>,
@@ -158,23 +151,4 @@
     pub(crate) fn new(unknown: Vec<String>, known: BTreeSet<String>) -> Self {
         Self { unknown, known }
     }
-<<<<<<< HEAD
-}
-
-fn join<S: AsRef<str>>(
-    strings: impl IntoIterator<Item = S>,
-    separator: &str,
-) -> String {
-    let mut out = String::new();
-    let mut iter = strings.into_iter();
-    if let Some(first) = iter.next() {
-        out.push_str(first.as_ref());
-    }
-    for s in iter {
-        out.push_str(separator);
-        out.push_str(s.as_ref());
-    }
-    out
-=======
->>>>>>> 8d4cbaed
 }