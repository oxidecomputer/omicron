// This Source Code Form is subject to the terms of the Mozilla Public
// License, v. 2.0. If a copy of the MPL was not distributed with this
// file, You can obtain one at https://mozilla.org/MPL/2.0/.

use std::collections::BTreeSet;

<<<<<<< HEAD
use chrono::{DateTime, Utc};
use indent_write::indentable::Indentable as _;
use itertools::Itertools;
use omicron_common::api::external::{Generation, Name};
use omicron_uuid_kinds::{ReconfiguratorSimOpUuid, ReconfiguratorSimStateUuid};
=======
use indent_write::indentable::Indentable as _;
use itertools::Itertools;
use omicron_common::api::external::{Generation, Name};
use omicron_uuid_kinds::ReconfiguratorSimStateUuid;
>>>>>>> d926d7fe
use swrite::{SWrite, swriteln};
use thiserror::Error;

use crate::{
    BlueprintId, CollectionId, ResolvedBlueprintId, ResolvedCollectionId,
};

/// The caller attempted to insert a duplicate key.
#[derive(Clone, Debug, Error)]
#[error("attempted to insert duplicate value: {}", self.id.to_error_string())]
pub struct DuplicateError {
    id: ObjectId,
}

impl DuplicateError {
    pub fn id(&self) -> &ObjectId {
        &self.id
    }

    pub(crate) fn collection(id: CollectionId) -> Self {
        Self { id: ObjectId::Collection(id) }
    }

    pub(crate) fn blueprint(id: BlueprintId) -> Self {
        Self { id: ObjectId::Blueprint(id) }
    }

    pub(crate) fn internal_dns(generation: Generation) -> Self {
        Self { id: ObjectId::InternalDns(generation) }
    }

    pub(crate) fn external_dns(generation: Generation) -> Self {
        Self { id: ObjectId::ExternalDns(generation) }
    }

    pub(crate) fn silo_name(name: Name) -> Self {
        Self { id: ObjectId::SiloName(name) }
    }
}

#[derive(Clone, Debug)]
pub enum ObjectId {
    Collection(CollectionId),
    Blueprint(BlueprintId),
    ResolvedCollection(ResolvedCollectionId),
    ResolvedBlueprint(ResolvedBlueprintId),
    InternalDns(Generation),
    ExternalDns(Generation),
    SiloName(Name),
}

impl ObjectId {
    fn to_error_string(&self) -> String {
        match self {
            ObjectId::Collection(CollectionId::Latest) => {
                "no latest collection found".to_string()
            }
            ObjectId::Collection(CollectionId::Id(id)) => {
                format!("collection ID {id}")
            }
            ObjectId::Blueprint(BlueprintId::Latest) => {
                "no latest blueprint found".to_string()
            }
            ObjectId::Blueprint(BlueprintId::Target) => {
                "no target blueprint found".to_string()
            }
            ObjectId::Blueprint(BlueprintId::Id(id)) => {
                format!("blueprint ID {id}")
            }
            ObjectId::ResolvedCollection(id) => id.to_string(),
            ObjectId::ResolvedBlueprint(id) => id.to_string(),
            ObjectId::InternalDns(generation) => {
                format!("internal DNS at generation {generation}")
            }
            ObjectId::ExternalDns(generation) => {
                format!("external DNS at generation {generation}")
            }
            ObjectId::SiloName(name) => {
                format!("silo name {name}")
            }
        }
    }
}

/// The caller attempted to access a key that does not exist.
#[derive(Clone, Debug, Error)]
#[error("no such key: {}", self.id.to_error_string())]
pub struct KeyError {
    id: ObjectId,
}

impl KeyError {
    pub fn id(&self) -> &ObjectId {
        &self.id
    }

    pub(crate) fn collection(id: CollectionId) -> Self {
        Self { id: ObjectId::Collection(id) }
    }

    pub(crate) fn resolved_collection(id: ResolvedCollectionId) -> Self {
        Self { id: ObjectId::ResolvedCollection(id) }
    }

    pub(crate) fn resolved_blueprint(id: ResolvedBlueprintId) -> Self {
        Self { id: ObjectId::ResolvedBlueprint(id) }
    }

    pub(crate) fn internal_dns(generation: Generation) -> Self {
        Self { id: ObjectId::InternalDns(generation) }
    }

    pub(crate) fn external_dns(generation: Generation) -> Self {
        Self { id: ObjectId::ExternalDns(generation) }
    }

    pub(crate) fn silo_name(name: Name) -> Self {
        Self { id: ObjectId::SiloName(name) }
    }
}

/// An operation that requires an empty system was performed on a non-empty
/// system.
#[derive(Clone, Debug, Error)]
#[error("operation requires an empty system")]
pub struct NonEmptySystemError {}

impl NonEmptySystemError {
    pub(crate) fn new() -> Self {
        Self {}
    }
}

/// Unknown zone names were provided to `SimTufRepoSource::simulate_zone_error`.
#[derive(Clone, Debug, Error)]
#[error(
    "unknown zone names `{}` (valid zone names: {})",
    self.unknown.join(", "),
    self.known.iter().join(", "),
)]
pub struct UnknownZoneNamesError {
    /// The names of the unknown zones.
    pub unknown: Vec<String>,

    /// The set of known zone names.
    pub known: BTreeSet<String>,
}

impl UnknownZoneNamesError {
    pub(crate) fn new(unknown: Vec<String>, known: BTreeSet<String>) -> Self {
        Self { unknown, known }
    }
}

/// A state that matched a prefix query.
#[derive(Clone, Debug)]
pub struct StateMatch {
    /// The state ID.
    pub id: ReconfiguratorSimStateUuid,
    /// The state generation.
    pub generation: Generation,
    /// The state description.
    pub description: String,
}

<<<<<<< HEAD
/// Error when resolving a state ID by prefix.
#[derive(Clone, Debug, Error)]
pub enum StateIdPrefixError {
=======
/// Error when resolving a state ID.
#[derive(Clone, Debug, Error)]
pub enum StateIdResolveError {
>>>>>>> d926d7fe
    /// No state found with the given prefix.
    #[error("no state found with prefix '{0}'")]
    NoMatch(String),

    /// Multiple states found with the given prefix.
    #[error("prefix '{prefix}' is ambiguous: matches {count} states\n{}", format_matches(.matches))]
    Ambiguous { prefix: String, count: usize, matches: Vec<StateMatch> },
<<<<<<< HEAD
=======

    /// State not found by ID.
    #[error("state not found: {0}")]
    NotFound(ReconfiguratorSimStateUuid),
>>>>>>> d926d7fe
}

fn format_matches(matches: &[StateMatch]) -> String {
    let mut output = String::new();
    for state_match in matches {
        swriteln!(
            output,
            "  - {} generation {}:",
            state_match.id,
            state_match.generation
        );
        swriteln!(
            output,
            "{}",
            state_match.description.trim_end().indented("    ")
        );
    }
    output
<<<<<<< HEAD
}

/// An operation that matched a prefix query.
#[derive(Clone, Debug)]
pub struct OpMatch {
    /// The operation ID.
    pub id: ReconfiguratorSimOpUuid,
    /// The operation description.
    pub description: String,
    /// The operation timestamp.
    pub timestamp: DateTime<Utc>,
}

/// Error when resolving an operation ID by prefix.
#[derive(Clone, Debug, Error)]
pub enum OperationIdPrefixError {
    /// No operation found with the given prefix.
    #[error("no operation found with prefix '{0}'")]
    NoMatch(String),

    /// Multiple operations found with the given prefix.
    #[error("prefix '{prefix}' is ambiguous: matches {count} operations\n{}", format_op_matches(.matches))]
    Ambiguous { prefix: String, count: usize, matches: Vec<OpMatch> },
}

fn format_op_matches(matches: &[OpMatch]) -> String {
    let mut output = String::new();
    for op_match in matches {
        swriteln!(
            output,
            "  - {} ({}): {}",
            op_match.id,
            op_match.timestamp,
            op_match.description
        );
    }
    output
}

/// Error when performing operation log operations (undo/redo/restore).
#[derive(Clone, Debug, Error)]
pub enum OperationError {
    /// Operation not found.
    #[error("operation not found: {0}")]
    NotFound(ReconfiguratorSimOpUuid),

    /// State not found.
    #[error("state not found: {0}")]
    StateNotFound(ReconfiguratorSimStateUuid),

    /// Cannot undo: already at root operation.
    #[error("cannot undo: already at root operation")]
    AtRoot,

    /// Cannot redo: no operation to redo to.
    #[error("cannot redo: no redo available")]
    NoRedo,
=======
>>>>>>> d926d7fe
}<|MERGE_RESOLUTION|>--- conflicted
+++ resolved
@@ -4,18 +4,11 @@
 
 use std::collections::BTreeSet;
 
-<<<<<<< HEAD
 use chrono::{DateTime, Utc};
 use indent_write::indentable::Indentable as _;
 use itertools::Itertools;
 use omicron_common::api::external::{Generation, Name};
 use omicron_uuid_kinds::{ReconfiguratorSimOpUuid, ReconfiguratorSimStateUuid};
-=======
-use indent_write::indentable::Indentable as _;
-use itertools::Itertools;
-use omicron_common::api::external::{Generation, Name};
-use omicron_uuid_kinds::ReconfiguratorSimStateUuid;
->>>>>>> d926d7fe
 use swrite::{SWrite, swriteln};
 use thiserror::Error;
 
@@ -181,15 +174,9 @@
     pub description: String,
 }
 
-<<<<<<< HEAD
-/// Error when resolving a state ID by prefix.
-#[derive(Clone, Debug, Error)]
-pub enum StateIdPrefixError {
-=======
 /// Error when resolving a state ID.
 #[derive(Clone, Debug, Error)]
 pub enum StateIdResolveError {
->>>>>>> d926d7fe
     /// No state found with the given prefix.
     #[error("no state found with prefix '{0}'")]
     NoMatch(String),
@@ -197,13 +184,10 @@
     /// Multiple states found with the given prefix.
     #[error("prefix '{prefix}' is ambiguous: matches {count} states\n{}", format_matches(.matches))]
     Ambiguous { prefix: String, count: usize, matches: Vec<StateMatch> },
-<<<<<<< HEAD
-=======
 
     /// State not found by ID.
     #[error("state not found: {0}")]
     NotFound(ReconfiguratorSimStateUuid),
->>>>>>> d926d7fe
 }
 
 fn format_matches(matches: &[StateMatch]) -> String {
@@ -222,7 +206,6 @@
         );
     }
     output
-<<<<<<< HEAD
 }
 
 /// An operation that matched a prefix query.
@@ -236,9 +219,9 @@
     pub timestamp: DateTime<Utc>,
 }
 
-/// Error when resolving an operation ID by prefix.
-#[derive(Clone, Debug, Error)]
-pub enum OperationIdPrefixError {
+/// Error when resolving an operation ID.
+#[derive(Clone, Debug, Error)]
+pub enum OperationIdResolveError {
     /// No operation found with the given prefix.
     #[error("no operation found with prefix '{0}'")]
     NoMatch(String),
@@ -246,6 +229,10 @@
     /// Multiple operations found with the given prefix.
     #[error("prefix '{prefix}' is ambiguous: matches {count} operations\n{}", format_op_matches(.matches))]
     Ambiguous { prefix: String, count: usize, matches: Vec<OpMatch> },
+
+    /// Operation not found by ID.
+    #[error("operation not found: {0}")]
+    NotFound(ReconfiguratorSimOpUuid),
 }
 
 fn format_op_matches(matches: &[OpMatch]) -> String {
@@ -280,6 +267,4 @@
     /// Cannot redo: no operation to redo to.
     #[error("cannot redo: no redo available")]
     NoRedo,
-=======
->>>>>>> d926d7fe
 }