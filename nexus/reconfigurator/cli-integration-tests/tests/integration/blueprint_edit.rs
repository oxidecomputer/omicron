--- conflicted
+++ resolved
@@ -142,7 +142,6 @@
 
     // unwrap: we checked above that this list was non-empty.
     let blueprint = state1.blueprints.first().unwrap();
-    let nexus_generation = omicron_common::api::external::Generation::new();
 
     // Write a reconfigurator-cli script to load the file, edit the
     // blueprint, and save the entire state to a new file.
@@ -150,15 +149,10 @@
     swriteln!(s, "load {} {}", saved_state1_path, collection.id);
     swriteln!(
         s,
-<<<<<<< HEAD
-        "blueprint-edit {} add-nexus {sled_id} {nexus_generation}",
-        blueprint.id
-=======
         "blueprint-edit {} add-nexus {} {}",
         blueprint.id,
         sled_id,
         blueprint.nexus_generation
->>>>>>> 3c10adbe
     );
     swriteln!(s, "save {}", saved_state2_path);
     std::fs::write(&script1_path, &s)
