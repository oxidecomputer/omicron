--- conflicted
+++ resolved
@@ -127,6 +127,7 @@
             ip_pool_range_rows: &ip_pool_range_rows,
             target_boundary_ntp_zone_count: BOUNDARY_NTP_REDUNDANCY,
             target_nexus_zone_count: NEXUS_REDUNDANCY,
+            target_internal_dns_zone_count: DNS_REDUNDANCY,
             target_cockroachdb_zone_count: COCKROACHDB_REDUNDANCY,
             target_cockroachdb_cluster_version:
                 CockroachDbClusterVersion::POLICY,
@@ -267,71 +268,8 @@
     datastore: &DataStore,
 ) -> Result<UnstableReconfiguratorState, anyhow::Error> {
     opctx.check_complex_operations_allowed()?;
-<<<<<<< HEAD
-    let sled_rows = datastore
-        .sled_list_all_batched(opctx, SledFilter::Commissioned)
-        .await
-        .context("listing sleds")?;
-    let zpool_rows = datastore
-        .zpool_list_all_external_batched(opctx)
-        .await
-        .context("listing zpools")?;
-    let ip_pool_range_rows = {
-        let (authz_service_ip_pool, _) = datastore
-            .ip_pools_service_lookup(opctx)
-            .await
-            .context("fetching IP services pool")?;
-        datastore
-            .ip_pool_list_ranges_batched(opctx, &authz_service_ip_pool)
-            .await
-            .context("listing services IP pool ranges")?
-    };
-    let external_ip_rows = datastore
-        .external_ip_list_service_all_batched(opctx)
-        .await
-        .context("fetching service external IPs")?;
-    let service_nic_rows = datastore
-        .service_network_interfaces_all_list_batched(opctx)
-        .await
-        .context("fetching service NICs")?;
-    let internal_dns_version = datastore
-        .dns_group_latest_version(opctx, DnsGroup::Internal)
-        .await
-        .context("fetching internal DNS version")?
-        .version;
-    let external_dns_version = datastore
-        .dns_group_latest_version(opctx, DnsGroup::External)
-        .await
-        .context("fetching external DNS version")?
-        .version;
-    let cockroachdb_settings = datastore
-        .cockroachdb_settings(opctx)
-        .await
-        .context("fetching cockroachdb settings")?;
-
-    let planning_input = PlanningInputFromDb {
-        sled_rows: &sled_rows,
-        zpool_rows: &zpool_rows,
-        ip_pool_range_rows: &ip_pool_range_rows,
-        target_boundary_ntp_zone_count: BOUNDARY_NTP_REDUNDANCY,
-        target_nexus_zone_count: NEXUS_REDUNDANCY,
-        target_internal_dns_zone_count: DNS_REDUNDANCY,
-        target_cockroachdb_zone_count: COCKROACHDB_REDUNDANCY,
-        target_cockroachdb_cluster_version: CockroachDbClusterVersion::POLICY,
-        external_ip_rows: &external_ip_rows,
-        service_nic_rows: &service_nic_rows,
-        log: &opctx.log,
-        internal_dns_version,
-        external_dns_version,
-        cockroachdb_settings: &cockroachdb_settings,
-    }
-    .build()
-    .context("assembling planning_input")?;
-
-=======
     let planning_input =
         PlanningInputFromDb::assemble(opctx, datastore).await?;
->>>>>>> c3c5f84b
     let collection_ids = datastore
         .inventory_collections()
         .await
