// This Source Code Form is subject to the terms of the Mozilla Public
// License, v. 2.0. If a copy of the MPL was not distributed with this
// file, You can obtain one at https://mozilla.org/MPL/2.0/.

//! Common facilities for assembling inputs to the planner

use anyhow::Context;
use futures::StreamExt;
use nexus_db_model::DnsGroup;
use nexus_db_queries::context::OpContext;
use nexus_db_queries::db::datastore::DataStoreDnsTest;
use nexus_db_queries::db::datastore::DataStoreInventoryTest;
use nexus_db_queries::db::datastore::Discoverability;
use nexus_db_queries::db::datastore::SQL_BATCH_SIZE;
use nexus_db_queries::db::pagination::Paginator;
use nexus_db_queries::db::DataStore;
use nexus_types::deployment::Blueprint;
use nexus_types::deployment::BlueprintMetadata;
use nexus_types::deployment::PlanningInput;
use nexus_types::deployment::PlanningInputBuilder;
use nexus_types::deployment::Policy;
use nexus_types::deployment::SledDetails;
use nexus_types::deployment::SledDisk;
use nexus_types::deployment::SledResources;
use nexus_types::deployment::UnstableReconfiguratorState;
use nexus_types::identity::Asset;
use nexus_types::identity::Resource;
use nexus_types::inventory::Collection;
use omicron_common::address::IpRange;
use omicron_common::address::Ipv6Subnet;
use omicron_common::address::NEXUS_REDUNDANCY;
use omicron_common::address::SLED_PREFIX;
use omicron_common::api::external::Error;
use omicron_common::api::external::LookupType;
use omicron_common::disk::DiskIdentity;
use omicron_uuid_kinds::GenericUuid;
use omicron_uuid_kinds::PhysicalDiskKind;
use omicron_uuid_kinds::TypedUuid;
<<<<<<< HEAD
use omicron_uuid_kinds::ZpoolKind;
=======
use omicron_uuid_kinds::ZpoolUuid;
>>>>>>> 9511b5d2
use slog::error;
use slog::Logger;
use std::collections::BTreeMap;
use std::collections::BTreeSet;

/// Given various pieces of database state that go into the blueprint planning
/// process, produce a `PlanningInput` object encapsulating what the planner
/// needs to generate a blueprint
pub struct PlanningInputFromDb<'a> {
    pub sled_rows: &'a [nexus_db_model::Sled],
    pub zpool_rows:
        &'a [(nexus_db_model::Zpool, nexus_db_model::PhysicalDisk)],
    pub ip_pool_range_rows: &'a [nexus_db_model::IpPoolRange],
    pub external_ip_rows: &'a [nexus_db_model::ExternalIp],
    pub service_nic_rows: &'a [nexus_db_model::ServiceNetworkInterface],
    pub target_nexus_zone_count: usize,
    pub internal_dns_version: nexus_db_model::Generation,
    pub external_dns_version: nexus_db_model::Generation,
    pub log: &'a Logger,
}

impl PlanningInputFromDb<'_> {
    pub fn build(&self) -> Result<PlanningInput, Error> {
        let service_ip_pool_ranges =
            self.ip_pool_range_rows.iter().map(IpRange::from).collect();
        let policy = Policy {
            service_ip_pool_ranges,
            target_nexus_zone_count: self.target_nexus_zone_count,
        };
        let mut builder = PlanningInputBuilder::new(
            policy,
            self.internal_dns_version.into(),
            self.external_dns_version.into(),
        );

        let mut zpools_by_sled_id = {
            let mut zpools = BTreeMap::new();
            for (zpool, disk) in self.zpool_rows {
                let sled_zpool_names =
<<<<<<< HEAD
                    zpools.entry(zpool.sled_id).or_insert_with(BTreeMap::new);
                let zpool_id =
                    TypedUuid::<ZpoolKind>::from_untyped_uuid(zpool.id());
                let disk = SledDisk {
                    disk_identity: DiskIdentity {
                        vendor: disk.vendor.clone(),
                        serial: disk.serial.clone(),
                        model: disk.model.clone(),
                    },
                    disk_id: TypedUuid::<PhysicalDiskKind>::from_untyped_uuid(
                        disk.id(),
                    ),
                    policy: disk.disk_policy.into(),
                    state: disk.disk_state.into(),
                };

                sled_zpool_names.insert(zpool_id, disk);
=======
                    zpools.entry(z.sled_id).or_insert_with(BTreeSet::new);
                // It's unfortunate that Nexus knows how Sled Agent
                // constructs zpool names, but there's not currently an
                // alternative.
                let id = ZpoolUuid::from_untyped_uuid(z.id());
                let zpool_name_generated =
                    illumos_utils::zpool::ZpoolName::new_external(id)
                        .to_string();
                let zpool_name = ZpoolName::from_str(&zpool_name_generated)
                    .map_err(|e| {
                        Error::internal_error(&format!(
                            "unexpectedly failed to parse generated \
                         zpool name: {}: {}",
                            zpool_name_generated, e
                        ))
                    })?;
                sled_zpool_names.insert(zpool_name);
>>>>>>> 9511b5d2
            }
            zpools
        };

        for sled_row in self.sled_rows {
            let sled_id = sled_row.id();
            let subnet = Ipv6Subnet::<SLED_PREFIX>::new(sled_row.ip());
            let zpools = zpools_by_sled_id
                .remove(&sled_id)
                .unwrap_or_else(BTreeMap::new);
            let sled_details = SledDetails {
                policy: sled_row.policy(),
                state: sled_row.state().into(),
                resources: SledResources { subnet, zpools },
            };
            // TODO-cleanup use `TypedUuid` everywhere
            let sled_id = TypedUuid::from_untyped_uuid(sled_id);
            builder.add_sled(sled_id, sled_details).map_err(|e| {
                Error::internal_error(&format!(
                    "unexpectedly failed to add sled to planning input: {e}"
                ))
            })?;
        }

        for external_ip_row in
            self.external_ip_rows.iter().filter(|r| r.is_service)
        {
            let Some(zone_id) = external_ip_row.parent_id else {
                error!(
                    self.log,
                    "internal database consistency error: service external IP \
                     is missing parent_id (should be the Omicron zone ID)";
                    "ip_row" => ?external_ip_row,
                );
                continue;
            };
            let zone_id = TypedUuid::from_untyped_uuid(zone_id);
            builder
                .add_omicron_zone_external_ip(
                    zone_id,
                    nexus_types::deployment::ExternalIp {
                        id: external_ip_row.id,
                        ip: external_ip_row.ip,
                    },
                )
                .map_err(|e| {
                    Error::internal_error(&format!(
                        "unexpectedly failed to add external IP \
                         to planning input: {e}"
                    ))
                })?;
        }

        Ok(builder.build())
    }
}

/// Loads state for import into `reconfigurator-cli`
///
/// This is only to be used in omdb or tests.
pub async fn reconfigurator_state_load(
    opctx: &OpContext,
    datastore: &DataStore,
) -> Result<UnstableReconfiguratorState, anyhow::Error> {
    opctx.check_complex_operations_allowed()?;
    let sled_rows = datastore
        .sled_list_all_batched(opctx)
        .await
        .context("listing sleds")?;
    let zpool_rows = datastore
        .zpool_list_all_external_batched(opctx)
        .await
        .context("listing zpools")?;
    let ip_pool_range_rows = {
        let (authz_service_ip_pool, _) = datastore
            .ip_pools_service_lookup(opctx)
            .await
            .context("fetching IP services pool")?;
        datastore
            .ip_pool_list_ranges_batched(opctx, &authz_service_ip_pool)
            .await
            .context("listing services IP pool ranges")?
    };
    let external_ip_rows = datastore
        .external_ip_list_service_all_batched(opctx)
        .await
        .context("fetching service external IPs")?;
    let service_nic_rows = datastore
        .service_network_interfaces_all_list_batched(opctx)
        .await
        .context("fetching service NICs")?;
    let internal_dns_version = datastore
        .dns_group_latest_version(opctx, DnsGroup::Internal)
        .await
        .context("fetching internal DNS version")?
        .version;
    let external_dns_version = datastore
        .dns_group_latest_version(opctx, DnsGroup::External)
        .await
        .context("fetching external DNS version")?
        .version;

    let planning_input = PlanningInputFromDb {
        sled_rows: &sled_rows,
        zpool_rows: &zpool_rows,
        ip_pool_range_rows: &ip_pool_range_rows,
        target_nexus_zone_count: NEXUS_REDUNDANCY,
        external_ip_rows: &external_ip_rows,
        service_nic_rows: &service_nic_rows,
        log: &opctx.log,
        internal_dns_version,
        external_dns_version,
    }
    .build()
    .context("assembling planning_input")?;

    let collection_ids = datastore
        .inventory_collections()
        .await
        .context("listing collections")?;
    let collections = futures::stream::iter(collection_ids)
        .filter_map(|id| async move {
            let read = datastore
                .inventory_collection_read(opctx, id)
                .await
                .with_context(|| format!("reading collection {}", id));
            // It's not necessarily a problem if we failed to read a collection.
            // They can be removed since we fetched the list.
            read.ok()
        })
        .collect::<Vec<Collection>>()
        .await;

    let mut blueprint_ids = Vec::new();
    let mut paginator = Paginator::new(SQL_BATCH_SIZE);
    while let Some(p) = paginator.next() {
        let batch = datastore
            .blueprints_list(opctx, &p.current_pagparams())
            .await
            .context("listing blueprints")?;
        paginator =
            p.found_batch(&blueprint_ids, &|b: &BlueprintMetadata| b.id);
        blueprint_ids.extend(batch.into_iter());
    }

    let blueprints = futures::stream::iter(blueprint_ids)
        .filter_map(|bpm| async move {
            let blueprint_id = bpm.id;
            let read = datastore
                .blueprint_read(
                    opctx,
                    &nexus_db_queries::authz::Blueprint::new(
                        nexus_db_queries::authz::FLEET,
                        blueprint_id,
                        LookupType::ById(blueprint_id),
                    ),
                )
                .await
                .with_context(|| format!("reading blueprint {}", blueprint_id));
            // It's not necessarily a problem if we failed to read a blueprint.
            // They can be removed since we fetched the list.
            read.ok()
        })
        .collect::<Vec<Blueprint>>()
        .await;

    // It's also useful to include information about any DNS generations
    // mentioned in any blueprints.
    let blueprints_list = &blueprints;
    let fetch_dns_group = |dns_group: DnsGroup| async move {
        let latest_version = datastore
            .dns_group_latest_version(&opctx, dns_group)
            .await
            .with_context(|| {
                format!("reading latest {:?} version", dns_group)
            })?;
        let dns_generations_needed: BTreeSet<_> = blueprints_list
            .iter()
            .map(|blueprint| match dns_group {
                DnsGroup::Internal => blueprint.internal_dns_version,
                DnsGroup::External => blueprint.external_dns_version,
            })
            .chain(std::iter::once(*latest_version.version))
            .collect();
        let mut rv = BTreeMap::new();
        for gen in dns_generations_needed {
            let config = datastore
                .dns_config_read_version(&opctx, dns_group, gen)
                .await
                .with_context(|| {
                    format!("reading {:?} DNS version {}", dns_group, gen)
                })?;
            rv.insert(gen, config);
        }

        Ok::<BTreeMap<_, _>, anyhow::Error>(rv)
    };

    let internal_dns = fetch_dns_group(DnsGroup::Internal).await?;
    let external_dns = fetch_dns_group(DnsGroup::External).await?;
    let silo_names = datastore
        .silo_list_all_batched(&opctx, Discoverability::All)
        .await
        .context("listing all Silos")?
        .into_iter()
        .map(|s| s.name().clone())
        .collect();
    let external_dns_zone_names = datastore
        .dns_zones_list_all(&opctx, DnsGroup::External)
        .await
        .context("listing external DNS zone names")?
        .into_iter()
        .map(|dns_zone| dns_zone.zone_name)
        .collect();
    Ok(UnstableReconfiguratorState {
        planning_input,
        collections,
        blueprints,
        internal_dns,
        external_dns,
        silo_names,
        external_dns_zone_names,
    })
}<|MERGE_RESOLUTION|>--- conflicted
+++ resolved
@@ -34,13 +34,9 @@
 use omicron_common::api::external::LookupType;
 use omicron_common::disk::DiskIdentity;
 use omicron_uuid_kinds::GenericUuid;
-use omicron_uuid_kinds::PhysicalDiskKind;
+use omicron_uuid_kinds::PhysicalDiskUuid;
 use omicron_uuid_kinds::TypedUuid;
-<<<<<<< HEAD
-use omicron_uuid_kinds::ZpoolKind;
-=======
 use omicron_uuid_kinds::ZpoolUuid;
->>>>>>> 9511b5d2
 use slog::error;
 use slog::Logger;
 use std::collections::BTreeMap;
@@ -80,43 +76,20 @@
             let mut zpools = BTreeMap::new();
             for (zpool, disk) in self.zpool_rows {
                 let sled_zpool_names =
-<<<<<<< HEAD
                     zpools.entry(zpool.sled_id).or_insert_with(BTreeMap::new);
-                let zpool_id =
-                    TypedUuid::<ZpoolKind>::from_untyped_uuid(zpool.id());
+                let zpool_id = ZpoolUuid::from_untyped_uuid(zpool.id());
                 let disk = SledDisk {
                     disk_identity: DiskIdentity {
                         vendor: disk.vendor.clone(),
                         serial: disk.serial.clone(),
                         model: disk.model.clone(),
                     },
-                    disk_id: TypedUuid::<PhysicalDiskKind>::from_untyped_uuid(
-                        disk.id(),
-                    ),
+                    disk_id: PhysicalDiskUuid::from_untyped_uuid(disk.id()),
                     policy: disk.disk_policy.into(),
                     state: disk.disk_state.into(),
                 };
 
                 sled_zpool_names.insert(zpool_id, disk);
-=======
-                    zpools.entry(z.sled_id).or_insert_with(BTreeSet::new);
-                // It's unfortunate that Nexus knows how Sled Agent
-                // constructs zpool names, but there's not currently an
-                // alternative.
-                let id = ZpoolUuid::from_untyped_uuid(z.id());
-                let zpool_name_generated =
-                    illumos_utils::zpool::ZpoolName::new_external(id)
-                        .to_string();
-                let zpool_name = ZpoolName::from_str(&zpool_name_generated)
-                    .map_err(|e| {
-                        Error::internal_error(&format!(
-                            "unexpectedly failed to parse generated \
-                         zpool name: {}: {}",
-                            zpool_name_generated, e
-                        ))
-                    })?;
-                sled_zpool_names.insert(zpool_name);
->>>>>>> 9511b5d2
             }
             zpools
         };
