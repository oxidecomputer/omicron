// This Source Code Form is subject to the terms of the Mozilla Public
// License, v. 2.0. If a copy of the MPL was not distributed with this
// file, You can obtain one at https://mozilla.org/MPL/2.0/.

//! Common facilities for assembling inputs to the planner

use anyhow::Context;
use futures::StreamExt;
use nexus_db_model::DnsGroup;
use nexus_db_queries::context::OpContext;
use nexus_db_queries::db::datastore::DataStoreDnsTest;
use nexus_db_queries::db::datastore::DataStoreInventoryTest;
use nexus_db_queries::db::datastore::Discoverability;
use nexus_db_queries::db::datastore::SQL_BATCH_SIZE;
use nexus_db_queries::db::pagination::Paginator;
use nexus_db_queries::db::DataStore;
use nexus_types::deployment::Blueprint;
use nexus_types::deployment::BlueprintMetadata;
use nexus_types::deployment::CockroachDbClusterVersion;
use nexus_types::deployment::CockroachDbSettings;
use nexus_types::deployment::OmicronZoneExternalIp;
use nexus_types::deployment::OmicronZoneNic;
use nexus_types::deployment::PlanningInput;
use nexus_types::deployment::PlanningInputBuilder;
use nexus_types::deployment::Policy;
use nexus_types::deployment::SledDetails;
use nexus_types::deployment::SledDisk;
use nexus_types::deployment::SledFilter;
use nexus_types::deployment::SledResources;
use nexus_types::deployment::UnstableReconfiguratorState;
use nexus_types::identity::Asset;
use nexus_types::identity::Resource;
use nexus_types::inventory::Collection;
use omicron_common::address::IpRange;
use omicron_common::address::Ipv6Subnet;
use omicron_common::address::COCKROACHDB_REDUNDANCY;
use omicron_common::address::NEXUS_REDUNDANCY;
use omicron_common::address::SLED_PREFIX;
use omicron_common::api::external::Error;
use omicron_common::api::external::LookupType;
use omicron_common::disk::DiskIdentity;
use omicron_uuid_kinds::GenericUuid;
use omicron_uuid_kinds::OmicronZoneUuid;
use omicron_uuid_kinds::PhysicalDiskUuid;
use omicron_uuid_kinds::SledUuid;
use omicron_uuid_kinds::ZpoolUuid;
use slog::error;
use slog::Logger;
use slog_error_chain::InlineErrorChain;
use std::collections::BTreeMap;
use std::collections::BTreeSet;

/// Given various pieces of database state that go into the blueprint planning
/// process, produce a `PlanningInput` object encapsulating what the planner
/// needs to generate a blueprint
pub struct PlanningInputFromDb<'a> {
    pub sled_rows: &'a [nexus_db_model::Sled],
    pub zpool_rows:
        &'a [(nexus_db_model::Zpool, nexus_db_model::PhysicalDisk)],
    pub ip_pool_range_rows: &'a [nexus_db_model::IpPoolRange],
    pub external_ip_rows: &'a [nexus_db_model::ExternalIp],
    pub service_nic_rows: &'a [nexus_db_model::ServiceNetworkInterface],
    pub target_nexus_zone_count: usize,
<<<<<<< HEAD
    pub target_cockroachdb_zone_count: usize,
=======
    pub target_cockroachdb_cluster_version: CockroachDbClusterVersion,
>>>>>>> 42f53321
    pub internal_dns_version: nexus_db_model::Generation,
    pub external_dns_version: nexus_db_model::Generation,
    pub cockroachdb_settings: &'a CockroachDbSettings,
    pub log: &'a Logger,
}

impl PlanningInputFromDb<'_> {
    pub fn build(&self) -> Result<PlanningInput, Error> {
        let service_ip_pool_ranges =
            self.ip_pool_range_rows.iter().map(IpRange::from).collect();
        let policy = Policy {
            service_ip_pool_ranges,
            target_nexus_zone_count: self.target_nexus_zone_count,
<<<<<<< HEAD
            target_cockroachdb_zone_count: self.target_cockroachdb_zone_count,
=======
            target_cockroachdb_cluster_version: self
                .target_cockroachdb_cluster_version,
>>>>>>> 42f53321
        };
        let mut builder = PlanningInputBuilder::new(
            policy,
            self.internal_dns_version.into(),
            self.external_dns_version.into(),
            self.cockroachdb_settings.clone(),
        );

        let mut zpools_by_sled_id = {
            let mut zpools = BTreeMap::new();
            for (zpool, disk) in self.zpool_rows {
                let sled_zpool_names =
                    zpools.entry(zpool.sled_id).or_insert_with(BTreeMap::new);
                let zpool_id = ZpoolUuid::from_untyped_uuid(zpool.id());
                let disk = SledDisk {
                    disk_identity: DiskIdentity {
                        vendor: disk.vendor.clone(),
                        serial: disk.serial.clone(),
                        model: disk.model.clone(),
                    },
                    disk_id: PhysicalDiskUuid::from_untyped_uuid(disk.id()),
                    policy: disk.disk_policy.into(),
                    state: disk.disk_state.into(),
                };

                sled_zpool_names.insert(zpool_id, disk);
            }
            zpools
        };

        for sled_row in self.sled_rows {
            let sled_id = sled_row.id();
            let subnet = Ipv6Subnet::<SLED_PREFIX>::new(sled_row.ip());
            let zpools = zpools_by_sled_id
                .remove(&sled_id)
                .unwrap_or_else(BTreeMap::new);
            let sled_details = SledDetails {
                policy: sled_row.policy(),
                state: sled_row.state().into(),
                resources: SledResources { subnet, zpools },
            };
            // TODO-cleanup use `TypedUuid` everywhere
            let sled_id = SledUuid::from_untyped_uuid(sled_id);
            builder.add_sled(sled_id, sled_details).map_err(|e| {
                Error::internal_error(&format!(
                    "unexpectedly failed to add sled to planning input: {e}"
                ))
            })?;
        }

        for external_ip_row in
            self.external_ip_rows.iter().filter(|r| r.is_service)
        {
            let Some(zone_id) = external_ip_row.parent_id else {
                error!(
                    self.log,
                    "internal database consistency error: service external IP \
                     is missing parent_id (should be the Omicron zone ID)";
                    "ip_row" => ?external_ip_row,
                );
                continue;
            };

            let zone_id = OmicronZoneUuid::from_untyped_uuid(zone_id);

            let external_ip = OmicronZoneExternalIp::try_from(external_ip_row)
                .map_err(|e| {
                    Error::internal_error(&format!(
                        "invalid database IP record for \
                         Omicron zone {zone_id}: {}",
                        InlineErrorChain::new(&e)
                    ))
                })?;

            builder
                .add_omicron_zone_external_ip(zone_id, external_ip)
                .map_err(|e| {
                    Error::internal_error(&format!(
                        "unexpectedly failed to add external IP \
                         to planning input: {e}"
                    ))
                })?;
        }

        for nic_row in self.service_nic_rows {
            let zone_id =
                OmicronZoneUuid::from_untyped_uuid(nic_row.service_id);
            let nic = OmicronZoneNic::try_from(nic_row).map_err(|e| {
                Error::internal_error(&format!(
                    "invalid Omicron zone NIC read from database: {e}"
                ))
            })?;
            builder.add_omicron_zone_nic(zone_id, nic).map_err(|e| {
                Error::internal_error(&format!(
                    "unexpectedly failed to add Omicron zone NIC \
                     to planning input: {e}"
                ))
            })?;
        }

        Ok(builder.build())
    }
}

/// Loads state for import into `reconfigurator-cli`
///
/// This is only to be used in omdb or tests.
pub async fn reconfigurator_state_load(
    opctx: &OpContext,
    datastore: &DataStore,
) -> Result<UnstableReconfiguratorState, anyhow::Error> {
    opctx.check_complex_operations_allowed()?;
    let sled_rows = datastore
        .sled_list_all_batched(opctx, SledFilter::Commissioned)
        .await
        .context("listing sleds")?;
    let zpool_rows = datastore
        .zpool_list_all_external_batched(opctx)
        .await
        .context("listing zpools")?;
    let ip_pool_range_rows = {
        let (authz_service_ip_pool, _) = datastore
            .ip_pools_service_lookup(opctx)
            .await
            .context("fetching IP services pool")?;
        datastore
            .ip_pool_list_ranges_batched(opctx, &authz_service_ip_pool)
            .await
            .context("listing services IP pool ranges")?
    };
    let external_ip_rows = datastore
        .external_ip_list_service_all_batched(opctx)
        .await
        .context("fetching service external IPs")?;
    let service_nic_rows = datastore
        .service_network_interfaces_all_list_batched(opctx)
        .await
        .context("fetching service NICs")?;
    let internal_dns_version = datastore
        .dns_group_latest_version(opctx, DnsGroup::Internal)
        .await
        .context("fetching internal DNS version")?
        .version;
    let external_dns_version = datastore
        .dns_group_latest_version(opctx, DnsGroup::External)
        .await
        .context("fetching external DNS version")?
        .version;
    let cockroachdb_settings = datastore
        .cockroachdb_settings(opctx)
        .await
        .context("fetching cockroachdb settings")?;

    let planning_input = PlanningInputFromDb {
        sled_rows: &sled_rows,
        zpool_rows: &zpool_rows,
        ip_pool_range_rows: &ip_pool_range_rows,
        target_nexus_zone_count: NEXUS_REDUNDANCY,
<<<<<<< HEAD
        target_cockroachdb_zone_count: COCKROACHDB_REDUNDANCY,
=======
        target_cockroachdb_cluster_version: CockroachDbClusterVersion::POLICY,
>>>>>>> 42f53321
        external_ip_rows: &external_ip_rows,
        service_nic_rows: &service_nic_rows,
        log: &opctx.log,
        internal_dns_version,
        external_dns_version,
        cockroachdb_settings: &cockroachdb_settings,
    }
    .build()
    .context("assembling planning_input")?;

    let collection_ids = datastore
        .inventory_collections()
        .await
        .context("listing collections")?
        .into_iter()
        .map(|c| c.id());
    let collections = futures::stream::iter(collection_ids)
        .filter_map(|id| async move {
            let read = datastore
                .inventory_collection_read(opctx, id)
                .await
                .with_context(|| format!("reading collection {}", id));
            // It's not necessarily a problem if we failed to read a collection.
            // They can be removed since we fetched the list.
            read.ok()
        })
        .collect::<Vec<Collection>>()
        .await;

    let mut blueprint_ids = Vec::new();
    let mut paginator = Paginator::new(SQL_BATCH_SIZE);
    while let Some(p) = paginator.next() {
        let batch = datastore
            .blueprints_list(opctx, &p.current_pagparams())
            .await
            .context("listing blueprints")?;
        paginator =
            p.found_batch(&blueprint_ids, &|b: &BlueprintMetadata| b.id);
        blueprint_ids.extend(batch.into_iter());
    }

    let blueprints = futures::stream::iter(blueprint_ids)
        .filter_map(|bpm| async move {
            let blueprint_id = bpm.id;
            let read = datastore
                .blueprint_read(
                    opctx,
                    &nexus_db_queries::authz::Blueprint::new(
                        nexus_db_queries::authz::FLEET,
                        blueprint_id,
                        LookupType::ById(blueprint_id),
                    ),
                )
                .await
                .with_context(|| format!("reading blueprint {}", blueprint_id));
            // It's not necessarily a problem if we failed to read a blueprint.
            // They can be removed since we fetched the list.
            read.ok()
        })
        .collect::<Vec<Blueprint>>()
        .await;

    // It's also useful to include information about any DNS generations
    // mentioned in any blueprints.
    let blueprints_list = &blueprints;
    let fetch_dns_group = |dns_group: DnsGroup| async move {
        let latest_version = datastore
            .dns_group_latest_version(&opctx, dns_group)
            .await
            .with_context(|| {
                format!("reading latest {:?} version", dns_group)
            })?;
        let dns_generations_needed: BTreeSet<_> = blueprints_list
            .iter()
            .map(|blueprint| match dns_group {
                DnsGroup::Internal => blueprint.internal_dns_version,
                DnsGroup::External => blueprint.external_dns_version,
            })
            .chain(std::iter::once(*latest_version.version))
            .collect();
        let mut rv = BTreeMap::new();
        for gen in dns_generations_needed {
            let config = datastore
                .dns_config_read_version(&opctx, dns_group, gen)
                .await
                .with_context(|| {
                    format!("reading {:?} DNS version {}", dns_group, gen)
                })?;
            rv.insert(gen, config);
        }

        Ok::<BTreeMap<_, _>, anyhow::Error>(rv)
    };

    let internal_dns = fetch_dns_group(DnsGroup::Internal).await?;
    let external_dns = fetch_dns_group(DnsGroup::External).await?;
    let silo_names = datastore
        .silo_list_all_batched(&opctx, Discoverability::All)
        .await
        .context("listing all Silos")?
        .into_iter()
        .map(|s| s.name().clone())
        .collect();
    let external_dns_zone_names = datastore
        .dns_zones_list_all(&opctx, DnsGroup::External)
        .await
        .context("listing external DNS zone names")?
        .into_iter()
        .map(|dns_zone| dns_zone.zone_name)
        .collect();
    Ok(UnstableReconfiguratorState {
        planning_input,
        collections,
        blueprints,
        internal_dns,
        external_dns,
        silo_names,
        external_dns_zone_names,
    })
}<|MERGE_RESOLUTION|>--- conflicted
+++ resolved
@@ -61,11 +61,8 @@
     pub external_ip_rows: &'a [nexus_db_model::ExternalIp],
     pub service_nic_rows: &'a [nexus_db_model::ServiceNetworkInterface],
     pub target_nexus_zone_count: usize,
-<<<<<<< HEAD
     pub target_cockroachdb_zone_count: usize,
-=======
     pub target_cockroachdb_cluster_version: CockroachDbClusterVersion,
->>>>>>> 42f53321
     pub internal_dns_version: nexus_db_model::Generation,
     pub external_dns_version: nexus_db_model::Generation,
     pub cockroachdb_settings: &'a CockroachDbSettings,
@@ -79,12 +76,9 @@
         let policy = Policy {
             service_ip_pool_ranges,
             target_nexus_zone_count: self.target_nexus_zone_count,
-<<<<<<< HEAD
             target_cockroachdb_zone_count: self.target_cockroachdb_zone_count,
-=======
             target_cockroachdb_cluster_version: self
                 .target_cockroachdb_cluster_version,
->>>>>>> 42f53321
         };
         let mut builder = PlanningInputBuilder::new(
             policy,
@@ -243,11 +237,8 @@
         zpool_rows: &zpool_rows,
         ip_pool_range_rows: &ip_pool_range_rows,
         target_nexus_zone_count: NEXUS_REDUNDANCY,
-<<<<<<< HEAD
         target_cockroachdb_zone_count: COCKROACHDB_REDUNDANCY,
-=======
         target_cockroachdb_cluster_version: CockroachDbClusterVersion::POLICY,
->>>>>>> 42f53321
         external_ip_rows: &external_ip_rows,
         service_nic_rows: &service_nic_rows,
         log: &opctx.log,
