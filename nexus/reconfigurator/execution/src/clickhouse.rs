// This Source Code Form is subject to the terms of the Mozilla Public
// License, v. 2.0. If a copy of the MPL was not distributed with this
// file, You can obtain one at https://mozilla.org/MPL/2.0/.

//! Deployment of Clickhouse keeper and server nodes via clickhouse-admin running in
//! deployed clickhouse zones.

use anyhow::anyhow;
use camino::Utf8PathBuf;
use clickhouse_admin_keeper_client::Client as ClickhouseKeeperClient;
use clickhouse_admin_server_client::Client as ClickhouseServerClient;
use clickhouse_admin_single_client::Client as ClickhouseSingleClient;
use clickhouse_admin_types::ClickhouseHost;
use clickhouse_admin_types::KeeperConfigurableSettings;
use clickhouse_admin_types::KeeperSettings;
use clickhouse_admin_types::RaftServerSettings;
use clickhouse_admin_types::ServerConfigurableSettings;
use clickhouse_admin_types::ServerSettings;
use clickhouse_admin_types::CLICKHOUSE_KEEPER_CONFIG_DIR;
use clickhouse_admin_types::CLICKHOUSE_SERVER_CONFIG_DIR;
use futures::future::Either;
use futures::stream::FuturesUnordered;
use futures::stream::StreamExt;
use nexus_db_queries::context::OpContext;
use nexus_types::deployment::BlueprintZoneConfig;
use nexus_types::deployment::ClickhouseClusterConfig;
use omicron_common::address::CLICKHOUSE_ADMIN_PORT;
use omicron_uuid_kinds::OmicronZoneUuid;
use omicron_uuid_kinds::SledUuid;
use slog::error;
use slog::info;
use slog::warn;
use std::collections::BTreeMap;
use std::net::Ipv6Addr;
use std::net::SocketAddr;
use std::net::SocketAddrV6;
use std::str::FromStr;

const CLICKHOUSE_DATA_DIR: &str = "/data";

pub(crate) async fn deploy_nodes<'a, I>(
    opctx: &OpContext,
    zones: I,
    clickhouse_cluster_config: &ClickhouseClusterConfig,
) -> Result<(), Vec<anyhow::Error>>
where
    I: Iterator<Item = (SledUuid, &'a BlueprintZoneConfig)>,
{
    let zones: Vec<_> = zones.map(|(_, z)| z).collect();

    let keeper_configs = match keeper_configs(
        zones.iter().copied(),
        clickhouse_cluster_config,
    ) {
        Ok(keeper_configs) => keeper_configs,
        Err(e) => {
            // We can't proceed if we fail to generate configs.
            // Let's be noisy about it.
            error!(
                opctx.log,
                "failed to generate clickhouse keeper configs: {e}"
            );
            return Err(vec![e]);
        }
    };

    let keeper_hosts: Vec<_> = keeper_configs
        .iter()
        .map(|s| ClickhouseHost::Ipv6(s.settings.listen_addr))
        .collect();

    let server_configs = match server_configs(
        zones.iter().copied(),
        clickhouse_cluster_config,
        keeper_hosts,
    ) {
        Ok(server_configs) => server_configs,
        Err(e) => {
            // We can't proceed if we fail to generate configs.
            // Let's be noisy about it.
            error!(
                opctx.log,
                "Failed to generate clickhouse server configs: {e}"
            );
            return Err(vec![e]);
        }
    };

    let mut errors = vec![];
    let log = opctx.log.clone();

    // Inform each clickhouse-admin server in a keeper zone or server zone about
    // its node's configuration
    let mut futs = FuturesUnordered::new();
    for config in keeper_configs {
        let admin_addr = SocketAddr::V6(SocketAddrV6::new(
            config.settings.listen_addr,
            CLICKHOUSE_ADMIN_PORT,
            0,
            0,
        ));
        let admin_url = format!("http://{admin_addr}");
        let log = log.new(slog::o!("admin_url" => admin_url.clone()));
        futs.push(Either::Left(async move {
            let client = ClickhouseKeeperClient::new(&admin_url, log.clone());
            client
                .generate_config_and_enable_svc(&config)
                .await
                .map(|_| ())
                .map_err(|e| {
                    anyhow!(
                        concat!(
                        "failed to send config for clickhouse keeper ",
                        "with id {} to clickhouse-admin-keeper; admin_url = {}",
                        "error = {}"
                    ),
                        config.settings.id,
                        admin_url,
                        e
                    )
                })
        }));
    }
    for config in &server_configs {
        let admin_addr = SocketAddr::V6(SocketAddrV6::new(
            config.settings.listen_addr,
            CLICKHOUSE_ADMIN_PORT,
            0,
            0,
        ));
        let admin_url = format!("http://{admin_addr}");
        let log = opctx.log.new(slog::o!("admin_url" => admin_url.clone()));
        futs.push(Either::Right(async move {
            let client = ClickhouseServerClient::new(&admin_url, log.clone());
            if let Err(e) = client
                .generate_config_and_enable_svc(&config)
                .await
                .map(|_| ())
                .map_err(|e| {
                    anyhow!(
                        concat!(
                        "failed to send config for clickhouse server ",
                        "with id {} to clickhouse-admin-server; admin_url = {}",
                        "error = {}"
                    ),
                        config.settings.id,
                        admin_url,
                        e
                    )
                }) {
                    return Err(e);
            };

            client
            .init_db()
            .await
            .map(|_| ())
            .map_err(|e| {
                anyhow!(
                    concat!(
                    "failed to initialize the replicated ClickHouse cluster database:",
                    "error = {}"
                ),
                    e
                )
            })
        }));
    }

    while let Some(res) = futs.next().await {
        if let Err(e) = res {
            warn!(log, "{e}");
            errors.push(e);
        }
    }

    if !errors.is_empty() {
        return Err(errors);
    }

    info!(
        opctx.log,
        "Successfully deployed all clickhouse server and keeper configs, and initialised database schema."
    );

    Ok(())
}

pub(crate) async fn deploy_single_node<'a, I>(
    opctx: &OpContext,
    mut zones: I,
) -> Result<(), anyhow::Error>
where
    I: Iterator<Item = (SledUuid, &'a BlueprintZoneConfig)>,
{
    if let Some((_, zone)) = zones.next() {
        let admin_addr = SocketAddr::V6(SocketAddrV6::new(
            zone.underlay_ip(),
            CLICKHOUSE_ADMIN_PORT,
            0,
            0,
        ));
        let admin_url = format!("http://{admin_addr}");
        let log = opctx.log.new(slog::o!("admin_url" => admin_url.clone()));
        let client = ClickhouseSingleClient::new(&admin_url, log.clone());
        client.init_db().await.map(|_| ()).map_err(|e| {
            anyhow!(
                "failed to initialize single-node clickhouse database: {e}",
            )
        })
    } else {
        Ok(())
    }
}

fn server_configs<'a, I>(
    zones: I,
    clickhouse_cluster_config: &ClickhouseClusterConfig,
    keepers: Vec<ClickhouseHost>,
) -> anyhow::Result<Vec<ServerConfigurableSettings>>
where
    I: Iterator<Item = &'a BlueprintZoneConfig>,
{
    let server_ips: BTreeMap<OmicronZoneUuid, Ipv6Addr> = zones
        .filter(|zone_config| {
            clickhouse_cluster_config.servers.contains_key(&zone_config.id)
        })
        .map(|zone_config| (zone_config.id, zone_config.underlay_ip()))
        .collect();

    let mut remote_servers =
        Vec::with_capacity(clickhouse_cluster_config.servers.len());

    for (zone_id, server_id) in &clickhouse_cluster_config.servers {
        remote_servers.push(ClickhouseHost::Ipv6(
            *server_ips.get(zone_id).ok_or_else(|| {
                anyhow!(
                    "Failed to retrieve zone {} for server id {}",
                    zone_id,
                    server_id
                )
            })?,
        ));
    }

    let mut server_configs =
        Vec::with_capacity(clickhouse_cluster_config.servers.len());

    for (zone_id, server_id) in &clickhouse_cluster_config.servers {
        server_configs.push(ServerConfigurableSettings {
            generation: clickhouse_cluster_config.generation,
            settings: ServerSettings {
                config_dir: Utf8PathBuf::from_str(CLICKHOUSE_SERVER_CONFIG_DIR)
                    .unwrap(),
                id: *server_id,
                datastore_path: Utf8PathBuf::from_str(CLICKHOUSE_DATA_DIR)
                    .unwrap(),
                // SAFETY: We already successfully performed the same lookup to compute
                // `remote_servers` above.
                listen_addr: *server_ips.get(zone_id).unwrap(),
                keepers: keepers.clone(),
                remote_servers: remote_servers.clone(),
            },
        });
    }

    Ok(server_configs)
}

fn keeper_configs<'a, I>(
    zones: I,
    clickhouse_cluster_config: &ClickhouseClusterConfig,
) -> Result<Vec<KeeperConfigurableSettings>, anyhow::Error>
where
    I: Iterator<Item = &'a BlueprintZoneConfig>,
{
    let keeper_ips: BTreeMap<OmicronZoneUuid, Ipv6Addr> = zones
        .filter(|zone_config| {
            clickhouse_cluster_config.keepers.contains_key(&zone_config.id)
        })
        .map(|zone_config| (zone_config.id, zone_config.underlay_ip()))
        .collect();

    let mut raft_servers =
        Vec::with_capacity(clickhouse_cluster_config.keepers.len());

    for (zone_id, keeper_id) in &clickhouse_cluster_config.keepers {
        raft_servers.push(RaftServerSettings {
            id: *keeper_id,
            host: ClickhouseHost::Ipv6(*keeper_ips.get(zone_id).ok_or_else(
                || {
                    anyhow!(
                        "Failed to retrieve zone {} for keeper id {}",
                        zone_id,
                        keeper_id
                    )
                },
            )?),
        });
    }

    let mut keeper_configs =
        Vec::with_capacity(clickhouse_cluster_config.keepers.len());

    for (zone_id, keeper_id) in &clickhouse_cluster_config.keepers {
        keeper_configs.push(KeeperConfigurableSettings {
            generation: clickhouse_cluster_config.generation,
            settings: KeeperSettings {
                config_dir: Utf8PathBuf::from_str(CLICKHOUSE_KEEPER_CONFIG_DIR)
                    .unwrap(),
                id: *keeper_id,
                raft_servers: raft_servers.clone(),
                datastore_path: Utf8PathBuf::from_str(CLICKHOUSE_DATA_DIR)
                    .unwrap(),
                // SAFETY: We already successfully performed the same lookup to compute
                // `raft_servers` above.
                listen_addr: *keeper_ips.get(zone_id).unwrap(),
            },
        });
    }

    Ok(keeper_configs)
}

#[cfg(test)]
mod test {
    use super::*;
    use clickhouse_admin_types::ClickhouseHost;
    use clickhouse_admin_types::KeeperId;
    use clickhouse_admin_types::ServerId;
    use nexus_sled_agent_shared::inventory::OmicronZoneDataset;
    use nexus_types::deployment::blueprint_zone_type;
    use nexus_types::deployment::BlueprintZoneConfig;
    use nexus_types::deployment::BlueprintZoneDisposition;
    use nexus_types::deployment::BlueprintZoneImageSource;
    use nexus_types::deployment::BlueprintZoneType;
    use nexus_types::inventory::ZpoolName;
    use omicron_uuid_kinds::ZpoolUuid;
    use std::collections::BTreeSet;

    fn test_data() -> (Vec<BlueprintZoneConfig>, ClickhouseClusterConfig) {
        let num_keepers = 3u64;
        let num_servers = 2u64;

        let mut zones = Vec::new();
        let mut config = ClickhouseClusterConfig::new(
            "test".to_string(),
            "test".to_string(),
        );

        for keeper_id in 1..=num_keepers {
            let zone_id = OmicronZoneUuid::new_v4();
            let zone_config = BlueprintZoneConfig {
                disposition: BlueprintZoneDisposition::InService,
                id: zone_id,
                filesystem_pool: None,
                zone_type: BlueprintZoneType::ClickhouseKeeper(
                    blueprint_zone_type::ClickhouseKeeper {
                        address: SocketAddrV6::new(
                            Ipv6Addr::new(
                                0,
                                0,
                                0,
                                0,
                                0,
                                0,
                                0,
                                keeper_id as u16,
                            ),
                            0,
                            0,
                            0,
                        ),
                        dataset: OmicronZoneDataset {
                            pool_name: ZpoolName::new_external(
                                ZpoolUuid::new_v4(),
                            ),
                        },
<<<<<<< HEAD
                    },
                ),
=======
                    ),
                    image_source: BlueprintZoneImageSource::InstallDataset,
                }]
                .into_iter()
                .collect(),
>>>>>>> b15aca7f
            };
            zones.push(zone_config);
            config.keepers.insert(zone_id, keeper_id.into());
        }

        for server_id in 1..=num_servers {
            let zone_id = OmicronZoneUuid::new_v4();
            let zone_config = BlueprintZoneConfig {
                disposition: BlueprintZoneDisposition::InService,
                id: zone_id,
                filesystem_pool: None,
                zone_type: BlueprintZoneType::ClickhouseServer(
                    blueprint_zone_type::ClickhouseServer {
                        address: SocketAddrV6::new(
                            Ipv6Addr::new(
                                0,
                                0,
                                0,
                                0,
                                0,
                                0,
                                0,
                                server_id as u16 + 10,
                            ),
                            0,
                            0,
                            0,
                        ),
                        dataset: OmicronZoneDataset {
                            pool_name: ZpoolName::new_external(
                                ZpoolUuid::new_v4(),
                            ),
                        },
<<<<<<< HEAD
                    },
                ),
=======
                    ),
                    image_source: BlueprintZoneImageSource::InstallDataset,
                }]
                .into_iter()
                .collect(),
>>>>>>> b15aca7f
            };
            zones.push(zone_config);
            config.servers.insert(zone_id, server_id.into());
        }

        (zones, config)
    }

    #[test]
    fn test_generate_config_settings() {
        let (zones, clickhouse_cluster_config) = test_data();

        // Generate our keeper settings to send to keepers
        let keeper_settings =
            keeper_configs(zones.iter(), &clickhouse_cluster_config)
                .expect("generated keeper settings");

        // Are the keeper settings what we expect
        assert_eq!(keeper_settings.len(), 3);
        let expected_keeper_ids: BTreeSet<_> =
            [1u64, 2, 3].into_iter().map(KeeperId::from).collect();
        let mut keeper_ids = BTreeSet::new();
        let mut keeper_ips_last_octet_as_keeper_id = BTreeSet::new();
        for k in &keeper_settings {
            assert_eq!(k.settings.raft_servers.len(), 3);
            for rs in &k.settings.raft_servers {
                keeper_ids.insert(rs.id);
                let ClickhouseHost::Ipv6(ip) = rs.host else {
                    panic!("bad host");
                };
                keeper_ips_last_octet_as_keeper_id
                    .insert(KeeperId(u64::from(*ip.octets().last().unwrap())));
            }
        }
        assert_eq!(keeper_ids, expected_keeper_ids);
        assert_eq!(keeper_ids, keeper_ips_last_octet_as_keeper_id);

        let keeper_hosts: Vec<_> = keeper_settings
            .iter()
            .map(|s| ClickhouseHost::Ipv6(s.settings.listen_addr))
            .collect();

        // Generate our server settings to send to clickhouse servers
        let server_settings = server_configs(
            zones.iter(),
            &clickhouse_cluster_config,
            keeper_hosts,
        )
        .expect("generated server settings");

        // Are our server settings what we expect
        assert_eq!(server_settings.len(), 2);
        let expected_server_ids: BTreeSet<_> =
            [1u64, 2].into_iter().map(ServerId::from).collect();
        let mut server_ids = BTreeSet::new();
        let mut server_ips_last_octet = BTreeSet::new();
        let expected_server_ips_last_octet: BTreeSet<u8> =
            [11u8, 12].into_iter().collect();
        for s in server_settings {
            assert_eq!(s.settings.keepers.len(), 3);
            assert_eq!(s.settings.remote_servers.len(), 2);
            server_ids.insert(s.settings.id);

            server_ips_last_octet
                .insert(*s.settings.listen_addr.octets().last().unwrap());

            // Are all our keeper ips correct?
            let mut keeper_ips_last_octet_as_keeper_id = BTreeSet::new();
            for host in &s.settings.keepers {
                let ClickhouseHost::Ipv6(ip) = host else {
                    panic!("bad host");
                };
                keeper_ips_last_octet_as_keeper_id
                    .insert(KeeperId(u64::from(*ip.octets().last().unwrap())));
            }
            assert_eq!(keeper_ips_last_octet_as_keeper_id, expected_keeper_ids);

            // Are all our remote server ips correct?
            let mut remote_server_last_octets = BTreeSet::new();
            for host in &s.settings.remote_servers {
                let ClickhouseHost::Ipv6(ip) = host else {
                    panic!("bad host");
                };
                remote_server_last_octets.insert(*ip.octets().last().unwrap());
            }
            assert_eq!(
                remote_server_last_octets,
                expected_server_ips_last_octet
            );
        }
        // Are all our server ids correct
        assert_eq!(server_ids, expected_server_ids);

        // Are all our server listen ips correct?
        assert_eq!(server_ips_last_octet, expected_server_ips_last_octet);
    }
}<|MERGE_RESOLUTION|>--- conflicted
+++ resolved
@@ -376,16 +376,9 @@
                                 ZpoolUuid::new_v4(),
                             ),
                         },
-<<<<<<< HEAD
                     },
                 ),
-=======
-                    ),
-                    image_source: BlueprintZoneImageSource::InstallDataset,
-                }]
-                .into_iter()
-                .collect(),
->>>>>>> b15aca7f
+                image_source: BlueprintZoneImageSource::InstallDataset,
             };
             zones.push(zone_config);
             config.keepers.insert(zone_id, keeper_id.into());
@@ -419,16 +412,9 @@
                                 ZpoolUuid::new_v4(),
                             ),
                         },
-<<<<<<< HEAD
                     },
                 ),
-=======
-                    ),
-                    image_source: BlueprintZoneImageSource::InstallDataset,
-                }]
-                .into_iter()
-                .collect(),
->>>>>>> b15aca7f
+                image_source: BlueprintZoneImageSource::InstallDataset,
             };
             zones.push(zone_config);
             config.servers.insert(zone_id, server_id.into());
