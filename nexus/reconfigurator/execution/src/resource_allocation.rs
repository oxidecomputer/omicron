--- conflicted
+++ resolved
@@ -15,20 +15,15 @@
 use nexus_db_queries::db::fixed_data::vpc_subnet::NEXUS_VPC_SUBNET;
 use nexus_db_queries::db::fixed_data::vpc_subnet::NTP_VPC_SUBNET;
 use nexus_db_queries::db::DataStore;
-<<<<<<< HEAD
-use nexus_types::deployment::BlueprintZonesConfig;
-use nexus_types::deployment::NetworkInterface;
-use nexus_types::deployment::NetworkInterfaceKind;
-=======
->>>>>>> 145f25cd
+use nexus_types::deployment::BlueprintZoneConfig;
 use nexus_types::deployment::OmicronZoneType;
 use nexus_types::deployment::SourceNatConfig;
+use nexus_types::inventory::OmicronZoneConfig;
 use omicron_common::api::external::IdentityMetadataCreateParams;
 use omicron_common::api::internal::shared::NetworkInterface;
 use omicron_common::api::internal::shared::NetworkInterfaceKind;
 use slog::info;
 use slog::warn;
-use std::collections::BTreeMap;
 use std::net::IpAddr;
 use std::net::SocketAddr;
 use uuid::Uuid;
@@ -36,49 +31,65 @@
 pub(crate) async fn ensure_zone_resources_allocated(
     opctx: &OpContext,
     datastore: &DataStore,
-    zones: &BTreeMap<Uuid, BlueprintZonesConfig>,
+    // It would be nice to accept `IntoIterator` here, but that appears to run
+    // into https://github.com/rust-lang/rust/issues/64552.
+    all_blueprint_zones: impl Iterator<Item = &BlueprintZoneConfig>,
+) -> anyhow::Result<()> {
+    ensure_zone_resources_allocated_impl(
+        opctx,
+        datastore,
+        all_blueprint_zones.into_iter().map(|z| &z.config),
+    )
+    .await
+}
+
+/// Private implementation that works against arbitrary `&OmicronZoneConfig`s.
+///
+/// Intended for testing where it's a bit easier to work without blueprints.
+/// Production code should prefer [`ensure_crucible_dataset_records_exist`].
+async fn ensure_zone_resources_allocated_impl(
+    opctx: &OpContext,
+    datastore: &DataStore,
+    // Note `Iterator` here to minimize the number of monomorphizations.
+    all_omicron_zones: impl Iterator<Item = &OmicronZoneConfig>,
 ) -> anyhow::Result<()> {
     let allocator = ResourceAllocator { opctx, datastore };
 
-    for config in zones.values() {
-        for z in &config.zones {
-            match &z.config.zone_type {
-                OmicronZoneType::Nexus { external_ip, nic, .. } => {
-                    allocator
-                        .ensure_nexus_external_networking_allocated(
-                            z.config.id,
-                            *external_ip,
-                            nic,
-                        )
-                        .await?;
-                }
-                OmicronZoneType::ExternalDns { dns_address, nic, .. } => {
-                    allocator
-                        .ensure_external_dns_external_networking_allocated(
-                            z.config.id,
-                            dns_address,
-                            nic,
-                        )
-                        .await?;
-                }
-                OmicronZoneType::BoundaryNtp { snat_cfg, nic, .. } => {
-                    allocator
-                        .ensure_boundary_ntp_external_networking_allocated(
-                            z.config.id,
-                            snat_cfg,
-                            nic,
-                        )
-                        .await?;
-                }
-                OmicronZoneType::InternalNtp { .. }
-                | OmicronZoneType::Clickhouse { .. }
-                | OmicronZoneType::ClickhouseKeeper { .. }
-                | OmicronZoneType::CockroachDb { .. }
-                | OmicronZoneType::Crucible { .. }
-                | OmicronZoneType::CruciblePantry { .. }
-                | OmicronZoneType::InternalDns { .. }
-                | OmicronZoneType::Oximeter { .. } => (),
+    for z in all_omicron_zones {
+        match &z.zone_type {
+            OmicronZoneType::Nexus { external_ip, nic, .. } => {
+                allocator
+                    .ensure_nexus_external_networking_allocated(
+                        z.id,
+                        *external_ip,
+                        nic,
+                    )
+                    .await?;
             }
+            OmicronZoneType::ExternalDns { dns_address, nic, .. } => {
+                allocator
+                    .ensure_external_dns_external_networking_allocated(
+                        z.id,
+                        dns_address,
+                        nic,
+                    )
+                    .await?;
+            }
+            OmicronZoneType::BoundaryNtp { snat_cfg, nic, .. } => {
+                allocator
+                    .ensure_boundary_ntp_external_networking_allocated(
+                        z.id, snat_cfg, nic,
+                    )
+                    .await?;
+            }
+            OmicronZoneType::InternalNtp { .. }
+            | OmicronZoneType::Clickhouse { .. }
+            | OmicronZoneType::ClickhouseKeeper { .. }
+            | OmicronZoneType::CockroachDb { .. }
+            | OmicronZoneType::Crucible { .. }
+            | OmicronZoneType::CruciblePantry { .. }
+            | OmicronZoneType::InternalDns { .. }
+            | OmicronZoneType::Oximeter { .. } => (),
         }
     }
 
@@ -504,7 +515,6 @@
     use omicron_common::address::NEXUS_OPTE_IPV4_SUBNET;
     use omicron_common::address::NTP_OPTE_IPV4_SUBNET;
     use omicron_common::address::NUM_SOURCE_NAT_PORTS;
-    use omicron_common::api::external::Generation;
     use omicron_common::api::external::IpNet;
     use omicron_common::api::external::MacAddr;
     use omicron_common::api::external::Vni;
@@ -613,65 +623,56 @@
 
         // Build the `zones` map needed by `ensure_zone_resources_allocated`,
         // with an arbitrary sled_id.
-        let mut zones = BTreeMap::new();
-        let sled_id = Uuid::new_v4();
-        zones.insert(
-            sled_id,
-            OmicronZonesConfig {
-                generation: Generation::new().next(),
-                zones: vec![
-                    OmicronZoneConfig {
-                        id: nexus_id,
-                        underlay_address: Ipv6Addr::LOCALHOST,
-                        zone_type: OmicronZoneType::Nexus {
-                            internal_address: Ipv6Addr::LOCALHOST.to_string(),
-                            external_ip: nexus_external_ip,
-                            nic: nexus_nic.clone(),
-                            external_tls: false,
-                            external_dns_servers: Vec::new(),
-                        },
+        let zones = vec![
+            OmicronZoneConfig {
+                id: nexus_id,
+                underlay_address: Ipv6Addr::LOCALHOST,
+                zone_type: OmicronZoneType::Nexus {
+                    internal_address: Ipv6Addr::LOCALHOST.to_string(),
+                    external_ip: nexus_external_ip,
+                    nic: nexus_nic.clone(),
+                    external_tls: false,
+                    external_dns_servers: Vec::new(),
+                },
+            },
+            OmicronZoneConfig {
+                id: dns_id,
+                underlay_address: Ipv6Addr::LOCALHOST,
+                zone_type: OmicronZoneType::ExternalDns {
+                    dataset: OmicronZoneDataset {
+                        pool_name: format!("oxp_{}", Uuid::new_v4())
+                            .parse()
+                            .expect("bad name"),
                     },
-                    OmicronZoneConfig {
-                        id: dns_id,
-                        underlay_address: Ipv6Addr::LOCALHOST,
-                        zone_type: OmicronZoneType::ExternalDns {
-                            dataset: OmicronZoneDataset {
-                                pool_name: format!("oxp_{}", Uuid::new_v4())
-                                    .parse()
-                                    .expect("bad name"),
-                            },
-                            http_address: SocketAddrV6::new(
-                                Ipv6Addr::LOCALHOST,
-                                0,
-                                0,
-                                0,
-                            )
-                            .to_string(),
-                            dns_address: SocketAddr::new(dns_external_ip, 0)
-                                .to_string(),
-                            nic: dns_nic.clone(),
-                        },
-                    },
-                    OmicronZoneConfig {
-                        id: ntp_id,
-                        underlay_address: Ipv6Addr::LOCALHOST,
-                        zone_type: OmicronZoneType::BoundaryNtp {
-                            address: SocketAddr::new(dns_external_ip, 0)
-                                .to_string(),
-                            ntp_servers: Vec::new(),
-                            dns_servers: Vec::new(),
-                            domain: None,
-                            nic: ntp_nic.clone(),
-                            snat_cfg: ntp_snat,
-                        },
-                    },
-                ],
+                    http_address: SocketAddrV6::new(
+                        Ipv6Addr::LOCALHOST,
+                        0,
+                        0,
+                        0,
+                    )
+                    .to_string(),
+                    dns_address: SocketAddr::new(dns_external_ip, 0)
+                        .to_string(),
+                    nic: dns_nic.clone(),
+                },
             },
-        );
+            OmicronZoneConfig {
+                id: ntp_id,
+                underlay_address: Ipv6Addr::LOCALHOST,
+                zone_type: OmicronZoneType::BoundaryNtp {
+                    address: SocketAddr::new(dns_external_ip, 0).to_string(),
+                    ntp_servers: Vec::new(),
+                    dns_servers: Vec::new(),
+                    domain: None,
+                    nic: ntp_nic.clone(),
+                    snat_cfg: ntp_snat,
+                },
+            },
+        ];
 
         // Initialize resource allocation: this should succeed and create all
         // the relevant db records.
-        ensure_zone_resources_allocated(&opctx, datastore, &zones)
+        ensure_zone_resources_allocated_impl(&opctx, datastore, zones.iter())
             .await
             .with_context(|| format!("{zones:#?}"))
             .unwrap();
@@ -755,7 +756,7 @@
 
         // We should be able to run the function again with the same inputs, and
         // it should succeed without inserting any new records.
-        ensure_zone_resources_allocated(&opctx, datastore, &zones)
+        ensure_zone_resources_allocated_impl(&opctx, datastore, zones.iter())
             .await
             .with_context(|| format!("{zones:#?}"))
             .unwrap();
@@ -808,8 +809,8 @@
         let bogus_ip = external_ips.next().expect("exhausted external_ips");
         for mutate_zones_fn in [
             // non-matching IP on Nexus
-            (&|config: &mut OmicronZonesConfig| {
-                for zone in &mut config.zones {
+            (&|zones: &mut [OmicronZoneConfig]| {
+                for zone in zones {
                     if let OmicronZoneType::Nexus {
                         ref mut external_ip, ..
                     } = &mut zone.zone_type
@@ -821,11 +822,12 @@
                         );
                     }
                 }
+
                 panic!("didn't find expected zone");
-            }) as &dyn Fn(&mut OmicronZonesConfig) -> String,
+            }) as &dyn Fn(&mut [OmicronZoneConfig]) -> String,
             // non-matching IP on External DNS
-            &|config| {
-                for zone in &mut config.zones {
+            &|zones| {
+                for zone in zones {
                     if let OmicronZoneType::ExternalDns {
                         ref mut dns_address,
                         ..
@@ -841,8 +843,8 @@
                 panic!("didn't find expected zone");
             },
             // non-matching SNAT port range on Boundary NTP
-            &|config| {
-                for zone in &mut config.zones {
+            &|zones| {
+                for zone in zones {
                     if let OmicronZoneType::BoundaryNtp {
                         ref mut snat_cfg,
                         ..
@@ -860,24 +862,24 @@
             },
         ] {
             // Run `mutate_zones_fn` on our config...
-            let mut config =
-                zones.remove(&sled_id).expect("missing zone config");
-            let orig_config = config.clone();
-            let expected_error = mutate_zones_fn(&mut config);
-            zones.insert(sled_id, config);
-
-            // ... check that we get the error we expect
-            let err =
-                ensure_zone_resources_allocated(&opctx, datastore, &zones)
-                    .await
-                    .expect_err("unexpected success");
+            let (mutated_zones, expected_error) = {
+                let mut zones = zones.clone();
+                let expected_error = mutate_zones_fn(&mut zones);
+                (zones, expected_error)
+            };
+
+            // and check that we get the error we expect.
+            let err = ensure_zone_resources_allocated_impl(
+                &opctx,
+                datastore,
+                mutated_zones.iter(),
+            )
+            .await
+            .expect_err("unexpected success");
             assert!(
                 err.to_string().contains(&expected_error),
                 "expected {expected_error:?}, got {err:#}"
             );
-
-            // ... and restore the original, valid config before iterating.
-            zones.insert(sled_id, orig_config);
         }
 
         // Also try some requests that ought to fail because the request
@@ -916,20 +918,16 @@
         ] {
             // Try this NIC mutation on Nexus...
             let mut mutated_zones = zones.clone();
-            for zone in &mut mutated_zones
-                .get_mut(&sled_id)
-                .expect("missing sled")
-                .zones
-            {
+            for zone in &mut mutated_zones {
                 if let OmicronZoneType::Nexus { ref mut nic, .. } =
                     &mut zone.zone_type
                 {
                     let expected_error = mutate_nic_fn(zone.id, nic);
 
-                    let err = ensure_zone_resources_allocated(
+                    let err = ensure_zone_resources_allocated_impl(
                         &opctx,
                         datastore,
-                        &mutated_zones,
+                        mutated_zones.iter(),
                     )
                     .await
                     .expect_err("unexpected success");
@@ -945,20 +943,16 @@
 
             // ... and again on ExternalDns
             let mut mutated_zones = zones.clone();
-            for zone in &mut mutated_zones
-                .get_mut(&sled_id)
-                .expect("missing sled")
-                .zones
-            {
+            for zone in &mut mutated_zones {
                 if let OmicronZoneType::ExternalDns { ref mut nic, .. } =
                     &mut zone.zone_type
                 {
                     let expected_error = mutate_nic_fn(zone.id, nic);
 
-                    let err = ensure_zone_resources_allocated(
+                    let err = ensure_zone_resources_allocated_impl(
                         &opctx,
                         datastore,
-                        &mutated_zones,
+                        mutated_zones.iter(),
                     )
                     .await
                     .expect_err("unexpected success");
@@ -974,20 +968,16 @@
 
             // ... and again on BoundaryNtp
             let mut mutated_zones = zones.clone();
-            for zone in &mut mutated_zones
-                .get_mut(&sled_id)
-                .expect("missing sled")
-                .zones
-            {
+            for zone in &mut mutated_zones {
                 if let OmicronZoneType::BoundaryNtp { ref mut nic, .. } =
                     &mut zone.zone_type
                 {
                     let expected_error = mutate_nic_fn(zone.id, nic);
 
-                    let err = ensure_zone_resources_allocated(
+                    let err = ensure_zone_resources_allocated_impl(
                         &opctx,
                         datastore,
-                        &mutated_zones,
+                        mutated_zones.iter(),
                     )
                     .await
                     .expect_err("unexpected success");
