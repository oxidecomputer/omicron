// This Source Code Form is subject to the terms of the Mozilla Public
// License, v. 2.0. If a copy of the MPL was not distributed with this
// file, You can obtain one at https://mozilla.org/MPL/2.0/.

//! Manages deployment of records into the database.

use anyhow::anyhow;
use nexus_db_queries::context::OpContext;
use nexus_db_queries::db::DataStore;
use nexus_types::deployment::Blueprint;
use nexus_types::deployment::BlueprintZoneDisposition;
use omicron_uuid_kinds::OmicronZoneUuid;
use std::collections::BTreeSet;

/// Idempotently ensure that the Nexus records for the zones are populated
/// in the database.
pub(crate) async fn deploy_db_metadata_nexus_records(
    opctx: &OpContext,
    datastore: &DataStore,
    blueprint: &Blueprint,
    nexus_id: OmicronZoneUuid,
) -> Result<(), anyhow::Error> {
    // To determine what state to use for new records, we need to know which is
    // the currently active Nexus generation.  This is not quite the same as the
    // blueprint's `nexus_generation`.  That field describes which generation
    // the system is *trying* to put in control.  It gets bumped in order to
    // trigger the handoff process.  But between when it gets bumped and when
    // the handoff has finished, that generation number is ahead of the one
    // currently in control.
    //
    // The actual generation number that's currently active is necessarily the
    // generation number of the Nexus instance that's doing the execution.
    let active_generation = blueprint
        .all_nexus_zones(BlueprintZoneDisposition::is_in_service)
        .find_map(|(_sled_id, zone_cfg, nexus_config)| {
            (zone_cfg.id == nexus_id).then_some(nexus_config.nexus_generation)
        })
        .ok_or_else(|| {
            anyhow!(
                "did not find nexus generation for current \
                 Nexus zone ({nexus_id})"
            )
        })?;

    let mut active = BTreeSet::new();
    let mut not_yet = BTreeSet::new();
    for (_sled_id, zone_config, nexus_config) in
        blueprint.all_nexus_zones(BlueprintZoneDisposition::is_in_service)
    {
        if nexus_config.nexus_generation == active_generation {
            active.insert(zone_config.id);
        } else if nexus_config.nexus_generation > active_generation {
            not_yet.insert(zone_config.id);
        }
    }

    datastore
        .database_nexus_access_create(opctx, blueprint.id, &active, &not_yet)
        .await
        .map_err(|err| anyhow!(err))?;
    Ok(())
}

#[cfg(test)]
mod test {
    use super::*;
    use iddqd::IdOrdMap;
    use nexus_db_model::DbMetadataNexus;
    use nexus_db_model::DbMetadataNexusState;
    use nexus_db_queries::db::pub_test_utils::TestDatabase;
    use nexus_inventory::now_db_precision;
    use nexus_types::deployment::Blueprint;
    use nexus_types::deployment::BlueprintHostPhase2DesiredSlots;
    use nexus_types::deployment::BlueprintSledConfig;
    use nexus_types::deployment::BlueprintSource;
    use nexus_types::deployment::BlueprintTarget;
    use nexus_types::deployment::BlueprintZoneConfig;
    use nexus_types::deployment::BlueprintZoneDisposition;
    use nexus_types::deployment::BlueprintZoneImageSource;
    use nexus_types::deployment::BlueprintZoneType;
    use nexus_types::deployment::CockroachDbPreserveDowngrade;
    use nexus_types::deployment::OmicronZoneExternalFloatingIp;
    use nexus_types::deployment::OximeterReadMode;
    use nexus_types::deployment::PendingMgsUpdates;
    use nexus_types::deployment::blueprint_zone_type;
    use nexus_types::external_api::views::SledState;
    use nexus_types::inventory::NetworkInterface;
    use nexus_types::inventory::NetworkInterfaceKind;
    use omicron_common::address::Ipv6Subnet;
    use omicron_common::api::external::Error;
    use omicron_common::api::external::Generation;
    use omicron_common::api::external::MacAddr;
    use omicron_common::api::external::Vni;
    use omicron_common::api::internal::shared::PrivateIpConfig;
    use omicron_common::zpool_name::ZpoolName;
    use omicron_test_utils::dev;
    use omicron_uuid_kinds::BlueprintUuid;
    use omicron_uuid_kinds::ExternalIpUuid;
    use omicron_uuid_kinds::GenericUuid;
    use omicron_uuid_kinds::OmicronZoneUuid;
    use omicron_uuid_kinds::SledUuid;
    use omicron_uuid_kinds::ZpoolUuid;
    use std::collections::BTreeMap;
    use std::net::IpAddr;
    use std::net::Ipv6Addr;

    fn create_test_blueprint(
        top_level_nexus_generation: Generation,
        nexus_zones: Vec<(
            OmicronZoneUuid,
            BlueprintZoneDisposition,
            Generation,
        )>,
    ) -> Blueprint {
        let blueprint_id = BlueprintUuid::new_v4();
        let sled_id = SledUuid::new_v4();

        let ip_config = PrivateIpConfig::new_ipv4(
            "192.168.1.1".parse().unwrap(),
            "192.168.1.0/24".parse().unwrap(),
        )
        .unwrap();
        let zones: IdOrdMap<BlueprintZoneConfig> = nexus_zones
            .into_iter()
            .map(|(zone_id, disposition, nexus_generation)| {
                BlueprintZoneConfig {
                    disposition,
                    id: zone_id,
                    filesystem_pool: ZpoolName::new_external(
                        ZpoolUuid::new_v4(),
                    ),
                    zone_type: BlueprintZoneType::Nexus(
                        blueprint_zone_type::Nexus {
                            internal_address: "[::1]:0".parse().unwrap(),
                            lockstep_port: 0,
                            external_dns_servers: Vec::new(),
                            external_ip: OmicronZoneExternalFloatingIp {
                                id: ExternalIpUuid::new_v4(),
                                ip: IpAddr::V6(Ipv6Addr::LOCALHOST),
                            },
                            external_tls: true,
                            nic: NetworkInterface {
                                id: uuid::Uuid::new_v4(),
                                kind: NetworkInterfaceKind::Service {
                                    id: zone_id.into_untyped_uuid(),
                                },
                                name: "test-nic".parse().unwrap(),
                                ip: "192.168.1.1".parse().unwrap(),
                                mac: MacAddr::random_system(),
                                subnet: ipnetwork::IpNetwork::V4(
                                    "192.168.1.0/24".parse().unwrap(),
                                )
                                .into(),
                                vni: Vni::try_from(100).unwrap(),
                                primary: true,
                                slot: 0,
                                transit_ips: Vec::new(),
                            },
                            nexus_generation,
                        },
<<<<<<< HEAD
                    ),
                    image_source: BlueprintZoneImageSource::InstallDataset,
                }
=======
                        name: "test-nic".parse().unwrap(),
                        ip_config: ip_config.clone(),
                        mac: MacAddr::random_system(),
                        vni: Vni::try_from(100).unwrap(),
                        primary: true,
                        slot: 0,
                    },
                    nexus_generation,
                }),
                image_source: BlueprintZoneImageSource::InstallDataset,
>>>>>>> 01624e9e
            })
            .collect();

        let mut sleds = BTreeMap::new();
        sleds.insert(
            sled_id,
            BlueprintSledConfig {
                state: SledState::Active,
                subnet: Ipv6Subnet::new(Ipv6Addr::LOCALHOST),
                sled_agent_generation: Generation::new(),
                zones,
                disks: IdOrdMap::new(),
                datasets: IdOrdMap::new(),
                remove_mupdate_override: None,
                host_phase_2: BlueprintHostPhase2DesiredSlots::current_contents(
                ),
            },
        );

        Blueprint {
            id: blueprint_id,
            sleds,
            pending_mgs_updates: PendingMgsUpdates::new(),
            parent_blueprint_id: None,
            internal_dns_version: Generation::new(),
            external_dns_version: Generation::new(),
            target_release_minimum_generation: Generation::new(),
            nexus_generation: top_level_nexus_generation,
            cockroachdb_fingerprint: String::new(),
            cockroachdb_setting_preserve_downgrade:
                CockroachDbPreserveDowngrade::DoNotModify,
            clickhouse_cluster_config: None,
            oximeter_read_mode: OximeterReadMode::SingleNode,
            oximeter_read_version: Generation::new(),
            time_created: now_db_precision(),
            creator: "test suite".to_string(),
            comment: "test blueprint".to_string(),
            source: BlueprintSource::Test,
        }
    }

    async fn database_nexus_access(
        opctx: &OpContext,
        datastore: &DataStore,
        nexus_id: OmicronZoneUuid,
    ) -> Result<Option<DbMetadataNexus>, Error> {
        datastore
            .database_nexus_access_all(
                &opctx,
                &std::iter::once(nexus_id).collect(),
            )
            .await
            .map(|v| v.into_iter().next())
    }

    #[tokio::test]
    async fn test_database_nexus_access_create() {
        let logctx = dev::test_setup_log("test_database_nexus_access_create");
        let db = TestDatabase::new_with_datastore(&logctx.log).await;
        let datastore = db.datastore();
        let opctx = db.opctx();

        // Create a blueprint with in-service Nexus zones, and one expunged
        // Nexus.
        let nexus1_id = OmicronZoneUuid::new_v4();
        let nexus2_id = OmicronZoneUuid::new_v4();
        let expunged_nexus = OmicronZoneUuid::new_v4();

        // Our currently-running Nexus must already have a record
        let conn = datastore.pool_connection_for_tests().await.unwrap();
        datastore
            .initialize_nexus_access_from_blueprint_on_connection(
                &conn,
                vec![nexus1_id],
            )
            .await
            .unwrap();

        let blueprint = create_test_blueprint(
            Generation::new(),
            vec![
                // This nexus matches the top-level generation, and already
                // exists as "active".
                (
                    nexus1_id,
                    BlueprintZoneDisposition::InService,
                    Generation::new(),
                ),
                // This nexus is ahead of the the top-level nexus generation,
                // and will be created as "not yet".
                (
                    nexus2_id,
                    BlueprintZoneDisposition::InService,
                    Generation::new().next(),
                ),
                (
                    expunged_nexus,
                    BlueprintZoneDisposition::Expunged {
                        as_of_generation: Generation::new(),
                        ready_for_cleanup: true,
                    },
                    Generation::new(),
                ),
            ],
        );

        // Insert the blueprint and make it the target
        datastore
            .blueprint_insert(&opctx, &blueprint)
            .await
            .expect("Failed to insert blueprint");
        datastore
            .blueprint_target_set_current(
                &opctx,
                BlueprintTarget {
                    target_id: blueprint.id,
                    enabled: false,
                    time_made_target: chrono::Utc::now(),
                },
            )
            .await
            .expect("Failed to set blueprint target");

        // Create nexus access records
        deploy_db_metadata_nexus_records(
            &opctx, datastore, &blueprint, nexus1_id,
        )
        .await
        .expect("Failed to create nexus access");

        // Verify records were created for in-service Nexuses.
        let nexus1_access = database_nexus_access(&opctx, datastore, nexus1_id)
            .await
            .expect("Failed to get nexus1 access");
        let nexus2_access = database_nexus_access(opctx, datastore, nexus2_id)
            .await
            .expect("Failed to get nexus2 access");
        let expunged_access =
            database_nexus_access(opctx, datastore, expunged_nexus)
                .await
                .expect("Failed to get expunged access");

        assert!(nexus1_access.is_some(), "nexus1 should have access record");
        assert!(nexus2_access.is_some(), "nexus2 should have access record");
        assert!(
            expunged_access.is_none(),
            "expunged nexus should not have access record"
        );

        // See above for the rationale here:
        //
        // Nexus 1 already existed, and was active.
        // Nexus 2 has a higher generation number (e.g., it represents
        // a new deployment that has not yet been activated).
        // The expunged Nexus was ignored.
        let nexus1_record = nexus1_access.unwrap();
        let nexus2_record = nexus2_access.unwrap();
        assert_eq!(nexus1_record.state(), DbMetadataNexusState::Active);
        assert_eq!(nexus2_record.state(), DbMetadataNexusState::NotYet);

        db.terminate().await;
        logctx.cleanup_successful();
    }

    #[tokio::test]
    async fn test_database_nexus_access_create_during_quiesce() {
        let logctx = dev::test_setup_log(
            "test_database_nexus_access_create_during_quiesce",
        );
        let db = TestDatabase::new_with_datastore(&logctx.log).await;
        let datastore = db.datastore();
        let opctx = db.opctx();

        // Create a blueprint with in-service Nexus zones, and one expunged
        // Nexus.
        let nexus1_id = OmicronZoneUuid::new_v4();
        let nexus2_id = OmicronZoneUuid::new_v4();
        let nexus3_id = OmicronZoneUuid::new_v4();

        // Our currently-running Nexus must already have a record
        let conn = datastore.pool_connection_for_tests().await.unwrap();
        datastore
            .initialize_nexus_access_from_blueprint_on_connection(
                &conn,
                vec![nexus1_id],
            )
            .await
            .unwrap();

        let blueprint = create_test_blueprint(
            // NOTE: This is using a "Generation = 2", implying that all
            // nexuses using "Generation = 1" should start quiescing.
            Generation::new().next(),
            vec![
                // This Nexus already exists as active - even though it's
                // quiescing currently.
                (
                    nexus1_id,
                    BlueprintZoneDisposition::InService,
                    Generation::new(),
                ),
                // This Nexus matches the the top-level nexus generation,
                // and will be created as "not yet", because "nexus1" is still
                // running.
                (
                    nexus2_id,
                    BlueprintZoneDisposition::InService,
                    Generation::new().next(),
                ),
                // This Nexus will quiesce soon after starting, but can still be
                // created as active.
                (
                    nexus3_id,
                    BlueprintZoneDisposition::InService,
                    Generation::new(),
                ),
            ],
        );

        // Insert the blueprint and make it the target
        datastore
            .blueprint_insert(&opctx, &blueprint)
            .await
            .expect("Failed to insert blueprint");
        datastore
            .blueprint_target_set_current(
                &opctx,
                BlueprintTarget {
                    target_id: blueprint.id,
                    enabled: false,
                    time_made_target: chrono::Utc::now(),
                },
            )
            .await
            .expect("Failed to set blueprint target");

        // Create nexus access records
        deploy_db_metadata_nexus_records(
            &opctx, datastore, &blueprint, nexus1_id,
        )
        .await
        .expect("Failed to create nexus access");

        // Verify records were created for in-service Nexuses.
        let nexus1_access = database_nexus_access(opctx, datastore, nexus1_id)
            .await
            .expect("Failed to get nexus1 access");
        let nexus2_access = database_nexus_access(opctx, datastore, nexus2_id)
            .await
            .expect("Failed to get nexus2 access");
        let nexus3_access = database_nexus_access(opctx, datastore, nexus3_id)
            .await
            .expect("Failed to get nexus3 access");

        assert!(nexus1_access.is_some(), "nexus1 should have access record");
        assert!(nexus2_access.is_some(), "nexus2 should have access record");
        assert!(nexus2_access.is_some(), "nexus3 should have access record");

        // See above for the rationale here:
        //
        // Nexus 1 already existed, and was active.
        // Nexus 2 has a higher generation number (e.g., it represents
        // a new deployment that has not yet been activated).
        // Nexus 3 is getting a new record, but using the old generation number.
        // It'll be treated as active.
        let nexus1_record = nexus1_access.unwrap();
        let nexus2_record = nexus2_access.unwrap();
        let nexus3_record = nexus3_access.unwrap();
        assert_eq!(nexus1_record.state(), DbMetadataNexusState::Active);
        assert_eq!(nexus2_record.state(), DbMetadataNexusState::NotYet);
        assert_eq!(nexus3_record.state(), DbMetadataNexusState::Active);

        db.terminate().await;
        logctx.cleanup_successful();
    }

    #[tokio::test]
    async fn test_database_nexus_access_create_idempotent() {
        let logctx =
            dev::test_setup_log("test_database_nexus_access_create_idempotent");
        let db = TestDatabase::new_with_datastore(&logctx.log).await;
        let datastore = db.datastore();
        let opctx = db.opctx();

        // Create a blueprint with a couple Nexus zones
        let nexus1_id = OmicronZoneUuid::new_v4();
        let nexus2_id = OmicronZoneUuid::new_v4();
        let blueprint = create_test_blueprint(
            Generation::new(),
            vec![
                (
                    nexus1_id,
                    BlueprintZoneDisposition::InService,
                    Generation::new(),
                ),
                (
                    nexus2_id,
                    BlueprintZoneDisposition::InService,
                    Generation::new(),
                ),
            ],
        );

        // Insert the blueprint and make it the target
        datastore
            .blueprint_insert(&opctx, &blueprint)
            .await
            .expect("Failed to insert blueprint");
        datastore
            .blueprint_target_set_current(
                &opctx,
                BlueprintTarget {
                    target_id: blueprint.id,
                    enabled: false,
                    time_made_target: chrono::Utc::now(),
                },
            )
            .await
            .expect("Failed to set blueprint target");

        // Create nexus access records (first time)
        let conn = datastore.pool_connection_for_tests().await.unwrap();
        datastore
            .initialize_nexus_access_from_blueprint_on_connection(
                &conn,
                vec![nexus1_id, nexus2_id],
            )
            .await
            .unwrap();

        // Verify record was created
        async fn confirm_state(
            opctx: &OpContext,
            datastore: &DataStore,
            nexus_id: OmicronZoneUuid,
            expected_state: DbMetadataNexusState,
        ) {
            let state = database_nexus_access(opctx, datastore, nexus_id)
                .await
                .expect("Failed to get nexus access after first create")
                .expect("Entry for Nexus should have been inserted");
            assert_eq!(state.state(), expected_state);
        }

        confirm_state(
            opctx,
            datastore,
            nexus1_id,
            DbMetadataNexusState::Active,
        )
        .await;
        confirm_state(
            opctx,
            datastore,
            nexus2_id,
            DbMetadataNexusState::Active,
        )
        .await;

        // Creating the record again: not an error.
        deploy_db_metadata_nexus_records(
            &opctx, datastore, &blueprint, nexus1_id,
        )
        .await
        .expect("Failed to create nexus access");
        confirm_state(
            opctx,
            datastore,
            nexus1_id,
            DbMetadataNexusState::Active,
        )
        .await;
        confirm_state(
            opctx,
            datastore,
            nexus2_id,
            DbMetadataNexusState::Active,
        )
        .await;

        // Manually make the record "Quiesced".
        datastore
            .database_nexus_access_update_quiesced(nexus1_id)
            .await
            .unwrap();
        confirm_state(
            opctx,
            datastore,
            nexus1_id,
            DbMetadataNexusState::Quiesced,
        )
        .await;
        confirm_state(
            opctx,
            datastore,
            nexus2_id,
            DbMetadataNexusState::Active,
        )
        .await;

        // Create nexus access records another time - should be idempotent,
        // but should be "on-conflict, ignore".
        deploy_db_metadata_nexus_records(
            &opctx, datastore, &blueprint, nexus1_id,
        )
        .await
        .expect("Failed to create nexus access");
        confirm_state(
            opctx,
            datastore,
            nexus1_id,
            DbMetadataNexusState::Quiesced,
        )
        .await;
        confirm_state(
            opctx,
            datastore,
            nexus2_id,
            DbMetadataNexusState::Active,
        )
        .await;

        db.terminate().await;
        logctx.cleanup_successful();
    }

    #[tokio::test]
    async fn test_database_nexus_access_create_fails_wrong_target_blueprint() {
        let logctx = dev::test_setup_log(
            "test_database_nexus_access_create_fails_wrong_target_blueprint",
        );
        let db = TestDatabase::new_with_datastore(&logctx.log).await;
        let datastore = db.datastore();
        let opctx = db.opctx();

        // Create two different blueprints, each with two Nexuses.
        //
        // One of these Nexuses will have a "db_metadata_nexus" record
        // for bootstrapping, the other won't exist (yet).
        let nexus1_id = OmicronZoneUuid::new_v4();
        let nexus2_id = OmicronZoneUuid::new_v4();
        let both_nexuses = vec![
            (nexus1_id, BlueprintZoneDisposition::InService, Generation::new()),
            (nexus2_id, BlueprintZoneDisposition::InService, Generation::new()),
        ];

        let target_blueprint =
            create_test_blueprint(Generation::new(), both_nexuses.clone());
        let non_target_blueprint =
            create_test_blueprint(Generation::new(), both_nexuses);

        // Initialize the "db_metadata_nexus" record for one of the Nexuses
        let conn = datastore.pool_connection_for_tests().await.unwrap();
        datastore
            .initialize_nexus_access_from_blueprint_on_connection(
                &conn,
                vec![nexus1_id],
            )
            .await
            .unwrap();

        // Insert both blueprints
        datastore
            .blueprint_insert(&opctx, &target_blueprint)
            .await
            .expect("Failed to insert target blueprint");
        datastore
            .blueprint_insert(&opctx, &non_target_blueprint)
            .await
            .expect("Failed to insert non-target blueprint");

        // Set the first blueprint as the target
        datastore
            .blueprint_target_set_current(
                &opctx,
                BlueprintTarget {
                    target_id: target_blueprint.id,
                    enabled: false,
                    time_made_target: chrono::Utc::now(),
                },
            )
            .await
            .expect("Failed to set target blueprint");

        // Try to create nexus access records using the non-target blueprint.
        // This should fail because the transaction should check if the
        // blueprint is the current target
        let result = deploy_db_metadata_nexus_records(
            &opctx,
            datastore,
            &non_target_blueprint,
            nexus1_id,
        )
        .await;
        assert!(
            result.is_err(),
            "Creating nexus access with wrong target blueprint should fail"
        );

        // Verify no records were created for the second nexus
        let access = database_nexus_access(opctx, datastore, nexus2_id)
            .await
            .expect("Failed to get nexus access");
        assert!(
            access.is_none(),
            "No access record should exist when wrong blueprint is used"
        );

        // Verify that using the correct target blueprint works
        deploy_db_metadata_nexus_records(
            &opctx,
            datastore,
            &target_blueprint,
            nexus1_id,
        )
        .await
        .expect("Failed to create nexus access");

        let access_after_correct =
            database_nexus_access(opctx, datastore, nexus2_id)
                .await
                .expect("Failed to get nexus access after correct blueprint");
        assert!(
            access_after_correct.is_some(),
            "Access record should exist after using correct target blueprint"
        );

        db.terminate().await;
        logctx.cleanup_successful();
    }
}<|MERGE_RESOLUTION|>--- conflicted
+++ resolved
@@ -145,35 +145,17 @@
                                     id: zone_id.into_untyped_uuid(),
                                 },
                                 name: "test-nic".parse().unwrap(),
-                                ip: "192.168.1.1".parse().unwrap(),
+                                ip_config: ip_config.clone(),
                                 mac: MacAddr::random_system(),
-                                subnet: ipnetwork::IpNetwork::V4(
-                                    "192.168.1.0/24".parse().unwrap(),
-                                )
-                                .into(),
                                 vni: Vni::try_from(100).unwrap(),
                                 primary: true,
                                 slot: 0,
-                                transit_ips: Vec::new(),
                             },
                             nexus_generation,
                         },
-<<<<<<< HEAD
                     ),
                     image_source: BlueprintZoneImageSource::InstallDataset,
                 }
-=======
-                        name: "test-nic".parse().unwrap(),
-                        ip_config: ip_config.clone(),
-                        mac: MacAddr::random_system(),
-                        vni: Vni::try_from(100).unwrap(),
-                        primary: true,
-                        slot: 0,
-                    },
-                    nexus_generation,
-                }),
-                image_source: BlueprintZoneImageSource::InstallDataset,
->>>>>>> 01624e9e
             })
             .collect();
 
