--- conflicted
+++ resolved
@@ -102,276 +102,6 @@
     type ControlPlaneTestContext =
         nexus_test_utils::ControlPlaneTestContext<omicron_nexus::Server>;
 
-<<<<<<< HEAD
-    fn create_blueprint(
-        blueprint_disks: BTreeMap<SledUuid, BlueprintPhysicalDisksConfig>,
-    ) -> (BlueprintTarget, Blueprint) {
-        let id = BlueprintUuid::new_v4();
-        (
-            BlueprintTarget {
-                target_id: id,
-                enabled: true,
-                time_made_target: chrono::Utc::now(),
-            },
-            Blueprint {
-                id,
-                sleds: blueprint_disks
-                    .into_iter()
-                    .map(|(sled_id, disks_config)| {
-                        (
-                            sled_id,
-                            BlueprintSledConfig {
-                                state: SledState::Active,
-                                disks_config,
-                                zones_config: BlueprintZonesConfig::default(),
-                                datasets_config:
-                                    BlueprintDatasetsConfig::default(),
-                            },
-                        )
-                    })
-                    .collect(),
-                pending_mgs_updates: BTreeMap::new(),
-                cockroachdb_setting_preserve_downgrade:
-                    CockroachDbPreserveDowngrade::DoNotModify,
-                parent_blueprint_id: None,
-                internal_dns_version: Generation::new(),
-                external_dns_version: Generation::new(),
-                cockroachdb_fingerprint: String::new(),
-                clickhouse_cluster_config: None,
-                time_created: chrono::Utc::now(),
-                creator: "test".to_string(),
-                comment: "test blueprint".to_string(),
-            },
-        )
-    }
-
-    #[nexus_test]
-    async fn test_deploy_omicron_disks(cptestctx: &ControlPlaneTestContext) {
-        let nexus = &cptestctx.server.server_context().nexus;
-        let datastore = nexus.datastore();
-        let opctx = OpContext::for_tests(
-            cptestctx.logctx.log.clone(),
-            datastore.clone(),
-        );
-
-        // Create some fake sled-agent servers to respond to disk puts and add
-        // sleds to CRDB.
-        let mut s1 = httptest::Server::run();
-        let mut s2 = httptest::Server::run();
-        let sled_id1 = SledUuid::new_v4();
-        let sled_id2 = SledUuid::new_v4();
-        let sleds_by_id: BTreeMap<SledUuid, Sled> =
-            [(sled_id1, &s1), (sled_id2, &s2)]
-                .into_iter()
-                .map(|(sled_id, server)| {
-                    let SocketAddr::V6(addr) = server.addr() else {
-                        panic!("Expected Ipv6 address. Got {}", server.addr());
-                    };
-                    let sled = Sled::new(sled_id, addr, SledRole::Gimlet);
-                    (sled_id, sled)
-                })
-                .collect();
-
-        // Get a success result back when the blueprint has an empty set of
-        // disks.
-        let (_, blueprint) = create_blueprint(BTreeMap::new());
-        deploy_disks(
-            &opctx,
-            &sleds_by_id,
-            blueprint
-                .sleds
-                .iter()
-                .map(|(sled_id, config)| (*sled_id, &config.disks_config)),
-        )
-        .await
-        .expect("failed to deploy no disks");
-
-        // Disks are updated in a particular order, but each request contains
-        // the full set of disks that must be running.
-        // See `rack_setup::service::ServiceInner::run` for more details.
-        fn make_disks() -> BlueprintPhysicalDisksConfig {
-            BlueprintPhysicalDisksConfig {
-                generation: Generation::new().next(),
-                disks: [BlueprintPhysicalDiskConfig {
-                    disposition: BlueprintPhysicalDiskDisposition::InService,
-                    identity: DiskIdentity {
-                        vendor: "test-vendor".to_string(),
-                        serial: "test-serial".to_string(),
-                        model: "test-model".to_string(),
-                    },
-                    id: PhysicalDiskUuid::new_v4(),
-                    pool_id: ZpoolUuid::new_v4(),
-                }]
-                .into_iter()
-                .collect(),
-            }
-        }
-
-        // Create a blueprint with only one disk for both servers
-        // We reuse the same `OmicronDisksConfig` because the details don't
-        // matter for this test.
-        let disks1 = make_disks();
-        let disks2 = make_disks();
-        let (_, blueprint) = create_blueprint(BTreeMap::from([
-            (sled_id1, disks1.clone()),
-            (sled_id2, disks2.clone()),
-        ]));
-
-        // Set expectations for the initial requests sent to the fake
-        // sled-agents.
-        for s in [&mut s1, &mut s2] {
-            s.expect(
-                Expectation::matching(all_of![
-                    request::method_path("PUT", "/omicron-physical-disks",),
-                    // Our generation number should be 2 and there should
-                    // be only a single disk.
-                    request::body(json_decoded(
-                        |c: &OmicronPhysicalDisksConfig| {
-                            c.generation == 2u32.into() && c.disks.len() == 1
-                        }
-                    ))
-                ])
-                .respond_with(json_encoded(
-                    DisksManagementResult { status: vec![] },
-                )),
-            );
-        }
-
-        // Execute it.
-        deploy_disks(
-            &opctx,
-            &sleds_by_id,
-            blueprint
-                .sleds
-                .iter()
-                .map(|(sled_id, config)| (*sled_id, &config.disks_config)),
-        )
-        .await
-        .expect("failed to deploy initial disks");
-
-        s1.verify_and_clear();
-        s2.verify_and_clear();
-
-        // Do it again. This should trigger the same request.
-        for s in [&mut s1, &mut s2] {
-            s.expect(
-                Expectation::matching(request::method_path(
-                    "PUT",
-                    "/omicron-physical-disks",
-                ))
-                .respond_with(json_encoded(
-                    DisksManagementResult { status: vec![] },
-                )),
-            );
-        }
-        deploy_disks(
-            &opctx,
-            &sleds_by_id,
-            blueprint
-                .sleds
-                .iter()
-                .map(|(sled_id, config)| (*sled_id, &config.disks_config)),
-        )
-        .await
-        .expect("failed to deploy same disks");
-        s1.verify_and_clear();
-        s2.verify_and_clear();
-
-        // Take another lap, but this time, have one server fail the request and
-        // try again.
-        s1.expect(
-            Expectation::matching(request::method_path(
-                "PUT",
-                "/omicron-physical-disks",
-            ))
-            .respond_with(json_encoded(DisksManagementResult {
-                status: vec![],
-            })),
-        );
-        s2.expect(
-            Expectation::matching(request::method_path(
-                "PUT",
-                "/omicron-physical-disks",
-            ))
-            .respond_with(status_code(500)),
-        );
-
-        let errors = deploy_disks(
-            &opctx,
-            &sleds_by_id,
-            blueprint
-                .sleds
-                .iter()
-                .map(|(sled_id, config)| (*sled_id, &config.disks_config)),
-        )
-        .await
-        .expect_err("unexpectedly succeeded in deploying disks");
-
-        println!("{:?}", errors);
-        assert_eq!(errors.len(), 1);
-        assert!(
-            errors[0]
-                .to_string()
-                .starts_with("Failed to put BlueprintPhysicalDisksConfig")
-        );
-        s1.verify_and_clear();
-        s2.verify_and_clear();
-
-        // We can also observe "partial failures", where the HTTP-evel response
-        // is successful, but it indicates that the disk provisioning ran into
-        // problems.
-        s1.expect(
-            Expectation::matching(request::method_path(
-                "PUT",
-                "/omicron-physical-disks",
-            ))
-            .respond_with(json_encoded(DisksManagementResult {
-                status: vec![],
-            })),
-        );
-        s2.expect(
-            Expectation::matching(request::method_path(
-                "PUT",
-                "/omicron-physical-disks",
-            ))
-            .respond_with(json_encoded(DisksManagementResult {
-                status: vec![DiskManagementStatus {
-                    identity: omicron_common::disk::DiskIdentity {
-                        vendor: "v".to_string(),
-                        serial: "s".to_string(),
-                        model: "m".to_string(),
-                    },
-
-                    // This error could occur if a disk is removed
-                    err: Some(DiskManagementError::NotFound),
-                }],
-            })),
-        );
-
-        let errors = deploy_disks(
-            &opctx,
-            &sleds_by_id,
-            blueprint
-                .sleds
-                .iter()
-                .map(|(sled_id, config)| (*sled_id, &config.disks_config)),
-        )
-        .await
-        .expect_err("unexpectedly succeeded in deploying disks");
-
-        println!("{:?}", errors);
-        assert_eq!(errors.len(), 1);
-        assert!(
-            errors[0].to_string().starts_with("failure deploying disks"),
-            "{}",
-            errors[0].to_string()
-        );
-        s1.verify_and_clear();
-        s2.verify_and_clear();
-    }
-
-=======
->>>>>>> 0c690f83
     async fn make_disk_in_db(
         datastore: &DataStore,
         opctx: &OpContext,
