--- conflicted
+++ resolved
@@ -29,11 +29,8 @@
 use omicron_common::api::external::Name;
 use omicron_common::bail_unless;
 use omicron_uuid_kinds::GenericUuid;
-<<<<<<< HEAD
 use omicron_uuid_kinds::OmicronZoneUuid;
-=======
 use omicron_uuid_kinds::SledUuid;
->>>>>>> 775c9970
 use slog::{debug, info, o};
 use std::collections::BTreeMap;
 use std::collections::HashMap;
@@ -319,7 +316,12 @@
             }
             OmicronZoneType::Crucible { address, .. } => {
                 let port = parse_port(address).with_context(context)?;
-                (ServiceName::Crucible(zone.config.id), port)
+                (
+                    ServiceName::Crucible(OmicronZoneUuid::from_untyped_uuid(
+                        zone.config.id,
+                    )),
+                    port,
+                )
             }
             OmicronZoneType::CruciblePantry { address } => {
                 let port = parse_port(address).with_context(context)?;
@@ -359,7 +361,7 @@
         // unwrap(): see above.
         dns_builder
             .host_zone_switch(
-                scrimlet.id.into_untyped_uuid(),
+                scrimlet.id,
                 switch_zone_ip,
                 overrides.dendrite_port(scrimlet.id),
                 overrides.mgs_port(scrimlet.id),
