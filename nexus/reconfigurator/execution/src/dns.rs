// This Source Code Form is subject to the terms of the Mozilla Public
// License, v. 2.0. If a copy of the MPL was not distributed with this
// file, You can obtain one at https://mozilla.org/MPL/2.0/.

//! Propagates DNS changes in a given blueprint

use crate::Sled;
use internal_dns_types::diff::DnsDiff;
use nexus_db_model::DnsGroup;
use nexus_db_queries::context::OpContext;
use nexus_db_queries::db::DataStore;
use nexus_db_queries::db::datastore::Discoverability;
use nexus_db_queries::db::datastore::DnsVersionUpdateBuilder;
use nexus_types::deployment::Blueprint;
use nexus_types::deployment::execution::Overridables;
use nexus_types::deployment::execution::blueprint_external_dns_config;
use nexus_types::deployment::execution::blueprint_internal_dns_config;
use nexus_types::identity::Resource;
use nexus_types::internal_api::params::DnsConfigParams;
use nexus_types::internal_api::params::DnsConfigZone;
use omicron_common::api::external::Error;
use omicron_common::api::external::InternalContext;
use omicron_common::bail_unless;
use omicron_uuid_kinds::SledUuid;
use slog::{debug, info, o};
use std::collections::BTreeMap;

pub(crate) async fn deploy_dns(
    opctx: &OpContext,
    datastore: &DataStore,
    creator: String,
    blueprint: &Blueprint,
    sleds_by_id: &BTreeMap<SledUuid, Sled>,
    overrides: &Overridables,
) -> Result<(), Error> {
    // First, fetch the current DNS configs.
    let internal_dns_config_current = datastore
        .dns_config_read(opctx, DnsGroup::Internal)
        .await
        .internal_context("reading current DNS (internal)")?;
    let external_dns_config_current = datastore
        .dns_config_read(opctx, DnsGroup::External)
        .await
        .internal_context("reading current DNS (external)")?;

    // We could check here that the DNS version we found isn't newer than when
    // the blueprint was generated.  But we have to check later when we try to
    // update the database anyway.  And we're not wasting much effort allowing
    // this proceed for now.  This way, we have only one code path for this and
    // we know it's being hit when we exercise this condition.

    // Next, construct the DNS config represented by the blueprint.
    let internal_dns_zone_blueprint =
        blueprint_internal_dns_config(blueprint, sleds_by_id, overrides)
            .map_err(|e| Error::InternalError {
                internal_message: e.to_string(),
            })?;
    let silos = datastore
        .silo_list_all_batched(opctx, Discoverability::All)
        .await
        .internal_context("listing Silos (for configuring external DNS)")?
        .into_iter()
        .map(|silo| silo.name().clone())
        .collect::<Vec<_>>();

    let nexus_external_dns_zone_names = datastore
        .dns_zones_list_all(opctx, DnsGroup::External)
        .await
        .internal_context("listing DNS zones")?
        .into_iter()
        .map(|z| z.zone_name)
        .collect::<Vec<_>>();
    // Other parts of the system support multiple external DNS zone names.  We
    // do not here.  If we decide to support this in the future, this mechanism
    // will need to be updated.
    bail_unless!(
        nexus_external_dns_zone_names.len() == 1,
        "expected exactly one external DNS zone"
    );
    // unwrap: we just checked the length.
    let external_dns_zone_name =
        nexus_external_dns_zone_names.into_iter().next().unwrap();
    let external_dns_zone_blueprint = blueprint_external_dns_config(
        blueprint,
        &silos,
        external_dns_zone_name,
    );

    // Deploy the changes.
    deploy_dns_one(
        opctx,
        datastore,
        creator.clone(),
        blueprint,
        &internal_dns_config_current,
        internal_dns_zone_blueprint,
        DnsGroup::Internal,
    )
    .await?;
    deploy_dns_one(
        opctx,
        datastore,
        creator,
        blueprint,
        &external_dns_config_current,
        external_dns_zone_blueprint,
        DnsGroup::External,
    )
    .await?;
    Ok(())
}

pub(crate) async fn deploy_dns_one(
    opctx: &OpContext,
    datastore: &DataStore,
    creator: String,
    blueprint: &Blueprint,
    dns_config_current: &DnsConfigParams,
    dns_zone_blueprint: DnsConfigZone,
    dns_group: DnsGroup,
) -> Result<(), Error> {
    let log = opctx
        .log
        .new(o!("blueprint_execution" => format!("dns {:?}", dns_group)));

    // Other parts of the system support multiple external DNS zones.  We do not
    // do so here.
    let dns_zone_current = dns_config_current
        .sole_zone()
        .map_err(|e| Error::internal_error(&format!("{:#}", e)))?;

    // Looking at the current contents of DNS, prepare an update that will make
    // it match what it should be.
    let comment = format!("blueprint {} ({})", blueprint.id, blueprint.comment);
    let maybe_update = dns_compute_update(
        &log,
        dns_group,
        comment,
        creator,
        dns_zone_current,
        &dns_zone_blueprint,
    )?;
    let Some(update) = maybe_update else {
        // Nothing to do.
        return Ok(());
    };

    // Our goal here is to update the DNS configuration stored in the database
    // to match the blueprint.  But it's always possible that we're executing a
    // blueprint that's no longer the current target.  In that case, we want to
    // fail without making any changes.  We definitely don't want to
    // accidentally clobber changes that have been made by another instance
    // executing a newer target blueprint.
    //
    // To avoid this problem, before generating a blueprint, Nexus fetches the
    // current DNS generation and stores that into the blueprint itself.  Here,
    // when we execute the blueprint, we make our database update conditional on
    // that still being the current DNS generation.  If some other instance has
    // already come along and updated the database, whether for this same
    // blueprint or a newer one, our attempt to update the database will fail.
    //
    // Let's look at a tricky example.  Suppose:
    //
    // 1. The system starts with some initial blueprint B1 with DNS version 3.
    //    The blueprint has been fully executed and all is well.
    //
    // 2. Blueprint B2 gets generated.  It stores DNS version 3.  It's made the
    //    current target.  Execution has not started yet.
    //
    // 3. Blueprint B3 gets generated.  It also stores DNS version 3 because
    //    that's still the current version in DNS.  B3 is made the current
    //    target.
    //
    //    Assume B2 and B3 specify different DNS contents (e.g., have a
    //    different set of Omicron zones in them).
    //
    // 4. Nexus instance N1 finds B2 to be the current target and starts
    //    executing it.  (Assume it found this between 2 and 3 above.)
    //
    // 5. Nexus instance N2 finds B3 to be the current target and starts
    //    executing it.
    //
    // During execution:
    //
    // * N1 will assemble a new version of DNS called version 4, generate a diff
    //   between version 3 (which is fixed) and version 4, and attempt to apply
    //   this to the database conditional on the current version being version
    //   3.
    //
    // * N2 will do the same, but its version 4 will look different.
    //
    // Now, one of two things could happen:
    //
    // 1. N1 wins.  Its database update applies successfully.  In the database,
    //    the DNS version becomes version 4.  In this case, N2 loses.  Its
    //    database operation fails altogether.  At this point, any subsequent
    //    attempt to execute blueprint B3 will fail because any DNS update will
    //    be conditional on the database having version 3.  The only way out of
    //    this is for the planner to generate a new blueprint B4 that's exactly
    //    equivalent to B3 except that the stored DNS version is 4.  Then we'll
    //    be able to execute that.
    //
    // 2. N2 wins.  Its database update applies successfully.  In the database,
    //    the DNS version becomes version 4.  In this case, N1 loses.  Its
    //    database operation fails altogether.  At this point, any subsequent
    //    attempt to execute blueprint B3 will fail because any DNS update will
    //    be conditional on the databae having version 3.  No further action is
    //    needed, though, because we've successfully executed the latest target
    //    blueprint.
    //
    // In both cases, the system will (1) converge to having successfully
    // executed the target blueprint, and (2) never have rolled any changes back
    // -- DNS only ever moves forward, closer to the latest desired state.
    let blueprint_generation = match dns_group {
        DnsGroup::Internal => blueprint.internal_dns_version,
        DnsGroup::External => blueprint.external_dns_version,
    };
    let dns_config_blueprint = DnsConfigParams {
        zones: vec![dns_zone_blueprint],
        time_created: chrono::Utc::now(),
        generation: blueprint_generation.next(),
    };

    info!(
        log,
        "attempting to update from generation {} to generation {}",
        dns_config_current.generation,
        dns_config_blueprint.generation,
    );
    datastore
        .dns_update_from_version(
            opctx,
            update,
            dns_config_current.generation.into(),
        )
        .await
}

fn dns_compute_update(
    log: &slog::Logger,
    dns_group: DnsGroup,
    comment: String,
    creator: String,
    current_zone: &DnsConfigZone,
    new_zone: &DnsConfigZone,
) -> Result<Option<DnsVersionUpdateBuilder>, Error> {
    let mut update = DnsVersionUpdateBuilder::new(dns_group, comment, creator);

    let diff = DnsDiff::new(&current_zone, &new_zone)
        .map_err(|e| Error::internal_error(&format!("{:#}", e)))?;
    if diff.is_empty() {
        info!(log, "no changes");
        return Ok(None);
    }

    for (name, new_records) in diff.names_added() {
        debug!(
            log,
            "adding name";
            "dns_name" => name,
            "new_records" => ?new_records,
        );
        update.add_name(
            name.to_string(),
            new_records.into_iter().cloned().collect(),
        )?;
    }

    for (name, old_records) in diff.names_removed() {
        debug!(
            log,
            "removing name";
            "dns_name" => name,
            "old_records" => ?old_records,
        );
        update.remove_name(name.to_string())?;
    }

    for (name, old_records, new_records) in diff.names_changed() {
        debug!(
            log,
            "updating name";
            "dns_name" => name,
            "old_records" => ?old_records,
            "new_records" => ?new_records,
        );
        update.remove_name(name.to_string())?;
        update.add_name(
            name.to_string(),
            new_records.into_iter().cloned().collect(),
        )?;
    }

    Ok(Some(update))
}

#[cfg(test)]
mod test {
    use super::*;
    use crate::Sled;
    use crate::test_utils::overridables_for_test;
    use crate::test_utils::realize_blueprint_and_expect;
    use id_map::IdMap;
    use internal_dns_resolver::Resolver;
    use internal_dns_types::config::Host;
    use internal_dns_types::config::Zone;
    use internal_dns_types::names::BOUNDARY_NTP_DNS_NAME;
    use internal_dns_types::names::DNS_ZONE;
    use internal_dns_types::names::ServiceName;
    use nexus_db_model::DnsGroup;
    use nexus_db_model::Silo;
    use nexus_db_queries::authn;
    use nexus_db_queries::authz;
    use nexus_db_queries::context::OpContext;
    use nexus_db_queries::db::DataStore;
    use nexus_inventory::CollectionBuilder;
    use nexus_inventory::now_db_precision;
    use nexus_reconfigurator_planning::blueprint_builder::BlueprintBuilder;
    use nexus_reconfigurator_planning::example::ExampleSystemBuilder;
    use nexus_reconfigurator_preparation::PlanningInputFromDb;
    use nexus_sled_agent_shared::inventory::OmicronZoneConfig;
    use nexus_sled_agent_shared::inventory::OmicronZoneImageSource;
    use nexus_sled_agent_shared::inventory::OmicronZoneType;
    use nexus_sled_agent_shared::inventory::SledRole;
    use nexus_sled_agent_shared::inventory::ZoneKind;
    use nexus_test_utils::resource_helpers::DiskTest;
    use nexus_test_utils::resource_helpers::create_silo;
    use nexus_test_utils_macros::nexus_test;
    use nexus_types::deployment::Blueprint;
    use nexus_types::deployment::BlueprintSledConfig;
    use nexus_types::deployment::BlueprintTarget;
    use nexus_types::deployment::BlueprintZoneConfig;
    use nexus_types::deployment::BlueprintZoneDisposition;
    use nexus_types::deployment::BlueprintZoneImageSource;
    use nexus_types::deployment::BlueprintZoneType;
    use nexus_types::deployment::CockroachDbClusterVersion;
    use nexus_types::deployment::CockroachDbPreserveDowngrade;
    use nexus_types::deployment::CockroachDbSettings;
    pub use nexus_types::deployment::OmicronZoneExternalFloatingAddr;
    pub use nexus_types::deployment::OmicronZoneExternalFloatingIp;
    pub use nexus_types::deployment::OmicronZoneExternalSnatIp;
<<<<<<< HEAD
    use nexus_types::deployment::OximeterReadMode;
    use nexus_types::deployment::OximeterReadPolicy;
=======
    use nexus_types::deployment::PendingMgsUpdates;
>>>>>>> d6a396c6
    use nexus_types::deployment::SledFilter;
    use nexus_types::deployment::blueprint_zone_type;
    use nexus_types::external_api::params;
    use nexus_types::external_api::shared;
    use nexus_types::external_api::views::SledPolicy;
    use nexus_types::external_api::views::SledProvisionPolicy;
    use nexus_types::external_api::views::SledState;
    use nexus_types::identity::Resource;
    use nexus_types::internal_api::params::DnsConfigParams;
    use nexus_types::internal_api::params::DnsConfigZone;
    use nexus_types::internal_api::params::DnsRecord;
    use nexus_types::internal_api::params::Srv;
    use nexus_types::silo::silo_dns_name;
    use omicron_common::address::IpRange;
    use omicron_common::address::Ipv6Subnet;
    use omicron_common::address::RACK_PREFIX;
    use omicron_common::address::REPO_DEPOT_PORT;
    use omicron_common::address::SLED_PREFIX;
    use omicron_common::address::get_sled_address;
    use omicron_common::address::get_switch_zone_address;
    use omicron_common::api::external::Generation;
    use omicron_common::api::external::IdentityMetadataCreateParams;
    use omicron_common::policy::BOUNDARY_NTP_REDUNDANCY;
    use omicron_common::policy::COCKROACHDB_REDUNDANCY;
    use omicron_common::policy::CRUCIBLE_PANTRY_REDUNDANCY;
    use omicron_common::policy::INTERNAL_DNS_REDUNDANCY;
    use omicron_common::policy::NEXUS_REDUNDANCY;
    use omicron_common::policy::OXIMETER_REDUNDANCY;
    use omicron_common::zpool_name::ZpoolName;
    use omicron_test_utils::dev::test_setup_log;
    use omicron_uuid_kinds::BlueprintUuid;
    use omicron_uuid_kinds::ExternalIpUuid;
    use omicron_uuid_kinds::OmicronZoneUuid;
    use omicron_uuid_kinds::ZpoolUuid;
    use std::collections::BTreeMap;
    use std::collections::BTreeSet;
    use std::collections::HashMap;
    use std::mem;
    use std::net::IpAddr;
    use std::net::Ipv4Addr;
    use std::net::Ipv6Addr;
    use std::net::SocketAddrV6;
    use std::sync::Arc;

    type ControlPlaneTestContext =
        nexus_test_utils::ControlPlaneTestContext<omicron_nexus::Server>;

    fn dns_config_empty() -> DnsConfigParams {
        DnsConfigParams {
            generation: Generation::new(),
            time_created: chrono::Utc::now(),
            zones: vec![DnsConfigZone {
                zone_name: String::from("internal"),
                records: HashMap::new(),
            }],
        }
    }

    /// **********************************************************************
    /// DEPRECATION WARNING:
    ///
    /// Remove when `deprecated_omicron_zone_config_to_blueprint_zone_config`
    /// is deleted.
    /// **********************************************************************
    ///
    /// Errors from converting an [`OmicronZoneType`] into a [`BlueprintZoneType`].
    #[derive(Debug, Clone)]
    pub enum InvalidOmicronZoneType {
        #[allow(unused)]
        ExternalIpIdRequired { kind: ZoneKind },
    }

    /// **********************************************************************
    /// DEPRECATION WARNING: Do not call this function in new code !!!
    /// **********************************************************************
    ///
    /// Convert an [`OmicronZoneConfig`] to a [`BlueprintZoneConfig`].
    ///
    /// A `BlueprintZoneConfig` is a superset of `OmicronZoneConfig` and
    /// contains auxiliary information not present in an `OmicronZoneConfig`.
    /// Therefore, the only valid direction for a real system to take is a
    /// lossy conversion from `BlueprintZoneConfig` to `OmicronZoneConfig`.
    /// This function, however, does the opposite. We therefore have to inject
    /// fake information to fill in the unknown fields in the generated
    /// `OmicronZoneConfig`.
    ///
    /// This is bad, and we should generally feel bad for doing it :). At
    /// the time this was done we were backporting the blueprint system into
    /// RSS while trying not to change too much code. This was a judicious
    /// shortcut used right before a release for stability reasons. As the
    /// number of zones managed by the reconfigurator has grown, the use
    /// of this function has become more egregious, and so it was removed
    /// from the production code path and into this test module. This move
    /// itself is a judicious shortcut. We have a test in this module,
    /// `test_blueprint_internal_dns_basic`, that is the last caller of this
    /// function, and so we have moved this function into this module.
    ///
    /// Ideally, we would get rid of this function altogether and use another
    /// method for generating `BlueprintZoneConfig` structures. Unfortunately,
    /// there are still a few remaining zones that need to be implemented in the
    /// `BlueprintBuilder`, and some of them require custom code. Until that is
    /// done, we don't have a good way of generating a test representation of
    /// the real system that would properly serve this test. We could generate
    /// a `BlueprintZoneConfig` by hand for each zone type in this test, on
    /// top of the more modern `SystemDescription` setup, but that isn't much
    /// different than what we do in this test. We'd also eventually remove it
    /// for better test setup when our `BlueprintBuilder` is capable of properly
    /// constructing all zone types. Instead, we do the simple thing, and reuse
    /// what we alreaady have.
    ///
    /// # Errors
    ///
    /// If `config.zone_type` is a zone that has an external IP address (Nexus,
    /// boundary NTP, external DNS), `external_ip_id` must be `Some(_)` or this
    /// method will return an error.
    pub fn deprecated_omicron_zone_config_to_blueprint_zone_config(
        config: OmicronZoneConfig,
        disposition: BlueprintZoneDisposition,
        external_ip_id: Option<ExternalIpUuid>,
    ) -> Result<BlueprintZoneConfig, InvalidOmicronZoneType> {
        let kind = config.zone_type.kind();
        let zone_type = match config.zone_type {
            OmicronZoneType::BoundaryNtp {
                address,
                dns_servers,
                domain,
                nic,
                ntp_servers,
                snat_cfg,
            } => {
                let external_ip_id = external_ip_id.ok_or(
                    InvalidOmicronZoneType::ExternalIpIdRequired { kind },
                )?;
                BlueprintZoneType::BoundaryNtp(
                    blueprint_zone_type::BoundaryNtp {
                        address,
                        ntp_servers,
                        dns_servers,
                        domain,
                        nic,
                        external_ip: OmicronZoneExternalSnatIp {
                            id: external_ip_id,
                            snat_cfg,
                        },
                    },
                )
            }
            OmicronZoneType::Clickhouse { address, dataset } => {
                BlueprintZoneType::Clickhouse(blueprint_zone_type::Clickhouse {
                    address,
                    dataset,
                })
            }
            OmicronZoneType::ClickhouseKeeper { address, dataset } => {
                BlueprintZoneType::ClickhouseKeeper(
                    blueprint_zone_type::ClickhouseKeeper { address, dataset },
                )
            }
            OmicronZoneType::ClickhouseServer { address, dataset } => {
                BlueprintZoneType::ClickhouseServer(
                    blueprint_zone_type::ClickhouseServer { address, dataset },
                )
            }
            OmicronZoneType::CockroachDb { address, dataset } => {
                BlueprintZoneType::CockroachDb(
                    blueprint_zone_type::CockroachDb { address, dataset },
                )
            }
            OmicronZoneType::Crucible { address, dataset } => {
                BlueprintZoneType::Crucible(blueprint_zone_type::Crucible {
                    address,
                    dataset,
                })
            }
            OmicronZoneType::CruciblePantry { address } => {
                BlueprintZoneType::CruciblePantry(
                    blueprint_zone_type::CruciblePantry { address },
                )
            }
            OmicronZoneType::ExternalDns {
                dataset,
                dns_address,
                http_address,
                nic,
            } => {
                let external_ip_id = external_ip_id.ok_or(
                    InvalidOmicronZoneType::ExternalIpIdRequired { kind },
                )?;
                BlueprintZoneType::ExternalDns(
                    blueprint_zone_type::ExternalDns {
                        dataset,
                        http_address,
                        dns_address: OmicronZoneExternalFloatingAddr {
                            id: external_ip_id,
                            addr: dns_address,
                        },
                        nic,
                    },
                )
            }
            OmicronZoneType::InternalDns {
                dataset,
                dns_address,
                gz_address,
                gz_address_index,
                http_address,
            } => BlueprintZoneType::InternalDns(
                blueprint_zone_type::InternalDns {
                    dataset,
                    http_address,
                    dns_address,
                    gz_address,
                    gz_address_index,
                },
            ),
            OmicronZoneType::InternalNtp { address } => {
                BlueprintZoneType::InternalNtp(
                    blueprint_zone_type::InternalNtp { address },
                )
            }
            OmicronZoneType::Nexus {
                external_dns_servers,
                external_ip,
                external_tls,
                internal_address,
                nic,
            } => {
                let external_ip_id = external_ip_id.ok_or(
                    InvalidOmicronZoneType::ExternalIpIdRequired { kind },
                )?;
                BlueprintZoneType::Nexus(blueprint_zone_type::Nexus {
                    internal_address,
                    external_ip: OmicronZoneExternalFloatingIp {
                        id: external_ip_id,
                        ip: external_ip,
                    },
                    nic,
                    external_tls,
                    external_dns_servers,
                })
            }
            OmicronZoneType::Oximeter { address } => {
                BlueprintZoneType::Oximeter(blueprint_zone_type::Oximeter {
                    address,
                })
            }
        };
        let image_source = match config.image_source {
            OmicronZoneImageSource::InstallDataset => {
                BlueprintZoneImageSource::InstallDataset
            }
            OmicronZoneImageSource::Artifact { .. } => {
                // BlueprintZoneImageSource::Artifact has both a version and a
                // hash in it, while OmicronZoneImageSource::Artifact only has a
                // hash field. Rather than conjuring up a fake version, we
                // simply panic here.
                unreachable!(
                    "this test does not use OmicronZoneImageSource::Artifact"
                )
            }
        };
        Ok(BlueprintZoneConfig {
            disposition,
            id: config.id,
            // This is *VERY* incorrect, in terms of a real system, but is not
            // harmful to our DNS tests below. We should not introduce any new
            // callers of
            // `deprecated_omicron_zone_config_to_blueprint_zone_config`, so
            // hopefully this doesn't cause us too much pain in the future.
            filesystem_pool: config.filesystem_pool.unwrap_or_else(|| {
                ZpoolName::new_external(ZpoolUuid::new_v4())
            }),
            zone_type,
            image_source,
        })
    }

    /// test blueprint_internal_dns_config(): trivial case of an empty blueprint
    #[test]
    fn test_blueprint_internal_dns_empty() {
        let blueprint = BlueprintBuilder::build_empty_with_sleds(
            std::iter::empty(),
            "test-suite",
        );
        let blueprint_dns = blueprint_internal_dns_config(
            &blueprint,
            &BTreeMap::new(),
            &Default::default(),
        )
        .unwrap();
        assert!(blueprint_dns.records.is_empty());
    }

    /// test blueprint_dns_config(): exercise various different conditions
    /// - one of each type of zone in service
    /// - some zones not in service
    #[test]
    fn test_blueprint_internal_dns_basic() {
        // We'll use the standard representative inventory collection to build a
        // blueprint.  The main thing we care about here is that we have at
        // least one zone of each type.  Later, we'll mark a couple of the sleds
        // as Scrimlets to exercise that case.
        let representative = nexus_inventory::examples::representative();
        let collection = representative.builder.build();
        let rack_subnet_base: Ipv6Addr =
            "fd00:1122:3344:0100::".parse().unwrap();
        let rack_subnet =
            ipnet::Ipv6Net::new(rack_subnet_base, RACK_PREFIX).unwrap();
        let possible_sled_subnets = rack_subnet.subnets(SLED_PREFIX).unwrap();

        let mut blueprint_sleds = BTreeMap::new();

        for (sled_id, sa) in collection.sled_agents {
            // Convert the inventory `OmicronZonesConfig`s into
            // `BlueprintZoneConfig`s. This is going to get more painful over
            // time as we add to blueprints, but for now we can make this work.
            let zones = sa
                .omicron_zones
                .zones
                .into_iter()
                .map(|config| -> BlueprintZoneConfig {
                    deprecated_omicron_zone_config_to_blueprint_zone_config(
                        config,
                        BlueprintZoneDisposition::InService,
                        // We don't get external IP IDs in inventory
                        // collections. We'll just make one up for every
                        // zone that needs one here. This is gross.
                        Some(ExternalIpUuid::new_v4()),
                    )
                    .expect("failed to convert zone config")
                })
                .collect();
            blueprint_sleds.insert(
                sled_id,
                BlueprintSledConfig {
                    state: SledState::Active,
                    sled_agent_generation: sa.omicron_zones.generation,
                    disks: IdMap::new(),
                    datasets: IdMap::new(),
                    zones,
                },
            );
        }

        let dns_empty = dns_config_empty();
        let initial_dns_generation = dns_empty.generation;
        let mut blueprint = Blueprint {
            id: BlueprintUuid::new_v4(),
            sleds: blueprint_sleds,
            pending_mgs_updates: PendingMgsUpdates::new(),
            cockroachdb_setting_preserve_downgrade:
                CockroachDbPreserveDowngrade::DoNotModify,
            parent_blueprint_id: None,
            internal_dns_version: initial_dns_generation,
            external_dns_version: Generation::new(),
            cockroachdb_fingerprint: String::new(),
            clickhouse_cluster_config: None,
            oximeter_read_version: Generation::new(),
            oximeter_read_mode: OximeterReadMode::SingleNode,
            time_created: now_db_precision(),
            creator: "test-suite".to_string(),
            comment: "test blueprint".to_string(),
        };

        // To make things slightly more interesting, let's add a zone that's
        // not currently in service.
        let out_of_service_id = OmicronZoneUuid::new_v4();
        let out_of_service_addr = Ipv6Addr::LOCALHOST;
        blueprint.sleds.values_mut().next().unwrap().zones.insert(
            BlueprintZoneConfig {
                disposition: BlueprintZoneDisposition::Expunged {
                    as_of_generation: Generation::new(),
                    ready_for_cleanup: false,
                },
                id: out_of_service_id,
                filesystem_pool: ZpoolName::new_external(ZpoolUuid::new_v4()),
                zone_type: BlueprintZoneType::Oximeter(
                    blueprint_zone_type::Oximeter {
                        address: SocketAddrV6::new(
                            out_of_service_addr,
                            12345,
                            0,
                            0,
                        ),
                    },
                ),
                image_source: BlueprintZoneImageSource::InstallDataset,
            },
        );

        // To generate the blueprint's DNS config, we need to make up a
        // different set of information about the Quiesced fake system.
        let sleds_by_id = blueprint
            .sleds
            .keys()
            .zip(possible_sled_subnets)
            .enumerate()
            .map(|(i, (sled_id, subnet))| {
                let sled_info = Sled::new(
                    *sled_id,
                    SledPolicy::InService {
                        provision_policy: SledProvisionPolicy::Provisionable,
                    },
                    get_sled_address(Ipv6Subnet::new(subnet.network())),
                    REPO_DEPOT_PORT,
                    // The first two of these (arbitrarily) will be marked
                    // Scrimlets.
                    if i < 2 { SledRole::Scrimlet } else { SledRole::Gimlet },
                );
                (*sled_id, sled_info)
            })
            .collect();

        let mut blueprint_dns_zone = blueprint_internal_dns_config(
            &blueprint,
            &sleds_by_id,
            &Default::default(),
        )
        .unwrap();
        assert_eq!(blueprint_dns_zone.zone_name, DNS_ZONE);

        // Now, verify a few different properties about the generated DNS
        // configuration:
        //
        // 1. Every zone (except for the one that we added not-in-service)
        //    should have some DNS name with a AAAA record that points at the
        //    zone's underlay IP.  (i.e., every Omiron zone is _in_ DNS)
        //
        // 2. Every SRV record that we find should have a "target" that points
        //    to another name within the DNS configuration, and that name should
        //    be one of the ones with a AAAA record pointing to either an
        //    Omicron zone or a global zone.
        //
        // 3. There is at least one SRV record for each service that we expect
        //    to appear in the representative system that we're working with.
        //
        // 4. Our out-of-service zone does *not* appear in the DNS config,
        //    neither with an AAAA record nor in an SRV record.
        //
        // 5. The boundary NTP zones' IP addresses are mapped to AAAA records in
        //    the special boundary DNS name (in addition to having their normal
        //    zone DNS name -> AAAA record from 1).
        //
        // Together, this tells us that we have SRV records for all services,
        // that those SRV records all point to at least one of the Omicron zones
        // for that service, and that we correctly ignored zones that were not
        // in service.

        // To start, we need a mapping from underlay IP to the corresponding
        // Omicron zone.
        let mut omicron_zones_by_ip: BTreeMap<_, _> = blueprint
            .all_omicron_zones(BlueprintZoneDisposition::is_in_service)
            .map(|(_, zone)| (zone.underlay_ip(), zone.id))
            .collect();
        println!("omicron zones by IP: {:#?}", omicron_zones_by_ip);

        // Check to see that the out-of-service zone was actually excluded.
        assert!(
            omicron_zones_by_ip.values().all(|id| *id != out_of_service_id)
        );

        // We also want a mapping from underlay IP to the corresponding switch
        // zone.  In this case, the value is the Scrimlet's sled id.
        let mut switch_sleds_by_ip: BTreeMap<_, _> = sleds_by_id
            .iter()
            .filter_map(|(sled_id, sled)| {
                if sled.is_scrimlet() {
                    let sled_subnet =
                        sleds_by_id.get(sled_id).unwrap().subnet();
                    let switch_zone_ip = get_switch_zone_address(sled_subnet);
                    Some((switch_zone_ip, *sled_id))
                } else {
                    None
                }
            })
            .collect();

        // We also want a mapping from underlay IP to each sled global zone.
        // In this case, the value is the sled id.
        let mut all_sleds_by_ip: BTreeMap<_, _> = sleds_by_id
            .keys()
            .map(|sled_id| {
                let sled_subnet = sleds_by_id.get(sled_id).unwrap().subnet();
                let global_zone_ip = *get_sled_address(sled_subnet).ip();
                (global_zone_ip, *sled_id)
            })
            .collect();

        // Prune the special boundary NTP DNS name out, collecting their IP
        // addresses, and build a list of expected SRV targets to ensure these
        // IPs show up both in the special boundary NTP DNS name and as their
        // normal SRV records.
        let boundary_ntp_ips = blueprint_dns_zone
            .records
            .remove(BOUNDARY_NTP_DNS_NAME)
            .expect("missing boundary NTP DNS name")
            .into_iter()
            .map(|record| match record {
                DnsRecord::Aaaa(ip) => ip,
                _ => panic!("expected AAAA record; got {record:?}"),
            });
        let mut expected_boundary_ntp_srv_targets = boundary_ntp_ips
            .map(|ip| {
                let Some(zone_id) = omicron_zones_by_ip.get(&ip) else {
                    panic!("did not find zone ID for boundary NTP IP {ip}");
                };
                let name = Host::Zone(Zone::Other(*zone_id)).fqdn();
                println!(
                    "Boundary NTP IP {ip} maps to expected \
                     SRV record target {name}"
                );
                name
            })
            .collect::<BTreeSet<_>>();

        // Now go through all the DNS names that have AAAA records and remove
        // any corresponding Omicron zone.  While doing this, construct a set of
        // the fully-qualified DNS names (i.e., with the zone name suffix
        // appended) that had AAAA records.  We'll use this later to make sure
        // all the SRV records' targets that we find are valid.
        let mut expected_srv_targets: BTreeSet<_> = BTreeSet::new();
        for (name, records) in &blueprint_dns_zone.records {
            let addrs: Vec<_> = records
                .iter()
                .filter_map(|dns_record| match dns_record {
                    DnsRecord::Aaaa(addr) => Some(addr),
                    _ => None,
                })
                .collect();
            for addr in addrs {
                if let Some(zone_id) = omicron_zones_by_ip.remove(addr) {
                    println!(
                        "IP {} found in DNS corresponds with zone {}",
                        addr, zone_id
                    );
                    expected_srv_targets.insert(format!(
                        "{}.{}",
                        name, blueprint_dns_zone.zone_name
                    ));
                    continue;
                }

                if let Some(scrimlet_id) = switch_sleds_by_ip.remove(addr) {
                    println!(
                        "IP {} found in DNS corresponds with switch zone \
                        for Scrimlet {}",
                        addr, scrimlet_id
                    );
                    expected_srv_targets.insert(format!(
                        "{}.{}",
                        name, blueprint_dns_zone.zone_name
                    ));
                    continue;
                }

                if let Some(sled_id) = all_sleds_by_ip.remove(addr) {
                    println!(
                        "IP {} found in DNS corresponds with global zone \
                        for sled {}",
                        addr, sled_id
                    );
                    expected_srv_targets.insert(format!(
                        "{}.{}",
                        name, blueprint_dns_zone.zone_name
                    ));
                    continue;
                }

                println!(
                    "note: found IP ({}) not corresponding to any \
                    Omicron zone, switch zone, or global zone \
                    (name {:?})",
                    addr, name
                );
            }
        }

        println!(
            "Omicron zones whose IPs were not found in DNS: {:?}",
            omicron_zones_by_ip,
        );
        assert!(
            omicron_zones_by_ip.is_empty(),
            "some Omicron zones' IPs were not found in DNS"
        );

        println!(
            "Scrimlets whose switch zone IPs were not found in DNS: {:?}",
            switch_sleds_by_ip,
        );
        assert!(
            switch_sleds_by_ip.is_empty(),
            "some switch zones' IPs were not found in DNS"
        );

        // Now go through all DNS names that have SRV records.  For each one,
        //
        // 1. If its name corresponds to the name of one of the SRV services
        //    that we expect the system to have, record that fact.  At the end
        //    we'll verify that we found at least one SRV record for each such
        //    service.
        //
        // 2. Make sure that the SRV record points at a name that we found in
        //    the previous pass (i.e., that corresponds to an Omicron zone).
        //
        // There are some ServiceNames missing here because they are not part of
        // our representative config (e.g., ClickhouseKeeper) or they don't
        // currently have DNS record at all (e.g., SledAgent, Maghemite, Mgd,
        // Tfport).
        let mut srv_kinds_expected = BTreeSet::from([
            ServiceName::Clickhouse,
            ServiceName::ClickhouseNative,
            ServiceName::Cockroach,
            ServiceName::InternalDns,
            ServiceName::ExternalDns,
            ServiceName::Nexus,
            ServiceName::Oximeter,
            ServiceName::Dendrite,
            ServiceName::CruciblePantry,
            ServiceName::BoundaryNtp,
            ServiceName::InternalNtp,
            ServiceName::RepoDepot,
        ]);

        for (name, records) in &blueprint_dns_zone.records {
            let mut this_kind = None;
            let kinds_left: Vec<_> =
                srv_kinds_expected.iter().copied().collect();
            for kind in kinds_left {
                if kind.dns_name() == *name {
                    srv_kinds_expected.remove(&kind);
                    this_kind = Some(kind);
                }
            }

            let srvs: Vec<_> = records
                .iter()
                .filter_map(|dns_record| match dns_record {
                    DnsRecord::Srv(srv) => Some(srv),
                    _ => None,
                })
                .collect();
            for srv in srvs {
                assert!(
                    expected_srv_targets.contains(&srv.target),
                    "found SRV record with target {:?} that does not \
                    correspond to a name that points to any Omicron zone",
                    srv.target
                );
                if this_kind == Some(ServiceName::BoundaryNtp) {
                    assert!(
                        expected_boundary_ntp_srv_targets.contains(&srv.target),
                        "found boundary NTP SRV record with target {:?} \
                        that does not correspond to an expected boundary \
                        NTP zone",
                        srv.target,
                    );
                    expected_boundary_ntp_srv_targets.remove(&srv.target);
                }
            }
        }

        println!("SRV kinds with no records found: {:?}", srv_kinds_expected);
        assert!(srv_kinds_expected.is_empty());

        println!(
            "Boundary NTP SRV targets not found: {:?}",
            expected_boundary_ntp_srv_targets
        );
        assert!(expected_boundary_ntp_srv_targets.is_empty());
    }

    #[tokio::test]
    async fn test_blueprint_external_dns_basic() {
        static TEST_NAME: &str = "test_blueprint_external_dns_basic";
        let logctx = test_setup_log(TEST_NAME);
        let (_, mut blueprint) =
            ExampleSystemBuilder::new(&logctx.log, TEST_NAME).nsleds(5).build();
        blueprint.internal_dns_version = Generation::new();
        blueprint.external_dns_version = Generation::new();

        let my_silo = Silo::new(params::SiloCreate {
            identity: IdentityMetadataCreateParams {
                name: "my-silo".parse().unwrap(),
                description: String::new(),
            },
            quotas: params::SiloQuotasCreate::empty(),
            discoverable: false,
            identity_mode: shared::SiloIdentityMode::SamlJit,
            admin_group_name: None,
            tls_certificates: vec![],
            mapped_fleet_roles: Default::default(),
        })
        .unwrap();

        // It shouldn't ever be possible to have no Silos at all, but at least
        // make sure we don't panic.
        let external_dns_zone = blueprint_external_dns_config(
            &blueprint,
            &[],
            String::from("oxide.test"),
        );
        assert_eq!(external_dns_zone.zone_name, "oxide.test");
        assert!(external_dns_zone.records.is_empty());

        // Now check a more typical case.
        let external_dns_zone = blueprint_external_dns_config(
            &blueprint,
            std::slice::from_ref(my_silo.name()),
            String::from("oxide.test"),
        );
        assert_eq!(external_dns_zone.zone_name, String::from("oxide.test"));
        let records = &external_dns_zone.records;
        assert_eq!(records.len(), 1);
        let silo_records = records
            .get(&silo_dns_name(my_silo.name()))
            .expect("missing silo DNS records");

        // Helper for converting dns records for a given silo to IpAddrs
        let records_to_ips = |silo_records: &Vec<_>| {
            let mut ips: Vec<_> = silo_records
                .into_iter()
                .map(|record| match record {
                    DnsRecord::A(v) => IpAddr::V4(*v),
                    DnsRecord::Aaaa(v) => IpAddr::V6(*v),
                    DnsRecord::Srv(_) => panic!("unexpected SRV record"),
                })
                .collect();
            ips.sort();
            ips
        };

        // Here we're hardcoding the contents of the example blueprint.  It
        // currently puts one Nexus zone on each sled.  If we change the example
        // blueprint, change the expected set of IPs here.
        let silo_record_ips: Vec<_> = records_to_ips(silo_records);
        assert_eq!(
            silo_record_ips,
            &[
                "192.0.2.2".parse::<IpAddr>().unwrap(),
                "192.0.2.3".parse::<IpAddr>().unwrap(),
                "192.0.2.4".parse::<IpAddr>().unwrap(),
                "192.0.2.5".parse::<IpAddr>().unwrap(),
                "192.0.2.6".parse::<IpAddr>().unwrap(),
            ]
        );

        // Change the zone disposition to expunged for the nexus zone on the
        // first sled. This should ensure we don't get an external DNS record
        // back for that sled.
        let bp_sled_config = &mut blueprint.sleds.values_mut().next().unwrap();
        let mut nexus_zone = bp_sled_config
            .zones
            .iter_mut()
            .find(|z| z.zone_type.is_nexus())
            .unwrap();
        nexus_zone.disposition = BlueprintZoneDisposition::Expunged {
            as_of_generation: Generation::new(),
            ready_for_cleanup: false,
        };
        mem::drop(nexus_zone);

        // Retrieve the DNS config based on the modified blueprint
        let external_dns_zone = blueprint_external_dns_config(
            &blueprint,
            std::slice::from_ref(my_silo.name()),
            String::from("oxide.test"),
        );
        let silo_records = &external_dns_zone
            .records
            .get(&silo_dns_name(my_silo.name()))
            .expect("missing silo DNS records");
        let silo_record_ips: Vec<_> = records_to_ips(silo_records);

        // We shouldn't see the excluded Nexus address
        assert_eq!(
            silo_record_ips,
            &[
                "192.0.2.3".parse::<IpAddr>().unwrap(),
                "192.0.2.4".parse::<IpAddr>().unwrap(),
                "192.0.2.5".parse::<IpAddr>().unwrap(),
                "192.0.2.6".parse::<IpAddr>().unwrap(),
            ]
        );

        logctx.cleanup_successful();
    }

    #[test]
    fn test_dns_compute_update() {
        let logctx = test_setup_log("dns_compute_update");

        // Start with an empty DNS config.  There's no database update needed
        // when updating the DNS config to itself.
        let dns_empty = &dns_config_empty().zones[0];
        match dns_compute_update(
            &logctx.log,
            DnsGroup::Internal,
            "test-suite".to_string(),
            "test-suite".to_string(),
            dns_empty,
            dns_empty,
        ) {
            Ok(None) => (),
            Err(error) => {
                panic!("unexpected error generating update: {:?}", error)
            }
            Ok(Some(diff)) => panic!("unexpected delta: {:?}", diff),
        };

        // Now let's do something a little less trivial.  Set up two slightly
        // different DNS configurations, compute the database update, and make
        // sure it matches what we expect.
        let dns_zone1 = DnsConfigZone {
            zone_name: "my-zone".to_string(),
            records: HashMap::from([
                ("ex1".to_string(), vec![DnsRecord::A(Ipv4Addr::LOCALHOST)]),
                (
                    "ex2".to_string(),
                    vec![DnsRecord::A("192.168.1.3".parse().unwrap())],
                ),
            ]),
        };

        let dns_zone2 = DnsConfigZone {
            zone_name: "my-zone".to_string(),
            records: HashMap::from([
                (
                    "ex2".to_string(),
                    vec![DnsRecord::A("192.168.1.4".parse().unwrap())],
                ),
                ("ex3".to_string(), vec![DnsRecord::A(Ipv4Addr::LOCALHOST)]),
            ]),
        };

        let update = dns_compute_update(
            &logctx.log,
            DnsGroup::Internal,
            "test-suite".to_string(),
            "test-suite".to_string(),
            &dns_zone1,
            &dns_zone2,
        )
        .expect("failed to compute update")
        .expect("unexpectedly produced no update");

        let mut removed: Vec<_> = update.names_removed().collect();
        removed.sort();
        assert_eq!(removed, vec!["ex1", "ex2"]);

        let mut added: Vec<_> = update.names_added().collect();
        added.sort_by_key(|n| n.0);
        assert_eq!(
            added,
            vec![
                (
                    "ex2",
                    [DnsRecord::A("192.168.1.4".parse().unwrap())].as_ref()
                ),
                ("ex3", [DnsRecord::A(Ipv4Addr::LOCALHOST)].as_ref()),
            ]
        );

        // Test the difference between two configs whose SRV records differ.
        let mut dns_zone1 = dns_zone1.clone();
        dns_zone1.records.insert(
            String::from("_nexus._tcp"),
            vec![
                DnsRecord::Srv(Srv {
                    port: 123,
                    prio: 1,
                    target: String::from("ex1.my-zone"),
                    weight: 2,
                }),
                DnsRecord::Srv(Srv {
                    port: 123,
                    prio: 1,
                    target: String::from("ex2.my-zone"),
                    weight: 2,
                }),
            ],
        );
        // A clone of the same one should of course be the same as the original.
        let mut dns_zone2 = dns_zone1.clone();
        let update = dns_compute_update(
            &logctx.log,
            DnsGroup::Internal,
            "test-suite".to_string(),
            "test-suite".to_string(),
            &dns_zone1,
            &dns_zone2,
        )
        .expect("failed to compute update");
        assert!(update.is_none());

        // If we shift the order of the items, it should still reflect no
        // changes.
        let records = dns_zone2.records.get_mut("_nexus._tcp").unwrap();
        records.rotate_left(1);
        assert!(records != dns_zone1.records.get("_nexus._tcp").unwrap());
        let update = dns_compute_update(
            &logctx.log,
            DnsGroup::Internal,
            "test-suite".to_string(),
            "test-suite".to_string(),
            &dns_zone1,
            &dns_zone2,
        )
        .expect("failed to compute update");
        assert!(update.is_none());

        // If we add another record, there should indeed be a new update.
        let records = dns_zone2.records.get_mut("_nexus._tcp").unwrap();
        records.push(DnsRecord::Srv(Srv {
            port: 123,
            prio: 1,
            target: String::from("ex3.my-zone"),
            weight: 2,
        }));
        let final_records = records.clone();

        let update = dns_compute_update(
            &logctx.log,
            DnsGroup::Internal,
            "test-suite".to_string(),
            "test-suite".to_string(),
            &dns_zone1,
            &dns_zone2,
        )
        .expect("failed to compute update")
        .expect("expected an update");

        assert_eq!(
            update.names_removed().collect::<Vec<_>>(),
            &["_nexus._tcp"]
        );
        assert_eq!(
            update.names_added().collect::<Vec<_>>(),
            &[("_nexus._tcp", final_records.as_slice())]
        );

        logctx.cleanup_successful();
    }

    fn diff_sole_zones<'a>(
        left: &'a DnsConfigParams,
        right: &'a DnsConfigParams,
    ) -> DnsDiff<'a> {
        let left_zone = left.sole_zone().unwrap();
        let right_zone = right.sole_zone().unwrap();
        DnsDiff::new(left_zone, right_zone).unwrap()
    }

    // Tests end-to-end DNS behavior:
    //
    // - If we create a blueprint matching the current system, and then apply
    //   it, there are no changes to either internal or external DNS
    //
    // - If we create a Silo, DNS will be updated.  If we then re-execute the
    //   previous blueprint, again, there will be no new changes to DNS.
    //
    // - If we then generate a blueprint with a Nexus zone and execute the DNS
    //   part of that, then:
    //
    //   - internal DNS SRV record for _nexus._tcp is added
    //   - internal DNS AAAA record for the new zone is added
    //   - external DNS gets a A record for the new zone's external IP
    //
    // - If we subsequently create a new Silo, the new Silo's DNS record
    //   reflects the Nexus zone that was added.
    #[nexus_test(extra_sled_agents = 1)]
    async fn test_silos_external_dns_end_to_end(
        cptestctx: &ControlPlaneTestContext,
    ) {
        let nexus = &cptestctx.server.server_context().nexus;
        let datastore = nexus.datastore();
        let resolver = nexus.resolver();
        let log = &cptestctx.logctx.log;
        let opctx = OpContext::for_background(
            log.clone(),
            Arc::new(authz::Authz::new(log)),
            authn::Context::internal_api(),
            datastore.clone(),
        );

        // Fetch the initial contents of internal and external DNS.
        let dns_initial_internal = datastore
            .dns_config_read(&opctx, DnsGroup::Internal)
            .await
            .expect("fetching initial internal DNS");
        let dns_initial_external = datastore
            .dns_config_read(&opctx, DnsGroup::External)
            .await
            .expect("fetching initial external DNS");

        // Fetch the initial blueprint installed during rack initialization.
        let (_blueprint_target, mut blueprint) = datastore
            .blueprint_target_get_current_full(&opctx)
            .await
            .expect("failed to read current target blueprint");
        eprintln!("blueprint: {}", blueprint.display());
        // Override the CockroachDB settings so that we don't try to set them.
        blueprint.cockroachdb_setting_preserve_downgrade =
            CockroachDbPreserveDowngrade::DoNotModify;

        // Record the zpools so we don't fail to ensure datasets (unrelated to
        // DNS) during blueprint execution.
        let mut disk_test = DiskTest::new(&cptestctx).await;
        disk_test.add_blueprint_disks(&blueprint).await;

        // Now, execute the initial blueprint.
        let overrides = overridables_for_test(cptestctx);
        _ = realize_blueprint_and_expect(
            &opctx, datastore, resolver, &blueprint, &overrides,
        )
        .await;

        // DNS ought not to have changed.
        verify_dns_unchanged(
            &opctx,
            datastore,
            &dns_initial_internal,
            &dns_initial_external,
        )
        .await;

        // Create a Silo.  Make sure that external DNS is updated (and that
        // internal DNS is not).  Then make sure that if we execute the same
        // blueprint again, DNS does not change again (i.e., that it does not
        // revert somehow).
        let dns_latest_external = create_silo_and_verify_dns(
            cptestctx,
            &opctx,
            datastore,
            resolver,
            &blueprint,
            &overrides,
            "squidport",
            &dns_initial_internal,
            &dns_initial_external,
        )
        .await;

        // Now, go through the motions of provisioning a new Nexus zone.
        // We do this directly with BlueprintBuilder to avoid the planner
        // deciding to make other unrelated changes.
        let sled_rows = datastore
            .sled_list_all_batched(&opctx, SledFilter::Commissioned)
            .await
            .unwrap();
        let zpool_rows =
            datastore.zpool_list_all_external_batched(&opctx).await.unwrap();
        let ip_pool_range_rows = {
            let (authz_service_ip_pool, _) =
                datastore.ip_pools_service_lookup(&opctx).await.unwrap();
            datastore
                .ip_pool_list_ranges_batched(&opctx, &authz_service_ip_pool)
                .await
                .unwrap()
        };
        let planning_input = {
            let mut builder = PlanningInputFromDb {
                sled_rows: &sled_rows,
                zpool_rows: &zpool_rows,
                ip_pool_range_rows: &ip_pool_range_rows,
                internal_dns_version: dns_initial_internal.generation.into(),
                external_dns_version: dns_latest_external.generation.into(),
                // These are not used because we're not actually going through
                // the planner.
                cockroachdb_settings: &CockroachDbSettings::empty(),
                external_ip_rows: &[],
                service_nic_rows: &[],
                target_boundary_ntp_zone_count: BOUNDARY_NTP_REDUNDANCY,
                target_nexus_zone_count: NEXUS_REDUNDANCY,
                target_internal_dns_zone_count: INTERNAL_DNS_REDUNDANCY,
                target_oximeter_zone_count: OXIMETER_REDUNDANCY,
                target_cockroachdb_zone_count: COCKROACHDB_REDUNDANCY,
                target_cockroachdb_cluster_version:
                    CockroachDbClusterVersion::POLICY,
                target_crucible_pantry_zone_count: CRUCIBLE_PANTRY_REDUNDANCY,
                clickhouse_policy: None,
                oximeter_read_policy: OximeterReadPolicy::new(),
                log,
            }
            .build()
            .unwrap()
            .into_builder();

            // We'll need another (fake) external IP for this new Nexus.
            builder
                .policy_mut()
                .service_ip_pool_ranges
                .push(IpRange::from(IpAddr::V4(Ipv4Addr::LOCALHOST)));

            builder.build()
        };
        let collection = CollectionBuilder::new("test").build();
        let mut builder = BlueprintBuilder::new_based_on(
            &log,
            &blueprint,
            &planning_input,
            &collection,
            "test suite",
        )
        .unwrap();
        let sled_id =
            blueprint.sleds().next().expect("expected at least one sled");
        builder.sled_add_zone_nexus(sled_id).unwrap();
        let blueprint2 = builder.build();
        eprintln!("blueprint2: {}", blueprint2.display());
        // Figure out the id of the new zone.
        let zones_before = blueprint
            .all_omicron_zones(BlueprintZoneDisposition::any)
            .filter_map(|(_, z)| z.zone_type.is_nexus().then_some(z.id))
            .collect::<BTreeSet<_>>();
        let zones_after = blueprint2
            .all_omicron_zones(BlueprintZoneDisposition::any)
            .filter_map(|(_, z)| z.zone_type.is_nexus().then_some(z.id))
            .collect::<BTreeSet<_>>();
        let new_zones: Vec<_> = zones_after.difference(&zones_before).collect();
        assert_eq!(new_zones.len(), 1);
        let new_zone_id = *new_zones[0];

        // Set this blueprint as the current target.  We set it to disabled
        // because we're controlling the execution directly here.  But we need
        // to do this so that silo creation sees the change.
        datastore
            .blueprint_insert(&opctx, &blueprint2)
            .await
            .expect("failed to save blueprint to database");
        datastore
            .blueprint_target_set_current(
                &opctx,
                BlueprintTarget {
                    target_id: blueprint2.id,
                    enabled: false,
                    time_made_target: chrono::Utc::now(),
                },
            )
            .await
            .expect("failed to set blueprint as target");

        _ = realize_blueprint_and_expect(
            &opctx,
            datastore,
            resolver,
            &blueprint2,
            &overrides,
        )
        .await;

        // Now fetch DNS again.  Both should have changed this time.
        let dns_latest_internal = datastore
            .dns_config_read(&opctx, DnsGroup::Internal)
            .await
            .expect("fetching latest internal DNS");

        assert_eq!(
            dns_latest_internal.generation,
            dns_initial_internal.generation.next(),
        );

        let diff = diff_sole_zones(&dns_initial_internal, &dns_latest_internal);
        // There should be one new AAAA record for the zone itself.
        let new_records: Vec<_> = diff.names_added().collect();
        let (new_name, &[DnsRecord::Aaaa(_)]) = new_records[0] else {
            panic!("did not find expected AAAA record for new Nexus zone");
        };
        let new_zone_host = internal_dns_types::config::Host::for_zone(
            internal_dns_types::config::Zone::Other(new_zone_id),
        );
        assert!(new_zone_host.fqdn().starts_with(new_name));

        // Nothing was removed.
        assert!(diff.names_removed().next().is_none());

        // The SRV record for Nexus itself ought to have changed, growing one
        // more record -- for the new AAAA record above.
        let changed: Vec<_> = diff.names_changed().collect();
        assert_eq!(changed.len(), 1);
        let (name, old_records, new_records) = changed[0];
        assert_eq!(name, ServiceName::Nexus.dns_name());
        let new_srv = subset_plus_one(old_records, new_records);
        let DnsRecord::Srv(new_srv) = new_srv else {
            panic!("expected SRV record, found {:?}", new_srv);
        };
        assert_eq!(new_srv.target, new_zone_host.fqdn());

        // As for external DNS: all existing names ought to have been changed,
        // gaining a new A record for the new host.
        let dns_previous_external = dns_latest_external;
        let dns_latest_external = datastore
            .dns_config_read(&opctx, DnsGroup::External)
            .await
            .expect("fetching latest external DNS");
        assert_eq!(
            dns_latest_external.generation,
            dns_previous_external.generation.next(),
        );
        let diff =
            diff_sole_zones(&dns_previous_external, &dns_latest_external);
        assert!(diff.names_added().next().is_none());
        assert!(diff.names_removed().next().is_none());
        let changed: Vec<_> = diff.names_changed().collect();
        for (name, old_records, new_records) in changed {
            // These are Silo names and end with ".sys".
            assert!(name.ends_with(".sys"));
            // We can't really tell which one points to what, especially in the
            // test suite where all Nexus zones use localhost for their external
            // IP.  All we can tell is that there's one new one.
            assert_eq!(old_records.len() + 1, new_records.len());
        }

        // If we execute it again, we should see no more changes.
        _ = realize_blueprint_and_expect(
            &opctx,
            datastore,
            resolver,
            &blueprint2,
            &overrides,
        )
        .await;
        verify_dns_unchanged(
            &opctx,
            datastore,
            &dns_latest_internal,
            &dns_latest_external,
        )
        .await;

        // Now create another Silo and verify the changes to DNS.
        // This ensures that the "create Silo" path picks up Nexus instances
        // that exist only in Reconfigurator, not the services table.
        let dns_latest_external = create_silo_and_verify_dns(
            &cptestctx,
            &opctx,
            datastore,
            resolver,
            &blueprint2,
            &overrides,
            "tickety-boo",
            &dns_latest_internal,
            &dns_latest_external,
        )
        .await;

        // One more time, make sure that executing the blueprint does not do
        // anything.
        _ = realize_blueprint_and_expect(
            &opctx,
            datastore,
            resolver,
            &blueprint2,
            &overrides,
        )
        .await;
        verify_dns_unchanged(
            &opctx,
            datastore,
            &dns_latest_internal,
            &dns_latest_external,
        )
        .await;
    }

    fn subset_plus_one<'a, T: std::fmt::Debug + Ord + Eq>(
        list1: &'a [T],
        list2: &'a [T],
    ) -> &'a T {
        let set: BTreeSet<_> = list1.into_iter().collect();
        let mut extra = Vec::with_capacity(1);
        for item in list2 {
            if !set.contains(&item) {
                extra.push(item);
            }
        }

        if extra.len() != 1 {
            panic!(
                "expected list2 to have one extra element:\n\
                list1: {:?}\n\
                list2: {:?}\n
                extra: {:?}\n",
                list1, list2, extra
            );
        }

        extra.into_iter().next().unwrap()
    }

    #[allow(clippy::too_many_arguments)]
    async fn create_silo_and_verify_dns(
        cptestctx: &ControlPlaneTestContext,
        opctx: &OpContext,
        datastore: &DataStore,
        resolver: &Resolver,
        blueprint: &Blueprint,
        overrides: &Overridables,
        silo_name: &str,
        old_internal: &DnsConfigParams,
        old_external: &DnsConfigParams,
    ) -> DnsConfigParams {
        // Create a Silo.  Make sure that external DNS is updated (and that
        // internal DNS is not).  This is tested elsewhere already but really we
        // want to make sure that if we then execute the blueprint again, DNS
        // does not change _again_ (i.e., does not somehow revert).
        let silo = create_silo(
            &cptestctx.external_client,
            silo_name,
            false,
            shared::SiloIdentityMode::SamlJit,
        )
        .await;

        let dns_latest_internal = datastore
            .dns_config_read(&opctx, DnsGroup::Internal)
            .await
            .expect("fetching latest internal DNS");
        assert_eq!(old_internal.generation, dns_latest_internal.generation);
        let dns_latest_external = datastore
            .dns_config_read(&opctx, DnsGroup::External)
            .await
            .expect("fetching latest external DNS");
        assert_eq!(
            old_external.generation.next(),
            dns_latest_external.generation
        );

        // Specifically, there should be one new name (for the new Silo).
        let diff = diff_sole_zones(&old_external, &dns_latest_external);
        assert!(diff.names_removed().next().is_none());
        assert!(diff.names_changed().next().is_none());
        let added = diff.names_added().collect::<Vec<_>>();
        assert_eq!(added.len(), 1);
        let (new_name, new_records) = added[0];
        assert_eq!(new_name, silo_dns_name(&silo.identity.name));
        // And it should have the same IP addresses as all of the other Silos.
        assert_eq!(
            new_records,
            old_external.zones[0].records.values().next().unwrap()
        );

        // If we execute the blueprint, DNS should not be changed.
        _ = realize_blueprint_and_expect(
            &opctx, datastore, resolver, &blueprint, &overrides,
        )
        .await;
        let dns_latest_internal = datastore
            .dns_config_read(&opctx, DnsGroup::Internal)
            .await
            .expect("fetching latest internal DNS");
        let dns_latest_external = datastore
            .dns_config_read(&opctx, DnsGroup::External)
            .await
            .expect("fetching latest external DNS");
        assert_eq!(old_internal.generation, dns_latest_internal.generation);
        assert_eq!(
            old_external.generation.next(),
            dns_latest_external.generation
        );

        dns_latest_external
    }

    async fn verify_dns_unchanged(
        opctx: &OpContext,
        datastore: &DataStore,
        old_internal: &DnsConfigParams,
        old_external: &DnsConfigParams,
    ) {
        let dns_latest_internal = datastore
            .dns_config_read(&opctx, DnsGroup::Internal)
            .await
            .expect("fetching latest internal DNS");
        let dns_latest_external = datastore
            .dns_config_read(&opctx, DnsGroup::External)
            .await
            .expect("fetching latest external DNS");

        assert_eq!(old_internal.generation, dns_latest_internal.generation);
        assert_eq!(old_external.generation, dns_latest_external.generation);
    }
}<|MERGE_RESOLUTION|>--- conflicted
+++ resolved
@@ -339,12 +339,9 @@
     pub use nexus_types::deployment::OmicronZoneExternalFloatingAddr;
     pub use nexus_types::deployment::OmicronZoneExternalFloatingIp;
     pub use nexus_types::deployment::OmicronZoneExternalSnatIp;
-<<<<<<< HEAD
     use nexus_types::deployment::OximeterReadMode;
     use nexus_types::deployment::OximeterReadPolicy;
-=======
     use nexus_types::deployment::PendingMgsUpdates;
->>>>>>> d6a396c6
     use nexus_types::deployment::SledFilter;
     use nexus_types::deployment::blueprint_zone_type;
     use nexus_types::external_api::params;
