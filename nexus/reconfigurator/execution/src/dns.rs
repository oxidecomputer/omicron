--- conflicted
+++ resolved
@@ -240,163 +240,6 @@
     datastore.dns_update_from_version(opctx, update, generation).await
 }
 
-<<<<<<< HEAD
-/// Returns the expected contents of internal DNS based on the given blueprint
-pub fn blueprint_internal_dns_config(
-    blueprint: &Blueprint,
-    sleds_by_id: &BTreeMap<SledUuid, Sled>,
-    overrides: &Overridables,
-) -> Result<DnsConfigZone, Error> {
-    // The DNS names configured here should match what RSS configures for the
-    // same zones.  It's tricky to have RSS share the same code because it uses
-    // Sled Agent's _internal_ `OmicronZoneConfig` (and friends), whereas we're
-    // using `sled-agent-client`'s version of that type.  However, the
-    // DnsConfigBuilder's interface is high-level enough that it handles most of
-    // the details.
-    let mut dns_builder = DnsConfigBuilder::new();
-
-    'all_zones: for (_, zone) in
-        blueprint.all_omicron_zones(BlueprintZoneFilter::ShouldBeInInternalDns)
-    {
-        let (service_name, &address) = match &zone.zone_type {
-            BlueprintZoneType::BoundaryNtp(
-                blueprint_zone_type::BoundaryNtp { address, .. },
-            ) => (ServiceName::BoundaryNtp, address),
-            BlueprintZoneType::InternalNtp(
-                blueprint_zone_type::InternalNtp { address, .. },
-            ) => (ServiceName::InternalNtp, address),
-            BlueprintZoneType::Clickhouse(
-                blueprint_zone_type::Clickhouse { address, .. },
-            )
-            | BlueprintZoneType::ClickhouseServer(
-                blueprint_zone_type::ClickhouseServer { address, .. },
-            ) => {
-                // Add the HTTP and native TCP interfaces for ClickHouse data
-                // replicas. This adds the zone itself, so we need to continue
-                // back up to the loop over all the Omicron zones, rather than
-                // falling through to call `host_zone_with_one_backend()`.
-                let http_service = if matches!(
-                    &zone.zone_type,
-                    BlueprintZoneType::Clickhouse(_)
-                ) {
-                    ServiceName::Clickhouse
-                } else {
-                    ServiceName::ClickhouseServer
-                };
-                dns_builder
-                    .host_zone_clickhouse(zone.id, http_service, *address)
-                    .map_err(|e| Error::InternalError {
-                        internal_message: e.to_string(),
-                    })?;
-                continue 'all_zones;
-            }
-            BlueprintZoneType::ClickhouseKeeper(
-                blueprint_zone_type::ClickhouseKeeper { address, .. },
-            ) => {
-                // Add the Clickhouse keeper service and `clickhouse-admin`
-                // service used for managing the keeper. We continue below so we
-                // don't fall through and call `host_zone_with_one_backend`.
-                dns_builder
-                    .host_zone_clickhouse_keeper(
-                        zone.id,
-                        ServiceName::ClickhouseKeeper,
-                        *address,
-                    )
-                    .map_err(|e| Error::InternalError {
-                        internal_message: e.to_string(),
-                    })?;
-                continue 'all_zones;
-            }
-            BlueprintZoneType::CockroachDb(
-                blueprint_zone_type::CockroachDb { address, .. },
-            ) => (ServiceName::Cockroach, address),
-            BlueprintZoneType::Nexus(blueprint_zone_type::Nexus {
-                internal_address,
-                ..
-            }) => (ServiceName::Nexus, internal_address),
-            BlueprintZoneType::Crucible(blueprint_zone_type::Crucible {
-                address,
-                ..
-            }) => (ServiceName::Crucible(zone.id), address),
-            BlueprintZoneType::CruciblePantry(
-                blueprint_zone_type::CruciblePantry { address },
-            ) => (ServiceName::CruciblePantry, address),
-            BlueprintZoneType::Oximeter(blueprint_zone_type::Oximeter {
-                address,
-            }) => (ServiceName::Oximeter, address),
-            BlueprintZoneType::ExternalDns(
-                blueprint_zone_type::ExternalDns { http_address, .. },
-            ) => (ServiceName::ExternalDns, http_address),
-            BlueprintZoneType::InternalDns(
-                blueprint_zone_type::InternalDns { http_address, .. },
-            ) => (ServiceName::InternalDns, http_address),
-        };
-        dns_builder
-            .host_zone_with_one_backend(zone.id, service_name, address)
-            .map_err(|e| Error::InternalError {
-                internal_message: e.to_string(),
-            })?;
-    }
-
-    let scrimlets = sleds_by_id.values().filter(|sled| sled.is_scrimlet);
-    for scrimlet in scrimlets {
-        let sled_subnet = scrimlet.subnet();
-        let switch_zone_ip = overrides.switch_zone_ip(scrimlet.id, sled_subnet);
-        dns_builder
-            .host_zone_switch(
-                scrimlet.id,
-                switch_zone_ip,
-                overrides.dendrite_port(scrimlet.id),
-                overrides.mgs_port(scrimlet.id),
-                overrides.mgd_port(scrimlet.id),
-            )
-            .map_err(|e| Error::InternalError {
-                internal_message: e.to_string(),
-            })?;
-    }
-
-    Ok(dns_builder.build_zone())
-}
-
-pub fn blueprint_external_dns_config(
-    blueprint: &Blueprint,
-    silos: &[Name],
-    external_dns_zone_name: String,
-) -> DnsConfigZone {
-    let nexus_external_ips = blueprint_nexus_external_ips(blueprint);
-
-    let dns_records: Vec<DnsRecord> = nexus_external_ips
-        .into_iter()
-        .map(|addr| match addr {
-            IpAddr::V4(addr) => DnsRecord::A(addr),
-            IpAddr::V6(addr) => DnsRecord::Aaaa(addr),
-        })
-        .collect();
-
-    let records = silos
-        .into_iter()
-        // We do not generate a DNS name for the "default" Silo.
-        //
-        // We use the name here rather than the id.  It shouldn't really matter
-        // since every system will have this silo and so no other Silo could
-        // have this name.  But callers (particularly the test suite and
-        // reconfigurator-cli) specify silos by name, not id, so if we used the
-        // id here then they'd have to apply this filter themselves (and this
-        // abstraction, such as it is, would be leakier).
-        .filter_map(|silo_name| {
-            (silo_name != DEFAULT_SILO.name())
-                .then(|| (silo_dns_name(&silo_name), dns_records.clone()))
-        })
-        .collect::<HashMap<String, Vec<DnsRecord>>>();
-
-    DnsConfigZone {
-        zone_name: external_dns_zone_name,
-        records: records.clone(),
-    }
-}
-
-=======
->>>>>>> 6fb91c66
 fn dns_compute_update(
     log: &slog::Logger,
     dns_group: DnsGroup,
