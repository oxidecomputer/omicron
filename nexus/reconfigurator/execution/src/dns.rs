// This Source Code Form is subject to the terms of the Mozilla Public
// License, v. 2.0. If a copy of the MPL was not distributed with this
// file, You can obtain one at https://mozilla.org/MPL/2.0/.

//! Propagates DNS changes in a given blueprint

use crate::overridables::Overridables;
use crate::Sled;
use anyhow::Context;
use dns_service_client::DnsDiff;
use internal_dns::DnsConfigBuilder;
use internal_dns::ServiceName;
use nexus_db_model::DnsGroup;
use nexus_db_queries::context::OpContext;
use nexus_db_queries::db::datastore::Discoverability;
use nexus_db_queries::db::datastore::DnsVersionUpdateBuilder;
use nexus_db_queries::db::fixed_data::silo::DEFAULT_SILO;
use nexus_db_queries::db::DataStore;
use nexus_types::deployment::Blueprint;
use nexus_types::deployment::BlueprintZoneFilter;
use nexus_types::deployment::OmicronZoneType;
use nexus_types::identity::Resource;
use nexus_types::internal_api::params::DnsConfigParams;
use nexus_types::internal_api::params::DnsConfigZone;
use nexus_types::internal_api::params::DnsRecord;
use omicron_common::api::external::Error;
use omicron_common::api::external::Generation;
use omicron_common::api::external::InternalContext;
use omicron_common::api::external::Name;
use omicron_common::bail_unless;
use slog::{debug, info, o};
use std::collections::BTreeMap;
use std::collections::HashMap;
use std::net::IpAddr;
use std::net::SocketAddrV6;
use uuid::Uuid;

pub(crate) async fn deploy_dns(
    opctx: &OpContext,
    datastore: &DataStore,
    creator: String,
    blueprint: &Blueprint,
    sleds_by_id: &BTreeMap<Uuid, Sled>,
    overrides: &Overridables,
) -> Result<(), Error> {
    // First, fetch the current DNS configs.
    let internal_dns_config_current = datastore
        .dns_config_read(opctx, DnsGroup::Internal)
        .await
        .internal_context("reading current DNS (internal)")?;
    let external_dns_config_current = datastore
        .dns_config_read(opctx, DnsGroup::External)
        .await
        .internal_context("reading current DNS (external)")?;

    // We could check here that the DNS version we found isn't newer than when
    // the blueprint was generated.  But we have to check later when we try to
    // update the database anyway.  And we're not wasting much effort allowing
    // this proceed for now.  This way, we have only one code path for this and
    // we know it's being hit when we exercise this condition.

    // Next, construct the DNS config represented by the blueprint.
    let internal_dns_zone_blueprint =
        blueprint_internal_dns_config(blueprint, sleds_by_id, overrides)
            .map_err(|e| {
                Error::internal_error(&format!(
                    "error constructing internal DNS config: {:#}",
                    e
                ))
            })?;
    let silos = datastore
        .silo_list_all_batched(opctx, Discoverability::All)
        .await
        .internal_context("listing Silos (for configuring external DNS)")?
        .into_iter()
        .map(|silo| silo.name().clone())
        .collect::<Vec<_>>();

<<<<<<< HEAD
    let (nexus_external_ips, nexus_external_dns_zones) =
        datastore.nexus_external_addresses(opctx, blueprint).await?;
    let nexus_external_dns_zone_names = nexus_external_dns_zones
=======
    let nexus_external_dns_zone_names = datastore
        .dns_zones_list_all(opctx, DnsGroup::External)
        .await
        .internal_context("listing DNS zones")?
>>>>>>> 4ca89cad
        .into_iter()
        .map(|z| z.zone_name)
        .collect::<Vec<_>>();
    // Other parts of the system support multiple external DNS zone names.  We
    // do not here.  If we decide to support this in the future, this mechanism
    // will need to be updated.
    bail_unless!(
        nexus_external_dns_zone_names.len() == 1,
        "expected exactly one external DNS zone"
    );
    // unwrap: we just checked the length.
    let external_dns_zone_name =
        nexus_external_dns_zone_names.into_iter().next().unwrap();
    let external_dns_zone_blueprint = blueprint_external_dns_config(
        blueprint,
        &silos,
        external_dns_zone_name,
    );

    // Deploy the changes.
    deploy_dns_one(
        opctx,
        datastore,
        creator.clone(),
        blueprint,
        &internal_dns_config_current,
        internal_dns_zone_blueprint,
        DnsGroup::Internal,
    )
    .await?;
    deploy_dns_one(
        opctx,
        datastore,
        creator,
        blueprint,
        &external_dns_config_current,
        external_dns_zone_blueprint,
        DnsGroup::External,
    )
    .await?;
    Ok(())
}

pub(crate) async fn deploy_dns_one(
    opctx: &OpContext,
    datastore: &DataStore,
    creator: String,
    blueprint: &Blueprint,
    dns_config_current: &DnsConfigParams,
    dns_zone_blueprint: DnsConfigZone,
    dns_group: DnsGroup,
) -> Result<(), Error> {
    let log = opctx
        .log
        .new(o!("blueprint_execution" => format!("dns {:?}", dns_group)));

    // Other parts of the system support multiple external DNS zones.  We do not
    // do so here.
    let dns_zone_current = dns_config_current
        .sole_zone()
        .map_err(|e| Error::internal_error(&format!("{:#}", e)))?;

    // Looking at the current contents of DNS, prepare an update that will make
    // it match what it should be.
    let comment = format!("blueprint {} ({})", blueprint.id, blueprint.comment);
    let maybe_update = dns_compute_update(
        &log,
        dns_group,
        comment,
        creator,
        dns_zone_current,
        &dns_zone_blueprint,
    )?;
    let Some(update) = maybe_update else {
        // Nothing to do.
        return Ok(());
    };

    // Our goal here is to update the DNS configuration stored in the database
    // to match the blueprint.  But it's always possible that we're executing a
    // blueprint that's no longer the current target.  In that case, we want to
    // fail without making any changes.  We definitely don't want to
    // accidentally clobber changes that have been made by another instance
    // executing a newer target blueprint.
    //
    // To avoid this problem, before generating a blueprint, Nexus fetches the
    // current DNS generation and stores that into the blueprint itself.  Here,
    // when we execute the blueprint, we make our database update conditional on
    // that still being the current DNS generation.  If some other instance has
    // already come along and updated the database, whether for this same
    // blueprint or a newer one, our attempt to update the database will fail.
    //
    // Let's look at a tricky example.  Suppose:
    //
    // 1. The system starts with some initial blueprint B1 with DNS version 3.
    //    The blueprint has been fully executed and all is well.
    //
    // 2. Blueprint B2 gets generated.  It stores DNS version 3.  It's made the
    //    current target.  Execution has not started yet.
    //
    // 3. Blueprint B3 gets generated.  It also stores DNS version 3 because
    //    that's still the current version in DNS.  B3 is made the current
    //    target.
    //
    //    Assume B2 and B3 specify different DNS contents (e.g., have a
    //    different set of Omicron zones in them).
    //
    // 4. Nexus instance N1 finds B2 to be the current target and starts
    //    executing it.  (Assume it found this between 2 and 3 above.)
    //
    // 5. Nexus instance N2 finds B3 to be the current target and starts
    //    executing it.
    //
    // During execution:
    //
    // * N1 will assemble a new version of DNS called version 4, generate a diff
    //   between version 3 (which is fixed) and version 4, and attempt to apply
    //   this to the database conditional on the current version being version
    //   3.
    //
    // * N2 will do the same, but its version 4 will look different.
    //
    // Now, one of two things could happen:
    //
    // 1. N1 wins.  Its database update applies successfully.  In the database,
    //    the DNS version becomes version 4.  In this case, N2 loses.  Its
    //    database operation fails altogether.  At this point, any subsequent
    //    attempt to execute blueprint B3 will fail because any DNS update will
    //    be conditional on the database having version 3.  The only way out of
    //    this is for the planner to generate a new blueprint B4 that's exactly
    //    equivalent to B3 except that the stored DNS version is 4.  Then we'll
    //    be able to execute that.
    //
    // 2. N2 wins.  Its database update applies successfully.  In the database,
    //    the DNS version becomes version 4.  In this case, N1 loses.  Its
    //    database operation fails altogether.  At this point, any subsequent
    //    attempt to execute blueprint B3 will fail because any DNS update will
    //    be conditional on the databae having version 3.  No further action is
    //    needed, though, because we've successfully executed the latest target
    //    blueprint.
    //
    // In both cases, the system will (1) converge to having successfully
    // executed the target blueprint, and (2) never have rolled any changes back
    // -- DNS only ever moves forward, closer to the latest desired state.
    let blueprint_generation = match dns_group {
        DnsGroup::Internal => blueprint.internal_dns_version,
        DnsGroup::External => blueprint.external_dns_version,
    };
    let dns_config_blueprint = DnsConfigParams {
        zones: vec![dns_zone_blueprint],
        time_created: chrono::Utc::now(),
        generation: u64::from(blueprint_generation.next()),
    };

    info!(
        log,
        "attempting to update from generation {} to generation {}",
        dns_config_current.generation,
        dns_config_blueprint.generation,
    );
    let generation_u32 =
        u32::try_from(dns_config_current.generation).map_err(|e| {
            Error::internal_error(&format!(
                "DNS generation got too large: {}",
                e,
            ))
        })?;
    let generation =
        nexus_db_model::Generation::from(Generation::from(generation_u32));
    datastore.dns_update_from_version(opctx, update, generation).await
}

/// Returns the expected contents of internal DNS based on the given blueprint
pub fn blueprint_internal_dns_config(
    blueprint: &Blueprint,
    sleds_by_id: &BTreeMap<Uuid, Sled>,
    overrides: &Overridables,
) -> Result<DnsConfigZone, anyhow::Error> {
    // The DNS names configured here should match what RSS configures for the
    // same zones.  It's tricky to have RSS share the same code because it uses
    // Sled Agent's _internal_ `OmicronZoneConfig` (and friends), whereas we're
    // using `sled-agent-client`'s version of that type.  However, the
    // DnsConfigBuilder's interface is high-level enough that it handles most of
    // the details.
    let mut dns_builder = DnsConfigBuilder::new();

    // It's annoying that we have to parse this because it really should be
    // valid already.  See oxidecomputer/omicron#4988.
    fn parse_port(address: &str) -> Result<u16, anyhow::Error> {
        address
            .parse::<SocketAddrV6>()
            .with_context(|| format!("parsing socket address {:?}", address))
            .map(|addr| addr.port())
    }

    for (_, zone) in
        blueprint.all_blueprint_zones(BlueprintZoneFilter::InternalDns)
    {
        let context = || {
            format!(
                "parsing {} zone with id {}",
                zone.config.zone_type.label(),
                zone.config.id
            )
        };

        let (service_name, port) = match &zone.config.zone_type {
            OmicronZoneType::BoundaryNtp { address, .. } => {
                let port = parse_port(&address).with_context(context)?;
                (ServiceName::BoundaryNtp, port)
            }
            OmicronZoneType::InternalNtp { address, .. } => {
                let port = parse_port(&address).with_context(context)?;
                (ServiceName::InternalNtp, port)
            }
            OmicronZoneType::Clickhouse { address, .. } => {
                let port = parse_port(&address).with_context(context)?;
                (ServiceName::Clickhouse, port)
            }
            OmicronZoneType::ClickhouseKeeper { address, .. } => {
                let port = parse_port(&address).with_context(context)?;
                (ServiceName::ClickhouseKeeper, port)
            }
            OmicronZoneType::CockroachDb { address, .. } => {
                let port = parse_port(&address).with_context(context)?;
                (ServiceName::Cockroach, port)
            }
            OmicronZoneType::Nexus { internal_address, .. } => {
                let port =
                    parse_port(internal_address).with_context(context)?;
                (ServiceName::Nexus, port)
            }
            OmicronZoneType::Crucible { address, .. } => {
                let port = parse_port(address).with_context(context)?;
                (ServiceName::Crucible(zone.config.id), port)
            }
            OmicronZoneType::CruciblePantry { address } => {
                let port = parse_port(address).with_context(context)?;
                (ServiceName::CruciblePantry, port)
            }
            OmicronZoneType::Oximeter { address } => {
                let port = parse_port(address).with_context(context)?;
                (ServiceName::Oximeter, port)
            }
            OmicronZoneType::ExternalDns { http_address, .. } => {
                let port = parse_port(http_address).with_context(context)?;
                (ServiceName::ExternalDns, port)
            }
            OmicronZoneType::InternalDns { http_address, .. } => {
                let port = parse_port(http_address).with_context(context)?;
                (ServiceName::InternalDns, port)
            }
        };

        // This unwrap is safe because this function only fails if we provide
        // the same zone id twice, which should not be possible here.
        dns_builder
            .host_zone_with_one_backend(
                zone.config.id,
                zone.config.underlay_address,
                service_name,
                port,
            )
            .unwrap();
    }

    let scrimlets = sleds_by_id.values().filter(|sled| sled.is_scrimlet);
    for scrimlet in scrimlets {
        let sled_subnet = scrimlet.subnet();
        let switch_zone_ip = overrides.switch_zone_ip(scrimlet.id, sled_subnet);
        // unwrap(): see above.
        dns_builder
            .host_zone_switch(
                scrimlet.id,
                switch_zone_ip,
                overrides.dendrite_port(scrimlet.id),
                overrides.mgs_port(scrimlet.id),
                overrides.mgd_port(scrimlet.id),
            )
            .unwrap();
    }

    Ok(dns_builder.build_zone())
}

pub fn blueprint_external_dns_config(
    blueprint: &Blueprint,
    silos: &[Name],
    external_dns_zone_name: String,
) -> DnsConfigZone {
    let nexus_external_ips = blueprint_nexus_external_ips(blueprint);

    let dns_records: Vec<DnsRecord> = nexus_external_ips
        .into_iter()
        .map(|addr| match addr {
            IpAddr::V4(addr) => DnsRecord::A(addr),
            IpAddr::V6(addr) => DnsRecord::Aaaa(addr),
        })
        .collect();

    let records = silos
        .into_iter()
        // We do not generate a DNS name for the "default" Silo.
        //
        // We use the name here rather than the id.  It shouldn't really matter
        // since every system will have this silo and so no other Silo could
        // have this name.  But callers (particularly the test suite and
        // reconfigurator-cli) specify silos by name, not id, so if we used the
        // id here then they'd have to apply this filter themselves (and this
        // abstraction, such as it is, would be leakier).
        .filter_map(|silo_name| {
            (silo_name != DEFAULT_SILO.name())
                .then(|| (silo_dns_name(&silo_name), dns_records.clone()))
        })
        .collect::<HashMap<String, Vec<DnsRecord>>>();

    DnsConfigZone {
        zone_name: external_dns_zone_name,
        records: records.clone(),
    }
}

fn dns_compute_update(
    log: &slog::Logger,
    dns_group: DnsGroup,
    comment: String,
    creator: String,
    current_zone: &DnsConfigZone,
    new_zone: &DnsConfigZone,
) -> Result<Option<DnsVersionUpdateBuilder>, Error> {
    let mut update = DnsVersionUpdateBuilder::new(dns_group, comment, creator);

    let diff = DnsDiff::new(&current_zone, &new_zone)
        .map_err(|e| Error::internal_error(&format!("{:#}", e)))?;
    if diff.is_empty() {
        info!(log, "no changes");
        return Ok(None);
    }

    for (name, new_records) in diff.names_added() {
        debug!(
            log,
            "adding name";
            "dns_name" => name,
            "new_records" => ?new_records,
        );
        update.add_name(
            name.to_string(),
            new_records.into_iter().cloned().collect(),
        )?;
    }

    for (name, old_records) in diff.names_removed() {
        debug!(
            log,
            "removing name";
            "dns_name" => name,
            "old_records" => ?old_records,
        );
        update.remove_name(name.to_string())?;
    }

    for (name, old_records, new_records) in diff.names_changed() {
        debug!(
            log,
            "updating name";
            "dns_name" => name,
            "old_records" => ?old_records,
            "new_records" => ?new_records,
        );
        update.remove_name(name.to_string())?;
        update.add_name(
            name.to_string(),
            new_records.into_iter().cloned().collect(),
        )?;
    }

    Ok(Some(update))
}

/// Returns the (relative) DNS name for this Silo's API and console endpoints
/// _within_ the external DNS zone (i.e., without that zone's suffix)
///
/// This specific naming scheme is determined under RFD 357.
pub fn silo_dns_name(name: &omicron_common::api::external::Name) -> String {
    // RFD 4 constrains resource names (including Silo names) to DNS-safe
    // strings, which is why it's safe to directly put the name of the
    // resource into the DNS name rather than doing any kind of escaping.
    format!("{}.sys", name)
}

/// Return the Nexus external addresses according to the given blueprint
pub fn blueprint_nexus_external_ips(blueprint: &Blueprint) -> Vec<IpAddr> {
    blueprint
        .all_omicron_zones()
        .filter_map(|(_, z)| match z.zone_type {
            OmicronZoneType::Nexus { external_ip, .. } => Some(external_ip),
            _ => None,
        })
        .collect()
}

#[cfg(test)]
mod test {
    use super::*;
    use crate::overridables::Overridables;
    use crate::Sled;
    use dns_service_client::DnsDiff;
    use internal_dns::ServiceName;
    use internal_dns::DNS_ZONE;
    use nexus_db_model::DnsGroup;
    use nexus_db_model::Silo;
    use nexus_db_queries::authn;
    use nexus_db_queries::authz;
    use nexus_db_queries::context::OpContext;
    use nexus_db_queries::db::DataStore;
    use nexus_inventory::CollectionBuilder;
    use nexus_reconfigurator_planning::blueprint_builder::BlueprintBuilder;
    use nexus_reconfigurator_planning::blueprint_builder::EnsureMultiple;
    use nexus_reconfigurator_planning::example::example;
    use nexus_reconfigurator_preparation::policy_from_db;
    use nexus_test_utils::resource_helpers::create_silo;
    use nexus_test_utils_macros::nexus_test;
    use nexus_types::deployment::Blueprint;
    use nexus_types::deployment::BlueprintTarget;
    use nexus_types::deployment::BlueprintZoneConfig;
    use nexus_types::deployment::BlueprintZoneDisposition;
    use nexus_types::deployment::OmicronZoneConfig;
    use nexus_types::deployment::OmicronZoneType;
    use nexus_types::deployment::Policy;
    use nexus_types::deployment::SledResources;
    use nexus_types::deployment::ZpoolName;
    use nexus_types::external_api::params;
    use nexus_types::external_api::shared;
    use nexus_types::external_api::views::SledPolicy;
    use nexus_types::external_api::views::SledState;
    use nexus_types::identity::Resource;
    use nexus_types::internal_api::params::DnsConfigParams;
    use nexus_types::internal_api::params::DnsConfigZone;
    use nexus_types::internal_api::params::DnsRecord;
    use nexus_types::internal_api::params::Srv;
    use omicron_common::address::get_sled_address;
    use omicron_common::address::get_switch_zone_address;
    use omicron_common::address::IpRange;
    use omicron_common::address::Ipv6Subnet;
    use omicron_common::address::NEXUS_REDUNDANCY;
    use omicron_common::address::RACK_PREFIX;
    use omicron_common::address::SLED_PREFIX;
    use omicron_common::api::external::Generation;
    use omicron_common::api::external::IdentityMetadataCreateParams;
    use omicron_test_utils::dev::test_setup_log;
    use std::collections::BTreeMap;
    use std::collections::BTreeSet;
    use std::collections::HashMap;
    use std::net::IpAddr;
    use std::net::Ipv4Addr;
    use std::net::Ipv6Addr;
    use std::net::SocketAddrV6;
    use std::str::FromStr;
    use std::sync::Arc;
    use uuid::Uuid;

    type ControlPlaneTestContext =
        nexus_test_utils::ControlPlaneTestContext<omicron_nexus::Server>;

    fn blueprint_empty() -> Blueprint {
        let builder = CollectionBuilder::new("test-suite");
        let collection = builder.build();
        let policy = Policy {
            sleds: BTreeMap::new(),
            service_ip_pool_ranges: vec![],
            target_nexus_zone_count: 3,
        };
        BlueprintBuilder::build_initial_from_collection(
            &collection,
            Generation::new(),
            Generation::new(),
            &policy,
            "test-suite",
        )
        .expect("failed to generate empty blueprint")
    }

    fn dns_config_empty() -> DnsConfigParams {
        DnsConfigParams {
            generation: 1,
            time_created: chrono::Utc::now(),
            zones: vec![DnsConfigZone {
                zone_name: String::from("internal"),
                records: HashMap::new(),
            }],
        }
    }

    /// test blueprint_internal_dns_config(): trivial case of an empty blueprint
    #[test]
    fn test_blueprint_internal_dns_empty() {
        let blueprint = blueprint_empty();
        let blueprint_dns = blueprint_internal_dns_config(
            &blueprint,
            &BTreeMap::new(),
            &Default::default(),
        )
        .unwrap();
        assert!(blueprint_dns.records.is_empty());
    }

    /// test blueprint_dns_config(): exercise various different conditions
    /// - one of each type of zone in service
    /// - some zones not in service
    #[test]
    fn test_blueprint_internal_dns_basic() {
        // We'll use the standard representative inventory collection to build a
        // blueprint.  The main thing we care about here is that we have at
        // least one zone of each type.  Later, we'll mark a couple of the sleds
        // as Scrimlets to exercise that case.
        let representative = nexus_inventory::examples::representative();
        let collection = representative.builder.build();
        let rack_subnet_base: Ipv6Addr =
            "fd00:1122:3344:0100::".parse().unwrap();
        let rack_subnet =
            ipnet::Ipv6Net::new(rack_subnet_base, RACK_PREFIX).unwrap();
        let possible_sled_subnets = rack_subnet.subnets(SLED_PREFIX).unwrap();
        // Ignore sleds with no associated zones in the inventory.
        // This is included in the "representative" collection, but it's
        // not allowed by BlueprintBuilder::build_initial_from_collection().
        let policy_sleds = collection
            .omicron_zones
            .keys()
            .zip(possible_sled_subnets)
            .map(|(sled_id, subnet)| {
                let sled_resources = SledResources {
                    policy: SledPolicy::provisionable(),
                    state: SledState::Active,
                    zpools: BTreeSet::from([ZpoolName::from_str(&format!(
                        "oxp_{}",
                        Uuid::new_v4()
                    ))
                    .unwrap()]),
                    subnet: Ipv6Subnet::new(subnet.network()),
                };
                (*sled_id, sled_resources)
            })
            .collect();

        let policy = Policy {
            sleds: policy_sleds,
            service_ip_pool_ranges: vec![],
            target_nexus_zone_count: 3,
        };
        let dns_empty = dns_config_empty();
        let initial_dns_generation =
            Generation::from(u32::try_from(dns_empty.generation).unwrap());
        let mut blueprint = BlueprintBuilder::build_initial_from_collection(
            &collection,
            initial_dns_generation,
            Generation::new(),
            &policy,
            "test-suite",
        )
        .expect("failed to build initial blueprint");

        // To make things slightly more interesting, let's add a zone that's
        // not currently in service.
        let out_of_service_id = Uuid::new_v4();
        let out_of_service_addr = Ipv6Addr::LOCALHOST;
        blueprint.blueprint_zones.values_mut().next().unwrap().zones.push(
            BlueprintZoneConfig {
                config: OmicronZoneConfig {
                    id: out_of_service_id,
                    underlay_address: out_of_service_addr,
                    zone_type: OmicronZoneType::Oximeter {
                        address: SocketAddrV6::new(
                            out_of_service_addr,
                            12345,
                            0,
                            0,
                        )
                        .to_string(),
                    },
                },
                disposition: BlueprintZoneDisposition::Quiesced,
            },
        );

        // To generate the blueprint's DNS config, we need to make up a
        // different set of information about the Quiesced fake system.
        let sleds_by_id = policy
            .sleds
            .iter()
            .enumerate()
            .map(|(i, (sled_id, sled_resources))| {
                let sled_info = Sled {
                    id: *sled_id,
                    sled_agent_address: get_sled_address(sled_resources.subnet),
                    // The first two of these (arbitrarily) will be marked
                    // Scrimlets.
                    is_scrimlet: i < 2,
                };
                (*sled_id, sled_info)
            })
            .collect();

        let blueprint_dns_zone = blueprint_internal_dns_config(
            &blueprint,
            &sleds_by_id,
            &Default::default(),
        )
        .unwrap();
        assert_eq!(blueprint_dns_zone.zone_name, DNS_ZONE);

        // Now, verify a few different properties about the generated DNS
        // configuration:
        //
        // 1. Every zone (except for the one that we added not-in-service)
        //    should have some DNS name with a AAAA record that points at the
        //    zone's underlay IP.  (i.e., every Omiron zone is _in_ DNS)
        //
        // 2. Every SRV record that we find should have a "target" that points
        //    to another name within the DNS configuration, and that name should
        //    be one of the ones with a AAAA record pointing to an Omicron zone.
        //
        // 3. There is at least one SRV record for each service that we expect
        //    to appear in the representative system that we're working with.
        //
        // 4. Our out-of-service zone does *not* appear in the DNS config,
        //    neither with an AAAA record nor in an SRV record.
        //
        // Together, this tells us that we have SRV records for all services,
        // that those SRV records all point to at least one of the Omicron zones
        // for that service, and that we correctly ignored zones that were not
        // in service.

        // To start, we need a mapping from underlay IP to the corresponding
        // Omicron zone.
        let mut omicron_zones_by_ip: BTreeMap<_, _> = blueprint
            .all_omicron_zones()
            .filter(|(_, zone)| zone.id != out_of_service_id)
            .map(|(_, zone)| (zone.underlay_address, zone.id))
            .collect();
        println!("omicron zones by IP: {:#?}", omicron_zones_by_ip);

        // We also want a mapping from underlay IP to the corresponding switch
        // zone.  In this case, the value is the Scrimlet's sled id.
        let mut switch_sleds_by_ip: BTreeMap<_, _> = sleds_by_id
            .iter()
            .filter_map(|(sled_id, sled)| {
                if sled.is_scrimlet {
                    let sled_subnet = policy.sleds.get(sled_id).unwrap().subnet;
                    let switch_zone_ip = get_switch_zone_address(sled_subnet);
                    Some((switch_zone_ip, *sled_id))
                } else {
                    None
                }
            })
            .collect();

        // Now go through all the DNS names that have AAAA records and remove
        // any corresponding Omicron zone.  While doing this, construct a set of
        // the fully-qualified DNS names (i.e., with the zone name suffix
        // appended) that had AAAA records.  We'll use this later to make sure
        // all the SRV records' targets that we find are valid.
        let mut expected_srv_targets: BTreeSet<_> = BTreeSet::new();
        for (name, records) in &blueprint_dns_zone.records {
            let addrs: Vec<_> = records
                .iter()
                .filter_map(|dns_record| match dns_record {
                    DnsRecord::Aaaa(addr) => Some(addr),
                    _ => None,
                })
                .collect();
            for addr in addrs {
                if let Some(zone_id) = omicron_zones_by_ip.remove(addr) {
                    println!(
                        "IP {} found in DNS corresponds with zone {}",
                        addr, zone_id
                    );
                    expected_srv_targets.insert(format!(
                        "{}.{}",
                        name, blueprint_dns_zone.zone_name
                    ));
                    continue;
                }

                if let Some(scrimlet_id) = switch_sleds_by_ip.remove(addr) {
                    println!(
                        "IP {} found in DNS corresponds with switch zone \
                        for Scrimlet {}",
                        addr, scrimlet_id
                    );
                    expected_srv_targets.insert(format!(
                        "{}.{}",
                        name, blueprint_dns_zone.zone_name
                    ));
                    continue;
                }

                println!(
                    "note: found IP ({}) not corresponding to any \
                    Omicron zone or switch zone (name {:?})",
                    addr, name
                );
            }
        }

        println!(
            "Omicron zones whose IPs were not found in DNS: {:?}",
            omicron_zones_by_ip,
        );
        assert!(
            omicron_zones_by_ip.is_empty(),
            "some Omicron zones' IPs were not found in DNS"
        );

        println!(
            "Scrimlets whose switch zone IPs were not found in DNS: {:?}",
            switch_sleds_by_ip,
        );
        assert!(
            switch_sleds_by_ip.is_empty(),
            "some switch zones' IPs were not found in DNS"
        );

        // Now go through all DNS names that have SRV records.  For each one,
        //
        // 1. If its name corresponds to the name of one of the SRV services
        //    that we expect the system to have, record that fact.  At the end
        //    we'll verify that we found at least one SRV record for each such
        //    service.
        //
        // 2. Make sure that the SRV record points at a name that we found in
        //    the previous pass (i.e., that corresponds to an Omicron zone).
        //
        // There are some ServiceNames missing here because they are not part of
        // our representative config (e.g., ClickhouseKeeper) or they don't
        // currently have DNS record at all (e.g., SledAgent, Maghemite, Mgd,
        // Tfport).
        let mut srv_kinds_expected = BTreeSet::from([
            ServiceName::Clickhouse,
            ServiceName::Cockroach,
            ServiceName::InternalDns,
            ServiceName::ExternalDns,
            ServiceName::Nexus,
            ServiceName::Oximeter,
            ServiceName::Dendrite,
            ServiceName::CruciblePantry,
            ServiceName::BoundaryNtp,
            ServiceName::InternalNtp,
        ]);

        for (name, records) in &blueprint_dns_zone.records {
            let srvs: Vec<_> = records
                .iter()
                .filter_map(|dns_record| match dns_record {
                    DnsRecord::Srv(srv) => Some(srv),
                    _ => None,
                })
                .collect();
            for srv in srvs {
                assert!(
                    expected_srv_targets.contains(&srv.target),
                    "found SRV record with target {:?} that does not \
                    correspond to a name that points to any Omicron zone",
                    srv.target
                );
            }

            let kinds_left: Vec<_> =
                srv_kinds_expected.iter().copied().collect();
            for kind in kinds_left {
                if kind.dns_name() == *name {
                    srv_kinds_expected.remove(&kind);
                }
            }
        }

        println!("SRV kinds with no records found: {:?}", srv_kinds_expected);
        assert!(srv_kinds_expected.is_empty());
    }

    #[tokio::test]
    async fn test_blueprint_external_dns_basic() {
        static TEST_NAME: &str = "test_blueprint_external_dns_basic";
        let logctx = test_setup_log(TEST_NAME);
        let (collection, policy) = example(&logctx.log, TEST_NAME, 5);
        let initial_external_dns_generation = Generation::new();
        let blueprint = BlueprintBuilder::build_initial_from_collection(
            &collection,
            Generation::new(),
            initial_external_dns_generation,
            &policy,
            "test suite",
        )
        .expect("failed to generate initial blueprint");

        let my_silo = Silo::new(params::SiloCreate {
            identity: IdentityMetadataCreateParams {
                name: "my-silo".parse().unwrap(),
                description: String::new(),
            },
            quotas: params::SiloQuotasCreate::empty(),
            discoverable: false,
            identity_mode: shared::SiloIdentityMode::SamlJit,
            admin_group_name: None,
            tls_certificates: vec![],
            mapped_fleet_roles: Default::default(),
        })
        .unwrap();

        // It shouldn't ever be possible to have no Silos at all, but at least
        // make sure we don't panic.
        let external_dns_zone = blueprint_external_dns_config(
            &blueprint,
            &[],
            String::from("oxide.test"),
        );
        assert_eq!(external_dns_zone.zone_name, "oxide.test");
        assert!(external_dns_zone.records.is_empty());

        // Now check a more typical case.
        let external_dns_zone = blueprint_external_dns_config(
            &blueprint,
            std::slice::from_ref(my_silo.name()),
            String::from("oxide.test"),
        );
        assert_eq!(external_dns_zone.zone_name, String::from("oxide.test"));
        let records = &external_dns_zone.records;
        assert_eq!(records.len(), 1);
        let silo_records = records
            .get(&silo_dns_name(my_silo.name()))
            .expect("missing silo DNS records");

        // Here we're hardcoding the contents of the example blueprint.  It
        // currently puts one Nexus zone on each sled.  If we change the example
        // blueprint, change the expected set of IPs here.
        let mut silo_record_ips: Vec<_> = silo_records
            .into_iter()
            .map(|record| match record {
                DnsRecord::A(v) => IpAddr::V4(*v),
                DnsRecord::Aaaa(v) => IpAddr::V6(*v),
                DnsRecord::Srv(_) => panic!("unexpected SRV record"),
            })
            .collect();
        silo_record_ips.sort();
        assert_eq!(
            silo_record_ips,
            &[
                "192.0.2.2".parse::<IpAddr>().unwrap(),
                "192.0.2.3".parse::<IpAddr>().unwrap(),
                "192.0.2.4".parse::<IpAddr>().unwrap(),
                "192.0.2.5".parse::<IpAddr>().unwrap(),
                "192.0.2.6".parse::<IpAddr>().unwrap(),
            ]
        );
        logctx.cleanup_successful();
    }

    #[test]
    fn test_dns_compute_update() {
        let logctx = test_setup_log("dns_compute_update");

        // Start with an empty DNS config.  There's no database update needed
        // when updating the DNS config to itself.
        let dns_empty = &dns_config_empty().zones[0];
        match dns_compute_update(
            &logctx.log,
            DnsGroup::Internal,
            "test-suite".to_string(),
            "test-suite".to_string(),
            dns_empty,
            dns_empty,
        ) {
            Ok(None) => (),
            Err(error) => {
                panic!("unexpected error generating update: {:?}", error)
            }
            Ok(Some(diff)) => panic!("unexpected delta: {:?}", diff),
        };

        // Now let's do something a little less trivial.  Set up two slightly
        // different DNS configurations, compute the database update, and make
        // sure it matches what we expect.
        let dns_zone1 = DnsConfigZone {
            zone_name: "my-zone".to_string(),
            records: HashMap::from([
                ("ex1".to_string(), vec![DnsRecord::A(Ipv4Addr::LOCALHOST)]),
                (
                    "ex2".to_string(),
                    vec![DnsRecord::A("192.168.1.3".parse().unwrap())],
                ),
            ]),
        };

        let dns_zone2 = DnsConfigZone {
            zone_name: "my-zone".to_string(),
            records: HashMap::from([
                (
                    "ex2".to_string(),
                    vec![DnsRecord::A("192.168.1.4".parse().unwrap())],
                ),
                ("ex3".to_string(), vec![DnsRecord::A(Ipv4Addr::LOCALHOST)]),
            ]),
        };

        let update = dns_compute_update(
            &logctx.log,
            DnsGroup::Internal,
            "test-suite".to_string(),
            "test-suite".to_string(),
            &dns_zone1,
            &dns_zone2,
        )
        .expect("failed to compute update")
        .expect("unexpectedly produced no update");

        let mut removed: Vec<_> = update.names_removed().collect();
        removed.sort();
        assert_eq!(removed, vec!["ex1", "ex2"]);

        let mut added: Vec<_> = update.names_added().collect();
        added.sort_by_key(|n| n.0);
        assert_eq!(
            added,
            vec![
                (
                    "ex2",
                    [DnsRecord::A("192.168.1.4".parse().unwrap())].as_ref()
                ),
                ("ex3", [DnsRecord::A(Ipv4Addr::LOCALHOST)].as_ref()),
            ]
        );

        // Test the difference between two configs whose SRV records differ.
        let mut dns_zone1 = dns_zone1.clone();
        dns_zone1.records.insert(
            String::from("_nexus._tcp"),
            vec![
                DnsRecord::Srv(Srv {
                    port: 123,
                    prio: 1,
                    target: String::from("ex1.my-zone"),
                    weight: 2,
                }),
                DnsRecord::Srv(Srv {
                    port: 123,
                    prio: 1,
                    target: String::from("ex2.my-zone"),
                    weight: 2,
                }),
            ],
        );
        // A clone of the same one should of course be the same as the original.
        let mut dns_zone2 = dns_zone1.clone();
        let update = dns_compute_update(
            &logctx.log,
            DnsGroup::Internal,
            "test-suite".to_string(),
            "test-suite".to_string(),
            &dns_zone1,
            &dns_zone2,
        )
        .expect("failed to compute update");
        assert!(update.is_none());

        // If we shift the order of the items, it should still reflect no
        // changes.
        let records = dns_zone2.records.get_mut("_nexus._tcp").unwrap();
        records.rotate_left(1);
        assert!(records != dns_zone1.records.get("_nexus._tcp").unwrap());
        let update = dns_compute_update(
            &logctx.log,
            DnsGroup::Internal,
            "test-suite".to_string(),
            "test-suite".to_string(),
            &dns_zone1,
            &dns_zone2,
        )
        .expect("failed to compute update");
        assert!(update.is_none());

        // If we add another record, there should indeed be a new update.
        let records = dns_zone2.records.get_mut("_nexus._tcp").unwrap();
        records.push(DnsRecord::Srv(Srv {
            port: 123,
            prio: 1,
            target: String::from("ex3.my-zone"),
            weight: 2,
        }));
        let final_records = records.clone();

        let update = dns_compute_update(
            &logctx.log,
            DnsGroup::Internal,
            "test-suite".to_string(),
            "test-suite".to_string(),
            &dns_zone1,
            &dns_zone2,
        )
        .expect("failed to compute update")
        .expect("expected an update");

        assert_eq!(
            update.names_removed().collect::<Vec<_>>(),
            &["_nexus._tcp"]
        );
        assert_eq!(
            update.names_added().collect::<Vec<_>>(),
            &[("_nexus._tcp", final_records.as_slice())]
        );

        logctx.cleanup_successful();
    }

    fn diff_sole_zones<'a>(
        left: &'a DnsConfigParams,
        right: &'a DnsConfigParams,
    ) -> DnsDiff<'a> {
        let left_zone = left.sole_zone().unwrap();
        let right_zone = right.sole_zone().unwrap();
        DnsDiff::new(left_zone, right_zone).unwrap()
    }

    // Tests end-to-end DNS behavior:
    //
    // - If we create a blueprint matching the current system, and then apply
    //   it, there are no changes to either internal or external DNS
    //
    // - If we create a Silo, DNS will be updated.  If we then re-execute the
    //   previous blueprint, again, there will be no new changes to DNS.
    //
    // - If we then generate a blueprint with a Nexus zone and execute the DNS
    //   part of that, then:
    //
    //   - internal DNS SRV record for _nexus._tcp is added
    //   - internal DNS AAAA record for the new zone is added
    //   - external DNS gets a A record for the new zone's external IP
    //
    // - If we subsequently create a new Silo, the new Silo's DNS record
    //   reflects the Nexus zone that was added.
    #[nexus_test]
    async fn test_silos_external_dns_end_to_end(
        cptestctx: &ControlPlaneTestContext,
    ) {
        let nexus = &cptestctx.server.apictx().nexus;
        let datastore = nexus.datastore();
        let log = &cptestctx.logctx.log;
        let opctx = OpContext::for_background(
            log.clone(),
            Arc::new(authz::Authz::new(log)),
            authn::Context::internal_api(),
            datastore.clone(),
        );

        // Fetch the initial contents of internal and external DNS.
        let dns_initial_internal = datastore
            .dns_config_read(&opctx, DnsGroup::Internal)
            .await
            .expect("fetching initial internal DNS");
        let dns_initial_external = datastore
            .dns_config_read(&opctx, DnsGroup::External)
            .await
            .expect("fetching initial external DNS");

        // Fetch the initial blueprint installed during rack initialization.
        let (_blueprint_target, blueprint) = datastore
            .blueprint_target_get_current_full(&opctx)
            .await
            .expect("failed to read current target blueprint")
            .expect("no target blueprint set");
        eprintln!("blueprint: {:?}", blueprint);

        // Now, execute the initial blueprint.
        let overrides = Overridables::for_test(cptestctx);
        crate::realize_blueprint_with_overrides(
            &opctx,
            datastore,
            &blueprint,
            "test-suite",
            &overrides,
        )
        .await
        .expect("failed to execute initial blueprint");

        // DNS ought not to have changed.
        verify_dns_unchanged(
            &opctx,
            datastore,
            &dns_initial_internal,
            &dns_initial_external,
        )
        .await;

        // Create a Silo.  Make sure that external DNS is updated (and that
        // internal DNS is not).  Then make sure that if we execute the same
        // blueprint again, DNS does not change again (i.e., that it does not
        // revert somehow).
        let dns_latest_external = create_silo_and_verify_dns(
            cptestctx,
            &opctx,
            datastore,
            &blueprint,
            &overrides,
            "squidport",
            &dns_initial_internal,
            &dns_initial_external,
        )
        .await;

        // Now, go through the motions of provisioning a new Nexus zone.
        // We do this directly with BlueprintBuilder to avoid the planner
        // deciding to make other unrelated changes.
        let sled_rows = datastore.sled_list_all_batched(&opctx).await.unwrap();
        let zpool_rows =
            datastore.zpool_list_all_external_batched(&opctx).await.unwrap();
        let ip_pool_range_rows = {
            let (authz_service_ip_pool, _) =
                datastore.ip_pools_service_lookup(&opctx).await.unwrap();
            datastore
                .ip_pool_list_ranges_batched(&opctx, &authz_service_ip_pool)
                .await
                .unwrap()
        };
        let mut policy = policy_from_db(
            &sled_rows,
            &zpool_rows,
            &ip_pool_range_rows,
            // This is not used because we're not actually going through the
            // planner.
            NEXUS_REDUNDANCY,
        )
        .unwrap();
        // We'll need another (fake) external IP for this new Nexus.
        policy
            .service_ip_pool_ranges
            .push(IpRange::from(IpAddr::V4(Ipv4Addr::LOCALHOST)));
        let mut builder = BlueprintBuilder::new_based_on(
            &log,
            &blueprint,
            Generation::from(
                u32::try_from(dns_initial_internal.generation).unwrap(),
            ),
            Generation::from(
                u32::try_from(dns_latest_external.generation).unwrap(),
            ),
            &policy,
            "test suite",
        )
        .unwrap();
        let sled_id =
            blueprint.sleds().next().expect("expected at least one sled");
        let nalready = builder.sled_num_nexus_zones(sled_id);
        let rv = builder
            .sled_ensure_zone_multiple_nexus(sled_id, nalready + 1)
            .unwrap();
        assert_eq!(rv, EnsureMultiple::Added(1));
        let blueprint2 = builder.build();
        eprintln!("blueprint2: {:?}", blueprint2);
        // Figure out the id of the new zone.
        let zones_before = blueprint
            .all_omicron_zones()
            .filter_map(|(_, z)| z.zone_type.is_nexus().then_some(z.id))
            .collect::<BTreeSet<_>>();
        let zones_after = blueprint2
            .all_omicron_zones()
            .filter_map(|(_, z)| z.zone_type.is_nexus().then_some(z.id))
            .collect::<BTreeSet<_>>();
        let new_zones: Vec<_> = zones_after.difference(&zones_before).collect();
        assert_eq!(new_zones.len(), 1);
        let new_zone_id = *new_zones[0];

        // Set this blueprint as the current target.  We set it to disabled
        // because we're controlling the execution directly here.  But we need
        // to do this so that silo creation sees the change.
        datastore
            .blueprint_insert(&opctx, &blueprint2)
            .await
            .expect("failed to save blueprint to database");
        datastore
            .blueprint_target_set_current(
                &opctx,
                BlueprintTarget {
                    target_id: blueprint2.id,
                    enabled: false,
                    time_made_target: chrono::Utc::now(),
                },
            )
            .await
            .expect("failed to set blueprint as target");

        crate::realize_blueprint_with_overrides(
            &opctx,
            datastore,
            &blueprint2,
            "test-suite",
            &overrides,
        )
        .await
        .expect("failed to execute second blueprint");

        // Now fetch DNS again.  Both should have changed this time.
        let dns_latest_internal = datastore
            .dns_config_read(&opctx, DnsGroup::Internal)
            .await
            .expect("fetching latest internal DNS");

        assert_eq!(
            dns_latest_internal.generation,
            dns_initial_internal.generation + 1,
        );

        let diff = diff_sole_zones(&dns_initial_internal, &dns_latest_internal);
        // There should be one new AAAA record for the zone itself.
        let new_records: Vec<_> = diff.names_added().collect();
        let (new_name, &[DnsRecord::Aaaa(_)]) = new_records[0] else {
            panic!("did not find expected AAAA record for new Nexus zone");
        };
        let new_zone_host = internal_dns::config::Host::for_zone(
            new_zone_id,
            internal_dns::config::ZoneVariant::Other,
        );
        assert!(new_zone_host.fqdn().starts_with(new_name));

        // Nothing was removed.
        assert!(diff.names_removed().next().is_none());

        // The SRV record for Nexus itself ought to have changed, growing one
        // more record -- for the new AAAA record above.
        let changed: Vec<_> = diff.names_changed().collect();
        assert_eq!(changed.len(), 1);
        let (name, old_records, new_records) = changed[0];
        assert_eq!(name, ServiceName::Nexus.dns_name());
        let new_srv = subset_plus_one(old_records, new_records);
        let DnsRecord::Srv(new_srv) = new_srv else {
            panic!("expected SRV record, found {:?}", new_srv);
        };
        assert_eq!(new_srv.target, new_zone_host.fqdn());

        // As for external DNS: all existing names ought to have been changed,
        // gaining a new A record for the new host.
        let dns_previous_external = dns_latest_external;
        let dns_latest_external = datastore
            .dns_config_read(&opctx, DnsGroup::External)
            .await
            .expect("fetching latest external DNS");
        assert_eq!(
            dns_latest_external.generation,
            dns_previous_external.generation + 1,
        );
        let diff =
            diff_sole_zones(&dns_previous_external, &dns_latest_external);
        assert!(diff.names_added().next().is_none());
        assert!(diff.names_removed().next().is_none());
        let changed: Vec<_> = diff.names_changed().collect();
        for (name, old_records, new_records) in changed {
            // These are Silo names and end with ".sys".
            assert!(name.ends_with(".sys"));
            // We can't really tell which one points to what, especially in the
            // test suite where all Nexus zones use localhost for their external
            // IP.  All we can tell is that there's one new one.
            assert_eq!(old_records.len() + 1, new_records.len());
        }

        // If we execute it again, we should see no more changes.
        crate::realize_blueprint_with_overrides(
            &opctx,
            datastore,
            &blueprint2,
            "test-suite",
            &overrides,
        )
        .await
        .expect("failed to execute second blueprint again");
        verify_dns_unchanged(
            &opctx,
            datastore,
            &dns_latest_internal,
            &dns_latest_external,
        )
        .await;

        // Now create another Silo and verify the changes to DNS.
        // This ensures that the "create Silo" path picks up Nexus instances
        // that exist only in Reconfigurator, not the services table.
        let dns_latest_external = create_silo_and_verify_dns(
            &cptestctx,
            &opctx,
            datastore,
            &blueprint2,
            &overrides,
            "tickety-boo",
            &dns_latest_internal,
            &dns_latest_external,
        )
        .await;

        // One more time, make sure that executing the blueprint does not do
        // anything.
        crate::realize_blueprint_with_overrides(
            &opctx,
            datastore,
            &blueprint2,
            "test-suite",
            &overrides,
        )
        .await
        .expect("failed to execute second blueprint again");
        verify_dns_unchanged(
            &opctx,
            datastore,
            &dns_latest_internal,
            &dns_latest_external,
        )
        .await;
    }

    fn subset_plus_one<'a, T: std::fmt::Debug + Ord + Eq>(
        list1: &'a [T],
        list2: &'a [T],
    ) -> &'a T {
        let set: BTreeSet<_> = list1.into_iter().collect();
        let mut extra = Vec::with_capacity(1);
        for item in list2 {
            if !set.contains(&item) {
                extra.push(item);
            }
        }

        if extra.len() != 1 {
            panic!(
                "expected list2 to have one extra element:\n\
                list1: {:?}\n\
                list2: {:?}\n
                extra: {:?}\n",
                list1, list2, extra
            );
        }

        extra.into_iter().next().unwrap()
    }

    #[allow(clippy::too_many_arguments)]
    async fn create_silo_and_verify_dns(
        cptestctx: &ControlPlaneTestContext,
        opctx: &OpContext,
        datastore: &DataStore,
        blueprint: &Blueprint,
        overrides: &Overridables,
        silo_name: &str,
        old_internal: &DnsConfigParams,
        old_external: &DnsConfigParams,
    ) -> DnsConfigParams {
        // Create a Silo.  Make sure that external DNS is updated (and that
        // internal DNS is not).  This is tested elsewhere already but really we
        // want to make sure that if we then execute the blueprint again, DNS
        // does not change _again_ (i.e., does not somehow revert).
        let silo = create_silo(
            &cptestctx.external_client,
            silo_name,
            false,
            shared::SiloIdentityMode::SamlJit,
        )
        .await;

        let dns_latest_internal = datastore
            .dns_config_read(&opctx, DnsGroup::Internal)
            .await
            .expect("fetching latest internal DNS");
        assert_eq!(old_internal.generation, dns_latest_internal.generation);
        let dns_latest_external = datastore
            .dns_config_read(&opctx, DnsGroup::External)
            .await
            .expect("fetching latest external DNS");
        assert_eq!(old_external.generation + 1, dns_latest_external.generation);

        // Specifically, there should be one new name (for the new Silo).
        let diff = diff_sole_zones(&old_external, &dns_latest_external);
        assert!(diff.names_removed().next().is_none());
        assert!(diff.names_changed().next().is_none());
        let added = diff.names_added().collect::<Vec<_>>();
        assert_eq!(added.len(), 1);
        let (new_name, new_records) = added[0];
        assert_eq!(new_name, silo_dns_name(&silo.identity.name));
        // And it should have the same IP addresses as all of the other Silos.
        assert_eq!(
            new_records,
            old_external.zones[0].records.values().next().unwrap()
        );

        // If we execute the blueprint, DNS should not be changed.
        crate::realize_blueprint_with_overrides(
            &opctx,
            datastore,
            &blueprint,
            "test-suite",
            &overrides,
        )
        .await
        .expect("failed to execute blueprint");
        let dns_latest_internal = datastore
            .dns_config_read(&opctx, DnsGroup::Internal)
            .await
            .expect("fetching latest internal DNS");
        let dns_latest_external = datastore
            .dns_config_read(&opctx, DnsGroup::External)
            .await
            .expect("fetching latest external DNS");
        assert_eq!(old_internal.generation, dns_latest_internal.generation);
        assert_eq!(old_external.generation + 1, dns_latest_external.generation);

        dns_latest_external
    }

    async fn verify_dns_unchanged(
        opctx: &OpContext,
        datastore: &DataStore,
        old_internal: &DnsConfigParams,
        old_external: &DnsConfigParams,
    ) {
        let dns_latest_internal = datastore
            .dns_config_read(&opctx, DnsGroup::Internal)
            .await
            .expect("fetching latest internal DNS");
        let dns_latest_external = datastore
            .dns_config_read(&opctx, DnsGroup::External)
            .await
            .expect("fetching latest external DNS");

        assert_eq!(old_internal.generation, dns_latest_internal.generation);
        assert_eq!(old_external.generation, dns_latest_external.generation);
    }
}<|MERGE_RESOLUTION|>--- conflicted
+++ resolved
@@ -76,16 +76,10 @@
         .map(|silo| silo.name().clone())
         .collect::<Vec<_>>();
 
-<<<<<<< HEAD
-    let (nexus_external_ips, nexus_external_dns_zones) =
-        datastore.nexus_external_addresses(opctx, blueprint).await?;
-    let nexus_external_dns_zone_names = nexus_external_dns_zones
-=======
     let nexus_external_dns_zone_names = datastore
         .dns_zones_list_all(opctx, DnsGroup::External)
         .await
         .internal_context("listing DNS zones")?
->>>>>>> 4ca89cad
         .into_iter()
         .map(|z| z.zone_name)
         .collect::<Vec<_>>();
