--- conflicted
+++ resolved
@@ -240,15 +240,15 @@
     // the details.
     let mut dns_builder = DnsConfigBuilder::new();
 
-<<<<<<< HEAD
-    // The code below assumes that all zones are using the default port numbers.
-    // That should be true, as those are the only ports ever used today.
-    // In an ideal world, the correct port would be pulled out of the
-    // `OmicronZoneType` variant instead.  Although that information is present,
-    // it's irritatingly non-trivial to do right now because SocketAddrs are
-    // represented as strings, so we'd need to parse all of them and handle all
-    // the errors, even though they should never happen.
-    // See oxidecomputer/omicron#4988.
+    // It's annoying that we have to parse this because it really should be
+    // valid already.  See oxidecomputer/omicron#4988.
+    fn parse_port(address: &str) -> Result<u16, anyhow::Error> {
+        address
+            .parse::<SocketAddrV6>()
+            .with_context(|| format!("parsing socket address {:?}", address))
+            .map(|addr| addr.port())
+    }
+
     for (_, zone) in blueprint.all_blueprint_zones() {
         match zone.zone_policy {
             BlueprintZonePolicy::InService => {}
@@ -257,36 +257,18 @@
             }
         }
 
-        let (service_name, port) = match zone.config.zone_type {
-            OmicronZoneType::BoundaryNtp { .. } => {
-                (ServiceName::BoundaryNtp, NTP_PORT)
-=======
-    // It's annoying that we have to parse this because it really should be
-    // valid already.  See oxidecomputer/omicron#4988.
-    fn parse_port(address: &str) -> Result<u16, anyhow::Error> {
-        address
-            .parse::<SocketAddrV6>()
-            .with_context(|| format!("parsing socket address {:?}", address))
-            .map(|addr| addr.port())
-    }
-
-    for (_, omicron_zone) in blueprint.all_omicron_zones() {
-        if !blueprint.zones_in_service.contains(&omicron_zone.id) {
-            continue;
-        }
-
         let context = || {
             format!(
                 "parsing {} zone with id {}",
-                omicron_zone.zone_type.label(),
-                omicron_zone.id
+                zone.config.zone_type.label(),
+                zone.config.id
             )
         };
-        let (service_name, port) = match &omicron_zone.zone_type {
+
+        let (service_name, port) = match &zone.config.zone_type {
             OmicronZoneType::BoundaryNtp { address, .. } => {
                 let port = parse_port(&address).with_context(context)?;
                 (ServiceName::BoundaryNtp, port)
->>>>>>> 2406d9d9
             }
             OmicronZoneType::InternalNtp { address, .. } => {
                 let port = parse_port(&address).with_context(context)?;
@@ -309,14 +291,9 @@
                     parse_port(internal_address).with_context(context)?;
                 (ServiceName::Nexus, port)
             }
-<<<<<<< HEAD
-            OmicronZoneType::Crucible { .. } => {
-                (ServiceName::Crucible(zone.config.id), CRUCIBLE_PORT)
-=======
             OmicronZoneType::Crucible { address, .. } => {
                 let port = parse_port(address).with_context(context)?;
-                (ServiceName::Crucible(omicron_zone.id), port)
->>>>>>> 2406d9d9
+                (ServiceName::Crucible(zone.config.id), port)
             }
             OmicronZoneType::CruciblePantry { address } => {
                 let port = parse_port(address).with_context(context)?;
@@ -496,12 +473,9 @@
     use nexus_test_utils::resource_helpers::create_silo;
     use nexus_test_utils_macros::nexus_test;
     use nexus_types::deployment::Blueprint;
-<<<<<<< HEAD
+    use nexus_types::deployment::BlueprintTarget;
     use nexus_types::deployment::BlueprintZoneConfig;
     use nexus_types::deployment::BlueprintZonePolicy;
-=======
-    use nexus_types::deployment::BlueprintTarget;
->>>>>>> 2406d9d9
     use nexus_types::deployment::OmicronZoneConfig;
     use nexus_types::deployment::OmicronZoneType;
     use nexus_types::deployment::Policy;
