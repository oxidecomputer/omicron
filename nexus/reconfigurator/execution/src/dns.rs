// This Source Code Form is subject to the terms of the Mozilla Public
// License, v. 2.0. If a copy of the MPL was not distributed with this
// file, You can obtain one at https://mozilla.org/MPL/2.0/.

//! Propagates DNS changes in a given blueprint

use crate::Sled;
use iddqd::IdOrdMap;
use internal_dns_types::diff::DnsDiff;
use nexus_db_model::DnsGroup;
use nexus_db_queries::context::OpContext;
use nexus_db_queries::db::DataStore;
use nexus_db_queries::db::datastore::Discoverability;
use nexus_db_queries::db::datastore::DnsVersionUpdateBuilder;
use nexus_types::deployment::Blueprint;
use nexus_types::deployment::execution::Overridables;
use nexus_types::deployment::execution::blueprint_external_dns_config;
use nexus_types::deployment::execution::blueprint_internal_dns_config;
use nexus_types::identity::Resource;
use nexus_types::internal_api::params::DnsConfigParams;
use nexus_types::internal_api::params::DnsConfigZone;
use omicron_common::api::external::Error;
use omicron_common::api::external::InternalContext;
use omicron_common::bail_unless;
use slog::{debug, info, o};

pub(crate) async fn deploy_dns(
    opctx: &OpContext,
    datastore: &DataStore,
    creator: String,
    blueprint: &Blueprint,
    sleds_by_id: &IdOrdMap<Sled>,
    overrides: &Overridables,
) -> Result<(), Error> {
    // First, fetch the current DNS configs.
    let internal_dns_config_current = datastore
        .dns_config_read(opctx, DnsGroup::Internal)
        .await
        .internal_context("reading current DNS (internal)")?;
    let external_dns_config_current = datastore
        .dns_config_read(opctx, DnsGroup::External)
        .await
        .internal_context("reading current DNS (external)")?;

    // We could check here that the DNS version we found isn't newer than when
    // the blueprint was generated.  But we have to check later when we try to
    // update the database anyway.  And we're not wasting much effort allowing
    // this proceed for now.  This way, we have only one code path for this and
    // we know it's being hit when we exercise this condition.

    // Next, construct the DNS config represented by the blueprint.
    let internal_dns_zone_blueprint =
        blueprint_internal_dns_config(blueprint, sleds_by_id, overrides)
            .map_err(|e| Error::InternalError {
                internal_message: e.to_string(),
            })?;
    let silos = datastore
        .silo_list_all_batched(opctx, Discoverability::All)
        .await
        .internal_context("listing Silos (for configuring external DNS)")?
        .into_iter()
        .map(|silo| silo.name().clone())
        .collect::<Vec<_>>();

    let nexus_external_dns_zone_names = datastore
        .dns_zones_list_all(opctx, DnsGroup::External)
        .await
        .internal_context("listing DNS zones")?
        .into_iter()
        .map(|z| z.zone_name)
        .collect::<Vec<_>>();
    // Other parts of the system support multiple external DNS zone names.  We
    // do not here.  If we decide to support this in the future, this mechanism
    // will need to be updated.
    bail_unless!(
        nexus_external_dns_zone_names.len() == 1,
        "expected exactly one external DNS zone"
    );
    // unwrap: we just checked the length.
    let external_dns_zone_name =
        nexus_external_dns_zone_names.into_iter().next().unwrap();
    let external_dns_zone_blueprint = blueprint_external_dns_config(
        blueprint,
        &silos,
        external_dns_zone_name,
    );

    // Deploy the changes.
    deploy_dns_one(
        opctx,
        datastore,
        creator.clone(),
        blueprint,
        &internal_dns_config_current,
        internal_dns_zone_blueprint,
        DnsGroup::Internal,
    )
    .await?;
    deploy_dns_one(
        opctx,
        datastore,
        creator,
        blueprint,
        &external_dns_config_current,
        external_dns_zone_blueprint,
        DnsGroup::External,
    )
    .await?;
    Ok(())
}

pub(crate) async fn deploy_dns_one(
    opctx: &OpContext,
    datastore: &DataStore,
    creator: String,
    blueprint: &Blueprint,
    dns_config_current: &DnsConfigParams,
    dns_zone_blueprint: DnsConfigZone,
    dns_group: DnsGroup,
) -> Result<(), Error> {
    let log = opctx
        .log
        .new(o!("blueprint_execution" => format!("dns {:?}", dns_group)));

    // Other parts of the system support multiple external DNS zones.  We do not
    // do so here.
    let dns_zone_current = dns_config_current
        .sole_zone()
        .map_err(|e| Error::internal_error(&format!("{:#}", e)))?;

    // Looking at the current contents of DNS, prepare an update that will make
    // it match what it should be.
    let comment = format!("blueprint {} ({})", blueprint.id, blueprint.comment);
    let maybe_update = dns_compute_update(
        &log,
        dns_group,
        comment,
        creator,
        dns_zone_current,
        &dns_zone_blueprint,
    )?;
    let Some(update) = maybe_update else {
        // Nothing to do.
        return Ok(());
    };

    // Our goal here is to update the DNS configuration stored in the database
    // to match the blueprint.  But it's always possible that we're executing a
    // blueprint that's no longer the current target.  In that case, we want to
    // fail without making any changes.  We definitely don't want to
    // accidentally clobber changes that have been made by another instance
    // executing a newer target blueprint.
    //
    // To avoid this problem, before generating a blueprint, Nexus fetches the
    // current DNS generation and stores that into the blueprint itself.  Here,
    // when we execute the blueprint, we make our database update conditional on
    // that still being the current DNS generation.  If some other instance has
    // already come along and updated the database, whether for this same
    // blueprint or a newer one, our attempt to update the database will fail.
    //
    // Let's look at a tricky example.  Suppose:
    //
    // 1. The system starts with some initial blueprint B1 with DNS version 3.
    //    The blueprint has been fully executed and all is well.
    //
    // 2. Blueprint B2 gets generated.  It stores DNS version 3.  It's made the
    //    current target.  Execution has not started yet.
    //
    // 3. Blueprint B3 gets generated.  It also stores DNS version 3 because
    //    that's still the current version in DNS.  B3 is made the current
    //    target.
    //
    //    Assume B2 and B3 specify different DNS contents (e.g., have a
    //    different set of Omicron zones in them).
    //
    // 4. Nexus instance N1 finds B2 to be the current target and starts
    //    executing it.  (Assume it found this between 2 and 3 above.)
    //
    // 5. Nexus instance N2 finds B3 to be the current target and starts
    //    executing it.
    //
    // During execution:
    //
    // * N1 will assemble a new version of DNS called version 4, generate a diff
    //   between version 3 (which is fixed) and version 4, and attempt to apply
    //   this to the database conditional on the current version being version
    //   3.
    //
    // * N2 will do the same, but its version 4 will look different.
    //
    // Now, one of two things could happen:
    //
    // 1. N1 wins.  Its database update applies successfully.  In the database,
    //    the DNS version becomes version 4.  In this case, N2 loses.  Its
    //    database operation fails altogether.  At this point, any subsequent
    //    attempt to execute blueprint B3 will fail because any DNS update will
    //    be conditional on the database having version 3.  The only way out of
    //    this is for the planner to generate a new blueprint B4 that's exactly
    //    equivalent to B3 except that the stored DNS version is 4.  Then we'll
    //    be able to execute that.
    //
    // 2. N2 wins.  Its database update applies successfully.  In the database,
    //    the DNS version becomes version 4.  In this case, N1 loses.  Its
    //    database operation fails altogether.  At this point, any subsequent
    //    attempt to execute blueprint B3 will fail because any DNS update will
    //    be conditional on the databae having version 3.  No further action is
    //    needed, though, because we've successfully executed the latest target
    //    blueprint.
    //
    // In both cases, the system will (1) converge to having successfully
    // executed the target blueprint, and (2) never have rolled any changes back
    // -- DNS only ever moves forward, closer to the latest desired state.
    let blueprint_generation = match dns_group {
        DnsGroup::Internal => blueprint.internal_dns_version,
        DnsGroup::External => blueprint.external_dns_version,
    };
    let new_dns_generation = blueprint_generation.next();
    let dns_config_blueprint = DnsConfigParams {
        zones: vec![dns_zone_blueprint],
        time_created: chrono::Utc::now(),
        serial: new_dns_generation.as_u64().try_into().map_err(|_| {
            Error::internal_error(&format!(
                "DNS config would wrap the DNS serial number: {}",
                new_dns_generation.as_u64()
            ))
        })?,
        generation: new_dns_generation,
    };

    info!(
        log,
        "attempting to update from generation {} to generation {}",
        dns_config_current.generation,
        dns_config_blueprint.generation,
    );
    datastore
        .dns_update_from_version(
            opctx,
            update,
            dns_config_current.generation.into(),
        )
        .await
}

fn dns_compute_update(
    log: &slog::Logger,
    dns_group: DnsGroup,
    comment: String,
    creator: String,
    current_zone: &DnsConfigZone,
    new_zone: &DnsConfigZone,
) -> Result<Option<DnsVersionUpdateBuilder>, Error> {
    let mut update = DnsVersionUpdateBuilder::new(dns_group, comment, creator);

    let diff = DnsDiff::new(&current_zone, &new_zone)
        .map_err(|e| Error::internal_error(&format!("{:#}", e)))?;
    if diff.is_empty() {
        info!(log, "no changes");
        return Ok(None);
    }

    for (name, new_records) in diff.names_added() {
        debug!(
            log,
            "adding name";
            "dns_name" => name,
            "new_records" => ?new_records,
        );
        update.add_name(
            name.to_string(),
            new_records.into_iter().cloned().collect(),
        )?;
    }

    for (name, old_records) in diff.names_removed() {
        debug!(
            log,
            "removing name";
            "dns_name" => name,
            "old_records" => ?old_records,
        );
        update.remove_name(name.to_string())?;
    }

    for (name, old_records, new_records) in diff.names_changed() {
        debug!(
            log,
            "updating name";
            "dns_name" => name,
            "old_records" => ?old_records,
            "new_records" => ?new_records,
        );
        update.remove_name(name.to_string())?;
        update.add_name(
            name.to_string(),
            new_records.into_iter().cloned().collect(),
        )?;
    }

    Ok(Some(update))
}

#[cfg(test)]
mod test {
    use super::*;
    use crate::Sled;
    use crate::test_utils::overridables_for_test;
    use crate::test_utils::realize_blueprint_and_expect;
    use id_map::IdMap;
    use internal_dns_resolver::Resolver;
    use internal_dns_types::config::Host;
    use internal_dns_types::config::Zone;
    use internal_dns_types::names::BOUNDARY_NTP_DNS_NAME;
    use internal_dns_types::names::DNS_ZONE;
    use internal_dns_types::names::ServiceName;
    use nexus_db_model::DbMetadataNexusState;
    use nexus_db_model::DnsGroup;
    use nexus_db_model::Silo;
    use nexus_db_queries::authn;
    use nexus_db_queries::authz;
    use nexus_db_queries::context::OpContext;
    use nexus_db_queries::db::DataStore;
    use nexus_inventory::CollectionBuilder;
    use nexus_inventory::now_db_precision;
    use nexus_reconfigurator_planning::blueprint_builder::BlueprintBuilder;
    use nexus_reconfigurator_planning::example::ExampleSystemBuilder;
    use nexus_reconfigurator_planning::planner::PlannerRng;
    use nexus_reconfigurator_preparation::PlanningInputFromDb;
    use nexus_sled_agent_shared::inventory::OmicronZoneConfig;
    use nexus_sled_agent_shared::inventory::OmicronZoneImageSource;
    use nexus_sled_agent_shared::inventory::OmicronZoneType;
    use nexus_sled_agent_shared::inventory::SledRole;
    use nexus_sled_agent_shared::inventory::ZoneKind;
    use nexus_test_utils::resource_helpers::DiskTest;
    use nexus_test_utils::resource_helpers::create_silo;
    use nexus_test_utils_macros::nexus_test;
    use nexus_types::deployment::Blueprint;
    use nexus_types::deployment::BlueprintHostPhase2DesiredSlots;
    use nexus_types::deployment::BlueprintSledConfig;
    use nexus_types::deployment::BlueprintTarget;
    use nexus_types::deployment::BlueprintZoneConfig;
    use nexus_types::deployment::BlueprintZoneDisposition;
    use nexus_types::deployment::BlueprintZoneImageSource;
    use nexus_types::deployment::BlueprintZoneType;
    use nexus_types::deployment::CockroachDbClusterVersion;
    use nexus_types::deployment::CockroachDbPreserveDowngrade;
    use nexus_types::deployment::CockroachDbSettings;
    pub use nexus_types::deployment::OmicronZoneExternalFloatingAddr;
    pub use nexus_types::deployment::OmicronZoneExternalFloatingIp;
    pub use nexus_types::deployment::OmicronZoneExternalSnatIp;
    use nexus_types::deployment::OximeterReadMode;
    use nexus_types::deployment::OximeterReadPolicy;
    use nexus_types::deployment::PendingMgsUpdates;
    use nexus_types::deployment::PlannerConfig;
    use nexus_types::deployment::PlanningReport;
    use nexus_types::deployment::SledFilter;
    use nexus_types::deployment::TufRepoPolicy;
    use nexus_types::deployment::blueprint_zone_type;
    use nexus_types::external_api::params;
    use nexus_types::external_api::shared;
    use nexus_types::external_api::views::SledPolicy;
    use nexus_types::external_api::views::SledProvisionPolicy;
    use nexus_types::external_api::views::SledState;
    use nexus_types::identity::Resource;
    use nexus_types::internal_api::params::DnsConfigParams;
    use nexus_types::internal_api::params::DnsConfigZone;
    use nexus_types::internal_api::params::DnsRecord;
    use nexus_types::internal_api::params::Srv;
    use nexus_types::silo::silo_dns_name;
    use omicron_common::address::IpRange;
    use omicron_common::address::Ipv6Subnet;
    use omicron_common::address::RACK_PREFIX;
    use omicron_common::address::REPO_DEPOT_PORT;
    use omicron_common::address::SLED_PREFIX;
    use omicron_common::address::get_sled_address;
    use omicron_common::address::get_switch_zone_address;
    use omicron_common::api::external::Generation;
    use omicron_common::api::external::IdentityMetadataCreateParams;
    use omicron_common::policy::BOUNDARY_NTP_REDUNDANCY;
    use omicron_common::policy::COCKROACHDB_REDUNDANCY;
    use omicron_common::policy::CRUCIBLE_PANTRY_REDUNDANCY;
    use omicron_common::policy::INTERNAL_DNS_REDUNDANCY;
    use omicron_common::policy::NEXUS_REDUNDANCY;
    use omicron_common::policy::OXIMETER_REDUNDANCY;
    use omicron_common::zpool_name::ZpoolName;
    use omicron_test_utils::dev::test_setup_log;
    use omicron_uuid_kinds::BlueprintUuid;
    use omicron_uuid_kinds::ExternalIpUuid;
    use omicron_uuid_kinds::OmicronZoneUuid;
    use omicron_uuid_kinds::ZpoolUuid;
    use std::collections::BTreeMap;
    use std::collections::BTreeSet;
    use std::collections::HashMap;
    use std::mem;
    use std::net::IpAddr;
    use std::net::Ipv4Addr;
    use std::net::Ipv6Addr;
    use std::net::SocketAddrV6;
    use std::sync::Arc;

    type ControlPlaneTestContext =
        nexus_test_utils::ControlPlaneTestContext<omicron_nexus::Server>;

    fn dns_config_empty() -> DnsConfigParams {
        let initial_generation = Generation::new();
        DnsConfigParams {
            generation: initial_generation,
            serial: initial_generation
                .as_u64()
                .try_into()
                .expect("initial DNS generation is a valid serial"),
            time_created: chrono::Utc::now(),
            zones: vec![DnsConfigZone {
                zone_name: String::from("internal"),
                records: HashMap::new(),
            }],
        }
    }

    /// **********************************************************************
    /// DEPRECATION WARNING:
    ///
    /// Remove when `deprecated_omicron_zone_config_to_blueprint_zone_config`
    /// is deleted.
    /// **********************************************************************
    ///
    /// Errors from converting an [`OmicronZoneType`] into a [`BlueprintZoneType`].
    #[derive(Debug, Clone)]
    pub enum InvalidOmicronZoneType {
        #[allow(unused)]
        ExternalIpIdRequired { kind: ZoneKind },
    }

    /// **********************************************************************
    /// DEPRECATION WARNING: Do not call this function in new code !!!
    /// **********************************************************************
    ///
    /// Convert an [`OmicronZoneConfig`] to a [`BlueprintZoneConfig`].
    ///
    /// A `BlueprintZoneConfig` is a superset of `OmicronZoneConfig` and
    /// contains auxiliary information not present in an `OmicronZoneConfig`.
    /// Therefore, the only valid direction for a real system to take is a
    /// lossy conversion from `BlueprintZoneConfig` to `OmicronZoneConfig`.
    /// This function, however, does the opposite. We therefore have to inject
    /// fake information to fill in the unknown fields in the generated
    /// `OmicronZoneConfig`.
    ///
    /// This is bad, and we should generally feel bad for doing it :). At
    /// the time this was done we were backporting the blueprint system into
    /// RSS while trying not to change too much code. This was a judicious
    /// shortcut used right before a release for stability reasons. As the
    /// number of zones managed by the reconfigurator has grown, the use
    /// of this function has become more egregious, and so it was removed
    /// from the production code path and into this test module. This move
    /// itself is a judicious shortcut. We have a test in this module,
    /// `test_blueprint_internal_dns_basic`, that is the last caller of this
    /// function, and so we have moved this function into this module.
    ///
    /// Ideally, we would get rid of this function altogether and use another
    /// method for generating `BlueprintZoneConfig` structures. Unfortunately,
    /// there are still a few remaining zones that need to be implemented in the
    /// `BlueprintBuilder`, and some of them require custom code. Until that is
    /// done, we don't have a good way of generating a test representation of
    /// the real system that would properly serve this test. We could generate
    /// a `BlueprintZoneConfig` by hand for each zone type in this test, on
    /// top of the more modern `SystemDescription` setup, but that isn't much
    /// different than what we do in this test. We'd also eventually remove it
    /// for better test setup when our `BlueprintBuilder` is capable of properly
    /// constructing all zone types. Instead, we do the simple thing, and reuse
    /// what we alreaady have.
    ///
    /// # Errors
    ///
    /// If `config.zone_type` is a zone that has an external IP address (Nexus,
    /// boundary NTP, external DNS), `external_ip_id` must be `Some(_)` or this
    /// method will return an error.
    pub fn deprecated_omicron_zone_config_to_blueprint_zone_config(
        config: OmicronZoneConfig,
        disposition: BlueprintZoneDisposition,
        external_ip_id: Option<ExternalIpUuid>,
    ) -> Result<BlueprintZoneConfig, InvalidOmicronZoneType> {
        let kind = config.zone_type.kind();
        let zone_type = match config.zone_type {
            OmicronZoneType::BoundaryNtp {
                address,
                dns_servers,
                domain,
                nic,
                ntp_servers,
                snat_cfg,
            } => {
                let external_ip_id = external_ip_id.ok_or(
                    InvalidOmicronZoneType::ExternalIpIdRequired { kind },
                )?;
                BlueprintZoneType::BoundaryNtp(
                    blueprint_zone_type::BoundaryNtp {
                        address,
                        ntp_servers,
                        dns_servers,
                        domain,
                        nic,
                        external_ip: OmicronZoneExternalSnatIp {
                            id: external_ip_id,
                            snat_cfg,
                        },
                    },
                )
            }
            OmicronZoneType::Clickhouse { address, dataset } => {
                BlueprintZoneType::Clickhouse(blueprint_zone_type::Clickhouse {
                    address,
                    dataset,
                })
            }
            OmicronZoneType::ClickhouseKeeper { address, dataset } => {
                BlueprintZoneType::ClickhouseKeeper(
                    blueprint_zone_type::ClickhouseKeeper { address, dataset },
                )
            }
            OmicronZoneType::ClickhouseServer { address, dataset } => {
                BlueprintZoneType::ClickhouseServer(
                    blueprint_zone_type::ClickhouseServer { address, dataset },
                )
            }
            OmicronZoneType::CockroachDb { address, dataset } => {
                BlueprintZoneType::CockroachDb(
                    blueprint_zone_type::CockroachDb { address, dataset },
                )
            }
            OmicronZoneType::Crucible { address, dataset } => {
                BlueprintZoneType::Crucible(blueprint_zone_type::Crucible {
                    address,
                    dataset,
                })
            }
            OmicronZoneType::CruciblePantry { address } => {
                BlueprintZoneType::CruciblePantry(
                    blueprint_zone_type::CruciblePantry { address },
                )
            }
            OmicronZoneType::ExternalDns {
                dataset,
                dns_address,
                http_address,
                nic,
            } => {
                let external_ip_id = external_ip_id.ok_or(
                    InvalidOmicronZoneType::ExternalIpIdRequired { kind },
                )?;
                BlueprintZoneType::ExternalDns(
                    blueprint_zone_type::ExternalDns {
                        dataset,
                        http_address,
                        dns_address: OmicronZoneExternalFloatingAddr {
                            id: external_ip_id,
                            addr: dns_address,
                        },
                        nic,
                    },
                )
            }
            OmicronZoneType::InternalDns {
                dataset,
                dns_address,
                gz_address,
                gz_address_index,
                http_address,
            } => BlueprintZoneType::InternalDns(
                blueprint_zone_type::InternalDns {
                    dataset,
                    http_address,
                    dns_address,
                    gz_address,
                    gz_address_index,
                },
            ),
            OmicronZoneType::InternalNtp { address } => {
                BlueprintZoneType::InternalNtp(
                    blueprint_zone_type::InternalNtp { address },
                )
            }
            OmicronZoneType::Nexus {
                external_dns_servers,
                external_ip,
                external_tls,
                internal_address,
                nic,
            } => {
                let external_ip_id = external_ip_id.ok_or(
                    InvalidOmicronZoneType::ExternalIpIdRequired { kind },
                )?;
                BlueprintZoneType::Nexus(blueprint_zone_type::Nexus {
                    internal_address,
                    external_ip: OmicronZoneExternalFloatingIp {
                        id: external_ip_id,
                        ip: external_ip,
                    },
                    nic,
                    external_tls,
                    external_dns_servers,
                    nexus_generation: Generation::new(),
                })
            }
            OmicronZoneType::Oximeter { address } => {
                BlueprintZoneType::Oximeter(blueprint_zone_type::Oximeter {
                    address,
                })
            }
        };
        let image_source = match config.image_source {
            OmicronZoneImageSource::InstallDataset => {
                BlueprintZoneImageSource::InstallDataset
            }
            OmicronZoneImageSource::Artifact { .. } => {
                // BlueprintZoneImageSource::Artifact has both a version and a
                // hash in it, while OmicronZoneImageSource::Artifact only has a
                // hash field. Rather than conjuring up a fake version, we
                // simply panic here.
                unreachable!(
                    "this test does not use OmicronZoneImageSource::Artifact"
                )
            }
        };
        Ok(BlueprintZoneConfig {
            disposition,
            id: config.id,
            // This is *VERY* incorrect, in terms of a real system, but is not
            // harmful to our DNS tests below. We should not introduce any new
            // callers of
            // `deprecated_omicron_zone_config_to_blueprint_zone_config`, so
            // hopefully this doesn't cause us too much pain in the future.
            filesystem_pool: config.filesystem_pool.unwrap_or_else(|| {
                ZpoolName::new_external(ZpoolUuid::new_v4())
            }),
            zone_type,
            image_source,
        })
    }

    /// test blueprint_internal_dns_config(): trivial case of an empty blueprint
    #[test]
    fn test_blueprint_internal_dns_empty() {
        let blueprint = BlueprintBuilder::build_empty_with_sleds(
            std::iter::empty(),
            "test-suite",
        );
        let blueprint_dns = blueprint_internal_dns_config(
            &blueprint,
            &IdOrdMap::new(),
            &Default::default(),
        )
        .unwrap();
        assert!(blueprint_dns.records.is_empty());
    }

    /// test blueprint_dns_config(): exercise various different conditions
    /// - one of each type of zone in service
    /// - some zones not in service
    #[test]
    fn test_blueprint_internal_dns_basic() {
        // We'll use the standard representative inventory collection to build a
        // blueprint.  The main thing we care about here is that we have at
        // least one zone of each type.  Later, we'll mark a couple of the sleds
        // as Scrimlets to exercise that case.
        let representative = nexus_inventory::examples::representative();
        let collection = representative.builder.build();
        let rack_subnet_base: Ipv6Addr =
            "fd00:1122:3344:0100::".parse().unwrap();
        let rack_subnet =
            ipnet::Ipv6Net::new(rack_subnet_base, RACK_PREFIX).unwrap();
        let possible_sled_subnets = rack_subnet.subnets(SLED_PREFIX).unwrap();

        let mut blueprint_sleds = BTreeMap::new();

        for sa in collection.sled_agents {
            let ledgered_sled_config =
                sa.ledgered_sled_config.unwrap_or_default();

            // Convert the inventory `OmicronZonesConfig`s into
            // `BlueprintZoneConfig`s. This is going to get more painful over
            // time as we add to blueprints, but for now we can make this work.
            let zones = ledgered_sled_config
                .zones
                .into_iter()
                .map(|config| -> BlueprintZoneConfig {
                    deprecated_omicron_zone_config_to_blueprint_zone_config(
                        config,
                        BlueprintZoneDisposition::InService,
                        // We don't get external IP IDs in inventory
                        // collections. We'll just make one up for every
                        // zone that needs one here. This is gross.
                        Some(ExternalIpUuid::new_v4()),
                    )
                    .expect("failed to convert zone config")
                })
                .collect();
            blueprint_sleds.insert(
                sa.sled_id,
                BlueprintSledConfig {
                    state: SledState::Active,
                    sled_agent_generation: ledgered_sled_config.generation,
                    disks: IdMap::new(),
                    datasets: IdMap::new(),
                    zones,
                    remove_mupdate_override: None,
                    host_phase_2:
                        BlueprintHostPhase2DesiredSlots::current_contents(),
                },
            );
        }

        let dns_empty = dns_config_empty();
        let initial_dns_generation = dns_empty.generation;
        let blueprint_id = BlueprintUuid::new_v4();
        let mut blueprint = Blueprint {
            id: blueprint_id,
            sleds: blueprint_sleds,
            pending_mgs_updates: PendingMgsUpdates::new(),
            cockroachdb_setting_preserve_downgrade:
                CockroachDbPreserveDowngrade::DoNotModify,
            parent_blueprint_id: None,
            internal_dns_version: initial_dns_generation,
            external_dns_version: Generation::new(),
            target_release_minimum_generation: Generation::new(),
            nexus_generation: Generation::new(),
            cockroachdb_fingerprint: String::new(),
            clickhouse_cluster_config: None,
            oximeter_read_version: Generation::new(),
            oximeter_read_mode: OximeterReadMode::SingleNode,
            time_created: now_db_precision(),
            creator: "test-suite".to_string(),
            comment: "test blueprint".to_string(),
            report: PlanningReport::new(blueprint_id),
        };

        // To make things slightly more interesting, let's add a zone that's
        // not currently in service.
        let out_of_service_id = OmicronZoneUuid::new_v4();
        let out_of_service_addr = Ipv6Addr::LOCALHOST;
        blueprint.sleds.values_mut().next().unwrap().zones.insert(
            BlueprintZoneConfig {
                disposition: BlueprintZoneDisposition::Expunged {
                    as_of_generation: Generation::new(),
                    ready_for_cleanup: false,
                },
                id: out_of_service_id,
                filesystem_pool: ZpoolName::new_external(ZpoolUuid::new_v4()),
                zone_type: BlueprintZoneType::Oximeter(
                    blueprint_zone_type::Oximeter {
                        address: SocketAddrV6::new(
                            out_of_service_addr,
                            12345,
                            0,
                            0,
                        ),
                    },
                ),
                image_source: BlueprintZoneImageSource::InstallDataset,
            },
        );

        // To generate the blueprint's DNS config, we need to make up a
        // different set of information about the Quiesced fake system.
        let sleds_by_id = blueprint
            .sleds
            .keys()
            .zip(possible_sled_subnets)
            .enumerate()
            .map(|(i, (sled_id, subnet))| {
                Sled::new(
                    *sled_id,
                    SledPolicy::InService {
                        provision_policy: SledProvisionPolicy::Provisionable,
                    },
                    get_sled_address(Ipv6Subnet::new(subnet.network())),
                    REPO_DEPOT_PORT,
                    // The first two of these (arbitrarily) will be marked
                    // Scrimlets.
                    if i < 2 { SledRole::Scrimlet } else { SledRole::Gimlet },
                )
            })
            .collect();

        let mut blueprint_dns_zone = blueprint_internal_dns_config(
            &blueprint,
            &sleds_by_id,
            &Default::default(),
        )
        .unwrap();
        assert_eq!(blueprint_dns_zone.zone_name, DNS_ZONE);

        // Now, verify a few different properties about the generated DNS
        // configuration:
        //
        // 1. Every zone (except for the one that we added not-in-service)
        //    should have some DNS name with a AAAA record that points at the
        //    zone's underlay IP.  (i.e., every Omiron zone is _in_ DNS)
        //
        // 2. Every SRV record that we find should have a "target" that points
        //    to another name within the DNS configuration, and that name should
        //    be one of the ones with a AAAA record pointing to either an
        //    Omicron zone or a global zone.
        //
        // 3. There is at least one SRV record for each service that we expect
        //    to appear in the representative system that we're working with.
        //
        // 4. Our out-of-service zone does *not* appear in the DNS config,
        //    neither with an AAAA record nor in an SRV record.
        //
        // 5. The boundary NTP zones' IP addresses are mapped to AAAA records in
        //    the special boundary DNS name (in addition to having their normal
        //    zone DNS name -> AAAA record from 1).
        //
        // Together, this tells us that we have SRV records for all services,
        // that those SRV records all point to at least one of the Omicron zones
        // for that service, and that we correctly ignored zones that were not
        // in service.

        // To start, we need a mapping from underlay IP to the corresponding
        // Omicron zone.
        let omicron_zones_by_ip: BTreeMap<_, _> = blueprint
            .all_omicron_zones(BlueprintZoneDisposition::is_in_service)
            .map(|(_, zone)| (zone.underlay_ip(), zone.id))
            .collect();
        println!("omicron zones by IP: {:#?}", omicron_zones_by_ip);

        // Check to see that the out-of-service zone was actually excluded.
        assert!(
            omicron_zones_by_ip.values().all(|id| *id != out_of_service_id)
        );

        // We also want a mapping from underlay IP to the corresponding switch
        // zone.  In this case, the value is the Scrimlet's sled id.
        let switch_sleds_by_ip: BTreeMap<_, _> = sleds_by_id
            .iter()
            .filter_map(|sled| {
                if sled.is_scrimlet() {
                    let sled_subnet =
                        sleds_by_id.get(&sled.id()).unwrap().subnet();
                    let switch_zone_ip = get_switch_zone_address(sled_subnet);
                    Some((switch_zone_ip, sled.id()))
                } else {
                    None
                }
            })
            .collect();

        // We also want a mapping from underlay IP to each sled global zone.
        // In this case, the value is the sled id.
        let all_sleds_by_ip: BTreeMap<_, _> = sleds_by_id
            .iter()
            .map(|sled| {
                let sled_subnet = sleds_by_id.get(&sled.id()).unwrap().subnet();
                let global_zone_ip = *get_sled_address(sled_subnet).ip();
                (global_zone_ip, sled.id())
            })
            .collect();

        // Prune the special boundary NTP DNS name out, collecting their IP
        // addresses, and build a list of expected SRV targets to ensure these
        // IPs show up both in the special boundary NTP DNS name and as their
        // normal SRV records.
        let boundary_ntp_ips = blueprint_dns_zone
            .records
            .remove(BOUNDARY_NTP_DNS_NAME)
            .expect("missing boundary NTP DNS name")
            .into_iter()
            .map(|record| match record {
                DnsRecord::Aaaa(ip) => ip,
                _ => panic!("expected AAAA record; got {record:?}"),
            });
        let mut expected_boundary_ntp_srv_targets = boundary_ntp_ips
            .map(|ip| {
                let Some(zone_id) = omicron_zones_by_ip.get(&ip) else {
                    panic!("did not find zone ID for boundary NTP IP {ip}");
                };
                let name = Host::Zone(Zone::Other(*zone_id)).fqdn();
                println!(
                    "Boundary NTP IP {ip} maps to expected \
                     SRV record target {name}"
                );
                name
            })
            .collect::<BTreeSet<_>>();

        // Now go through all the DNS names that have AAAA records and remove
        // any corresponding Omicron zone.  While doing this, construct a set of
        // the fully-qualified DNS names (i.e., with the zone name suffix
        // appended) that had AAAA records.  We'll use this later to make sure
        // all the SRV records' targets that we find are valid.  Some IPs may be
        // represented with multiple AAAA records, and not all AAAA records are
        // the target of a SRV.
        let mut expected_srv_targets: BTreeSet<_> = BTreeSet::new();
        let mut unaccounted_omicron_zones = omicron_zones_by_ip.clone();
        let mut unaccounted_switch_zones = switch_sleds_by_ip.clone();
        for (name, records) in &blueprint_dns_zone.records {
            let addrs: Vec<_> = records
                .iter()
                .filter_map(|dns_record| match dns_record {
                    DnsRecord::Aaaa(addr) => Some(addr),
                    _ => None,
                })
                .collect();
            for addr in addrs {
                if let Some(zone_id) = omicron_zones_by_ip.get(addr) {
                    unaccounted_omicron_zones.remove(addr);
                    println!(
                        "IP {} found in DNS corresponds with zone {}",
                        addr, zone_id
                    );
                    expected_srv_targets.insert(format!(
                        "{}.{}",
                        name, blueprint_dns_zone.zone_name
                    ));
                    continue;
                }

                if let Some(scrimlet_id) = switch_sleds_by_ip.get(addr) {
                    unaccounted_switch_zones.remove(addr);
                    println!(
                        "IP {} found in DNS corresponds with switch zone \
                        for Scrimlet {}",
                        addr, scrimlet_id
                    );
                    expected_srv_targets.insert(format!(
                        "{}.{}",
                        name, blueprint_dns_zone.zone_name
                    ));
                    continue;
                }

                if let Some(sled_id) = all_sleds_by_ip.get(addr) {
                    println!(
                        "IP {} found in DNS corresponds with global zone \
                        for sled {}",
                        addr, sled_id
                    );
                    expected_srv_targets.insert(format!(
                        "{}.{}",
                        name, blueprint_dns_zone.zone_name
                    ));
                    continue;
                }

                println!(
                    "note: found IP ({}) not corresponding to any \
                    Omicron zone, switch zone, or global zone \
                    (name {:?})",
                    addr, name
                );
            }
        }

        println!(
            "Omicron zones whose IPs were not found in DNS: {:?}",
            unaccounted_omicron_zones,
        );
        assert!(
            unaccounted_omicron_zones.is_empty(),
            "some Omicron zones' IPs were not found in DNS"
        );

        println!(
            "Scrimlets whose switch zone IPs were not found in DNS: {:?}",
            unaccounted_switch_zones,
        );
        assert!(
            unaccounted_switch_zones.is_empty(),
            "some switch zones' IPs were not found in DNS"
        );

        // Now go through all DNS names that have SRV records.  For each one,
        //
        // 1. If its name corresponds to the name of one of the SRV services
        //    that we expect the system to have, record that fact.  At the end
        //    we'll verify that we found at least one SRV record for each such
        //    service.
        //
        // 2. Make sure that the SRV record points at a name that we found in
        //    the previous pass (i.e., that corresponds to an Omicron zone).
        //
        // There are some ServiceNames missing here because they are not part of
        // our representative config (e.g., ClickhouseKeeper) or they don't
        // currently have DNS record at all (e.g., SledAgent, Maghemite, Mgd,
        // Tfport).
        let mut srv_kinds_expected = BTreeSet::from([
            ServiceName::Clickhouse,
            ServiceName::ClickhouseNative,
            ServiceName::Cockroach,
            ServiceName::InternalDns,
            ServiceName::ExternalDns,
            ServiceName::Nexus,
            ServiceName::Oximeter,
            ServiceName::Dendrite,
            ServiceName::CruciblePantry,
            ServiceName::BoundaryNtp,
            ServiceName::InternalNtp,
            ServiceName::RepoDepot,
        ]);

        for (name, records) in &blueprint_dns_zone.records {
            let mut this_kind = None;
            let kinds_left: Vec<_> =
                srv_kinds_expected.iter().copied().collect();
            for kind in kinds_left {
                if kind.dns_name() == *name {
                    srv_kinds_expected.remove(&kind);
                    this_kind = Some(kind);
                }
            }

            let srvs: Vec<_> = records
                .iter()
                .filter_map(|dns_record| match dns_record {
                    DnsRecord::Srv(srv) => Some(srv),
                    _ => None,
                })
                .collect();
            for srv in srvs {
                assert!(
                    expected_srv_targets.contains(&srv.target),
                    "found SRV record with target {:?} that does not \
                    correspond to a name that points to any Omicron zone",
                    srv.target
                );
                if this_kind == Some(ServiceName::BoundaryNtp) {
                    assert!(
                        expected_boundary_ntp_srv_targets.contains(&srv.target),
                        "found boundary NTP SRV record with target {:?} \
                        that does not correspond to an expected boundary \
                        NTP zone",
                        srv.target,
                    );
                    expected_boundary_ntp_srv_targets.remove(&srv.target);
                }
            }
        }

        println!("SRV kinds with no records found: {:?}", srv_kinds_expected);
        assert!(srv_kinds_expected.is_empty());

        println!(
            "Boundary NTP SRV targets not found: {:?}",
            expected_boundary_ntp_srv_targets
        );
        assert!(expected_boundary_ntp_srv_targets.is_empty());
    }

    #[tokio::test]
    async fn test_blueprint_external_dns_basic() {
        static TEST_NAME: &str = "test_blueprint_external_dns_basic";
        let logctx = test_setup_log(TEST_NAME);
        let system_builder = ExampleSystemBuilder::new(&logctx.log, TEST_NAME)
            .nsleds(5)
            .external_dns_count(3)
            .expect("can set external dns count");
        let external_dns_count = system_builder.get_external_dns_zones();
        let (_, mut blueprint) = system_builder.build();
        blueprint.internal_dns_version = Generation::new();
        blueprint.external_dns_version = Generation::new();

        let my_silo = Silo::new(params::SiloCreate {
            identity: IdentityMetadataCreateParams {
                name: "my-silo".parse().unwrap(),
                description: String::new(),
            },
            quotas: params::SiloQuotasCreate::empty(),
            discoverable: false,
            identity_mode: shared::SiloIdentityMode::SamlJit,
            admin_group_name: None,
            tls_certificates: vec![],
            mapped_fleet_roles: Default::default(),
        })
        .unwrap();

        // It shouldn't ever be possible to have no Silos at all, but at least
        // make sure we don't panic.
        let external_dns_zone = blueprint_external_dns_config(
            &blueprint,
            &[],
            String::from("oxide.test"),
        );
        assert_eq!(external_dns_zone.zone_name, "oxide.test");
        // We'll only have external DNS nameserver records - the A/AAAA records
        // for servers themselves, and NS records at the apex.
        let baseline_external_dns_names = external_dns_count + 1;
        // Note that `records` is a map of names to records for each name, so
        // we're asserting on the number of names here.
        assert_eq!(
            external_dns_zone.records.len(),
            baseline_external_dns_names
        );
        // Each nameserver has one A/AAAA record and an NS record at the apex.
        // These should be the only records in external DNS at this point.
        assert_eq!(
            external_dns_zone
                .records
                .values()
                .map(|recs| recs.len())
                .sum::<usize>(),
            external_dns_count * 2
        );

        use internal_dns_types::names::ZONE_APEX_NAME;
        let apex_records = external_dns_zone
            .records
            .get(ZONE_APEX_NAME)
            .expect("records are present for zone apex");
        assert_eq!(apex_records.len(), external_dns_count);
        for i in 0..external_dns_count {
            // The nameserver records have 1-indexed numbering, but we iterate
            // from 0. Add one to line up expectations for the test.
            let ns_name = format!("ns{}", i + 1);
            assert!(external_dns_zone.records.contains_key(&ns_name));
            assert_eq!(
                apex_records[i],
                DnsRecord::Ns(format!(
                    "{ns_name}.{}",
                    external_dns_zone.zone_name
                ))
            );
        }

        // Now check a more typical case.
        let external_dns_zone = blueprint_external_dns_config(
            &blueprint,
            std::slice::from_ref(my_silo.name()),
            String::from("oxide.test"),
        );
        assert_eq!(external_dns_zone.zone_name, String::from("oxide.test"));
        let records = &external_dns_zone.records;
        // One name for the silo, three for the nameservers, and one more for
        // the zone apex.
        let expected_dns_names = 1 + baseline_external_dns_names;
        assert_eq!(records.len(), expected_dns_names);
        let silo_records = records
            .get(&silo_dns_name(my_silo.name()))
            .expect("missing silo DNS records");

        // Helper for converting dns records for a given silo to IpAddrs. Below
        // we'll check about the Nexuses represented in a silo's DNS records.
        // These currently are the *only* records that can be present for a
        // silo's name. If that changes in the future, this section of the test
        // probably needs to be reworked.
        let records_to_ips = |silo_records: &Vec<_>| {
            let mut ips: Vec<_> = silo_records
                .into_iter()
                .map(|record| match record {
                    DnsRecord::A(v) => IpAddr::V4(*v),
                    DnsRecord::Aaaa(v) => IpAddr::V6(*v),
                    other @ DnsRecord::Srv(_) | other @ DnsRecord::Ns(_) => {
                        panic!("unexpected DNS record for silo: {other:?}")
                    }
                })
                .collect();
            ips.sort();
            ips
        };

        // Here we're hardcoding the contents of the example blueprint.  It
        // currently puts one Nexus zone on each sled.  If we change the example
        // blueprint, change the expected set of IPs here.
        let silo_record_ips: Vec<_> = records_to_ips(silo_records);
        assert_eq!(
            silo_record_ips,
            &[
                "192.0.2.2".parse::<IpAddr>().unwrap(),
                "192.0.2.3".parse::<IpAddr>().unwrap(),
                "192.0.2.4".parse::<IpAddr>().unwrap(),
                "192.0.2.5".parse::<IpAddr>().unwrap(),
                "192.0.2.6".parse::<IpAddr>().unwrap(),
            ]
        );

        // Change the zone disposition to expunged for the nexus zone on the
        // first sled. This should ensure we don't get an external DNS record
        // back for that sled.
        let bp_sled_config = &mut blueprint.sleds.values_mut().next().unwrap();
        let mut nexus_zone = bp_sled_config
            .zones
            .iter_mut()
            .find(|z| z.zone_type.is_nexus())
            .unwrap();
        nexus_zone.disposition = BlueprintZoneDisposition::Expunged {
            as_of_generation: Generation::new(),
            ready_for_cleanup: false,
        };
        mem::drop(nexus_zone);

        // Retrieve the DNS config based on the modified blueprint
        let external_dns_zone = blueprint_external_dns_config(
            &blueprint,
            std::slice::from_ref(my_silo.name()),
            String::from("oxide.test"),
        );
        let silo_records = &external_dns_zone
            .records
            .get(&silo_dns_name(my_silo.name()))
            .expect("missing silo DNS records");
        let silo_record_ips: Vec<_> = records_to_ips(silo_records);

        // We shouldn't see the excluded Nexus address
        assert_eq!(
            silo_record_ips,
            &[
                "192.0.2.3".parse::<IpAddr>().unwrap(),
                "192.0.2.4".parse::<IpAddr>().unwrap(),
                "192.0.2.5".parse::<IpAddr>().unwrap(),
                "192.0.2.6".parse::<IpAddr>().unwrap(),
            ]
        );

        logctx.cleanup_successful();
    }

    #[test]
    fn test_dns_compute_update() {
        let logctx = test_setup_log("dns_compute_update");

        // Start with an empty DNS config.  There's no database update needed
        // when updating the DNS config to itself.
        let dns_empty = &dns_config_empty().zones[0];
        match dns_compute_update(
            &logctx.log,
            DnsGroup::Internal,
            "test-suite".to_string(),
            "test-suite".to_string(),
            dns_empty,
            dns_empty,
        ) {
            Ok(None) => (),
            Err(error) => {
                panic!("unexpected error generating update: {:?}", error)
            }
            Ok(Some(diff)) => panic!("unexpected delta: {:?}", diff),
        };

        // Now let's do something a little less trivial.  Set up two slightly
        // different DNS configurations, compute the database update, and make
        // sure it matches what we expect.
        let dns_zone1 = DnsConfigZone {
            zone_name: "my-zone".to_string(),
            records: HashMap::from([
                ("ex1".to_string(), vec![DnsRecord::A(Ipv4Addr::LOCALHOST)]),
                (
                    "ex2".to_string(),
                    vec![DnsRecord::A("192.168.1.3".parse().unwrap())],
                ),
            ]),
        };

        let dns_zone2 = DnsConfigZone {
            zone_name: "my-zone".to_string(),
            records: HashMap::from([
                (
                    "ex2".to_string(),
                    vec![DnsRecord::A("192.168.1.4".parse().unwrap())],
                ),
                ("ex3".to_string(), vec![DnsRecord::A(Ipv4Addr::LOCALHOST)]),
            ]),
        };

        let update = dns_compute_update(
            &logctx.log,
            DnsGroup::Internal,
            "test-suite".to_string(),
            "test-suite".to_string(),
            &dns_zone1,
            &dns_zone2,
        )
        .expect("failed to compute update")
        .expect("unexpectedly produced no update");

        let mut removed: Vec<_> = update.names_removed().collect();
        removed.sort();
        assert_eq!(removed, vec!["ex1", "ex2"]);

        let mut added: Vec<_> = update.names_added().collect();
        added.sort_by_key(|n| n.0);
        assert_eq!(
            added,
            vec![
                (
                    "ex2",
                    [DnsRecord::A("192.168.1.4".parse().unwrap())].as_ref()
                ),
                ("ex3", [DnsRecord::A(Ipv4Addr::LOCALHOST)].as_ref()),
            ]
        );

        // Test the difference between two configs whose SRV records differ.
        let mut dns_zone1 = dns_zone1.clone();
        dns_zone1.records.insert(
            String::from("_nexus._tcp"),
            vec![
                DnsRecord::Srv(Srv {
                    port: 123,
                    prio: 1,
                    target: String::from("ex1.my-zone"),
                    weight: 2,
                }),
                DnsRecord::Srv(Srv {
                    port: 123,
                    prio: 1,
                    target: String::from("ex2.my-zone"),
                    weight: 2,
                }),
            ],
        );
        // A clone of the same one should of course be the same as the original.
        let mut dns_zone2 = dns_zone1.clone();
        let update = dns_compute_update(
            &logctx.log,
            DnsGroup::Internal,
            "test-suite".to_string(),
            "test-suite".to_string(),
            &dns_zone1,
            &dns_zone2,
        )
        .expect("failed to compute update");
        assert!(update.is_none());

        // If we shift the order of the items, it should still reflect no
        // changes.
        let records = dns_zone2.records.get_mut("_nexus._tcp").unwrap();
        records.rotate_left(1);
        assert!(records != dns_zone1.records.get("_nexus._tcp").unwrap());
        let update = dns_compute_update(
            &logctx.log,
            DnsGroup::Internal,
            "test-suite".to_string(),
            "test-suite".to_string(),
            &dns_zone1,
            &dns_zone2,
        )
        .expect("failed to compute update");
        assert!(update.is_none());

        // If we add another record, there should indeed be a new update.
        let records = dns_zone2.records.get_mut("_nexus._tcp").unwrap();
        records.push(DnsRecord::Srv(Srv {
            port: 123,
            prio: 1,
            target: String::from("ex3.my-zone"),
            weight: 2,
        }));
        let final_records = records.clone();

        let update = dns_compute_update(
            &logctx.log,
            DnsGroup::Internal,
            "test-suite".to_string(),
            "test-suite".to_string(),
            &dns_zone1,
            &dns_zone2,
        )
        .expect("failed to compute update")
        .expect("expected an update");

        assert_eq!(
            update.names_removed().collect::<Vec<_>>(),
            &["_nexus._tcp"]
        );
        assert_eq!(
            update.names_added().collect::<Vec<_>>(),
            &[("_nexus._tcp", final_records.as_slice())]
        );

        logctx.cleanup_successful();
    }

    fn diff_sole_zones<'a>(
        left: &'a DnsConfigParams,
        right: &'a DnsConfigParams,
    ) -> DnsDiff<'a> {
        let left_zone = left.sole_zone().unwrap();
        let right_zone = right.sole_zone().unwrap();
        DnsDiff::new(left_zone, right_zone).unwrap()
    }

    async fn fetch_all_service_ip_pool_ranges(
        datastore: &DataStore,
        opctx: &OpContext,
    ) -> Vec<nexus_db_model::IpPoolRange> {
        let service_pools = datastore
            .ip_pools_service_lookup_both_versions(&opctx)
            .await
            .expect("success looking up both versions of the service IP Pools");
        let mut ranges = datastore
            .ip_pool_list_ranges_batched(&opctx, &service_pools.ipv4.authz_pool)
            .await
            .expect("success listing IPv4 pool ranges");
        ranges.append(
            &mut datastore
                .ip_pool_list_ranges_batched(
                    &opctx,
                    &service_pools.ipv6.authz_pool,
                )
                .await
                .expect("success listing IPv6 pool ranges"),
        );
        ranges
    }

    // Tests end-to-end DNS behavior:
    //
    // - If we create a blueprint matching the current system, and then apply
    //   it, there are no changes to either internal or external DNS
    //
    // - If we create a Silo, DNS will be updated.  If we then re-execute the
    //   previous blueprint, again, there will be no new changes to DNS.
    //
    // - If we then generate a blueprint with a Nexus zone and execute the DNS
    //   part of that, then:
    //
    //   - internal DNS SRV record for _nexus._tcp is added
    //   - internal DNS AAAA record for the new zone is added
    //   - external DNS gets a A record for the new zone's external IP
    //
    // - If we subsequently create a new Silo, the new Silo's DNS record
    //   reflects the Nexus zone that was added.
    #[nexus_test(extra_sled_agents = 1)]
    async fn test_silos_external_dns_end_to_end(
        cptestctx: &ControlPlaneTestContext,
    ) {
        let nexus = &cptestctx.server.server_context().nexus;
        let datastore = nexus.datastore();
        let resolver = nexus.resolver();
        let log = &cptestctx.logctx.log;
        let opctx = OpContext::for_background(
            log.clone(),
            Arc::new(authz::Authz::new(log)),
            authn::Context::internal_api(),
            datastore.clone(),
        );

        // Fetch the initial contents of internal and external DNS.
        let dns_initial_internal = datastore
            .dns_config_read(&opctx, DnsGroup::Internal)
            .await
            .expect("fetching initial internal DNS");
        let dns_initial_external = datastore
            .dns_config_read(&opctx, DnsGroup::External)
            .await
            .expect("fetching initial external DNS");

        // Fetch the initial blueprint installed during rack initialization.
        let (_blueprint_target, mut blueprint) = datastore
            .blueprint_target_get_current_full(&opctx)
            .await
            .expect("failed to read current target blueprint");
        eprintln!("blueprint: {}", blueprint.display());
        // Override the CockroachDB settings so that we don't try to set them.
        blueprint.cockroachdb_setting_preserve_downgrade =
            CockroachDbPreserveDowngrade::DoNotModify;

        // Record the zpools so we don't fail to ensure datasets (unrelated to
        // DNS) during blueprint execution.
        let mut disk_test = DiskTest::new(&cptestctx).await;
        disk_test.add_blueprint_disks(&blueprint).await;

        // Now, execute the initial blueprint.
        let overrides = overridables_for_test(cptestctx);
        _ = realize_blueprint_and_expect(
            &opctx, datastore, resolver, &blueprint, &overrides,
        )
        .await;

        // DNS ought not to have changed.
        verify_dns_unchanged(
            &opctx,
            datastore,
            &dns_initial_internal,
            &dns_initial_external,
        )
        .await;

        // Create a Silo.  Make sure that external DNS is updated (and that
        // internal DNS is not).  Then make sure that if we execute the same
        // blueprint again, DNS does not change again (i.e., that it does not
        // revert somehow).
        let dns_latest_external = create_silo_and_verify_dns(
            cptestctx,
            &opctx,
            datastore,
            resolver,
            &blueprint,
            &overrides,
            "squidport",
            &dns_initial_internal,
            &dns_initial_external,
        )
        .await;

        // Now, go through the motions of provisioning a new Nexus zone.
        // We do this directly with BlueprintBuilder to avoid the planner
        // deciding to make other unrelated changes.
        let sled_rows = datastore
            .sled_list_all_batched(&opctx, SledFilter::Commissioned)
            .await
            .unwrap();
        let zpool_rows =
            datastore.zpool_list_all_external_batched(&opctx).await.unwrap();
        let ip_pool_range_rows =
            fetch_all_service_ip_pool_ranges(&datastore, &opctx).await;
        let active_nexus_zones = datastore
            .get_db_metadata_nexus_in_state(
                &opctx,
                &[DbMetadataNexusState::Active],
            )
            .await
            .internal_context("fetching active nexuses")
            .unwrap()
            .into_iter()
            .map(|z| z.nexus_id())
            .collect();
        let planning_input = {
            let mut builder = PlanningInputFromDb {
                sled_rows: &sled_rows,
                zpool_rows: &zpool_rows,
                ip_pool_range_rows: &ip_pool_range_rows,
                internal_dns_version: dns_initial_internal.generation.into(),
                external_dns_version: dns_latest_external.generation.into(),
                // These are not used because we're not actually going through
                // the planner.
                cockroachdb_settings: &CockroachDbSettings::empty(),
                external_ip_rows: &[],
                service_nic_rows: &[],
                target_boundary_ntp_zone_count: BOUNDARY_NTP_REDUNDANCY,
                target_nexus_zone_count: NEXUS_REDUNDANCY,
                target_internal_dns_zone_count: INTERNAL_DNS_REDUNDANCY,
                target_oximeter_zone_count: OXIMETER_REDUNDANCY,
                target_cockroachdb_zone_count: COCKROACHDB_REDUNDANCY,
                target_cockroachdb_cluster_version:
                    CockroachDbClusterVersion::POLICY,
                target_crucible_pantry_zone_count: CRUCIBLE_PANTRY_REDUNDANCY,
                clickhouse_policy: None,
                oximeter_read_policy: OximeterReadPolicy::new(1),
                tuf_repo: TufRepoPolicy::initial(),
                old_repo: TufRepoPolicy::initial(),
<<<<<<< HEAD
                chicken_switches: PlannerChickenSwitches::default(),
                active_nexus_zones,
                not_yet_nexus_zones: Vec::new(),
=======
                planner_config: PlannerConfig::default(),
>>>>>>> 056829ff
                log,
            }
            .build()
            .unwrap()
            .into_builder();

            // We'll need another (fake) external IP for this new Nexus.
            builder
                .policy_mut()
                .service_ip_pool_ranges
                .push(IpRange::from(IpAddr::V4(Ipv4Addr::LOCALHOST)));

            builder.build()
        };
        let collection = CollectionBuilder::new("test").build();
        let mut builder = BlueprintBuilder::new_based_on(
            &log,
            &blueprint,
            &planning_input,
            &collection,
            "test suite",
            PlannerRng::from_entropy(),
        )
        .unwrap();
        let sled_id =
            blueprint.sleds().next().expect("expected at least one sled");
        builder
            .sled_add_zone_nexus(
                sled_id,
                BlueprintZoneImageSource::InstallDataset,
            )
            .unwrap();
        let blueprint2 = builder.build();
        eprintln!("blueprint2: {}", blueprint2.display());
        // Figure out the id of the new zone.
        let zones_before = blueprint
            .all_omicron_zones(BlueprintZoneDisposition::any)
            .filter_map(|(_, z)| z.zone_type.is_nexus().then_some(z.id))
            .collect::<BTreeSet<_>>();
        let zones_after = blueprint2
            .all_omicron_zones(BlueprintZoneDisposition::any)
            .filter_map(|(_, z)| z.zone_type.is_nexus().then_some(z.id))
            .collect::<BTreeSet<_>>();
        let new_zones: Vec<_> = zones_after.difference(&zones_before).collect();
        assert_eq!(new_zones.len(), 1);
        let new_zone_id = *new_zones[0];

        // Set this blueprint as the current target.  We set it to disabled
        // because we're controlling the execution directly here.  But we need
        // to do this so that silo creation sees the change.
        datastore
            .blueprint_insert(&opctx, &blueprint2)
            .await
            .expect("failed to save blueprint to database");
        datastore
            .blueprint_target_set_current(
                &opctx,
                BlueprintTarget {
                    target_id: blueprint2.id,
                    enabled: false,
                    time_made_target: chrono::Utc::now(),
                },
            )
            .await
            .expect("failed to set blueprint as target");

        _ = realize_blueprint_and_expect(
            &opctx,
            datastore,
            resolver,
            &blueprint2,
            &overrides,
        )
        .await;

        // Now fetch DNS again.  Both should have changed this time.
        let dns_latest_internal = datastore
            .dns_config_read(&opctx, DnsGroup::Internal)
            .await
            .expect("fetching latest internal DNS");

        assert_eq!(
            dns_latest_internal.generation,
            dns_initial_internal.generation.next(),
        );

        let diff = diff_sole_zones(&dns_initial_internal, &dns_latest_internal);
        // There should be one new AAAA record for the zone itself.
        let new_records: Vec<_> = diff.names_added().collect();
        let (new_name, &[DnsRecord::Aaaa(_)]) = new_records[0] else {
            panic!("did not find expected AAAA record for new Nexus zone");
        };
        let new_zone_host = internal_dns_types::config::Host::for_zone(
            internal_dns_types::config::Zone::Other(new_zone_id),
        );
        assert!(new_zone_host.fqdn().starts_with(new_name));

        // Nothing was removed.
        assert!(diff.names_removed().next().is_none());

        // The SRV record for Nexus itself ought to have changed, growing one
        // more record -- for the new AAAA record above.
        let changed: Vec<_> = diff.names_changed().collect();
        assert_eq!(changed.len(), 1);
        let (name, old_records, new_records) = changed[0];
        assert_eq!(name, ServiceName::Nexus.dns_name());
        let new_srv = subset_plus_one(old_records, new_records);
        let DnsRecord::Srv(new_srv) = new_srv else {
            panic!("expected SRV record, found {:?}", new_srv);
        };
        assert_eq!(new_srv.target, new_zone_host.fqdn());

        // As for external DNS: all existing names ought to have been changed,
        // gaining a new A record for the new host.
        let dns_previous_external = dns_latest_external;
        let dns_latest_external = datastore
            .dns_config_read(&opctx, DnsGroup::External)
            .await
            .expect("fetching latest external DNS");
        assert_eq!(
            dns_latest_external.generation,
            dns_previous_external.generation.next(),
        );
        let diff =
            diff_sole_zones(&dns_previous_external, &dns_latest_external);
        assert!(diff.names_added().next().is_none());
        assert!(diff.names_removed().next().is_none());
        let changed: Vec<_> = diff.names_changed().collect();
        for (name, old_records, new_records) in changed {
            // These are Silo names and end with ".sys".
            assert!(name.ends_with(".sys"));
            // We can't really tell which one points to what, especially in the
            // test suite where all Nexus zones use localhost for their external
            // IP.  All we can tell is that there's one new one.
            assert_eq!(old_records.len() + 1, new_records.len());
        }

        // If we execute it again, we should see no more changes.
        _ = realize_blueprint_and_expect(
            &opctx,
            datastore,
            resolver,
            &blueprint2,
            &overrides,
        )
        .await;
        verify_dns_unchanged(
            &opctx,
            datastore,
            &dns_latest_internal,
            &dns_latest_external,
        )
        .await;

        // Now create another Silo and verify the changes to DNS.
        // This ensures that the "create Silo" path picks up Nexus instances
        // that exist only in Reconfigurator, not the services table.
        let dns_latest_external = create_silo_and_verify_dns(
            &cptestctx,
            &opctx,
            datastore,
            resolver,
            &blueprint2,
            &overrides,
            "tickety-boo",
            &dns_latest_internal,
            &dns_latest_external,
        )
        .await;

        // One more time, make sure that executing the blueprint does not do
        // anything.
        _ = realize_blueprint_and_expect(
            &opctx,
            datastore,
            resolver,
            &blueprint2,
            &overrides,
        )
        .await;
        verify_dns_unchanged(
            &opctx,
            datastore,
            &dns_latest_internal,
            &dns_latest_external,
        )
        .await;
    }

    fn subset_plus_one<'a, T: std::fmt::Debug + Ord + Eq>(
        list1: &'a [T],
        list2: &'a [T],
    ) -> &'a T {
        let set: BTreeSet<_> = list1.into_iter().collect();
        let mut extra = Vec::with_capacity(1);
        for item in list2 {
            if !set.contains(&item) {
                extra.push(item);
            }
        }

        if extra.len() != 1 {
            panic!(
                "expected list2 to have one extra element:\n\
                list1: {:?}\n\
                list2: {:?}\n
                extra: {:?}\n",
                list1, list2, extra
            );
        }

        extra.into_iter().next().unwrap()
    }

    #[allow(clippy::too_many_arguments)]
    async fn create_silo_and_verify_dns(
        cptestctx: &ControlPlaneTestContext,
        opctx: &OpContext,
        datastore: &DataStore,
        resolver: &Resolver,
        blueprint: &Blueprint,
        overrides: &Overridables,
        silo_name: &str,
        old_internal: &DnsConfigParams,
        old_external: &DnsConfigParams,
    ) -> DnsConfigParams {
        // Create a Silo.  Make sure that external DNS is updated (and that
        // internal DNS is not).  This is tested elsewhere already but really we
        // want to make sure that if we then execute the blueprint again, DNS
        // does not change _again_ (i.e., does not somehow revert).
        let silo = create_silo(
            &cptestctx.external_client,
            silo_name,
            false,
            shared::SiloIdentityMode::SamlJit,
        )
        .await;

        let dns_latest_internal = datastore
            .dns_config_read(&opctx, DnsGroup::Internal)
            .await
            .expect("fetching latest internal DNS");
        assert_eq!(old_internal.generation, dns_latest_internal.generation);
        let dns_latest_external = datastore
            .dns_config_read(&opctx, DnsGroup::External)
            .await
            .expect("fetching latest external DNS");
        assert_eq!(
            old_external.generation.next(),
            dns_latest_external.generation
        );

        // Specifically, there should be one new name (for the new Silo).
        let diff = diff_sole_zones(&old_external, &dns_latest_external);
        assert!(diff.names_removed().next().is_none());
        assert!(diff.names_changed().next().is_none());
        let added = diff.names_added().collect::<Vec<_>>();
        assert_eq!(added.len(), 1);
        let (new_name, new_records) = added[0];
        assert_eq!(new_name, silo_dns_name(&silo.identity.name));
        // And it should have the same IP addresses as all of the other Silos.
        for (prior_record_name, prior_records) in
            old_external.zones[0].records.iter()
        {
            // Only some records in the external zone are for Silos, though.
            if prior_record_name.ends_with(".sys") {
                assert_eq!(
                    new_records, prior_records,
                    "new silo ({new_name}) DNS records differ from \
                    another silo ({prior_record_name})"
                );
            }
        }

        // If we execute the blueprint, DNS should not be changed.
        _ = realize_blueprint_and_expect(
            &opctx, datastore, resolver, &blueprint, &overrides,
        )
        .await;
        let dns_latest_internal = datastore
            .dns_config_read(&opctx, DnsGroup::Internal)
            .await
            .expect("fetching latest internal DNS");
        let dns_latest_external = datastore
            .dns_config_read(&opctx, DnsGroup::External)
            .await
            .expect("fetching latest external DNS");
        assert_eq!(old_internal.generation, dns_latest_internal.generation);
        assert_eq!(
            old_external.generation.next(),
            dns_latest_external.generation
        );

        dns_latest_external
    }

    async fn verify_dns_unchanged(
        opctx: &OpContext,
        datastore: &DataStore,
        old_internal: &DnsConfigParams,
        old_external: &DnsConfigParams,
    ) {
        let dns_latest_internal = datastore
            .dns_config_read(&opctx, DnsGroup::Internal)
            .await
            .expect("fetching latest internal DNS");
        let dns_latest_external = datastore
            .dns_config_read(&opctx, DnsGroup::External)
            .await
            .expect("fetching latest external DNS");

        assert_eq!(old_internal.generation, dns_latest_internal.generation);
        assert_eq!(old_external.generation, dns_latest_external.generation);
    }
}<|MERGE_RESOLUTION|>--- conflicted
+++ resolved
@@ -1538,13 +1538,9 @@
                 oximeter_read_policy: OximeterReadPolicy::new(1),
                 tuf_repo: TufRepoPolicy::initial(),
                 old_repo: TufRepoPolicy::initial(),
-<<<<<<< HEAD
-                chicken_switches: PlannerChickenSwitches::default(),
+                planner_config: PlannerConfig::default(),
                 active_nexus_zones,
                 not_yet_nexus_zones: Vec::new(),
-=======
-                planner_config: PlannerConfig::default(),
->>>>>>> 056829ff
                 log,
             }
             .build()
