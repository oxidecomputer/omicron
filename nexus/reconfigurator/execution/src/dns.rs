--- conflicted
+++ resolved
@@ -29,19 +29,11 @@
 use omicron_common::api::external::Name;
 use omicron_common::bail_unless;
 use omicron_uuid_kinds::GenericUuid;
-<<<<<<< HEAD
-=======
 use omicron_uuid_kinds::SledUuid;
->>>>>>> 00971809
 use slog::{debug, info, o};
 use std::collections::BTreeMap;
 use std::collections::HashMap;
 use std::net::IpAddr;
-<<<<<<< HEAD
-use uuid::Uuid;
-=======
-use std::net::SocketAddrV6;
->>>>>>> 00971809
 
 pub(crate) async fn deploy_dns(
     opctx: &OpContext,
@@ -508,13 +500,9 @@
     use omicron_common::api::external::Generation;
     use omicron_common::api::external::IdentityMetadataCreateParams;
     use omicron_test_utils::dev::test_setup_log;
-<<<<<<< HEAD
     use omicron_uuid_kinds::GenericUuid;
     use omicron_uuid_kinds::OmicronZoneUuid;
-    use omicron_uuid_kinds::SledUuid;
     use std::collections::BTreeMap;
-=======
->>>>>>> 00971809
     use std::collections::BTreeSet;
     use std::collections::HashMap;
     use std::net::IpAddr;
