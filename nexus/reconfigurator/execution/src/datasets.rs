--- conflicted
+++ resolved
@@ -167,16 +167,9 @@
         let address = bp_dataset.address;
         let dataset = Dataset::new(
             id.into_untyped_uuid(),
-<<<<<<< HEAD
             bp_dataset.pool.id().into_untyped_uuid(),
             address,
-            kind.clone().into(),
-            kind.zone_name(),
-=======
-            pool_id.into_untyped_uuid(),
-            Some(address),
             kind.clone(),
->>>>>>> 5a91c8f7
         );
         datastore.dataset_upsert(dataset).await.with_context(|| {
             format!("failed to upsert dataset record for dataset {id}")
