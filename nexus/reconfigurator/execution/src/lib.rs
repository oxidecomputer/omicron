// This Source Code Form is subject to the terms of the Mozilla Public
// License, v. 2.0. If a copy of the MPL was not distributed with this
// file, You can obtain one at https://mozilla.org/MPL/2.0/.

//! Execution of Nexus blueprints
//!
//! See `nexus_reconfigurator_planning` crate-level docs for background.

use anyhow::{Context, anyhow};
use internal_dns_resolver::Resolver;
use nexus_db_queries::context::OpContext;
use nexus_db_queries::db::DataStore;
use nexus_types::deployment::Blueprint;
use nexus_types::deployment::PendingMgsUpdate;
use nexus_types::deployment::SledFilter;
use nexus_types::deployment::execution::{
    ComponentRegistrar, Event, ExecutionComponent, ExecutionStepId,
    Overridables, ReconfiguratorExecutionSpec, SharedStepHandle, Sled,
    StepHandle, StepResult, UpdateEngine,
};
use nexus_types::identity::Asset;
use nexus_types::inventory::BaseboardId;
use omicron_uuid_kinds::GenericUuid;
use omicron_uuid_kinds::OmicronZoneUuid;
use omicron_uuid_kinds::SledUuid;
use slog::info;
use slog_error_chain::InlineErrorChain;
use std::collections::BTreeMap;
use std::sync::Arc;
use tokio::sync::mpsc;
use tokio::sync::watch;
use update_engine::StepSuccess;
use update_engine::StepWarning;
use update_engine::merge_anyhow_list;

mod clickhouse;
mod cockroachdb;
mod dns;
mod omicron_physical_disks;
mod omicron_sled_config;
mod omicron_zones;
mod sagas;
mod sled_state;
#[cfg(test)]
mod test_utils;

/// Encapsulates arguments used for [`realize_blueprint`]
///
/// You probably want to start with `RequiredRealizeArgs` and use the
/// builder-like methods to tweak it as required.
pub struct RealizeArgs<'a> {
    pub opctx: &'a OpContext,
    pub datastore: &'a DataStore,
    pub resolver: &'a Resolver,
    pub blueprint: &'a Blueprint,
    pub nexus_id: Option<OmicronZoneUuid>,
    pub creator: OmicronZoneUuid,
    pub sender: mpsc::Sender<Event>,
    pub overrides: Option<&'a Overridables>,
}

impl<'a> RealizeArgs<'a> {
    /// See [`Overridables`]
    ///
    /// If not specified, no overrides are in place during blueprint execution.
    pub fn with_overrides(
        mut self,
        overrides: &'a Overridables,
    ) -> RealizeArgs<'a> {
        self.overrides = Some(overrides);
        self
    }

    /// Specifies the `creator` field used when Nexus creates various kinds of
    /// database records
    ///
    /// This generally matches the current Nexus's id.  It's generally only used
    /// for debugging.
    pub fn with_creator(mut self, creator: OmicronZoneUuid) -> RealizeArgs<'a> {
        self.creator = creator;
        self
    }

    /// Specifies that we're running as a real Nexus with id `nexus_id`
    ///
    /// This enables some steps of blueprint execution that currently assume
    /// it's running a valid Nexus.
    pub fn as_nexus(mut self, nexus_id: OmicronZoneUuid) -> RealizeArgs<'a> {
        self.nexus_id = Some(nexus_id);
        self
    }
}

/// Encapsulates all of the required arguments for [`realize_blueprint`]
///
/// You'll need to convert this to a [`RealizeArgs`] to use it with
/// `realize_blueprint()`.  You can also use the builder-like `with_*` methods
/// to tweak this as you do so.
pub struct RequiredRealizeArgs<'a> {
    pub opctx: &'a OpContext,
    pub datastore: &'a DataStore,
    pub resolver: &'a Resolver,
    pub creator: OmicronZoneUuid,
    pub blueprint: &'a Blueprint,
    pub sender: mpsc::Sender<Event>,
}

impl<'a> From<RequiredRealizeArgs<'a>> for RealizeArgs<'a> {
    fn from(value: RequiredRealizeArgs<'a>) -> Self {
        RealizeArgs {
            opctx: value.opctx,
            datastore: value.datastore,
            resolver: value.resolver,
            blueprint: value.blueprint,
            creator: value.creator,
            nexus_id: None,
            sender: value.sender,
            overrides: None,
        }
    }
}

impl<'a> RequiredRealizeArgs<'a> {
    /// See [`RealizeArgs::with_overrides()`]
    pub fn with_overrides(
        self,
        overrides: &'a Overridables,
    ) -> RealizeArgs<'a> {
        RealizeArgs::from(self).with_overrides(overrides)
    }

    /// See [`RealizeArgs::as_nexus()`]
    pub fn as_nexus(self, nexus_id: OmicronZoneUuid) -> RealizeArgs<'a> {
        RealizeArgs::from(self).as_nexus(nexus_id)
    }
}

/// The result of calling [`realize_blueprint`].
#[derive(Debug)]
#[must_use = "the output of realize_blueprint should probably be used"]
pub struct RealizeBlueprintOutput {
    /// Whether any sagas need to be reassigned to a new Nexus.
    pub needs_saga_recovery: bool,
}

/// Make one attempt to realize the given blueprint, meaning to take actions to
/// alter the real system to match the blueprint
///
/// The assumption is that callers are running this periodically or in a loop to
/// deal with transient errors or changes in the underlying system state.
pub async fn realize_blueprint(
<<<<<<< HEAD
    opctx: &OpContext,
    datastore: &DataStore,
    resolver: &Resolver,
    blueprint: &Blueprint,
    nexus_id: OmicronZoneUuid,
    // XXX-dap all these BaseboardIds in maps ought to be Arcs
    mgs_updates: watch::Sender<BTreeMap<BaseboardId, PendingMgsUpdate>>,
    sender: mpsc::Sender<Event>,
=======
    exec_ctx: RealizeArgs<'_>,
>>>>>>> 8608b75f
) -> Result<RealizeBlueprintOutput, anyhow::Error> {
    let RealizeArgs {
        opctx,
        datastore,
        resolver,
        blueprint,
        nexus_id,
<<<<<<< HEAD
        mgs_updates,
        &Default::default(),
=======
        creator,
>>>>>>> 8608b75f
        sender,
        overrides,
    } = exec_ctx;

<<<<<<< HEAD
pub async fn realize_blueprint_with_overrides(
    opctx: &OpContext,
    datastore: &DataStore,
    resolver: &Resolver,
    blueprint: &Blueprint,
    nexus_id: OmicronZoneUuid,
    mgs_updates: watch::Sender<BTreeMap<BaseboardId, PendingMgsUpdate>>,
    overrides: &Overridables,
    sender: mpsc::Sender<Event>,
) -> Result<RealizeBlueprintOutput, anyhow::Error> {
=======
>>>>>>> 8608b75f
    let opctx = opctx.child(BTreeMap::from([(
        "comment".to_string(),
        blueprint.comment.clone(),
    )]));

    info!(
        opctx.log,
        "attempting to realize blueprint";
        "blueprint_id" => %blueprint.id
    );

    let engine = UpdateEngine::new(&opctx.log, sender);

    register_zone_external_networking_step(
        &engine.for_component(ExecutionComponent::ExternalNetworking),
        &opctx,
        datastore,
        blueprint,
    );

    let sled_list = register_sled_list_step(
        &engine.for_component(ExecutionComponent::SledList),
        &opctx,
        datastore,
    )
    .into_shared();

    register_deploy_sled_configs_step(
        &engine.for_component(ExecutionComponent::SledAgent),
        &opctx,
        blueprint,
        sled_list.clone(),
    );

    register_plumb_firewall_rules_step(
        &engine.for_component(ExecutionComponent::FirewallRules),
        &opctx,
        datastore,
    );

    register_dns_records_step(
        &engine.for_component(ExecutionComponent::Dns),
        &opctx,
        datastore,
        blueprint,
        creator,
        overrides.unwrap_or(&*overridables::DEFAULT),
        sled_list.clone(),
    );

    register_cleanup_expunged_zones_step(
        &engine.for_component(ExecutionComponent::OmicronZones),
        &opctx,
        datastore,
        resolver,
        blueprint,
    );

    register_decommission_sleds_step(
        &engine.for_component(ExecutionComponent::OmicronZones),
        &opctx,
        datastore,
        blueprint,
    );

    register_decommission_disks_step(
        &engine.for_component(ExecutionComponent::PhysicalDisks),
        &opctx,
        datastore,
        blueprint,
    );

    register_deploy_clickhouse_cluster_nodes_step(
        &engine.for_component(ExecutionComponent::Clickhouse),
        &opctx,
        blueprint,
    );

    register_deploy_clickhouse_single_node_step(
        &engine.for_component(ExecutionComponent::Clickhouse),
        &opctx,
        blueprint,
    );

    register_support_bundle_failure_step(
        &engine.for_component(ExecutionComponent::SupportBundles),
        &opctx,
        datastore,
        blueprint,
        nexus_id,
    );

    let reassign_saga_output = register_reassign_sagas_step(
        &engine.for_component(ExecutionComponent::OmicronZones),
        &opctx,
        datastore,
        blueprint,
        nexus_id,
    );

    register_cockroachdb_settings_step(
        &engine.for_component(ExecutionComponent::Cockroach),
        &opctx,
        datastore,
        blueprint,
    );

    register_mgs_update_step(
        &engine.for_component(ExecutionComponent::MgsUpdates),
        blueprint,
        mgs_updates,
    );

    // All steps are registered, so execute the engine.
    let result = engine.execute().await?;

    let needs_saga_recovery =
        reassign_saga_output.into_value(result.token()).await;

    Ok(RealizeBlueprintOutput { needs_saga_recovery })
}

// Convert a `Result<(), anyhow::Error>` into a `StepResult` containing either a
// `StepSuccess` or `StepWarning`.
//
// Most steps use this to avoid stopping execution at the errored step, which
// would prevent other independent steps after the errored step from executing.
fn map_err_to_step_warning(
    res: Result<(), anyhow::Error>,
) -> StepResult<(), ReconfiguratorExecutionSpec> {
    match res {
        Ok(_) => StepSuccess::new(()).build(),
        Err(e) => StepWarning::new((), format!("{e:#}")).build(),
    }
}

/// We explicitly don't continue with execution after this step. It only talks
/// to CRDB, and if nexus cannot talk to CRDB, we probably shouldn't continue.
fn register_zone_external_networking_step<'a>(
    registrar: &ComponentRegistrar<'_, 'a>,
    opctx: &'a OpContext,
    datastore: &'a DataStore,
    blueprint: &'a Blueprint,
) {
    // Deallocate external networking resources for non-externally-reachable
    // zones first. This will allow external networking resource allocation to
    // succeed if we are swapping an external IP between two zones (e.g., moving
    // a specific external IP from an old external DNS zone to a new one).
    registrar
        .new_step(
            ExecutionStepId::Ensure,
            "Ensure external networking resources",
            async move |_cx| {
                datastore
                    .blueprint_ensure_external_networking_resources(
                        opctx, blueprint,
                    )
                    .await
                    .map_err(|err| anyhow!(err))?;

                StepSuccess::new(()).into()
            },
        )
        .register();
}

fn register_support_bundle_failure_step<'a>(
    registrar: &ComponentRegistrar<'_, 'a>,
    opctx: &'a OpContext,
    datastore: &'a DataStore,
    blueprint: &'a Blueprint,
    nexus_id: Option<OmicronZoneUuid>,
) {
    registrar
        .new_step(
            ExecutionStepId::Cleanup,
            "Mark support bundles as failed if they rely on \
             an expunged disk or sled",
            async move |_cx| {
                let Some(nexus_id) = nexus_id else {
                    return StepSkipped::new((), "not running as Nexus").into();
                };

                let res = match datastore
                    .support_bundle_fail_expunged(opctx, blueprint, nexus_id)
                    .await
                {
                    Ok(report) => StepSuccess::new(())
                        .with_message(format!(
                            "support bundle expunge report: {report:?}"
                        ))
                        .build(),
                    Err(err) => StepWarning::new((), err.to_string()).build(),
                };
                Ok(res)
            },
        )
        .register();
}

fn register_sled_list_step<'a>(
    registrar: &ComponentRegistrar<'_, 'a>,
    opctx: &'a OpContext,
    datastore: &'a DataStore,
) -> StepHandle<Arc<BTreeMap<SledUuid, Sled>>> {
    registrar
        .new_step(ExecutionStepId::Fetch, "Fetch sled list", async move |_cx| {
            let sleds_by_id: BTreeMap<SledUuid, _> = datastore
                .sled_list_all_batched(opctx, SledFilter::InService)
                .await
                .context("listing all sleds")?
                .into_iter()
                .map(|db_sled| {
                    (SledUuid::from_untyped_uuid(db_sled.id()), db_sled.into())
                })
                .collect();

            StepSuccess::new(Arc::new(sleds_by_id)).into()
        })
        .register()
}

fn register_deploy_sled_configs_step<'a>(
    registrar: &ComponentRegistrar<'_, 'a>,
    opctx: &'a OpContext,
    blueprint: &'a Blueprint,
    sleds: SharedStepHandle<Arc<BTreeMap<SledUuid, Sled>>>,
) {
    registrar
        .new_step(
            ExecutionStepId::Ensure,
            "Deploy sled configs",
            async move |cx| {
                let sleds_by_id = sleds.into_value(cx.token()).await;
                let res = omicron_sled_config::deploy_sled_configs(
                    opctx,
                    &sleds_by_id,
                    &blueprint.sleds,
                )
                .await
                .map_err(merge_anyhow_list);
                Ok(map_err_to_step_warning(res))
            },
        )
        .register();
}

fn register_plumb_firewall_rules_step<'a>(
    registrar: &ComponentRegistrar<'_, 'a>,
    opctx: &'a OpContext,
    datastore: &'a DataStore,
) {
    // After deploying omicron zones, we may need to refresh OPTE service
    // firewall rules. This is an idempotent operation, so we don't attempt to
    // optimize out calling it in unnecessary cases, although it is only needed
    // in cases where we've changed the set of services on one or more sleds.
    //
    // TODO-cleanup: We should trigger the `service-firewall-rules` RPW here
    // instead of doing this ourselves.
    registrar
        .new_step(
            ExecutionStepId::Ensure,
            "Plumb service firewall rules",
            async move |_cx| {
                let res = nexus_networking::plumb_service_firewall_rules(
                    datastore,
                    opctx,
                    &[],
                    opctx,
                    &opctx.log,
                )
                .await
                .context("failed to plumb service firewall rules to sleds");
                Ok(map_err_to_step_warning(res))
            },
        )
        .register();
}

fn register_dns_records_step<'a>(
    registrar: &ComponentRegistrar<'_, 'a>,
    opctx: &'a OpContext,
    datastore: &'a DataStore,
    blueprint: &'a Blueprint,
    creator: OmicronZoneUuid,
    overrides: &'a Overridables,
    sleds: SharedStepHandle<Arc<BTreeMap<SledUuid, Sled>>>,
) {
    registrar
        .new_step(
            ExecutionStepId::Ensure,
            "Deploy DNS records",
            async move |cx| {
                let sleds_by_id = sleds.into_value(cx.token()).await;

                let res = dns::deploy_dns(
                    opctx,
                    datastore,
                    creator.to_string(),
                    blueprint,
                    &sleds_by_id,
                    overrides,
                )
                .await
                .map_err(|e| anyhow!("{}", InlineErrorChain::new(&e)));
                Ok(map_err_to_step_warning(res))
            },
        )
        .register();
}

fn register_cleanup_expunged_zones_step<'a>(
    registrar: &ComponentRegistrar<'_, 'a>,
    opctx: &'a OpContext,
    datastore: &'a DataStore,
    resolver: &'a Resolver,
    blueprint: &'a Blueprint,
) {
    registrar
        .new_step(
            ExecutionStepId::Cleanup,
            "Cleanup expunged zones",
            async move |_cx| {
                let res = omicron_zones::clean_up_expunged_zones(
                    opctx, datastore, resolver, blueprint,
                )
                .await
                .map_err(merge_anyhow_list);
                Ok(map_err_to_step_warning(res))
            },
        )
        .register();
}

fn register_decommission_sleds_step<'a>(
    registrar: &ComponentRegistrar<'_, 'a>,
    opctx: &'a OpContext,
    datastore: &'a DataStore,
    blueprint: &'a Blueprint,
) {
    registrar
        .new_step(
            ExecutionStepId::Cleanup,
            "Decommission sleds",
            async move |_cx| {
                let res =
                    sled_state::decommission_sleds(opctx, datastore, blueprint)
                        .await
                        .map_err(merge_anyhow_list);
                Ok(map_err_to_step_warning(res))
            },
        )
        .register();
}

fn register_decommission_disks_step<'a>(
    registrar: &ComponentRegistrar<'_, 'a>,
    opctx: &'a OpContext,
    datastore: &'a DataStore,
    blueprint: &'a Blueprint,
) {
    registrar
        .new_step(
            ExecutionStepId::Cleanup,
            "Decommission expunged disks",
            async move |_cx| {
                let res = omicron_physical_disks::decommission_expunged_disks(
                    opctx, datastore, blueprint,
                )
                .await
                .map_err(merge_anyhow_list);
                Ok(map_err_to_step_warning(res))
            },
        )
        .register();
}

fn register_deploy_clickhouse_cluster_nodes_step<'a>(
    registrar: &ComponentRegistrar<'_, 'a>,
    opctx: &'a OpContext,
    blueprint: &'a Blueprint,
) {
    registrar
        .new_step(
            ExecutionStepId::Ensure,
            "Deploy clickhouse cluster nodes",
            async move |_cx| {
                if let Some(clickhouse_cluster_config) =
                    &blueprint.clickhouse_cluster_config
                {
                    let res = clickhouse::deploy_nodes(
                        opctx,
                        blueprint,
                        &clickhouse_cluster_config,
                    )
                    .await
                    .map_err(merge_anyhow_list);
                    return Ok(map_err_to_step_warning(res));
                }

                StepSuccess::new(()).into()
            },
        )
        .register();
}

fn register_deploy_clickhouse_single_node_step<'a>(
    registrar: &ComponentRegistrar<'_, 'a>,
    opctx: &'a OpContext,
    blueprint: &'a Blueprint,
) {
    registrar
        .new_step(
            ExecutionStepId::Ensure,
            "Deploy single-node clickhouse cluster",
            async move |_cx| {
                let res =
                    clickhouse::deploy_single_node(opctx, blueprint).await;
                Ok(map_err_to_step_warning(res))
            },
        )
        .register();
}

// Returns a boolean indicating whether saga recovery is needed.
fn register_reassign_sagas_step<'a>(
    registrar: &ComponentRegistrar<'_, 'a>,
    opctx: &'a OpContext,
    datastore: &'a DataStore,
    blueprint: &'a Blueprint,
    nexus_id: Option<OmicronZoneUuid>,
) -> StepHandle<bool> {
    registrar
        .new_step(
            ExecutionStepId::Cleanup,
            "Reassign sagas",
            async move |_cx| {
                let Some(nexus_id) = nexus_id else {
                    return StepSkipped::new(false, "not running as Nexus")
                        .into();
                };

                // For any expunged Nexus zones, re-assign in-progress sagas to
                // some other Nexus.  If this fails for some reason, it doesn't
                // affect anything else.
                let sec_id = nexus_db_model::SecId::from(nexus_id);
                let reassigned = sagas::reassign_sagas_from_expunged(
                    opctx, datastore, blueprint, sec_id,
                )
                .await
                .context("failed to re-assign sagas");
                match reassigned {
                    Ok(needs_saga_recovery) => {
                        Ok(StepSuccess::new(needs_saga_recovery).build())
                    }
                    Err(error) => {
                        Ok(StepWarning::new(false, error.to_string()).build())
                    }
                }
            },
        )
        .register()
}

fn register_cockroachdb_settings_step<'a>(
    registrar: &ComponentRegistrar<'_, 'a>,
    opctx: &'a OpContext,
    datastore: &'a DataStore,
    blueprint: &'a Blueprint,
) {
    registrar
        .new_step(
            ExecutionStepId::Ensure,
            "Ensure CockroachDB settings",
            async move |_cx| {
                let res =
                    cockroachdb::ensure_settings(opctx, datastore, blueprint)
                        .await;
                Ok(map_err_to_step_warning(res))
            },
        )
        .register();
}

fn register_mgs_update_step<'a>(
    registrar: &ComponentRegistrar<'_, 'a>,
    blueprint: &'a Blueprint,
    sender: watch::Sender<BTreeMap<BaseboardId, PendingMgsUpdate>>,
) {
    registrar
        .new_step(
            ExecutionStepId::Ensure,
            "Kick off MGS-managed updates",
            move |_cx| async move {
                let result =
                    sender.send(blueprint.pending_mgs_updates.clone()).context(
                        "failed to send to MgsUpdateDriver on watch channel",
                    );
                Ok(map_err_to_step_warning(result))
            },
        )
        .register();
}<|MERGE_RESOLUTION|>--- conflicted
+++ resolved
@@ -13,6 +13,8 @@
 use nexus_types::deployment::Blueprint;
 use nexus_types::deployment::PendingMgsUpdate;
 use nexus_types::deployment::SledFilter;
+use nexus_types::deployment::execution::StepSkipped;
+use nexus_types::deployment::execution::overridables;
 use nexus_types::deployment::execution::{
     ComponentRegistrar, Event, ExecutionComponent, ExecutionStepId,
     Overridables, ReconfiguratorExecutionSpec, SharedStepHandle, Sled,
@@ -57,6 +59,7 @@
     pub creator: OmicronZoneUuid,
     pub sender: mpsc::Sender<Event>,
     pub overrides: Option<&'a Overridables>,
+    pub mgs_updates: watch::Sender<BTreeMap<BaseboardId, PendingMgsUpdate>>,
 }
 
 impl<'a> RealizeArgs<'a> {
@@ -103,6 +106,8 @@
     pub creator: OmicronZoneUuid,
     pub blueprint: &'a Blueprint,
     pub sender: mpsc::Sender<Event>,
+    // XXX-dap all these BaseboardIds in maps ought to be Arcs
+    pub mgs_updates: watch::Sender<BTreeMap<BaseboardId, PendingMgsUpdate>>,
 }
 
 impl<'a> From<RequiredRealizeArgs<'a>> for RealizeArgs<'a> {
@@ -116,6 +121,7 @@
             nexus_id: None,
             sender: value.sender,
             overrides: None,
+            mgs_updates: value.mgs_updates,
         }
     }
 }
@@ -149,18 +155,7 @@
 /// The assumption is that callers are running this periodically or in a loop to
 /// deal with transient errors or changes in the underlying system state.
 pub async fn realize_blueprint(
-<<<<<<< HEAD
-    opctx: &OpContext,
-    datastore: &DataStore,
-    resolver: &Resolver,
-    blueprint: &Blueprint,
-    nexus_id: OmicronZoneUuid,
-    // XXX-dap all these BaseboardIds in maps ought to be Arcs
-    mgs_updates: watch::Sender<BTreeMap<BaseboardId, PendingMgsUpdate>>,
-    sender: mpsc::Sender<Event>,
-=======
     exec_ctx: RealizeArgs<'_>,
->>>>>>> 8608b75f
 ) -> Result<RealizeBlueprintOutput, anyhow::Error> {
     let RealizeArgs {
         opctx,
@@ -168,29 +163,12 @@
         resolver,
         blueprint,
         nexus_id,
-<<<<<<< HEAD
-        mgs_updates,
-        &Default::default(),
-=======
         creator,
->>>>>>> 8608b75f
         sender,
         overrides,
+        mgs_updates,
     } = exec_ctx;
 
-<<<<<<< HEAD
-pub async fn realize_blueprint_with_overrides(
-    opctx: &OpContext,
-    datastore: &DataStore,
-    resolver: &Resolver,
-    blueprint: &Blueprint,
-    nexus_id: OmicronZoneUuid,
-    mgs_updates: watch::Sender<BTreeMap<BaseboardId, PendingMgsUpdate>>,
-    overrides: &Overridables,
-    sender: mpsc::Sender<Event>,
-) -> Result<RealizeBlueprintOutput, anyhow::Error> {
-=======
->>>>>>> 8608b75f
     let opctx = opctx.child(BTreeMap::from([(
         "comment".to_string(),
         blueprint.comment.clone(),
