// This Source Code Form is subject to the terms of the Mozilla Public
// License, v. 2.0. If a copy of the MPL was not distributed with this
// file, You can obtain one at https://mozilla.org/MPL/2.0/.

//! Execution of Nexus blueprints
//!
//! See `nexus_reconfigurator_planning` crate-level docs for background.

use anyhow::{anyhow, Context};
use internal_dns_resolver::Resolver;
use nexus_db_queries::context::OpContext;
use nexus_db_queries::db::DataStore;
use nexus_types::deployment::execution::*;
use nexus_types::deployment::Blueprint;
use nexus_types::deployment::BlueprintZoneFilter;
use nexus_types::deployment::SledFilter;
use nexus_types::external_api::views::SledState;
use nexus_types::identity::Asset;
use omicron_uuid_kinds::GenericUuid;
use omicron_uuid_kinds::OmicronZoneUuid;
use omicron_uuid_kinds::SledUuid;
use omicron_zones::DeployZonesDone;
use slog::info;
use slog_error_chain::InlineErrorChain;
use std::collections::BTreeMap;
use std::sync::Arc;
use tokio::sync::mpsc;
use update_engine::merge_anyhow_list;
use update_engine::StepSuccess;
use update_engine::StepWarning;

mod clickhouse;
mod cockroachdb;
mod datasets;
mod dns;
mod omicron_physical_disks;
mod omicron_zones;
mod sagas;
mod sled_state;
#[cfg(test)]
mod test_utils;

/// The result of calling [`realize_blueprint`] or
/// [`realize_blueprint_with_overrides`].
#[derive(Debug)]
#[must_use = "the output of realize_blueprint should probably be used"]
pub struct RealizeBlueprintOutput {
    /// Whether any sagas need to be reassigned to a new Nexus.
    pub needs_saga_recovery: bool,
}

/// Make one attempt to realize the given blueprint, meaning to take actions to
/// alter the real system to match the blueprint
///
/// The assumption is that callers are running this periodically or in a loop to
/// deal with transient errors or changes in the underlying system state.
pub async fn realize_blueprint(
    opctx: &OpContext,
    datastore: &DataStore,
    resolver: &Resolver,
    blueprint: &Blueprint,
    nexus_id: OmicronZoneUuid,
    sender: mpsc::Sender<Event>,
) -> Result<RealizeBlueprintOutput, anyhow::Error> {
    realize_blueprint_with_overrides(
        opctx,
        datastore,
        resolver,
        blueprint,
        nexus_id,
        &Default::default(),
        sender,
    )
    .await
}

pub async fn realize_blueprint_with_overrides(
    opctx: &OpContext,
    datastore: &DataStore,
    resolver: &Resolver,
    blueprint: &Blueprint,
    nexus_id: OmicronZoneUuid,
    overrides: &Overridables,
    sender: mpsc::Sender<Event>,
) -> Result<RealizeBlueprintOutput, anyhow::Error> {
    let opctx = opctx.child(BTreeMap::from([(
        "comment".to_string(),
        blueprint.comment.clone(),
    )]));

    info!(
        opctx.log,
        "attempting to realize blueprint";
        "blueprint_id" => %blueprint.id
    );

    let engine = UpdateEngine::new(&opctx.log, sender);

    register_zone_external_networking_step(
        &engine.for_component(ExecutionComponent::ExternalNetworking),
        &opctx,
        datastore,
        blueprint,
    );

    let sled_list = register_sled_list_step(
        &engine.for_component(ExecutionComponent::SledList),
        &opctx,
        datastore,
    )
    .into_shared();

    register_deploy_disks_step(
        &engine.for_component(ExecutionComponent::PhysicalDisks),
        &opctx,
        blueprint,
        sled_list.clone(),
    );

    register_deploy_datasets_step(
        &engine.for_component(ExecutionComponent::Datasets),
        &opctx,
        blueprint,
        sled_list.clone(),
    );

    let deploy_zones_done = register_deploy_zones_step(
        &engine.for_component(ExecutionComponent::OmicronZones),
        &opctx,
        blueprint,
        sled_list.clone(),
    );

    register_plumb_firewall_rules_step(
        &engine.for_component(ExecutionComponent::FirewallRules),
        &opctx,
        datastore,
    );

    register_dns_records_step(
        &engine.for_component(ExecutionComponent::Dns),
        &opctx,
        datastore,
        blueprint,
        nexus_id,
        overrides,
        sled_list.clone(),
    );

    let deploy_zones_done = register_cleanup_expunged_zones_step(
        &engine.for_component(ExecutionComponent::OmicronZones),
        &opctx,
        datastore,
        resolver,
        blueprint,
        deploy_zones_done,
    );

    register_decommission_sleds_step(
        &engine.for_component(ExecutionComponent::OmicronZones),
        &opctx,
        datastore,
        blueprint,
    );

    register_decommission_disks_step(
        &engine.for_component(ExecutionComponent::PhysicalDisks),
        &opctx,
        datastore,
        blueprint,
    );

    register_deploy_clickhouse_cluster_nodes_step(
        &engine.for_component(ExecutionComponent::Clickhouse),
        &opctx,
        blueprint,
    );

    register_deploy_clickhouse_single_node_step(
        &engine.for_component(ExecutionComponent::Clickhouse),
        &opctx,
        blueprint,
    );

    let deploy_zones_done = register_support_bundle_failure_step(
        &engine.for_component(ExecutionComponent::SupportBundles),
        &opctx,
        datastore,
        blueprint,
        nexus_id,
        deploy_zones_done,
    );

    let reassign_saga_output = register_reassign_sagas_step(
        &engine.for_component(ExecutionComponent::OmicronZones),
        &opctx,
        datastore,
        blueprint,
        nexus_id,
        deploy_zones_done,
    );

    let register_cockroach_output = register_cockroachdb_settings_step(
        &engine.for_component(ExecutionComponent::Cockroach),
        &opctx,
        datastore,
        blueprint,
    );

    let output = register_finalize_step(
        &engine.for_component(ExecutionComponent::Cockroach),
        reassign_saga_output,
        register_cockroach_output,
    );

    // All steps are registered, so execute the engine.
    let result = engine.execute().await?;

    Ok(output.into_value(result.token()).await)
}

// Convert a `Result<(), anyhow::Error>` nto a `StepResult` containing either a
// `StepSuccess` or `StepWarning` and wrap it in `Result::Ok`.
//
// This is necessary because we never want to return an error from execution.
// Doing so stops execution at the errored step and prevents other independent
// steps after the errored step from executing.
fn result_to_step_result(
    res: Result<(), anyhow::Error>,
) -> Result<StepResult<(), ReconfiguratorExecutionSpec>, anyhow::Error> {
    match res {
        Ok(_) => Ok(StepSuccess::new(()).build()),
        Err(e) => Ok(StepWarning::new((), e.to_string()).build()),
    }
}

/// We explicitly don't continue with execution after this step. It only talks
/// to CRDB, and if nexus cannot talk to CRDB, we probably shouldn't continue.
fn register_zone_external_networking_step<'a>(
    registrar: &ComponentRegistrar<'_, 'a>,
    opctx: &'a OpContext,
    datastore: &'a DataStore,
    blueprint: &'a Blueprint,
) {
    // Deallocate external networking resources for non-externally-reachable
    // zones first. This will allow external networking resource allocation to
    // succeed if we are swapping an external IP between two zones (e.g., moving
    // a specific external IP from an old external DNS zone to a new one).
    registrar
        .new_step(
            ExecutionStepId::Ensure,
            "Ensure external networking resources",
            move |_cx| async move {
                datastore
                    .blueprint_ensure_external_networking_resources(
                        &opctx, blueprint,
                    )
                    .await
                    .map_err(|err| anyhow!(err))?;

                StepSuccess::new(()).into()
            },
        )
        .register();
}

fn register_support_bundle_failure_step<'a>(
    registrar: &ComponentRegistrar<'_, 'a>,
    opctx: &'a OpContext,
    datastore: &'a DataStore,
    blueprint: &'a Blueprint,
    nexus_id: OmicronZoneUuid,
    deploy_zones_done: StepHandle<DeployZonesDone>,
) -> StepHandle<DeployZonesDone> {
    registrar
        .new_step(
            ExecutionStepId::Ensure,
            "Mark support bundles as failed if they rely on an expunged disk or sled",
<<<<<<< HEAD
            move |_cx| async move {
                let res = datastore
=======
            move |cx| async move {
                let done = deploy_zones_done.into_value(cx.token()).await;
                datastore
>>>>>>> 80dac52e
                    .support_bundle_fail_expunged(
                        &opctx, blueprint, nexus_id
                    )
                    .await
<<<<<<< HEAD
                    .map_err(|err| anyhow!(err)).map(|_| ());
                result_to_step_result(res)
=======
                    .map_err(|err| anyhow!(err))?;

                StepSuccess::new(done).into()
>>>>>>> 80dac52e
            },
        )
        .register()
}

fn register_sled_list_step<'a>(
    registrar: &ComponentRegistrar<'_, 'a>,
    opctx: &'a OpContext,
    datastore: &'a DataStore,
) -> StepHandle<Arc<BTreeMap<SledUuid, Sled>>> {
    registrar
        .new_step(
            ExecutionStepId::Fetch,
            "Fetch sled list",
            move |_cx| async move {
                let sleds_by_id: BTreeMap<SledUuid, _> = datastore
                    .sled_list_all_batched(&opctx, SledFilter::InService)
                    .await
                    .context("listing all sleds")?
                    .into_iter()
                    .map(|db_sled| {
                        (
                            SledUuid::from_untyped_uuid(db_sled.id()),
                            db_sled.into(),
                        )
                    })
                    .collect();

                StepSuccess::new(Arc::new(sleds_by_id)).into()
            },
        )
        .register()
}

fn register_deploy_disks_step<'a>(
    registrar: &ComponentRegistrar<'_, 'a>,
    opctx: &'a OpContext,
    blueprint: &'a Blueprint,
    sleds: SharedStepHandle<Arc<BTreeMap<SledUuid, Sled>>>,
) {
    registrar
        .new_step(
            ExecutionStepId::Ensure,
            "Deploy physical disks",
            move |cx| async move {
                let sleds_by_id = sleds.into_value(cx.token()).await;
                let res = omicron_physical_disks::deploy_disks(
                    &opctx,
                    &sleds_by_id,
                    &blueprint.blueprint_disks,
                )
                .await
                .map_err(merge_anyhow_list);
                result_to_step_result(res)
            },
        )
        .register();
}

fn register_deploy_datasets_step<'a>(
    registrar: &ComponentRegistrar<'_, 'a>,
    opctx: &'a OpContext,
    blueprint: &'a Blueprint,
    sleds: SharedStepHandle<Arc<BTreeMap<SledUuid, Sled>>>,
) {
    registrar
        .new_step(
            ExecutionStepId::Ensure,
            "Deploy datasets",
            move |cx| async move {
                let sleds_by_id = sleds.into_value(cx.token()).await;
                let res = datasets::deploy_datasets(
                    &opctx,
                    &sleds_by_id,
                    &blueprint.blueprint_datasets,
                )
                .await
                .map_err(merge_anyhow_list);
                result_to_step_result(res)
            },
        )
        .register();
}

fn register_deploy_zones_step<'a>(
    registrar: &ComponentRegistrar<'_, 'a>,
    opctx: &'a OpContext,
    blueprint: &'a Blueprint,
    sleds: SharedStepHandle<Arc<BTreeMap<SledUuid, Sled>>>,
) -> StepHandle<DeployZonesDone> {
    registrar
        .new_step(
            ExecutionStepId::Ensure,
            "Deploy Omicron zones",
            move |cx| async move {
                let sleds_by_id = sleds.into_value(cx.token()).await;
<<<<<<< HEAD
                let res = omicron_zones::deploy_zones(
=======
                let done = omicron_zones::deploy_zones(
>>>>>>> 80dac52e
                    &opctx,
                    &sleds_by_id,
                    &blueprint.blueprint_zones,
                )
                .await
<<<<<<< HEAD
                .map_err(merge_anyhow_list);
                result_to_step_result(res)
=======
                .map_err(merge_anyhow_list)?;

                StepSuccess::new(done).into()
>>>>>>> 80dac52e
            },
        )
        .register()
}

fn register_plumb_firewall_rules_step<'a>(
    registrar: &ComponentRegistrar<'_, 'a>,
    opctx: &'a OpContext,
    datastore: &'a DataStore,
) {
    // After deploying omicron zones, we may need to refresh OPTE service
    // firewall rules. This is an idempotent operation, so we don't attempt to
    // optimize out calling it in unnecessary cases, although it is only needed
    // in cases where we've changed the set of services on one or more sleds.
    //
    // TODO-cleanup: We should trigger the `service-firewall-rules` RPW here
    // instead of doing this ourselves.
    registrar
        .new_step(
            ExecutionStepId::Ensure,
            "Plumb service firewall rules",
            move |_cx| async move {
                let res = nexus_networking::plumb_service_firewall_rules(
                    datastore,
                    &opctx,
                    &[],
                    &opctx,
                    &opctx.log,
                )
                .await
                .context("failed to plumb service firewall rules to sleds");
                result_to_step_result(res)
            },
        )
        .register();
}

fn register_dns_records_step<'a>(
    registrar: &ComponentRegistrar<'_, 'a>,
    opctx: &'a OpContext,
    datastore: &'a DataStore,
    blueprint: &'a Blueprint,
    nexus_id: OmicronZoneUuid,
    overrides: &'a Overridables,
    sleds: SharedStepHandle<Arc<BTreeMap<SledUuid, Sled>>>,
) {
    registrar
        .new_step(
            ExecutionStepId::Ensure,
            "Deploy DNS records",
            move |cx| async move {
                let sleds_by_id = sleds.into_value(cx.token()).await;

                let res = dns::deploy_dns(
                    &opctx,
                    datastore,
                    nexus_id.to_string(),
                    blueprint,
                    &sleds_by_id,
                    overrides,
                )
                .await
                .map_err(|e| anyhow!("{}", InlineErrorChain::new(&e)));
                result_to_step_result(res)
            },
        )
        .register();
}

fn register_cleanup_expunged_zones_step<'a>(
    registrar: &ComponentRegistrar<'_, 'a>,
    opctx: &'a OpContext,
    datastore: &'a DataStore,
    resolver: &'a Resolver,
    blueprint: &'a Blueprint,
    deploy_zones_done: StepHandle<DeployZonesDone>,
) -> StepHandle<DeployZonesDone> {
    registrar
        .new_step(
            ExecutionStepId::Remove,
            "Cleanup expunged zones",
<<<<<<< HEAD
            move |_cx| async move {
                let res = omicron_zones::clean_up_expunged_zones(
=======
            move |cx| async move {
                let done = deploy_zones_done.into_value(cx.token()).await;
                omicron_zones::clean_up_expunged_zones(
>>>>>>> 80dac52e
                    &opctx,
                    datastore,
                    resolver,
                    blueprint.all_omicron_zones(BlueprintZoneFilter::Expunged),
                    &done,
                )
                .await
<<<<<<< HEAD
                .map_err(merge_anyhow_list);
                result_to_step_result(res)
=======
                .map_err(merge_anyhow_list)?;

                StepSuccess::new(done).into()
>>>>>>> 80dac52e
            },
        )
        .register()
}

fn register_decommission_sleds_step<'a>(
    registrar: &ComponentRegistrar<'_, 'a>,
    opctx: &'a OpContext,
    datastore: &'a DataStore,
    blueprint: &'a Blueprint,
) {
    registrar
        .new_step(
            ExecutionStepId::Remove,
            "Decommission sleds",
            move |_cx| async move {
                let res = sled_state::decommission_sleds(
                    &opctx,
                    datastore,
                    blueprint
                        .sled_state
                        .iter()
                        .filter(|&(_, &state)| {
                            state == SledState::Decommissioned
                        })
                        .map(|(&sled_id, _)| sled_id),
                )
                .await
                .map_err(merge_anyhow_list);
                result_to_step_result(res)
            },
        )
        .register();
}

fn register_decommission_disks_step<'a>(
    registrar: &ComponentRegistrar<'_, 'a>,
    opctx: &'a OpContext,
    datastore: &'a DataStore,
    blueprint: &'a Blueprint,
) {
    registrar
        .new_step(
            ExecutionStepId::Remove,
            "Decommission expunged disks",
            move |_cx| async move {
                let res = omicron_physical_disks::decommission_expunged_disks(
                    &opctx,
                    datastore,
                    blueprint
                        .all_decommisioned_disks()
                        .map(|(sled_id, config)| (sled_id, config.id)),
                )
                .await
                .map_err(merge_anyhow_list);
                result_to_step_result(res)
            },
        )
        .register();
}

fn register_deploy_clickhouse_cluster_nodes_step<'a>(
    registrar: &ComponentRegistrar<'_, 'a>,
    opctx: &'a OpContext,
    blueprint: &'a Blueprint,
) {
    registrar
        .new_step(
            ExecutionStepId::Ensure,
            "Deploy clickhouse cluster nodes",
            move |_cx| async move {
                if let Some(clickhouse_cluster_config) =
                    &blueprint.clickhouse_cluster_config
                {
                    let res = clickhouse::deploy_nodes(
                        &opctx,
                        &blueprint.blueprint_zones,
                        &clickhouse_cluster_config,
                    )
                    .await
                    .map_err(merge_anyhow_list);
                    return result_to_step_result(res);
                }

                StepSuccess::new(()).into()
            },
        )
        .register();
}

fn register_deploy_clickhouse_single_node_step<'a>(
    registrar: &ComponentRegistrar<'_, 'a>,
    opctx: &'a OpContext,
    blueprint: &'a Blueprint,
) {
    registrar
        .new_step(
            ExecutionStepId::Ensure,
            "Deploy single-node clickhouse cluster",
            move |_cx| async move {
                let res = clickhouse::deploy_single_node(
                    &opctx,
                    &blueprint.blueprint_zones,
                )
                .await;
                result_to_step_result(res)
            },
        )
        .register();
}

#[derive(Debug)]
struct ReassignSagaOutput {
    needs_saga_recovery: bool,
    error: Option<anyhow::Error>,
}

fn register_reassign_sagas_step<'a>(
    registrar: &ComponentRegistrar<'_, 'a>,
    opctx: &'a OpContext,
    datastore: &'a DataStore,
    blueprint: &'a Blueprint,
    nexus_id: OmicronZoneUuid,
    deploy_zones_done: StepHandle<DeployZonesDone>,
) -> StepHandle<ReassignSagaOutput> {
    // For this and subsequent steps, we'll assume that any errors that we
    // encounter do *not* require stopping execution.  We'll just accumulate
    // them and return them all at the end.
    //
    // TODO We should probably do this with more of the errors above, too.
    registrar
        .new_step(
            ExecutionStepId::Ensure,
            "Reassign sagas",
            move |cx| async move {
                let done = deploy_zones_done.into_value(cx.token()).await;

                // For any expunged Nexus zones, re-assign in-progress sagas to
                // some other Nexus.  If this fails for some reason, it doesn't
                // affect anything else.
                let sec_id = nexus_db_model::SecId::from(nexus_id);
                let reassigned = sagas::reassign_sagas_from_expunged(
                    &opctx, datastore, blueprint, sec_id, &done,
                )
                .await
                .context("failed to re-assign sagas");
                match reassigned {
                    Ok(needs_saga_recovery) => {
                        let output = ReassignSagaOutput {
                            needs_saga_recovery,
                            error: None,
                        };
                        StepSuccess::new(output).into()
                    }
                    Err(error) => {
                        // We treat errors as non-fatal here, but we still want
                        // to log them. It's okay to just log the message here
                        // without the chain of sources, since we collect the
                        // full chain in the last step
                        // (`register_finalize_step`).
                        let message = error.to_string();
                        let output = ReassignSagaOutput {
                            needs_saga_recovery: false,
                            error: Some(error),
                        };
                        StepWarning::new(output, message).into()
                    }
                }
            },
        )
        .register()
}

fn register_cockroachdb_settings_step<'a>(
    registrar: &ComponentRegistrar<'_, 'a>,
    opctx: &'a OpContext,
    datastore: &'a DataStore,
    blueprint: &'a Blueprint,
) -> StepHandle<Option<anyhow::Error>> {
    registrar
        .new_step(
            ExecutionStepId::Ensure,
            "Ensure CockroachDB settings",
            move |_cx| async move {
                if let Err(error) =
                    cockroachdb::ensure_settings(&opctx, datastore, blueprint)
                        .await
                {
                    // We treat errors as non-fatal here, but we still want to
                    // log them. It's okay to just log the message here without
                    // the chain of sources, since we collect the full chain in
                    // the last step (`register_finalize_step`).
                    let message = error.to_string();
                    StepWarning::new(Some(error), message).into()
                } else {
                    StepSuccess::new(None).into()
                }
            },
        )
        .register()
}

fn register_finalize_step(
    registrar: &ComponentRegistrar<'_, '_>,
    reassign_saga_output: StepHandle<ReassignSagaOutput>,
    register_cockroach_output: StepHandle<Option<anyhow::Error>>,
) -> StepHandle<RealizeBlueprintOutput> {
    registrar
        .new_step(
            ExecutionStepId::Finalize,
            "Finalize and check for errors",
            move |cx| async move {
                let reassign_saga_output =
                    reassign_saga_output.into_value(cx.token()).await;
                let register_cockroach_output =
                    register_cockroach_output.into_value(cx.token()).await;

                let mut errors = Vec::new();
                if let Some(error) = register_cockroach_output {
                    errors.push(error);
                }
                if let Some(error) = reassign_saga_output.error {
                    errors.push(error);
                }

                if errors.is_empty() {
                    StepSuccess::new(RealizeBlueprintOutput {
                        needs_saga_recovery: reassign_saga_output
                            .needs_saga_recovery,
                    })
                    .into()
                } else {
                    Err(merge_anyhow_list(errors))
                }
            },
        )
        .register()
}<|MERGE_RESOLUTION|>--- conflicted
+++ resolved
@@ -276,26 +276,16 @@
         .new_step(
             ExecutionStepId::Ensure,
             "Mark support bundles as failed if they rely on an expunged disk or sled",
-<<<<<<< HEAD
-            move |_cx| async move {
-                let res = datastore
-=======
             move |cx| async move {
                 let done = deploy_zones_done.into_value(cx.token()).await;
                 datastore
->>>>>>> 80dac52e
                     .support_bundle_fail_expunged(
                         &opctx, blueprint, nexus_id
                     )
                     .await
-<<<<<<< HEAD
-                    .map_err(|err| anyhow!(err)).map(|_| ());
-                result_to_step_result(res)
-=======
                     .map_err(|err| anyhow!(err))?;
 
                 StepSuccess::new(done).into()
->>>>>>> 80dac52e
             },
         )
         .register()
@@ -392,24 +382,15 @@
             "Deploy Omicron zones",
             move |cx| async move {
                 let sleds_by_id = sleds.into_value(cx.token()).await;
-<<<<<<< HEAD
-                let res = omicron_zones::deploy_zones(
-=======
                 let done = omicron_zones::deploy_zones(
->>>>>>> 80dac52e
                     &opctx,
                     &sleds_by_id,
                     &blueprint.blueprint_zones,
                 )
                 .await
-<<<<<<< HEAD
-                .map_err(merge_anyhow_list);
-                result_to_step_result(res)
-=======
                 .map_err(merge_anyhow_list)?;
 
                 StepSuccess::new(done).into()
->>>>>>> 80dac52e
             },
         )
         .register()
@@ -491,14 +472,9 @@
         .new_step(
             ExecutionStepId::Remove,
             "Cleanup expunged zones",
-<<<<<<< HEAD
-            move |_cx| async move {
-                let res = omicron_zones::clean_up_expunged_zones(
-=======
             move |cx| async move {
                 let done = deploy_zones_done.into_value(cx.token()).await;
                 omicron_zones::clean_up_expunged_zones(
->>>>>>> 80dac52e
                     &opctx,
                     datastore,
                     resolver,
@@ -506,14 +482,9 @@
                     &done,
                 )
                 .await
-<<<<<<< HEAD
-                .map_err(merge_anyhow_list);
-                result_to_step_result(res)
-=======
                 .map_err(merge_anyhow_list)?;
 
                 StepSuccess::new(done).into()
->>>>>>> 80dac52e
             },
         )
         .register()
