// This Source Code Form is subject to the terms of the Mozilla Public
// License, v. 2.0. If a copy of the MPL was not distributed with this
// file, You can obtain one at https://mozilla.org/MPL/2.0/.

//! Manages deployment of Omicron zones to Sled Agents

use crate::Sled;
use anyhow::Context;
use anyhow::anyhow;
use anyhow::bail;
use cockroach_admin_client::types::NodeDecommission;
use cockroach_admin_client::types::NodeId;
use futures::StreamExt;
use futures::stream;
use internal_dns_resolver::Resolver;
use internal_dns_types::names::ServiceName;
use nexus_db_queries::context::OpContext;
use nexus_db_queries::db::DataStore;
use nexus_db_queries::db::datastore::CollectorReassignment;
use nexus_types::deployment::BlueprintZoneConfig;
use nexus_types::deployment::BlueprintZoneDisposition;
use nexus_types::deployment::BlueprintZoneType;
use nexus_types::deployment::BlueprintZonesConfig;
use omicron_common::address::COCKROACH_ADMIN_PORT;
use omicron_uuid_kinds::GenericUuid;
use omicron_uuid_kinds::OmicronZoneUuid;
use omicron_uuid_kinds::SledUuid;
use slog::Logger;
use slog::info;
use slog::warn;
use slog_error_chain::InlineErrorChain;
use std::collections::BTreeMap;
use std::net::SocketAddr;
use std::net::SocketAddrV6;

/// Typestate indicating that the deploy disks step was performed.
#[derive(Debug)]
#[must_use = "token indicating completion of deploy_zones"]
pub(crate) struct DeployZonesDone(());

/// Idempotently ensure that the specified Omicron zones are deployed to the
/// corresponding sleds
pub(crate) async fn deploy_zones<'a, I>(
    opctx: &OpContext,
    sleds_by_id: &BTreeMap<SledUuid, Sled>,
    zones: I,
) -> Result<DeployZonesDone, Vec<anyhow::Error>>
where
    I: Iterator<Item = (SledUuid, &'a BlueprintZonesConfig)>,
{
    let errors: Vec<_> = stream::iter(zones)
        .filter_map(|(sled_id, config)| async move {
            let db_sled = match sleds_by_id.get(&sled_id) {
                Some(sled) => sled,
                None => {
                    if config.are_all_zones_expunged() {
                        info!(
                            opctx.log,
                            "Skipping zone deployment to expunged sled";
                            "sled_id" => %sled_id
                        );
                        return None;
                    }
                    let err = anyhow!("sled not found in db list: {sled_id}");
                    warn!(opctx.log, "{err:#}");
                    return Some(err);
                }
            };

            let client = nexus_networking::sled_client_from_address(
                sled_id.into_untyped_uuid(),
                db_sled.sled_agent_address(),
                &opctx.log,
            );
            let omicron_zones =
                config.clone().into_running_omicron_zones_config();
            let result = client
                .omicron_zones_put(&omicron_zones)
                .await
                .with_context(|| {
                    format!(
                        "Failed to put {omicron_zones:#?} to sled {sled_id}"
                    )
                });
            match result {
                Err(error) => {
                    warn!(opctx.log, "{error:#}");
                    Some(error)
                }
                Ok(_) => {
                    info!(
                        opctx.log,
                        "Successfully deployed zones for sled agent";
                        "sled_id" => %sled_id,
                        "generation" => %config.generation,
                    );
                    None
                }
            }
        })
        .collect()
        .await;

    if errors.is_empty() { Ok(DeployZonesDone(())) } else { Err(errors) }
}

/// Idempontently perform any cleanup actions necessary for expunged zones.
pub(crate) async fn clean_up_expunged_zones<R: CleanupResolver>(
    opctx: &OpContext,
    datastore: &DataStore,
    resolver: &R,
    expunged_zones: impl Iterator<Item = (SledUuid, &BlueprintZoneConfig)>,
    _deploy_zones_done: &DeployZonesDone,
) -> Result<(), Vec<anyhow::Error>> {
    let errors: Vec<anyhow::Error> = stream::iter(expunged_zones)
        .filter_map(|(sled_id, config)| async move {
            // We expect to only be called with expunged zones; skip any with a
            // different disposition.
            //
            // TODO We should be looking at `ready_for_cleanup` here! But
            // currently the planner never sets it to true, so we're dependent
            // on `DeployZonesDone` instead.
            if !matches!(
                config.disposition,
                BlueprintZoneDisposition::Expunged { .. }
            ) {
                return None;
            }

            let log = opctx.log.new(slog::o!(
                "sled_id" => sled_id.to_string(),
                "zone_id" => config.id.to_string(),
                "zone_type" => config.zone_type.kind().report_str(),
            ));

            let result = match &config.zone_type {
                // Zones which need no cleanup work after expungement.
                BlueprintZoneType::Nexus(_) => None,

                // Zones which need cleanup after expungement.
                BlueprintZoneType::CockroachDb(_) => Some(
                    decommission_cockroachdb_node(
                        opctx, datastore, resolver, config.id, &log,
                    )
                    .await,
                ),
                BlueprintZoneType::Oximeter(_) => Some(
                    oximeter_cleanup(opctx, datastore, config.id, &log).await,
                ),

                // Zones that may or may not need cleanup work - we haven't
                // gotten to these yet!
                BlueprintZoneType::BoundaryNtp(_)
                | BlueprintZoneType::Clickhouse(_)
                | BlueprintZoneType::ClickhouseKeeper(_)
                | BlueprintZoneType::ClickhouseServer(_)
                | BlueprintZoneType::Crucible(_)
                | BlueprintZoneType::CruciblePantry(_)
                | BlueprintZoneType::ExternalDns(_)
                | BlueprintZoneType::InternalDns(_)
                | BlueprintZoneType::InternalNtp(_) => {
                    warn!(
                        log,
                        "unsupported zone type for expungement cleanup; \
                         not performing any cleanup";
                    );
                    None
                }
            }?;

            match result {
                Err(error) => {
                    warn!(
                        log, "failed to clean up expunged zone";
                        "error" => #%error,
                    );
                    Some(error)
                }
                Ok(()) => {
                    info!(log, "successfully cleaned up after expunged zone");
                    None
                }
            }
        })
        .collect()
        .await;

    if errors.is_empty() { Ok(()) } else { Err(errors) }
}

async fn oximeter_cleanup(
    opctx: &OpContext,
    datastore: &DataStore,
    zone_id: OmicronZoneUuid,
    log: &Logger,
) -> anyhow::Result<()> {
    // Record that this Oximeter instance is gone.
    datastore
        .oximeter_expunge(opctx, zone_id.into_untyped_uuid())
        .await
        .context("failed to mark Oximeter instance deleted")?;

    // Reassign any producers it was collecting to other Oximeter instances.
    match datastore
        .oximeter_reassign_all_producers(opctx, zone_id.into_untyped_uuid())
        .await
        .context("failed to reassign metric producers")?
    {
        CollectorReassignment::Complete(n) => {
            info!(
                log,
                "successfully reassigned {n} metric producers \
                 to new Oximeter collectors"
            );
        }
        CollectorReassignment::NoCollectorsAvailable => {
            warn!(
                log,
                "metric producers need reassignment, but there are no \
                 available Oximeter collectors"
            );
        }
    }
    Ok(())
}

// Helper trait that is implemented by `Resolver`, but allows unit tests to
// inject a fake resolver that points to a mock server when calling
// `decommission_cockroachdb_node()`.
pub(crate) trait CleanupResolver {
    async fn resolve_cockroach_admin_addresses(
        &self,
    ) -> anyhow::Result<impl Iterator<Item = SocketAddr>>;
}

impl CleanupResolver for Resolver {
    async fn resolve_cockroach_admin_addresses(
        &self,
    ) -> anyhow::Result<impl Iterator<Item = SocketAddr>> {
        let crdb_ips = self
            .lookup_all_ipv6(ServiceName::Cockroach)
            .await
            .context("failed to resolve cockroach IPs in internal DNS")?;
        let ip_to_admin_addr = |ip| {
            SocketAddr::V6(SocketAddrV6::new(ip, COCKROACH_ADMIN_PORT, 0, 0))
        };
        Ok(crdb_ips.into_iter().map(ip_to_admin_addr))
    }
}

async fn decommission_cockroachdb_node<R: CleanupResolver>(
    opctx: &OpContext,
    datastore: &DataStore,
    resolver: &R,
    zone_id: OmicronZoneUuid,
    log: &Logger,
) -> anyhow::Result<()> {
    // We need the node ID of this zone. Check and see whether the
    // crdb_node_id_collector RPW found the node ID for this zone. If it hasn't,
    // we're in trouble: we don't know whether this zone came up far enough to
    // join the cockroach cluster (and therefore needs decommissioning) but was
    // expunged before the collector RPW could identify it, or if the zone never
    // joined the cockroach cluster (and therefore doesn't have a node ID and
    // doesn't need decommissioning).
    //
    // For now, we punt on this problem. If we were certain that the zone's
    // socket address could never be reused, we could ask one of the running
    // cockroach nodes for the status of all nodes, find the ID of the one with
    // this zone's listening address (if one exists), and decommission that ID.
    // But if the address could be reused, that risks decommissioning a live
    // node! We'll just log a warning and require a human to figure out how to
    // clean this up.
    //
    // TODO-cleanup Can we decommission nodes in this state automatically? If
    // not, can we be noisier than just a `warn!` log without failing blueprint
    // exeuction entirely?
    let Some(node_id) =
        datastore.cockroachdb_node_id(opctx, zone_id).await.with_context(
            || format!("failed to look up node ID of cockroach zone {zone_id}"),
        )?
    else {
        warn!(
            log,
            "expunged cockroach zone has no known node ID; \
             support intervention is required for zone cleanup"
        );
        return Ok(());
    };

    // To decommission a CRDB node, we need to talk to one of the still-running
    // nodes; look them up in DNS try them all in order. (It would probably be
    // fine to try them all concurrently, but this isn't a very common
    // operation, so keeping it simple seems fine.)
    //
    // TODO-cleanup: Replace this with a qorb-based connection pool once it's
    // ready.
    let admin_addrs = resolver.resolve_cockroach_admin_addresses().await?;

    let mut num_admin_addrs_tried = 0;
    for admin_addr in admin_addrs {
        let admin_url = format!("http://{admin_addr}");
        let log = log.new(slog::o!("admin_url" => admin_url.clone()));
        let client =
            cockroach_admin_client::Client::new(&admin_url, log.clone());

        let body = NodeId { node_id: node_id.clone() };
        match client
            .node_decommission(&body)
            .await
            .map(|response| response.into_inner())
        {
            Ok(NodeDecommission {
                is_decommissioning,
                is_draining,
                is_live,
                membership,
                node_id: _,
                notes,
                replicas,
            }) => {
                info!(
                    log, "successfully sent cockroach decommission request";
                    "is_decommissioning" => is_decommissioning,
                    "is_draining" => is_draining,
                    "is_live" => is_live,
                    "membership" => ?membership,
                    "notes" => ?notes,
                    "replicas" => replicas,
                );

                return Ok(());
            }

            Err(err) => {
                warn!(
                    log, "failed sending decommission request \
                          (will try other servers)";
                    "err" => InlineErrorChain::new(&err),
                );
                num_admin_addrs_tried += 1;
            }
        }
    }

    bail!(
        "failed to decommission cockroach zone {zone_id} (node {node_id}): \
         failed to contact {num_admin_addrs_tried} admin servers"
    );
}

#[cfg(test)]
mod test {
    use super::*;
    use crate::Sled;
    use cockroach_admin_client::types::NodeMembership;
    use httptest::Expectation;
    use httptest::matchers::{all_of, json_decoded, request};
    use httptest::responders::{json_encoded, status_code};
    use nexus_sled_agent_shared::inventory::{
        OmicronZoneDataset, OmicronZonesConfig, SledRole,
    };
    use nexus_test_utils_macros::nexus_test;
    use nexus_types::deployment::{
<<<<<<< HEAD
        Blueprint, BlueprintTarget, CockroachDbPreserveDowngrade,
        blueprint_zone_type,
=======
        blueprint_zone_type, Blueprint, BlueprintDatasetsConfig,
        BlueprintPhysicalDisksConfig, BlueprintSledConfig, BlueprintTarget,
        BlueprintZoneImageSource, CockroachDbPreserveDowngrade,
>>>>>>> 52fe4e4c
    };
    use nexus_types::external_api::views::SledState;
    use omicron_common::api::external::Generation;
    use omicron_common::zpool_name::ZpoolName;
    use omicron_uuid_kinds::BlueprintUuid;
    use omicron_uuid_kinds::OmicronZoneUuid;
    use omicron_uuid_kinds::SledUuid;
    use omicron_uuid_kinds::ZpoolUuid;
    use std::collections::BTreeMap;
    use std::iter;
    use uuid::Uuid;

    type ControlPlaneTestContext =
        nexus_test_utils::ControlPlaneTestContext<omicron_nexus::Server>;

    fn create_blueprint(
        blueprint_zones: BTreeMap<SledUuid, BlueprintZonesConfig>,
    ) -> (BlueprintTarget, Blueprint) {
        let id = BlueprintUuid::new_v4();
        (
            BlueprintTarget {
                target_id: id,
                enabled: true,
                time_made_target: chrono::Utc::now(),
            },
            Blueprint {
                id,
                sleds: blueprint_zones
                    .into_iter()
                    .map(|(sled_id, zones_config)| {
                        (
                            sled_id,
                            BlueprintSledConfig {
                                state: SledState::Active,
                                zones_config,
                                disks_config:
                                    BlueprintPhysicalDisksConfig::default(),
                                datasets_config:
                                    BlueprintDatasetsConfig::default(),
                            },
                        )
                    })
                    .collect(),
                cockroachdb_setting_preserve_downgrade:
                    CockroachDbPreserveDowngrade::DoNotModify,
                parent_blueprint_id: None,
                internal_dns_version: Generation::new(),
                external_dns_version: Generation::new(),
                cockroachdb_fingerprint: String::new(),
                clickhouse_cluster_config: None,
                time_created: chrono::Utc::now(),
                creator: "test".to_string(),
                comment: "test blueprint".to_string(),
            },
        )
    }

    #[nexus_test]
    async fn test_deploy_omicron_zones(cptestctx: &ControlPlaneTestContext) {
        let nexus = &cptestctx.server.server_context().nexus;
        let datastore = nexus.datastore();
        let opctx = OpContext::for_tests(
            cptestctx.logctx.log.clone(),
            datastore.clone(),
        );

        // Create some fake sled-agent servers to respond to zone puts and add
        // sleds to CRDB.
        let mut s1 = httptest::Server::run();
        let mut s2 = httptest::Server::run();
        let sled_id1 = SledUuid::new_v4();
        let sled_id2 = SledUuid::new_v4();
        let sleds_by_id: BTreeMap<SledUuid, Sled> =
            [(sled_id1, &s1), (sled_id2, &s2)]
                .into_iter()
                .map(|(sled_id, server)| {
                    let SocketAddr::V6(addr) = server.addr() else {
                        panic!("Expected Ipv6 address. Got {}", server.addr());
                    };
                    let sled = Sled::new(sled_id, addr, SledRole::Gimlet);
                    (sled_id, sled)
                })
                .collect();

        // Get a success result back when the blueprint has an empty set of
        // zones.
        let (_, blueprint) = create_blueprint(BTreeMap::new());
        _ = deploy_zones(
            &opctx,
            &sleds_by_id,
            blueprint
                .sleds
                .iter()
                .map(|(sled_id, config)| (*sled_id, &config.zones_config)),
        )
        .await
        .expect("failed to deploy no zones");

        // Zones are updated in a particular order, but each request contains
        // the full set of zones that must be running.
        // See `rack_setup::service::ServiceInner::run` for more details.
        fn make_zones() -> BlueprintZonesConfig {
            let zpool = ZpoolName::new_external(ZpoolUuid::new_v4());
            let zone_id = OmicronZoneUuid::new_v4();
            BlueprintZonesConfig {
                generation: Generation::new(),
                zones: [BlueprintZoneConfig {
                    disposition: BlueprintZoneDisposition::InService,
                    id: zone_id,
                    filesystem_pool: Some(zpool.clone()),
                    zone_type: BlueprintZoneType::InternalDns(
                        blueprint_zone_type::InternalDns {
                            dataset: OmicronZoneDataset { pool_name: zpool },
                            dns_address: "[::1]:0".parse().unwrap(),
                            gz_address: "::1".parse().unwrap(),
                            gz_address_index: 0,
                            http_address: "[::1]:0".parse().unwrap(),
                        },
                    ),
                    image_source: BlueprintZoneImageSource::InstallDataset,
                }]
                .into_iter()
                .collect(),
            }
        }

        // Create a blueprint with only the `InternalDns` zone for both servers
        // We reuse the same `OmicronZonesConfig` because the details don't
        // matter for this test.
        let mut zones1 = make_zones();
        let mut zones2 = make_zones();
        let (_, blueprint) = create_blueprint(BTreeMap::from([
            (sled_id1, zones1.clone()),
            (sled_id2, zones2.clone()),
        ]));

        // Set expectations for the initial requests sent to the fake
        // sled-agents.
        for s in [&mut s1, &mut s2] {
            s.expect(
                Expectation::matching(all_of![
                    request::method_path("PUT", "/omicron-zones",),
                    // Our generation number should be 1 and there should
                    // be only a single zone.
                    request::body(json_decoded(|c: &OmicronZonesConfig| {
                        c.generation == 1u32.into() && c.zones.len() == 1
                    }))
                ])
                .respond_with(status_code(204)),
            );
        }

        // Execute it.
        _ = deploy_zones(
            &opctx,
            &sleds_by_id,
            blueprint
                .sleds
                .iter()
                .map(|(sled_id, config)| (*sled_id, &config.zones_config)),
        )
        .await
        .expect("failed to deploy initial zones");

        s1.verify_and_clear();
        s2.verify_and_clear();

        // Do it again. This should trigger the same request.
        for s in [&mut s1, &mut s2] {
            s.expect(
                Expectation::matching(request::method_path(
                    "PUT",
                    "/omicron-zones",
                ))
                .respond_with(status_code(204)),
            );
        }
        _ = deploy_zones(
            &opctx,
            &sleds_by_id,
            blueprint
                .sleds
                .iter()
                .map(|(sled_id, config)| (*sled_id, &config.zones_config)),
        )
        .await
        .expect("failed to deploy same zones");
        s1.verify_and_clear();
        s2.verify_and_clear();

        // Take another lap, but this time, have one server fail the request and
        // try again.
        s1.expect(
            Expectation::matching(request::method_path(
                "PUT",
                "/omicron-zones",
            ))
            .respond_with(status_code(204)),
        );
        s2.expect(
            Expectation::matching(request::method_path(
                "PUT",
                "/omicron-zones",
            ))
            .respond_with(status_code(500)),
        );

        let errors = deploy_zones(
            &opctx,
            &sleds_by_id,
            blueprint
                .sleds
                .iter()
                .map(|(sled_id, config)| (*sled_id, &config.zones_config)),
        )
        .await
        .expect_err("unexpectedly succeeded in deploying zones");

        println!("{:?}", errors);
        assert_eq!(errors.len(), 1);
        assert!(
            errors[0]
                .to_string()
                .starts_with("Failed to put OmicronZonesConfig")
        );
        s1.verify_and_clear();
        s2.verify_and_clear();

        // Add an `InternalNtp` zone for our next update
        fn append_zone(
            zones: &mut BlueprintZonesConfig,
            disposition: BlueprintZoneDisposition,
        ) {
            zones.zones.insert(BlueprintZoneConfig {
                disposition,
                id: OmicronZoneUuid::new_v4(),
                filesystem_pool: Some(ZpoolName::new_external(
                    ZpoolUuid::new_v4(),
                )),
                zone_type: BlueprintZoneType::InternalNtp(
                    blueprint_zone_type::InternalNtp {
                        address: "[::1]:0".parse().unwrap(),
                    },
                ),
                image_source: BlueprintZoneImageSource::InstallDataset,
            });
        }

        // In-service zones should be deployed.
        //
        // The expunged zones should not be deployed.
        append_zone(&mut zones1, BlueprintZoneDisposition::InService);
        append_zone(
            &mut zones1,
            BlueprintZoneDisposition::Expunged {
                as_of_generation: Generation::new(),
                ready_for_cleanup: false,
            },
        );
        append_zone(&mut zones2, BlueprintZoneDisposition::InService);
        append_zone(
            &mut zones2,
            BlueprintZoneDisposition::Expunged {
                as_of_generation: Generation::new(),
                ready_for_cleanup: false,
            },
        );
        // Bump the generation for each config
        zones1.generation = zones1.generation.next();
        zones2.generation = zones2.generation.next();

        let (_, blueprint) = create_blueprint(BTreeMap::from([
            (sled_id1, zones1),
            (sled_id2, zones2),
        ]));

        // Set our new expectations
        for s in [&mut s1, &mut s2] {
            s.expect(
                Expectation::matching(all_of![
                    request::method_path("PUT", "/omicron-zones",),
                    // Our generation number should be bumped and there should
                    // be two zones.
                    request::body(json_decoded(|c: &OmicronZonesConfig| {
                        c.generation == 2u32.into() && c.zones.len() == 2
                    }))
                ])
                .respond_with(status_code(204)),
            );
        }

        // Activate the task
        _ = deploy_zones(
            &opctx,
            &sleds_by_id,
            blueprint
                .sleds
                .iter()
                .map(|(sled_id, config)| (*sled_id, &config.zones_config)),
        )
        .await
        .expect("failed to deploy last round of zones");
        s1.verify_and_clear();
        s2.verify_and_clear();
    }

    #[nexus_test]
    async fn test_clean_up_cockroach_zones(
        cptestctx: &ControlPlaneTestContext,
    ) {
        // Test setup boilerplate.
        let nexus = &cptestctx.server.server_context().nexus;
        let datastore = nexus.datastore();
        let opctx = OpContext::for_tests(
            cptestctx.logctx.log.clone(),
            datastore.clone(),
        );

        // Construct the cockroach zone we're going to try to clean up.
        let any_sled_id = SledUuid::new_v4();
        let crdb_zone = BlueprintZoneConfig {
            disposition: BlueprintZoneDisposition::Expunged {
                as_of_generation: Generation::new(),
                ready_for_cleanup: false,
            },
            id: OmicronZoneUuid::new_v4(),
            filesystem_pool: Some(ZpoolName::new_external(ZpoolUuid::new_v4())),
            zone_type: BlueprintZoneType::CockroachDb(
                blueprint_zone_type::CockroachDb {
                    address: "[::1]:0".parse().unwrap(),
                    dataset: OmicronZoneDataset {
                        pool_name: format!("oxp_{}", Uuid::new_v4())
                            .parse()
                            .unwrap(),
                    },
                },
            ),
            image_source: BlueprintZoneImageSource::InstallDataset,
        };

        // Start a mock cockroach-admin server.
        let mut mock_admin = httptest::Server::run();

        // Create our fake resolver that will point to our mock server.
        struct FixedResolver(Vec<SocketAddr>);
        impl CleanupResolver for FixedResolver {
            async fn resolve_cockroach_admin_addresses(
                &self,
            ) -> anyhow::Result<impl Iterator<Item = SocketAddr>> {
                Ok(self.0.clone().into_iter())
            }
        }
        let fake_resolver = FixedResolver(vec![mock_admin.addr()]);

        // This is a unit test, so pretend we already successfully called
        // deploy_zones.
        let deploy_zones_done = DeployZonesDone(());

        // We haven't yet inserted a mapping from zone ID to cockroach node ID
        // in the db, so trying to clean up the zone should log a warning but
        // otherwise succeed, without attempting to contact our mock admin
        // server. (We don't have a good way to confirm the warning was logged,
        // so we'll just check for an Ok return and no contact to mock_admin.)
        clean_up_expunged_zones(
            &opctx,
            datastore,
            &fake_resolver,
            iter::once((any_sled_id, &crdb_zone)),
            &deploy_zones_done,
        )
        .await
        .expect("unknown node ID: no cleanup");
        mock_admin.verify_and_clear();

        // Record a zone ID <-> node ID mapping.
        let crdb_node_id = "test-node";
        datastore
            .set_cockroachdb_node_id(
                &opctx,
                crdb_zone.id,
                crdb_node_id.to_string(),
            )
            .await
            .expect("assigned node ID");

        // Cleaning up the zone should now contact the mock-admin server and
        // attempt to decommission it.
        let add_decommission_expecation =
            move |mock_server: &mut httptest::Server| {
                mock_server.expect(
                    Expectation::matching(all_of![
                        request::method_path("POST", "/node/decommission"),
                        request::body(json_decoded(move |n: &NodeId| {
                            n.node_id == crdb_node_id
                        }))
                    ])
                    .respond_with(json_encoded(
                        NodeDecommission {
                            is_decommissioning: true,
                            is_draining: true,
                            is_live: false,
                            membership: NodeMembership::Decommissioning,
                            node_id: crdb_node_id.to_string(),
                            notes: vec![],
                            replicas: 0,
                        },
                    )),
                );
            };
        add_decommission_expecation(&mut mock_admin);
        clean_up_expunged_zones(
            &opctx,
            datastore,
            &fake_resolver,
            iter::once((any_sled_id, &crdb_zone)),
            &deploy_zones_done,
        )
        .await
        .expect("decommissioned test node");
        mock_admin.verify_and_clear();

        // If we have multiple cockroach-admin servers, and the first N of them
        // don't respond successfully, we should keep trying until we find one
        // that does (or they all fail). We'll start with the "all fail" case.
        let mut mock_bad1 = httptest::Server::run();
        let mut mock_bad2 = httptest::Server::run();
        let add_decommission_failure_expecation =
            move |mock_server: &mut httptest::Server| {
                mock_server.expect(
                    Expectation::matching(all_of![
                        request::method_path("POST", "/node/decommission"),
                        request::body(json_decoded(move |n: &NodeId| {
                            n.node_id == crdb_node_id
                        }))
                    ])
                    .respond_with(status_code(503)),
                );
            };
        add_decommission_failure_expecation(&mut mock_bad1);
        add_decommission_failure_expecation(&mut mock_bad2);
        let mut fake_resolver =
            FixedResolver(vec![mock_bad1.addr(), mock_bad2.addr()]);
        let mut err = clean_up_expunged_zones(
            &opctx,
            datastore,
            &fake_resolver,
            iter::once((any_sled_id, &crdb_zone)),
            &deploy_zones_done,
        )
        .await
        .expect_err("no successful response should result in failure");
        assert_eq!(err.len(), 1);
        let err = err.pop().unwrap();
        assert_eq!(
            err.to_string(),
            format!(
                "failed to decommission cockroach zone {} \
                 (node {crdb_node_id}): failed to contact 2 admin servers",
                crdb_zone.id
            )
        );
        mock_bad1.verify_and_clear();
        mock_bad2.verify_and_clear();
        mock_admin.verify_and_clear();

        // Now we try again, but put the good server at the end of the list; we
        // should contact the two bad servers, but then succeed on the good one.
        add_decommission_failure_expecation(&mut mock_bad1);
        add_decommission_failure_expecation(&mut mock_bad2);
        add_decommission_expecation(&mut mock_admin);
        fake_resolver.0.push(mock_admin.addr());
        clean_up_expunged_zones(
            &opctx,
            datastore,
            &fake_resolver,
            iter::once((any_sled_id, &crdb_zone)),
            &deploy_zones_done,
        )
        .await
        .expect("decommissioned test node");
        mock_bad1.verify_and_clear();
        mock_bad2.verify_and_clear();
        mock_admin.verify_and_clear();
    }
}<|MERGE_RESOLUTION|>--- conflicted
+++ resolved
@@ -361,14 +361,9 @@
     };
     use nexus_test_utils_macros::nexus_test;
     use nexus_types::deployment::{
-<<<<<<< HEAD
-        Blueprint, BlueprintTarget, CockroachDbPreserveDowngrade,
-        blueprint_zone_type,
-=======
-        blueprint_zone_type, Blueprint, BlueprintDatasetsConfig,
-        BlueprintPhysicalDisksConfig, BlueprintSledConfig, BlueprintTarget,
-        BlueprintZoneImageSource, CockroachDbPreserveDowngrade,
->>>>>>> 52fe4e4c
+        Blueprint, BlueprintDatasetsConfig, BlueprintPhysicalDisksConfig,
+        BlueprintSledConfig, BlueprintTarget, BlueprintZoneImageSource,
+        CockroachDbPreserveDowngrade, blueprint_zone_type,
     };
     use nexus_types::external_api::views::SledState;
     use omicron_common::api::external::Generation;
