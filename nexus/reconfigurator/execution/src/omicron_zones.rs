// This Source Code Form is subject to the terms of the Mozilla Public
// License, v. 2.0. If a copy of the MPL was not distributed with this
// file, You can obtain one at https://mozilla.org/MPL/2.0/.

//! Manages deployment of Omicron zones to Sled Agents

use crate::Sled;
use anyhow::anyhow;
use anyhow::bail;
use anyhow::Context;
use cockroach_admin_client::types::NodeDecommission;
use cockroach_admin_client::types::NodeId;
use futures::stream;
use futures::StreamExt;
use internal_dns_resolver::Resolver;
use internal_dns_types::names::ServiceName;
use nexus_db_queries::context::OpContext;
use nexus_db_queries::db::datastore::CollectorReassignment;
use nexus_db_queries::db::DataStore;
use nexus_types::deployment::BlueprintZoneConfig;
use nexus_types::deployment::BlueprintZoneDisposition;
use nexus_types::deployment::BlueprintZoneType;
use nexus_types::deployment::BlueprintZonesConfig;
use omicron_common::address::COCKROACH_ADMIN_PORT;
use omicron_uuid_kinds::GenericUuid;
use omicron_uuid_kinds::OmicronZoneUuid;
use omicron_uuid_kinds::SledUuid;
use slog::info;
use slog::warn;
use slog::Logger;
use slog_error_chain::InlineErrorChain;
use std::collections::BTreeMap;
use std::net::SocketAddr;
use std::net::SocketAddrV6;

/// Typestate indicating that the deploy disks step was performed.
#[derive(Debug)]
#[must_use = "token indicating completion of deploy_zones"]
pub(crate) struct DeployZonesDone(());

/// Idempotently ensure that the specified Omicron zones are deployed to the
/// corresponding sleds
pub(crate) async fn deploy_zones<'a, I>(
    opctx: &OpContext,
    sleds_by_id: &BTreeMap<SledUuid, Sled>,
    zones: I,
) -> Result<DeployZonesDone, Vec<anyhow::Error>>
where
    I: Iterator<Item = (SledUuid, &'a BlueprintZonesConfig)>,
{
    let errors: Vec<_> = stream::iter(zones)
        .filter_map(|(sled_id, config)| async move {
            let db_sled = match sleds_by_id.get(&sled_id) {
                Some(sled) => sled,
                None => {
                    if config.are_all_zones_expunged() {
                        info!(
                            opctx.log,
                            "Skipping zone deployment to expunged sled";
                            "sled_id" => %sled_id
                        );
                        return None;
                    }
                    let err = anyhow!("sled not found in db list: {sled_id}");
                    warn!(opctx.log, "{err:#}");
                    return Some(err);
                }
            };

            let client = nexus_networking::sled_client_from_address(
                sled_id.into_untyped_uuid(),
                db_sled.sled_agent_address(),
                &opctx.log,
            );
            let omicron_zones =
                config.clone().into_running_omicron_zones_config();
            let result = client
                .omicron_zones_put(&omicron_zones)
                .await
                .with_context(|| {
                    format!(
                        "Failed to put {omicron_zones:#?} to sled {sled_id}"
                    )
                });
            match result {
                Err(error) => {
                    warn!(opctx.log, "{error:#}");
                    Some(error)
                }
                Ok(_) => {
                    info!(
                        opctx.log,
                        "Successfully deployed zones for sled agent";
                        "sled_id" => %sled_id,
                        "generation" => %config.generation,
                    );
                    None
                }
            }
        })
        .collect()
        .await;

    if errors.is_empty() {
        Ok(DeployZonesDone(()))
    } else {
        Err(errors)
    }
}

/// Idempontently perform any cleanup actions necessary for expunged zones.
pub(crate) async fn clean_up_expunged_zones<R: CleanupResolver>(
    opctx: &OpContext,
    datastore: &DataStore,
    resolver: &R,
    expunged_zones: impl Iterator<Item = (SledUuid, &BlueprintZoneConfig)>,
    _deploy_zones_done: &DeployZonesDone,
) -> Result<(), Vec<anyhow::Error>> {
    let errors: Vec<anyhow::Error> = stream::iter(expunged_zones)
        .filter_map(|(sled_id, config)| async move {
            // We expect to only be called with expunged zones; skip any with a
            // different disposition.
            //
            // TODO We should be looking at `ready_for_cleanup` here! But
            // currently the planner never sets it to true, so we're dependent
            // on `DeployZonesDone` instead.
            if !matches!(
                config.disposition,
                BlueprintZoneDisposition::Expunged { .. }
            ) {
                return None;
            }

            let log = opctx.log.new(slog::o!(
                "sled_id" => sled_id.to_string(),
                "zone_id" => config.id.to_string(),
                "zone_type" => config.zone_type.kind().report_str(),
            ));

            let result = match &config.zone_type {
                // Zones which need no cleanup work after expungement.
                BlueprintZoneType::Nexus(_) => None,

                // Zones which need cleanup after expungement.
                BlueprintZoneType::CockroachDb(_) => Some(
                    decommission_cockroachdb_node(
                        opctx, datastore, resolver, config.id, &log,
                    )
                    .await,
                ),
                BlueprintZoneType::Oximeter(_) => Some(
                    oximeter_cleanup(opctx, datastore, config.id, &log).await,
                ),

                // Zones that may or may not need cleanup work - we haven't
                // gotten to these yet!
                BlueprintZoneType::BoundaryNtp(_)
                | BlueprintZoneType::Clickhouse(_)
                | BlueprintZoneType::ClickhouseKeeper(_)
                | BlueprintZoneType::ClickhouseServer(_)
                | BlueprintZoneType::Crucible(_)
                | BlueprintZoneType::CruciblePantry(_)
                | BlueprintZoneType::ExternalDns(_)
                | BlueprintZoneType::InternalDns(_)
                | BlueprintZoneType::InternalNtp(_) => {
                    warn!(
                        log,
                        "unsupported zone type for expungement cleanup; \
                         not performing any cleanup";
                    );
                    None
                }
            }?;

            match result {
                Err(error) => {
                    warn!(
                        log, "failed to clean up expunged zone";
                        "error" => #%error,
                    );
                    Some(error)
                }
                Ok(()) => {
                    info!(log, "successfully cleaned up after expunged zone");
                    None
                }
            }
        })
        .collect()
        .await;

    if errors.is_empty() {
        Ok(())
    } else {
        Err(errors)
    }
}

async fn oximeter_cleanup(
    opctx: &OpContext,
    datastore: &DataStore,
    zone_id: OmicronZoneUuid,
    log: &Logger,
) -> anyhow::Result<()> {
    // Record that this Oximeter instance is gone.
    datastore
        .oximeter_expunge(opctx, zone_id.into_untyped_uuid())
        .await
        .context("failed to mark Oximeter instance deleted")?;

    // Reassign any producers it was collecting to other Oximeter instances.
    match datastore
        .oximeter_reassign_all_producers(opctx, zone_id.into_untyped_uuid())
        .await
        .context("failed to reassign metric producers")?
    {
        CollectorReassignment::Complete(n) => {
            info!(
                log,
                "successfully reassigned {n} metric producers \
                 to new Oximeter collectors"
            );
        }
        CollectorReassignment::NoCollectorsAvailable => {
            warn!(
                log,
                "metric producers need reassignment, but there are no \
                 available Oximeter collectors"
            );
        }
    }
    Ok(())
}

// Helper trait that is implemented by `Resolver`, but allows unit tests to
// inject a fake resolver that points to a mock server when calling
// `decommission_cockroachdb_node()`.
pub(crate) trait CleanupResolver {
    async fn resolve_cockroach_admin_addresses(
        &self,
    ) -> anyhow::Result<impl Iterator<Item = SocketAddr>>;
}

impl CleanupResolver for Resolver {
    async fn resolve_cockroach_admin_addresses(
        &self,
    ) -> anyhow::Result<impl Iterator<Item = SocketAddr>> {
        let crdb_ips = self
            .lookup_all_ipv6(ServiceName::Cockroach)
            .await
            .context("failed to resolve cockroach IPs in internal DNS")?;
        let ip_to_admin_addr = |ip| {
            SocketAddr::V6(SocketAddrV6::new(ip, COCKROACH_ADMIN_PORT, 0, 0))
        };
        Ok(crdb_ips.into_iter().map(ip_to_admin_addr))
    }
}

async fn decommission_cockroachdb_node<R: CleanupResolver>(
    opctx: &OpContext,
    datastore: &DataStore,
    resolver: &R,
    zone_id: OmicronZoneUuid,
    log: &Logger,
) -> anyhow::Result<()> {
    // We need the node ID of this zone. Check and see whether the
    // crdb_node_id_collector RPW found the node ID for this zone. If it hasn't,
    // we're in trouble: we don't know whether this zone came up far enough to
    // join the cockroach cluster (and therefore needs decommissioning) but was
    // expunged before the collector RPW could identify it, or if the zone never
    // joined the cockroach cluster (and therefore doesn't have a node ID and
    // doesn't need decommissioning).
    //
    // For now, we punt on this problem. If we were certain that the zone's
    // socket address could never be reused, we could ask one of the running
    // cockroach nodes for the status of all nodes, find the ID of the one with
    // this zone's listening address (if one exists), and decommission that ID.
    // But if the address could be reused, that risks decommissioning a live
    // node! We'll just log a warning and require a human to figure out how to
    // clean this up.
    //
    // TODO-cleanup Can we decommission nodes in this state automatically? If
    // not, can we be noisier than just a `warn!` log without failing blueprint
    // exeuction entirely?
    let Some(node_id) =
        datastore.cockroachdb_node_id(opctx, zone_id).await.with_context(
            || format!("failed to look up node ID of cockroach zone {zone_id}"),
        )?
    else {
        warn!(
            log,
            "expunged cockroach zone has no known node ID; \
             support intervention is required for zone cleanup"
        );
        return Ok(());
    };

    // To decommission a CRDB node, we need to talk to one of the still-running
    // nodes; look them up in DNS try them all in order. (It would probably be
    // fine to try them all concurrently, but this isn't a very common
    // operation, so keeping it simple seems fine.)
    //
    // TODO-cleanup: Replace this with a qorb-based connection pool once it's
    // ready.
    let admin_addrs = resolver.resolve_cockroach_admin_addresses().await?;

    let mut num_admin_addrs_tried = 0;
    for admin_addr in admin_addrs {
        let admin_url = format!("http://{admin_addr}");
        let log = log.new(slog::o!("admin_url" => admin_url.clone()));
        let client =
            cockroach_admin_client::Client::new(&admin_url, log.clone());

        let body = NodeId { node_id: node_id.clone() };
        match client
            .node_decommission(&body)
            .await
            .map(|response| response.into_inner())
        {
            Ok(NodeDecommission {
                is_decommissioning,
                is_draining,
                is_live,
                membership,
                node_id: _,
                notes,
                replicas,
            }) => {
                info!(
                    log, "successfully sent cockroach decommission request";
                    "is_decommissioning" => is_decommissioning,
                    "is_draining" => is_draining,
                    "is_live" => is_live,
                    "membership" => ?membership,
                    "notes" => ?notes,
                    "replicas" => replicas,
                );

                return Ok(());
            }

            Err(err) => {
                warn!(
                    log, "failed sending decommission request \
                          (will try other servers)";
                    "err" => InlineErrorChain::new(&err),
                );
                num_admin_addrs_tried += 1;
            }
        }
    }

    bail!(
        "failed to decommission cockroach zone {zone_id} (node {node_id}): \
         failed to contact {num_admin_addrs_tried} admin servers"
    );
}

#[cfg(test)]
mod test {
    use super::*;
    use crate::Sled;
    use cockroach_admin_client::types::NodeMembership;
    use httptest::matchers::{all_of, json_decoded, request};
    use httptest::responders::{json_encoded, status_code};
    use httptest::Expectation;
    use nexus_sled_agent_shared::inventory::{
        OmicronZoneDataset, OmicronZonesConfig, SledRole,
    };
    use nexus_test_utils_macros::nexus_test;
    use nexus_types::deployment::{
<<<<<<< HEAD
        blueprint_zone_type, Blueprint, BlueprintDatasetsConfig,
        BlueprintPhysicalDisksConfig, BlueprintSledConfig, BlueprintTarget,
        CockroachDbPreserveDowngrade,
=======
        blueprint_zone_type, Blueprint, BlueprintTarget,
        BlueprintZoneImageSource, CockroachDbPreserveDowngrade,
>>>>>>> b15aca7f
    };
    use nexus_types::external_api::views::SledState;
    use omicron_common::api::external::Generation;
    use omicron_common::zpool_name::ZpoolName;
    use omicron_uuid_kinds::BlueprintUuid;
    use omicron_uuid_kinds::OmicronZoneUuid;
    use omicron_uuid_kinds::SledUuid;
    use omicron_uuid_kinds::ZpoolUuid;
    use std::collections::BTreeMap;
    use std::iter;
    use uuid::Uuid;

    type ControlPlaneTestContext =
        nexus_test_utils::ControlPlaneTestContext<omicron_nexus::Server>;

    fn create_blueprint(
        blueprint_zones: BTreeMap<SledUuid, BlueprintZonesConfig>,
    ) -> (BlueprintTarget, Blueprint) {
        let id = BlueprintUuid::new_v4();
        (
            BlueprintTarget {
                target_id: id,
                enabled: true,
                time_made_target: chrono::Utc::now(),
            },
            Blueprint {
                id,
                sleds: blueprint_zones
                    .into_iter()
                    .map(|(sled_id, zones_config)| {
                        (
                            sled_id,
                            BlueprintSledConfig {
                                state: SledState::Active,
                                zones_config,
                                disks_config:
                                    BlueprintPhysicalDisksConfig::default(),
                                datasets_config:
                                    BlueprintDatasetsConfig::default(),
                            },
                        )
                    })
                    .collect(),
                cockroachdb_setting_preserve_downgrade:
                    CockroachDbPreserveDowngrade::DoNotModify,
                parent_blueprint_id: None,
                internal_dns_version: Generation::new(),
                external_dns_version: Generation::new(),
                cockroachdb_fingerprint: String::new(),
                clickhouse_cluster_config: None,
                time_created: chrono::Utc::now(),
                creator: "test".to_string(),
                comment: "test blueprint".to_string(),
            },
        )
    }

    #[nexus_test]
    async fn test_deploy_omicron_zones(cptestctx: &ControlPlaneTestContext) {
        let nexus = &cptestctx.server.server_context().nexus;
        let datastore = nexus.datastore();
        let opctx = OpContext::for_tests(
            cptestctx.logctx.log.clone(),
            datastore.clone(),
        );

        // Create some fake sled-agent servers to respond to zone puts and add
        // sleds to CRDB.
        let mut s1 = httptest::Server::run();
        let mut s2 = httptest::Server::run();
        let sled_id1 = SledUuid::new_v4();
        let sled_id2 = SledUuid::new_v4();
        let sleds_by_id: BTreeMap<SledUuid, Sled> =
            [(sled_id1, &s1), (sled_id2, &s2)]
                .into_iter()
                .map(|(sled_id, server)| {
                    let SocketAddr::V6(addr) = server.addr() else {
                        panic!("Expected Ipv6 address. Got {}", server.addr());
                    };
                    let sled = Sled::new(sled_id, addr, SledRole::Gimlet);
                    (sled_id, sled)
                })
                .collect();

        // Get a success result back when the blueprint has an empty set of
        // zones.
        let (_, blueprint) = create_blueprint(BTreeMap::new());
        _ = deploy_zones(
            &opctx,
            &sleds_by_id,
            blueprint
                .sleds
                .iter()
                .map(|(sled_id, config)| (*sled_id, &config.zones_config)),
        )
        .await
        .expect("failed to deploy no zones");

        // Zones are updated in a particular order, but each request contains
        // the full set of zones that must be running.
        // See `rack_setup::service::ServiceInner::run` for more details.
        fn make_zones() -> BlueprintZonesConfig {
            let zpool = ZpoolName::new_external(ZpoolUuid::new_v4());
            let zone_id = OmicronZoneUuid::new_v4();
            BlueprintZonesConfig {
                generation: Generation::new(),
                zones: [BlueprintZoneConfig {
                    disposition: BlueprintZoneDisposition::InService,
                    id: zone_id,
                    filesystem_pool: Some(zpool.clone()),
                    zone_type: BlueprintZoneType::InternalDns(
                        blueprint_zone_type::InternalDns {
                            dataset: OmicronZoneDataset { pool_name: zpool },
                            dns_address: "[::1]:0".parse().unwrap(),
                            gz_address: "::1".parse().unwrap(),
                            gz_address_index: 0,
                            http_address: "[::1]:0".parse().unwrap(),
                        },
                    ),
                    image_source: BlueprintZoneImageSource::InstallDataset,
                }]
                .into_iter()
                .collect(),
            }
        }

        // Create a blueprint with only the `InternalDns` zone for both servers
        // We reuse the same `OmicronZonesConfig` because the details don't
        // matter for this test.
        let mut zones1 = make_zones();
        let mut zones2 = make_zones();
        let (_, blueprint) = create_blueprint(BTreeMap::from([
            (sled_id1, zones1.clone()),
            (sled_id2, zones2.clone()),
        ]));

        // Set expectations for the initial requests sent to the fake
        // sled-agents.
        for s in [&mut s1, &mut s2] {
            s.expect(
                Expectation::matching(all_of![
                    request::method_path("PUT", "/omicron-zones",),
                    // Our generation number should be 1 and there should
                    // be only a single zone.
                    request::body(json_decoded(|c: &OmicronZonesConfig| {
                        c.generation == 1u32.into() && c.zones.len() == 1
                    }))
                ])
                .respond_with(status_code(204)),
            );
        }

        // Execute it.
        _ = deploy_zones(
            &opctx,
            &sleds_by_id,
            blueprint
                .sleds
                .iter()
                .map(|(sled_id, config)| (*sled_id, &config.zones_config)),
        )
        .await
        .expect("failed to deploy initial zones");

        s1.verify_and_clear();
        s2.verify_and_clear();

        // Do it again. This should trigger the same request.
        for s in [&mut s1, &mut s2] {
            s.expect(
                Expectation::matching(request::method_path(
                    "PUT",
                    "/omicron-zones",
                ))
                .respond_with(status_code(204)),
            );
        }
        _ = deploy_zones(
            &opctx,
            &sleds_by_id,
            blueprint
                .sleds
                .iter()
                .map(|(sled_id, config)| (*sled_id, &config.zones_config)),
        )
        .await
        .expect("failed to deploy same zones");
        s1.verify_and_clear();
        s2.verify_and_clear();

        // Take another lap, but this time, have one server fail the request and
        // try again.
        s1.expect(
            Expectation::matching(request::method_path(
                "PUT",
                "/omicron-zones",
            ))
            .respond_with(status_code(204)),
        );
        s2.expect(
            Expectation::matching(request::method_path(
                "PUT",
                "/omicron-zones",
            ))
            .respond_with(status_code(500)),
        );

        let errors = deploy_zones(
            &opctx,
            &sleds_by_id,
            blueprint
                .sleds
                .iter()
                .map(|(sled_id, config)| (*sled_id, &config.zones_config)),
        )
        .await
        .expect_err("unexpectedly succeeded in deploying zones");

        println!("{:?}", errors);
        assert_eq!(errors.len(), 1);
        assert!(errors[0]
            .to_string()
            .starts_with("Failed to put OmicronZonesConfig"));
        s1.verify_and_clear();
        s2.verify_and_clear();

        // Add an `InternalNtp` zone for our next update
        fn append_zone(
            zones: &mut BlueprintZonesConfig,
            disposition: BlueprintZoneDisposition,
        ) {
            zones.zones.insert(BlueprintZoneConfig {
                disposition,
                id: OmicronZoneUuid::new_v4(),
                filesystem_pool: Some(ZpoolName::new_external(
                    ZpoolUuid::new_v4(),
                )),
                zone_type: BlueprintZoneType::InternalNtp(
                    blueprint_zone_type::InternalNtp {
                        address: "[::1]:0".parse().unwrap(),
                    },
                ),
                image_source: BlueprintZoneImageSource::InstallDataset,
            });
        }

        // In-service zones should be deployed.
        //
        // The expunged zones should not be deployed.
        append_zone(&mut zones1, BlueprintZoneDisposition::InService);
        append_zone(
            &mut zones1,
            BlueprintZoneDisposition::Expunged {
                as_of_generation: Generation::new(),
                ready_for_cleanup: false,
            },
        );
        append_zone(&mut zones2, BlueprintZoneDisposition::InService);
        append_zone(
            &mut zones2,
            BlueprintZoneDisposition::Expunged {
                as_of_generation: Generation::new(),
                ready_for_cleanup: false,
            },
        );
        // Bump the generation for each config
        zones1.generation = zones1.generation.next();
        zones2.generation = zones2.generation.next();

        let (_, blueprint) = create_blueprint(BTreeMap::from([
            (sled_id1, zones1),
            (sled_id2, zones2),
        ]));

        // Set our new expectations
        for s in [&mut s1, &mut s2] {
            s.expect(
                Expectation::matching(all_of![
                    request::method_path("PUT", "/omicron-zones",),
                    // Our generation number should be bumped and there should
                    // be two zones.
                    request::body(json_decoded(|c: &OmicronZonesConfig| {
                        c.generation == 2u32.into() && c.zones.len() == 2
                    }))
                ])
                .respond_with(status_code(204)),
            );
        }

        // Activate the task
        _ = deploy_zones(
            &opctx,
            &sleds_by_id,
            blueprint
                .sleds
                .iter()
                .map(|(sled_id, config)| (*sled_id, &config.zones_config)),
        )
        .await
        .expect("failed to deploy last round of zones");
        s1.verify_and_clear();
        s2.verify_and_clear();
    }

    #[nexus_test]
    async fn test_clean_up_cockroach_zones(
        cptestctx: &ControlPlaneTestContext,
    ) {
        // Test setup boilerplate.
        let nexus = &cptestctx.server.server_context().nexus;
        let datastore = nexus.datastore();
        let opctx = OpContext::for_tests(
            cptestctx.logctx.log.clone(),
            datastore.clone(),
        );

        // Construct the cockroach zone we're going to try to clean up.
        let any_sled_id = SledUuid::new_v4();
        let crdb_zone = BlueprintZoneConfig {
            disposition: BlueprintZoneDisposition::Expunged {
                as_of_generation: Generation::new(),
                ready_for_cleanup: false,
            },
            id: OmicronZoneUuid::new_v4(),
            filesystem_pool: Some(ZpoolName::new_external(ZpoolUuid::new_v4())),
            zone_type: BlueprintZoneType::CockroachDb(
                blueprint_zone_type::CockroachDb {
                    address: "[::1]:0".parse().unwrap(),
                    dataset: OmicronZoneDataset {
                        pool_name: format!("oxp_{}", Uuid::new_v4())
                            .parse()
                            .unwrap(),
                    },
                },
            ),
            image_source: BlueprintZoneImageSource::InstallDataset,
        };

        // Start a mock cockroach-admin server.
        let mut mock_admin = httptest::Server::run();

        // Create our fake resolver that will point to our mock server.
        struct FixedResolver(Vec<SocketAddr>);
        impl CleanupResolver for FixedResolver {
            async fn resolve_cockroach_admin_addresses(
                &self,
            ) -> anyhow::Result<impl Iterator<Item = SocketAddr>> {
                Ok(self.0.clone().into_iter())
            }
        }
        let fake_resolver = FixedResolver(vec![mock_admin.addr()]);

        // This is a unit test, so pretend we already successfully called
        // deploy_zones.
        let deploy_zones_done = DeployZonesDone(());

        // We haven't yet inserted a mapping from zone ID to cockroach node ID
        // in the db, so trying to clean up the zone should log a warning but
        // otherwise succeed, without attempting to contact our mock admin
        // server. (We don't have a good way to confirm the warning was logged,
        // so we'll just check for an Ok return and no contact to mock_admin.)
        clean_up_expunged_zones(
            &opctx,
            datastore,
            &fake_resolver,
            iter::once((any_sled_id, &crdb_zone)),
            &deploy_zones_done,
        )
        .await
        .expect("unknown node ID: no cleanup");
        mock_admin.verify_and_clear();

        // Record a zone ID <-> node ID mapping.
        let crdb_node_id = "test-node";
        datastore
            .set_cockroachdb_node_id(
                &opctx,
                crdb_zone.id,
                crdb_node_id.to_string(),
            )
            .await
            .expect("assigned node ID");

        // Cleaning up the zone should now contact the mock-admin server and
        // attempt to decommission it.
        let add_decommission_expecation =
            move |mock_server: &mut httptest::Server| {
                mock_server.expect(
                    Expectation::matching(all_of![
                        request::method_path("POST", "/node/decommission"),
                        request::body(json_decoded(move |n: &NodeId| {
                            n.node_id == crdb_node_id
                        }))
                    ])
                    .respond_with(json_encoded(
                        NodeDecommission {
                            is_decommissioning: true,
                            is_draining: true,
                            is_live: false,
                            membership: NodeMembership::Decommissioning,
                            node_id: crdb_node_id.to_string(),
                            notes: vec![],
                            replicas: 0,
                        },
                    )),
                );
            };
        add_decommission_expecation(&mut mock_admin);
        clean_up_expunged_zones(
            &opctx,
            datastore,
            &fake_resolver,
            iter::once((any_sled_id, &crdb_zone)),
            &deploy_zones_done,
        )
        .await
        .expect("decommissioned test node");
        mock_admin.verify_and_clear();

        // If we have multiple cockroach-admin servers, and the first N of them
        // don't respond successfully, we should keep trying until we find one
        // that does (or they all fail). We'll start with the "all fail" case.
        let mut mock_bad1 = httptest::Server::run();
        let mut mock_bad2 = httptest::Server::run();
        let add_decommission_failure_expecation =
            move |mock_server: &mut httptest::Server| {
                mock_server.expect(
                    Expectation::matching(all_of![
                        request::method_path("POST", "/node/decommission"),
                        request::body(json_decoded(move |n: &NodeId| {
                            n.node_id == crdb_node_id
                        }))
                    ])
                    .respond_with(status_code(503)),
                );
            };
        add_decommission_failure_expecation(&mut mock_bad1);
        add_decommission_failure_expecation(&mut mock_bad2);
        let mut fake_resolver =
            FixedResolver(vec![mock_bad1.addr(), mock_bad2.addr()]);
        let mut err = clean_up_expunged_zones(
            &opctx,
            datastore,
            &fake_resolver,
            iter::once((any_sled_id, &crdb_zone)),
            &deploy_zones_done,
        )
        .await
        .expect_err("no successful response should result in failure");
        assert_eq!(err.len(), 1);
        let err = err.pop().unwrap();
        assert_eq!(
            err.to_string(),
            format!(
                "failed to decommission cockroach zone {} \
                 (node {crdb_node_id}): failed to contact 2 admin servers",
                crdb_zone.id
            )
        );
        mock_bad1.verify_and_clear();
        mock_bad2.verify_and_clear();
        mock_admin.verify_and_clear();

        // Now we try again, but put the good server at the end of the list; we
        // should contact the two bad servers, but then succeed on the good one.
        add_decommission_failure_expecation(&mut mock_bad1);
        add_decommission_failure_expecation(&mut mock_bad2);
        add_decommission_expecation(&mut mock_admin);
        fake_resolver.0.push(mock_admin.addr());
        clean_up_expunged_zones(
            &opctx,
            datastore,
            &fake_resolver,
            iter::once((any_sled_id, &crdb_zone)),
            &deploy_zones_done,
        )
        .await
        .expect("decommissioned test node");
        mock_bad1.verify_and_clear();
        mock_bad2.verify_and_clear();
        mock_admin.verify_and_clear();
    }
}<|MERGE_RESOLUTION|>--- conflicted
+++ resolved
@@ -369,14 +369,9 @@
     };
     use nexus_test_utils_macros::nexus_test;
     use nexus_types::deployment::{
-<<<<<<< HEAD
         blueprint_zone_type, Blueprint, BlueprintDatasetsConfig,
         BlueprintPhysicalDisksConfig, BlueprintSledConfig, BlueprintTarget,
-        CockroachDbPreserveDowngrade,
-=======
-        blueprint_zone_type, Blueprint, BlueprintTarget,
         BlueprintZoneImageSource, CockroachDbPreserveDowngrade,
->>>>>>> b15aca7f
     };
     use nexus_types::external_api::views::SledState;
     use omicron_common::api::external::Generation;
