--- conflicted
+++ resolved
@@ -118,15 +118,11 @@
             },
             Blueprint {
                 id,
-<<<<<<< HEAD
-                blueprint_zones,
-                blueprint_disks: BTreeMap::new(),
-=======
                 blueprint_zones: blueprint_zones
                     .into_iter()
                     .map(|(typed_id, z)| (typed_id.into_untyped_uuid(), z))
                     .collect(),
->>>>>>> 00971809
+                blueprint_disks: BTreeMap::new(),
                 parent_blueprint_id: None,
                 internal_dns_version: Generation::new(),
                 external_dns_version: Generation::new(),
