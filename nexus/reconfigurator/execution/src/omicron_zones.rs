// This Source Code Form is subject to the terms of the Mozilla Public
// License, v. 2.0. If a copy of the MPL was not distributed with this
// file, You can obtain one at https://mozilla.org/MPL/2.0/.

//! Manages deployment of Omicron zones to Sled Agents

use crate::Sled;
use anyhow::anyhow;
use anyhow::Context;
use futures::stream;
use futures::StreamExt;
use nexus_db_queries::context::OpContext;
use nexus_types::deployment::BlueprintZoneFilter;
use nexus_types::deployment::BlueprintZonesConfig;
use omicron_uuid_kinds::GenericUuid;
use omicron_uuid_kinds::SledUuid;
use slog::info;
use slog::warn;
use std::collections::BTreeMap;

/// Idempotently ensure that the specified Omicron zones are deployed to the
/// corresponding sleds
pub(crate) async fn deploy_zones(
    opctx: &OpContext,
    sleds_by_id: &BTreeMap<SledUuid, Sled>,
    zones: &BTreeMap<SledUuid, BlueprintZonesConfig>,
) -> Result<(), Vec<anyhow::Error>> {
    let errors: Vec<_> = stream::iter(zones)
        .filter_map(|(sled_id, config)| async move {
            let db_sled = match sleds_by_id.get(sled_id) {
                Some(sled) => sled,
                None => {
                    if config.are_all_zones_expunged() {
                        info!(
                            opctx.log,
                            "Skipping zone deployment to expunged sled";
                            "sled_id" => %sled_id
                        );
                        return None;
                    }
                    let err = anyhow!("sled not found in db list: {sled_id}");
                    warn!(opctx.log, "{err:#}");
                    return Some(err);
                }
            };

            let client = nexus_networking::sled_client_from_address(
                sled_id.into_untyped_uuid(),
                db_sled.sled_agent_address,
                &opctx.log,
            );
            let omicron_zones = config
                .to_omicron_zones_config(BlueprintZoneFilter::ShouldBeRunning);
            let result = client
                .omicron_zones_put(&omicron_zones)
                .await
                .with_context(|| {
                    format!(
                        "Failed to put {omicron_zones:#?} to sled {sled_id}"
                    )
                });
            match result {
                Err(error) => {
                    warn!(opctx.log, "{error:#}");
                    Some(error)
                }
                Ok(_) => {
                    info!(
                        opctx.log,
                        "Successfully deployed zones for sled agent";
                        "sled_id" => %sled_id,
                        "generation" => %config.generation,
                    );
                    None
                }
            }
        })
        .collect()
        .await;

    if errors.is_empty() {
        Ok(())
    } else {
        Err(errors)
    }
}

#[cfg(test)]
mod test {
    use super::deploy_zones;
    use crate::Sled;
    use httptest::matchers::{all_of, json_decoded, request};
    use httptest::responders::status_code;
    use httptest::Expectation;
    use nexus_db_queries::context::OpContext;
    use nexus_test_utils_macros::nexus_test;
    use nexus_types::deployment::{
        blueprint_zone_type, BlueprintZoneType, OmicronZonesConfig,
    };
    use nexus_types::deployment::{
        Blueprint, BlueprintTarget, BlueprintZoneConfig,
        BlueprintZoneDisposition, BlueprintZonesConfig,
    };
    use nexus_types::inventory::OmicronZoneDataset;
    use omicron_common::api::external::Generation;
    use omicron_uuid_kinds::OmicronZoneUuid;
    use omicron_uuid_kinds::SledUuid;
    use std::collections::BTreeMap;
    use std::net::SocketAddr;
    use uuid::Uuid;

    type ControlPlaneTestContext =
        nexus_test_utils::ControlPlaneTestContext<omicron_nexus::Server>;

    fn create_blueprint(
        blueprint_zones: BTreeMap<SledUuid, BlueprintZonesConfig>,
    ) -> (BlueprintTarget, Blueprint) {
        let id = Uuid::new_v4();
        (
            BlueprintTarget {
                target_id: id,
                enabled: true,
                time_made_target: chrono::Utc::now(),
            },
            Blueprint {
                id,
                blueprint_zones,
                blueprint_disks: BTreeMap::new(),
<<<<<<< HEAD
                cockroachdb_setting_preserve_downgrade: None,
=======
                sled_state: BTreeMap::new(),
>>>>>>> b3fa3bc3
                parent_blueprint_id: None,
                internal_dns_version: Generation::new(),
                external_dns_version: Generation::new(),
                cockroachdb_fingerprint: String::new(),
                time_created: chrono::Utc::now(),
                creator: "test".to_string(),
                comment: "test blueprint".to_string(),
            },
        )
    }

    #[nexus_test]
    async fn test_deploy_omicron_zones(cptestctx: &ControlPlaneTestContext) {
        let nexus = &cptestctx.server.server_context().nexus;
        let datastore = nexus.datastore();
        let opctx = OpContext::for_tests(
            cptestctx.logctx.log.clone(),
            datastore.clone(),
        );

        // Create some fake sled-agent servers to respond to zone puts and add
        // sleds to CRDB.
        let mut s1 = httptest::Server::run();
        let mut s2 = httptest::Server::run();
        let sled_id1 = SledUuid::new_v4();
        let sled_id2 = SledUuid::new_v4();
        let sleds_by_id: BTreeMap<SledUuid, Sled> =
            [(sled_id1, &s1), (sled_id2, &s2)]
                .into_iter()
                .map(|(sled_id, server)| {
                    let SocketAddr::V6(addr) = server.addr() else {
                        panic!("Expected Ipv6 address. Got {}", server.addr());
                    };
                    let sled = Sled {
                        id: sled_id,
                        sled_agent_address: addr,
                        is_scrimlet: false,
                    };
                    (sled_id, sled)
                })
                .collect();

        // Get a success result back when the blueprint has an empty set of
        // zones.
        let (_, blueprint) = create_blueprint(BTreeMap::new());
        deploy_zones(&opctx, &sleds_by_id, &blueprint.blueprint_zones)
            .await
            .expect("failed to deploy no zones");

        // Zones are updated in a particular order, but each request contains
        // the full set of zones that must be running.
        // See `rack_setup::service::ServiceInner::run` for more details.
        fn make_zones() -> BlueprintZonesConfig {
            BlueprintZonesConfig {
                generation: Generation::new(),
                zones: vec![BlueprintZoneConfig {
                    disposition: BlueprintZoneDisposition::InService,
                    id: OmicronZoneUuid::new_v4(),
                    underlay_address: "::1".parse().unwrap(),
                    zone_type: BlueprintZoneType::InternalDns(
                        blueprint_zone_type::InternalDns {
                            dataset: OmicronZoneDataset {
                                pool_name: format!("oxp_{}", Uuid::new_v4())
                                    .parse()
                                    .unwrap(),
                            },
                            dns_address: "[::1]:0".parse().unwrap(),
                            gz_address: "::1".parse().unwrap(),
                            gz_address_index: 0,
                            http_address: "[::1]:0".parse().unwrap(),
                        },
                    ),
                }],
            }
        }

        // Create a blueprint with only the `InternalDns` zone for both servers
        // We reuse the same `OmicronZonesConfig` because the details don't
        // matter for this test.
        let mut zones1 = make_zones();
        let mut zones2 = make_zones();
        let (_, blueprint) = create_blueprint(BTreeMap::from([
            (sled_id1, zones1.clone()),
            (sled_id2, zones2.clone()),
        ]));

        // Set expectations for the initial requests sent to the fake
        // sled-agents.
        for s in [&mut s1, &mut s2] {
            s.expect(
                Expectation::matching(all_of![
                    request::method_path("PUT", "/omicron-zones",),
                    // Our generation number should be 1 and there should
                    // be only a single zone.
                    request::body(json_decoded(|c: &OmicronZonesConfig| {
                        c.generation == 1u32.into() && c.zones.len() == 1
                    }))
                ])
                .respond_with(status_code(204)),
            );
        }

        // Execute it.
        deploy_zones(&opctx, &sleds_by_id, &blueprint.blueprint_zones)
            .await
            .expect("failed to deploy initial zones");

        s1.verify_and_clear();
        s2.verify_and_clear();

        // Do it again. This should trigger the same request.
        for s in [&mut s1, &mut s2] {
            s.expect(
                Expectation::matching(request::method_path(
                    "PUT",
                    "/omicron-zones",
                ))
                .respond_with(status_code(204)),
            );
        }
        deploy_zones(&opctx, &sleds_by_id, &blueprint.blueprint_zones)
            .await
            .expect("failed to deploy same zones");
        s1.verify_and_clear();
        s2.verify_and_clear();

        // Take another lap, but this time, have one server fail the request and
        // try again.
        s1.expect(
            Expectation::matching(request::method_path(
                "PUT",
                "/omicron-zones",
            ))
            .respond_with(status_code(204)),
        );
        s2.expect(
            Expectation::matching(request::method_path(
                "PUT",
                "/omicron-zones",
            ))
            .respond_with(status_code(500)),
        );

        let errors =
            deploy_zones(&opctx, &sleds_by_id, &blueprint.blueprint_zones)
                .await
                .expect_err("unexpectedly succeeded in deploying zones");

        println!("{:?}", errors);
        assert_eq!(errors.len(), 1);
        assert!(errors[0]
            .to_string()
            .starts_with("Failed to put OmicronZonesConfig"));
        s1.verify_and_clear();
        s2.verify_and_clear();

        // Add an `InternalNtp` zone for our next update
        fn append_zone(
            zones: &mut BlueprintZonesConfig,
            disposition: BlueprintZoneDisposition,
        ) {
            zones.zones.push(BlueprintZoneConfig {
                disposition,
                id: OmicronZoneUuid::new_v4(),
                underlay_address: "::1".parse().unwrap(),
                zone_type: BlueprintZoneType::InternalNtp(
                    blueprint_zone_type::InternalNtp {
                        address: "[::1]:0".parse().unwrap(),
                        dns_servers: vec!["::1".parse().unwrap()],
                        domain: None,
                        ntp_servers: vec!["some-ntp-server-addr".into()],
                    },
                ),
            });
        }

        // Both in-service and quiesced zones should be deployed.
        //
        // The expunged zone should not be deployed.
        append_zone(&mut zones1, BlueprintZoneDisposition::InService);
        append_zone(&mut zones1, BlueprintZoneDisposition::Expunged);
        append_zone(&mut zones2, BlueprintZoneDisposition::Quiesced);
        // Bump the generation for each config
        zones1.generation = zones1.generation.next();
        zones2.generation = zones2.generation.next();

        let (_, blueprint) = create_blueprint(BTreeMap::from([
            (sled_id1, zones1),
            (sled_id2, zones2),
        ]));

        // Set our new expectations
        for s in [&mut s1, &mut s2] {
            s.expect(
                Expectation::matching(all_of![
                    request::method_path("PUT", "/omicron-zones",),
                    // Our generation number should be bumped and there should
                    // be two zones.
                    request::body(json_decoded(|c: &OmicronZonesConfig| {
                        c.generation == 2u32.into() && c.zones.len() == 2
                    }))
                ])
                .respond_with(status_code(204)),
            );
        }

        // Activate the task
        deploy_zones(&opctx, &sleds_by_id, &blueprint.blueprint_zones)
            .await
            .expect("failed to deploy last round of zones");
        s1.verify_and_clear();
        s2.verify_and_clear();
    }
}<|MERGE_RESOLUTION|>--- conflicted
+++ resolved
@@ -126,11 +126,8 @@
                 id,
                 blueprint_zones,
                 blueprint_disks: BTreeMap::new(),
-<<<<<<< HEAD
+                sled_state: BTreeMap::new(),
                 cockroachdb_setting_preserve_downgrade: None,
-=======
-                sled_state: BTreeMap::new(),
->>>>>>> b3fa3bc3
                 parent_blueprint_id: None,
                 internal_dns_version: Generation::new(),
                 external_dns_version: Generation::new(),
