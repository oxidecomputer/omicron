// This Source Code Form is subject to the terms of the Mozilla Public
// License, v. 2.0. If a copy of the MPL was not distributed with this
// file, You can obtain one at https://mozilla.org/MPL/2.0/.

//! Manges deployment of Omicron zones to Sled Agents

use crate::Sled;
use anyhow::anyhow;
use anyhow::Context;
use futures::stream;
use futures::StreamExt;
use nexus_db_queries::context::OpContext;
<<<<<<< HEAD
use nexus_types::deployment::BlueprintZonesConfig;
use sled_agent_client::Client as SledAgentClient;
=======
use nexus_types::deployment::OmicronZonesConfig;
>>>>>>> 2406d9d9
use slog::info;
use slog::warn;
use std::collections::BTreeMap;
use uuid::Uuid;

/// Idempotently ensure that the specified Omicron zones are deployed to the
/// corresponding sleds
pub(crate) async fn deploy_zones(
    opctx: &OpContext,
    sleds_by_id: &BTreeMap<Uuid, Sled>,
    zones: &BTreeMap<Uuid, BlueprintZonesConfig>,
) -> Result<(), Vec<anyhow::Error>> {
    let errors: Vec<_> = stream::iter(zones)
        .filter_map(|(sled_id, config)| async move {
            let db_sled = match sleds_by_id.get(sled_id) {
                Some(sled) => sled,
                None => {
                    let err = anyhow!("sled not found in db list: {}", sled_id);
                    warn!(opctx.log, "{err:#}");
                    return Some(err);
                }
            };
<<<<<<< HEAD
            let client = sled_client(opctx, &db_sled);
            let omicron_zones = config.to_omicron_zones_config();
            let result = client
                .omicron_zones_put(&omicron_zones)
                .await
                .with_context(|| {
                    format!(
                        "Failed to put {omicron_zones:#?} to sled {sled_id}"
                    )
=======
            let client = nexus_networking::sled_client_from_address(
                *sled_id,
                db_sled.sled_agent_address,
                &opctx.log,
            );
            let result =
                client.omicron_zones_put(&config).await.with_context(|| {
                    format!("Failed to put {config:#?} to sled {sled_id}")
>>>>>>> 2406d9d9
                });
            match result {
                Err(error) => {
                    warn!(opctx.log, "{error:#}");
                    Some(error)
                }
                Ok(_) => {
                    info!(
                        opctx.log,
                        "Successfully deployed zones for sled agent";
                        "sled_id" => %sled_id,
                        "generation" => %config.generation,
                    );
                    None
                }
            }
        })
        .collect()
        .await;

    if errors.is_empty() {
        Ok(())
    } else {
        Err(errors)
    }
}

#[cfg(test)]
mod test {
    use super::deploy_zones;
    use crate::Sled;
    use httptest::matchers::{all_of, json_decoded, request};
    use httptest::responders::status_code;
    use httptest::Expectation;
    use nexus_db_queries::context::OpContext;
    use nexus_test_utils_macros::nexus_test;
    use nexus_types::deployment::OmicronZonesConfig;
    use nexus_types::deployment::{
        Blueprint, BlueprintTarget, BlueprintZoneConfig, BlueprintZonePolicy,
        BlueprintZonesConfig,
    };
    use nexus_types::inventory::{
        OmicronZoneConfig, OmicronZoneDataset, OmicronZoneType,
    };
    use omicron_common::api::external::Generation;
    use std::collections::BTreeMap;
    use std::net::SocketAddr;
    use uuid::Uuid;

    type ControlPlaneTestContext =
        nexus_test_utils::ControlPlaneTestContext<omicron_nexus::Server>;

    fn create_blueprint(
        blueprint_zones: BTreeMap<Uuid, BlueprintZonesConfig>,
    ) -> (BlueprintTarget, Blueprint) {
        let id = Uuid::new_v4();
        (
            BlueprintTarget {
                target_id: id,
                enabled: true,
                time_made_target: chrono::Utc::now(),
            },
            Blueprint {
                id,
                blueprint_zones,
                parent_blueprint_id: None,
                internal_dns_version: Generation::new(),
                external_dns_version: Generation::new(),
                time_created: chrono::Utc::now(),
                creator: "test".to_string(),
                comment: "test blueprint".to_string(),
            },
        )
    }

    #[nexus_test]
    async fn test_deploy_omicron_zones(cptestctx: &ControlPlaneTestContext) {
        let nexus = &cptestctx.server.apictx().nexus;
        let datastore = nexus.datastore();
        let opctx = OpContext::for_tests(
            cptestctx.logctx.log.clone(),
            datastore.clone(),
        );

        // Create some fake sled-agent servers to respond to zone puts and add
        // sleds to CRDB.
        let mut s1 = httptest::Server::run();
        let mut s2 = httptest::Server::run();
        let sled_id1 = Uuid::new_v4();
        let sled_id2 = Uuid::new_v4();
        let sleds_by_id: BTreeMap<Uuid, Sled> =
            [(sled_id1, &s1), (sled_id2, &s2)]
                .into_iter()
                .map(|(sled_id, server)| {
                    let SocketAddr::V6(addr) = server.addr() else {
                        panic!("Expected Ipv6 address. Got {}", server.addr());
                    };
                    let sled = Sled {
                        id: sled_id,
                        sled_agent_address: addr,
                        is_scrimlet: false,
                    };
                    (sled_id, sled)
                })
                .collect();

        // Get a success result back when the blueprint has an empty set of
        // zones.
        let (_, blueprint) = create_blueprint(BTreeMap::new());
        deploy_zones(&opctx, &sleds_by_id, &blueprint.blueprint_zones)
            .await
            .expect("failed to deploy no zones");

        // Zones are updated in a particular order, but each request contains
        // the full set of zones that must be running.
        // See `rack_setup::service::ServiceInner::run` for more details.
        fn make_zones() -> BlueprintZonesConfig {
            BlueprintZonesConfig {
                generation: Generation::new(),
                zones: vec![BlueprintZoneConfig {
                    config: OmicronZoneConfig {
                        id: Uuid::new_v4(),
                        underlay_address: "::1".parse().unwrap(),
                        zone_type: OmicronZoneType::InternalDns {
                            dataset: OmicronZoneDataset {
                                pool_name: format!("oxp_{}", Uuid::new_v4())
                                    .parse()
                                    .unwrap(),
                            },
                            dns_address: "oh-hello-internal-dns".into(),
                            gz_address: "::1".parse().unwrap(),
                            gz_address_index: 0,
                            http_address: "some-ipv6-address".into(),
                        },
                    },
                    // XXX: NotInService retains the previous test behavior --
                    // we may wish to change this to InService.
                    zone_policy: BlueprintZonePolicy::NotInService,
                }],
            }
        }

        // Create a blueprint with only the `InternalDns` zone for both servers
        // We reuse the same `OmicronZonesConfig` because the details don't
        // matter for this test.
        let mut zones1 = make_zones();
        let mut zones2 = make_zones();
        let (_, blueprint) = create_blueprint(BTreeMap::from([
            (sled_id1, zones1.clone()),
            (sled_id2, zones2.clone()),
        ]));

        // Set expectations for the initial requests sent to the fake
        // sled-agents.
        for s in [&mut s1, &mut s2] {
            s.expect(
                Expectation::matching(all_of![
                    request::method_path("PUT", "/omicron-zones",),
                    // Our generation number should be 1 and there should
                    // be only a single zone.
                    request::body(json_decoded(|c: &OmicronZonesConfig| {
                        c.generation == 1u32.into() && c.zones.len() == 1
                    }))
                ])
                .respond_with(status_code(204)),
            );
        }

        // Execute it.
        deploy_zones(&opctx, &sleds_by_id, &blueprint.blueprint_zones)
            .await
            .expect("failed to deploy initial zones");

        s1.verify_and_clear();
        s2.verify_and_clear();

        // Do it again. This should trigger the same request.
        for s in [&mut s1, &mut s2] {
            s.expect(
                Expectation::matching(request::method_path(
                    "PUT",
                    "/omicron-zones",
                ))
                .respond_with(status_code(204)),
            );
        }
        deploy_zones(&opctx, &sleds_by_id, &blueprint.blueprint_zones)
            .await
            .expect("failed to deploy same zones");
        s1.verify_and_clear();
        s2.verify_and_clear();

        // Take another lap, but this time, have one server fail the request and
        // try again.
        s1.expect(
            Expectation::matching(request::method_path(
                "PUT",
                "/omicron-zones",
            ))
            .respond_with(status_code(204)),
        );
        s2.expect(
            Expectation::matching(request::method_path(
                "PUT",
                "/omicron-zones",
            ))
            .respond_with(status_code(500)),
        );

        let errors =
            deploy_zones(&opctx, &sleds_by_id, &blueprint.blueprint_zones)
                .await
                .expect_err("unexpectedly succeeded in deploying zones");

        println!("{:?}", errors);
        assert_eq!(errors.len(), 1);
        assert!(errors[0]
            .to_string()
            .starts_with("Failed to put OmicronZonesConfig"));
        s1.verify_and_clear();
        s2.verify_and_clear();

        // Add an `InternalNtp` zone for our next update
        fn append_zone(zones: &mut BlueprintZonesConfig) {
            zones.generation = zones.generation.next();
            zones.zones.push(BlueprintZoneConfig {
                config: OmicronZoneConfig {
                    id: Uuid::new_v4(),
                    underlay_address: "::1".parse().unwrap(),
                    zone_type: OmicronZoneType::InternalNtp {
                        address: "::1".into(),
                        dns_servers: vec!["::1".parse().unwrap()],
                        domain: None,
                        ntp_servers: vec!["some-ntp-server-addr".into()],
                    },
                },
                // XXX: NotInService retains the previous test behavior -- we
                // may wish to change this to InService.
                zone_policy: BlueprintZonePolicy::NotInService,
            });
        }

        append_zone(&mut zones1);
        append_zone(&mut zones2);
        let (_, blueprint) = create_blueprint(BTreeMap::from([
            (sled_id1, zones1),
            (sled_id2, zones2),
        ]));

        // Set our new expectations
        for s in [&mut s1, &mut s2] {
            s.expect(
                Expectation::matching(all_of![
                    request::method_path("PUT", "/omicron-zones",),
                    // Our generation number should be bumped and there should
                    // be two zones.
                    request::body(json_decoded(|c: &OmicronZonesConfig| {
                        c.generation == 2u32.into() && c.zones.len() == 2
                    }))
                ])
                .respond_with(status_code(204)),
            );
        }

        // Activate the task
        deploy_zones(&opctx, &sleds_by_id, &blueprint.blueprint_zones)
            .await
            .expect("failed to deploy last round of zones");
        s1.verify_and_clear();
        s2.verify_and_clear();
    }
}<|MERGE_RESOLUTION|>--- conflicted
+++ resolved
@@ -10,12 +10,7 @@
 use futures::stream;
 use futures::StreamExt;
 use nexus_db_queries::context::OpContext;
-<<<<<<< HEAD
 use nexus_types::deployment::BlueprintZonesConfig;
-use sled_agent_client::Client as SledAgentClient;
-=======
-use nexus_types::deployment::OmicronZonesConfig;
->>>>>>> 2406d9d9
 use slog::info;
 use slog::warn;
 use std::collections::BTreeMap;
@@ -38,8 +33,12 @@
                     return Some(err);
                 }
             };
-<<<<<<< HEAD
-            let client = sled_client(opctx, &db_sled);
+
+            let client = nexus_networking::sled_client_from_address(
+                *sled_id,
+                db_sled.sled_agent_address,
+                &opctx.log,
+            );
             let omicron_zones = config.to_omicron_zones_config();
             let result = client
                 .omicron_zones_put(&omicron_zones)
@@ -48,16 +47,6 @@
                     format!(
                         "Failed to put {omicron_zones:#?} to sled {sled_id}"
                     )
-=======
-            let client = nexus_networking::sled_client_from_address(
-                *sled_id,
-                db_sled.sled_agent_address,
-                &opctx.log,
-            );
-            let result =
-                client.omicron_zones_put(&config).await.with_context(|| {
-                    format!("Failed to put {config:#?} to sled {sled_id}")
->>>>>>> 2406d9d9
                 });
             match result {
                 Err(error) => {
