// This Source Code Form is subject to the terms of the Mozilla Public
// License, v. 2.0. If a copy of the MPL was not distributed with this
// file, You can obtain one at https://mozilla.org/MPL/2.0/.

//! Manages deployment of Omicron zones to Sled Agents

use crate::Sled;
use anyhow::anyhow;
use anyhow::Context;
use futures::stream;
use futures::StreamExt;
use nexus_db_queries::context::OpContext;
use nexus_types::deployment::BlueprintZoneFilter;
use nexus_types::deployment::BlueprintZonesConfig;
use omicron_uuid_kinds::GenericUuid;
use omicron_uuid_kinds::SledUuid;
use slog::info;
use slog::warn;
use std::collections::BTreeMap;
use uuid::Uuid;

/// Idempotently ensure that the specified Omicron zones are deployed to the
/// corresponding sleds
pub(crate) async fn deploy_zones(
    opctx: &OpContext,
    sleds_by_id: &BTreeMap<SledUuid, Sled>,
    zones: &BTreeMap<Uuid, BlueprintZonesConfig>,
) -> Result<(), Vec<anyhow::Error>> {
    let errors: Vec<_> = stream::iter(zones)
        .filter_map(|(sled_id, config)| async move {
            let db_sled = match sleds_by_id
                .get(&SledUuid::from_untyped_uuid(*sled_id))
            {
                Some(sled) => sled,
                None => {
                    let err = anyhow!("sled not found in db list: {}", sled_id);
                    warn!(opctx.log, "{err:#}");
                    return Some(err);
                }
            };

            let client = nexus_networking::sled_client_from_address(
                sled_id.into_untyped_uuid(),
                db_sled.sled_agent_address,
                &opctx.log,
            );
            let omicron_zones = config
                .to_omicron_zones_config(BlueprintZoneFilter::ShouldBeRunning);
            let result = client
                .omicron_zones_put(&omicron_zones)
                .await
                .with_context(|| {
                    format!(
                        "Failed to put {omicron_zones:#?} to sled {sled_id}"
                    )
                });
            match result {
                Err(error) => {
                    warn!(opctx.log, "{error:#}");
                    Some(error)
                }
                Ok(_) => {
                    info!(
                        opctx.log,
                        "Successfully deployed zones for sled agent";
                        "sled_id" => %sled_id,
                        "generation" => %config.generation,
                    );
                    None
                }
            }
        })
        .collect()
        .await;

    if errors.is_empty() {
        Ok(())
    } else {
        Err(errors)
    }
}

#[cfg(test)]
mod test {
    use super::deploy_zones;
    use crate::Sled;
    use httptest::matchers::{all_of, json_decoded, request};
    use httptest::responders::status_code;
    use httptest::Expectation;
    use nexus_db_queries::context::OpContext;
    use nexus_test_utils_macros::nexus_test;
    use nexus_types::deployment::{
        blueprint_zone_type, BlueprintZoneType, OmicronZonesConfig,
    };
    use nexus_types::deployment::{
        Blueprint, BlueprintTarget, BlueprintZoneConfig,
        BlueprintZoneDisposition, BlueprintZonesConfig,
    };
    use nexus_types::inventory::OmicronZoneDataset;
    use omicron_common::api::external::Generation;
<<<<<<< HEAD
    use omicron_uuid_kinds::OmicronZoneUuid;
=======
    use omicron_uuid_kinds::{GenericUuid, SledUuid};
>>>>>>> 00971809
    use std::collections::BTreeMap;
    use std::net::SocketAddr;
    use uuid::Uuid;

    type ControlPlaneTestContext =
        nexus_test_utils::ControlPlaneTestContext<omicron_nexus::Server>;

    fn create_blueprint(
        blueprint_zones: BTreeMap<SledUuid, BlueprintZonesConfig>,
    ) -> (BlueprintTarget, Blueprint) {
        let id = Uuid::new_v4();
        (
            BlueprintTarget {
                target_id: id,
                enabled: true,
                time_made_target: chrono::Utc::now(),
            },
            Blueprint {
                id,
                blueprint_zones: blueprint_zones
                    .into_iter()
                    .map(|(typed_id, z)| (typed_id.into_untyped_uuid(), z))
                    .collect(),
                parent_blueprint_id: None,
                internal_dns_version: Generation::new(),
                external_dns_version: Generation::new(),
                time_created: chrono::Utc::now(),
                creator: "test".to_string(),
                comment: "test blueprint".to_string(),
            },
        )
    }

    #[nexus_test]
    async fn test_deploy_omicron_zones(cptestctx: &ControlPlaneTestContext) {
        let nexus = &cptestctx.server.apictx().nexus;
        let datastore = nexus.datastore();
        let opctx = OpContext::for_tests(
            cptestctx.logctx.log.clone(),
            datastore.clone(),
        );

        // Create some fake sled-agent servers to respond to zone puts and add
        // sleds to CRDB.
        let mut s1 = httptest::Server::run();
        let mut s2 = httptest::Server::run();
        let sled_id1 = SledUuid::new_v4();
        let sled_id2 = SledUuid::new_v4();
        let sleds_by_id: BTreeMap<SledUuid, Sled> =
            [(sled_id1, &s1), (sled_id2, &s2)]
                .into_iter()
                .map(|(sled_id, server)| {
                    let SocketAddr::V6(addr) = server.addr() else {
                        panic!("Expected Ipv6 address. Got {}", server.addr());
                    };
                    let sled = Sled {
                        id: sled_id,
                        sled_agent_address: addr,
                        is_scrimlet: false,
                    };
                    (sled_id, sled)
                })
                .collect();

        // Get a success result back when the blueprint has an empty set of
        // zones.
        let (_, blueprint) = create_blueprint(BTreeMap::new());
        deploy_zones(&opctx, &sleds_by_id, &blueprint.blueprint_zones)
            .await
            .expect("failed to deploy no zones");

        // Zones are updated in a particular order, but each request contains
        // the full set of zones that must be running.
        // See `rack_setup::service::ServiceInner::run` for more details.
        fn make_zones() -> BlueprintZonesConfig {
            BlueprintZonesConfig {
                generation: Generation::new(),
                zones: vec![BlueprintZoneConfig {
                    disposition: BlueprintZoneDisposition::InService,
                    id: OmicronZoneUuid::new_v4(),
                    underlay_address: "::1".parse().unwrap(),
                    zone_type: BlueprintZoneType::InternalDns(
                        blueprint_zone_type::InternalDns {
                            dataset: OmicronZoneDataset {
                                pool_name: format!("oxp_{}", Uuid::new_v4())
                                    .parse()
                                    .unwrap(),
                            },
                            dns_address: "[::1]:0".parse().unwrap(),
                            gz_address: "::1".parse().unwrap(),
                            gz_address_index: 0,
                            http_address: "[::1]:0".parse().unwrap(),
                        },
                    ),
                }],
            }
        }

        // Create a blueprint with only the `InternalDns` zone for both servers
        // We reuse the same `OmicronZonesConfig` because the details don't
        // matter for this test.
        let mut zones1 = make_zones();
        let mut zones2 = make_zones();
        let (_, blueprint) = create_blueprint(BTreeMap::from([
            (sled_id1, zones1.clone()),
            (sled_id2, zones2.clone()),
        ]));

        // Set expectations for the initial requests sent to the fake
        // sled-agents.
        for s in [&mut s1, &mut s2] {
            s.expect(
                Expectation::matching(all_of![
                    request::method_path("PUT", "/omicron-zones",),
                    // Our generation number should be 1 and there should
                    // be only a single zone.
                    request::body(json_decoded(|c: &OmicronZonesConfig| {
                        c.generation == 1u32.into() && c.zones.len() == 1
                    }))
                ])
                .respond_with(status_code(204)),
            );
        }

        // Execute it.
        deploy_zones(&opctx, &sleds_by_id, &blueprint.blueprint_zones)
            .await
            .expect("failed to deploy initial zones");

        s1.verify_and_clear();
        s2.verify_and_clear();

        // Do it again. This should trigger the same request.
        for s in [&mut s1, &mut s2] {
            s.expect(
                Expectation::matching(request::method_path(
                    "PUT",
                    "/omicron-zones",
                ))
                .respond_with(status_code(204)),
            );
        }
        deploy_zones(&opctx, &sleds_by_id, &blueprint.blueprint_zones)
            .await
            .expect("failed to deploy same zones");
        s1.verify_and_clear();
        s2.verify_and_clear();

        // Take another lap, but this time, have one server fail the request and
        // try again.
        s1.expect(
            Expectation::matching(request::method_path(
                "PUT",
                "/omicron-zones",
            ))
            .respond_with(status_code(204)),
        );
        s2.expect(
            Expectation::matching(request::method_path(
                "PUT",
                "/omicron-zones",
            ))
            .respond_with(status_code(500)),
        );

        let errors =
            deploy_zones(&opctx, &sleds_by_id, &blueprint.blueprint_zones)
                .await
                .expect_err("unexpectedly succeeded in deploying zones");

        println!("{:?}", errors);
        assert_eq!(errors.len(), 1);
        assert!(errors[0]
            .to_string()
            .starts_with("Failed to put OmicronZonesConfig"));
        s1.verify_and_clear();
        s2.verify_and_clear();

        // Add an `InternalNtp` zone for our next update
        fn append_zone(
            zones: &mut BlueprintZonesConfig,
            disposition: BlueprintZoneDisposition,
        ) {
            zones.zones.push(BlueprintZoneConfig {
                disposition,
                id: OmicronZoneUuid::new_v4(),
                underlay_address: "::1".parse().unwrap(),
                zone_type: BlueprintZoneType::InternalNtp(
                    blueprint_zone_type::InternalNtp {
                        address: "[::1]:0".parse().unwrap(),
                        dns_servers: vec!["::1".parse().unwrap()],
                        domain: None,
                        ntp_servers: vec!["some-ntp-server-addr".into()],
                    },
                ),
            });
        }

        // Both in-service and quiesced zones should be deployed.
        //
        // The expunged zone should not be deployed.
        append_zone(&mut zones1, BlueprintZoneDisposition::InService);
        append_zone(&mut zones1, BlueprintZoneDisposition::Expunged);
        append_zone(&mut zones2, BlueprintZoneDisposition::Quiesced);
        // Bump the generation for each config
        zones1.generation = zones1.generation.next();
        zones2.generation = zones2.generation.next();

        let (_, blueprint) = create_blueprint(BTreeMap::from([
            (sled_id1, zones1),
            (sled_id2, zones2),
        ]));

        // Set our new expectations
        for s in [&mut s1, &mut s2] {
            s.expect(
                Expectation::matching(all_of![
                    request::method_path("PUT", "/omicron-zones",),
                    // Our generation number should be bumped and there should
                    // be two zones.
                    request::body(json_decoded(|c: &OmicronZonesConfig| {
                        c.generation == 2u32.into() && c.zones.len() == 2
                    }))
                ])
                .respond_with(status_code(204)),
            );
        }

        // Activate the task
        deploy_zones(&opctx, &sleds_by_id, &blueprint.blueprint_zones)
            .await
            .expect("failed to deploy last round of zones");
        s1.verify_and_clear();
        s2.verify_and_clear();
    }
}<|MERGE_RESOLUTION|>--- conflicted
+++ resolved
@@ -98,11 +98,9 @@
     };
     use nexus_types::inventory::OmicronZoneDataset;
     use omicron_common::api::external::Generation;
-<<<<<<< HEAD
+    use omicron_uuid_kinds::GenericUuid;
     use omicron_uuid_kinds::OmicronZoneUuid;
-=======
-    use omicron_uuid_kinds::{GenericUuid, SledUuid};
->>>>>>> 00971809
+    use omicron_uuid_kinds::SledUuid;
     use std::collections::BTreeMap;
     use std::net::SocketAddr;
     use uuid::Uuid;
