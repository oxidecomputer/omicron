--- conflicted
+++ resolved
@@ -15,12 +15,8 @@
 use omicron_uuid_kinds::OmicronZoneUuid;
 use update_engine::TerminalKind;
 
-<<<<<<< HEAD
-use crate::RealizeBlueprintOutput;
+use crate::{RealizeBlueprintOutput, RequiredRealizeArgs};
 use tokio::sync::watch;
-=======
-use crate::{RealizeBlueprintOutput, RequiredRealizeArgs};
->>>>>>> 8608b75f
 
 pub(crate) async fn realize_blueprint_and_expect(
     opctx: &OpContext,
@@ -39,19 +35,8 @@
         buffer
     });
 
-<<<<<<< HEAD
     // XXX-dap
-    let (tx, _rx) = watch::channel(BTreeMap::new());
-    let output = crate::realize_blueprint_with_overrides(
-        opctx,
-        datastore,
-        resolver,
-        blueprint,
-        OmicronZoneUuid::new_v4(),
-        tx,
-        overrides,
-        sender,
-=======
+    let (mgs_updates, _rx) = watch::channel(BTreeMap::new());
     let nexus_id = OmicronZoneUuid::new_v4();
     let output = crate::realize_blueprint(
         RequiredRealizeArgs {
@@ -61,10 +46,10 @@
             creator: nexus_id,
             blueprint,
             sender,
+            mgs_updates,
         }
         .with_overrides(overrides)
         .as_nexus(OmicronZoneUuid::new_v4()),
->>>>>>> 8608b75f
     )
     .await
     // We expect here rather than in the caller because we want to assert that
