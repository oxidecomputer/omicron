--- conflicted
+++ resolved
@@ -234,19 +234,7 @@
     /// Currently, this value can be anywhere between 0 and 5. (More can be
     /// added in the future if necessary.)
     pub fn nsleds(mut self, nsleds: usize) -> Self {
-<<<<<<< HEAD
-        // Add more sleds if there's a shortfall.
-        if nsleds > self.sled_settings.len() {
-            self.sled_settings.extend(vec![
-                BuilderSledSettings::default();
-                nsleds - self.sled_settings.len()
-            ]);
-        } else if nsleds < self.sled_settings.len() {
-            self.sled_settings.truncate(nsleds);
-        }
-=======
         self.sled_settings.resize(nsleds, BuilderSledSettings::default());
->>>>>>> 80a9e91a
         self
     }
 
@@ -352,23 +340,14 @@
         index: usize,
         policy: SledPolicy,
     ) -> anyhow::Result<Self> {
-<<<<<<< HEAD
-        if index >= self.sled_settings.len() {
-=======
         let Some(settings) = self.sled_settings.get_mut(index) else {
->>>>>>> 80a9e91a
             bail!(
                 "sled index {} out of range (0..{})",
                 index,
                 self.sled_settings.len(),
             );
-<<<<<<< HEAD
-        }
-        self.sled_settings[index].policy = policy;
-=======
         };
         settings.policy = policy;
->>>>>>> 80a9e91a
         Ok(self)
     }
 
@@ -491,14 +470,10 @@
                     .unwrap();
             }
             if self.create_zones {
-<<<<<<< HEAD
-                let _ = builder.sled_ensure_zone_ntp(sled_id).unwrap();
-=======
                 let image_source = BlueprintZoneImageSource::InstallDataset;
                 let _ = builder
                     .sled_ensure_zone_ntp(sled_id, image_source.clone())
                     .unwrap();
->>>>>>> 80a9e91a
 
                 // Create discretionary zones if allowed.
                 if sled_details.policy.matches(SledFilter::Discretionary) {
@@ -510,69 +485,50 @@
                                 sled_id,
                                 false,
                                 vec![],
-<<<<<<< HEAD
-=======
                                 image_source.clone(),
->>>>>>> 80a9e91a
                             )
                             .unwrap();
                     }
                     if discretionary_ix == 0 {
-<<<<<<< HEAD
-                        builder.sled_add_zone_clickhouse(sled_id).unwrap();
-=======
                         builder
                             .sled_add_zone_clickhouse(
                                 sled_id,
                                 image_source.clone(),
                             )
                             .unwrap();
->>>>>>> 80a9e91a
                     }
                     for _ in 0..self
                         .internal_dns_count
                         .on(discretionary_ix, discretionary_sled_count)
                     {
-<<<<<<< HEAD
-                        builder.sled_add_zone_internal_dns(sled_id).unwrap();
-=======
                         builder
                             .sled_add_zone_internal_dns(
                                 sled_id,
                                 image_source.clone(),
                             )
                             .unwrap();
->>>>>>> 80a9e91a
                     }
                     for _ in 0..self
                         .external_dns_count
                         .on(discretionary_ix, discretionary_sled_count)
                     {
-<<<<<<< HEAD
-                        builder.sled_add_zone_external_dns(sled_id).unwrap();
-=======
                         builder
                             .sled_add_zone_external_dns(
                                 sled_id,
                                 image_source.clone(),
                             )
                             .unwrap();
->>>>>>> 80a9e91a
                     }
                     for _ in 0..self
                         .crucible_pantry_count
                         .on(discretionary_ix, discretionary_sled_count)
                     {
-<<<<<<< HEAD
-                        builder.sled_add_zone_crucible_pantry(sled_id).unwrap();
-=======
                         builder
                             .sled_add_zone_crucible_pantry(
                                 sled_id,
                                 image_source.clone(),
                             )
                             .unwrap();
->>>>>>> 80a9e91a
                     }
                     discretionary_ix += 1;
                 }
