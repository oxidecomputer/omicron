--- conflicted
+++ resolved
@@ -343,18 +343,12 @@
                 .unwrap();
         }
 
-<<<<<<< HEAD
         let mut builder =
             system.to_collection_builder().expect("failed to build collection");
         builder.set_rng_seed((&self.test_name, "ExampleSystem collection"));
 
-        // Previously ExampleSystem itself used to carry around the blueprint,
-        // but logically the blueprint evolves separately from the system -- so
-        // it's returned as a separate value.
-=======
         // The blueprint evolves separately from the system -- so it's returned
         // as a separate value.
->>>>>>> 242434de
         let example = ExampleSystem {
             system,
             input: input_builder.build(),
