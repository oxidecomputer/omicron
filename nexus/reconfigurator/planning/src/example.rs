// This Source Code Form is subject to the terms of the Mozilla Public
// License, v. 2.0. If a copy of the MPL was not distributed with this
// file, You can obtain one at https://mozilla.org/MPL/2.0/.

//! Example blueprints

use std::collections::HashMap;
use std::fmt;
use std::hash::Hash;
use std::net::IpAddr;
use std::net::Ipv4Addr;

use crate::blueprint_builder::BlueprintBuilder;
use crate::planner::rng::PlannerRng;
use crate::system::RotStateOverrides;
use crate::system::SledBuilder;
use crate::system::SystemDescription;
use anyhow::Context;
use anyhow::bail;
use camino::Utf8Path;
use camino_tempfile::Utf8TempDir;
use clap::Parser;
use nexus_inventory::CollectionBuilderRng;
use nexus_sled_agent_shared::inventory::ZoneKind;
use nexus_types::deployment::Blueprint;
use nexus_types::deployment::BlueprintArtifactVersion;
use nexus_types::deployment::BlueprintHostPhase2DesiredContents;
use nexus_types::deployment::BlueprintHostPhase2DesiredSlots;
<<<<<<< HEAD
=======
use nexus_types::deployment::BlueprintSource;
>>>>>>> 200ce2de
use nexus_types::deployment::ExpectedVersion;
use nexus_types::deployment::OmicronZoneNic;
use nexus_types::deployment::PlanningInput;
use nexus_types::deployment::SledFilter;
use nexus_types::deployment::TargetReleaseDescription;
use nexus_types::external_api::views::SledPolicy;
use nexus_types::inventory::Collection;
use omicron_common::api::external::TufRepoDescription;
use omicron_common::policy::CRUCIBLE_PANTRY_REDUNDANCY;
use omicron_common::policy::INTERNAL_DNS_REDUNDANCY;
use omicron_uuid_kinds::GenericUuid;
use omicron_uuid_kinds::SledKind;
use omicron_uuid_kinds::VnicUuid;
use tufaceous_artifact::ArtifactHash;
use tufaceous_artifact::ArtifactKind;
use tufaceous_artifact::KnownArtifactKind;
use typed_rng::TypedUuidRng;
use update_common::artifacts::ArtifactsWithPlan;
use update_common::artifacts::ControlPlaneZonesMode;
use update_common::artifacts::VerificationMode;

/// Stateful PRNG for generating simulated systems.
///
/// When generating a succession of simulated systems, this stateful PRNG allows
/// for reproducible generation of those systems after setting an initial seed.
/// The PRNGs are structured in tree form as much as possible, so that (for
/// example) if one part of the system decides to change how many sleds are in
/// the system, it can do so without affecting other UUIDs.
///
/// We have a number of existing tests that manually set seeds for individual
/// RNG instances. The old-style seeds have been kept around for backwards
/// compatibility. Newer tests should use this struct to generate their RNGs
/// instead, since it conveniently tracks generation numbers for each seed.
#[derive(Clone, Debug)]
pub struct SimRngState {
    seed: String,
    // Generation numbers for each RNG type.
    system_rng_gen: u64,
    collection_rng_gen: u64,
    planner_rng_gen: u64,
    // TODO: Currently, sled IDs are used to generate UUIDs to mutate the
    // system. This should be replaced in the future with a richer simulation
    // framework.
    sled_id_rng_gen: u64,
}

impl SimRngState {
    pub fn from_seed(seed: &str) -> Self {
        Self {
            seed: seed.to_string(),
            system_rng_gen: 0,
            collection_rng_gen: 0,
            planner_rng_gen: 0,
            sled_id_rng_gen: 0,
        }
    }

    pub fn seed(&self) -> &str {
        &self.seed
    }

    pub fn next_system_rng(&mut self) -> ExampleSystemRng {
        // Different behavior for the first system_rng_gen is a bit weird, but
        // it retains backwards compatibility with existing tests -- it means
        // that generated UUIDs particularly in fixtures don't change.
        self.system_rng_gen += 1;
        if self.system_rng_gen == 1 {
            ExampleSystemRng::from_seed(self.seed.as_str())
        } else {
            ExampleSystemRng::from_seed((
                self.seed.as_str(),
                self.system_rng_gen,
            ))
        }
    }

    pub fn next_collection_rng(&mut self) -> CollectionBuilderRng {
        self.collection_rng_gen += 1;
        // We don't need to pass in extra bits unique to collections, because
        // `CollectionBuilderRng` adds its own.
        let seed = (self.seed.as_str(), self.collection_rng_gen);
        CollectionBuilderRng::from_seed(seed)
    }

    pub fn next_planner_rng(&mut self) -> PlannerRng {
        self.planner_rng_gen += 1;
        // We don't need to pass in extra bits unique to the planner, because
        // `PlannerRng` adds its own.
        PlannerRng::from_seed((self.seed.as_str(), self.planner_rng_gen))
    }

    pub fn next_sled_id_rng(&mut self) -> TypedUuidRng<SledKind> {
        self.sled_id_rng_gen += 1;
        TypedUuidRng::from_seed(
            self.seed.as_str(),
            ("sled-id-rng", self.sled_id_rng_gen),
        )
    }
}

#[derive(Debug, Clone)]
pub struct ExampleSystemRng {
    seed: String,
    sled_rng: TypedUuidRng<SledKind>,
    collection_rng: CollectionBuilderRng,
    // ExampleSystem instances generate two blueprints: create RNGs for both.
    blueprint1_rng: PlannerRng,
    blueprint2_rng: PlannerRng,
}

impl ExampleSystemRng {
    pub fn from_seed<H: Hash + fmt::Debug>(seed: H) -> Self {
        // This is merely "ExampleSystem" for backwards compatibility with
        // existing test fixtures.
        let sled_rng = TypedUuidRng::from_seed(&seed, "ExampleSystem");
        // We choose to make our own collection and blueprint RNGs rather than
        // passing them in via `SimRngState`. This means that `SimRngState` is
        // influenced as little as possible by the specifics of how
        // `ExampleSystem` instances are generated, and RNG stability is
        // maintained.
        let collection_rng = CollectionBuilderRng::from_seed((
            &seed,
            "ExampleSystem collection",
        ));
        let blueprint1_rng =
            PlannerRng::from_seed((&seed, "ExampleSystem initial"));
        let blueprint2_rng =
            PlannerRng::from_seed((&seed, "ExampleSystem make_zones"));
        Self {
            seed: format!("{:?}", seed),
            sled_rng,
            collection_rng,
            blueprint1_rng,
            blueprint2_rng,
        }
    }
}

/// An example generated system, along with a consistent planning input and
/// collection.
///
/// The components of this struct are generated together and match each other.
/// The planning input and collection represent database input and inventory
/// that would be collected from a system matching the system description.
#[derive(Clone, Debug)]
pub struct ExampleSystem {
    pub system: SystemDescription,
    pub input: PlanningInput,
    pub collection: Collection,
    /// The initial blueprint that was used to describe the system.
    pub initial_blueprint: Blueprint,
}

/// Returns a collection, planning input, and blueprint describing a pretty
/// simple system.
///
/// The test name is used as the RNG seed.
pub fn example(
    log: &slog::Logger,
    test_name: &str,
) -> (Collection, PlanningInput, Blueprint) {
    let (example, blueprint) =
        ExampleSystemBuilder::new(log, test_name).build();
    (example.collection, example.input, blueprint)
}

/// A builder for the example system.
#[derive(Debug, Clone)]
pub struct ExampleSystemBuilder {
    log: slog::Logger,
    rng: ExampleSystemRng,
    sled_settings: Vec<BuilderSledSettings>,
    // TODO: Store a Policy struct instead of these fields:
    // https://github.com/oxidecomputer/omicron/issues/6803
    ndisks_per_sled: u8,
    // None means nsleds
    nexus_count: Option<ZoneCount>,
    internal_dns_count: ZoneCount,
    external_dns_count: ZoneCount,
    crucible_pantry_count: ZoneCount,
    create_zones: bool,
    create_disks_in_blueprint: bool,
    target_release: TargetReleaseDescription,
}

impl ExampleSystemBuilder {
    /// The default number of sleds in the example system.
    pub const DEFAULT_N_SLEDS: usize = 3;

    /// The default number of external DNS instances in the example system.
    ///
    /// The default value is picked for backwards compatibility -- we may wish
    /// to revisit it in the future.
    pub const DEFAULT_EXTERNAL_DNS_COUNT: usize = 0;

    pub fn new(log: &slog::Logger, test_name: &str) -> Self {
        let rng = ExampleSystemRng::from_seed(test_name);
        Self::new_with_rng(log, rng)
    }

    pub fn new_with_rng(log: &slog::Logger, rng: ExampleSystemRng) -> Self {
        Self {
            log: log.new(slog::o!(
                "component" => "ExampleSystem",
                "rng_seed" => rng.seed.clone(),
            )),
            rng,
            sled_settings: vec![
                BuilderSledSettings::default();
                Self::DEFAULT_N_SLEDS
            ],
            ndisks_per_sled: SledBuilder::DEFAULT_NPOOLS,
            nexus_count: None,
            internal_dns_count: ZoneCount(INTERNAL_DNS_REDUNDANCY),
            external_dns_count: ZoneCount(Self::DEFAULT_EXTERNAL_DNS_COUNT),
            crucible_pantry_count: ZoneCount(CRUCIBLE_PANTRY_REDUNDANCY),
            create_zones: true,
            create_disks_in_blueprint: true,
            target_release: TargetReleaseDescription::Initial,
        }
    }

    /// Set the number of sleds in the example system.
    ///
    /// Currently, this value can be anywhere between 0 and 5. (More can be
    /// added in the future if necessary.)
    pub fn nsleds(mut self, nsleds: usize) -> Self {
        self.sled_settings.resize(nsleds, BuilderSledSettings::default());
        self
    }

    /// Set the number of disks per sled in the example system.
    ///
    /// The default value is [`SledBuilder::DEFAULT_NPOOLS`]. A value of 0 is
    /// permitted.
    ///
    /// If [`Self::create_zones`] is set to `false`, this is ignored.
    pub fn ndisks_per_sled(mut self, ndisks_per_sled: u8) -> Self {
        self.ndisks_per_sled = ndisks_per_sled;
        self
    }

    /// Set the number of Nexus instances in the example system.
    ///
    /// The default value is the same as the number of sleds (i.e. one Nexus
    /// instance per sled). A value of 0 is permitted.
    ///
    /// If [`Self::create_zones`] is set to `false`, this is ignored.
    pub fn nexus_count(mut self, nexus_count: usize) -> Self {
        self.nexus_count = Some(ZoneCount(nexus_count));
        self
    }

    /// Set the number of internal DNS instances in the example system.
    ///
    /// The default value is [`INTERNAL_DNS_REDUNDANCY`]. A value anywhere
    /// between 0 and [`INTERNAL_DNS_REDUNDANCY`], inclusive, is permitted.
    ///
    /// If [`Self::create_zones`] is set to `false`, this is ignored.
    pub fn internal_dns_count(
        mut self,
        internal_dns_count: usize,
    ) -> anyhow::Result<Self> {
        if internal_dns_count > INTERNAL_DNS_REDUNDANCY {
            anyhow::bail!(
                "internal_dns_count {} is greater than INTERNAL_DNS_REDUNDANCY {}",
                internal_dns_count,
                INTERNAL_DNS_REDUNDANCY,
            );
        }
        self.internal_dns_count = ZoneCount(internal_dns_count);
        Ok(self)
    }

    /// Set the number of external DNS instances in the example system.
    ///
    /// The default value is [`Self::DEFAULT_EXTERNAL_DNS_COUNT`]. A value
    /// anywhere between 0 and 30, inclusive, is permitted. (The limit of 30 is
    /// primarily to simplify the implementation.)
    ///
    /// Each DNS server is assigned an address in the 10.x.x.x range.
    pub fn external_dns_count(
        mut self,
        external_dns_count: usize,
    ) -> anyhow::Result<Self> {
        if external_dns_count > 30 {
            anyhow::bail!(
                "external_dns_count {} is greater than 30",
                external_dns_count,
            );
        }
        self.external_dns_count = ZoneCount(external_dns_count);
        Ok(self)
    }

    /// Set the number of Crucible pantry instances in the example system.
    ///
    /// If [`Self::create_zones`] is set to `false`, this is ignored.
    pub fn crucible_pantry_count(
        mut self,
        crucible_pantry_count: usize,
    ) -> Self {
        self.crucible_pantry_count = ZoneCount(crucible_pantry_count);
        self
    }

    /// Create zones in the example system.
    ///
    /// The default is `true`.
    pub fn create_zones(mut self, create_zones: bool) -> Self {
        self.create_zones = create_zones;
        self
    }

    /// Create disks in the blueprint.
    ///
    /// The default is `true`.
    ///
    /// If [`Self::ndisks_per_sled`] is set to 0, then this is implied: if no
    /// disks are created, then the blueprint won't have any disks.
    pub fn create_disks_in_blueprint(mut self, create: bool) -> Self {
        self.create_disks_in_blueprint = create;
        self
    }

    /// Set the policy for a sled in the example system by index.
    ///
    /// Returns an error if `index >= nsleds`.
    pub fn with_sled_policy(
        mut self,
        index: usize,
        policy: SledPolicy,
    ) -> anyhow::Result<Self> {
        let Some(settings) = self.sled_settings.get_mut(index) else {
            bail!(
                "sled index {} out of range (0..{})",
                index,
                self.sled_settings.len(),
            );
        };
        settings.policy = policy;
        Ok(self)
    }

    /// Set the target release to an initial `0.0.1` version, and image sources to
    /// Artifact corresponding to the release.
    pub fn with_target_release_0_0_1(self) -> anyhow::Result<Self> {
        // Find the 0.0.1 release relative to this crate's root directory.
        let root_dir = Utf8Path::new(env!("CARGO_MANIFEST_DIR"));
        let manifest_path = root_dir
            .parent()
            .unwrap()
            .parent()
            .unwrap()
            .parent()
            .unwrap()
            .join("update-common/manifests/fake-0.0.1.toml");
        self.with_target_release_manifest(
            &manifest_path,
            // allow_non_semver is false because fake-0.0.1.toml doesn't contain
            // non-semver artifacts.
            false,
        )
    }

    pub fn with_target_release_manifest(
        mut self,
        manifest_path: &Utf8Path,
        allow_non_semver: bool,
    ) -> anyhow::Result<Self> {
        let dir = Utf8TempDir::with_prefix("reconfigurator-planning-example")
            .context("failed to create temp dir")?;
        let zip_path = dir.path().join("repo.zip");
        tuf_assemble(&self.log, manifest_path, &zip_path, allow_non_semver)
            .context("failed to assemble TUF repo")?;

        let target_release = extract_tuf_repo_description(&self.log, &zip_path)
            .context("failed to extract TUF repo description")?;

        self.target_release = TargetReleaseDescription::TufRepo(target_release);

        Ok(self)
    }

    fn get_nexus_zones(&self) -> ZoneCount {
        self.nexus_count.unwrap_or(ZoneCount(self.sled_settings.len()))
    }

    pub fn get_internal_dns_zones(&self) -> usize {
        self.internal_dns_count.0
    }

    pub fn get_external_dns_zones(&self) -> usize {
        self.external_dns_count.0
    }

    /// Create a new example system with the given modifications.
    ///
    /// Return the system, and the initial blueprint that matches it.
    pub fn build(&self) -> (ExampleSystem, Blueprint) {
        let nexus_count = self.get_nexus_zones();

        slog::debug!(
            &self.log,
            "Creating example system";
            "nsleds" => self.sled_settings.len(),
            "ndisks_per_sled" => self.ndisks_per_sled,
            "nexus_count" => nexus_count.0,
            "internal_dns_count" => self.internal_dns_count.0,
            "external_dns_count" => self.external_dns_count.0,
            "crucible_pantry_count" => self.crucible_pantry_count.0,
            "create_zones" => self.create_zones,
            "create_disks_in_blueprint" => self.create_disks_in_blueprint,
        );

        let mut rng = self.rng.clone();

        let mut system = SystemDescription::new();
        // Update the system's target counts with the counts. (Note that
        // there's no external DNS count.)
        system
            .target_nexus_zone_count(nexus_count.0)
            .target_internal_dns_zone_count(self.internal_dns_count.0)
            .target_crucible_pantry_zone_count(self.crucible_pantry_count.0);

        // Set the target release if one is available. We don't do this
        // unconditionally because we don't want the target release generation
        // number to be incremented if self.target_release is
        // TargetReleaseDescription::Initial.
        if let TargetReleaseDescription::TufRepo(_) = &self.target_release {
            system.set_target_release(self.target_release.clone());
        }

        let sled_ids_with_settings: Vec<_> = self
            .sled_settings
            .iter()
            .map(|settings| (rng.sled_rng.next(), settings))
            .collect();

        let artifacts_by_kind = if let TargetReleaseDescription::TufRepo(repo) =
            &self.target_release
        {
            // Build a map of artifact versions by kind. For the artifacts we
            // care about, we currently only expect a single version, so this
            // map is expected to be unique.
            //
            // TODO-correctness Need to choose gimlet vs cosmo here! Can we use
            // update-common's UpdatePlan instead of this jank?
            // https://github.com/oxidecomputer/omicron/issues/8777
            let mut artifacts_by_kind = HashMap::new();
            for artifact in &repo.artifacts {
                artifacts_by_kind.insert(&artifact.id.kind, artifact);
            }
            Some(artifacts_by_kind)
        } else {
            None
        };

        for (sled_id, settings) in &sled_ids_with_settings {
            let _ = system
                .sled(
                    SledBuilder::new()
                        .id(*sled_id)
                        .npools(self.ndisks_per_sled)
                        .policy(settings.policy),
                )
                .unwrap();
        }

        let mut input_builder = system
            .to_planning_input_builder()
            .expect("failed to make planning input builder");
        let base_input = input_builder.clone().build();

        // Start with an empty blueprint containing only our sleds, no zones.
        let initial_blueprint = BlueprintBuilder::build_empty_with_sleds_seeded(
            base_input.all_sled_ids(SledFilter::Commissioned),
            "test suite",
            rng.blueprint1_rng,
        );

        // Start with an empty collection
        let collection = system
            .to_collection_builder()
            .expect("failed to build collection")
            .build();

        // Now make a blueprint and collection with some zones on each sled.
        let mut builder = BlueprintBuilder::new_based_on(
            &self.log,
            &initial_blueprint,
            &base_input,
            &collection,
            "test suite",
            rng.blueprint2_rng,
        )
        .unwrap();

        // Add as many external IPs as is necessary for external DNS zones. We
        // pick addresses in the TEST-NET-2 (RFC 5737) range.
        for i in 0..self.external_dns_count.0 {
            builder
                .inject_untracked_external_dns_ip(IpAddr::V4(Ipv4Addr::new(
                    198,
                    51,
                    100,
                    (i + 1)
                        .try_into()
                        .expect("external_dns_count is always <= 30"),
                )))
                .expect(
                    "this shouldn't error because provided external IPs \
                 are all unique",
                );
        }

        let discretionary_sled_count =
            base_input.all_sled_ids(SledFilter::Discretionary).count();

        // * Create disks and non-discretionary zones on all sleds.
        // * Only create discretionary zones on discretionary sleds.
        let mut discretionary_ix = 0;
        for (sled_id, sled_details) in
            base_input.all_sleds(SledFilter::Commissioned)
        {
            if self.create_disks_in_blueprint {
                let _ = builder
                    .sled_add_disks(sled_id, &sled_details.resources)
                    .unwrap();
            }
            if self.create_zones {
                let _ = builder
                    .sled_ensure_zone_ntp(
                        sled_id,
                        self.target_release
                            .zone_image_source(ZoneKind::BoundaryNtp)
                            .expect("obtained BoundaryNtp image source"),
                    )
                    .unwrap();

                // Create discretionary zones if allowed.
                if sled_details.policy.matches(SledFilter::Discretionary) {
                    for _ in 0..nexus_count
                        .on(discretionary_ix, discretionary_sled_count)
                    {
                        builder
                            .sled_add_zone_nexus_with_config(
                                sled_id,
                                false,
                                vec![],
                                self.target_release
                                    .zone_image_source(ZoneKind::Nexus)
                                    .expect("obtained Nexus image source"),
<<<<<<< HEAD
=======
                                initial_blueprint.nexus_generation,
>>>>>>> 200ce2de
                            )
                            .unwrap();
                    }
                    if discretionary_ix == 0 {
                        builder
                            .sled_add_zone_clickhouse(
                                sled_id,
                                self.target_release
                                    .zone_image_source(ZoneKind::Clickhouse)
                                    .expect("obtained Clickhouse image source"),
                            )
                            .unwrap();
                    }
                    for _ in 0..self
                        .internal_dns_count
                        .on(discretionary_ix, discretionary_sled_count)
                    {
                        builder
                            .sled_add_zone_internal_dns(
                                sled_id,
                                self.target_release
                                    .zone_image_source(ZoneKind::InternalDns)
                                    .expect(
                                        "obtained InternalDNS image source",
                                    ),
                            )
                            .unwrap();
                    }
                    for _ in 0..self
                        .external_dns_count
                        .on(discretionary_ix, discretionary_sled_count)
                    {
                        builder
                            .sled_add_zone_external_dns(
                                sled_id,
                                self.target_release
                                    .zone_image_source(ZoneKind::ExternalDns)
                                    .expect(
                                        "obtained ExternalDNS image source",
                                    ),
                            )
                            .unwrap();
                    }
                    for _ in 0..self
                        .crucible_pantry_count
                        .on(discretionary_ix, discretionary_sled_count)
                    {
                        builder
                            .sled_add_zone_crucible_pantry(
                                sled_id,
                                self.target_release
                                    .zone_image_source(ZoneKind::CruciblePantry)
                                    .expect(
                                        "obtained CruciblePantry image source",
                                    ),
                            )
                            .unwrap();
                    }
                    discretionary_ix += 1;
                }

                for pool_name in sled_details.resources.zpools.keys() {
                    let _ = builder
                        .sled_ensure_zone_crucible(
                            sled_id,
                            *pool_name,
                            self.target_release
                                .zone_image_source(ZoneKind::Crucible)
                                .expect("obtained Crucible image source"),
                        )
                        .unwrap();
                }
            }
            builder.sled_ensure_zone_datasets(sled_id).unwrap();

            if let Some(artifacts_by_kind) = &artifacts_by_kind {
                // Set the host phase 2 artifact version to Artifact to avoid a
                // noop conversion in the first planning run.
                let host_phase_2_artifact =
                    artifacts_by_kind.get(&ArtifactKind::HOST_PHASE_2).unwrap();

                builder
                    .sled_set_host_phase_2(
                        sled_id,
                        BlueprintHostPhase2DesiredSlots {
                            slot_a:
                                BlueprintHostPhase2DesiredContents::Artifact {
                                    version:
                                        BlueprintArtifactVersion::Available {
                                            version: host_phase_2_artifact
                                                .id
                                                .version
                                                .clone(),
                                        },
                                    hash: host_phase_2_artifact.hash,
                                },
                            slot_b:
                                BlueprintHostPhase2DesiredContents::Artifact {
                                    version:
                                        BlueprintArtifactVersion::Available {
                                            version: host_phase_2_artifact
                                                .id
                                                .version
                                                .clone(),
                                        },
                                    hash: host_phase_2_artifact.hash,
                                },
                        },
                    )
                    .expect("sled is present in blueprint");
            };
        }

        let blueprint = builder.build(BlueprintSource::Test);
        for sled_cfg in blueprint.sleds.values() {
            for zone in sled_cfg.zones.iter() {
                let service_id = zone.id;
                if let Some((external_ip, nic)) =
                    zone.zone_type.external_networking()
                {
                    input_builder
                        .add_omicron_zone_external_ip(service_id, external_ip)
                        .expect("failed to add Omicron zone external IP");
                    input_builder
                        .add_omicron_zone_nic(
                            service_id,
                            OmicronZoneNic {
                                // TODO-cleanup use `TypedUuid` everywhere
                                id: VnicUuid::from_untyped_uuid(nic.id),
                                mac: nic.mac,
                                ip: nic.ip,
                                slot: nic.slot,
                                primary: nic.primary,
                            },
                        )
                        .expect("failed to add Omicron zone NIC");
                }
            }
        }

        for (sled_id, sled_cfg) in &blueprint.sleds {
            let sled_cfg = sled_cfg.clone().into_in_service_sled_config();
            system.sled_set_omicron_config(*sled_id, sled_cfg).unwrap();
        }

        // We just ensured that a handful of datasets should exist in
        // the blueprint, but they don't yet exist in the SystemDescription.
        //
        // Go back and add them so that the blueprint is consistent with
        // inventory.
        for (sled_id, sled_cfg) in &blueprint.sleds {
            let sled = system.get_sled_mut(*sled_id).unwrap();

            for dataset_config in sled_cfg.datasets.iter() {
                let config = dataset_config.clone().try_into().unwrap();
                sled.add_synthetic_dataset(config);
            }
        }

        if let Some(artifacts_by_kind) = &artifacts_by_kind {
            // Set all MGS and host phase 2 versions out of the TUF repo to
            // ensure that the planner is quiesced at the time the initial
            // system is returned.
            let sp_version = artifacts_by_kind
                .get(&ArtifactKind::from(KnownArtifactKind::GimletSp))
                .unwrap()
                .id
                .version
                .clone();
            let rot_a_version = artifacts_by_kind
                .get(&ArtifactKind::GIMLET_ROT_IMAGE_A)
                .unwrap()
                .id
                .version
                .clone();
            let rot_b_version = artifacts_by_kind
                .get(&ArtifactKind::GIMLET_ROT_IMAGE_B)
                .unwrap()
                .id
                .version
                .clone();
            let host_phase_1_hash = artifacts_by_kind
<<<<<<< HEAD
                .get(&ArtifactKind::HOST_PHASE_1)
=======
                .get(&ArtifactKind::GIMLET_HOST_PHASE_1)
>>>>>>> 200ce2de
                .unwrap()
                .hash;
            let host_phase_2_hash = artifacts_by_kind
                .get(&ArtifactKind::HOST_PHASE_2)
                .unwrap()
                .hash;

            for sled_id in blueprint.sleds.keys() {
                system
                    .sled_update_sp_versions(
                        *sled_id,
                        Some(sp_version.clone()),
                        Some(ExpectedVersion::Version(sp_version.clone())),
                    )
                    .expect("sled was just added to the system");
                system
                    .sled_update_rot_versions(
                        *sled_id,
                        RotStateOverrides {
                            active_slot_override: None,
                            slot_a_version_override: Some(
                                ExpectedVersion::Version(rot_a_version.clone()),
                            ),
                            slot_b_version_override: Some(
                                ExpectedVersion::Version(rot_b_version.clone()),
                            ),
                            persistent_boot_preference_override: None,
                            pending_persistent_boot_preference_override: None,
                            transient_boot_preference_override: None,
                        },
                    )
                    .expect("sled was just added to the system");

                // TODO-correctness Need to choose gimlet vs cosmo here! Need help
                // from tufaceous to tell us which is which.
                // https://github.com/oxidecomputer/omicron/issues/8777
                system
                    .sled_update_host_phase_1_artifacts(
                        *sled_id,
                        None,
                        Some(host_phase_1_hash),
                        Some(host_phase_1_hash),
                    )
                    .expect("sled was just added to the system");

                // We must set host phase 2 artifacts after sled_set_omicron_config
                // is called, because sled_set_omicron_config resets
                // last_reconciliation state and wipes away host phase 2 artifact
                // hashes.
                system
                    .sled_update_host_phase_2_artifacts(
                        *sled_id,
                        None,
                        Some(host_phase_2_hash),
                        Some(host_phase_2_hash),
                    )
                    .expect("sled was just added to the system");
            }
        }

        let mut builder =
            system.to_collection_builder().expect("failed to build collection");
        builder.set_rng(rng.collection_rng);

        // The blueprint evolves separately from the system -- so it's returned
        // as a separate value.
        let example = ExampleSystem {
            system,
            input: input_builder.build(),
            collection: builder.build(),
            initial_blueprint,
        };
        (example, blueprint)
    }
}

/// Per-sled state.
#[derive(Clone, Debug)]
struct BuilderSledSettings {
    policy: SledPolicy,
}

impl Default for BuilderSledSettings {
    fn default() -> Self {
        Self { policy: SledPolicy::provisionable() }
    }
}

// A little wrapper to try and avoid having an `on` function which takes 3
// usize parameters.
#[derive(Clone, Copy, Debug)]
struct ZoneCount(pub usize);

impl ZoneCount {
    fn on(self, sled_id: usize, total_sleds: usize) -> usize {
        // Spread instances out as evenly as possible. If there are 5 sleds and 3
        // instances, we want to spread them out as 2, 2, 1.
        let div = self.0 / total_sleds;
        let rem = self.0 % total_sleds;
        div + if sled_id < rem { 1 } else { 0 }
    }
}

/// The default key for TUF repository generation.
///
/// This was randomly generated through a tufaceous invocation.
pub static DEFAULT_TUFACEOUS_KEY: &str = "ed25519:\
MFECAQEwBQYDK2VwBCIEIJ9CnAhwk8PPt1x8icu\
z9c12PdfCRHJpoUkuqJmIZ8GbgSEAbNGMpsHK5_w32\
qwYdZH_BeVssmKzQlFsnPuaiHx2hy0=";

/// Construct a TUF repository zip file from a manifest, writing the TUF zip
/// file out to `output_path`.
pub fn tuf_assemble(
    log: &slog::Logger,
    manifest_path: &Utf8Path,
    output_path: &Utf8Path,
    allow_non_semver: bool,
) -> anyhow::Result<()> {
    if output_path.exists() {
        bail!("output path `{output_path}` already exists");
    }

    // Just use a fixed key for now.
    //
    // In the future we may want to test changing the TUF key.
    let mut tufaceous_args = vec![
        "tufaceous",
        "--key",
        DEFAULT_TUFACEOUS_KEY,
        "assemble",
        manifest_path.as_str(),
        output_path.as_str(),
    ];

    if allow_non_semver {
        tufaceous_args.push("--allow-non-semver");
    }
    let args = tufaceous::Args::try_parse_from(tufaceous_args)
        .expect("args are valid so this shouldn't fail");
    let rt =
        tokio::runtime::Runtime::new().context("creating tokio runtime")?;
    rt.block_on(async move { args.exec(log).await })
        .context("error executing tufaceous assemble")?;

    Ok(())
}

pub fn extract_tuf_repo_description(
    log: &slog::Logger,
    zip_path: &Utf8Path,
) -> anyhow::Result<TufRepoDescription> {
    let file = std::fs::File::open(zip_path)
        .with_context(|| format!("open {:?}", zip_path))?;
    let buf = std::io::BufReader::new(file);
    let rt =
        tokio::runtime::Runtime::new().context("creating tokio runtime")?;
    let repo_hash = ArtifactHash([0; 32]);
    let artifacts_with_plan = rt.block_on(async {
        ArtifactsWithPlan::from_zip(
            buf,
            None,
            repo_hash,
            ControlPlaneZonesMode::Split,
            VerificationMode::BlindlyTrustAnything,
            log,
        )
        .await
        .with_context(|| format!("unpacking {:?}", zip_path))
    })?;
    let description = artifacts_with_plan.description().clone();
    Ok(description)
}

#[cfg(test)]
mod tests {
    use chrono::{DateTime, Utc};
    use nexus_sled_agent_shared::inventory::{OmicronZoneConfig, ZoneKind};
    use nexus_types::deployment::BlueprintZoneConfig;
    use nexus_types::deployment::BlueprintZoneDisposition;
    use omicron_test_utils::dev::test_setup_log;

    use super::*;

    #[test]
    fn instances_on_examples() {
        assert_eq!(ZoneCount(3).on(0, 5), 1);
        assert_eq!(ZoneCount(3).on(1, 5), 1);
        assert_eq!(ZoneCount(3).on(2, 5), 1);
        assert_eq!(ZoneCount(3).on(3, 5), 0);
        assert_eq!(ZoneCount(3).on(4, 5), 0);

        assert_eq!(ZoneCount(5).on(0, 5), 1);
        assert_eq!(ZoneCount(5).on(1, 5), 1);
        assert_eq!(ZoneCount(5).on(2, 5), 1);
        assert_eq!(ZoneCount(5).on(3, 5), 1);
        assert_eq!(ZoneCount(5).on(4, 5), 1);

        assert_eq!(ZoneCount(7).on(0, 5), 2);
        assert_eq!(ZoneCount(7).on(1, 5), 2);
        assert_eq!(ZoneCount(7).on(2, 5), 1);
        assert_eq!(ZoneCount(6).on(3, 5), 1);
        assert_eq!(ZoneCount(6).on(4, 5), 1);
    }

    #[test]
    fn builder_zone_counts() {
        static TEST_NAME: &str = "example_builder_zone_counts";
        let logctx = test_setup_log(TEST_NAME);

        let (example, mut blueprint) =
            ExampleSystemBuilder::new(&logctx.log, TEST_NAME)
                .nsleds(5)
                .nexus_count(6)
                .crucible_pantry_count(5)
                .internal_dns_count(2)
                .unwrap()
                .external_dns_count(10)
                .unwrap()
                .build();

        // Define a time_created for consistent output across runs.
        blueprint.time_created = DateTime::<Utc>::UNIX_EPOCH;

        expectorate::assert_contents(
            "tests/output/example_builder_zone_counts_blueprint.txt",
            &blueprint.display().to_string(),
        );

        // Check that the system's target counts are set correctly.
        assert_eq!(example.system.get_target_nexus_zone_count(), 6);
        assert_eq!(example.system.get_target_internal_dns_zone_count(), 2);
        assert_eq!(example.system.get_target_crucible_pantry_zone_count(), 5);

        // Check that the right number of zones are present in both the
        // blueprint and in the collection.
        let nexus_zones = blueprint_zones_of_kind(&blueprint, ZoneKind::Nexus);
        assert_eq!(
            nexus_zones.len(),
            6,
            "expected 6 Nexus zones in blueprint, got {}: {:#?}",
            nexus_zones.len(),
            nexus_zones,
        );
        let nexus_zones = collection_ledgered_zones_of_kind(
            &example.collection,
            ZoneKind::Nexus,
        );
        assert_eq!(
            nexus_zones.len(),
            6,
            "expected 6 Nexus zones in collection, got {}: {:#?}",
            nexus_zones.len(),
            nexus_zones,
        );

        let internal_dns_zones =
            blueprint_zones_of_kind(&blueprint, ZoneKind::InternalDns);
        assert_eq!(
            internal_dns_zones.len(),
            2,
            "expected 2 internal DNS zones in blueprint, got {}: {:#?}",
            internal_dns_zones.len(),
            internal_dns_zones,
        );
        let internal_dns_zones = collection_ledgered_zones_of_kind(
            &example.collection,
            ZoneKind::InternalDns,
        );
        assert_eq!(
            internal_dns_zones.len(),
            2,
            "expected 2 internal DNS zones in collection, got {}: {:#?}",
            internal_dns_zones.len(),
            internal_dns_zones,
        );

        let external_dns_zones =
            blueprint_zones_of_kind(&blueprint, ZoneKind::ExternalDns);
        assert_eq!(
            external_dns_zones.len(),
            10,
            "expected 10 external DNS zones in blueprint, got {}: {:#?}",
            external_dns_zones.len(),
            external_dns_zones,
        );
        let external_dns_zones = collection_ledgered_zones_of_kind(
            &example.collection,
            ZoneKind::ExternalDns,
        );
        assert_eq!(
            external_dns_zones.len(),
            10,
            "expected 10 external DNS zones in collection, got {}: {:#?}",
            external_dns_zones.len(),
            external_dns_zones,
        );

        let crucible_pantry_zones =
            blueprint_zones_of_kind(&blueprint, ZoneKind::CruciblePantry);
        assert_eq!(
            crucible_pantry_zones.len(),
            5,
            "expected 5 Crucible pantry zones in blueprint, got {}: {:#?}",
            crucible_pantry_zones.len(),
            crucible_pantry_zones,
        );
        let crucible_pantry_zones = collection_ledgered_zones_of_kind(
            &example.collection,
            ZoneKind::CruciblePantry,
        );
        assert_eq!(
            crucible_pantry_zones.len(),
            5,
            "expected 5 Crucible pantry zones in collection, got {}: {:#?}",
            crucible_pantry_zones.len(),
            crucible_pantry_zones,
        );

        logctx.cleanup_successful();
    }

    fn blueprint_zones_of_kind(
        blueprint: &Blueprint,
        kind: ZoneKind,
    ) -> Vec<&BlueprintZoneConfig> {
        blueprint
            .all_omicron_zones(BlueprintZoneDisposition::any)
            .filter_map(|(_, zone)| {
                (zone.zone_type.kind() == kind).then_some(zone)
            })
            .collect()
    }

    fn collection_ledgered_zones_of_kind(
        collection: &Collection,
        kind: ZoneKind,
    ) -> Vec<&OmicronZoneConfig> {
        collection
            .all_ledgered_omicron_zones()
            .filter(|zone| zone.zone_type.kind() == kind)
            .collect()
    }
}<|MERGE_RESOLUTION|>--- conflicted
+++ resolved
@@ -26,10 +26,7 @@
 use nexus_types::deployment::BlueprintArtifactVersion;
 use nexus_types::deployment::BlueprintHostPhase2DesiredContents;
 use nexus_types::deployment::BlueprintHostPhase2DesiredSlots;
-<<<<<<< HEAD
-=======
 use nexus_types::deployment::BlueprintSource;
->>>>>>> 200ce2de
 use nexus_types::deployment::ExpectedVersion;
 use nexus_types::deployment::OmicronZoneNic;
 use nexus_types::deployment::PlanningInput;
@@ -583,10 +580,7 @@
                                 self.target_release
                                     .zone_image_source(ZoneKind::Nexus)
                                     .expect("obtained Nexus image source"),
-<<<<<<< HEAD
-=======
                                 initial_blueprint.nexus_generation,
->>>>>>> 200ce2de
                             )
                             .unwrap();
                     }
@@ -769,11 +763,7 @@
                 .version
                 .clone();
             let host_phase_1_hash = artifacts_by_kind
-<<<<<<< HEAD
-                .get(&ArtifactKind::HOST_PHASE_1)
-=======
                 .get(&ArtifactKind::GIMLET_HOST_PHASE_1)
->>>>>>> 200ce2de
                 .unwrap()
                 .hash;
             let host_phase_2_hash = artifacts_by_kind
