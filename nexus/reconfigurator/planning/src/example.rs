--- conflicted
+++ resolved
@@ -355,14 +355,8 @@
         // there's no external DNS count.)
         system
             .target_nexus_zone_count(nexus_count.0)
-<<<<<<< HEAD
-            .target_internal_dns_zone_count(self.internal_dns_count.0);
-=======
             .target_internal_dns_zone_count(self.internal_dns_count.0)
             .target_crucible_pantry_zone_count(self.crucible_pantry_count.0);
-        let mut sled_rng =
-            TypedUuidRng::from_seed(&self.test_name, "ExampleSystem");
->>>>>>> 778a7e93
         let sled_ids: Vec<_> =
             (0..self.nsleds).map(|_| rng.sled_rng.next()).collect();
 
