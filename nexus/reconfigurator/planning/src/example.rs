--- conflicted
+++ resolved
@@ -4,11 +4,8 @@
 
 //! Example blueprints
 
-<<<<<<< HEAD
 use std::collections::BTreeSet;
-=======
 use std::collections::HashMap;
->>>>>>> 051604d3
 use std::fmt;
 use std::hash::Hash;
 use std::net::IpAddr;
@@ -27,16 +24,12 @@
 use nexus_inventory::CollectionBuilderRng;
 use nexus_sled_agent_shared::inventory::ZoneKind;
 use nexus_types::deployment::Blueprint;
-<<<<<<< HEAD
-use nexus_types::deployment::BlueprintZoneDisposition;
-use nexus_types::deployment::BlueprintZoneImageSource;
-=======
 use nexus_types::deployment::BlueprintArtifactVersion;
 use nexus_types::deployment::BlueprintHostPhase2DesiredContents;
 use nexus_types::deployment::BlueprintHostPhase2DesiredSlots;
 use nexus_types::deployment::BlueprintSource;
+use nexus_types::deployment::BlueprintZoneDisposition;
 use nexus_types::deployment::ExpectedVersion;
->>>>>>> 051604d3
 use nexus_types::deployment::OmicronZoneNic;
 use nexus_types::deployment::PlanningInput;
 use nexus_types::deployment::SledFilter;
@@ -703,8 +696,7 @@
             };
         }
 
-<<<<<<< HEAD
-        let blueprint = builder.build();
+        let blueprint = builder.build(BlueprintSource::Test);
 
         // Find and set the set of active Nexuses
         let active_nexus_zone_ids: BTreeSet<_> = blueprint
@@ -720,9 +712,6 @@
         input_builder.set_active_nexus_zones(active_nexus_zone_ids.clone());
         system.set_active_nexus_zones(active_nexus_zone_ids);
 
-=======
-        let blueprint = builder.build(BlueprintSource::Test);
->>>>>>> 051604d3
         for sled_cfg in blueprint.sleds.values() {
             for zone in sled_cfg.zones.iter() {
                 let service_id = zone.id;
