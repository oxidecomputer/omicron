--- conflicted
+++ resolved
@@ -334,9 +334,6 @@
                     )
                     .unwrap();
             }
-<<<<<<< HEAD
-            builder.sled_ensure_datasets(sled_id, &sled_resources).unwrap();
-=======
             if self.create_disks_in_blueprint {
                 let _ =
                     builder.sled_ensure_disks(sled_id, sled_resources).unwrap();
@@ -348,7 +345,7 @@
                         .unwrap();
                 }
             }
->>>>>>> 62916d4d
+            builder.sled_ensure_datasets(sled_id, &sled_resources).unwrap();
         }
 
         let blueprint = builder.build();
@@ -392,7 +389,6 @@
                 .unwrap();
         }
 
-<<<<<<< HEAD
         // Ensure that our "input" contains the datasets we would have
         // provisioned.
         //
@@ -414,8 +410,6 @@
             }
         }
 
-        ExampleSystem {
-=======
         let mut builder =
             system.to_collection_builder().expect("failed to build collection");
         builder.set_rng_seed((&self.test_name, "ExampleSystem collection"));
@@ -423,7 +417,6 @@
         // The blueprint evolves separately from the system -- so it's returned
         // as a separate value.
         let example = ExampleSystem {
->>>>>>> 62916d4d
             system,
             input: input_builder.build(),
             collection: builder.build(),
