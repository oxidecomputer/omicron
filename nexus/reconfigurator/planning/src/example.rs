--- conflicted
+++ resolved
@@ -233,19 +233,7 @@
     /// Currently, this value can be anywhere between 0 and 5. (More can be
     /// added in the future if necessary.)
     pub fn nsleds(mut self, nsleds: usize) -> Self {
-<<<<<<< HEAD
-        // Add more sleds if there's a shortfall.
-        if nsleds > self.sled_settings.len() {
-            self.sled_settings.extend(vec![
-                BuilderSledSettings::default();
-                nsleds - self.sled_settings.len()
-            ]);
-        } else if nsleds < self.sled_settings.len() {
-            self.sled_settings.truncate(nsleds);
-        }
-=======
         self.sled_settings.resize(nsleds, BuilderSledSettings::default());
->>>>>>> fd2d5f45
         self
     }
 
@@ -351,23 +339,14 @@
         index: usize,
         policy: SledPolicy,
     ) -> anyhow::Result<Self> {
-<<<<<<< HEAD
-        if index >= self.sled_settings.len() {
-=======
         let Some(settings) = self.sled_settings.get_mut(index) else {
->>>>>>> fd2d5f45
             bail!(
                 "sled index {} out of range (0..{})",
                 index,
                 self.sled_settings.len(),
             );
-<<<<<<< HEAD
-        }
-        self.sled_settings[index].policy = policy;
-=======
         };
         settings.policy = policy;
->>>>>>> fd2d5f45
         Ok(self)
     }
 
