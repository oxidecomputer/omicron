// This Source Code Form is subject to the terms of the Mozilla Public
// License, v. 2.0. If a copy of the MPL was not distributed with this
// file, You can obtain one at https://mozilla.org/MPL/2.0/.

//! Example blueprints

use std::net::IpAddr;
use std::net::Ipv4Addr;

use crate::blueprint_builder::BlueprintBuilder;
use crate::system::SledBuilder;
use crate::system::SystemDescription;
use nexus_types::deployment::Blueprint;
use nexus_types::deployment::BlueprintZoneFilter;
use nexus_types::deployment::OmicronZoneNic;
use nexus_types::deployment::PlanningInput;
use nexus_types::deployment::SledFilter;
use nexus_types::inventory::Collection;
use omicron_common::policy::INTERNAL_DNS_REDUNDANCY;
use omicron_uuid_kinds::GenericUuid;
use omicron_uuid_kinds::SledKind;
use omicron_uuid_kinds::VnicUuid;
use typed_rng::TypedUuidRng;

pub struct ExampleSystem {
    pub system: SystemDescription,
    pub input: PlanningInput,
    pub collection: Collection,
    // If we add more types of RNGs than just sleds here, we'll need to
    // expand this to be similar to BlueprintBuilderRng where a root RNG
    // creates sub-RNGs.
    //
    // This is currently only used for tests, so it looks unused in normal
    // builds.  But in the future it could be used by other consumers, too.
    #[allow(dead_code)]
    pub(crate) sled_rng: TypedUuidRng<SledKind>,
}

/// Returns a collection, planning input, and blueprint describing a pretty
/// simple system.
///
/// The test name is used as the RNG seed.
pub fn example(
    log: &slog::Logger,
    test_name: &str,
) -> (Collection, PlanningInput, Blueprint) {
    let (example, blueprint) =
        ExampleSystemBuilder::new(log, test_name).build();
    (example.collection, example.input, blueprint)
}

/// A builder for the example system.
#[derive(Debug, Clone)]
pub struct ExampleSystemBuilder {
    log: slog::Logger,
    test_name: String,
    // TODO: Store a Policy struct instead of these fields:
    // https://github.com/oxidecomputer/omicron/issues/6803
    nsleds: usize,
    ndisks_per_sled: u8,
    // None means nsleds
    nexus_count: Option<ZoneCount>,
    internal_dns_count: ZoneCount,
    external_dns_count: ZoneCount,
    create_zones: bool,
    create_disks_in_blueprint: bool,
}

impl ExampleSystemBuilder {
    /// The default number of sleds in the example system.
    pub const DEFAULT_N_SLEDS: usize = 3;

    /// The default number of external DNS instances in the example system.
    ///
    /// The default value is picked for backwards compatibility -- we may wish
    /// to revisit it in the future.
    pub const DEFAULT_EXTERNAL_DNS_COUNT: usize = 0;

    pub fn new(log: &slog::Logger, test_name: &str) -> Self {
        Self {
            log: log.new(slog::o!("component" => "ExampleSystem", "test_name" => test_name.to_string())),
            test_name: test_name.to_string(),
            nsleds: Self::DEFAULT_N_SLEDS,
            ndisks_per_sled: SledBuilder::DEFAULT_NPOOLS,
            nexus_count: None,
            internal_dns_count: ZoneCount(INTERNAL_DNS_REDUNDANCY),
            external_dns_count: ZoneCount(Self::DEFAULT_EXTERNAL_DNS_COUNT),
            create_zones: true,
            create_disks_in_blueprint: true,
        }
    }

    /// Set the number of sleds in the example system.
    ///
    /// Currently, this value can be anywhere between 0 and 5. (More can be
    /// added in the future if necessary.)
    pub fn nsleds(mut self, nsleds: usize) -> Self {
        self.nsleds = nsleds;
        self
    }

    /// Set the number of disks per sled in the example system.
    ///
    /// The default value is [`SledBuilder::DEFAULT_NPOOLS`]. A value of 0 is
    /// permitted.
    ///
    /// If [`Self::create_zones`] is set to `false`, this is ignored.
    pub fn ndisks_per_sled(mut self, ndisks_per_sled: u8) -> Self {
        self.ndisks_per_sled = ndisks_per_sled;
        self
    }

    /// Set the number of Nexus instances in the example system.
    ///
    /// The default value is the same as the number of sleds (i.e. one Nexus
    /// instance per sled). A value of 0 is permitted.
    ///
    /// If [`Self::create_zones`] is set to `false`, this is ignored.
    pub fn nexus_count(mut self, nexus_count: usize) -> Self {
        self.nexus_count = Some(ZoneCount(nexus_count));
        self
    }

    /// Set the number of internal DNS instances in the example system.
    ///
    /// The default value is [`INTERNAL_DNS_REDUNDANCY`]. A value anywhere
    /// between 0 and [`INTERNAL_DNS_REDUNDANCY`], inclusive, is permitted.
    ///
    /// If [`Self::create_zones`] is set to `false`, this is ignored.
    pub fn internal_dns_count(
        mut self,
        internal_dns_count: usize,
    ) -> anyhow::Result<Self> {
        if internal_dns_count > INTERNAL_DNS_REDUNDANCY {
            anyhow::bail!(
                "internal_dns_count {} is greater than INTERNAL_DNS_REDUNDANCY {}",
                internal_dns_count,
                INTERNAL_DNS_REDUNDANCY,
            );
        }
        self.internal_dns_count = ZoneCount(internal_dns_count);
        Ok(self)
    }

    /// Set the number of external DNS instances in the example system.
    ///
    /// The default value is [`Self::DEFAULT_EXTERNAL_DNS_COUNT`]. A value
    /// anywhere between 0 and 30, inclusive, is permitted. (The limit of 30 is
    /// primarily to simplify the implementation.)
    ///
    /// Each DNS server is assigned an address in the 10.x.x.x range.
    pub fn external_dns_count(
        mut self,
        external_dns_count: usize,
    ) -> anyhow::Result<Self> {
        if external_dns_count > 30 {
            anyhow::bail!(
                "external_dns_count {} is greater than 30",
                external_dns_count,
            );
        }
        self.external_dns_count = ZoneCount(external_dns_count);
        Ok(self)
    }

    /// Create zones in the example system.
    ///
    /// The default is `true`.
    pub fn create_zones(mut self, create_zones: bool) -> Self {
        self.create_zones = create_zones;
        self
    }

    /// Create disks in the blueprint.
    ///
    /// The default is `true`.
    ///
    /// If [`Self::ndisks_per_sled`] is set to 0, then this is implied: if no
    /// disks are created, then the blueprint won't have any disks.
    pub fn create_disks_in_blueprint(mut self, create: bool) -> Self {
        self.create_disks_in_blueprint = create;
        self
    }

    fn get_nexus_zones(&self) -> ZoneCount {
        self.nexus_count.unwrap_or(ZoneCount(self.nsleds))
    }

    /// Create a new example system with the given modifications.
    ///
    /// Return the system, and the initial blueprint that matches it.
    pub fn build(&self) -> (ExampleSystem, Blueprint) {
        let nexus_count = self.get_nexus_zones();

        slog::info!(
            &self.log,
            "Creating example system";
            "nsleds" => self.nsleds,
            "ndisks_per_sled" => self.ndisks_per_sled,
            "nexus_count" => nexus_count.0,
            "internal_dns_count" => self.internal_dns_count.0,
            "external_dns_count" => self.external_dns_count.0,
            "create_zones" => self.create_zones,
            "create_disks_in_blueprint" => self.create_disks_in_blueprint,
        );

        let mut system = SystemDescription::new();
        // Update the system's target counts with the counts. (Note that
        // there's no external DNS count.)
        system
            .target_nexus_zone_count(nexus_count.0)
            .target_internal_dns_zone_count(self.internal_dns_count.0);
        let mut sled_rng =
            TypedUuidRng::from_seed(&self.test_name, "ExampleSystem");
        let sled_ids: Vec<_> =
            (0..self.nsleds).map(|_| sled_rng.next()).collect();

        for sled_id in &sled_ids {
            let _ = system
                .sled(
                    SledBuilder::new()
                        .id(*sled_id)
                        .npools(self.ndisks_per_sled),
                )
                .unwrap();
        }

        let mut input_builder = system
            .to_planning_input_builder()
            .expect("failed to make planning input builder");
        let base_input = input_builder.clone().build();

        // Start with an empty blueprint containing only our sleds, no zones.
        let initial_blueprint = BlueprintBuilder::build_empty_with_sleds_seeded(
            base_input.all_sled_ids(SledFilter::Commissioned),
            "test suite",
            (&self.test_name, "ExampleSystem initial"),
        );

        // Start with an empty collection
        let collection = system
            .to_collection_builder()
            .expect("failed to build collection")
            .build();

        // Now make a blueprint and collection with some zones on each sled.
        let mut builder = BlueprintBuilder::new_based_on(
            &self.log,
            &initial_blueprint,
            &base_input,
            &collection,
            "test suite",
        )
        .unwrap();
        builder.set_rng_seed((&self.test_name, "ExampleSystem make_zones"));

        // Add as many external IPs as is necessary for external DNS zones. We
        // pick addresses in the TEST-NET-2 (RFC 5737) range.
        for i in 0..self.external_dns_count.0 {
            builder
                .add_external_dns_ip(IpAddr::V4(Ipv4Addr::new(
                    198,
                    51,
                    100,
                    (i + 1)
                        .try_into()
                        .expect("external_dns_count is always <= 30"),
                )))
                .expect(
                    "this shouldn't error because provided external IPs \
                     are all unique",
                );
        }

        for (i, (sled_id, sled_resources)) in
            base_input.all_sled_resources(SledFilter::Commissioned).enumerate()
        {
            if self.create_zones {
                let _ = builder.sled_ensure_zone_ntp(sled_id).unwrap();
                let _ = builder
                    .sled_ensure_zone_multiple_nexus_with_config(
                        sled_id,
                        nexus_count.on(i, self.nsleds),
                        false,
                        vec![],
                    )
                    .unwrap();
<<<<<<< HEAD
                if i == 0 {
                    let _ = builder
                        .sled_ensure_zone_multiple_clickhouse(sled_id, 1);
                }
                if i < INTERNAL_DNS_REDUNDANCY {
                    let _ = builder
                        .sled_ensure_zone_multiple_internal_dns(sled_id, 1)
                        .unwrap();
                }
=======
                let _ = builder
                    .sled_ensure_zone_multiple_internal_dns(
                        sled_id,
                        self.internal_dns_count.on(i, self.nsleds),
                    )
                    .unwrap();
                let _ = builder
                    .sled_ensure_zone_multiple_external_dns(
                        sled_id,
                        self.external_dns_count.on(i, self.nsleds),
                    )
                    .unwrap();
>>>>>>> 0640bb27
            }
            if self.create_disks_in_blueprint {
                let _ =
                    builder.sled_ensure_disks(sled_id, sled_resources).unwrap();
            }
            if self.create_zones {
                for pool_name in sled_resources.zpools.keys() {
                    let _ = builder
                        .sled_ensure_zone_crucible(sled_id, *pool_name)
                        .unwrap();
                }
            }
        }

        let blueprint = builder.build();
        let mut builder =
            system.to_collection_builder().expect("failed to build collection");
        builder.set_rng_seed((&self.test_name, "ExampleSystem collection"));

        for sled_id in blueprint.sleds() {
            let Some(zones) = blueprint.blueprint_zones.get(&sled_id) else {
                continue;
            };
            for zone in zones.zones.iter() {
                let service_id = zone.id;
                if let Some((external_ip, nic)) =
                    zone.zone_type.external_networking()
                {
                    input_builder
                        .add_omicron_zone_external_ip(service_id, external_ip)
                        .expect("failed to add Omicron zone external IP");
                    input_builder
                        .add_omicron_zone_nic(
                            service_id,
                            OmicronZoneNic {
                                // TODO-cleanup use `TypedUuid` everywhere
                                id: VnicUuid::from_untyped_uuid(nic.id),
                                mac: nic.mac,
                                ip: nic.ip,
                                slot: nic.slot,
                                primary: nic.primary,
                            },
                        )
                        .expect("failed to add Omicron zone NIC");
                }
            }
        }

        for (sled_id, zones) in &blueprint.blueprint_zones {
            builder
                .found_sled_omicron_zones(
                    "fake sled agent",
                    *sled_id,
                    zones.to_omicron_zones_config(
                        BlueprintZoneFilter::ShouldBeRunning,
                    ),
                )
                .unwrap();
        }

        // The blueprint evolves separately from the system -- so it's returned
        // as a separate value.
        let example = ExampleSystem {
            system,
            input: input_builder.build(),
            collection: builder.build(),
            sled_rng,
        };
        (example, blueprint)
    }
}

// A little wrapper to try and avoid having an `on` function which takes 3
// usize parameters.
#[derive(Clone, Copy, Debug)]
struct ZoneCount(usize);

impl ZoneCount {
    fn on(self, sled_id: usize, total_sleds: usize) -> usize {
        // Spread instances out as evenly as possible. If there are 5 sleds and 3
        // instances, we want to spread them out as 2, 2, 1.
        let div = self.0 / total_sleds;
        let rem = self.0 % total_sleds;
        div + if sled_id < rem { 1 } else { 0 }
    }
}

#[cfg(test)]
mod tests {
    use chrono::{NaiveDateTime, TimeZone, Utc};
    use nexus_sled_agent_shared::inventory::{OmicronZoneConfig, ZoneKind};
    use nexus_types::deployment::BlueprintZoneConfig;
    use omicron_test_utils::dev::test_setup_log;

    use super::*;

    #[test]
    fn instances_on_examples() {
        assert_eq!(ZoneCount(3).on(0, 5), 1);
        assert_eq!(ZoneCount(3).on(1, 5), 1);
        assert_eq!(ZoneCount(3).on(2, 5), 1);
        assert_eq!(ZoneCount(3).on(3, 5), 0);
        assert_eq!(ZoneCount(3).on(4, 5), 0);

        assert_eq!(ZoneCount(5).on(0, 5), 1);
        assert_eq!(ZoneCount(5).on(1, 5), 1);
        assert_eq!(ZoneCount(5).on(2, 5), 1);
        assert_eq!(ZoneCount(5).on(3, 5), 1);
        assert_eq!(ZoneCount(5).on(4, 5), 1);

        assert_eq!(ZoneCount(7).on(0, 5), 2);
        assert_eq!(ZoneCount(7).on(1, 5), 2);
        assert_eq!(ZoneCount(7).on(2, 5), 1);
        assert_eq!(ZoneCount(6).on(3, 5), 1);
        assert_eq!(ZoneCount(6).on(4, 5), 1);
    }

    #[test]
    fn builder_zone_counts() {
        static TEST_NAME: &str = "example_builder_zone_counts";
        let logctx = test_setup_log(TEST_NAME);

        let (example, mut blueprint) =
            ExampleSystemBuilder::new(&logctx.log, TEST_NAME)
                .nsleds(5)
                .nexus_count(6)
                .internal_dns_count(2)
                .unwrap()
                .external_dns_count(10)
                .unwrap()
                .build();

        // Define a time_created for consistent output across runs.
        blueprint.time_created =
            Utc.from_utc_datetime(&NaiveDateTime::UNIX_EPOCH);

        expectorate::assert_contents(
            "tests/output/example_builder_zone_counts_blueprint.txt",
            &blueprint.display().to_string(),
        );

        // Check that the system's target counts are set correctly.
        assert_eq!(example.system.get_target_nexus_zone_count(), 6);
        assert_eq!(example.system.get_target_internal_dns_zone_count(), 2);

        // Check that the right number of internal and external DNS zones are
        // present in both the blueprint and in the collection.
        let nexus_zones = blueprint_zones_of_kind(&blueprint, ZoneKind::Nexus);
        assert_eq!(
            nexus_zones.len(),
            6,
            "expected 6 Nexus zones in blueprint, got {}: {:#?}",
            nexus_zones.len(),
            nexus_zones,
        );
        let nexus_zones =
            collection_zones_of_kind(&example.collection, ZoneKind::Nexus);
        assert_eq!(
            nexus_zones.len(),
            6,
            "expected 6 Nexus zones in collection, got {}: {:#?}",
            nexus_zones.len(),
            nexus_zones,
        );

        let internal_dns_zones =
            blueprint_zones_of_kind(&blueprint, ZoneKind::InternalDns);
        assert_eq!(
            internal_dns_zones.len(),
            2,
            "expected 2 internal DNS zones in blueprint, got {}: {:#?}",
            internal_dns_zones.len(),
            internal_dns_zones,
        );
        let internal_dns_zones = collection_zones_of_kind(
            &example.collection,
            ZoneKind::InternalDns,
        );
        assert_eq!(
            internal_dns_zones.len(),
            2,
            "expected 2 internal DNS zones in collection, got {}: {:#?}",
            internal_dns_zones.len(),
            internal_dns_zones,
        );

        let external_dns_zones =
            blueprint_zones_of_kind(&blueprint, ZoneKind::ExternalDns);
        assert_eq!(
            external_dns_zones.len(),
            10,
            "expected 10 external DNS zones in blueprint, got {}: {:#?}",
            external_dns_zones.len(),
            external_dns_zones,
        );
        let external_dns_zones = collection_zones_of_kind(
            &example.collection,
            ZoneKind::ExternalDns,
        );
        assert_eq!(
            external_dns_zones.len(),
            10,
            "expected 10 external DNS zones in collection, got {}: {:#?}",
            external_dns_zones.len(),
            external_dns_zones,
        );

        logctx.cleanup_successful();
    }

    fn blueprint_zones_of_kind(
        blueprint: &Blueprint,
        kind: ZoneKind,
    ) -> Vec<&BlueprintZoneConfig> {
        blueprint
            .all_omicron_zones(BlueprintZoneFilter::All)
            .filter_map(|(_, zone)| {
                (zone.zone_type.kind() == kind).then_some(zone)
            })
            .collect()
    }

    fn collection_zones_of_kind(
        collection: &Collection,
        kind: ZoneKind,
    ) -> Vec<&OmicronZoneConfig> {
        collection
            .all_omicron_zones()
            .filter(|zone| zone.zone_type.kind() == kind)
            .collect()
    }
}<|MERGE_RESOLUTION|>--- conflicted
+++ resolved
@@ -285,17 +285,10 @@
                         vec![],
                     )
                     .unwrap();
-<<<<<<< HEAD
                 if i == 0 {
                     let _ = builder
                         .sled_ensure_zone_multiple_clickhouse(sled_id, 1);
                 }
-                if i < INTERNAL_DNS_REDUNDANCY {
-                    let _ = builder
-                        .sled_ensure_zone_multiple_internal_dns(sled_id, 1)
-                        .unwrap();
-                }
-=======
                 let _ = builder
                     .sled_ensure_zone_multiple_internal_dns(
                         sled_id,
@@ -308,7 +301,6 @@
                         self.external_dns_count.on(i, self.nsleds),
                     )
                     .unwrap();
->>>>>>> 0640bb27
             }
             if self.create_disks_in_blueprint {
                 let _ =
