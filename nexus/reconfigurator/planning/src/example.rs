--- conflicted
+++ resolved
@@ -192,11 +192,7 @@
     pub fn build(&self) -> (ExampleSystem, Blueprint) {
         let nexus_count = self.get_nexus_zones();
 
-<<<<<<< HEAD
-        slog::trace!(
-=======
         slog::debug!(
->>>>>>> 3a3eb52f
             &self.log,
             "Creating example system";
             "nsleds" => self.nsleds,
@@ -259,16 +255,6 @@
         builder.set_rng_seed((&self.test_name, "ExampleSystem make_zones"));
 
         // Add as many external IPs as is necessary for external DNS zones. We
-<<<<<<< HEAD
-        // pick a start address arbitrarily in the 10.x.x.x range.
-        for i in 0..self.external_dns_count.0 {
-            builder.add_external_dns_ip(IpAddr::V4(Ipv4Addr::new(
-                10,
-                49,
-                0,
-                (i + 1).try_into().expect("external_dns_count is always <= 30"),
-            )));
-=======
         // pick addresses in the TEST-NET-2 (RFC 5737) range.
         for i in 0..self.external_dns_count.0 {
             builder
@@ -284,7 +270,6 @@
                     "this shouldn't error because provided external IPs \
                      are all unique",
                 );
->>>>>>> 3a3eb52f
         }
 
         for (i, (sled_id, sled_resources)) in
@@ -300,13 +285,10 @@
                         vec![],
                     )
                     .unwrap();
-<<<<<<< HEAD
-=======
                 if i == 0 {
                     let _ = builder
                         .sled_ensure_zone_multiple_clickhouse(sled_id, 1);
                 }
->>>>>>> 3a3eb52f
                 let _ = builder
                     .sled_ensure_zone_multiple_internal_dns(
                         sled_id,
