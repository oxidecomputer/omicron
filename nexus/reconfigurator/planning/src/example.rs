// This Source Code Form is subject to the terms of the Mozilla Public
// License, v. 2.0. If a copy of the MPL was not distributed with this
// file, You can obtain one at https://mozilla.org/MPL/2.0/.

//! Example blueprints

use crate::blueprint_builder::BlueprintBuilder;
use crate::system::SledBuilder;
use crate::system::SystemDescription;
use nexus_types::deployment::Blueprint;
use nexus_types::deployment::BlueprintZoneFilter;
use nexus_types::deployment::OmicronZoneNic;
use nexus_types::deployment::PlanningInput;
use nexus_types::deployment::SledFilter;
use nexus_types::inventory::Collection;
use omicron_common::policy::INTERNAL_DNS_REDUNDANCY;
use omicron_uuid_kinds::GenericUuid;
use omicron_uuid_kinds::SledKind;
use omicron_uuid_kinds::VnicUuid;
use typed_rng::TypedUuidRng;

pub struct ExampleSystem {
    pub system: SystemDescription,
    pub input: PlanningInput,
    pub collection: Collection,
    // If we add more types of RNGs than just sleds here, we'll need to
    // expand this to be similar to BlueprintBuilderRng where a root RNG
    // creates sub-RNGs.
    //
    // This is currently only used for tests, so it looks unused in normal
    // builds.  But in the future it could be used by other consumers, too.
    #[allow(dead_code)]
    pub(crate) sled_rng: TypedUuidRng<SledKind>,
}

/// Returns a collection, planning input, and blueprint describing a pretty
/// simple system.
///
/// The test name is used as the RNG seed.
pub fn example(
    log: &slog::Logger,
    test_name: &str,
) -> (Collection, PlanningInput, Blueprint) {
    let (example, blueprint) =
        ExampleSystemBuilder::new(log, test_name).build();
    (example.collection, example.input, blueprint)
}

/// A builder for the example system.
#[derive(Debug, Clone)]
pub struct ExampleSystemBuilder {
    log: slog::Logger,
    test_name: String,
    nsleds: usize,
<<<<<<< HEAD
    no_zones: bool,
    no_disks: bool,
    no_disks_in_blueprint: bool,
=======
    ndisks_per_sled: u8,
    create_zones: bool,
    create_disks_in_blueprint: bool,
>>>>>>> a8176d58
}

impl ExampleSystemBuilder {
    /// The default number of sleds in the example system.
    pub const DEFAULT_N_SLEDS: usize = 3;

    pub fn new(log: &slog::Logger, test_name: &str) -> Self {
        Self {
            log: log.new(slog::o!("component" => "ExampleSystem", "test_name" => test_name.to_string())),
            test_name: test_name.to_string(),
            nsleds: Self::DEFAULT_N_SLEDS,
<<<<<<< HEAD
            no_zones: false,
            no_disks: false,
            no_disks_in_blueprint: false,
=======
            ndisks_per_sled: SledBuilder::DEFAULT_NPOOLS,
            create_zones: true,
            create_disks_in_blueprint: true,
>>>>>>> a8176d58
        }
    }

    /// Set the number of sleds in the example system.
    ///
    /// Currently, this value can be anywhere between 0 and 5. (More can be
    /// added in the future if necessary.)
    pub fn nsleds(mut self, nsleds: usize) -> Self {
        self.nsleds = nsleds;
        self
    }

<<<<<<< HEAD
    /// Do not create any zones in the example system.
    pub fn no_zones(mut self) -> Self {
        self.no_zones = true;
        self
    }

    /// Do not create any disks in the example system.
    pub fn no_disks(mut self) -> Self {
        self.no_disks = true;
        self
    }

    /// Do not add any disks to the returned blueprint.
    ///
    /// [`Self::no_disks`] implies this: if no disks are created, then the
    /// blueprint won't have any disks.
    pub fn no_disks_in_blueprint(mut self) -> Self {
        self.no_disks_in_blueprint = true;
=======
    /// Set the number of disks per sled in the example system.
    ///
    /// The default value is [`SledBuilder::DEFAULT_NPOOLS`]. A value of 0 is
    /// permitted.
    pub fn ndisks_per_sled(mut self, ndisks_per_sled: u8) -> Self {
        self.ndisks_per_sled = ndisks_per_sled;
        self
    }

    /// Create zones in the example system.
    ///
    /// The default is `true`.
    pub fn create_zones(mut self, create_zones: bool) -> Self {
        self.create_zones = create_zones;
        self
    }

    /// Create disks in the blueprint.
    ///
    /// The default is `true`.
    ///
    /// If [`Self::ndisks_per_sled`] is set to 0, then this is implied: if no
    /// disks are created, then the blueprint won't have any disks.
    pub fn create_disks_in_blueprint(mut self, create: bool) -> Self {
        self.create_disks_in_blueprint = create;
>>>>>>> a8176d58
        self
    }

    /// Create a new example system with the given modifications.
    ///
    /// Return the system, and the initial blueprint that matches it.
    pub fn build(&self) -> (ExampleSystem, Blueprint) {
        slog::info!(
            &self.log,
            "Creating example system";
            "nsleds" => self.nsleds,
<<<<<<< HEAD
            "no_zones" => self.no_zones,
            "no_disks" => self.no_disks,
            "no_disks_in_blueprint" => self.no_disks_in_blueprint,
=======
            "ndisks_per_sled" => self.ndisks_per_sled,
            "create_zones" => self.create_zones,
            "create_disks_in_blueprint" => self.create_disks_in_blueprint,
>>>>>>> a8176d58
        );

        let mut system = SystemDescription::new();
        let mut sled_rng =
            TypedUuidRng::from_seed(&self.test_name, "ExampleSystem");
        let sled_ids: Vec<_> =
            (0..self.nsleds).map(|_| sled_rng.next()).collect();
<<<<<<< HEAD
        let npools =
            if self.no_disks { 0 } else { SledBuilder::DEFAULT_NPOOLS };

        for sled_id in &sled_ids {
            let _ = system
                .sled(SledBuilder::new().id(*sled_id).npools(npools))
=======

        for sled_id in &sled_ids {
            let _ = system
                .sled(
                    SledBuilder::new()
                        .id(*sled_id)
                        .npools(self.ndisks_per_sled),
                )
>>>>>>> a8176d58
                .unwrap();
        }

        let mut input_builder = system
            .to_planning_input_builder()
            .expect("failed to make planning input builder");
        let base_input = input_builder.clone().build();

        // Start with an empty blueprint containing only our sleds, no zones.
        let initial_blueprint = BlueprintBuilder::build_empty_with_sleds_seeded(
            base_input.all_sled_ids(SledFilter::Commissioned),
            "test suite",
            (&self.test_name, "ExampleSystem initial"),
        );

        // Start with an empty collection
        let collection = system
            .to_collection_builder()
            .expect("failed to build collection")
            .build();

        // Now make a blueprint and collection with some zones on each sled.
        let mut builder = BlueprintBuilder::new_based_on(
            &self.log,
            &initial_blueprint,
            &base_input,
            &collection,
            "test suite",
        )
        .unwrap();
        builder.set_rng_seed((&self.test_name, "ExampleSystem make_zones"));
        for (i, (sled_id, sled_resources)) in
            base_input.all_sled_resources(SledFilter::Commissioned).enumerate()
        {
<<<<<<< HEAD
            if !self.no_zones {
=======
            if self.create_zones {
>>>>>>> a8176d58
                let _ = builder.sled_ensure_zone_ntp(sled_id).unwrap();
                let _ = builder
                    .sled_ensure_zone_multiple_nexus_with_config(
                        sled_id,
                        1,
                        false,
                        vec![],
                    )
                    .unwrap();
                if i < INTERNAL_DNS_REDUNDANCY {
                    let _ = builder
                        .sled_ensure_zone_multiple_internal_dns(sled_id, 1)
                        .unwrap();
                }
            }
<<<<<<< HEAD
            if !self.no_disks_in_blueprint {
                let _ =
                    builder.sled_ensure_disks(sled_id, sled_resources).unwrap();
            }
            if !self.no_zones {
=======
            if self.create_disks_in_blueprint {
                let _ =
                    builder.sled_ensure_disks(sled_id, sled_resources).unwrap();
            }
            if self.create_zones {
>>>>>>> a8176d58
                for pool_name in sled_resources.zpools.keys() {
                    let _ = builder
                        .sled_ensure_zone_crucible(sled_id, *pool_name)
                        .unwrap();
                }
            }
        }

        let blueprint = builder.build();
        let mut builder =
            system.to_collection_builder().expect("failed to build collection");
        builder.set_rng_seed((&self.test_name, "ExampleSystem collection"));

        for sled_id in blueprint.sleds() {
            let Some(zones) = blueprint.blueprint_zones.get(&sled_id) else {
                continue;
            };
            for zone in zones.zones.iter() {
                let service_id = zone.id;
                if let Some((external_ip, nic)) =
                    zone.zone_type.external_networking()
                {
                    input_builder
                        .add_omicron_zone_external_ip(service_id, external_ip)
                        .expect("failed to add Omicron zone external IP");
                    input_builder
                        .add_omicron_zone_nic(
                            service_id,
                            OmicronZoneNic {
                                // TODO-cleanup use `TypedUuid` everywhere
                                id: VnicUuid::from_untyped_uuid(nic.id),
                                mac: nic.mac,
                                ip: nic.ip,
                                slot: nic.slot,
                                primary: nic.primary,
                            },
                        )
                        .expect("failed to add Omicron zone NIC");
                }
            }
        }

        for (sled_id, zones) in &blueprint.blueprint_zones {
            builder
                .found_sled_omicron_zones(
                    "fake sled agent",
                    *sled_id,
                    zones.to_omicron_zones_config(
                        BlueprintZoneFilter::ShouldBeRunning,
                    ),
                )
                .unwrap();
        }

<<<<<<< HEAD
        // Previously ExampleSystem itself used to carry around the blueprint,
        // but logically the blueprint evolves separately from the system -- so
        // it's returned as a separate value.
=======
        // The blueprint evolves separately from the system -- so it's returned
        // as a separate value.
>>>>>>> a8176d58
        let example = ExampleSystem {
            system,
            input: input_builder.build(),
            collection: builder.build(),
            sled_rng,
        };
        (example, blueprint)
    }
}<|MERGE_RESOLUTION|>--- conflicted
+++ resolved
@@ -3,6 +3,9 @@
 // file, You can obtain one at https://mozilla.org/MPL/2.0/.
 
 //! Example blueprints
+
+use std::net::IpAddr;
+use std::net::Ipv4Addr;
 
 use crate::blueprint_builder::BlueprintBuilder;
 use crate::system::SledBuilder;
@@ -52,35 +55,36 @@
     log: slog::Logger,
     test_name: String,
     nsleds: usize,
-<<<<<<< HEAD
-    no_zones: bool,
-    no_disks: bool,
-    no_disks_in_blueprint: bool,
-=======
     ndisks_per_sled: u8,
+    // None means nsleds
+    nexus_count: Option<ZoneCount>,
+    internal_dns_count: ZoneCount,
+    external_dns_count: ZoneCount,
     create_zones: bool,
     create_disks_in_blueprint: bool,
->>>>>>> a8176d58
 }
 
 impl ExampleSystemBuilder {
     /// The default number of sleds in the example system.
     pub const DEFAULT_N_SLEDS: usize = 3;
+
+    /// The default number of external DNS instances in the example system.
+    ///
+    /// The default value is picked for backwards compatibility -- we may wish
+    /// to revisit it in the future.
+    pub const DEFAULT_EXTERNAL_DNS_COUNT: usize = 0;
 
     pub fn new(log: &slog::Logger, test_name: &str) -> Self {
         Self {
             log: log.new(slog::o!("component" => "ExampleSystem", "test_name" => test_name.to_string())),
             test_name: test_name.to_string(),
             nsleds: Self::DEFAULT_N_SLEDS,
-<<<<<<< HEAD
-            no_zones: false,
-            no_disks: false,
-            no_disks_in_blueprint: false,
-=======
             ndisks_per_sled: SledBuilder::DEFAULT_NPOOLS,
+            nexus_count: None,
+            internal_dns_count: ZoneCount(INTERNAL_DNS_REDUNDANCY),
+            external_dns_count: ZoneCount(Self::DEFAULT_EXTERNAL_DNS_COUNT),
             create_zones: true,
             create_disks_in_blueprint: true,
->>>>>>> a8176d58
         }
     }
 
@@ -93,33 +97,68 @@
         self
     }
 
-<<<<<<< HEAD
-    /// Do not create any zones in the example system.
-    pub fn no_zones(mut self) -> Self {
-        self.no_zones = true;
-        self
-    }
-
-    /// Do not create any disks in the example system.
-    pub fn no_disks(mut self) -> Self {
-        self.no_disks = true;
-        self
-    }
-
-    /// Do not add any disks to the returned blueprint.
-    ///
-    /// [`Self::no_disks`] implies this: if no disks are created, then the
-    /// blueprint won't have any disks.
-    pub fn no_disks_in_blueprint(mut self) -> Self {
-        self.no_disks_in_blueprint = true;
-=======
     /// Set the number of disks per sled in the example system.
     ///
     /// The default value is [`SledBuilder::DEFAULT_NPOOLS`]. A value of 0 is
     /// permitted.
+    ///
+    /// If [`Self::create_zones`] is set to `false`, this is ignored.
     pub fn ndisks_per_sled(mut self, ndisks_per_sled: u8) -> Self {
         self.ndisks_per_sled = ndisks_per_sled;
         self
+    }
+
+    /// Set the number of Nexus instances in the example system.
+    ///
+    /// The default value is the same as the number of sleds (i.e. one Nexus
+    /// instance per sled). A value of 0 is permitted.
+    ///
+    /// If [`Self::create_zones`] is set to `false`, this is ignored.
+    pub fn nexus_count(mut self, nexus_count: usize) -> Self {
+        self.nexus_count = Some(ZoneCount(nexus_count));
+        self
+    }
+
+    /// Set the number of internal DNS instances in the example system.
+    ///
+    /// The default value is [`INTERNAL_DNS_REDUNDANCY`]. A value anywhere
+    /// between 0 and [`INTERNAL_DNS_REDUNDANCY`], inclusive, is permitted.
+    ///
+    /// If [`Self::create_zones`] is set to `false`, this is ignored.
+    pub fn internal_dns_count(
+        mut self,
+        internal_dns_count: usize,
+    ) -> anyhow::Result<Self> {
+        if internal_dns_count > INTERNAL_DNS_REDUNDANCY {
+            anyhow::bail!(
+                "internal_dns_count {} is greater than INTERNAL_DNS_REDUNDANCY {}",
+                internal_dns_count,
+                INTERNAL_DNS_REDUNDANCY,
+            );
+        }
+        self.internal_dns_count = ZoneCount(internal_dns_count);
+        Ok(self)
+    }
+
+    /// Set the number of external DNS instances in the example system.
+    ///
+    /// The default value is [`Self::DEFAULT_EXTERNAL_DNS_COUNT`]. A value
+    /// anywhere between 0 and 30, inclusive, is permitted. (The limit of 30 is
+    /// primarily to simplify the implementation.)
+    ///
+    /// Each DNS server is assigned an address in the 10.x.x.x range.
+    pub fn external_dns_count(
+        mut self,
+        external_dns_count: usize,
+    ) -> anyhow::Result<Self> {
+        if external_dns_count > 30 {
+            anyhow::bail!(
+                "external_dns_count {} is greater than 30",
+                external_dns_count,
+            );
+        }
+        self.external_dns_count = ZoneCount(external_dns_count);
+        Ok(self)
     }
 
     /// Create zones in the example system.
@@ -138,42 +177,41 @@
     /// disks are created, then the blueprint won't have any disks.
     pub fn create_disks_in_blueprint(mut self, create: bool) -> Self {
         self.create_disks_in_blueprint = create;
->>>>>>> a8176d58
         self
+    }
+
+    fn get_nexus_zones(&self) -> ZoneCount {
+        self.nexus_count.unwrap_or(ZoneCount(self.nsleds))
     }
 
     /// Create a new example system with the given modifications.
     ///
     /// Return the system, and the initial blueprint that matches it.
     pub fn build(&self) -> (ExampleSystem, Blueprint) {
-        slog::info!(
+        let nexus_count = self.get_nexus_zones();
+
+        slog::trace!(
             &self.log,
             "Creating example system";
             "nsleds" => self.nsleds,
-<<<<<<< HEAD
-            "no_zones" => self.no_zones,
-            "no_disks" => self.no_disks,
-            "no_disks_in_blueprint" => self.no_disks_in_blueprint,
-=======
             "ndisks_per_sled" => self.ndisks_per_sled,
+            "nexus_count" => nexus_count.0,
+            "internal_dns_count" => self.internal_dns_count.0,
+            "external_dns_count" => self.external_dns_count.0,
             "create_zones" => self.create_zones,
             "create_disks_in_blueprint" => self.create_disks_in_blueprint,
->>>>>>> a8176d58
         );
 
         let mut system = SystemDescription::new();
+        // Update the system's target counts with the counts. (Note that
+        // there's no external DNS count.)
+        system
+            .target_nexus_zone_count(nexus_count.0)
+            .target_internal_dns_zone_count(self.internal_dns_count.0);
         let mut sled_rng =
             TypedUuidRng::from_seed(&self.test_name, "ExampleSystem");
         let sled_ids: Vec<_> =
             (0..self.nsleds).map(|_| sled_rng.next()).collect();
-<<<<<<< HEAD
-        let npools =
-            if self.no_disks { 0 } else { SledBuilder::DEFAULT_NPOOLS };
-
-        for sled_id in &sled_ids {
-            let _ = system
-                .sled(SledBuilder::new().id(*sled_id).npools(npools))
-=======
 
         for sled_id in &sled_ids {
             let _ = system
@@ -182,7 +220,6 @@
                         .id(*sled_id)
                         .npools(self.ndisks_per_sled),
                 )
->>>>>>> a8176d58
                 .unwrap();
         }
 
@@ -214,42 +251,49 @@
         )
         .unwrap();
         builder.set_rng_seed((&self.test_name, "ExampleSystem make_zones"));
+
+        // Add as many external IPs as is necessary for external DNS zones. We
+        // pick a start address arbitrarily in the 10.x.x.x range.
+        for i in 0..self.external_dns_count.0 {
+            builder.add_external_dns_ip(IpAddr::V4(Ipv4Addr::new(
+                10,
+                49,
+                0,
+                (i + 1).try_into().expect("external_dns_count is always <= 30"),
+            )));
+        }
+
         for (i, (sled_id, sled_resources)) in
             base_input.all_sled_resources(SledFilter::Commissioned).enumerate()
         {
-<<<<<<< HEAD
-            if !self.no_zones {
-=======
             if self.create_zones {
->>>>>>> a8176d58
                 let _ = builder.sled_ensure_zone_ntp(sled_id).unwrap();
                 let _ = builder
                     .sled_ensure_zone_multiple_nexus_with_config(
                         sled_id,
-                        1,
+                        nexus_count.on(i, self.nsleds),
                         false,
                         vec![],
                     )
                     .unwrap();
-                if i < INTERNAL_DNS_REDUNDANCY {
-                    let _ = builder
-                        .sled_ensure_zone_multiple_internal_dns(sled_id, 1)
-                        .unwrap();
-                }
+                let _ = builder
+                    .sled_ensure_zone_multiple_internal_dns(
+                        sled_id,
+                        self.internal_dns_count.on(i, self.nsleds),
+                    )
+                    .unwrap();
+                let _ = builder
+                    .sled_ensure_zone_multiple_external_dns(
+                        sled_id,
+                        self.external_dns_count.on(i, self.nsleds),
+                    )
+                    .unwrap();
             }
-<<<<<<< HEAD
-            if !self.no_disks_in_blueprint {
-                let _ =
-                    builder.sled_ensure_disks(sled_id, sled_resources).unwrap();
-            }
-            if !self.no_zones {
-=======
             if self.create_disks_in_blueprint {
                 let _ =
                     builder.sled_ensure_disks(sled_id, sled_resources).unwrap();
             }
             if self.create_zones {
->>>>>>> a8176d58
                 for pool_name in sled_resources.zpools.keys() {
                     let _ = builder
                         .sled_ensure_zone_crucible(sled_id, *pool_name)
@@ -304,14 +348,8 @@
                 .unwrap();
         }
 
-<<<<<<< HEAD
-        // Previously ExampleSystem itself used to carry around the blueprint,
-        // but logically the blueprint evolves separately from the system -- so
-        // it's returned as a separate value.
-=======
         // The blueprint evolves separately from the system -- so it's returned
         // as a separate value.
->>>>>>> a8176d58
         let example = ExampleSystem {
             system,
             input: input_builder.build(),
@@ -320,4 +358,165 @@
         };
         (example, blueprint)
     }
+}
+
+// A little wrapper to try and avoid having an `on` function which takes 3
+// usize parameters.
+#[derive(Clone, Copy, Debug)]
+struct ZoneCount(usize);
+
+impl ZoneCount {
+    fn on(self, sled_id: usize, total_sleds: usize) -> usize {
+        // Spread instances out as evenly as possible. If there are 5 sleds and 3
+        // instances, we want to spread them out as 2, 2, 1.
+        let div = self.0 / total_sleds;
+        let rem = self.0 % total_sleds;
+        div + if sled_id < rem { 1 } else { 0 }
+    }
+}
+
+#[cfg(test)]
+mod tests {
+    use chrono::{NaiveDateTime, TimeZone, Utc};
+    use nexus_sled_agent_shared::inventory::{OmicronZoneConfig, ZoneKind};
+    use nexus_types::deployment::BlueprintZoneConfig;
+    use omicron_test_utils::dev::test_setup_log;
+
+    use super::*;
+
+    #[test]
+    fn instances_on_examples() {
+        assert_eq!(ZoneCount(3).on(0, 5), 1);
+        assert_eq!(ZoneCount(3).on(1, 5), 1);
+        assert_eq!(ZoneCount(3).on(2, 5), 1);
+        assert_eq!(ZoneCount(3).on(3, 5), 0);
+        assert_eq!(ZoneCount(3).on(4, 5), 0);
+
+        assert_eq!(ZoneCount(5).on(0, 5), 1);
+        assert_eq!(ZoneCount(5).on(1, 5), 1);
+        assert_eq!(ZoneCount(5).on(2, 5), 1);
+        assert_eq!(ZoneCount(5).on(3, 5), 1);
+        assert_eq!(ZoneCount(5).on(4, 5), 1);
+
+        assert_eq!(ZoneCount(7).on(0, 5), 2);
+        assert_eq!(ZoneCount(7).on(1, 5), 2);
+        assert_eq!(ZoneCount(7).on(2, 5), 1);
+        assert_eq!(ZoneCount(6).on(3, 5), 1);
+        assert_eq!(ZoneCount(6).on(4, 5), 1);
+    }
+
+    #[test]
+    fn builder_zone_counts() {
+        static TEST_NAME: &str = "example_builder_zone_counts";
+        let logctx = test_setup_log(TEST_NAME);
+
+        let (example, mut blueprint) =
+            ExampleSystemBuilder::new(&logctx.log, TEST_NAME)
+                .nsleds(5)
+                .nexus_count(6)
+                .internal_dns_count(2)
+                .unwrap()
+                .external_dns_count(10)
+                .unwrap()
+                .build();
+
+        // Define a time_created for consistent output across runs.
+        blueprint.time_created =
+            Utc.from_utc_datetime(&NaiveDateTime::UNIX_EPOCH);
+
+        expectorate::assert_contents(
+            "tests/output/example_builder_zone_counts_blueprint.txt",
+            &blueprint.display().to_string(),
+        );
+
+        // Check that the system's target counts are set correctly.
+        assert_eq!(example.system.get_target_nexus_zone_count(), 6);
+        assert_eq!(example.system.get_target_internal_dns_zone_count(), 2);
+
+        // Check that the right number of internal and external DNS zones are
+        // present in both the blueprint and in the collection.
+        let nexus_zones = blueprint_zones_of_kind(&blueprint, ZoneKind::Nexus);
+        assert_eq!(
+            nexus_zones.len(),
+            6,
+            "expected 6 Nexus zones in blueprint, got {}: {:#?}",
+            nexus_zones.len(),
+            nexus_zones,
+        );
+        let nexus_zones =
+            collection_zones_of_kind(&example.collection, ZoneKind::Nexus);
+        assert_eq!(
+            nexus_zones.len(),
+            6,
+            "expected 6 Nexus zones in collection, got {}: {:#?}",
+            nexus_zones.len(),
+            nexus_zones,
+        );
+
+        let internal_dns_zones =
+            blueprint_zones_of_kind(&blueprint, ZoneKind::InternalDns);
+        assert_eq!(
+            internal_dns_zones.len(),
+            2,
+            "expected 2 internal DNS zones in blueprint, got {}: {:#?}",
+            internal_dns_zones.len(),
+            internal_dns_zones,
+        );
+        let internal_dns_zones = collection_zones_of_kind(
+            &example.collection,
+            ZoneKind::InternalDns,
+        );
+        assert_eq!(
+            internal_dns_zones.len(),
+            2,
+            "expected 2 internal DNS zones in collection, got {}: {:#?}",
+            internal_dns_zones.len(),
+            internal_dns_zones,
+        );
+
+        let external_dns_zones =
+            blueprint_zones_of_kind(&blueprint, ZoneKind::ExternalDns);
+        assert_eq!(
+            external_dns_zones.len(),
+            10,
+            "expected 10 external DNS zones in blueprint, got {}: {:#?}",
+            external_dns_zones.len(),
+            external_dns_zones,
+        );
+        let external_dns_zones = collection_zones_of_kind(
+            &example.collection,
+            ZoneKind::ExternalDns,
+        );
+        assert_eq!(
+            external_dns_zones.len(),
+            10,
+            "expected 10 external DNS zones in collection, got {}: {:#?}",
+            external_dns_zones.len(),
+            external_dns_zones,
+        );
+
+        logctx.cleanup_successful();
+    }
+
+    fn blueprint_zones_of_kind(
+        blueprint: &Blueprint,
+        kind: ZoneKind,
+    ) -> Vec<&BlueprintZoneConfig> {
+        blueprint
+            .all_omicron_zones(BlueprintZoneFilter::All)
+            .filter_map(|(_, zone)| {
+                (zone.zone_type.kind() == kind).then_some(zone)
+            })
+            .collect()
+    }
+
+    fn collection_zones_of_kind(
+        collection: &Collection,
+        kind: ZoneKind,
+    ) -> Vec<&OmicronZoneConfig> {
+        collection
+            .all_omicron_zones()
+            .filter(|zone| zone.zone_type.kind() == kind)
+            .collect()
+    }
 }