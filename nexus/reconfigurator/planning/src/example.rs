// This Source Code Form is subject to the terms of the Mozilla Public
// License, v. 2.0. If a copy of the MPL was not distributed with this
// file, You can obtain one at https://mozilla.org/MPL/2.0/.

//! Example blueprints

use std::fmt;
use std::hash::Hash;
use std::net::IpAddr;
use std::net::Ipv4Addr;

use crate::blueprint_builder::BlueprintBuilder;
use crate::planner::rng::PlannerRng;
use crate::system::SledBuilder;
use crate::system::SystemDescription;
use nexus_inventory::CollectionBuilderRng;
use nexus_types::deployment::Blueprint;
use nexus_types::deployment::BlueprintZoneFilter;
use nexus_types::deployment::OmicronZoneNic;
use nexus_types::deployment::PlanningInput;
use nexus_types::deployment::SledFilter;
use nexus_types::inventory::Collection;
use omicron_common::policy::CRUCIBLE_PANTRY_REDUNDANCY;
use omicron_common::policy::INTERNAL_DNS_REDUNDANCY;
use omicron_uuid_kinds::GenericUuid;
use omicron_uuid_kinds::SledKind;
use omicron_uuid_kinds::VnicUuid;
use typed_rng::TypedUuidRng;

/// Stateful PRNG for generating simulated systems.
///
/// When generating a succession of simulated systems, this stateful PRNG allows
/// for reproducible generation of those systems after setting an initial seed.
/// The PRNGs are structured in tree form as much as possible, so that (for
/// example) if one part of the system decides to change how many sleds are in
/// the system, it can do so without affecting other UUIDs.
///
/// We have a number of existing tests that manually set seeds for individual
/// RNG instances. The old-style seeds have been kept around for backwards
/// compatibility. Newer tests should use this struct to generate their RNGs
/// instead, since it conveniently tracks generation numbers for each seed.
#[derive(Clone, Debug)]
pub struct SimRngState {
    seed: String,
    // Generation numbers for each RNG type.
    system_rng_gen: u64,
    collection_rng_gen: u64,
    planner_rng_gen: u64,
    // TODO: Currently, sled IDs are used to generate UUIDs to mutate the
    // system. This should be replaced in the future with a richer simulation
    // framework.
    sled_id_rng_gen: u64,
}

impl SimRngState {
    pub fn from_seed(seed: &str) -> Self {
        Self {
            seed: seed.to_string(),
            system_rng_gen: 0,
            collection_rng_gen: 0,
            planner_rng_gen: 0,
            sled_id_rng_gen: 0,
        }
    }

    pub fn seed(&self) -> &str {
        &self.seed
    }

    pub fn next_system_rng(&mut self) -> ExampleSystemRng {
        // Different behavior for the first system_rng_gen is a bit weird, but
        // it retains backwards compatibility with existing tests -- it means
        // that generated UUIDs particularly in fixtures don't change.
        self.system_rng_gen += 1;
        if self.system_rng_gen == 1 {
            ExampleSystemRng::from_seed(self.seed.as_str())
        } else {
            ExampleSystemRng::from_seed((
                self.seed.as_str(),
                self.system_rng_gen,
            ))
        }
    }

    pub fn next_collection_rng(&mut self) -> CollectionBuilderRng {
        self.collection_rng_gen += 1;
        // We don't need to pass in extra bits unique to collections, because
        // `CollectionBuilderRng` adds its own.
        let seed = (self.seed.as_str(), self.collection_rng_gen);
        CollectionBuilderRng::from_seed(seed)
    }

    pub fn next_planner_rng(&mut self) -> PlannerRng {
        self.planner_rng_gen += 1;
        // We don't need to pass in extra bits unique to the planner, because
        // `PlannerRng` adds its own.
        PlannerRng::from_seed((self.seed.as_str(), self.planner_rng_gen))
    }

    pub fn next_sled_id_rng(&mut self) -> TypedUuidRng<SledKind> {
        self.sled_id_rng_gen += 1;
        TypedUuidRng::from_seed(
            self.seed.as_str(),
            ("sled-id-rng", self.sled_id_rng_gen),
        )
    }
}

#[derive(Debug, Clone)]
pub struct ExampleSystemRng {
    seed: String,
    sled_rng: TypedUuidRng<SledKind>,
    collection_rng: CollectionBuilderRng,
    // ExampleSystem instances generate two blueprints: create RNGs for both.
    blueprint1_rng: PlannerRng,
    blueprint2_rng: PlannerRng,
}

impl ExampleSystemRng {
    pub fn from_seed<H: Hash + fmt::Debug>(seed: H) -> Self {
        // This is merely "ExampleSystem" for backwards compatibility with
        // existing test fixtures.
        let sled_rng = TypedUuidRng::from_seed(&seed, "ExampleSystem");
        // We choose to make our own collection and blueprint RNGs rather than
        // passing them in via `SimRngState`. This means that `SimRngState` is
        // influenced as little as possible by the specifics of how
        // `ExampleSystem` instances are generated, and RNG stability is
        // maintained.
        let collection_rng = CollectionBuilderRng::from_seed((
            &seed,
            "ExampleSystem collection",
        ));
        let blueprint1_rng =
            PlannerRng::from_seed((&seed, "ExampleSystem initial"));
        let blueprint2_rng =
            PlannerRng::from_seed((&seed, "ExampleSystem make_zones"));
        Self {
            seed: format!("{:?}", seed),
            sled_rng,
            collection_rng,
            blueprint1_rng,
            blueprint2_rng,
        }
    }
}

/// An example generated system, along with a consistent planning input and
/// collection.
///
/// The components of this struct are generated together and match each other.
/// The planning input and collection represent database input and inventory
/// that would be collected from a system matching the system description.
#[derive(Clone, Debug)]
pub struct ExampleSystem {
    pub system: SystemDescription,
    pub input: PlanningInput,
    pub collection: Collection,
    /// The initial blueprint that was used to describe the system. This
    /// blueprint has sleds but no zones.
    pub initial_blueprint: Blueprint,
}

/// Returns a collection, planning input, and blueprint describing a pretty
/// simple system.
///
/// The test name is used as the RNG seed.
pub fn example(
    log: &slog::Logger,
    test_name: &str,
) -> (Collection, PlanningInput, Blueprint) {
    let (example, blueprint) =
        ExampleSystemBuilder::new(log, test_name).build();
    (example.collection, example.input, blueprint)
}

/// A builder for the example system.
#[derive(Debug, Clone)]
pub struct ExampleSystemBuilder {
    log: slog::Logger,
    rng: ExampleSystemRng,
    // TODO: Store a Policy struct instead of these fields:
    // https://github.com/oxidecomputer/omicron/issues/6803
    nsleds: usize,
    ndisks_per_sled: u8,
    // None means nsleds
    nexus_count: Option<ZoneCount>,
    internal_dns_count: ZoneCount,
    external_dns_count: ZoneCount,
    crucible_pantry_count: ZoneCount,
    create_zones: bool,
    create_disks_in_blueprint: bool,
}

impl ExampleSystemBuilder {
    /// The default number of sleds in the example system.
    pub const DEFAULT_N_SLEDS: usize = 3;

    /// The default number of external DNS instances in the example system.
    ///
    /// The default value is picked for backwards compatibility -- we may wish
    /// to revisit it in the future.
    pub const DEFAULT_EXTERNAL_DNS_COUNT: usize = 0;

    pub fn new(log: &slog::Logger, test_name: &str) -> Self {
        let rng = ExampleSystemRng::from_seed(test_name);
        Self::new_with_rng(log, rng)
    }

    pub fn new_with_rng(log: &slog::Logger, rng: ExampleSystemRng) -> Self {
        Self {
            log: log.new(slog::o!(
                "component" => "ExampleSystem",
                "rng_seed" => rng.seed.clone(),
            )),
            rng,
            nsleds: Self::DEFAULT_N_SLEDS,
            ndisks_per_sled: SledBuilder::DEFAULT_NPOOLS,
            nexus_count: None,
            internal_dns_count: ZoneCount(INTERNAL_DNS_REDUNDANCY),
            external_dns_count: ZoneCount(Self::DEFAULT_EXTERNAL_DNS_COUNT),
            crucible_pantry_count: ZoneCount(CRUCIBLE_PANTRY_REDUNDANCY),
            create_zones: true,
            create_disks_in_blueprint: true,
        }
    }

    /// Set the number of sleds in the example system.
    ///
    /// Currently, this value can be anywhere between 0 and 5. (More can be
    /// added in the future if necessary.)
    pub fn nsleds(mut self, nsleds: usize) -> Self {
        self.nsleds = nsleds;
        self
    }

    /// Set the number of disks per sled in the example system.
    ///
    /// The default value is [`SledBuilder::DEFAULT_NPOOLS`]. A value of 0 is
    /// permitted.
    ///
    /// If [`Self::create_zones`] is set to `false`, this is ignored.
    pub fn ndisks_per_sled(mut self, ndisks_per_sled: u8) -> Self {
        self.ndisks_per_sled = ndisks_per_sled;
        self
    }

    /// Set the number of Nexus instances in the example system.
    ///
    /// The default value is the same as the number of sleds (i.e. one Nexus
    /// instance per sled). A value of 0 is permitted.
    ///
    /// If [`Self::create_zones`] is set to `false`, this is ignored.
    pub fn nexus_count(mut self, nexus_count: usize) -> Self {
        self.nexus_count = Some(ZoneCount(nexus_count));
        self
    }

    /// Set the number of internal DNS instances in the example system.
    ///
    /// The default value is [`INTERNAL_DNS_REDUNDANCY`]. A value anywhere
    /// between 0 and [`INTERNAL_DNS_REDUNDANCY`], inclusive, is permitted.
    ///
    /// If [`Self::create_zones`] is set to `false`, this is ignored.
    pub fn internal_dns_count(
        mut self,
        internal_dns_count: usize,
    ) -> anyhow::Result<Self> {
        if internal_dns_count > INTERNAL_DNS_REDUNDANCY {
            anyhow::bail!(
                "internal_dns_count {} is greater than INTERNAL_DNS_REDUNDANCY {}",
                internal_dns_count,
                INTERNAL_DNS_REDUNDANCY,
            );
        }
        self.internal_dns_count = ZoneCount(internal_dns_count);
        Ok(self)
    }

    /// Set the number of external DNS instances in the example system.
    ///
    /// The default value is [`Self::DEFAULT_EXTERNAL_DNS_COUNT`]. A value
    /// anywhere between 0 and 30, inclusive, is permitted. (The limit of 30 is
    /// primarily to simplify the implementation.)
    ///
    /// Each DNS server is assigned an address in the 10.x.x.x range.
    pub fn external_dns_count(
        mut self,
        external_dns_count: usize,
    ) -> anyhow::Result<Self> {
        if external_dns_count > 30 {
            anyhow::bail!(
                "external_dns_count {} is greater than 30",
                external_dns_count,
            );
        }
        self.external_dns_count = ZoneCount(external_dns_count);
        Ok(self)
    }

    /// Set the number of Crucible pantry instances in the example system.
    ///
    /// If [`Self::create_zones`] is set to `false`, this is ignored.
    pub fn crucible_pantry_count(
        mut self,
        crucible_pantry_count: usize,
    ) -> Self {
        self.crucible_pantry_count = ZoneCount(crucible_pantry_count);
        self
    }

    /// Create zones in the example system.
    ///
    /// The default is `true`.
    pub fn create_zones(mut self, create_zones: bool) -> Self {
        self.create_zones = create_zones;
        self
    }

    /// Create disks in the blueprint.
    ///
    /// The default is `true`.
    ///
    /// If [`Self::ndisks_per_sled`] is set to 0, then this is implied: if no
    /// disks are created, then the blueprint won't have any disks.
    pub fn create_disks_in_blueprint(mut self, create: bool) -> Self {
        self.create_disks_in_blueprint = create;
        self
    }

    fn get_nexus_zones(&self) -> ZoneCount {
        self.nexus_count.unwrap_or(ZoneCount(self.nsleds))
    }

    /// Create a new example system with the given modifications.
    ///
    /// Return the system, and the initial blueprint that matches it.
    pub fn build(&self) -> (ExampleSystem, Blueprint) {
        let nexus_count = self.get_nexus_zones();

        slog::debug!(
            &self.log,
            "Creating example system";
            "nsleds" => self.nsleds,
            "ndisks_per_sled" => self.ndisks_per_sled,
            "nexus_count" => nexus_count.0,
            "internal_dns_count" => self.internal_dns_count.0,
            "external_dns_count" => self.external_dns_count.0,
            "crucible_pantry_count" => self.crucible_pantry_count.0,
            "create_zones" => self.create_zones,
            "create_disks_in_blueprint" => self.create_disks_in_blueprint,
        );

        let mut rng = self.rng.clone();

        let mut system = SystemDescription::new();
        // Update the system's target counts with the counts. (Note that
        // there's no external DNS count.)
        system
            .target_nexus_zone_count(nexus_count.0)
            .target_internal_dns_zone_count(self.internal_dns_count.0)
            .target_crucible_pantry_zone_count(self.crucible_pantry_count.0);
        let sled_ids: Vec<_> =
            (0..self.nsleds).map(|_| rng.sled_rng.next()).collect();

        for sled_id in &sled_ids {
            let _ = system
                .sled(
                    SledBuilder::new()
                        .id(*sled_id)
                        .npools(self.ndisks_per_sled),
                )
                .unwrap();
        }

        let mut input_builder = system
            .to_planning_input_builder()
            .expect("failed to make planning input builder");
        let base_input = input_builder.clone().build();

        // Start with an empty blueprint containing only our sleds, no zones.
        let initial_blueprint = BlueprintBuilder::build_empty_with_sleds_seeded(
            base_input.all_sled_ids(SledFilter::Commissioned),
            "test suite",
            rng.blueprint1_rng,
        );

        // Start with an empty collection
        let collection = system
            .to_collection_builder()
            .expect("failed to build collection")
            .build();

        // Now make a blueprint and collection with some zones on each sled.
        let mut builder = BlueprintBuilder::new_based_on(
            &self.log,
            &initial_blueprint,
            &base_input,
            &collection,
            "test suite",
        )
        .unwrap();
        builder.set_rng(rng.blueprint2_rng);

        // Add as many external IPs as is necessary for external DNS zones. We
        // pick addresses in the TEST-NET-2 (RFC 5737) range.
        for i in 0..self.external_dns_count.0 {
            builder
                .add_external_dns_ip(IpAddr::V4(Ipv4Addr::new(
                    198,
                    51,
                    100,
                    (i + 1)
                        .try_into()
                        .expect("external_dns_count is always <= 30"),
                )))
                .expect(
                    "this shouldn't error because provided external IPs \
                     are all unique",
                );
        }

        for (i, (sled_id, sled_resources)) in
            base_input.all_sled_resources(SledFilter::Commissioned).enumerate()
        {
            if self.create_disks_in_blueprint {
                let _ =
                    builder.sled_ensure_disks(sled_id, sled_resources).unwrap();
            }
            if self.create_zones {
                let _ = builder.sled_ensure_zone_ntp(sled_id).unwrap();
                for _ in 0..nexus_count.on(i, self.nsleds) {
                    builder
                        .sled_add_zone_nexus_with_config(sled_id, false, vec![])
                        .unwrap();
                }
                if i == 0 {
                    builder.sled_add_zone_clickhouse(sled_id).unwrap();
                }
                for _ in 0..self.internal_dns_count.on(i, self.nsleds) {
                    builder.sled_add_zone_internal_dns(sled_id).unwrap();
                }
                for _ in 0..self.external_dns_count.on(i, self.nsleds) {
                    builder.sled_add_zone_external_dns(sled_id).unwrap();
                }
                for _ in 0..self.crucible_pantry_count.on(i, self.nsleds) {
                    builder.sled_add_zone_crucible_pantry(sled_id).unwrap();
                }
            }
            if self.create_zones {
                for pool_name in sled_resources.zpools.keys() {
                    let _ = builder
                        .sled_ensure_zone_crucible(sled_id, *pool_name)
                        .unwrap();
                }
            }
            builder.sled_ensure_zone_datasets(sled_id).unwrap();
        }

        let blueprint = builder.build();
        for sled_id in blueprint.sleds() {
            let Some(zones) = blueprint.blueprint_zones.get(&sled_id) else {
                continue;
            };
            for zone in zones.zones.iter() {
                let service_id = zone.id;
                if let Some((external_ip, nic)) =
                    zone.zone_type.external_networking()
                {
                    input_builder
                        .add_omicron_zone_external_ip(service_id, external_ip)
                        .expect("failed to add Omicron zone external IP");
                    input_builder
                        .add_omicron_zone_nic(
                            service_id,
                            OmicronZoneNic {
                                // TODO-cleanup use `TypedUuid` everywhere
                                id: VnicUuid::from_untyped_uuid(nic.id),
                                mac: nic.mac,
                                ip: nic.ip,
                                slot: nic.slot,
                                primary: nic.primary,
                            },
                        )
                        .expect("failed to add Omicron zone NIC");
                }
            }
        }

        for (sled_id, zones) in &blueprint.blueprint_zones {
            system
                .sled_set_omicron_zones(
                    *sled_id,
                    zones.to_omicron_zones_config(
                        BlueprintZoneFilter::ShouldBeRunning,
                    ),
                )
                .unwrap();
        }

<<<<<<< HEAD
=======
        // Ensure that our "input" contains the datasets we would have
        // provisioned.
        //
        // This mimics them existing within the database.
        let input_sleds = input_builder.sleds_mut();
        for (sled_id, bp_datasets_config) in &blueprint.blueprint_datasets {
            let sled = input_sleds.get_mut(sled_id).unwrap();
            for bp_dataset in &bp_datasets_config.datasets {
                let (_, datasets) = sled
                    .resources
                    .zpools
                    .get_mut(&bp_dataset.pool.id())
                    .unwrap();
                let bp_config: omicron_common::disk::DatasetConfig =
                    bp_dataset.clone().try_into().unwrap();
                if !datasets.contains(&bp_config) {
                    datasets.push(bp_config);
                }
            }
        }

>>>>>>> 0bc4570a
        // We just ensured that a handful of datasets should exist in
        // the blueprint, but they don't yet exist in the SystemDescription.
        //
        // Go back and add them so that the blueprint is consistent with
        // inventory.
        for (sled_id, datasets) in &blueprint.blueprint_datasets {
            let sled = system.get_sled_mut(*sled_id).unwrap();

            for dataset_config in datasets.datasets.iter() {
                let config = dataset_config.clone().try_into().unwrap();
                sled.add_synthetic_dataset(config);
            }
        }

        let mut builder =
            system.to_collection_builder().expect("failed to build collection");
        builder.set_rng(rng.collection_rng);

        // The blueprint evolves separately from the system -- so it's returned
        // as a separate value.
        let example = ExampleSystem {
            system,
            input: input_builder.build(),
            collection: builder.build(),
            initial_blueprint,
        };
        (example, blueprint)
    }
}

// A little wrapper to try and avoid having an `on` function which takes 3
// usize parameters.
#[derive(Clone, Copy, Debug)]
struct ZoneCount(usize);

impl ZoneCount {
    fn on(self, sled_id: usize, total_sleds: usize) -> usize {
        // Spread instances out as evenly as possible. If there are 5 sleds and 3
        // instances, we want to spread them out as 2, 2, 1.
        let div = self.0 / total_sleds;
        let rem = self.0 % total_sleds;
        div + if sled_id < rem { 1 } else { 0 }
    }
}

#[cfg(test)]
mod tests {
    use chrono::{NaiveDateTime, TimeZone, Utc};
    use nexus_sled_agent_shared::inventory::{OmicronZoneConfig, ZoneKind};
    use nexus_types::deployment::BlueprintZoneConfig;
    use omicron_test_utils::dev::test_setup_log;

    use super::*;

    #[test]
    fn instances_on_examples() {
        assert_eq!(ZoneCount(3).on(0, 5), 1);
        assert_eq!(ZoneCount(3).on(1, 5), 1);
        assert_eq!(ZoneCount(3).on(2, 5), 1);
        assert_eq!(ZoneCount(3).on(3, 5), 0);
        assert_eq!(ZoneCount(3).on(4, 5), 0);

        assert_eq!(ZoneCount(5).on(0, 5), 1);
        assert_eq!(ZoneCount(5).on(1, 5), 1);
        assert_eq!(ZoneCount(5).on(2, 5), 1);
        assert_eq!(ZoneCount(5).on(3, 5), 1);
        assert_eq!(ZoneCount(5).on(4, 5), 1);

        assert_eq!(ZoneCount(7).on(0, 5), 2);
        assert_eq!(ZoneCount(7).on(1, 5), 2);
        assert_eq!(ZoneCount(7).on(2, 5), 1);
        assert_eq!(ZoneCount(6).on(3, 5), 1);
        assert_eq!(ZoneCount(6).on(4, 5), 1);
    }

    #[test]
    fn builder_zone_counts() {
        static TEST_NAME: &str = "example_builder_zone_counts";
        let logctx = test_setup_log(TEST_NAME);

        let (example, mut blueprint) =
            ExampleSystemBuilder::new(&logctx.log, TEST_NAME)
                .nsleds(5)
                .nexus_count(6)
                .crucible_pantry_count(5)
                .internal_dns_count(2)
                .unwrap()
                .external_dns_count(10)
                .unwrap()
                .build();

        // Define a time_created for consistent output across runs.
        blueprint.time_created =
            Utc.from_utc_datetime(&NaiveDateTime::UNIX_EPOCH);

        expectorate::assert_contents(
            "tests/output/example_builder_zone_counts_blueprint.txt",
            &blueprint.display().to_string(),
        );

        // Check that the system's target counts are set correctly.
        assert_eq!(example.system.get_target_nexus_zone_count(), 6);
        assert_eq!(example.system.get_target_internal_dns_zone_count(), 2);
        assert_eq!(example.system.get_target_crucible_pantry_zone_count(), 5);

        // Check that the right number of zones are present in both the
        // blueprint and in the collection.
        let nexus_zones = blueprint_zones_of_kind(&blueprint, ZoneKind::Nexus);
        assert_eq!(
            nexus_zones.len(),
            6,
            "expected 6 Nexus zones in blueprint, got {}: {:#?}",
            nexus_zones.len(),
            nexus_zones,
        );
        let nexus_zones =
            collection_zones_of_kind(&example.collection, ZoneKind::Nexus);
        assert_eq!(
            nexus_zones.len(),
            6,
            "expected 6 Nexus zones in collection, got {}: {:#?}",
            nexus_zones.len(),
            nexus_zones,
        );

        let internal_dns_zones =
            blueprint_zones_of_kind(&blueprint, ZoneKind::InternalDns);
        assert_eq!(
            internal_dns_zones.len(),
            2,
            "expected 2 internal DNS zones in blueprint, got {}: {:#?}",
            internal_dns_zones.len(),
            internal_dns_zones,
        );
        let internal_dns_zones = collection_zones_of_kind(
            &example.collection,
            ZoneKind::InternalDns,
        );
        assert_eq!(
            internal_dns_zones.len(),
            2,
            "expected 2 internal DNS zones in collection, got {}: {:#?}",
            internal_dns_zones.len(),
            internal_dns_zones,
        );

        let external_dns_zones =
            blueprint_zones_of_kind(&blueprint, ZoneKind::ExternalDns);
        assert_eq!(
            external_dns_zones.len(),
            10,
            "expected 10 external DNS zones in blueprint, got {}: {:#?}",
            external_dns_zones.len(),
            external_dns_zones,
        );
        let external_dns_zones = collection_zones_of_kind(
            &example.collection,
            ZoneKind::ExternalDns,
        );
        assert_eq!(
            external_dns_zones.len(),
            10,
            "expected 10 external DNS zones in collection, got {}: {:#?}",
            external_dns_zones.len(),
            external_dns_zones,
        );

        let crucible_pantry_zones =
            blueprint_zones_of_kind(&blueprint, ZoneKind::CruciblePantry);
        assert_eq!(
            crucible_pantry_zones.len(),
            5,
            "expected 5 Crucible pantry zones in blueprint, got {}: {:#?}",
            crucible_pantry_zones.len(),
            crucible_pantry_zones,
        );
        let crucible_pantry_zones = collection_zones_of_kind(
            &example.collection,
            ZoneKind::CruciblePantry,
        );
        assert_eq!(
            crucible_pantry_zones.len(),
            5,
            "expected 5 Crucible pantry zones in collection, got {}: {:#?}",
            crucible_pantry_zones.len(),
            crucible_pantry_zones,
        );

        logctx.cleanup_successful();
    }

    fn blueprint_zones_of_kind(
        blueprint: &Blueprint,
        kind: ZoneKind,
    ) -> Vec<&BlueprintZoneConfig> {
        blueprint
            .all_omicron_zones(BlueprintZoneFilter::All)
            .filter_map(|(_, zone)| {
                (zone.zone_type.kind() == kind).then_some(zone)
            })
            .collect()
    }

    fn collection_zones_of_kind(
        collection: &Collection,
        kind: ZoneKind,
    ) -> Vec<&OmicronZoneConfig> {
        collection
            .all_omicron_zones()
            .filter(|zone| zone.zone_type.kind() == kind)
            .collect()
    }
}<|MERGE_RESOLUTION|>--- conflicted
+++ resolved
@@ -497,30 +497,6 @@
                 .unwrap();
         }
 
-<<<<<<< HEAD
-=======
-        // Ensure that our "input" contains the datasets we would have
-        // provisioned.
-        //
-        // This mimics them existing within the database.
-        let input_sleds = input_builder.sleds_mut();
-        for (sled_id, bp_datasets_config) in &blueprint.blueprint_datasets {
-            let sled = input_sleds.get_mut(sled_id).unwrap();
-            for bp_dataset in &bp_datasets_config.datasets {
-                let (_, datasets) = sled
-                    .resources
-                    .zpools
-                    .get_mut(&bp_dataset.pool.id())
-                    .unwrap();
-                let bp_config: omicron_common::disk::DatasetConfig =
-                    bp_dataset.clone().try_into().unwrap();
-                if !datasets.contains(&bp_config) {
-                    datasets.push(bp_config);
-                }
-            }
-        }
-
->>>>>>> 0bc4570a
         // We just ensured that a handful of datasets should exist in
         // the blueprint, but they don't yet exist in the SystemDescription.
         //
