--- conflicted
+++ resolved
@@ -4,12 +4,9 @@
 
 //! Example blueprints
 
-use std::sync::OnceLock;
-
 use crate::blueprint_builder::BlueprintBuilder;
 use crate::system::SledBuilder;
 use crate::system::SystemDescription;
-use nexus_sled_agent_shared::inventory::OmicronZonesConfig;
 use nexus_types::deployment::Blueprint;
 use nexus_types::deployment::BlueprintZoneFilter;
 use nexus_types::deployment::OmicronZoneNic;
@@ -17,155 +14,25 @@
 use nexus_types::deployment::SledFilter;
 use nexus_types::inventory::Collection;
 use omicron_common::policy::INTERNAL_DNS_REDUNDANCY;
-<<<<<<< HEAD
-use omicron_uuid_kinds::CollectionKind;
-use omicron_uuid_kinds::CollectionUuid;
-use omicron_uuid_kinds::SledKind;
-use omicron_uuid_kinds::SledUuid;
-=======
 use omicron_uuid_kinds::GenericUuid;
 use omicron_uuid_kinds::SledKind;
 use omicron_uuid_kinds::VnicUuid;
->>>>>>> 29eaceb7
 use typed_rng::TypedUuidRng;
 
-/// Returns a simple example system and an initial blueprint for it.
-///
-/// The test name is used as the RNG seed.
-///
-/// `n_sleds` is the number of sleds supported. Currently, this value can
-/// be anywhere between 0 and 5. (More can be added in the future if
-/// necessary.)
-pub fn example(
-    log: &slog::Logger,
-    test_name: &str,
-    nsleds: usize,
-) -> (ExampleSystem, Blueprint) {
-    let mut example = ExampleSystem::new(log, test_name, nsleds);
-    let base_input = example.planning_input().clone();
-
-    // Start with an empty blueprint containing only our sleds, no zones.
-    let initial_blueprint = BlueprintBuilder::build_empty_with_sleds_seeded(
-        base_input.all_sled_ids(SledFilter::Commissioned),
-        "test suite",
-        (test_name, "ExampleSystem initial"),
-    );
-
-    // Start with an empty collection.
-    let collection = example.collection();
-
-    // Now make a blueprint and collection with some zones on each sled.
-    let mut builder = BlueprintBuilder::new_based_on(
-        log,
-        &initial_blueprint,
-        &base_input,
-        collection,
-        "test suite",
-    )
-    .unwrap();
-    builder.set_rng_seed((test_name, "ExampleSystem make_zones"));
-    for (i, (sled_id, sled_resources)) in
-        base_input.all_sled_resources(SledFilter::Commissioned).enumerate()
-    {
-        let _ = builder.sled_ensure_zone_ntp(sled_id).unwrap();
-        let _ = builder
-            .sled_ensure_zone_multiple_nexus_with_config(
-                sled_id,
-                1,
-                false,
-                vec![],
-            )
-            .unwrap();
-        if i < INTERNAL_DNS_REDUNDANCY {
-            let _ = builder
-                .sled_ensure_zone_multiple_internal_dns(sled_id, 1)
-                .unwrap();
-        }
-        let _ = builder.sled_ensure_disks(sled_id, sled_resources).unwrap();
-        for pool_name in sled_resources.zpools.keys() {
-            let _ =
-                builder.sled_ensure_zone_crucible(sled_id, *pool_name).unwrap();
-        }
-    }
-
-    let blueprint = builder.build();
-
-    // Seed the sleds in the system with the corresponding zones from the
-    // blueprint.
-    let system_mut = example.system_mut();
-    for (sled_id, zones) in &blueprint.blueprint_zones {
-        system_mut
-            .sled_set_omicron_zones(
-                *sled_id,
-                zones.to_omicron_zones_config(
-                    BlueprintZoneFilter::ShouldBeRunning,
-                ),
-            )
-            .expect(
-                "we should only attempt to add zones \
-                 to sleds that exist",
-            );
-    }
-
-    (example, blueprint)
-}
-
 pub struct ExampleSystem {
-<<<<<<< HEAD
-    log: slog::Logger,
-    system: SystemDescription,
-    // The input and collection. These are pure functions of `system`, and are
-    // invalidated if `system` changes.
-    derived: OnceLock<ExampleSystemDerived>,
-=======
     pub system: SystemDescription,
     pub input: PlanningInput,
     pub collection: Collection,
->>>>>>> 29eaceb7
     // If we add more types of RNGs than just sleds here, we'll need to
     // expand this to be similar to BlueprintBuilderRng where a root RNG
     // creates sub-RNGs.
     //
     // This is currently only used for tests, so it looks unused in normal
     // builds.  But in the future it could be used by other consumers, too.
-    sled_rng: TypedUuidRng<SledKind>,
-    // Each collection needs to get its own ID that's deterministic in tests.
-    // Each time `derived` is invalidated, `collection_rng` is called to
-    // generate the next collection UUID.
-    collection_rng: TypedUuidRng<CollectionKind>,
-    next_collection_id: CollectionUuid,
+    #[allow(dead_code)]
+    pub(crate) sled_rng: TypedUuidRng<SledKind>,
 }
 
-<<<<<<< HEAD
-impl ExampleSystem {
-    fn new(
-        log: &slog::Logger,
-        test_name: &str,
-        nsleds: usize,
-    ) -> ExampleSystem {
-        let log = log.new(slog::o!("component" => "ExampleSystem", "test_name" => test_name.to_string()));
-        let mut system = SystemDescription::new();
-        let mut sled_rng = TypedUuidRng::from_seed(test_name, "ExampleSystem");
-
-        let sled_ids: Vec<_> = (0..nsleds).map(|_| sled_rng.next()).collect();
-        for sled_id in &sled_ids {
-            // We can't add Omicron zones to the sleds until we've set up the
-            // first blueprint, so we'll add them below.
-            let _ = system.sled(SledBuilder::new().id(*sled_id)).unwrap();
-        }
-
-        let mut collection_rng =
-            TypedUuidRng::from_seed(test_name, "ExampleSystem collection");
-        let next_collection_id = collection_rng.next();
-
-        Self {
-            log,
-            system,
-            derived: OnceLock::new(),
-            sled_rng,
-            collection_rng,
-            next_collection_id,
-=======
 /// Returns a collection, planning input, and blueprint describing a pretty
 /// simple system.
 ///
@@ -320,130 +187,9 @@
                         .unwrap();
                 }
             }
->>>>>>> 29eaceb7
-        }
-    }
-
-<<<<<<< HEAD
-    /// Returns a reference to the system description.
-    pub fn system(&self) -> &SystemDescription {
-        &self.system
-    }
-
-    /// Returns a mutable reference to the system description, invalidating
-    /// internal caches.
-    pub fn system_mut(&mut self) -> &mut SystemDescription {
-        self.invalidate_caches();
-        &mut self.system
-    }
-
-    /// Adds a new empty sled to the system description, invalidating internal
-    /// caches.
-    ///
-    /// Returns the new sled's ID.
-    pub fn add_empty_sled(&mut self) -> SledUuid {
-        self.add_sled_with_builder(|sled| sled)
-    }
-
-    /// Adds a new sled to the system description, invalidating internal
-    /// caches.
-    ///
-    /// The callback can be used to customize the sled via a [`SledBuilder`]
-    /// before adding it.
-    ///
-    /// Returns the new sled's ID.
-    pub fn add_sled_with_builder<F>(&mut self, f: F) -> SledUuid
-    where
-        F: FnOnce(SledBuilder) -> SledBuilder,
-    {
-        self.invalidate_caches();
-
-        let sled_id = self.sled_rng.next();
-        let sled = SledBuilder::new().id(sled_id);
-        let sled = f(sled);
-        let _ = self.system.sled(sled).expect("new sled added successfully");
-        sled_id
-    }
-
-    /// Sets the Omicron zones for a sled, invalidating internal caches.
-    pub fn sled_set_omicron_zones(
-        &mut self,
-        sled_id: SledUuid,
-        zones: OmicronZonesConfig,
-    ) -> anyhow::Result<()> {
-        self.invalidate_caches();
-        self.system.sled_set_omicron_zones(sled_id, zones)?;
-
-        Ok(())
-    }
-
-    /// Returns the planning input for the system.
-    ///
-    /// This is consistent with the system description, and is regenerated if
-    /// [`Self::system_mut`] is called.
-    pub fn planning_input(&self) -> &PlanningInput {
-        &self.get_or_init_derived().input
-    }
-
-    /// Returns an inventory collection representing the system.
-    ///
-    /// This is consistent with the system description, and is regenerated if
-    /// [`Self::system_mut`] is called. Some tests may wish to simulate
-    /// situations where inventory collection lags a bit -- in those cases, it
-    /// is recommended that you clone the collection.
-    pub fn collection(&self) -> &Collection {
-        &self.get_or_init_derived().collection
-    }
-
-    fn get_or_init_derived(&self) -> &ExampleSystemDerived {
-        self.derived.get_or_init(|| {
-            let input_builder = self
-                .system
-                .to_planning_input_builder()
-                .expect("failed to make planning input builder");
-            let input = input_builder.build();
-
-            let collection_builder = self
-                .system
-                .to_collection_builder()
-                .expect("failed to build collection");
-            let mut collection = collection_builder.build();
-            // This is a somewhat gross hack.
-            collection.id = self.next_collection_id;
-
-            ExampleSystemDerived { input, collection }
-        })
-    }
-
-    // This must be called whenever the system description changes.
-    fn invalidate_caches(&mut self) {
-        // If the derived cache wasn't created, then we don't need to
-        // invalidate anything (and in particular we don't need to bump the
-        // collection ID). Note that this is a `&mut self` method, which means
-        // that we're statically guaranteed that nothing else is attempting to
-        // initialize derived.
-        if self.derived.get().is_none() {
-            return;
-        }
-        self.derived = OnceLock::new();
-        self.next_collection_id = self.collection_rng.next();
-        slog::debug!(
-            self.log,
-            "invalidated derived cache";
-            "next_collection_id" => %self.next_collection_id,
-        );
-    }
-}
-
-struct ExampleSystemDerived {
-    input: PlanningInput,
-    collection: Collection,
-=======
+        }
+
         let blueprint = builder.build();
-        let mut builder =
-            system.to_collection_builder().expect("failed to build collection");
-        builder.set_rng_seed((&self.test_name, "ExampleSystem collection"));
-
         for sled_id in blueprint.sleds() {
             let Some(zones) = blueprint.blueprint_zones.get(&sled_id) else {
                 continue;
@@ -474,9 +220,8 @@
         }
 
         for (sled_id, zones) in &blueprint.blueprint_zones {
-            builder
-                .found_sled_omicron_zones(
-                    "fake sled agent",
+            system
+                .sled_set_omicron_zones(
                     *sled_id,
                     zones.to_omicron_zones_config(
                         BlueprintZoneFilter::ShouldBeRunning,
@@ -484,6 +229,10 @@
                 )
                 .unwrap();
         }
+
+        let mut builder =
+            system.to_collection_builder().expect("failed to build collection");
+        builder.set_rng_seed((&self.test_name, "ExampleSystem collection"));
 
         // Previously ExampleSystem itself used to carry around the blueprint,
         // but logically the blueprint evolves separately from the system -- so
@@ -496,5 +245,4 @@
         };
         (example, blueprint)
     }
->>>>>>> 29eaceb7
 }