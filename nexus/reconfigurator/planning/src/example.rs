--- conflicted
+++ resolved
@@ -470,52 +470,10 @@
                     .unwrap();
             }
             if self.create_zones {
-<<<<<<< HEAD
                 let image_source = BlueprintZoneImageSource::InstallDataset;
                 let _ = builder
                     .sled_ensure_zone_ntp(sled_id, image_source.clone())
                     .unwrap();
-                for _ in 0..nexus_count.on(i, self.nsleds) {
-                    builder
-                        .sled_add_zone_nexus_with_config(
-                            sled_id,
-                            false,
-                            vec![],
-                            image_source.clone(),
-                        )
-                        .unwrap();
-                }
-                if i == 0 {
-                    builder
-                        .sled_add_zone_clickhouse(sled_id, image_source.clone())
-                        .unwrap();
-                }
-                for _ in 0..self.internal_dns_count.on(i, self.nsleds) {
-                    builder
-                        .sled_add_zone_internal_dns(
-                            sled_id,
-                            image_source.clone(),
-                        )
-                        .unwrap();
-                }
-                for _ in 0..self.external_dns_count.on(i, self.nsleds) {
-                    builder
-                        .sled_add_zone_external_dns(
-                            sled_id,
-                            image_source.clone(),
-                        )
-                        .unwrap();
-                }
-                for _ in 0..self.crucible_pantry_count.on(i, self.nsleds) {
-                    builder
-                        .sled_add_zone_crucible_pantry(
-                            sled_id,
-                            image_source.clone(),
-                        )
-                        .unwrap();
-                }
-=======
-                let _ = builder.sled_ensure_zone_ntp(sled_id).unwrap();
 
                 // Create discretionary zones if allowed.
                 if sled_details.policy.matches(SledFilter::Discretionary) {
@@ -527,34 +485,54 @@
                                 sled_id,
                                 false,
                                 vec![],
+                                image_source.clone(),
                             )
                             .unwrap();
                     }
                     if discretionary_ix == 0 {
-                        builder.sled_add_zone_clickhouse(sled_id).unwrap();
+                        builder
+                            .sled_add_zone_clickhouse(
+                                sled_id,
+                                image_source.clone(),
+                            )
+                            .unwrap();
                     }
                     for _ in 0..self
                         .internal_dns_count
                         .on(discretionary_ix, discretionary_sled_count)
                     {
-                        builder.sled_add_zone_internal_dns(sled_id).unwrap();
+                        builder
+                            .sled_add_zone_internal_dns(
+                                sled_id,
+                                image_source.clone(),
+                            )
+                            .unwrap();
                     }
                     for _ in 0..self
                         .external_dns_count
                         .on(discretionary_ix, discretionary_sled_count)
                     {
-                        builder.sled_add_zone_external_dns(sled_id).unwrap();
+                        builder
+                            .sled_add_zone_external_dns(
+                                sled_id,
+                                image_source.clone(),
+                            )
+                            .unwrap();
                     }
                     for _ in 0..self
                         .crucible_pantry_count
                         .on(discretionary_ix, discretionary_sled_count)
                     {
-                        builder.sled_add_zone_crucible_pantry(sled_id).unwrap();
+                        builder
+                            .sled_add_zone_crucible_pantry(
+                                sled_id,
+                                image_source.clone(),
+                            )
+                            .unwrap();
                     }
                     discretionary_ix += 1;
                 }
 
->>>>>>> 84c9ffe8
                 for pool_name in sled_details.resources.zpools.keys() {
                     let _ = builder
                         .sled_ensure_zone_crucible(
