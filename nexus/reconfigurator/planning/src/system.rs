// This Source Code Form is subject to the terms of the Mozilla Public
// License, v. 2.0. If a copy of the MPL was not distributed with this
// file, You can obtain one at https://mozilla.org/MPL/2.0/.

//! Builders for constructing descriptions of systems (real or synthetic) and
//! associated inventory collections and blueprints

use anyhow::{Context, anyhow, bail, ensure};
use chrono::Utc;
use gateway_client::types::RotState;
use gateway_client::types::SpComponentCaboose;
use gateway_client::types::SpState;
use indexmap::IndexMap;
use ipnet::Ipv6Net;
use ipnet::Ipv6Subnets;
use nexus_inventory::CollectionBuilder;
use nexus_sled_agent_shared::inventory::Baseboard;
use nexus_sled_agent_shared::inventory::ConfigReconcilerInventory;
use nexus_sled_agent_shared::inventory::ConfigReconcilerInventoryStatus;
use nexus_sled_agent_shared::inventory::Inventory;
use nexus_sled_agent_shared::inventory::InventoryDataset;
use nexus_sled_agent_shared::inventory::InventoryDisk;
use nexus_sled_agent_shared::inventory::InventoryZpool;
use nexus_sled_agent_shared::inventory::OmicronSledConfig;
use nexus_sled_agent_shared::inventory::SledRole;
use nexus_sled_agent_shared::inventory::ZoneImageResolverInventory;
use nexus_types::deployment::ClickhousePolicy;
use nexus_types::deployment::CockroachDbClusterVersion;
use nexus_types::deployment::CockroachDbSettings;
use nexus_types::deployment::ExpectedVersion;
use nexus_types::deployment::OximeterReadPolicy;
use nexus_types::deployment::PlanningInputBuilder;
use nexus_types::deployment::Policy;
use nexus_types::deployment::SledDetails;
use nexus_types::deployment::SledDisk;
use nexus_types::deployment::SledResources;
use nexus_types::deployment::TufRepoPolicy;
use nexus_types::external_api::views::PhysicalDiskPolicy;
use nexus_types::external_api::views::PhysicalDiskState;
use nexus_types::external_api::views::SledPolicy;
use nexus_types::external_api::views::SledProvisionPolicy;
use nexus_types::external_api::views::SledState;
use nexus_types::inventory::BaseboardId;
use nexus_types::inventory::Caboose;
use nexus_types::inventory::CabooseWhich;
use nexus_types::inventory::PowerState;
use nexus_types::inventory::RotSlot;
use nexus_types::inventory::SpType;
use omicron_common::address::IpRange;
use omicron_common::address::Ipv6Subnet;
use omicron_common::address::RACK_PREFIX;
use omicron_common::address::SLED_PREFIX;
use omicron_common::address::get_sled_address;
use omicron_common::api::external::ByteCount;
use omicron_common::api::external::Generation;
use omicron_common::api::external::TufRepoDescription;
use omicron_common::disk::DiskIdentity;
use omicron_common::disk::DiskVariant;
use omicron_common::policy::INTERNAL_DNS_REDUNDANCY;
use omicron_common::policy::NEXUS_REDUNDANCY;
use omicron_uuid_kinds::SledUuid;
use omicron_uuid_kinds::ZpoolUuid;
use std::collections::BTreeMap;
use std::collections::BTreeSet;
use std::fmt::Debug;
use std::net::Ipv4Addr;
use std::net::Ipv6Addr;
use std::sync::Arc;
use std::time::Duration;
use tufaceous_artifact::ArtifactVersion;

/// Describes an actual or synthetic Oxide rack for planning and testing
///
/// From this description, you can extract a `PlanningInput` or inventory
/// `Collection`. There are a few intended purposes here:
///
/// 1. to easily construct fake racks in automated tests for the Planner and
///    other parts of Reconfigurator
///
/// 2. to explore the Planner's behavior via the `reconfigurator-cli` tool
///
/// 3. eventually: to commonize code between Reconfigurator and RSS.  This is
///    more speculative at this point, but the idea here is that RSS itself
///    could construct a `SystemDescription` and then use the facilities here to
///    assign subnets and maybe even lay out the initial set of zones (which
///    does not exist here yet).  This way Reconfigurator and RSS are using the
///    same code to do this.
///
/// This is cheaply cloneable, and uses copy-on-write semantics for data inside.
#[derive(Clone, Debug)]
pub struct SystemDescription {
    collector: Option<String>,
    // Arc<Sled> to make cloning cheap. Mutating sleds is uncommon but
    // possible, in which case we'll clone-on-write with Arc::make_mut.
    sleds: IndexMap<SledUuid, Arc<Sled>>,
    sled_subnets: SubnetIterator,
    available_non_scrimlet_slots: BTreeSet<u16>,
    available_scrimlet_slots: BTreeSet<u16>,
    target_boundary_ntp_zone_count: usize,
    target_nexus_zone_count: usize,
    target_internal_dns_zone_count: usize,
    target_oximeter_zone_count: usize,
    target_cockroachdb_zone_count: usize,
    target_cockroachdb_cluster_version: CockroachDbClusterVersion,
    target_crucible_pantry_zone_count: usize,
    service_ip_pool_ranges: Vec<IpRange>,
    internal_dns_version: Generation,
    external_dns_version: Generation,
    clickhouse_policy: Option<ClickhousePolicy>,
    oximeter_read_policy: OximeterReadPolicy,
    tuf_repo: TufRepoPolicy,
    old_repo: Option<TufRepoPolicy>,
}

impl SystemDescription {
    pub fn new() -> Self {
        // Prepare sets of available slots (cubby numbers) for (1) all
        // non-Scrimlet sleds, and (2) Scrimlets in particular.  These do not
        // overlap.
        //
        // We will use these in two places:
        //
        // (1) when the caller specifies what slot a sled should go into, to
        //     validate that the slot is available and make sure we don't use it
        //     again
        //
        // (2) when the caller adds a sled but leaves the slot unspecified, so
        //     that we can assign it a slot number
        //
        // We use `BTreeSet` because it efficiently expresses what we want,
        // though the set sizes are small enough that it doesn't much matter.
        let available_scrimlet_slots: BTreeSet<u16> = BTreeSet::from([14, 16]);
        let available_non_scrimlet_slots: BTreeSet<u16> = (0..=31)
            .collect::<BTreeSet<_>>()
            .difference(&available_scrimlet_slots)
            .copied()
            .collect();

        // Prepare an iterator to allow us to assign sled subnets.
        let rack_subnet_base: Ipv6Addr =
            "fd00:1122:3344:0100::".parse().unwrap();
        let rack_subnet =
            ipnet::Ipv6Net::new(rack_subnet_base, RACK_PREFIX).unwrap();
        // Skip the initial DNS subnet.
        // (The same behavior is replicated in RSS in `Plan::create()` in
        // sled-agent/src/rack_setup/plan/sled.rs.)
        let sled_subnets = SubnetIterator::new(rack_subnet);

        // Policy defaults
        let target_nexus_zone_count = NEXUS_REDUNDANCY;
        let target_internal_dns_zone_count = INTERNAL_DNS_REDUNDANCY;

        // TODO-cleanup These are wrong, but we don't currently set up any
        // of these zones in our fake system, so this prevents downstream test
        // issues with the planner thinking our system is out of date from the
        // gate.
        let target_boundary_ntp_zone_count = 0;
        let target_cockroachdb_zone_count = 0;
        let target_oximeter_zone_count = 0;
        let target_crucible_pantry_zone_count = 0;

        let target_cockroachdb_cluster_version =
            CockroachDbClusterVersion::POLICY;

        // IPs from TEST-NET-1 (RFC 5737)
        let service_ip_pool_ranges = vec![
            IpRange::try_from((
                "192.0.2.2".parse::<Ipv4Addr>().unwrap(),
                "192.0.2.20".parse::<Ipv4Addr>().unwrap(),
            ))
            .unwrap(),
        ];

        SystemDescription {
            sleds: IndexMap::new(),
            collector: None,
            sled_subnets,
            available_non_scrimlet_slots,
            available_scrimlet_slots,
            target_boundary_ntp_zone_count,
            target_nexus_zone_count,
            target_internal_dns_zone_count,
            target_oximeter_zone_count,
            target_cockroachdb_zone_count,
            target_cockroachdb_cluster_version,
            target_crucible_pantry_zone_count,
            service_ip_pool_ranges,
            internal_dns_version: Generation::new(),
            external_dns_version: Generation::new(),
            clickhouse_policy: None,
            oximeter_read_policy: OximeterReadPolicy::new(1),
            tuf_repo: TufRepoPolicy::initial(),
            old_repo: None,
        }
    }

    /// Returns a complete system deployed on a single Sled
    pub fn single_sled() -> anyhow::Result<Self> {
        let mut builder = SystemDescription::new();
        let sled = SledBuilder::new();
        builder.sled(sled)?;
        Ok(builder)
    }

    /// Returns a complete system resembling a full rack
    pub fn full_rack() -> anyhow::Result<Self> {
        let mut builder = SystemDescription::new();
        for slot_number in 1..32 {
            let mut sled = SledBuilder::new();
            if slot_number == 14 || slot_number == 16 {
                sled = sled.sled_role(SledRole::Scrimlet);
            }
            builder.sled(sled)?;
        }
        Ok(builder)
    }

    pub fn collector_label<S>(&mut self, collector_label: S) -> &mut Self
    where
        String: From<S>,
    {
        self.collector = Some(String::from(collector_label));
        self
    }

    pub fn target_nexus_zone_count(&mut self, count: usize) -> &mut Self {
        self.target_nexus_zone_count = count;
        self
    }

    pub fn get_target_nexus_zone_count(&self) -> usize {
        self.target_nexus_zone_count
    }

    pub fn target_crucible_pantry_zone_count(
        &mut self,
        count: usize,
    ) -> &mut Self {
        self.target_crucible_pantry_zone_count = count;
        self
    }

    pub fn get_target_crucible_pantry_zone_count(&self) -> usize {
        self.target_crucible_pantry_zone_count
    }

    pub fn target_internal_dns_zone_count(
        &mut self,
        count: usize,
    ) -> &mut Self {
        self.target_internal_dns_zone_count = count;
        self
    }

    pub fn get_target_internal_dns_zone_count(&self) -> usize {
        self.target_internal_dns_zone_count
    }

    pub fn service_ip_pool_ranges(
        &mut self,
        ranges: Vec<IpRange>,
    ) -> &mut Self {
        self.service_ip_pool_ranges = ranges;
        self
    }

    /// Set the clickhouse policy
    pub fn clickhouse_policy(&mut self, policy: ClickhousePolicy) -> &mut Self {
        self.clickhouse_policy = Some(policy);
        self
    }

    pub fn get_sled_mut(
        &mut self,
        sled_id: SledUuid,
    ) -> anyhow::Result<&mut Sled> {
        let Some(sled) = self.sleds.get_mut(&sled_id) else {
            bail!("Sled not found with id {sled_id}");
        };
        Ok(Arc::make_mut(sled))
    }

    /// Add a sled to the system, as described by a SledBuilder
    pub fn sled(&mut self, sled: SledBuilder) -> anyhow::Result<&mut Self> {
        let sled_id = sled.id.unwrap_or_else(SledUuid::new_v4);
        ensure!(
            !self.sleds.contains_key(&sled_id),
            "attempted to add sled with the same id as an existing one: {}",
            sled_id
        );
        let sled_subnet = self
            .sled_subnets
            .next()
            .ok_or_else(|| anyhow!("ran out of IPv6 subnets for sleds"))?;
        let hardware_slot = if let Some(slot) = sled.hardware_slot {
            // If the caller specified a slot number, use that.
            // Make sure it's still available, though.
            if !self.available_scrimlet_slots.remove(&slot)
                && !self.available_non_scrimlet_slots.remove(&slot)
            {
                bail!("sled slot {} was used twice", slot);
            }
            slot
        } else if sled.sled_role == SledRole::Scrimlet {
            // Otherwise, if this is a Scrimlet, it must be in one of the
            // allowed Scrimlet slots.
            self.available_scrimlet_slots
                .pop_first()
                .ok_or_else(|| anyhow!("ran out of slots for Scrimlets"))?
        } else {
            // Otherwise, prefer a non-Scrimlet slots, but allow a Scrimlet slot
            // to be used if we run out of non-Scrimlet slots.
            self.available_non_scrimlet_slots
                .pop_first()
                .or_else(|| self.available_scrimlet_slots.pop_first())
                .ok_or_else(|| anyhow!("ran out of slots for non-Scrimlets"))?
        };

        let sled = Sled::new_simulated(
            sled_id,
            sled_subnet,
            sled.sled_role,
            sled.unique,
            sled.hardware,
            hardware_slot,
            sled.sled_config,
            sled.npools,
        );
        self.sleds.insert(sled_id, Arc::new(sled));
        Ok(self)
    }

    /// Add a sled to the system based on information that came from the
    /// database of an existing system.
    ///
    /// Note that `sled_policy` and `sled_state` are currently not checked for
    /// internal consistency! This is to permit testing of the Planner with
    /// invalid inputs.
    pub fn sled_full(
        &mut self,
        sled_id: SledUuid,
        sled_policy: SledPolicy,
        sled_state: SledState,
        sled_resources: SledResources,
        inventory_sp: Option<SledHwInventory<'_>>,
        inventory_sled_agent: &nexus_types::inventory::SledAgent,
    ) -> anyhow::Result<&mut Self> {
        ensure!(
            !self.sleds.contains_key(&sled_id),
            "attempted to add sled with the same id as an existing one: {}",
            sled_id
        );
        self.sleds.insert(
            sled_id,
            Arc::new(Sled::new_full(
                sled_id,
                sled_policy,
                sled_state,
                sled_resources,
                inventory_sp,
                inventory_sled_agent,
            )),
        );
        Ok(self)
    }

    /// Remove a sled from the system.
    ///
    /// Returns the [`Sled`] structure that was just removed.
    pub fn sled_remove(
        &mut self,
        sled_id: SledUuid,
    ) -> anyhow::Result<Arc<Sled>> {
        self.sleds.shift_remove(&sled_id).ok_or_else(|| {
            anyhow!(
                "attempted to remove sled with id {sled_id} that does not exist"
            )
        })
    }

    /// Return true if the system has any sleds in it.
    pub fn has_sleds(&self) -> bool {
        !self.sleds.is_empty()
    }

    /// Set Omicron config for a sled.
    ///
    /// The zones will be reported in the collection generated by
    /// [`Self::to_collection_builder`].
    ///
    /// Returns an error if the sled is not found.
    ///
    /// # Notes
    ///
    /// It is okay to call `sled_set_omicron_config` in ways that wouldn't
    /// happen in production, such as to test illegal states.
    pub fn sled_set_omicron_config(
        &mut self,
        sled_id: SledUuid,
        sled_config: OmicronSledConfig,
    ) -> anyhow::Result<&mut Self> {
        let sled = self.sleds.get_mut(&sled_id).with_context(|| {
            format!("attempted to access sled {} not found in system", sled_id)
        })?;
        let sled = Arc::make_mut(sled);

        sled.inventory_sled_agent.ledgered_sled_config =
            Some(sled_config.clone());

        // Present results as though the reconciler has successfully completed.
        sled.inventory_sled_agent.reconciler_status =
            ConfigReconcilerInventoryStatus::Idle {
                completed_at: Utc::now(),
                ran_for: Duration::from_secs(5),
            };
        sled.inventory_sled_agent.last_reconciliation =
            Some(ConfigReconcilerInventory::debug_assume_success(sled_config));

        Ok(self)
    }

    /// Set the policy for a sled in the system.
    pub fn sled_set_policy(
        &mut self,
        sled_id: SledUuid,
        policy: SledPolicy,
    ) -> anyhow::Result<&mut Self> {
        let sled = self.sleds.get_mut(&sled_id).with_context(|| {
            format!("attempted to access sled {} not found in system", sled_id)
        })?;
        Arc::make_mut(sled).policy = policy;
        Ok(self)
    }

    /// Update the SP versions reported for a sled.
    ///
    /// Where `None` is provided, no changes are made.
    pub fn sled_update_sp_versions(
        &mut self,
        sled_id: SledUuid,
        active_version: Option<ArtifactVersion>,
        inactive_version: Option<ExpectedVersion>,
    ) -> anyhow::Result<&mut Self> {
        let sled = self.sleds.get_mut(&sled_id).with_context(|| {
            format!("attempted to access sled {} not found in system", sled_id)
        })?;
        let sled = Arc::make_mut(sled);
        sled.set_sp_versions(active_version, inactive_version);
        Ok(self)
    }

    pub fn sled_sp_active_version(
        &self,
        sled_id: SledUuid,
    ) -> anyhow::Result<Option<&str>> {
        let sled = self.sleds.get(&sled_id).with_context(|| {
            format!("attempted to access sled {} not found in system", sled_id)
        })?;
        Ok(sled.sp_active_caboose().map(|c| c.version.as_ref()))
    }

    pub fn sled_sp_inactive_version(
        &self,
        sled_id: SledUuid,
    ) -> anyhow::Result<Option<&str>> {
        let sled = self.sleds.get(&sled_id).with_context(|| {
            format!("attempted to access sled {} not found in system", sled_id)
        })?;
        Ok(sled.sp_inactive_caboose().map(|c| c.version.as_ref()))
    }

<<<<<<< HEAD
    pub fn sled_sp_state(
        &self,
        sled_id: SledUuid,
    ) -> anyhow::Result<Option<&(u16, SpState)>> {
        let sled = self.sleds.get(&sled_id).with_context(|| {
            format!("attempted to access sled {} not found in system", sled_id)
        })?;
        Ok(sled.sp_state())
    }

    /// Update the RoT versions reported for a sled.
    ///
    /// Where `None` is provided, no changes are made.
    pub fn sled_update_rot_versions(
        &mut self,
        sled_id: SledUuid,
        slot_a_version: Option<ExpectedVersion>,
        slot_b_version: Option<ExpectedVersion>,
    ) -> anyhow::Result<&mut Self> {
        let sled = self.sleds.get_mut(&sled_id).with_context(|| {
            format!("attempted to access sled {} not found in system", sled_id)
        })?;
        let sled = Arc::make_mut(sled);
        sled.set_rot_versions(slot_a_version, slot_b_version);
        // TODO-K: Should I include all the other settings as well?
        // Is there a point to that?
        Ok(self)
    }

    pub fn sled_rot_active_slot(
        &self,
        sled_id: SledUuid,
    ) -> anyhow::Result<&RotSlot> {
        let sp_state = self.sled_sp_state(sled_id)?;
        if let Some((_hw_slot, sp_state)) = sp_state {
            let slot = match &sp_state.rot {
                RotState::V2 { active, .. } | RotState::V3 { active, .. } => {
                    active
                }
                RotState::CommunicationFailed { message } => {
                    return Err(anyhow!(
                        "failed to retrieve active RoT slot due to communication failure: {message}"
                    ));
                }
            };
            Ok(slot)
        } else {
            Err(anyhow!("failed to retrieve SP state from sled id: {sled_id}"))
        }
    }

    pub fn sled_rot_slot_a_version(
        &self,
        sled_id: SledUuid,
    ) -> anyhow::Result<Option<&str>> {
        let sled = self.sleds.get(&sled_id).with_context(|| {
            format!("attempted to access sled {} not found in system", sled_id)
        })?;
        Ok(sled.rot_slot_a_caboose().map(|c| c.version.as_ref()))
    }

    pub fn sled_rot_slot_b_version(
        &self,
        sled_id: SledUuid,
    ) -> anyhow::Result<Option<&str>> {
        let sled = self.sleds.get(&sled_id).with_context(|| {
            format!("attempted to access sled {} not found in system", sled_id)
        })?;
        Ok(sled.rot_slot_b_caboose().map(|c| c.version.as_ref()))
=======
    pub fn set_tuf_repo(&mut self, tuf_repo: TufRepoPolicy) {
        self.tuf_repo = tuf_repo;
>>>>>>> c082b46e
    }

    pub fn set_target_release(
        &mut self,
        tuf_repo: Option<TufRepoDescription>,
    ) -> &mut Self {
        // Create a new TufRepoPolicy by bumping the generation.
        let new_repo = TufRepoPolicy {
            target_release_generation: self
                .tuf_repo
                .target_release_generation
                .next(),
            description: tuf_repo,
        };

        self.tuf_repo = new_repo;

        // It's tempting to consider setting old_repo to the current tuf_repo,
        // but that requires the invariant that old_repo is always the current
        // target release and that an update isn't currently in progress. See
        // https://github.com/oxidecomputer/omicron/issues/8056 for some
        // discussion.
        //
        // We may want a more explicit operation to set the old repo, though.

        self
    }

    pub fn target_release(&self) -> &TufRepoPolicy {
        &self.tuf_repo
    }

    pub fn to_collection_builder(&self) -> anyhow::Result<CollectionBuilder> {
        let collector_label = self
            .collector
            .as_ref()
            .cloned()
            .unwrap_or_else(|| String::from("example"));
        let mut builder = CollectionBuilder::new(collector_label);

        for s in self.sleds.values() {
            if let Some((slot, sp_state)) = s.sp_state() {
                builder
                    .found_sp_state(
                        "fake MGS 1",
                        SpType::Sled,
                        u32::from(*slot),
                        sp_state.clone(),
                    )
                    .context("recording SP state")?;

                let baseboard_id = BaseboardId {
                    part_number: sp_state.model.clone(),
                    serial_number: sp_state.serial_number.clone(),
                };
                if let Some(active) = &s.sp_active_caboose() {
                    builder
                        .found_caboose(
                            &baseboard_id,
                            CabooseWhich::SpSlot0,
                            "fake MGS 1",
                            SpComponentCaboose {
                                board: active.board.clone(),
                                epoch: None,
                                git_commit: active.git_commit.clone(),
                                name: active.name.clone(),
                                sign: active.sign.clone(),
                                version: active.version.clone(),
                            },
                        )
                        .context("recording SP active caboose")?;
                }

                if let Some(inactive) = &s.sp_inactive_caboose() {
                    builder
                        .found_caboose(
                            &baseboard_id,
                            CabooseWhich::SpSlot1,
                            "fake MGS 1",
                            SpComponentCaboose {
                                board: inactive.board.clone(),
                                epoch: None,
                                git_commit: inactive.git_commit.clone(),
                                name: inactive.name.clone(),
                                sign: inactive.sign.clone(),
                                version: inactive.version.clone(),
                            },
                        )
                        .context("recording SP inactive caboose")?;
                }

                if let Some(slot_a) = &s.rot_slot_a_caboose() {
                    builder
                        .found_caboose(
                            &baseboard_id,
                            CabooseWhich::RotSlotA,
                            "fake MGS 1",
                            SpComponentCaboose {
                                board: slot_a.board.clone(),
                                epoch: None,
                                git_commit: slot_a.git_commit.clone(),
                                name: slot_a.name.clone(),
                                sign: slot_a.sign.clone(),
                                version: slot_a.version.clone(),
                            },
                        )
                        .context("recording RoT slot a caboose")?;
                }

                if let Some(slot_b) = &s.rot_slot_b_caboose() {
                    builder
                        .found_caboose(
                            &baseboard_id,
                            CabooseWhich::RotSlotB,
                            "fake MGS 1",
                            SpComponentCaboose {
                                board: slot_b.board.clone(),
                                epoch: None,
                                git_commit: slot_b.git_commit.clone(),
                                name: slot_b.name.clone(),
                                sign: slot_b.sign.clone(),
                                version: slot_b.version.clone(),
                            },
                        )
                        .context("recording RoT slot b caboose")?;
                }
            }

            builder
                .found_sled_inventory(
                    "fake sled agent",
                    s.sled_agent_inventory().clone(),
                )
                .context("recording sled agent")?;
        }

        Ok(builder)
    }

    /// Construct a [`PlanningInputBuilder`] primed with all this system's sleds
    ///
    /// Does not populate extra information like Omicron zone external IPs or
    /// NICs.
    pub fn to_planning_input_builder(
        &self,
    ) -> anyhow::Result<PlanningInputBuilder> {
        let policy = Policy {
            service_ip_pool_ranges: self.service_ip_pool_ranges.clone(),
            target_boundary_ntp_zone_count: self.target_boundary_ntp_zone_count,
            target_nexus_zone_count: self.target_nexus_zone_count,
            target_internal_dns_zone_count: self.target_internal_dns_zone_count,
            target_oximeter_zone_count: self.target_oximeter_zone_count,
            target_cockroachdb_zone_count: self.target_cockroachdb_zone_count,
            target_cockroachdb_cluster_version: self
                .target_cockroachdb_cluster_version,
            target_crucible_pantry_zone_count: self
                .target_crucible_pantry_zone_count,
            clickhouse_policy: self.clickhouse_policy.clone(),
            oximeter_read_policy: self.oximeter_read_policy.clone(),
            tuf_repo: self.tuf_repo.clone(),
            old_repo: self.old_repo.clone(),
        };
        let mut builder = PlanningInputBuilder::new(
            policy,
            self.internal_dns_version,
            self.external_dns_version,
            CockroachDbSettings::empty(),
        );

        for sled in self.sleds.values() {
            let sled_details = SledDetails {
                policy: sled.policy,
                state: sled.state,
                resources: sled.resources.clone(),
                baseboard_id: BaseboardId {
                    part_number: sled
                        .inventory_sled_agent
                        .baseboard
                        .model()
                        .to_owned(),
                    serial_number: sled
                        .inventory_sled_agent
                        .baseboard
                        .identifier()
                        .to_owned(),
                },
            };
            builder.add_sled(sled.sled_id, sled_details)?;
        }

        Ok(builder)
    }
}

#[derive(Clone, Debug)]
pub enum SledHardware {
    Gimlet,
    Pc,
    Unknown,
    Empty,
}

#[derive(Clone, Debug)]
pub struct SledBuilder {
    id: Option<SledUuid>,
    unique: Option<String>,
    hardware: SledHardware,
    hardware_slot: Option<u16>,
    sled_role: SledRole,
    sled_config: OmicronSledConfig,
    npools: u8,
}

impl SledBuilder {
    /// The default number of U.2 (external) pools for a sled.
    ///
    /// The default is `10` based on the typical value for a Gimlet.
    pub const DEFAULT_NPOOLS: u8 = 10;

    /// Begin describing a sled to be added to a `SystemDescription`
    pub fn new() -> Self {
        SledBuilder {
            id: None,
            unique: None,
            hardware: SledHardware::Gimlet,
            hardware_slot: None,
            sled_role: SledRole::Gimlet,
            sled_config: OmicronSledConfig::default(),
            npools: Self::DEFAULT_NPOOLS,
        }
    }

    /// Set the id of the sled
    ///
    /// Default: randomly generated
    pub fn id(mut self, id: SledUuid) -> Self {
        self.id = Some(id);
        self
    }

    /// Set a unique string used to generate the serial number and other
    /// identifiers
    ///
    /// Default: randomly generated
    pub fn unique<S>(mut self, unique: S) -> Self
    where
        String: From<S>,
    {
        self.unique = Some(String::from(unique));
        self
    }

    /// Set the number of U.2 (external) pools this sled should have
    ///
    /// The default is [`Self::DEFAULT_NPOOLS`].
    pub fn npools(mut self, npools: u8) -> Self {
        self.npools = npools;
        self
    }

    /// Sets what type of hardware this sled uses
    ///
    /// Default: `SledHarware::Gimlet`
    pub fn hardware(mut self, hardware: SledHardware) -> Self {
        self.hardware = hardware;
        self
    }

    /// Sets which cubby in the rack the sled is in
    ///
    /// Default: determined based on sled role and unused slots
    pub fn hardware_slot(mut self, hardware_slot: u16) -> Self {
        self.hardware_slot = Some(hardware_slot);
        self
    }

    /// Sets whether this sled is attached to a switch (`SledRole::Scrimlet`) or
    /// not (`SledRole::Gimlet`)
    pub fn sled_role(mut self, sled_role: SledRole) -> Self {
        self.sled_role = sled_role;
        self
    }
}

/// Convenience structure summarizing `Sled` inputs that come from inventory
#[derive(Debug)]
pub struct SledHwInventory<'a> {
    pub baseboard_id: &'a BaseboardId,
    pub sp: &'a nexus_types::inventory::ServiceProcessor,
    pub rot: &'a nexus_types::inventory::RotState,
    pub sp_active: Option<Arc<nexus_types::inventory::Caboose>>,
    pub sp_inactive: Option<Arc<nexus_types::inventory::Caboose>>,
    pub rot_slot_a: Option<Arc<nexus_types::inventory::Caboose>>,
    pub rot_slot_b: Option<Arc<nexus_types::inventory::Caboose>>,
}

/// Our abstract description of a `Sled`
///
/// This needs to be rich enough to generate a PlanningInput and inventory
/// Collection.
#[derive(Clone, Debug)]
pub struct Sled {
    sled_id: SledUuid,
    inventory_sp: Option<(u16, SpState)>,
    inventory_sled_agent: Inventory,
    policy: SledPolicy,
    state: SledState,
    resources: SledResources,
    sp_active_caboose: Option<Arc<nexus_types::inventory::Caboose>>,
    sp_inactive_caboose: Option<Arc<nexus_types::inventory::Caboose>>,
    rot_slot_a_caboose: Option<Arc<nexus_types::inventory::Caboose>>,
    rot_slot_b_caboose: Option<Arc<nexus_types::inventory::Caboose>>,
}

impl Sled {
    /// Create a `Sled` using faked-up information based on a `SledBuilder`
    #[allow(clippy::too_many_arguments)]
    fn new_simulated(
        sled_id: SledUuid,
        sled_subnet: Ipv6Subnet<SLED_PREFIX>,
        sled_role: SledRole,
        unique: Option<String>,
        hardware: SledHardware,
        hardware_slot: u16,
        sled_config: OmicronSledConfig,
        nzpools: u8,
    ) -> Sled {
        use typed_rng::TypedUuidRng;
        let unique = unique.unwrap_or_else(|| hardware_slot.to_string());
        let model = format!("model{}", unique);
        let serial = format!("serial{}", unique);
        let revision = 0;
        let mut zpool_rng = TypedUuidRng::from_seed(
            "SystemSimultatedSled",
            (sled_id, "ZpoolUuid"),
        );
        let mut physical_disk_rng = TypedUuidRng::from_seed(
            "SystemSimulatedSled",
            (sled_id, "PhysicalDiskUuid"),
        );
        let zpools: BTreeMap<_, _> = (0..nzpools)
            .map(|_| {
                let zpool = ZpoolUuid::from(zpool_rng.next());
                let disk = SledDisk {
                    disk_identity: DiskIdentity {
                        vendor: String::from("fake-vendor"),
                        serial: format!("serial-{zpool}"),
                        model: String::from("fake-model"),
                    },
                    disk_id: physical_disk_rng.next(),
                    policy: PhysicalDiskPolicy::InService,
                    state: PhysicalDiskState::Active,
                };
                (zpool, disk)
            })
            .collect();
        let inventory_sp = match hardware {
            SledHardware::Empty => None,
            SledHardware::Gimlet | SledHardware::Pc | SledHardware::Unknown => {
                Some((
                    hardware_slot,
                    SpState {
                        base_mac_address: [0; 6],
                        hubris_archive_id: format!("hubris{}", unique),
                        model: model.clone(),
                        power_state: PowerState::A2,
                        revision,
                        rot: RotState::V3 {
                            active: RotSlot::A,
                            pending_persistent_boot_preference: None,
                            persistent_boot_preference: RotSlot::A,
                            slot_a_fwid: String::from("slotAdigest1"),
                            slot_b_fwid: String::from("slotBdigest1"),
                            stage0_fwid: String::from("stage0_fwid"),
                            stage0next_fwid: String::from("stage0next_fwid"),
                            slot_a_error: None,
                            slot_b_error: None,
                            stage0_error: None,
                            stage0next_error: None,
                            transient_boot_preference: None,
                        },
                        serial_number: serial.clone(),
                    },
                ))
            }
        };

        let inventory_sled_agent = {
            let baseboard = match hardware {
                SledHardware::Gimlet => Baseboard::Gimlet {
                    identifier: serial.clone(),
                    model: model.clone(),
                    revision,
                },
                SledHardware::Pc => Baseboard::Pc {
                    identifier: serial.clone(),
                    model: model.clone(),
                },
                SledHardware::Unknown | SledHardware::Empty => {
                    Baseboard::Unknown
                }
            };
            let sled_agent_address = get_sled_address(sled_subnet);
            Inventory {
                baseboard,
                reservoir_size: ByteCount::from(1024),
                sled_role,
                sled_agent_address,
                sled_id,
                usable_hardware_threads: 10,
                usable_physical_ram: ByteCount::from(1024 * 1024),
                // Populate disks, appearing like a real device.
                disks: zpools
                    .values()
                    .enumerate()
                    .map(|(i, disk)| InventoryDisk {
                        identity: disk.disk_identity.clone(),
                        variant: DiskVariant::U2,
                        slot: i64::try_from(i).unwrap(),
                        active_firmware_slot: 1,
                        next_active_firmware_slot: None,
                        number_of_firmware_slots: 1,
                        slot1_is_read_only: true,
                        slot_firmware_versions: vec![Some(
                            "SIMUL1".to_string(),
                        )],
                    })
                    .collect(),
                zpools: zpools
                    .keys()
                    .map(|id| InventoryZpool {
                        id: *id,
                        total_size: ByteCount::from_gibibytes_u32(100),
                    })
                    .collect(),
                datasets: vec![],
                ledgered_sled_config: Some(sled_config.clone()),
                reconciler_status: ConfigReconcilerInventoryStatus::Idle {
                    completed_at: Utc::now(),
                    ran_for: Duration::from_secs(5),
                },
                last_reconciliation: Some(
                    ConfigReconcilerInventory::debug_assume_success(
                        sled_config,
                    ),
                ),
                // XXX: return something more reasonable here?
                zone_image_resolver: ZoneImageResolverInventory::new_fake(),
            }
        };

        Sled {
            sled_id,
            inventory_sp,
            inventory_sled_agent,
            policy: SledPolicy::InService {
                provision_policy: SledProvisionPolicy::Provisionable,
            },
            state: SledState::Active,
            resources: SledResources { subnet: sled_subnet, zpools },
            sp_active_caboose: Some(Arc::new(
                Self::default_sp_component_caboose(String::from("0.0.1")),
            )),
            sp_inactive_caboose: None,
            rot_slot_a_caboose: Some(Arc::new(
                Self::default_rot_component_caboose(String::from("0.0.2")),
            )),
            rot_slot_b_caboose: None,
        }
    }

    /// Create a `Sled` based on real information from another `Policy` and
    /// inventory `Collection`
    fn new_full(
        sled_id: SledUuid,
        sled_policy: SledPolicy,
        sled_state: SledState,
        sled_resources: SledResources,
        inventory_sp: Option<SledHwInventory<'_>>,
        inv_sled_agent: &nexus_types::inventory::SledAgent,
    ) -> Sled {
        // Elsewhere, the user gives us some rough parameters (like a unique
        // string) that we use to construct fake `sled_agent_client` types that
        // we can provide to the inventory builder so that _it_ can construct
        // the corresponding inventory types.  Here, we're working backwards,
        // which is a little weird: we're given inventory types and we construct
        // the fake `sled_agent_client` types, again so that we can later pass
        // them to the inventory builder so that it can construct the same
        // inventory types again.  This is a little goofy.
        let baseboard = inventory_sp
            .as_ref()
            .map(|sledhw| Baseboard::Gimlet {
                identifier: sledhw.baseboard_id.serial_number.clone(),
                model: sledhw.baseboard_id.part_number.clone(),
                revision: sledhw.sp.baseboard_revision,
            })
            .unwrap_or(Baseboard::Unknown);

        let sp_active_caboose =
            inventory_sp.as_ref().and_then(|hw| hw.sp_active.clone());
        let sp_inactive_caboose =
            inventory_sp.as_ref().and_then(|hw| hw.sp_inactive.clone());
        let rot_slot_a_caboose =
            inventory_sp.as_ref().and_then(|hw| hw.rot_slot_a.clone());
        let rot_slot_b_caboose =
            inventory_sp.as_ref().and_then(|hw| hw.rot_slot_b.clone());
        let inventory_sp = inventory_sp.map(|sledhw| {
            // RotStateV3 unconditionally sets all of these
            let sp_state = if sledhw.rot.slot_a_sha3_256_digest.is_some()
                && sledhw.rot.slot_b_sha3_256_digest.is_some()
                && sledhw.rot.stage0_digest.is_some()
                && sledhw.rot.stage0next_digest.is_some()
            {
                SpState {
                    base_mac_address: [0; 6],
                    hubris_archive_id: sledhw.sp.hubris_archive.clone(),
                    model: sledhw.baseboard_id.part_number.clone(),
                    power_state: sledhw.sp.power_state,
                    revision: sledhw.sp.baseboard_revision,
                    rot: RotState::V3 {
                        active: sledhw.rot.active_slot,
                        pending_persistent_boot_preference: sledhw
                            .rot
                            .pending_persistent_boot_preference,
                        persistent_boot_preference: sledhw
                            .rot
                            .persistent_boot_preference,
                        slot_a_fwid: sledhw
                            .rot
                            .slot_a_sha3_256_digest
                            .clone()
                            .expect("slot_a_fwid should be set"),
                        slot_b_fwid: sledhw
                            .rot
                            .slot_b_sha3_256_digest
                            .clone()
                            .expect("slot_b_fwid should be set"),
                        stage0_fwid: sledhw
                            .rot
                            .stage0_digest
                            .clone()
                            .expect("stage0 fwid should be set"),
                        stage0next_fwid: sledhw
                            .rot
                            .stage0next_digest
                            .clone()
                            .expect("stage0 fwid should be set"),
                        transient_boot_preference: sledhw
                            .rot
                            .transient_boot_preference,
                        slot_a_error: sledhw.rot.slot_a_error,
                        slot_b_error: sledhw.rot.slot_b_error,
                        stage0_error: sledhw.rot.stage0_error,
                        stage0next_error: sledhw.rot.stage0next_error,
                    },
                    serial_number: sledhw.baseboard_id.serial_number.clone(),
                }
            } else {
                SpState {
                    base_mac_address: [0; 6],
                    hubris_archive_id: sledhw.sp.hubris_archive.clone(),
                    model: sledhw.baseboard_id.part_number.clone(),
                    power_state: sledhw.sp.power_state,
                    revision: sledhw.sp.baseboard_revision,
                    rot: RotState::V2 {
                        active: sledhw.rot.active_slot,
                        pending_persistent_boot_preference: sledhw
                            .rot
                            .pending_persistent_boot_preference,
                        persistent_boot_preference: sledhw
                            .rot
                            .persistent_boot_preference,
                        slot_a_sha3_256_digest: sledhw
                            .rot
                            .slot_a_sha3_256_digest
                            .clone(),
                        slot_b_sha3_256_digest: sledhw
                            .rot
                            .slot_b_sha3_256_digest
                            .clone(),
                        transient_boot_preference: sledhw
                            .rot
                            .transient_boot_preference,
                    },
                    serial_number: sledhw.baseboard_id.serial_number.clone(),
                }
            };
            (sledhw.sp.sp_slot, sp_state)
        });

        let inventory_sled_agent = Inventory {
            baseboard,
            reservoir_size: inv_sled_agent.reservoir_size,
            sled_role: inv_sled_agent.sled_role,
            sled_agent_address: inv_sled_agent.sled_agent_address,
            sled_id,
            usable_hardware_threads: inv_sled_agent.usable_hardware_threads,
            usable_physical_ram: inv_sled_agent.usable_physical_ram,
            disks: vec![],
            zpools: vec![],
            datasets: vec![],
            ledgered_sled_config: inv_sled_agent.ledgered_sled_config.clone(),
            reconciler_status: inv_sled_agent.reconciler_status.clone(),
            last_reconciliation: inv_sled_agent.last_reconciliation.clone(),
            zone_image_resolver: inv_sled_agent.zone_image_resolver.clone(),
        };

        Sled {
            sled_id,
            inventory_sp,
            inventory_sled_agent,
            policy: sled_policy,
            state: sled_state,
            resources: sled_resources,
            sp_active_caboose,
            sp_inactive_caboose,
            rot_slot_a_caboose,
            rot_slot_b_caboose,
        }
    }

    /// Adds a dataset to the system description.
    ///
    /// The inventory values for "available space" and "used space" are
    /// made up, since this is a synthetic dataset.
    pub fn add_synthetic_dataset(
        &mut self,
        config: omicron_common::disk::DatasetConfig,
    ) {
        self.inventory_sled_agent.datasets.push(InventoryDataset {
            id: Some(config.id),
            name: config.name.full_name(),
            available: ByteCount::from_gibibytes_u32(1),
            used: ByteCount::from_gibibytes_u32(0),
            quota: config.inner.quota,
            reservation: config.inner.reservation,
            compression: config.inner.compression.to_string(),
        });
    }

    fn sp_state(&self) -> Option<&(u16, SpState)> {
        self.inventory_sp.as_ref()
    }

    fn sled_agent_inventory(&self) -> &Inventory {
        &self.inventory_sled_agent
    }

    fn rot_slot_a_caboose(&self) -> Option<&Caboose> {
        self.rot_slot_a_caboose.as_deref()
    }

    fn rot_slot_b_caboose(&self) -> Option<&Caboose> {
        self.rot_slot_b_caboose.as_deref()
    }

    fn sp_active_caboose(&self) -> Option<&Caboose> {
        self.sp_active_caboose.as_deref()
    }

    fn sp_inactive_caboose(&self) -> Option<&Caboose> {
        self.sp_inactive_caboose.as_deref()
    }

    /// Update the reported SP versions
    ///
    /// If either field is `None`, that field is _unchanged_.
    // Note that this means there's no way to _unset_ the version.
    fn set_sp_versions(
        &mut self,
        active_version: Option<ArtifactVersion>,
        inactive_version: Option<ExpectedVersion>,
    ) {
        if let Some(active_version) = active_version {
            match &mut self.sp_active_caboose {
                Some(caboose) => {
                    Arc::make_mut(caboose).version = active_version.to_string()
                }
                new @ None => {
                    *new = Some(Arc::new(Self::default_sp_component_caboose(
                        active_version.to_string(),
                    )));
                }
            }
        }

        if let Some(inactive_version) = inactive_version {
            match inactive_version {
                ExpectedVersion::NoValidVersion => {
                    self.sp_inactive_caboose = None;
                }
                ExpectedVersion::Version(v) => {
                    match &mut self.sp_inactive_caboose {
                        Some(caboose) => {
                            Arc::make_mut(caboose).version = v.to_string()
                        }
                        new @ None => {
                            *new = Some(Arc::new(
                                Self::default_sp_component_caboose(
                                    v.to_string(),
                                ),
                            ));
                        }
                    }
                }
            }
        }
    }

    /// Update the reported RoT versions
    ///
    /// If either field is `None`, that field is _unchanged_.
    // Note that this means there's no way to _unset_ the version.
    fn set_rot_versions(
        &mut self,
        slot_a_version: Option<ExpectedVersion>,
        slot_b_version: Option<ExpectedVersion>,
    ) {
        if let Some(slot_a_version) = slot_a_version {
            match slot_a_version {
                ExpectedVersion::NoValidVersion => {
                    self.rot_slot_a_caboose = None;
                }
                ExpectedVersion::Version(v) => {
                    match &mut self.rot_slot_a_caboose {
                        Some(caboose) => {
                            Arc::make_mut(caboose).version = v.to_string()
                        }
                        new @ None => {
                            *new = Some(Arc::new(
                                Self::default_rot_component_caboose(
                                    v.to_string(),
                                ),
                            ));
                        }
                    }
                }
            }
        }

        if let Some(slot_b_version) = slot_b_version {
            match slot_b_version {
                ExpectedVersion::NoValidVersion => {
                    self.rot_slot_b_caboose = None;
                }
                ExpectedVersion::Version(v) => {
                    match &mut self.rot_slot_b_caboose {
                        Some(caboose) => {
                            Arc::make_mut(caboose).version = v.to_string()
                        }
                        new @ None => {
                            *new = Some(Arc::new(
                                Self::default_rot_component_caboose(
                                    v.to_string(),
                                ),
                            ));
                        }
                    }
                }
            }
        }
    }

    fn default_sp_component_caboose(version: String) -> Caboose {
        let board = sp_sim::SIM_GIMLET_BOARD.to_string();
        Caboose {
            board: board.clone(),
            git_commit: String::from("unknown"),
            name: board,
            version: version.to_string(),
            sign: None,
        }
    }

    fn default_rot_component_caboose(version: String) -> Caboose {
        let board = sp_sim::SIM_ROT_BOARD.to_string();
        Caboose {
            board: board.clone(),
            git_commit: String::from("unknown"),
            name: board,
            version: version.to_string(),
            sign: None,
        }
    }
}

#[derive(Clone, Copy, Debug)]
struct SubnetIterator {
    subnets: Ipv6Subnets,
}

impl SubnetIterator {
    fn new(rack_subnet: Ipv6Net) -> Self {
        let mut subnets = rack_subnet.subnets(SLED_PREFIX).unwrap();
        // Skip the initial DNS subnet.
        // (The same behavior is replicated in RSS in `Plan::create()` in
        // sled-agent/src/rack_setup/plan/sled.rs.)
        subnets.next();
        Self { subnets }
    }
}

impl Iterator for SubnetIterator {
    type Item = Ipv6Subnet<SLED_PREFIX>;

    fn next(&mut self) -> Option<Self::Item> {
        self.subnets.next().map(|s| Ipv6Subnet::new(s.network()))
    }
}<|MERGE_RESOLUTION|>--- conflicted
+++ resolved
@@ -469,7 +469,6 @@
         Ok(sled.sp_inactive_caboose().map(|c| c.version.as_ref()))
     }
 
-<<<<<<< HEAD
     pub fn sled_sp_state(
         &self,
         sled_id: SledUuid,
@@ -539,10 +538,10 @@
             format!("attempted to access sled {} not found in system", sled_id)
         })?;
         Ok(sled.rot_slot_b_caboose().map(|c| c.version.as_ref()))
-=======
+    }
+
     pub fn set_tuf_repo(&mut self, tuf_repo: TufRepoPolicy) {
         self.tuf_repo = tuf_repo;
->>>>>>> c082b46e
     }
 
     pub fn set_target_release(
