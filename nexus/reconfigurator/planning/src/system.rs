--- conflicted
+++ resolved
@@ -87,7 +87,6 @@
     target_oximeter_zone_count: usize,
     target_cockroachdb_zone_count: usize,
     target_cockroachdb_cluster_version: CockroachDbClusterVersion,
-    cockroachdb_settings: CockroachDbSettings,
     service_ip_pool_ranges: Vec<IpRange>,
     internal_dns_version: Generation,
     external_dns_version: Generation,
@@ -168,7 +167,6 @@
             target_oximeter_zone_count,
             target_cockroachdb_zone_count,
             target_cockroachdb_cluster_version,
-            cockroachdb_settings: CockroachDbSettings::empty(),
             service_ip_pool_ranges,
             internal_dns_version: Generation::new(),
             external_dns_version: Generation::new(),
@@ -210,18 +208,6 @@
         self
     }
 
-    pub fn get_target_nexus_zone_count(&self) -> usize {
-        self.target_nexus_zone_count
-    }
-
-    pub fn target_internal_dns_zone_count(
-        &mut self,
-        count: usize,
-    ) -> &mut Self {
-        self.target_internal_dns_zone_count = count;
-        self
-    }
-
     pub fn service_ip_pool_ranges(
         &mut self,
         ranges: Vec<IpRange>,
@@ -230,21 +216,9 @@
         self
     }
 
-<<<<<<< HEAD
-    pub fn get_service_ip_pool_ranges(&self) -> &[IpRange] {
-        &self.service_ip_pool_ranges
-    }
-
-    pub fn cockroachdb_settings(
-        &mut self,
-        settings: CockroachDbSettings,
-    ) -> &mut Self {
-        self.cockroachdb_settings = settings;
-=======
     /// Set the clickhouse policy
     pub fn clickhouse_policy(&mut self, policy: ClickhousePolicy) -> &mut Self {
         self.clickhouse_policy = Some(policy);
->>>>>>> 29eaceb7
         self
     }
 
@@ -332,63 +306,6 @@
         Ok(self)
     }
 
-    /// Returns sled IDs known to the system.
-    pub fn sled_ids(&self) -> impl ExactSizeIterator<Item = SledUuid> + '_ {
-        self.sleds.keys().copied()
-    }
-
-    /// Set operator policy for an existing sled.
-    ///
-    /// This does not currently check for consistency with the sled state.
-    ///
-    /// Returns an error if the sled is not found.
-    pub fn sled_set_policy(
-        &mut self,
-        sled_id: SledUuid,
-        policy: SledPolicy,
-    ) -> anyhow::Result<&mut Self> {
-        let sled = self.sleds.get_mut(&sled_id).with_context(|| {
-            format!("attempted to access sled {} not found in system", sled_id)
-        })?;
-        sled.policy = policy;
-        Ok(self)
-    }
-
-    /// Set the internal state of an existing sled.
-    ///
-    /// This does not currently check for consistency with the sled policy.
-    ///
-    /// Returns an error if the sled is not found.
-    pub fn sled_set_state(
-        &mut self,
-        sled_id: SledUuid,
-        state: SledState,
-    ) -> anyhow::Result<&mut Self> {
-        let sled = self.sleds.get_mut(&sled_id).with_context(|| {
-            format!("attempted to access sled {} not found in system", sled_id)
-        })?;
-        sled.state = state;
-        Ok(self)
-    }
-
-    /// Get a mutable reference to a sled's resources.
-    ///
-    /// Returns an error if the sled is not found.
-    pub fn sled_get_resources_mut(
-        &mut self,
-        sled_id: SledUuid,
-    ) -> anyhow::Result<&mut SledResources> {
-        self.sleds
-            .get_mut(&sled_id)
-            .map(|sled| &mut sled.resources)
-            .with_context(|| {
-                format!(
-                    "attempted to access sled {} not found in system",
-                    sled_id
-                )
-            })
-    }
-
     /// Set Omicron zones for a sled.
     ///
     /// Returns an error if the sled is not found.
@@ -412,26 +329,6 @@
         })?;
         sled.inventory_sled_agent.omicron_zones = omicron_zones;
         Ok(self)
-    }
-
-    /// Remove a sled from the system.
-    ///
-    /// Returns an error if the sled is not found.
-    pub fn sled_remove(&mut self, sled_id: SledUuid) -> anyhow::Result<()> {
-        self.sleds.shift_remove(&sled_id).with_context(|| {
-            format!("attempted to remove sled {sled_id} not found in system")
-        })?;
-        Ok(())
-    }
-
-    /// Retain sleds matching a predicate.
-    ///
-    /// Useful for clearing out a system to be "all but a few" sleds.
-    pub fn retain_sled_ids<F>(&mut self, mut f: F)
-    where
-        F: FnMut(SledUuid) -> bool,
-    {
-        self.sleds.retain(|id, _| f(*id));
     }
 
     pub fn to_collection_builder(&self) -> anyhow::Result<CollectionBuilder> {
@@ -487,7 +384,7 @@
             policy,
             self.internal_dns_version,
             self.external_dns_version,
-            self.cockroachdb_settings.clone(),
+            CockroachDbSettings::empty(),
         );
 
         for sled in self.sleds.values() {
@@ -534,16 +431,12 @@
             hardware: SledHardware::Gimlet,
             hardware_slot: None,
             sled_role: SledRole::Gimlet,
-<<<<<<< HEAD
             omicron_zones: OmicronZonesConfig {
                 // The initial generation is the one with no zones.
                 generation: OmicronZonesConfig::INITIAL_GENERATION,
-                zones: vec![],
+                zones: Vec::new(),
             },
-            npools: 10,
-=======
             npools: Self::DEFAULT_NPOOLS,
->>>>>>> 29eaceb7
         }
     }
 
@@ -564,12 +457,6 @@
         String: From<S>,
     {
         self.unique = Some(String::from(unique));
-        self
-    }
-
-    /// Set the Omicron zone configuration for this sled
-    pub fn omicron_zones(mut self, omicron_zones: OmicronZonesConfig) -> Self {
-        self.omicron_zones = omicron_zones;
         self
     }
 
@@ -876,8 +763,6 @@
             usable_hardware_threads: inv_sled_agent.usable_hardware_threads,
             usable_physical_ram: inv_sled_agent.usable_physical_ram,
             omicron_zones: inv_sled_agent.omicron_zones.clone(),
-            // TODO: should we copy over disks, zpools and datasets from the
-            // existing sled agent?
             disks: vec![],
             zpools: vec![],
             datasets: vec![],
