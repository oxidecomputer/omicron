--- conflicted
+++ resolved
@@ -76,11 +76,8 @@
     available_non_scrimlet_slots: BTreeSet<u16>,
     available_scrimlet_slots: BTreeSet<u16>,
     target_nexus_zone_count: usize,
-<<<<<<< HEAD
     target_cockroachdb_zone_count: usize,
-=======
     target_cockroachdb_cluster_version: CockroachDbClusterVersion,
->>>>>>> 42f53321
     service_ip_pool_ranges: Vec<IpRange>,
     internal_dns_version: Generation,
     external_dns_version: Generation,
@@ -128,15 +125,15 @@
 
         // Policy defaults
         let target_nexus_zone_count = NEXUS_REDUNDANCY;
-<<<<<<< HEAD
+
         // TODO-cleanup This is wrong, but we don't currently set up any CRDB
         // nodes in our fake system, so this prevents downstream test issues
         // with the planner thinking our system is out of date from the gate.
         let target_cockroachdb_zone_count = 0;
-=======
+
         let target_cockroachdb_cluster_version =
             CockroachDbClusterVersion::POLICY;
->>>>>>> 42f53321
+
         // IPs from TEST-NET-1 (RFC 5737)
         let service_ip_pool_ranges = vec![IpRange::try_from((
             "192.0.2.2".parse::<Ipv4Addr>().unwrap(),
@@ -151,11 +148,8 @@
             available_non_scrimlet_slots,
             available_scrimlet_slots,
             target_nexus_zone_count,
-<<<<<<< HEAD
             target_cockroachdb_zone_count,
-=======
             target_cockroachdb_cluster_version,
->>>>>>> 42f53321
             service_ip_pool_ranges,
             internal_dns_version: Generation::new(),
             external_dns_version: Generation::new(),
@@ -322,12 +316,9 @@
         let policy = Policy {
             service_ip_pool_ranges: self.service_ip_pool_ranges.clone(),
             target_nexus_zone_count: self.target_nexus_zone_count,
-<<<<<<< HEAD
             target_cockroachdb_zone_count: self.target_cockroachdb_zone_count,
-=======
             target_cockroachdb_cluster_version: self
                 .target_cockroachdb_cluster_version,
->>>>>>> 42f53321
         };
         let mut builder = PlanningInputBuilder::new(
             policy,
