--- conflicted
+++ resolved
@@ -668,7 +668,6 @@
                     part_number: sp_state.model.clone(),
                     serial_number: sp_state.serial_number.clone(),
                 };
-<<<<<<< HEAD
                 if let Some(stage0) = s.stage0_caboose() {
                     builder
                         .found_caboose(
@@ -706,7 +705,6 @@
                             "recording RoT bootloader stage0_next caboose",
                         )?;
                 }
-=======
 
                 for (m2_slot, hash) in s.sp_host_phase_1_hash_flash() {
                     builder
@@ -719,7 +717,6 @@
                         .context("recording SP host phase 1 flash hash")?;
                 }
 
->>>>>>> e7fe8236
                 if let Some(active) = &s.sp_active_caboose() {
                     builder
                         .found_caboose(
@@ -929,12 +926,9 @@
     pub baseboard_id: &'a BaseboardId,
     pub sp: &'a nexus_types::inventory::ServiceProcessor,
     pub rot: &'a nexus_types::inventory::RotState,
-<<<<<<< HEAD
     pub stage0: Option<Arc<nexus_types::inventory::Caboose>>,
     pub stage0_next: Option<Arc<nexus_types::inventory::Caboose>>,
-=======
     pub sp_host_phase_1_hash_flash: BTreeMap<M2Slot, ArtifactHash>,
->>>>>>> e7fe8236
     pub sp_active: Option<Arc<nexus_types::inventory::Caboose>>,
     pub sp_inactive: Option<Arc<nexus_types::inventory::Caboose>>,
 }
@@ -952,12 +946,9 @@
     policy: SledPolicy,
     state: SledState,
     resources: SledResources,
-<<<<<<< HEAD
     stage0_caboose: Option<Arc<nexus_types::inventory::Caboose>>,
     stage0_next_caboose: Option<Arc<nexus_types::inventory::Caboose>>,
-=======
     sp_host_phase_1_hash_flash: BTreeMap<M2Slot, ArtifactHash>,
->>>>>>> e7fe8236
     sp_active_caboose: Option<Arc<nexus_types::inventory::Caboose>>,
     sp_inactive_caboose: Option<Arc<nexus_types::inventory::Caboose>>,
 }
@@ -1108,19 +1099,16 @@
             policy,
             state: SledState::Active,
             resources: SledResources { subnet: sled_subnet, zpools },
-<<<<<<< HEAD
             stage0_caboose: Some(Arc::new(
                 Self::default_rot_bootloader_caboose(String::from("0.0.1")),
             )),
             stage0_next_caboose: None,
-=======
             sp_host_phase_1_hash_flash: [
                 (M2Slot::A, ArtifactHash([1; 32])),
                 (M2Slot::B, ArtifactHash([2; 32])),
             ]
             .into_iter()
             .collect(),
->>>>>>> e7fe8236
             sp_active_caboose: Some(Arc::new(Self::default_sp_caboose(
                 String::from("0.0.1"),
             ))),
@@ -1155,17 +1143,14 @@
             })
             .unwrap_or(Baseboard::Unknown);
 
-<<<<<<< HEAD
         let stage0_caboose =
             inventory_sp.as_ref().and_then(|hw| hw.stage0.clone());
         let stage0_next_caboose =
             inventory_sp.as_ref().and_then(|hw| hw.stage0_next.clone());
-=======
         let sp_host_phase_1_hash_flash = inventory_sp
             .as_ref()
             .map(|hw| hw.sp_host_phase_1_hash_flash.clone())
             .unwrap_or_default();
->>>>>>> e7fe8236
         let sp_active_caboose =
             inventory_sp.as_ref().and_then(|hw| hw.sp_active.clone());
         let sp_inactive_caboose =
@@ -1279,12 +1264,9 @@
             policy: sled_policy,
             state: sled_state,
             resources: sled_resources,
-<<<<<<< HEAD
             stage0_caboose,
             stage0_next_caboose,
-=======
             sp_host_phase_1_hash_flash,
->>>>>>> e7fe8236
             sp_active_caboose,
             sp_inactive_caboose,
         }
