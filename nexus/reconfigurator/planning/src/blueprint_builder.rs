--- conflicted
+++ resolved
@@ -952,34 +952,17 @@
 
     #[test]
     fn test_basic() {
-<<<<<<< HEAD
-        let (collection, mut policy) = example(DEFAULT_N_SLEDS);
-        let blueprint1 = BlueprintBuilder::build_initial_from_collection(
-            &collection,
-            Generation::new(),
-            Generation::new(),
-            &policy,
-            "the_test",
-        )
-        .expect("failed to create initial blueprint");
-        verify_blueprint(&blueprint1);
-=======
         let logctx = test_setup_log("blueprint_builder_test_basic");
         let mut example = ExampleSystem::new(&logctx.log, DEFAULT_N_SLEDS);
         let blueprint1 = &example.blueprint;
         verify_blueprint(blueprint1);
->>>>>>> cd0effee
 
         let mut builder = BlueprintBuilder::new_based_on(
             &logctx.log,
             blueprint1,
             Generation::new(),
-<<<<<<< HEAD
-            Generation::new(),
-            &policy,
-=======
+            Generation::new(),
             &example.policy,
->>>>>>> cd0effee
             "test_basic",
         )
         .expect("failed to create builder");
