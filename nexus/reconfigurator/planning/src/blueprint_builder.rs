// This Source Code Form is subject to the terms of the Mozilla Public
// License, v. 2.0. If a copy of the MPL was not distributed with this
// file, You can obtain one at https://mozilla.org/MPL/2.0/.

//! Low-level facility for generating Blueprints

use crate::ip_allocator::IpAllocator;
use anyhow::anyhow;
use anyhow::bail;
use internal_dns::config::Host;
use internal_dns::config::ZoneVariant;
use ipnet::IpAdd;
use nexus_config::NUM_INITIAL_RESERVED_IP_ADDRESSES;
use nexus_inventory::now_db_precision;
use nexus_types::deployment::Blueprint;
use nexus_types::deployment::BlueprintZoneConfig;
use nexus_types::deployment::BlueprintZonePolicy;
use nexus_types::deployment::BlueprintZonesConfig;
use nexus_types::deployment::OmicronZoneConfig;
use nexus_types::deployment::OmicronZoneDataset;
use nexus_types::deployment::OmicronZoneType;
use nexus_types::deployment::Policy;
use nexus_types::deployment::SledResources;
use nexus_types::deployment::ZpoolName;
use nexus_types::inventory::Collection;
use omicron_common::address::get_internal_dns_server_addresses;
use omicron_common::address::get_sled_address;
use omicron_common::address::get_switch_zone_address;
use omicron_common::address::CP_SERVICES_RESERVED_ADDRESSES;
use omicron_common::address::NEXUS_OPTE_IPV4_SUBNET;
use omicron_common::address::NEXUS_OPTE_IPV6_SUBNET;
use omicron_common::address::NTP_PORT;
use omicron_common::address::SLED_RESERVED_ADDRESSES;
use omicron_common::api::external::Generation;
use omicron_common::api::external::IpNet;
use omicron_common::api::external::MacAddr;
use omicron_common::api::external::Vni;
use omicron_common::api::internal::shared::NetworkInterface;
use omicron_common::api::internal::shared::NetworkInterfaceKind;
use rand::rngs::StdRng;
use rand::RngCore;
use rand::SeedableRng;
use slog::o;
use slog::Logger;
use std::collections::BTreeMap;
use std::collections::HashSet;
use std::hash::Hash;
use std::net::IpAddr;
use std::net::Ipv4Addr;
use std::net::Ipv6Addr;
use std::net::SocketAddrV6;
use thiserror::Error;
use uuid::Uuid;

/// Errors encountered while assembling blueprints
#[derive(Debug, Error)]
pub enum Error {
    #[error("sled {sled_id}: ran out of available addresses for sled")]
    OutOfAddresses { sled_id: Uuid },
    #[error("no Nexus zones exist in parent blueprint")]
    NoNexusZonesInParentBlueprint,
    #[error("no external service IP addresses are available")]
    NoExternalServiceIpAvailable,
    #[error("no system MAC addresses are available")]
    NoSystemMacAddressAvailable,
    #[error("exhausted available Nexus IP addresses")]
    ExhaustedNexusIps,
    #[error("programming error in planner")]
    Planner(#[from] anyhow::Error),
}

/// Describes whether an idempotent "ensure" operation resulted in action taken
/// or no action was necessary
#[derive(Debug, Clone, Copy, Eq, PartialEq)]
pub enum Ensure {
    /// action was taken
    Added,
    /// no action was necessary
    NotNeeded,
}

/// Describes whether an idempotent "ensure" operation resulted in multiple
/// actions taken or no action was necessary
#[derive(Debug, Clone, Copy, Eq, PartialEq)]
pub enum EnsureMultiple {
    /// action was taken, and multiple items were added
    Added(usize),
    /// no action was necessary
    NotNeeded,
}

/// Helper for assembling a blueprint
///
/// There are two basic ways to assemble a new blueprint:
///
/// 1. Build one directly from a collection.  Such blueprints have no parent
///    blueprint.  They are not customizable.  Use
///    [`BlueprintBuilder::build_initial_from_collection`] for this.  This would
///    generally only be used once in the lifetime of a rack, to assemble the
///    first blueprint.
///
/// 2. Build one _from_ another blueprint, called the "parent", making changes
///    as desired.  Use [`BlueprintBuilder::new_based_on`] for this.  Once the
///    new blueprint is created, there is no dependency on the parent one.
///    However, the new blueprint can only be made the system's target if its
///    parent is the current target.
pub struct BlueprintBuilder<'a> {
    #[allow(dead_code)]
    log: Logger,

    /// previous blueprint, on which this one will be based
    parent_blueprint: &'a Blueprint,
    internal_dns_version: Generation,
    external_dns_version: Generation,

    // These fields are used to allocate resources from sleds.
    policy: &'a Policy,
    sled_ip_allocators: BTreeMap<Uuid, IpAllocator>,

    // These fields will become part of the final blueprint.  See the
    // corresponding fields in `Blueprint`.
    zones: BlueprintZonesBuilder<'a>,
    creator: String,
    comments: Vec<String>,

    // These fields mirror how RSS chooses addresses for zone NICs.
    nexus_v4_ips: Box<dyn Iterator<Item = Ipv4Addr> + Send>,
    nexus_v6_ips: Box<dyn Iterator<Item = Ipv6Addr> + Send>,

    // Iterator of available external IPs for service zones
    available_external_ips: Box<dyn Iterator<Item = IpAddr> + Send + 'a>,

    // Iterator of available MAC addresses in the system address range
    available_system_macs: Box<dyn Iterator<Item = MacAddr>>,

    // Random number generator for new UUIDs
    rng: BlueprintBuilderRng,
}

impl<'a> BlueprintBuilder<'a> {
    /// Directly construct a `Blueprint` from the contents of a particular
    /// collection (representing no changes from the collection state)
    pub fn build_initial_from_collection(
        collection: &Collection,
        internal_dns_version: Generation,
        external_dns_version: Generation,
        policy: &'a Policy,
        creator: &str,
    ) -> Result<Blueprint, Error> {
        Self::build_initial_impl(
            collection,
            internal_dns_version,
            external_dns_version,
            policy,
            creator,
            BlueprintBuilderRng::new(),
        )
    }

    /// A version of [`Self::build_initial_from_collection`] that allows the
    /// blueprint ID to be generated from a random seed.
    pub fn build_initial_from_collection_seeded<H: Hash>(
        collection: &'a Collection,
        internal_dns_version: Generation,
        external_dns_version: Generation,
        policy: &'a Policy,
        creator: &str,
        seed: H,
    ) -> Result<Blueprint, Error> {
        let mut rng = BlueprintBuilderRng::new();
        rng.set_seed(seed);
        Self::build_initial_impl(
            collection,
            internal_dns_version,
            external_dns_version,
            policy,
            creator,
            rng,
        )
    }

    fn build_initial_impl(
        collection: &'a Collection,
        internal_dns_version: Generation,
        external_dns_version: Generation,
        policy: &'a Policy,
        creator: &str,
        mut rng: BlueprintBuilderRng,
    ) -> Result<Blueprint, Error> {
        let blueprint_zones = policy
            .sleds
            .keys()
            .map(|sled_id| {
                let zones = collection
                    .omicron_zones
                    .get(sled_id)
                    .map(|z| &z.zones)
                    .ok_or_else(|| {
                        // We should not find a sled that's supposed to be
                        // in-service but is not part of the inventory.  It's
                        // not that that can't ever happen.  This could happen
                        // when a sled is first being added to the system.  Of
                        // course it could also happen if this sled agent failed
                        // our inventory request.  But this is the initial
                        // blueprint (so this shouldn't be the "add sled" case)
                        // and we want to get it right (so we don't want to
                        // leave out sleds whose sled agent happened to be down
                        // when we tried to do this).  The operator (or, more
                        // likely, a support person) will have to sort out
                        // what's going on if this happens.
                        Error::Planner(anyhow!(
                            "building initial blueprint: sled {:?} is \
                            supposed to be in service but has no zones \
                            in inventory",
                            sled_id
                        ))
                    })?;

                Ok((
                    *sled_id,
                    BlueprintZonesConfig::initial_from_collection(&zones),
                ))
            })
            .collect::<Result<_, Error>>()?;
        Ok(Blueprint {
<<<<<<< HEAD
            id: Uuid::new_v4(),
            blueprint_zones,
=======
            id: rng.blueprint_rng.next_uuid(),
            omicron_zones,
            zones_in_service,
>>>>>>> 2406d9d9
            parent_blueprint_id: None,
            internal_dns_version,
            external_dns_version,
            time_created: now_db_precision(),
            creator: creator.to_owned(),
            comment: format!("from collection {}", collection.id),
        })
    }

    /// Construct a new `BlueprintBuilder` based on a previous blueprint,
    /// starting with no changes from that state
    pub fn new_based_on(
        log: &Logger,
        parent_blueprint: &'a Blueprint,
        internal_dns_version: Generation,
        external_dns_version: Generation,
        policy: &'a Policy,
        creator: &str,
    ) -> anyhow::Result<BlueprintBuilder<'a>> {
        let log = log.new(o!(
            "component" => "BlueprintBuilder",
            "parent_id" => parent_blueprint.id.to_string(),
        ));

        // Scan through the parent blueprint and build several sets of "used
        // resources". When adding new control plane zones to a sled, we may
        // need to allocate new resources to that zone. However, allocation at
        // this point is entirely optimistic and theoretical: our caller may
        // discard the blueprint we create without ever making it the new
        // target, or it might be an arbitrarily long time before it becomes the
        // target. We need to be able to make allocation decisions that we
        // expect the blueprint executor to be able to realize successfully if
        // and when we become the target, but we cannot _actually_ perform
        // resource allocation.
        //
        // To do this, we look at our parent blueprint's used resources, and
        // then choose new resources that aren't already in use (if possible; if
        // we need to allocate a new resource and the parent blueprint appears
        // to be using all the resources of that kind, our blueprint generation
        // will fail).
        //
        // For example, RSS assigns Nexus NIC IPs by stepping through a list of
        // addresses based on `NEXUS_OPTE_IPVx_SUBNET` (as in the iterators
        // below). We use the same list of addresses, but additionally need to
        // filter out the existing IPs for any Nexus instances that already
        // exist.
        //
        // Note that by building these iterators up front based on
        // `parent_blueprint`, we cannot reuse resources in a case where we
        // remove a zone that used a resource and then add another zone that
        // wants the same kind of resource. We don't support zone removal yet,
        // but expect this to be okay: we don't anticipate removal and addition
        // to frequently be combined into the exact same blueprint, particularly
        // in a way that expects the addition to reuse resources from the
        // removal; we won't want to attempt to reuse resources from a zone
        // until we know it's been fully removed.
        let mut existing_nexus_v4_ips: HashSet<Ipv4Addr> = HashSet::new();
        let mut existing_nexus_v6_ips: HashSet<Ipv6Addr> = HashSet::new();
        let mut used_external_ips: HashSet<IpAddr> = HashSet::new();
        let mut used_macs: HashSet<MacAddr> = HashSet::new();

        for (_, z) in parent_blueprint.all_blueprint_zones() {
            let zone_type = &z.config.zone_type;
            if let OmicronZoneType::Nexus { nic, .. } = zone_type {
                match nic.ip {
                    IpAddr::V4(ip) => {
                        if !existing_nexus_v4_ips.insert(ip) {
                            bail!("duplicate Nexus NIC IP: {ip}");
                        }
                    }
                    IpAddr::V6(ip) => {
                        if !existing_nexus_v6_ips.insert(ip) {
                            bail!("duplicate Nexus NIC IP: {ip}");
                        }
                    }
                }
            }
<<<<<<< HEAD
            if let Some(external_ip) = zone_type.external_ip()? {
                if !used_external_ips.insert(external_ip) {
=======
            if let Some(external_ip) = z.zone_type.external_ip()? {
                // For the test suite, ignore localhost.  It gets reused many
                // times and that's okay.  We don't expect to see localhost
                // outside the test suite.
                if !external_ip.is_loopback()
                    && !used_external_ips.insert(external_ip)
                {
>>>>>>> 2406d9d9
                    bail!("duplicate external IP: {external_ip}");
                }
            }
            if let Some(nic) = zone_type.service_vnic() {
                if !used_macs.insert(nic.mac) {
                    bail!("duplicate service vNIC MAC: {}", nic.mac);
                }
            }
        }

        // TODO-performance Building these iterators as "walk through the list
        // and skip anything we've used already" is fine as long as we're
        // talking about a small number of resources (e.g., single-digit number
        // of Nexus instances), but wouldn't be ideal if we have many resources
        // we need to skip. We could do something smarter here based on the sets
        // of used resources we built above if needed.
        let nexus_v4_ips = Box::new(
            NEXUS_OPTE_IPV4_SUBNET
                .0
                .iter()
                .skip(NUM_INITIAL_RESERVED_IP_ADDRESSES)
                .filter(move |ip| !existing_nexus_v4_ips.contains(ip)),
        );
        let nexus_v6_ips = Box::new(
            NEXUS_OPTE_IPV6_SUBNET
                .0
                .iter()
                .skip(NUM_INITIAL_RESERVED_IP_ADDRESSES)
                .filter(move |ip| !existing_nexus_v6_ips.contains(ip)),
        );
        let available_external_ips = Box::new(
            policy
                .service_ip_pool_ranges
                .iter()
                .flat_map(|r| r.iter())
                .filter(move |ip| !used_external_ips.contains(ip)),
        );
        let available_system_macs = Box::new(
            MacAddr::iter_system().filter(move |mac| !used_macs.contains(mac)),
        );

        Ok(BlueprintBuilder {
            log,
            parent_blueprint,
            internal_dns_version,
            external_dns_version,
            policy,
            sled_ip_allocators: BTreeMap::new(),
            zones: BlueprintZonesBuilder::new(parent_blueprint),
            creator: creator.to_owned(),
            comments: Vec::new(),
            nexus_v4_ips,
            nexus_v6_ips,
            available_external_ips,
            available_system_macs,
            rng: BlueprintBuilderRng::new(),
        })
    }

    /// Assemble a final [`Blueprint`] based on the contents of the builder
    pub fn build(mut self) -> Blueprint {
        // Collect the Omicron zones config for each in-service sled.
        let blueprint_zones =
            self.zones.into_zones_map(self.policy.sleds.keys().copied());
        Blueprint {
<<<<<<< HEAD
            id: Uuid::new_v4(),
            blueprint_zones,
=======
            id: self.rng.blueprint_rng.next_uuid(),
            omicron_zones,
            zones_in_service: self.zones_in_service,
>>>>>>> 2406d9d9
            parent_blueprint_id: Some(self.parent_blueprint.id),
            internal_dns_version: self.internal_dns_version,
            external_dns_version: self.external_dns_version,
            time_created: now_db_precision(),
            creator: self.creator,
            comment: self.comments.join(", "),
        }
    }

    /// Within tests, set a seeded RNG for deterministic results.
    ///
    /// This will ensure that tests that use this builder will produce the same
    /// results each time they are run.
    pub fn set_rng_seed<H: Hash>(&mut self, seed: H) -> &mut Self {
        self.rng.set_seed(seed);
        self
    }

    /// Sets the blueprints "comment"
    ///
    /// This is a short human-readable string summarizing the changes reflected
    /// in the blueprint.  This is only intended for debugging.
    pub fn comment<S>(&mut self, comment: S)
    where
        String: From<S>,
    {
        self.comments.push(String::from(comment));
    }

    pub fn sled_ensure_zone_ntp(
        &mut self,
        sled_id: Uuid,
    ) -> Result<Ensure, Error> {
        // If there's already an NTP zone on this sled, do nothing.
        let has_ntp = self
            .zones
            .current_sled_zones(sled_id)
            .any(|z| z.config.zone_type.is_ntp());
        if has_ntp {
            return Ok(Ensure::NotNeeded);
        }

        let sled_info = self.sled_resources(sled_id)?;
        let sled_subnet = sled_info.subnet;
        let ip = self.sled_alloc_ip(sled_id)?;
        let ntp_address = SocketAddrV6::new(ip, NTP_PORT, 0, 0);

        // Construct the list of internal DNS servers.
        //
        // It'd be tempting to get this list from the other internal NTP
        // servers but there may not be any of those.  We could also
        // construct this list manually from the set of internal DNS servers
        // actually deployed.  Instead, we take the same approach as RSS:
        // these are at known, fixed addresses relative to the AZ subnet
        // (which itself is a known-prefix parent subnet of the sled subnet).
        let dns_servers =
            get_internal_dns_server_addresses(sled_subnet.net().network());

        // The list of boundary NTP servers is not necessarily stored
        // anywhere (unless there happens to be another internal NTP zone
        // lying around).  Recompute it based on what boundary servers
        // currently exist.
        let ntp_servers = self
            .parent_blueprint
            .all_blueprint_zones()
            .filter_map(|(_, z)| {
                if matches!(
                    z.config.zone_type,
                    OmicronZoneType::BoundaryNtp { .. }
                ) {
                    Some(Host::for_zone(z.config.id, ZoneVariant::Other).fqdn())
                } else {
                    None
                }
            })
            .collect();

        let zone = OmicronZoneConfig {
            id: self.rng.zone_rng.next_uuid(),
            underlay_address: ip,
            zone_type: OmicronZoneType::InternalNtp {
                address: ntp_address.to_string(),
                ntp_servers,
                dns_servers,
                domain: None,
            },
        };
        let zone = BlueprintZoneConfig {
            config: zone,
            zone_policy: BlueprintZonePolicy::InService,
        };

        self.sled_add_zone(sled_id, zone)?;
        Ok(Ensure::Added)
    }

    pub fn sled_ensure_zone_crucible(
        &mut self,
        sled_id: Uuid,
        pool_name: ZpoolName,
    ) -> Result<Ensure, Error> {
        // If this sled already has a Crucible zone on this pool, do nothing.
        let has_crucible_on_this_pool =
            self.zones.current_sled_zones(sled_id).any(|z| {
                matches!(
                    &z.config.zone_type,
                    OmicronZoneType::Crucible { dataset, .. }
                    if dataset.pool_name == pool_name
                )
            });
        if has_crucible_on_this_pool {
            return Ok(Ensure::NotNeeded);
        }

        let sled_info = self.sled_resources(sled_id)?;
        if !sled_info.zpools.contains(&pool_name) {
            return Err(Error::Planner(anyhow!(
                "adding crucible zone for sled {:?}: \
                attempted to use unknown zpool {:?}",
                sled_id,
                pool_name
            )));
        }

        let ip = self.sled_alloc_ip(sled_id)?;
        let port = omicron_common::address::CRUCIBLE_PORT;
        let address = SocketAddrV6::new(ip, port, 0, 0).to_string();
        let zone = OmicronZoneConfig {
            id: self.rng.zone_rng.next_uuid(),
            underlay_address: ip,
            zone_type: OmicronZoneType::Crucible {
                address,
                dataset: OmicronZoneDataset { pool_name },
            },
        };

        let zone = BlueprintZoneConfig {
            config: zone,
            zone_policy: BlueprintZonePolicy::InService,
        };
        self.sled_add_zone(sled_id, zone)?;
        Ok(Ensure::Added)
    }

    /// Return the number of Nexus zones that would be configured to run on the
    /// given sled if this builder generated a blueprint
    ///
    /// This value may change before a blueprint is actually generated if
    /// further changes are made to the builder.
    pub fn sled_num_nexus_zones(&self, sled_id: Uuid) -> usize {
        self.zones
            .current_sled_zones(sled_id)
            .filter(|z| z.config.zone_type.is_nexus())
            .count()
    }

    pub fn sled_ensure_zone_multiple_nexus(
        &mut self,
        sled_id: Uuid,
        desired_zone_count: usize,
    ) -> Result<EnsureMultiple, Error> {
        // Whether Nexus should use TLS and what the external DNS servers it
        // should use are currently provided at rack-setup time, and should be
        // consistent across all Nexus instances. We'll assume we can copy them
        // from any other Nexus zone in our parent blueprint.
        //
        // TODO-correctness Once these properties can be changed by a rack
        // operator, this will need more work. At a minimum, if such a change
        // goes through the blueprint system (which seems likely), we'll need to
        // check that we're if this builder is being used to make such a change,
        // that change is also reflected here in a new zone. Perhaps these
        // settings should be part of `Policy` instead?
        let (external_tls, external_dns_servers) = self
            .parent_blueprint
            .all_omicron_zones()
            .find_map(|(_, z)| match &z.zone_type {
                OmicronZoneType::Nexus {
                    external_tls,
                    external_dns_servers,
                    ..
                } => Some((*external_tls, external_dns_servers.clone())),
                _ => None,
            })
            .ok_or(Error::NoNexusZonesInParentBlueprint)?;
        self.sled_ensure_zone_multiple_nexus_with_config(
            sled_id,
            desired_zone_count,
            external_tls,
            external_dns_servers,
        )
    }

    pub fn sled_ensure_zone_multiple_nexus_with_config(
        &mut self,
        sled_id: Uuid,
        desired_zone_count: usize,
        external_tls: bool,
        external_dns_servers: Vec<IpAddr>,
    ) -> Result<EnsureMultiple, Error> {
        // How many Nexus zones do we need to add?
        let nexus_count = self.sled_num_nexus_zones(sled_id);
        let num_nexus_to_add = match desired_zone_count.checked_sub(nexus_count)
        {
            Some(0) => return Ok(EnsureMultiple::NotNeeded),
            Some(n) => n,
            None => {
                return Err(Error::Planner(anyhow!(
                    "removing a Nexus zone not yet supported \
                     (sled {sled_id} has {nexus_count}; \
                     planner wants {desired_zone_count})"
                )));
            }
        };

        for _ in 0..num_nexus_to_add {
            let nexus_id = self.rng.zone_rng.next_uuid();
            let external_ip = self
                .available_external_ips
                .next()
                .ok_or(Error::NoExternalServiceIpAvailable)?;

            let nic = {
                let (ip, subnet) = match external_ip {
                    IpAddr::V4(_) => (
                        self.nexus_v4_ips
                            .next()
                            .ok_or(Error::ExhaustedNexusIps)?
                            .into(),
                        IpNet::from(*NEXUS_OPTE_IPV4_SUBNET),
                    ),
                    IpAddr::V6(_) => (
                        self.nexus_v6_ips
                            .next()
                            .ok_or(Error::ExhaustedNexusIps)?
                            .into(),
                        IpNet::from(*NEXUS_OPTE_IPV6_SUBNET),
                    ),
                };
                let mac = self
                    .available_system_macs
                    .next()
                    .ok_or(Error::NoSystemMacAddressAvailable)?;
                NetworkInterface {
                    id: self.rng.network_interface_rng.next_uuid(),
                    kind: NetworkInterfaceKind::Service { id: nexus_id },
                    name: format!("nexus-{nexus_id}").parse().unwrap(),
                    ip,
                    mac,
                    subnet,
                    vni: Vni::SERVICES_VNI,
                    primary: true,
                    slot: 0,
                }
            };

            let ip = self.sled_alloc_ip(sled_id)?;
            let port = omicron_common::address::NEXUS_INTERNAL_PORT;
            let internal_address =
                SocketAddrV6::new(ip, port, 0, 0).to_string();
            let zone = OmicronZoneConfig {
                id: nexus_id,
                underlay_address: ip,
                zone_type: OmicronZoneType::Nexus {
                    internal_address,
                    external_ip,
                    nic,
                    external_tls,
                    external_dns_servers: external_dns_servers.clone(),
                },
            };
            let zone = BlueprintZoneConfig {
                config: zone,
                zone_policy: BlueprintZonePolicy::InService,
            };
            self.sled_add_zone(sled_id, zone)?;
        }

        Ok(EnsureMultiple::Added(num_nexus_to_add))
    }

    fn sled_add_zone(
        &mut self,
        sled_id: Uuid,
        zone: BlueprintZoneConfig,
    ) -> Result<(), Error> {
        // Check the sled id and return an appropriate error if it's invalid.
        let _ = self.sled_resources(sled_id)?;

        let sled_zones = self.zones.change_sled_zones(sled_id);
        // A sled should have a small number (< 20) of zones so a linear search
        // should be very fast.
        if sled_zones.zones.iter().any(|z| z.config.id == zone.config.id) {
            return Err(Error::Planner(anyhow!(
                "attempted to add zone that already exists: {}",
                zone.config.id
            )));
        }
        sled_zones.zones.push(zone);
        Ok(())
    }

    /// Returns a newly-allocated underlay address suitable for use by Omicron
    /// zones
    fn sled_alloc_ip(&mut self, sled_id: Uuid) -> Result<Ipv6Addr, Error> {
        let sled_subnet = self.sled_resources(sled_id)?.subnet;
        let allocator =
            self.sled_ip_allocators.entry(sled_id).or_insert_with(|| {
                let sled_subnet_addr = sled_subnet.net().network();
                let minimum = sled_subnet_addr
                    .saturating_add(u128::from(SLED_RESERVED_ADDRESSES));
                let maximum = sled_subnet_addr
                    .saturating_add(u128::from(CP_SERVICES_RESERVED_ADDRESSES));
                assert!(sled_subnet.net().contains(minimum));
                assert!(sled_subnet.net().contains(maximum));
                let mut allocator = IpAllocator::new(minimum, maximum);

                // We shouldn't need to explicitly reserve the sled's global
                // zone and switch addresses because they should be out of our
                // range, but we do so just to be sure.
                let sled_gz_addr = *get_sled_address(sled_subnet).ip();
                assert!(sled_subnet.net().contains(sled_gz_addr));
                assert!(minimum > sled_gz_addr);
                assert!(maximum > sled_gz_addr);
                let switch_zone_addr = get_switch_zone_address(sled_subnet);
                assert!(sled_subnet.net().contains(switch_zone_addr));
                assert!(minimum > switch_zone_addr);
                assert!(maximum > switch_zone_addr);

                // Record each of the sled's zones' underlay addresses as
                // allocated.
                for z in self.zones.current_sled_zones(sled_id) {
                    allocator.reserve(z.config.underlay_address);
                }

                allocator
            });

        allocator.alloc().ok_or(Error::OutOfAddresses { sled_id })
    }

    fn sled_resources(&self, sled_id: Uuid) -> Result<&SledResources, Error> {
        self.policy.sleds.get(&sled_id).ok_or_else(|| {
            Error::Planner(anyhow!(
                "attempted to use sled that is not in service: {}",
                sled_id
            ))
        })
    }
}

#[derive(Debug)]
struct BlueprintBuilderRng {
    // Have separate RNGs for the different kinds of UUIDs we might add,
    // generated from the main RNG. This is so that e.g. adding a new network
    // interface doesn't alter the blueprint or sled UUID.
    //
    // In the future, when we switch to typed UUIDs, each of these will be
    // associated with a specific `TypedUuidKind`.
    blueprint_rng: UuidRng,
    zone_rng: UuidRng,
    network_interface_rng: UuidRng,
}

impl BlueprintBuilderRng {
    fn new() -> Self {
        Self::new_from_rng(StdRng::from_entropy())
    }

    fn new_from_rng(mut root_rng: StdRng) -> Self {
        let blueprint_rng = UuidRng::from_root_rng(&mut root_rng, "blueprint");
        let zone_rng = UuidRng::from_root_rng(&mut root_rng, "zone");
        let network_interface_rng =
            UuidRng::from_root_rng(&mut root_rng, "network_interface");

        BlueprintBuilderRng { blueprint_rng, zone_rng, network_interface_rng }
    }

    fn set_seed<H: Hash>(&mut self, seed: H) {
        // Important to add some more bytes here, so that builders with the
        // same seed but different purposes don't end up with the same UUIDs.
        const SEED_EXTRA: &str = "blueprint-builder";
        let mut seeder = rand_seeder::Seeder::from((seed, SEED_EXTRA));
        *self = Self::new_from_rng(seeder.make_rng::<StdRng>());
    }
}

#[derive(Debug)]
pub(crate) struct UuidRng {
    rng: StdRng,
}

impl UuidRng {
    /// Returns a new `UuidRng` generated from the root RNG.
    ///
    /// `extra` is a string that should be unique to the purpose of the UUIDs.
    fn from_root_rng(root_rng: &mut StdRng, extra: &'static str) -> Self {
        let seed = root_rng.next_u64();
        let mut seeder = rand_seeder::Seeder::from((seed, extra));
        Self { rng: seeder.make_rng::<StdRng>() }
    }

    /// `extra` is a string that should be unique to the purpose of the UUIDs.
    pub(crate) fn from_seed<H: Hash>(seed: H, extra: &'static str) -> Self {
        let mut seeder = rand_seeder::Seeder::from((seed, extra));
        Self { rng: seeder.make_rng::<StdRng>() }
    }

    /// Returns a new UUIDv4 generated from the RNG.
    pub(crate) fn next_uuid(&mut self) -> Uuid {
        let mut bytes = [0; 16];
        self.rng.fill_bytes(&mut bytes);
        // Builder::from_random_bytes will turn the random bytes into a valid
        // UUIDv4. (Parts of the system depend on the UUID actually being valid
        // v4, so it's important that we don't just use `uuid::from_bytes`.)
        uuid::Builder::from_random_bytes(bytes).into_uuid()
    }
}

/// Helper for working with sets of zones on each sled
///
/// Tracking the set of zones is slightly non-trivial because we need to bump
/// the per-sled generation number iff the zones are changed.  So we need to
/// keep track of whether we've changed the zones relative to the parent
/// blueprint.  We do this by keeping a copy of any [`BlueprintZonesConfig`]
/// that we've changed and a _reference_ to the parent blueprint's zones.  This
/// struct makes it easy for callers iterate over the right set of zones.
struct BlueprintZonesBuilder<'a> {
    changed_zones: BTreeMap<Uuid, BlueprintZonesConfig>,
    parent_zones: &'a BTreeMap<Uuid, BlueprintZonesConfig>,
}

impl<'a> BlueprintZonesBuilder<'a> {
    pub fn new(parent_blueprint: &'a Blueprint) -> BlueprintZonesBuilder {
        BlueprintZonesBuilder {
            changed_zones: BTreeMap::new(),
            parent_zones: &parent_blueprint.blueprint_zones,
        }
    }

    /// Returns a mutable reference to a sled's Omicron zones *because* we're
    /// going to change them.  It's essential that the caller _does_ change them
    /// because we will have bumped the generation number and we don't want to
    /// do that if no changes are being made.
    pub fn change_sled_zones(
        &mut self,
        sled_id: Uuid,
    ) -> &mut BlueprintZonesConfig {
        self.changed_zones.entry(sled_id).or_insert_with(|| {
            if let Some(old_sled_zones) = self.parent_zones.get(&sled_id) {
                BlueprintZonesConfig {
                    generation: old_sled_zones.generation.next(),
                    zones: old_sled_zones.zones.clone(),
                }
            } else {
                // The first generation is reserved to mean the one
                // containing no zones.  See
                // OMICRON_ZONES_CONFIG_INITIAL_GENERATION.  So we start
                // with the next one.
                BlueprintZonesConfig {
                    generation: Generation::new().next(),
                    zones: vec![],
                }
            }
        })
    }

    /// Iterates over the list of Omicron zones currently configured for this
    /// sled in the blueprint that's being built
    pub fn current_sled_zones(
        &self,
        sled_id: Uuid,
    ) -> Box<dyn Iterator<Item = &BlueprintZoneConfig> + '_> {
        if let Some(sled_zones) = self
            .changed_zones
            .get(&sled_id)
            .or_else(|| self.parent_zones.get(&sled_id))
        {
            Box::new(sled_zones.zones.iter())
        } else {
            Box::new(std::iter::empty())
        }
    }

    /// Produces an owned map of zones for the requested sleds
    pub fn into_zones_map(
        mut self,
        sled_ids: impl Iterator<Item = Uuid>,
    ) -> BTreeMap<Uuid, BlueprintZonesConfig> {
        sled_ids
            .map(|sled_id| {
                // Start with self.changed_zones, which contains entries for any
                // sled whose zones config is changing in this blueprint.
                let mut zones = self
                    .changed_zones
                    .remove(&sled_id)
                    // If it's not there, use the config from the parent
                    // blueprint.
                    .or_else(|| self.parent_zones.get(&sled_id).cloned())
                    // If it's not there either, then this must be a new sled
                    // and we haven't added any zones to it yet.  Use the
                    // standard initial config.
                    .unwrap_or_else(|| BlueprintZonesConfig {
                        generation: Generation::new(),
                        zones: vec![],
                    });

                zones.sort();

                (sled_id, zones)
            })
            .collect()
    }
}

#[cfg(test)]
pub mod test {
    use super::*;
    use crate::example::example;
    use crate::example::ExampleSystem;
    use crate::system::SledBuilder;
    use omicron_common::address::IpRange;
    use omicron_test_utils::dev::test_setup_log;
<<<<<<< HEAD
    use sled_agent_client::types::{OmicronZoneType, OmicronZonesConfig};
    use std::collections::BTreeSet;

    pub const DEFAULT_N_SLEDS: usize = 3;

    pub struct ExampleSystem {
        pub system: SystemDescription,
        pub policy: Policy,
        pub collection: Collection,
        pub blueprint: Blueprint,
    }

    impl ExampleSystem {
        pub fn new(log: &slog::Logger, nsleds: usize) -> ExampleSystem {
            let mut system = SystemDescription::new();
            let sled_ids: Vec<_> =
                (0..nsleds).map(|_| Uuid::new_v4()).collect();
            for sled_id in &sled_ids {
                let _ = system.sled(SledBuilder::new().id(*sled_id)).unwrap();
            }

            let policy = system.to_policy().expect("failed to make policy");
            let mut inventory_builder = system
                .to_collection_builder()
                .expect("failed to build collection");

            // For each sled, have it report 0 zones in the initial inventory.
            // This will enable us to build a blueprint from the initial
            // inventory, which we can then use to build new blueprints.
            for sled_id in &sled_ids {
                inventory_builder
                    .found_sled_omicron_zones(
                        "fake sled agent",
                        *sled_id,
                        OmicronZonesConfig {
                            generation: Generation::new(),
                            zones: vec![],
                        },
                    )
                    .expect("recording Omicron zones");
            }

            let empty_zone_inventory = inventory_builder.build();
            let initial_blueprint =
                BlueprintBuilder::build_initial_from_collection(
                    &empty_zone_inventory,
                    Generation::new(),
                    &policy,
                    "test suite",
                )
                .unwrap();

            // Now make a blueprint and collection with some zones on each sled.
            let mut builder = BlueprintBuilder::new_based_on(
                &log,
                &initial_blueprint,
                Generation::new(),
                &policy,
                "test suite",
            )
            .unwrap();
            for (sled_id, sled_resources) in &policy.sleds {
                let _ = builder.sled_ensure_zone_ntp(*sled_id).unwrap();
                let _ = builder
                    .sled_ensure_zone_multiple_nexus_with_config(
                        *sled_id,
                        1,
                        false,
                        vec![],
                    )
                    .unwrap();
                for pool_name in &sled_resources.zpools {
                    let _ = builder
                        .sled_ensure_zone_crucible(*sled_id, pool_name.clone())
                        .unwrap();
                }
            }

            let blueprint = builder.build();
            let mut builder = system
                .to_collection_builder()
                .expect("failed to build collection");

            for sled_id in blueprint.sleds() {
                let Some(zones) = blueprint.blueprint_zones.get(&sled_id)
                else {
                    continue;
                };
                builder
                    .found_sled_omicron_zones(
                        "fake sled agent",
                        sled_id,
                        zones.to_omicron_zones_config(),
                    )
                    .unwrap();
            }

            ExampleSystem {
                system,
                policy,
                collection: builder.build(),
                blueprint,
            }
        }
    }

    /// Returns a collection and policy describing a pretty simple system.
    ///
    /// `n_sleds` is the number of sleds supported. Currently, this value can
    /// be anywhere between 0 and 5. (More can be added in the future if
    /// necessary.)
    pub fn example(log: &slog::Logger, nsleds: usize) -> (Collection, Policy) {
        let example = ExampleSystem::new(log, nsleds);
        (example.collection, example.policy)
    }

=======
    use sled_agent_client::types::{OmicronZoneConfig, OmicronZoneType};

    pub const DEFAULT_N_SLEDS: usize = 3;

>>>>>>> 2406d9d9
    /// Checks various conditions that should be true for all blueprints
    pub fn verify_blueprint(blueprint: &Blueprint) {
        let mut underlay_ips: BTreeMap<Ipv6Addr, &OmicronZoneConfig> =
            BTreeMap::new();
        for (_, zone) in blueprint.all_omicron_zones() {
            if let Some(previous) =
                underlay_ips.insert(zone.underlay_address, zone)
            {
                panic!(
                    "found duplicate underlay IP {} in zones {} and \
                        {}\n\nblueprint: {:#?}",
                    zone.underlay_address, zone.id, previous.id, blueprint
                );
            }
        }
    }

    #[test]
    fn test_initial() {
        // Test creating a blueprint from a collection and verifying that it
        // describes no changes.
        static TEST_NAME: &str = "blueprint_builder_test_initial";
        let logctx = test_setup_log(TEST_NAME);
        let (collection, policy) =
            example(&logctx.log, TEST_NAME, DEFAULT_N_SLEDS);
        let blueprint_initial =
            BlueprintBuilder::build_initial_from_collection_seeded(
                &collection,
                Generation::new(),
                Generation::new(),
                &policy,
                "the_test",
                TEST_NAME,
            )
            .expect("failed to create initial blueprint");
        verify_blueprint(&blueprint_initial);

        let diff = blueprint_initial.diff_sleds_from_collection(&collection);
        println!(
            "collection -> initial blueprint (expected no changes):\n{}",
            diff.display()
        );
        assert_eq!(diff.sleds_added().count(), 0);
        assert_eq!(diff.sleds_removed().count(), 0);
        assert_eq!(diff.sleds_changed().count(), 0);

        // Test a no-op blueprint.
        let builder = BlueprintBuilder::new_based_on(
            &logctx.log,
            &blueprint_initial,
            Generation::new(),
            Generation::new(),
            &policy,
            "test_basic",
        )
        .expect("failed to create builder");
        let blueprint = builder.build();
        verify_blueprint(&blueprint);
        let diff = blueprint_initial.diff_sleds(&blueprint);
        println!(
            "initial blueprint -> next blueprint (expected no changes):\n{}",
            diff.display()
        );
        assert_eq!(diff.sleds_added().count(), 0);
        assert_eq!(diff.sleds_removed().count(), 0);
        assert_eq!(diff.sleds_changed().count(), 0);

        logctx.cleanup_successful();
    }

    #[test]
    fn test_basic() {
        static TEST_NAME: &str = "blueprint_builder_test_basic";
        let logctx = test_setup_log(TEST_NAME);
        let mut example =
            ExampleSystem::new(&logctx.log, TEST_NAME, DEFAULT_N_SLEDS);
        let blueprint1 = &example.blueprint;
        verify_blueprint(blueprint1);

        let mut builder = BlueprintBuilder::new_based_on(
            &logctx.log,
            blueprint1,
            Generation::new(),
            Generation::new(),
            &example.policy,
            "test_basic",
        )
        .expect("failed to create builder");

        // The example blueprint should have internal NTP zones on all the
        // existing sleds, plus Crucible zones on all pools.  So if we ensure
        // all these zones exist, we should see no change.
        for (sled_id, sled_resources) in &example.policy.sleds {
            builder.sled_ensure_zone_ntp(*sled_id).unwrap();
            for pool_name in &sled_resources.zpools {
                builder
                    .sled_ensure_zone_crucible(*sled_id, pool_name.clone())
                    .unwrap();
            }
        }

        let blueprint2 = builder.build();
        verify_blueprint(&blueprint2);
        let diff = blueprint1.diff_sleds(&blueprint2);
        println!(
            "initial blueprint -> next blueprint (expected no changes):\n{}",
            diff.display()
        );
        assert_eq!(diff.sleds_added().count(), 0);
        assert_eq!(diff.sleds_removed().count(), 0);
        assert_eq!(diff.sleds_changed().count(), 0);

        // The next step is adding these zones to a new sled.
        let new_sled_id = example.sled_rng.next_uuid();
        let _ =
            example.system.sled(SledBuilder::new().id(new_sled_id)).unwrap();
        let policy = example.system.to_policy().unwrap();
        let mut builder = BlueprintBuilder::new_based_on(
            &logctx.log,
            &blueprint2,
            Generation::new(),
            Generation::new(),
            &policy,
            "test_basic",
        )
        .expect("failed to create builder");
        builder.sled_ensure_zone_ntp(new_sled_id).unwrap();
        let new_sled_resources = policy.sleds.get(&new_sled_id).unwrap();
        for pool_name in &new_sled_resources.zpools {
            builder
                .sled_ensure_zone_crucible(new_sled_id, pool_name.clone())
                .unwrap();
        }

        let blueprint3 = builder.build();
        verify_blueprint(&blueprint3);
        let diff = blueprint2.diff_sleds(&blueprint3);
        println!("expecting new NTP and Crucible zones:\n{}", diff.display());

        // No sleds were changed or removed.
        assert_eq!(diff.sleds_changed().count(), 0);
        assert_eq!(diff.sleds_removed().count(), 0);

        // One sled was added.
        let sleds: Vec<_> = diff.sleds_added().collect();
        assert_eq!(sleds.len(), 1);
        let (sled_id, new_sled_zones) = sleds[0];
        assert_eq!(sled_id, new_sled_id);
        // The generation number should be newer than the initial default.
        assert!(new_sled_zones.generation > Generation::new());

        // All zones' underlay addresses ought to be on the sled's subnet.
        for z in &new_sled_zones.zones {
            assert!(new_sled_resources
                .subnet
                .net()
                .contains(z.config.underlay_address));
        }

        // Check for an NTP zone.  Its sockaddr's IP should also be on the
        // sled's subnet.
        assert!(new_sled_zones.zones.iter().any(|z| {
            if let OmicronZoneType::InternalNtp { address, .. } =
                &z.config.zone_type
            {
                let sockaddr = address.parse::<SocketAddrV6>().unwrap();
                assert!(new_sled_resources
                    .subnet
                    .net()
                    .contains(*sockaddr.ip()));
                true
            } else {
                false
            }
        }));
        let crucible_pool_names = new_sled_zones
            .zones
            .iter()
            .filter_map(|z| {
                if let OmicronZoneType::Crucible { address, dataset } =
                    &z.config.zone_type
                {
                    let sockaddr = address.parse::<SocketAddrV6>().unwrap();
                    let ip = sockaddr.ip();
                    assert!(new_sled_resources.subnet.net().contains(*ip));
                    Some(dataset.pool_name.clone())
                } else {
                    None
                }
            })
            .collect::<BTreeSet<_>>();
        assert_eq!(crucible_pool_names, new_sled_resources.zpools);

        logctx.cleanup_successful();
    }

    #[test]
    fn test_add_nexus_with_no_existing_nexus_zones() {
        static TEST_NAME: &str =
            "blueprint_builder_test_add_nexus_with_no_existing_nexus_zones";
        let logctx = test_setup_log(TEST_NAME);
        let (mut collection, policy) =
            example(&logctx.log, TEST_NAME, DEFAULT_N_SLEDS);

        // We don't care about the DNS versions here.
        let internal_dns_version = Generation::new();
        let external_dns_version = Generation::new();

        // Adding a new Nexus zone currently requires copying settings from an
        // existing Nexus zone. If we remove all Nexus zones from the
        // collection, create a blueprint, then try to add a Nexus zone, it
        // should fail.
        for zones in collection.omicron_zones.values_mut() {
            zones.zones.zones.retain(|z| {
                !matches!(z.zone_type, OmicronZoneType::Nexus { .. })
            });
        }

        let parent = BlueprintBuilder::build_initial_from_collection_seeded(
            &collection,
            internal_dns_version,
            external_dns_version,
            &policy,
            "test",
            TEST_NAME,
        )
        .expect("failed to create initial blueprint");

        let mut builder = BlueprintBuilder::new_based_on(
            &logctx.log,
            &parent,
            internal_dns_version,
            external_dns_version,
            &policy,
            "test",
        )
        .expect("failed to create builder");

        let err = builder
            .sled_ensure_zone_multiple_nexus(
                collection
                    .omicron_zones
                    .keys()
                    .next()
                    .copied()
                    .expect("no sleds present"),
                1,
            )
            .unwrap_err();

        assert!(
            matches!(err, Error::NoNexusZonesInParentBlueprint),
            "unexpected error {err}"
        );

        logctx.cleanup_successful();
    }

    #[test]
    fn test_add_nexus_error_cases() {
        static TEST_NAME: &str = "blueprint_builder_test_add_nexus_error_cases";
        let logctx = test_setup_log(TEST_NAME);
        let (mut collection, policy) =
            example(&logctx.log, TEST_NAME, DEFAULT_N_SLEDS);

        // We don't care about the DNS versions here.
        let internal_dns_version = Generation::new();
        let external_dns_version = Generation::new();

        // Remove the Nexus zone from one of the sleds so that
        // `sled_ensure_zone_nexus` can attempt to add a Nexus zone to
        // `sled_id`.
        let sled_id = {
            let mut selected_sled_id = None;
            for (sled_id, zones) in &mut collection.omicron_zones {
                let nzones_before_retain = zones.zones.zones.len();
                zones.zones.zones.retain(|z| {
                    !matches!(z.zone_type, OmicronZoneType::Nexus { .. })
                });
                if zones.zones.zones.len() < nzones_before_retain {
                    selected_sled_id = Some(*sled_id);
                    break;
                }
            }
            selected_sled_id.expect("found no sleds with Nexus zone")
        };

        let parent = BlueprintBuilder::build_initial_from_collection_seeded(
            &collection,
            Generation::new(),
            Generation::new(),
            &policy,
            "test",
            TEST_NAME,
        )
        .expect("failed to create initial blueprint");

        {
            // Attempting to add Nexus to the sled we removed it from (with no
            // other changes to the environment) should succeed.
            let mut builder = BlueprintBuilder::new_based_on(
                &logctx.log,
                &parent,
                internal_dns_version,
                external_dns_version,
                &policy,
                "test",
            )
            .expect("failed to create builder");
            let added = builder
                .sled_ensure_zone_multiple_nexus(sled_id, 1)
                .expect("failed to ensure nexus zone");

            assert_eq!(added, EnsureMultiple::Added(1));
        }

        {
            // Attempting to add multiple Nexus zones to the sled we removed it
            // from (with no other changes to the environment) should also
            // succeed.
            let mut builder = BlueprintBuilder::new_based_on(
                &logctx.log,
                &parent,
                internal_dns_version,
                external_dns_version,
                &policy,
                "test",
            )
            .expect("failed to create builder");
            let added = builder
                .sled_ensure_zone_multiple_nexus(sled_id, 3)
                .expect("failed to ensure nexus zone");

            assert_eq!(added, EnsureMultiple::Added(3));
        }

        {
            // Replace the policy's external service IP pool ranges with ranges
            // that are already in use by existing zones. Attempting to add a
            // Nexus with no remaining external IPs should fail.
            let mut policy = policy.clone();
            let mut used_ip_ranges = Vec::new();
            for (_, z) in parent.all_blueprint_zones() {
                if let Some(ip) = z
                    .config
                    .zone_type
                    .external_ip()
                    .expect("failed to check for external IP")
                {
                    used_ip_ranges.push(IpRange::from(ip));
                }
            }
            assert!(!used_ip_ranges.is_empty());
            policy.service_ip_pool_ranges = used_ip_ranges;

            let mut builder = BlueprintBuilder::new_based_on(
                &logctx.log,
                &parent,
                internal_dns_version,
                external_dns_version,
                &policy,
                "test",
            )
            .expect("failed to create builder");
            let err = builder
                .sled_ensure_zone_multiple_nexus(sled_id, 1)
                .unwrap_err();

            assert!(
                matches!(err, Error::NoExternalServiceIpAvailable),
                "unexpected error {err}"
            );
        }

        // We're not testing the `ExhaustedNexusIps` error case (where we've run
        // out of Nexus OPTE addresses), because it's fairly diffiult to induce
        // that from outside: we would need to start from a parent blueprint
        // that contained a Nexus instance for every IP in the
        // `NEXUS_OPTE_*_SUBNET`. We could hack around that by creating the
        // `BlueprintBuilder` and mucking with its internals, but that doesn't
        // seem like a particularly useful test either.

        logctx.cleanup_successful();
    }

    #[test]
    fn test_invalid_parent_blueprint_two_zones_with_same_external_ip() {
        static TEST_NAME: &str =
            "blueprint_builder_test_invalid_parent_blueprint_\
             two_zones_with_same_external_ip";
        let logctx = test_setup_log(TEST_NAME);
        let (mut collection, policy) =
            example(&logctx.log, TEST_NAME, DEFAULT_N_SLEDS);

        // We should fail if the parent blueprint claims to contain two
        // zones with the same external IP. Skim through the zones, copy the
        // external IP from one Nexus zone, then assign it to a later Nexus
        // zone.
        let mut found_second_nexus_zone = false;
        let mut nexus_external_ip = None;

        'outer: for zones in collection.omicron_zones.values_mut() {
            for z in zones.zones.zones.iter_mut() {
                if let OmicronZoneType::Nexus { external_ip, .. } =
                    &mut z.zone_type
                {
                    if let Some(ip) = nexus_external_ip {
                        *external_ip = ip;
                        found_second_nexus_zone = true;
                        break 'outer;
                    } else {
                        nexus_external_ip = Some(*external_ip);
                        continue 'outer;
                    }
                }
            }
        }
        assert!(found_second_nexus_zone, "only one Nexus zone present?");

        let parent = BlueprintBuilder::build_initial_from_collection_seeded(
            &collection,
            Generation::new(),
            Generation::new(),
            &policy,
            "test",
            TEST_NAME,
        )
        .unwrap();

        match BlueprintBuilder::new_based_on(
            &logctx.log,
            &parent,
            Generation::new(),
            Generation::new(),
            &policy,
            "test",
        ) {
            Ok(_) => panic!("unexpected success"),
            Err(err) => assert!(
                err.to_string().contains("duplicate external IP"),
                "unexpected error: {err:#}"
            ),
        };

        logctx.cleanup_successful();
    }

    #[test]
    fn test_invalid_parent_blueprint_two_nexus_zones_with_same_nic_ip() {
        static TEST_NAME: &str =
            "blueprint_builder_test_invalid_parent_blueprint_\
             two_nexus_zones_with_same_nic_ip";
        let logctx = test_setup_log(TEST_NAME);
        let (mut collection, policy) =
            example(&logctx.log, TEST_NAME, DEFAULT_N_SLEDS);

        // We should fail if the parent blueprint claims to contain two
        // Nexus zones with the same NIC IP. Skim through the zones, copy
        // the NIC IP from one Nexus zone, then assign it to a later
        // Nexus zone.
        let mut found_second_nexus_zone = false;
        let mut nexus_nic_ip = None;

        'outer: for zones in collection.omicron_zones.values_mut() {
            for z in zones.zones.zones.iter_mut() {
                if let OmicronZoneType::Nexus { nic, .. } = &mut z.zone_type {
                    if let Some(ip) = nexus_nic_ip {
                        nic.ip = ip;
                        found_second_nexus_zone = true;
                        break 'outer;
                    } else {
                        nexus_nic_ip = Some(nic.ip);
                        continue 'outer;
                    }
                }
            }
        }
        assert!(found_second_nexus_zone, "only one Nexus zone present?");

        let parent = BlueprintBuilder::build_initial_from_collection_seeded(
            &collection,
            Generation::new(),
            Generation::new(),
            &policy,
            "test",
            TEST_NAME,
        )
        .unwrap();

        match BlueprintBuilder::new_based_on(
            &logctx.log,
            &parent,
            Generation::new(),
            Generation::new(),
            &policy,
            "test",
        ) {
            Ok(_) => panic!("unexpected success"),
            Err(err) => assert!(
                err.to_string().contains("duplicate Nexus NIC IP"),
                "unexpected error: {err:#}"
            ),
        };

        logctx.cleanup_successful();
    }

    #[test]
    fn test_invalid_parent_blueprint_two_zones_with_same_vnic_mac() {
        static TEST_NAME: &str =
            "blueprint_builder_test_invalid_parent_blueprint_\
             two_zones_with_same_vnic_mac";
        let logctx = test_setup_log(TEST_NAME);
        let (mut collection, policy) =
            example(&logctx.log, TEST_NAME, DEFAULT_N_SLEDS);

        // We should fail if the parent blueprint claims to contain two
        // zones with the same service vNIC MAC address. Skim through the
        // zones, copy the NIC MAC from one Nexus zone, then assign it to a
        // later Nexus zone.
        let mut found_second_nexus_zone = false;
        let mut nexus_nic_mac = None;

        'outer: for zones in collection.omicron_zones.values_mut() {
            for z in zones.zones.zones.iter_mut() {
                if let OmicronZoneType::Nexus { nic, .. } = &mut z.zone_type {
                    if let Some(mac) = nexus_nic_mac {
                        nic.mac = mac;
                        found_second_nexus_zone = true;
                        break 'outer;
                    } else {
                        nexus_nic_mac = Some(nic.mac);
                        continue 'outer;
                    }
                }
            }
        }
        assert!(found_second_nexus_zone, "only one Nexus zone present?");

        let parent = BlueprintBuilder::build_initial_from_collection_seeded(
            &collection,
            Generation::new(),
            Generation::new(),
            &policy,
            "test",
            TEST_NAME,
        )
        .unwrap();

        match BlueprintBuilder::new_based_on(
            &logctx.log,
            &parent,
            Generation::new(),
            Generation::new(),
            &policy,
            "test",
        ) {
            Ok(_) => panic!("unexpected success"),
            Err(err) => assert!(
                err.to_string().contains("duplicate service vNIC MAC"),
                "unexpected error: {err:#}"
            ),
        };

        logctx.cleanup_successful();
    }
}<|MERGE_RESOLUTION|>--- conflicted
+++ resolved
@@ -144,7 +144,7 @@
         collection: &Collection,
         internal_dns_version: Generation,
         external_dns_version: Generation,
-        policy: &'a Policy,
+        policy: &Policy,
         creator: &str,
     ) -> Result<Blueprint, Error> {
         Self::build_initial_impl(
@@ -160,10 +160,10 @@
     /// A version of [`Self::build_initial_from_collection`] that allows the
     /// blueprint ID to be generated from a random seed.
     pub fn build_initial_from_collection_seeded<H: Hash>(
-        collection: &'a Collection,
+        collection: &Collection,
         internal_dns_version: Generation,
         external_dns_version: Generation,
-        policy: &'a Policy,
+        policy: &Policy,
         creator: &str,
         seed: H,
     ) -> Result<Blueprint, Error> {
@@ -180,10 +180,10 @@
     }
 
     fn build_initial_impl(
-        collection: &'a Collection,
+        collection: &Collection,
         internal_dns_version: Generation,
         external_dns_version: Generation,
-        policy: &'a Policy,
+        policy: &Policy,
         creator: &str,
         mut rng: BlueprintBuilderRng,
     ) -> Result<Blueprint, Error> {
@@ -223,14 +223,8 @@
             })
             .collect::<Result<_, Error>>()?;
         Ok(Blueprint {
-<<<<<<< HEAD
-            id: Uuid::new_v4(),
+            id: rng.blueprint_rng.next_uuid(),
             blueprint_zones,
-=======
-            id: rng.blueprint_rng.next_uuid(),
-            omicron_zones,
-            zones_in_service,
->>>>>>> 2406d9d9
             parent_blueprint_id: None,
             internal_dns_version,
             external_dns_version,
@@ -308,18 +302,14 @@
                     }
                 }
             }
-<<<<<<< HEAD
+
             if let Some(external_ip) = zone_type.external_ip()? {
-                if !used_external_ips.insert(external_ip) {
-=======
-            if let Some(external_ip) = z.zone_type.external_ip()? {
                 // For the test suite, ignore localhost.  It gets reused many
                 // times and that's okay.  We don't expect to see localhost
                 // outside the test suite.
                 if !external_ip.is_loopback()
                     && !used_external_ips.insert(external_ip)
                 {
->>>>>>> 2406d9d9
                     bail!("duplicate external IP: {external_ip}");
                 }
             }
@@ -385,14 +375,8 @@
         let blueprint_zones =
             self.zones.into_zones_map(self.policy.sleds.keys().copied());
         Blueprint {
-<<<<<<< HEAD
-            id: Uuid::new_v4(),
+            id: self.rng.blueprint_rng.next_uuid(),
             blueprint_zones,
-=======
-            id: self.rng.blueprint_rng.next_uuid(),
-            omicron_zones,
-            zones_in_service: self.zones_in_service,
->>>>>>> 2406d9d9
             parent_blueprint_id: Some(self.parent_blueprint.id),
             internal_dns_version: self.internal_dns_version,
             external_dns_version: self.external_dns_version,
@@ -915,129 +899,11 @@
     use crate::system::SledBuilder;
     use omicron_common::address::IpRange;
     use omicron_test_utils::dev::test_setup_log;
-<<<<<<< HEAD
-    use sled_agent_client::types::{OmicronZoneType, OmicronZonesConfig};
+    use sled_agent_client::types::{OmicronZoneConfig, OmicronZoneType};
     use std::collections::BTreeSet;
 
     pub const DEFAULT_N_SLEDS: usize = 3;
 
-    pub struct ExampleSystem {
-        pub system: SystemDescription,
-        pub policy: Policy,
-        pub collection: Collection,
-        pub blueprint: Blueprint,
-    }
-
-    impl ExampleSystem {
-        pub fn new(log: &slog::Logger, nsleds: usize) -> ExampleSystem {
-            let mut system = SystemDescription::new();
-            let sled_ids: Vec<_> =
-                (0..nsleds).map(|_| Uuid::new_v4()).collect();
-            for sled_id in &sled_ids {
-                let _ = system.sled(SledBuilder::new().id(*sled_id)).unwrap();
-            }
-
-            let policy = system.to_policy().expect("failed to make policy");
-            let mut inventory_builder = system
-                .to_collection_builder()
-                .expect("failed to build collection");
-
-            // For each sled, have it report 0 zones in the initial inventory.
-            // This will enable us to build a blueprint from the initial
-            // inventory, which we can then use to build new blueprints.
-            for sled_id in &sled_ids {
-                inventory_builder
-                    .found_sled_omicron_zones(
-                        "fake sled agent",
-                        *sled_id,
-                        OmicronZonesConfig {
-                            generation: Generation::new(),
-                            zones: vec![],
-                        },
-                    )
-                    .expect("recording Omicron zones");
-            }
-
-            let empty_zone_inventory = inventory_builder.build();
-            let initial_blueprint =
-                BlueprintBuilder::build_initial_from_collection(
-                    &empty_zone_inventory,
-                    Generation::new(),
-                    &policy,
-                    "test suite",
-                )
-                .unwrap();
-
-            // Now make a blueprint and collection with some zones on each sled.
-            let mut builder = BlueprintBuilder::new_based_on(
-                &log,
-                &initial_blueprint,
-                Generation::new(),
-                &policy,
-                "test suite",
-            )
-            .unwrap();
-            for (sled_id, sled_resources) in &policy.sleds {
-                let _ = builder.sled_ensure_zone_ntp(*sled_id).unwrap();
-                let _ = builder
-                    .sled_ensure_zone_multiple_nexus_with_config(
-                        *sled_id,
-                        1,
-                        false,
-                        vec![],
-                    )
-                    .unwrap();
-                for pool_name in &sled_resources.zpools {
-                    let _ = builder
-                        .sled_ensure_zone_crucible(*sled_id, pool_name.clone())
-                        .unwrap();
-                }
-            }
-
-            let blueprint = builder.build();
-            let mut builder = system
-                .to_collection_builder()
-                .expect("failed to build collection");
-
-            for sled_id in blueprint.sleds() {
-                let Some(zones) = blueprint.blueprint_zones.get(&sled_id)
-                else {
-                    continue;
-                };
-                builder
-                    .found_sled_omicron_zones(
-                        "fake sled agent",
-                        sled_id,
-                        zones.to_omicron_zones_config(),
-                    )
-                    .unwrap();
-            }
-
-            ExampleSystem {
-                system,
-                policy,
-                collection: builder.build(),
-                blueprint,
-            }
-        }
-    }
-
-    /// Returns a collection and policy describing a pretty simple system.
-    ///
-    /// `n_sleds` is the number of sleds supported. Currently, this value can
-    /// be anywhere between 0 and 5. (More can be added in the future if
-    /// necessary.)
-    pub fn example(log: &slog::Logger, nsleds: usize) -> (Collection, Policy) {
-        let example = ExampleSystem::new(log, nsleds);
-        (example.collection, example.policy)
-    }
-
-=======
-    use sled_agent_client::types::{OmicronZoneConfig, OmicronZoneType};
-
-    pub const DEFAULT_N_SLEDS: usize = 3;
-
->>>>>>> 2406d9d9
     /// Checks various conditions that should be true for all blueprints
     pub fn verify_blueprint(blueprint: &Blueprint) {
         let mut underlay_ips: BTreeMap<Ipv6Addr, &OmicronZoneConfig> =
