// This Source Code Form is subject to the terms of the Mozilla Public
// License, v. 2.0. If a copy of the MPL was not distributed with this
// file, You can obtain one at https://mozilla.org/MPL/2.0/.

//! Low-level facility for generating Blueprints

use crate::ip_allocator::IpAllocator;
use anyhow::anyhow;
use anyhow::bail;
use debug_ignore::DebugIgnore;
use internal_dns::config::Host;
use internal_dns::config::Zone;
use ipnet::IpAdd;
use nexus_config::NUM_INITIAL_RESERVED_IP_ADDRESSES;
use nexus_inventory::now_db_precision;
use nexus_types::deployment::Blueprint;
use nexus_types::deployment::BlueprintPhysicalDiskConfig;
use nexus_types::deployment::BlueprintPhysicalDisksConfig;
use nexus_types::deployment::BlueprintZoneConfig;
use nexus_types::deployment::BlueprintZoneDisposition;
use nexus_types::deployment::BlueprintZoneFilter;
use nexus_types::deployment::BlueprintZonesConfig;
use nexus_types::deployment::DiskFilter;
use nexus_types::deployment::OmicronZoneConfig;
use nexus_types::deployment::OmicronZoneDataset;
use nexus_types::deployment::OmicronZoneType;
use nexus_types::deployment::PlanningInput;
use nexus_types::deployment::SledFilter;
use nexus_types::deployment::SledResources;
use nexus_types::deployment::ZoneExpungeReason;
use nexus_types::deployment::ZpoolName;
use nexus_types::inventory::Collection;
use omicron_common::address::get_internal_dns_server_addresses;
use omicron_common::address::get_sled_address;
use omicron_common::address::get_switch_zone_address;
use omicron_common::address::CP_SERVICES_RESERVED_ADDRESSES;
use omicron_common::address::NEXUS_OPTE_IPV4_SUBNET;
use omicron_common::address::NEXUS_OPTE_IPV6_SUBNET;
use omicron_common::address::NTP_PORT;
use omicron_common::address::SLED_RESERVED_ADDRESSES;
use omicron_common::api::external::Generation;
use omicron_common::api::external::IpNet;
use omicron_common::api::external::MacAddr;
use omicron_common::api::external::Vni;
use omicron_common::api::internal::shared::NetworkInterface;
use omicron_common::api::internal::shared::NetworkInterfaceKind;
use omicron_uuid_kinds::GenericUuid;
use omicron_uuid_kinds::OmicronZoneUuid;
<<<<<<< HEAD
=======
use omicron_uuid_kinds::PhysicalDiskUuid;
>>>>>>> 027aad4c
use omicron_uuid_kinds::SledUuid;
use omicron_uuid_kinds::ZpoolUuid;
use rand::rngs::StdRng;
use rand::SeedableRng;
use slog::o;
use slog::Logger;
use std::borrow::Cow;
use std::collections::BTreeMap;
use std::collections::HashSet;
use std::hash::Hash;
use std::net::IpAddr;
use std::net::Ipv4Addr;
use std::net::Ipv6Addr;
use std::net::SocketAddrV6;
use std::str::FromStr;
use thiserror::Error;
use typed_rng::UuidRng;
use uuid::Uuid;

/// Errors encountered while assembling blueprints
#[derive(Debug, Error)]
pub enum Error {
    #[error("sled {sled_id}: ran out of available addresses for sled")]
    OutOfAddresses { sled_id: SledUuid },
    #[error("no Nexus zones exist in parent blueprint")]
    NoNexusZonesInParentBlueprint,
    #[error("no external service IP addresses are available")]
    NoExternalServiceIpAvailable,
    #[error("no system MAC addresses are available")]
    NoSystemMacAddressAvailable,
    #[error("exhausted available Nexus IP addresses")]
    ExhaustedNexusIps,
    #[error("programming error in planner")]
    Planner(#[from] anyhow::Error),
}

/// Describes whether an idempotent "ensure" operation resulted in action taken
/// or no action was necessary
#[derive(Debug, Clone, Copy, Eq, PartialEq)]
pub enum Ensure {
    /// action was taken
    Added,
    /// no action was necessary
    NotNeeded,
}

/// Describes whether an idempotent "ensure" operation resulted in multiple
/// actions taken or no action was necessary
#[derive(Debug, Clone, Copy, Eq, PartialEq)]
pub enum EnsureMultiple {
    /// action was taken, and multiple items were added
    Added(usize),
    /// no action was necessary
    NotNeeded,
}

fn zpool_id_to_external_name(zpool_id: ZpoolUuid) -> anyhow::Result<ZpoolName> {
    let pool_name_generated =
        illumos_utils::zpool::ZpoolName::new_external(zpool_id).to_string();
    let pool_name = ZpoolName::from_str(&pool_name_generated).map_err(|e| {
        anyhow!("Failed to create zpool name from {zpool_id}: {e}")
    })?;
    Ok(pool_name)
}

/// Helper for assembling a blueprint
///
/// There are two basic ways to assemble a new blueprint:
///
/// 1. Build one directly from a collection.  Such blueprints have no parent
///    blueprint.  They are not customizable.  Use
///    [`BlueprintBuilder::build_initial_from_collection`] for this.  This would
///    generally only be used once in the lifetime of a rack, to assemble the
///    first blueprint.
///
/// 2. Build one _from_ another blueprint, called the "parent", making changes
///    as desired.  Use [`BlueprintBuilder::new_based_on`] for this.  Once the
///    new blueprint is created, there is no dependency on the parent one.
///    However, the new blueprint can only be made the system's target if its
///    parent is the current target.
pub struct BlueprintBuilder<'a> {
    #[allow(dead_code)]
    log: Logger,

    /// previous blueprint, on which this one will be based
    parent_blueprint: &'a Blueprint,

    // These fields are used to allocate resources from sleds.
    input: &'a PlanningInput,
    sled_ip_allocators: BTreeMap<SledUuid, IpAllocator>,

    // These fields will become part of the final blueprint.  See the
    // corresponding fields in `Blueprint`.
    zones: BlueprintZonesBuilder<'a>,
    disks: BlueprintDisksBuilder<'a>,

    creator: String,
    comments: Vec<String>,

    // These fields mirror how RSS chooses addresses for zone NICs.
    pub(crate) nexus_v4_ips: AvailableIterator<'static, Ipv4Addr>,
    pub(crate) nexus_v6_ips: AvailableIterator<'static, Ipv6Addr>,

    // Iterator of available external IPs for service zones
    pub(crate) available_external_ips: AvailableIterator<'a, IpAddr>,

    // Iterator of available MAC addresses in the system address range
    pub(crate) available_system_macs: AvailableIterator<'a, MacAddr>,

    // Random number generator for new UUIDs
    rng: BlueprintBuilderRng,
}

impl<'a> BlueprintBuilder<'a> {
    /// Directly construct a `Blueprint` from the contents of a particular
    /// collection (representing no changes from the collection state)
    pub fn build_initial_from_collection(
        collection: &Collection,
        internal_dns_version: Generation,
        external_dns_version: Generation,
        all_sleds: impl Iterator<Item = SledUuid>,
        creator: &str,
    ) -> Result<Blueprint, Error> {
        Self::build_initial_impl(
            collection,
            internal_dns_version,
            external_dns_version,
            all_sleds,
            creator,
            BlueprintBuilderRng::new(),
        )
    }

    /// A version of [`Self::build_initial_from_collection`] that allows the
    /// blueprint ID to be generated from a random seed.
    pub fn build_initial_from_collection_seeded<H: Hash>(
        collection: &Collection,
        internal_dns_version: Generation,
        external_dns_version: Generation,
        all_sleds: impl Iterator<Item = SledUuid>,
        creator: &str,
        seed: H,
    ) -> Result<Blueprint, Error> {
        let mut rng = BlueprintBuilderRng::new();
        rng.set_seed(seed);
        Self::build_initial_impl(
            collection,
            internal_dns_version,
            external_dns_version,
            all_sleds,
            creator,
            rng,
        )
    }

    fn build_initial_impl(
        collection: &Collection,
        internal_dns_version: Generation,
        external_dns_version: Generation,
        all_sleds: impl Iterator<Item = SledUuid>,
        creator: &str,
        mut rng: BlueprintBuilderRng,
    ) -> Result<Blueprint, Error> {
        let blueprint_zones = all_sleds
            .map(|sled_id| {
                let zones = collection
                    .omicron_zones
                    .get(&sled_id)
                    .map(|z| &z.zones)
                    .ok_or_else(|| {
                        // We should not find a sled that's supposed to be
                        // in-service but is not part of the inventory.  It's
                        // not that that can't ever happen.  This could happen
                        // when a sled is first being added to the system.  Of
                        // course it could also happen if this sled agent failed
                        // our inventory request.  But this is the initial
                        // blueprint (so this shouldn't be the "add sled" case)
                        // and we want to get it right (so we don't want to
                        // leave out sleds whose sled agent happened to be down
                        // when we tried to do this).  The operator (or, more
                        // likely, a support person) will have to sort out
                        // what's going on if this happens.
                        Error::Planner(anyhow!(
                            "building initial blueprint: sled {:?} is \
                            supposed to be in service but has no zones \
                            in inventory",
                            sled_id
                        ))
                    })?;

                Ok((
                    // TODO-cleanup use `TypedUuid` everywhere
                    sled_id.into_untyped_uuid(),
                    BlueprintZonesConfig::initial_from_collection(&zones),
                ))
            })
            .collect::<Result<_, Error>>()?;
        Ok(Blueprint {
            id: rng.blueprint_rng.next(),
            blueprint_zones,
            blueprint_disks: BTreeMap::new(),
            parent_blueprint_id: None,
            internal_dns_version,
            external_dns_version,
            time_created: now_db_precision(),
            creator: creator.to_owned(),
            comment: format!("from collection {}", collection.id),
        })
    }

    /// Construct a new `BlueprintBuilder` based on a previous blueprint,
    /// starting with no changes from that state
    pub fn new_based_on(
        log: &Logger,
        parent_blueprint: &'a Blueprint,
        input: &'a PlanningInput,
        creator: &str,
    ) -> anyhow::Result<BlueprintBuilder<'a>> {
        let log = log.new(o!(
            "component" => "BlueprintBuilder",
            "parent_id" => parent_blueprint.id.to_string(),
        ));

        // Scan through the parent blueprint and build several sets of "used
        // resources". When adding new control plane zones to a sled, we may
        // need to allocate new resources to that zone. However, allocation at
        // this point is entirely optimistic and theoretical: our caller may
        // discard the blueprint we create without ever making it the new
        // target, or it might be an arbitrarily long time before it becomes
        // the target. We need to be able to make allocation decisions that we
        // expect the blueprint executor to be able to realize successfully if
        // and when we become the target, but we cannot _actually_ perform
        // resource allocation.
        //
        // To do this, we look at our parent blueprint's used resources, and
        // then choose new resources that aren't already in use (if possible;
        // if we need to allocate a new resource and the parent blueprint
        // appears to be using all the resources of that kind, our blueprint
        // generation will fail).
        //
        // For example, RSS assigns Nexus NIC IPs by stepping through a list of
        // addresses based on `NEXUS_OPTE_IPVx_SUBNET` (as in the iterators
        // below). We use the same list of addresses, but additionally need to
        // filter out the existing IPs for any Nexus instances that already
        // exist.
        //
        // Note that by building these iterators up front based on
        // `parent_blueprint`, we cannot reuse resources in a case where we
        // remove a zone that used a resource and then add another zone that
        // wants the same kind of resource. That is mostly fine, but see
        // the comment immediately below this block.

        let mut existing_nexus_v4_ips: HashSet<Ipv4Addr> = HashSet::new();
        let mut existing_nexus_v6_ips: HashSet<Ipv6Addr> = HashSet::new();
        let mut used_external_ips: HashSet<IpAddr> = HashSet::new();
        let mut used_macs: HashSet<MacAddr> = HashSet::new();

        // XXX: the below comment is wrong, be more careful here. Need separate
        // filters for internal and external IPs! Also need a test for this.
        //
        // Note: we're iterating over *all* omicron zones here, including
        // expunged ones. For now, we don't unassign a resource from an
        // expunged sled/zone and reassign it to a different zone in the same
        // blueprint. (This can happen across successive blueprints, though.)
        //
        // Note, however, that we may want to reassign external IPs for
        // external DNS zones within a single blueprint, but we're not solving
        // that problem at the moment.

        for (_, z) in
            parent_blueprint.all_blueprint_zones(BlueprintZoneFilter::All)
        {
            let zone_type = &z.config.zone_type;

            // Running services have internal IPs.
            if z.disposition.matches(BlueprintZoneFilter::ShouldBeRunning) {
                if let OmicronZoneType::Nexus { nic, .. } = zone_type {
                    match nic.ip {
                        IpAddr::V4(ip) => {
                            if !existing_nexus_v4_ips.insert(ip) {
                                bail!("duplicate Nexus NIC IP: {ip}");
                            }
                        }
                        IpAddr::V6(ip) => {
                            if !existing_nexus_v6_ips.insert(ip) {
                                bail!("duplicate Nexus NIC IP: {ip}");
                            }
                        }
                    }
                }
            }

            // Externally reachable services have external IPs and vNICs.
            if z.disposition
                .matches(BlueprintZoneFilter::ShouldBeExternallyReachable)
            {
                if let Some(external_ip) = zone_type.external_ip()? {
                    // For the test suite, ignore localhost.  It gets reused many
                    // times and that's okay.  We don't expect to see localhost
                    // outside the test suite.
                    if !external_ip.is_loopback()
                        && !used_external_ips.insert(external_ip)
                    {
                        bail!("duplicate external IP: {external_ip}");
                    }
                }
                if let Some(nic) = zone_type.service_vnic() {
                    if !used_macs.insert(nic.mac) {
                        bail!("duplicate service vNIC MAC: {}", nic.mac);
                    }
                }
            }
        }

        // TODO-performance Building these iterators as "walk through the list
        // and skip anything we've used already" is fine as long as we're
        // talking about a small number of resources (e.g., single-digit number
        // of Nexus instances), but wouldn't be ideal if we have many resources
        // we need to skip. We could do something smarter here based on the sets
        // of used resources we built above if needed.
        let nexus_v4_ips = AvailableIterator::new(
            NEXUS_OPTE_IPV4_SUBNET
                .0
                .iter()
                .skip(NUM_INITIAL_RESERVED_IP_ADDRESSES),
            existing_nexus_v4_ips,
        );
        let nexus_v6_ips = AvailableIterator::new(
            NEXUS_OPTE_IPV6_SUBNET
                .0
                .iter()
                .skip(NUM_INITIAL_RESERVED_IP_ADDRESSES),
            existing_nexus_v6_ips,
        );
        let available_external_ips = AvailableIterator::new(
            input.service_ip_pool_ranges().iter().flat_map(|r| r.iter()),
            used_external_ips,
        );
        let available_system_macs =
            AvailableIterator::new(MacAddr::iter_system(), used_macs);

        Ok(BlueprintBuilder {
            log,
            parent_blueprint,
            input,
            sled_ip_allocators: BTreeMap::new(),
            zones: BlueprintZonesBuilder::new(parent_blueprint),
            disks: BlueprintDisksBuilder::new(parent_blueprint),
            creator: creator.to_owned(),
            comments: Vec::new(),
            nexus_v4_ips,
            nexus_v6_ips,
            available_external_ips,
            available_system_macs,
            rng: BlueprintBuilderRng::new(),
        })
    }

    /// Assemble a final [`Blueprint`] based on the contents of the builder
    pub fn build(mut self) -> Blueprint {
        // Collect the Omicron zones config for all sleds, including sleds that
        // are no longer in service and need expungement work.
        let blueprint_zones =
            self.zones.into_zones_map(self.input.all_sled_ids(SledFilter::All));
        let blueprint_disks =
            self.disks.into_disks_map(self.input.all_sled_ids(SledFilter::All));
        Blueprint {
            id: self.rng.blueprint_rng.next(),
            blueprint_zones,
            blueprint_disks,
            parent_blueprint_id: Some(self.parent_blueprint.id),
            internal_dns_version: self.input.internal_dns_version(),
            external_dns_version: self.input.external_dns_version(),
            time_created: now_db_precision(),
            creator: self.creator,
            comment: self.comments.join(", "),
        }
    }

    /// Within tests, set a seeded RNG for deterministic results.
    ///
    /// This will ensure that tests that use this builder will produce the same
    /// results each time they are run.
    pub fn set_rng_seed<H: Hash>(&mut self, seed: H) -> &mut Self {
        self.rng.set_seed(seed);
        self
    }

    /// Sets the blueprints "comment"
    ///
    /// This is a short human-readable string summarizing the changes reflected
    /// in the blueprint.  This is only intended for debugging.
    pub fn comment<S>(&mut self, comment: S)
    where
        String: From<S>,
    {
        self.comments.push(String::from(comment));
    }

<<<<<<< HEAD
    /// Builds a list of zones that are:
    ///
    /// * not *currently* expunged from the given sled
    /// * but *need to be expunged* from this sled
    ///
    /// without actually performing the expungement.
    ///
    /// This method does not check whether the sled actually should be expunged
    /// -- that is the responsibility of higher-level code.
    pub fn build_pending_expunge_for_sled(
        &self,
        sled_id: SledUuid,
        reason: ZoneExpungeReason,
    ) -> Option<PendingExpunge> {
        let mut zones_to_expunge = Vec::new();
        let sled_zones = self.zones.current_sled_zones(sled_id);
        for z in sled_zones {
            // What has previously been expunged?
            match z.disposition {
                BlueprintZoneDisposition::InService
                | BlueprintZoneDisposition::Quiesced => {
                    // This zone is not expunged, but it needs to be.
                    zones_to_expunge
                        // TODO-cleanup use `TypedUuid` everywhere
                        .push(OmicronZoneUuid::from_untyped_uuid(z.config.id));
                }
                BlueprintZoneDisposition::Expunged => {
                    // This zone is already expunged, so nothing needs to be
                    // done.
                }
            }
        }

        if !zones_to_expunge.is_empty() {
            Some(PendingExpunge { sled_id, reason, zones_to_expunge })
        } else {
            None
        }
    }

    /// Takes a [`PendingExpunge`], applying it to `self`'s internal state.
    ///
    /// Returns an error if the data in the pending expunge didn't match up
    /// with `self`.
    pub fn apply_pending_expunge(
        &mut self,
        pending_expunge: PendingExpunge,
    ) -> Result<(), Error> {
        // Ensure the sled is known.
        self.sled_resources(pending_expunge.sled_id)?;

        let change = self.zones.change_sled_zones(pending_expunge.sled_id);
        for zone_id in &pending_expunge.zones_to_expunge {
            // A linear search for each zone is fine, each sled has a pretty
            // small number of zones.
            //
            // TODO-cleanup use `TypedUuid` everywhere
            let zone_id = zone_id.into_untyped_uuid();
            let zone = change
                .zones
                .iter_mut()
                .find(|z| z.config.id == zone_id)
                .ok_or_else(|| {
                    Error::Planner(anyhow!(
                        "for sled {}, attempted to expunge zone \
                         that doesn't exist: {}",
                        pending_expunge.sled_id,
                        zone_id
                    ))
                })?;
            zone.disposition = BlueprintZoneDisposition::Expunged;
        }

        self.comment(pending_expunge.to_comment());

        Ok(())
=======
    /// Ensures that the blueprint contains disks for a sled which already
    /// exists in the database.
    ///
    /// This operation must perform the following:
    /// - Ensure that any disks / zpools that exist in the database
    ///   are propagated into the blueprint.
    /// - Ensure that any disks that are expunged from the database are
    ///   removed from the blueprint.
    pub fn sled_ensure_disks(
        &mut self,
        sled_id: SledUuid,
        resources: &SledResources,
    ) -> Result<Ensure, Error> {
        let (mut additions, removals) = {
            // These are the disks known to our (last?) blueprint
            let blueprint_disks: BTreeMap<_, _> = self
                .disks
                .current_sled_disks(sled_id)
                .map(|disk| {
                    (PhysicalDiskUuid::from_untyped_uuid(disk.id), disk)
                })
                .collect();

            // These are the in-service disks as we observed them in the database,
            // during the planning phase
            let database_disks: BTreeMap<_, _> = resources
                .all_disks(DiskFilter::InService)
                .map(|(zpool, disk)| (disk.disk_id, (zpool, disk)))
                .collect();

            // Add any disks that appear in the database, but not the blueprint
            let additions = database_disks
                .iter()
                .filter_map(|(disk_id, (zpool, disk))| {
                    if !blueprint_disks.contains_key(disk_id) {
                        Some(BlueprintPhysicalDiskConfig {
                            identity: disk.disk_identity.clone(),
                            id: disk_id.into_untyped_uuid(),
                            pool_id: **zpool,
                        })
                    } else {
                        None
                    }
                })
                .collect::<Vec<BlueprintPhysicalDiskConfig>>();

            // Remove any disks that appear in the blueprint, but not the database
            let removals: HashSet<PhysicalDiskUuid> = blueprint_disks
                .keys()
                .filter_map(|disk_id| {
                    if !database_disks.contains_key(disk_id) {
                        Some(*disk_id)
                    } else {
                        None
                    }
                })
                .collect();

            (additions, removals)
        };

        if additions.is_empty() && removals.is_empty() {
            return Ok(Ensure::NotNeeded);
        }

        let disks = &mut self.disks.change_sled_disks(sled_id).disks;

        disks.append(&mut additions);
        disks.retain(|config| {
            !removals.contains(&PhysicalDiskUuid::from_untyped_uuid(config.id))
        });

        Ok(Ensure::Added)
>>>>>>> 027aad4c
    }

    pub fn sled_ensure_zone_ntp(
        &mut self,
        sled_id: SledUuid,
    ) -> Result<Ensure, Error> {
        // If there's already an NTP zone on this sled, do nothing.
        let has_ntp = self
            .zones
            .current_sled_zones(sled_id)
            .any(|z| z.config.zone_type.is_ntp());
        if has_ntp {
            return Ok(Ensure::NotNeeded);
        }

        let sled_info = self.sled_resources(sled_id)?;
        let sled_subnet = sled_info.subnet;
        let ip = self.sled_alloc_ip(sled_id)?;
        let ntp_address = SocketAddrV6::new(ip, NTP_PORT, 0, 0);

        // Construct the list of internal DNS servers.
        //
        // It'd be tempting to get this list from the other internal NTP
        // servers but there may not be any of those.  We could also
        // construct this list manually from the set of internal DNS servers
        // actually deployed.  Instead, we take the same approach as RSS:
        // these are at known, fixed addresses relative to the AZ subnet
        // (which itself is a known-prefix parent subnet of the sled subnet).
        let dns_servers =
            get_internal_dns_server_addresses(sled_subnet.net().network());

        // The list of boundary NTP servers is not necessarily stored
        // anywhere (unless there happens to be another internal NTP zone
        // lying around).  Recompute it based on what boundary servers
        // currently exist.
        let ntp_servers = self
            .parent_blueprint
            .all_omicron_zones(BlueprintZoneFilter::All)
            .filter_map(|(_, z)| {
                if matches!(z.zone_type, OmicronZoneType::BoundaryNtp { .. }) {
                    Some(
                        Host::for_zone(Zone::Other(
                            // TODO-cleanup use `TypedUuid` everywhere
                            OmicronZoneUuid::from_untyped_uuid(z.id),
                        ))
                        .fqdn(),
                    )
                } else {
                    None
                }
            })
            .collect();

        let zone = OmicronZoneConfig {
            id: self.rng.zone_rng.next(),
            underlay_address: ip,
            zone_type: OmicronZoneType::InternalNtp {
                address: ntp_address.to_string(),
                ntp_servers,
                dns_servers,
                domain: None,
            },
        };
        let zone = BlueprintZoneConfig {
            config: zone,
            disposition: BlueprintZoneDisposition::InService,
        };

        self.sled_add_zone(sled_id, zone)?;
        Ok(Ensure::Added)
    }

    pub fn sled_ensure_zone_crucible(
        &mut self,
        sled_id: SledUuid,
        zpool_id: ZpoolUuid,
    ) -> Result<Ensure, Error> {
        let pool_name = zpool_id_to_external_name(zpool_id)?;

        // If this sled already has a Crucible zone on this pool, do nothing.
        let has_crucible_on_this_pool =
            self.zones.current_sled_zones(sled_id).any(|z| {
                matches!(
                    &z.config.zone_type,
                    OmicronZoneType::Crucible { dataset, .. }
                    if dataset.pool_name == pool_name
                )
            });
        if has_crucible_on_this_pool {
            return Ok(Ensure::NotNeeded);
        }

        let sled_info = self.sled_resources(sled_id)?;
        if !sled_info.zpools.contains_key(&zpool_id) {
            return Err(Error::Planner(anyhow!(
                "adding crucible zone for sled {:?}: \
                attempted to use unknown zpool {:?}",
                sled_id,
                pool_name
            )));
        }

        let ip = self.sled_alloc_ip(sled_id)?;
        let port = omicron_common::address::CRUCIBLE_PORT;
        let address = SocketAddrV6::new(ip, port, 0, 0).to_string();
        let zone = OmicronZoneConfig {
            id: self.rng.zone_rng.next(),
            underlay_address: ip,
            zone_type: OmicronZoneType::Crucible {
                address,
                dataset: OmicronZoneDataset { pool_name },
            },
        };

        let zone = BlueprintZoneConfig {
            config: zone,
            disposition: BlueprintZoneDisposition::InService,
        };
        self.sled_add_zone(sled_id, zone)?;
        Ok(Ensure::Added)
    }

    /// Return the number of Nexus zones that would be configured to run on the
    /// given sled if this builder generated a blueprint
    ///
    /// This value may change before a blueprint is actually generated if
    /// further changes are made to the builder.
    pub fn sled_num_nexus_zones(&self, sled_id: SledUuid) -> usize {
        self.zones
            .current_sled_zones(sled_id)
            .filter(|z| z.config.zone_type.is_nexus())
            .count()
    }

    pub fn sled_ensure_zone_multiple_nexus(
        &mut self,
        sled_id: SledUuid,
        desired_zone_count: usize,
    ) -> Result<EnsureMultiple, Error> {
        // Whether Nexus should use TLS and what the external DNS servers it
        // should use are currently provided at rack-setup time, and should be
        // consistent across all Nexus instances. We'll assume we can copy them
        // from any other Nexus zone in our parent blueprint.
        //
        // TODO-correctness Once these properties can be changed by a rack
        // operator, this will need more work. At a minimum, if such a change
        // goes through the blueprint system (which seems likely), we'll need to
        // check that we're if this builder is being used to make such a change,
        // that change is also reflected here in a new zone. Perhaps these
        // settings should be part of `Policy` instead?
        let (external_tls, external_dns_servers) = self
            .parent_blueprint
            .all_omicron_zones(BlueprintZoneFilter::All)
            .find_map(|(_, z)| match &z.zone_type {
                OmicronZoneType::Nexus {
                    external_tls,
                    external_dns_servers,
                    ..
                } => Some((*external_tls, external_dns_servers.clone())),
                _ => None,
            })
            .ok_or(Error::NoNexusZonesInParentBlueprint)?;
        self.sled_ensure_zone_multiple_nexus_with_config(
            sled_id,
            desired_zone_count,
            external_tls,
            external_dns_servers,
        )
    }

    pub fn sled_ensure_zone_multiple_nexus_with_config(
        &mut self,
        sled_id: SledUuid,
        desired_zone_count: usize,
        external_tls: bool,
        external_dns_servers: Vec<IpAddr>,
    ) -> Result<EnsureMultiple, Error> {
        // How many Nexus zones do we need to add?
        let nexus_count = self.sled_num_nexus_zones(sled_id);
        let num_nexus_to_add = match desired_zone_count.checked_sub(nexus_count)
        {
            Some(0) => return Ok(EnsureMultiple::NotNeeded),
            Some(n) => n,
            None => {
                return Err(Error::Planner(anyhow!(
                    "removing a Nexus zone not yet supported \
                     (sled {sled_id} has {nexus_count}; \
                     planner wants {desired_zone_count})"
                )));
            }
        };

        for _ in 0..num_nexus_to_add {
            let nexus_id = self.rng.zone_rng.next();
            let external_ip = self
                .available_external_ips
                .next()
                .ok_or(Error::NoExternalServiceIpAvailable)?;

            let nic = {
                let (ip, subnet) = match external_ip {
                    IpAddr::V4(_) => (
                        self.nexus_v4_ips
                            .next()
                            .ok_or(Error::ExhaustedNexusIps)?
                            .into(),
                        IpNet::from(*NEXUS_OPTE_IPV4_SUBNET),
                    ),
                    IpAddr::V6(_) => (
                        self.nexus_v6_ips
                            .next()
                            .ok_or(Error::ExhaustedNexusIps)?
                            .into(),
                        IpNet::from(*NEXUS_OPTE_IPV6_SUBNET),
                    ),
                };
                let mac = self
                    .available_system_macs
                    .next()
                    .ok_or(Error::NoSystemMacAddressAvailable)?;
                NetworkInterface {
                    id: self.rng.network_interface_rng.next(),
                    kind: NetworkInterfaceKind::Service { id: nexus_id },
                    name: format!("nexus-{nexus_id}").parse().unwrap(),
                    ip,
                    mac,
                    subnet,
                    vni: Vni::SERVICES_VNI,
                    primary: true,
                    slot: 0,
                }
            };

            let ip = self.sled_alloc_ip(sled_id)?;
            let port = omicron_common::address::NEXUS_INTERNAL_PORT;
            let internal_address =
                SocketAddrV6::new(ip, port, 0, 0).to_string();
            let zone = OmicronZoneConfig {
                id: nexus_id,
                underlay_address: ip,
                zone_type: OmicronZoneType::Nexus {
                    internal_address,
                    external_ip,
                    nic,
                    external_tls,
                    external_dns_servers: external_dns_servers.clone(),
                },
            };
            let zone = BlueprintZoneConfig {
                config: zone,
                disposition: BlueprintZoneDisposition::InService,
            };
            self.sled_add_zone(sled_id, zone)?;
        }

        Ok(EnsureMultiple::Added(num_nexus_to_add))
    }

    fn sled_add_zone(
        &mut self,
        sled_id: SledUuid,
        zone: BlueprintZoneConfig,
    ) -> Result<(), Error> {
        // Check the sled id and return an appropriate error if it's invalid.
        let _ = self.sled_resources(sled_id)?;

        let sled_zones = self.zones.change_sled_zones(sled_id);
        // A sled should have a small number (< 20) of zones so a linear search
        // should be very fast.
        if sled_zones.zones.iter().any(|z| z.config.id == zone.config.id) {
            return Err(Error::Planner(anyhow!(
                "attempted to add zone that already exists: {}",
                zone.config.id
            )));
        }
        sled_zones.zones.push(zone);
        Ok(())
    }

    /// Returns a newly-allocated underlay address suitable for use by Omicron
    /// zones
    fn sled_alloc_ip(&mut self, sled_id: SledUuid) -> Result<Ipv6Addr, Error> {
        let sled_subnet = self.sled_resources(sled_id)?.subnet;
        let allocator =
            self.sled_ip_allocators.entry(sled_id).or_insert_with(|| {
                let sled_subnet_addr = sled_subnet.net().network();
                let minimum = sled_subnet_addr
                    .saturating_add(u128::from(SLED_RESERVED_ADDRESSES));
                let maximum = sled_subnet_addr
                    .saturating_add(u128::from(CP_SERVICES_RESERVED_ADDRESSES));
                assert!(sled_subnet.net().contains(minimum));
                assert!(sled_subnet.net().contains(maximum));
                let mut allocator = IpAllocator::new(minimum, maximum);

                // We shouldn't need to explicitly reserve the sled's global
                // zone and switch addresses because they should be out of our
                // range, but we do so just to be sure.
                let sled_gz_addr = *get_sled_address(sled_subnet).ip();
                assert!(sled_subnet.net().contains(sled_gz_addr));
                assert!(minimum > sled_gz_addr);
                assert!(maximum > sled_gz_addr);
                let switch_zone_addr = get_switch_zone_address(sled_subnet);
                assert!(sled_subnet.net().contains(switch_zone_addr));
                assert!(minimum > switch_zone_addr);
                assert!(maximum > switch_zone_addr);

                // Record each of the sled's zones' underlay addresses as
                // allocated.
                for z in self.zones.current_sled_zones(sled_id) {
                    allocator.reserve(z.config.underlay_address);
                }

                allocator
            });

        allocator.alloc().ok_or(Error::OutOfAddresses { sled_id })
    }

    fn sled_resources(
        &self,
        sled_id: SledUuid,
    ) -> Result<&SledResources, Error> {
        self.input.sled_resources(&sled_id).ok_or_else(|| {
            Error::Planner(anyhow!(
                "attempted to use sled that is not currently known: {}",
                sled_id
            ))
        })
    }
}

/// Combines a base iterator with an `in_use` set, filtering out any elements
/// that are in the "in_use" set.
///
/// Note that this is a stateful iterator -- i.e. it implements `Iterator`, not
/// `IntoIterator`. That's what we currently need in the planner.
#[derive(Debug)]
pub struct AvailableIterator<'a, T> {
    base: DebugIgnore<Box<dyn Iterator<Item = T> + Send + 'a>>,
    in_use: HashSet<T>,
}

impl<'a, T: Hash + Eq> AvailableIterator<'a, T> {
    /// Creates a new `AvailableIterator` from a base iterator and a set of
    /// elements that are in use.
    pub fn new<I>(base: I, in_use: impl IntoIterator<Item = T>) -> Self
    where
        I: Iterator<Item = T> + Send + 'a,
    {
        let in_use = in_use.into_iter().collect();
        AvailableIterator { base: DebugIgnore(Box::new(base)), in_use }
    }

    /// Returns the in-use set.
    pub fn in_use(&self) -> &HashSet<T> {
        &self.in_use
    }
}

impl<T: Hash + Eq> Iterator for AvailableIterator<'_, T> {
    type Item = T;

    fn next(&mut self) -> Option<T> {
        self.base.find(|item| !self.in_use.contains(item))
    }
}

/// Represents the resources allocated to a sled that is expunged, and needs to
/// be cleaned up as a result.
#[derive(Debug)]
pub struct PendingExpunge {
    sled_id: SledUuid,
    reason: ZoneExpungeReason,
    zones_to_expunge: Vec<OmicronZoneUuid>,
}

impl PendingExpunge {
    /// Returns a comment that can go in the blueprint.
    fn to_comment(&self) -> String {
        let reason = match self.reason {
            ZoneExpungeReason::SledDecommissioned => {
                "sled state is decommissioned"
            }
            ZoneExpungeReason::SledExpunged => "sled policy is expunged",
        };
        format!(
            "sled {} ({reason}): {} zones expunged",
            self.sled_id,
            self.zones_to_expunge.len(),
        )
    }
}

#[derive(Debug)]
struct BlueprintBuilderRng {
    // Have separate RNGs for the different kinds of UUIDs we might add,
    // generated from the main RNG. This is so that e.g. adding a new network
    // interface doesn't alter the blueprint or sled UUID.
    //
    // In the future, when we switch to typed UUIDs, each of these will be
    // associated with a specific `TypedUuidKind`.
    blueprint_rng: UuidRng,
    zone_rng: UuidRng,
    network_interface_rng: UuidRng,
}

impl BlueprintBuilderRng {
    fn new() -> Self {
        Self::new_from_parent(StdRng::from_entropy())
    }

    fn new_from_parent(mut parent: StdRng) -> Self {
        let blueprint_rng = UuidRng::from_parent_rng(&mut parent, "blueprint");
        let zone_rng = UuidRng::from_parent_rng(&mut parent, "zone");
        let network_interface_rng =
            UuidRng::from_parent_rng(&mut parent, "network_interface");

        BlueprintBuilderRng { blueprint_rng, zone_rng, network_interface_rng }
    }

    fn set_seed<H: Hash>(&mut self, seed: H) {
        // Important to add some more bytes here, so that builders with the
        // same seed but different purposes don't end up with the same UUIDs.
        const SEED_EXTRA: &str = "blueprint-builder";
        *self = Self::new_from_parent(typed_rng::from_seed(seed, SEED_EXTRA));
    }
}

/// Helper for working with sets of zones on each sled
///
/// Tracking the set of zones is slightly non-trivial because we need to bump
/// the per-sled generation number iff the zones are changed.  So we need to
/// keep track of whether we've changed the zones relative to the parent
/// blueprint.  We do this by keeping a copy of any [`BlueprintZonesConfig`]
/// that we've changed and a _reference_ to the parent blueprint's zones.  This
/// struct makes it easy for callers iterate over the right set of zones.
struct BlueprintZonesBuilder<'a> {
    changed_zones: BTreeMap<SledUuid, BlueprintZonesConfig>,
    // Temporarily make a clone of the parent blueprint's zones so we can use
    // typed UUIDs everywhere. Once we're done migrating, this `Cow` can be
    // removed.
    parent_zones: Cow<'a, BTreeMap<SledUuid, BlueprintZonesConfig>>,
}

impl<'a> BlueprintZonesBuilder<'a> {
    pub fn new(parent_blueprint: &'a Blueprint) -> BlueprintZonesBuilder {
        BlueprintZonesBuilder {
            changed_zones: BTreeMap::new(),
            parent_zones: Cow::Owned(parent_blueprint.typed_blueprint_zones()),
        }
    }

    /// Returns a mutable reference to a sled's Omicron zones *because* we're
    /// going to change them.  It's essential that the caller _does_ change them
    /// because we will have bumped the generation number and we don't want to
    /// do that if no changes are being made.
    pub fn change_sled_zones(
        &mut self,
        sled_id: SledUuid,
    ) -> &mut BlueprintZonesConfig {
        self.changed_zones.entry(sled_id).or_insert_with(|| {
            if let Some(old_sled_zones) = self.parent_zones.get(&sled_id) {
                BlueprintZonesConfig {
                    generation: old_sled_zones.generation.next(),
                    zones: old_sled_zones.zones.clone(),
                }
            } else {
                // The first generation is reserved to mean the one containing
                // no zones.  See OmicronZonesConfig::INITIAL_GENERATION.  So
                // we start with the next one.
                BlueprintZonesConfig {
                    generation: Generation::new().next(),
                    zones: vec![],
                }
            }
        })
    }

    /// Iterates over the list of Omicron zones currently configured for this
    /// sled in the blueprint that's being built
    pub fn current_sled_zones(
        &self,
        sled_id: SledUuid,
    ) -> Box<dyn Iterator<Item = &BlueprintZoneConfig> + '_> {
        if let Some(sled_zones) = self
            .changed_zones
            .get(&sled_id)
            .or_else(|| self.parent_zones.get(&sled_id))
        {
            Box::new(sled_zones.zones.iter())
        } else {
            Box::new(std::iter::empty())
        }
    }

    /// Produces an owned map of zones for the requested sleds
    pub fn into_zones_map(
        mut self,
        sled_ids: impl Iterator<Item = SledUuid>,
    ) -> BTreeMap<Uuid, BlueprintZonesConfig> {
        sled_ids
            .map(|sled_id| {
                // Start with self.changed_zones, which contains entries for any
                // sled whose zones config is changing in this blueprint.
                let mut zones = self
                    .changed_zones
                    .remove(&sled_id)
                    // If it's not there, use the config from the parent
                    // blueprint.
                    .or_else(|| self.parent_zones.get(&sled_id).cloned())
                    // If it's not there either, then this must be a new sled
                    // and we haven't added any zones to it yet.  Use the
                    // standard initial config.
                    .unwrap_or_else(|| BlueprintZonesConfig {
                        generation: Generation::new(),
                        zones: vec![],
                    });

                zones.sort();

                // TODO-cleanup use `TypedUuid` everywhere
                (sled_id.into_untyped_uuid(), zones)
            })
            .collect()
    }
}

/// Helper for working with sets of disks on each sled
///
/// Tracking the set of disks is slightly non-trivial because we need to bump
/// the per-sled generation number iff the disks are changed.  So we need to
/// keep track of whether we've changed the disks relative to the parent
/// blueprint.  We do this by keeping a copy of any [`BlueprintDisksConfig`]
/// that we've changed and a _reference_ to the parent blueprint's disks.  This
/// struct makes it easy for callers iterate over the right set of disks.
struct BlueprintDisksBuilder<'a> {
    changed_disks: BTreeMap<SledUuid, BlueprintPhysicalDisksConfig>,
    parent_disks: &'a BTreeMap<SledUuid, BlueprintPhysicalDisksConfig>,
}

impl<'a> BlueprintDisksBuilder<'a> {
    pub fn new(parent_blueprint: &'a Blueprint) -> BlueprintDisksBuilder {
        BlueprintDisksBuilder {
            changed_disks: BTreeMap::new(),
            parent_disks: &parent_blueprint.blueprint_disks,
        }
    }

    /// Returns a mutable reference to a sled's Omicron disks *because* we're
    /// going to change them.  It's essential that the caller _does_ change them
    /// because we will have bumped the generation number and we don't want to
    /// do that if no changes are being made.
    pub fn change_sled_disks(
        &mut self,
        sled_id: SledUuid,
    ) -> &mut BlueprintPhysicalDisksConfig {
        self.changed_disks.entry(sled_id).or_insert_with(|| {
            if let Some(old_sled_disks) = self.parent_disks.get(&sled_id) {
                BlueprintPhysicalDisksConfig {
                    generation: old_sled_disks.generation.next(),
                    disks: old_sled_disks.disks.clone(),
                }
            } else {
                // No requests have been sent to the disk previously,
                // we should be able to use the first generation.
                BlueprintPhysicalDisksConfig {
                    generation: Generation::new(),
                    disks: vec![],
                }
            }
        })
    }

    /// Iterates over the list of Omicron disks currently configured for this
    /// sled in the blueprint that's being built
    pub fn current_sled_disks(
        &self,
        sled_id: SledUuid,
    ) -> Box<dyn Iterator<Item = &BlueprintPhysicalDiskConfig> + '_> {
        if let Some(sled_disks) = self
            .changed_disks
            .get(&sled_id)
            .or_else(|| self.parent_disks.get(&sled_id))
        {
            Box::new(sled_disks.disks.iter())
        } else {
            Box::new(std::iter::empty())
        }
    }

    /// Produces an owned map of disks for the requested sleds
    pub fn into_disks_map(
        mut self,
        sled_ids: impl Iterator<Item = SledUuid>,
    ) -> BTreeMap<SledUuid, BlueprintPhysicalDisksConfig> {
        sled_ids
            .map(|sled_id| {
                // Start with self.changed_disks, which contains entries for any
                // sled whose disks config is changing in this blueprint.
                let mut disks = self
                    .changed_disks
                    .remove(&sled_id)
                    // If it's not there, use the config from the parent
                    // blueprint.
                    .or_else(|| self.parent_disks.get(&sled_id).cloned())
                    // If it's not there either, then this must be a new sled
                    // and we haven't added any disks to it yet.  Use the
                    // standard initial config.
                    .unwrap_or_else(|| BlueprintPhysicalDisksConfig {
                        generation: Generation::new(),
                        disks: vec![],
                    });
                disks.disks.sort_unstable_by_key(|d| d.id);

                (sled_id, disks)
            })
            .collect()
    }
}

#[cfg(test)]
pub mod test {
    use super::*;
    use crate::example::example;
    use crate::example::ExampleSystem;
    use crate::system::SledBuilder;
    use expectorate::assert_contents;
    use nexus_types::deployment::BlueprintZoneFilter;
    use omicron_common::address::IpRange;
    use omicron_test_utils::dev::test_setup_log;
    use sled_agent_client::types::{OmicronZoneConfig, OmicronZoneType};
    use std::collections::BTreeSet;
    use test_strategy::proptest;

    pub const DEFAULT_N_SLEDS: usize = 3;

    /// Checks various conditions that should be true for all blueprints
    pub fn verify_blueprint(blueprint: &Blueprint) {
        let mut underlay_ips: BTreeMap<Ipv6Addr, &OmicronZoneConfig> =
            BTreeMap::new();
        for (_, zone) in blueprint.all_omicron_zones(BlueprintZoneFilter::All) {
            if let Some(previous) =
                underlay_ips.insert(zone.underlay_address, zone)
            {
                panic!(
                    "found duplicate underlay IP {} in zones {} and \
                        {}\n\nblueprint: {:#?}",
                    zone.underlay_address, zone.id, previous.id, blueprint
                );
            }
        }
    }

    #[test]
    fn test_initial() {
        // Test creating a blueprint from a collection and verifying that it
        // describes no changes.
        static TEST_NAME: &str = "blueprint_builder_test_initial";
        let logctx = test_setup_log(TEST_NAME);
        let (collection, input) =
            example(&logctx.log, TEST_NAME, DEFAULT_N_SLEDS);
        let blueprint_initial =
            BlueprintBuilder::build_initial_from_collection_seeded(
                &collection,
                Generation::new(),
                Generation::new(),
                input.all_sled_ids(SledFilter::All),
                "the_test",
                TEST_NAME,
            )
            .expect("failed to create initial blueprint");
        verify_blueprint(&blueprint_initial);

        let diff =
            blueprint_initial.diff_since_collection(&collection).unwrap();
        // There are some differences with even a no-op diff between a
        // collection and a blueprint, such as new data being added to
        // blueprints like DNS generation numbers.
        println!(
            "collection -> initial blueprint \
             (expected no non-trivial changes):\n{}",
            diff.display()
        );
        assert_contents(
            "tests/output/blueprint_builder_initial_diff.txt",
            &diff.display().to_string(),
        );
        assert_eq!(diff.sleds_added().len(), 0);
        assert_eq!(diff.sleds_removed().len(), 0);
        assert_eq!(diff.sleds_modified().count(), 0);

        // Test a no-op blueprint.
        let builder = BlueprintBuilder::new_based_on(
            &logctx.log,
            &blueprint_initial,
            &input,
            "test_basic",
        )
        .expect("failed to create builder");
        let blueprint = builder.build();
        verify_blueprint(&blueprint);
        let diff = blueprint.diff_since_blueprint(&blueprint_initial).unwrap();
        println!(
            "initial blueprint -> next blueprint (expected no changes):\n{}",
            diff.display()
        );
        assert_eq!(diff.sleds_added().len(), 0);
        assert_eq!(diff.sleds_removed().len(), 0);
        assert_eq!(diff.sleds_modified().count(), 0);

        logctx.cleanup_successful();
    }

    #[test]
    fn test_basic() {
        static TEST_NAME: &str = "blueprint_builder_test_basic";
        let logctx = test_setup_log(TEST_NAME);
        let mut example =
            ExampleSystem::new(&logctx.log, TEST_NAME, DEFAULT_N_SLEDS);
        let blueprint1 = &example.blueprint;
        verify_blueprint(blueprint1);

        let mut builder = BlueprintBuilder::new_based_on(
            &logctx.log,
            blueprint1,
            &example.input,
            "test_basic",
        )
        .expect("failed to create builder");

        // The example blueprint should have internal NTP zones on all the
        // existing sleds, plus Crucible zones on all pools.  So if we ensure
        // all these zones exist, we should see no change.
        for (sled_id, sled_resources) in
            example.input.all_sled_resources(SledFilter::All)
        {
            builder.sled_ensure_zone_ntp(sled_id).unwrap();
            for pool_id in sled_resources.zpools.keys() {
                builder.sled_ensure_zone_crucible(sled_id, *pool_id).unwrap();
            }
        }

        let blueprint2 = builder.build();
        verify_blueprint(&blueprint2);
        let diff = blueprint2.diff_since_blueprint(&blueprint1).unwrap();
        println!(
            "initial blueprint -> next blueprint (expected no changes):\n{}",
            diff.display()
        );
        assert_eq!(diff.sleds_added().len(), 0);
        assert_eq!(diff.sleds_removed().len(), 0);
        assert_eq!(diff.sleds_modified().count(), 0);

        // The next step is adding these zones to a new sled.
        let new_sled_id = example.sled_rng.next();
        let _ =
            example.system.sled(SledBuilder::new().id(new_sled_id)).unwrap();
        let input = example.system.to_planning_input_builder().unwrap().build();
        let mut builder = BlueprintBuilder::new_based_on(
            &logctx.log,
            &blueprint2,
            &input,
            "test_basic",
        )
        .expect("failed to create builder");
        builder.sled_ensure_zone_ntp(new_sled_id).unwrap();
        // TODO-cleanup use `TypedUuid` everywhere
        let new_sled_resources = input.sled_resources(&new_sled_id).unwrap();
        for pool_id in new_sled_resources.zpools.keys() {
            builder.sled_ensure_zone_crucible(new_sled_id, *pool_id).unwrap();
        }

        let blueprint3 = builder.build();
        verify_blueprint(&blueprint3);
        let diff = blueprint3.diff_since_blueprint(&blueprint2).unwrap();
        println!("expecting new NTP and Crucible zones:\n{}", diff.display());

        // No sleds were changed or removed.
        assert_eq!(diff.sleds_modified().count(), 0);
        assert_eq!(diff.sleds_removed().len(), 0);

        // One sled was added.
        let sleds: Vec<_> = diff.sleds_added().collect();
        assert_eq!(sleds.len(), 1);
        let (sled_id, new_sled_zones) = sleds[0];
        assert_eq!(sled_id, new_sled_id);
        // The generation number should be newer than the initial default.
        assert!(new_sled_zones.generation > Generation::new());

        // All zones' underlay addresses ought to be on the sled's subnet.
        for z in &new_sled_zones.zones {
            assert!(new_sled_resources
                .subnet
                .net()
                .contains(z.config.underlay_address));
        }

        // Check for an NTP zone.  Its sockaddr's IP should also be on the
        // sled's subnet.
        assert!(new_sled_zones.zones.iter().any(|z| {
            if let OmicronZoneType::InternalNtp { address, .. } =
                &z.config.zone_type
            {
                let sockaddr = address.parse::<SocketAddrV6>().unwrap();
                assert!(new_sled_resources
                    .subnet
                    .net()
                    .contains(*sockaddr.ip()));
                true
            } else {
                false
            }
        }));
        let crucible_pool_names = new_sled_zones
            .zones
            .iter()
            .filter_map(|z| {
                if let OmicronZoneType::Crucible { address, dataset } =
                    &z.config.zone_type
                {
                    let sockaddr = address.parse::<SocketAddrV6>().unwrap();
                    let ip = sockaddr.ip();
                    assert!(new_sled_resources.subnet.net().contains(*ip));
                    Some(dataset.pool_name.clone())
                } else {
                    None
                }
            })
            .collect::<BTreeSet<_>>();
        assert_eq!(
            crucible_pool_names,
            new_sled_resources
                .zpools
                .keys()
                .map(|id| { zpool_id_to_external_name(*id).unwrap() })
                .collect()
        );

        logctx.cleanup_successful();
    }

    #[test]
    fn test_add_physical_disks() {
        static TEST_NAME: &str = "blueprint_builder_test_add_physical_disks";
        let logctx = test_setup_log(TEST_NAME);
        let (collection, input) =
            example(&logctx.log, TEST_NAME, DEFAULT_N_SLEDS);

        // We don't care about the DNS versions here.
        let internal_dns_version = Generation::new();
        let external_dns_version = Generation::new();
        let parent = BlueprintBuilder::build_initial_from_collection_seeded(
            &collection,
            internal_dns_version,
            external_dns_version,
            input.all_sled_ids(SledFilter::All),
            "test",
            TEST_NAME,
        )
        .expect("failed to create initial blueprint");

        {
            // We start empty, and can add a disk
            let mut builder = BlueprintBuilder::new_based_on(
                &logctx.log,
                &parent,
                &input,
                "test",
            )
            .expect("failed to create builder");

            assert!(builder.disks.changed_disks.is_empty());
            assert!(builder.disks.parent_disks.is_empty());

            for (sled_id, sled_resources) in
                input.all_sled_resources(SledFilter::InService)
            {
                assert_eq!(
                    builder
                        .sled_ensure_disks(sled_id, &sled_resources)
                        .unwrap(),
                    Ensure::Added,
                );
            }

            assert!(!builder.disks.changed_disks.is_empty());
            assert!(builder.disks.parent_disks.is_empty());
        }

        logctx.cleanup_successful();
    }

    #[test]
    fn test_add_nexus_with_no_existing_nexus_zones() {
        static TEST_NAME: &str =
            "blueprint_builder_test_add_nexus_with_no_existing_nexus_zones";
        let logctx = test_setup_log(TEST_NAME);
        let (mut collection, input) =
            example(&logctx.log, TEST_NAME, DEFAULT_N_SLEDS);

        // We don't care about the DNS versions here.
        let internal_dns_version = Generation::new();
        let external_dns_version = Generation::new();

        // Adding a new Nexus zone currently requires copying settings from an
        // existing Nexus zone. If we remove all Nexus zones from the
        // collection, create a blueprint, then try to add a Nexus zone, it
        // should fail.
        for zones in collection.omicron_zones.values_mut() {
            zones.zones.zones.retain(|z| {
                !matches!(z.zone_type, OmicronZoneType::Nexus { .. })
            });
        }

        let parent = BlueprintBuilder::build_initial_from_collection_seeded(
            &collection,
            internal_dns_version,
            external_dns_version,
            input.all_sled_ids(SledFilter::All),
            "test",
            TEST_NAME,
        )
        .expect("failed to create initial blueprint");

        let mut builder = BlueprintBuilder::new_based_on(
            &logctx.log,
            &parent,
            &input,
            "test",
        )
        .expect("failed to create builder");

        let err = builder
            .sled_ensure_zone_multiple_nexus(
                collection
                    .omicron_zones
                    .keys()
                    .next()
                    .copied()
                    .expect("no sleds present"),
                1,
            )
            .unwrap_err();

        assert!(
            matches!(err, Error::NoNexusZonesInParentBlueprint),
            "unexpected error {err}"
        );

        logctx.cleanup_successful();
    }

    #[test]
    fn test_add_nexus_error_cases() {
        static TEST_NAME: &str = "blueprint_builder_test_add_nexus_error_cases";
        let logctx = test_setup_log(TEST_NAME);
        let (mut collection, input) =
            example(&logctx.log, TEST_NAME, DEFAULT_N_SLEDS);

        // We don't care about the DNS versions here.
        let internal_dns_version = Generation::new();
        let external_dns_version = Generation::new();

        // Remove the Nexus zone from one of the sleds so that
        // `sled_ensure_zone_nexus` can attempt to add a Nexus zone to
        // `sled_id`.
        let sled_id = {
            let mut selected_sled_id = None;
            for (sled_id, zones) in &mut collection.omicron_zones {
                let nzones_before_retain = zones.zones.zones.len();
                zones.zones.zones.retain(|z| {
                    !matches!(z.zone_type, OmicronZoneType::Nexus { .. })
                });
                if zones.zones.zones.len() < nzones_before_retain {
                    selected_sled_id = Some(*sled_id);
                    break;
                }
            }
            selected_sled_id.expect("found no sleds with Nexus zone")
        };

        let parent = BlueprintBuilder::build_initial_from_collection_seeded(
            &collection,
            internal_dns_version,
            external_dns_version,
            input.all_sled_ids(SledFilter::All),
            "test",
            TEST_NAME,
        )
        .expect("failed to create initial blueprint");

        {
            // Attempting to add Nexus to the sled we removed it from (with no
            // other changes to the environment) should succeed.
            let mut builder = BlueprintBuilder::new_based_on(
                &logctx.log,
                &parent,
                &input,
                "test",
            )
            .expect("failed to create builder");
            let added = builder
                .sled_ensure_zone_multiple_nexus(sled_id, 1)
                .expect("failed to ensure nexus zone");

            assert_eq!(added, EnsureMultiple::Added(1));
        }

        {
            // Attempting to add multiple Nexus zones to the sled we removed it
            // from (with no other changes to the environment) should also
            // succeed.
            let mut builder = BlueprintBuilder::new_based_on(
                &logctx.log,
                &parent,
                &input,
                "test",
            )
            .expect("failed to create builder");
            let added = builder
                .sled_ensure_zone_multiple_nexus(sled_id, 3)
                .expect("failed to ensure nexus zone");

            assert_eq!(added, EnsureMultiple::Added(3));
        }

        {
            // Replace the policy's external service IP pool ranges with ranges
            // that are already in use by existing zones. Attempting to add a
            // Nexus with no remaining external IPs should fail.
            let mut used_ip_ranges = Vec::new();
            for (_, z) in parent.all_omicron_zones(BlueprintZoneFilter::All) {
                if let Some(ip) = z
                    .zone_type
                    .external_ip()
                    .expect("failed to check for external IP")
                {
                    used_ip_ranges.push(IpRange::from(ip));
                }
            }
            assert!(!used_ip_ranges.is_empty());
            let input = {
                let mut builder = input.into_builder();
                builder.policy_mut().service_ip_pool_ranges = used_ip_ranges;
                builder.build()
            };

            let mut builder = BlueprintBuilder::new_based_on(
                &logctx.log,
                &parent,
                &input,
                "test",
            )
            .expect("failed to create builder");
            let err = builder
                .sled_ensure_zone_multiple_nexus(sled_id, 1)
                .unwrap_err();

            assert!(
                matches!(err, Error::NoExternalServiceIpAvailable),
                "unexpected error {err}"
            );
        }

        // We're not testing the `ExhaustedNexusIps` error case (where we've run
        // out of Nexus OPTE addresses), because it's fairly diffiult to induce
        // that from outside: we would need to start from a parent blueprint
        // that contained a Nexus instance for every IP in the
        // `NEXUS_OPTE_*_SUBNET`. We could hack around that by creating the
        // `BlueprintBuilder` and mucking with its internals, but that doesn't
        // seem like a particularly useful test either.

        logctx.cleanup_successful();
    }

    #[test]
    fn test_invalid_parent_blueprint_two_zones_with_same_external_ip() {
        static TEST_NAME: &str =
            "blueprint_builder_test_invalid_parent_blueprint_\
             two_zones_with_same_external_ip";
        let logctx = test_setup_log(TEST_NAME);
        let (mut collection, input) =
            example(&logctx.log, TEST_NAME, DEFAULT_N_SLEDS);

        // We should fail if the parent blueprint claims to contain two
        // zones with the same external IP. Skim through the zones, copy the
        // external IP from one Nexus zone, then assign it to a later Nexus
        // zone.
        let mut found_second_nexus_zone = false;
        let mut nexus_external_ip = None;

        'outer: for zones in collection.omicron_zones.values_mut() {
            for z in zones.zones.zones.iter_mut() {
                if let OmicronZoneType::Nexus { external_ip, .. } =
                    &mut z.zone_type
                {
                    if let Some(ip) = nexus_external_ip {
                        *external_ip = ip;
                        found_second_nexus_zone = true;
                        break 'outer;
                    } else {
                        nexus_external_ip = Some(*external_ip);
                        continue 'outer;
                    }
                }
            }
        }
        assert!(found_second_nexus_zone, "only one Nexus zone present?");

        let parent = BlueprintBuilder::build_initial_from_collection_seeded(
            &collection,
            Generation::new(),
            Generation::new(),
            input.all_sled_ids(SledFilter::All),
            "test",
            TEST_NAME,
        )
        .unwrap();

        match BlueprintBuilder::new_based_on(
            &logctx.log,
            &parent,
            &input,
            "test",
        ) {
            Ok(_) => panic!("unexpected success"),
            Err(err) => assert!(
                err.to_string().contains("duplicate external IP"),
                "unexpected error: {err:#}"
            ),
        };

        logctx.cleanup_successful();
    }

    #[test]
    fn test_invalid_parent_blueprint_two_nexus_zones_with_same_nic_ip() {
        static TEST_NAME: &str =
            "blueprint_builder_test_invalid_parent_blueprint_\
             two_nexus_zones_with_same_nic_ip";
        let logctx = test_setup_log(TEST_NAME);
        let (mut collection, input) =
            example(&logctx.log, TEST_NAME, DEFAULT_N_SLEDS);

        // We should fail if the parent blueprint claims to contain two
        // Nexus zones with the same NIC IP. Skim through the zones, copy
        // the NIC IP from one Nexus zone, then assign it to a later
        // Nexus zone.
        let mut found_second_nexus_zone = false;
        let mut nexus_nic_ip = None;

        'outer: for zones in collection.omicron_zones.values_mut() {
            for z in zones.zones.zones.iter_mut() {
                if let OmicronZoneType::Nexus { nic, .. } = &mut z.zone_type {
                    if let Some(ip) = nexus_nic_ip {
                        nic.ip = ip;
                        found_second_nexus_zone = true;
                        break 'outer;
                    } else {
                        nexus_nic_ip = Some(nic.ip);
                        continue 'outer;
                    }
                }
            }
        }
        assert!(found_second_nexus_zone, "only one Nexus zone present?");

        let parent = BlueprintBuilder::build_initial_from_collection_seeded(
            &collection,
            Generation::new(),
            Generation::new(),
            input.all_sled_ids(SledFilter::All),
            "test",
            TEST_NAME,
        )
        .unwrap();

        match BlueprintBuilder::new_based_on(
            &logctx.log,
            &parent,
            &input,
            "test",
        ) {
            Ok(_) => panic!("unexpected success"),
            Err(err) => assert!(
                err.to_string().contains("duplicate Nexus NIC IP"),
                "unexpected error: {err:#}"
            ),
        };

        logctx.cleanup_successful();
    }

    #[test]
    fn test_invalid_parent_blueprint_two_zones_with_same_vnic_mac() {
        static TEST_NAME: &str =
            "blueprint_builder_test_invalid_parent_blueprint_\
             two_zones_with_same_vnic_mac";
        let logctx = test_setup_log(TEST_NAME);
        let (mut collection, input) =
            example(&logctx.log, TEST_NAME, DEFAULT_N_SLEDS);

        // We should fail if the parent blueprint claims to contain two
        // zones with the same service vNIC MAC address. Skim through the
        // zones, copy the NIC MAC from one Nexus zone, then assign it to a
        // later Nexus zone.
        let mut found_second_nexus_zone = false;
        let mut nexus_nic_mac = None;

        'outer: for zones in collection.omicron_zones.values_mut() {
            for z in zones.zones.zones.iter_mut() {
                if let OmicronZoneType::Nexus { nic, .. } = &mut z.zone_type {
                    if let Some(mac) = nexus_nic_mac {
                        nic.mac = mac;
                        found_second_nexus_zone = true;
                        break 'outer;
                    } else {
                        nexus_nic_mac = Some(nic.mac);
                        continue 'outer;
                    }
                }
            }
        }
        assert!(found_second_nexus_zone, "only one Nexus zone present?");

        let parent = BlueprintBuilder::build_initial_from_collection_seeded(
            &collection,
            Generation::new(),
            Generation::new(),
            input.all_sled_ids(SledFilter::All),
            "test",
            TEST_NAME,
        )
        .unwrap();

        match BlueprintBuilder::new_based_on(
            &logctx.log,
            &parent,
            &input,
            "test",
        ) {
            Ok(_) => panic!("unexpected success"),
            Err(err) => assert!(
                err.to_string().contains("duplicate service vNIC MAC"),
                "unexpected error: {err:#}"
            ),
        };

        logctx.cleanup_successful();
    }

    /// Test that `AvailableIterator` correctly filters out items that are in
    /// use.
    #[proptest]
    fn test_available_iterator(items: HashSet<(i32, bool)>) {
        let mut in_use_map = HashSet::new();
        let mut expected_available = Vec::new();
        let items: Vec<_> = items
            .into_iter()
            .map(|(item, in_use)| {
                if in_use {
                    in_use_map.insert(item);
                } else {
                    expected_available.push(item);
                }
                item
            })
            .collect();

        let available = AvailableIterator::new(items.into_iter(), in_use_map);
        let actual_available = available.collect::<Vec<_>>();

        assert_eq!(
            expected_available, actual_available,
            "available items match"
        );
    }
}<|MERGE_RESOLUTION|>--- conflicted
+++ resolved
@@ -46,10 +46,7 @@
 use omicron_common::api::internal::shared::NetworkInterfaceKind;
 use omicron_uuid_kinds::GenericUuid;
 use omicron_uuid_kinds::OmicronZoneUuid;
-<<<<<<< HEAD
-=======
 use omicron_uuid_kinds::PhysicalDiskUuid;
->>>>>>> 027aad4c
 use omicron_uuid_kinds::SledUuid;
 use omicron_uuid_kinds::ZpoolUuid;
 use rand::rngs::StdRng;
@@ -58,6 +55,7 @@
 use slog::Logger;
 use std::borrow::Cow;
 use std::collections::BTreeMap;
+use std::collections::HashMap;
 use std::collections::HashSet;
 use std::hash::Hash;
 use std::net::IpAddr;
@@ -300,24 +298,17 @@
         // `parent_blueprint`, we cannot reuse resources in a case where we
         // remove a zone that used a resource and then add another zone that
         // wants the same kind of resource. That is mostly fine, but see
-        // the comment immediately below this block.
+        // the additional comment below.
 
         let mut existing_nexus_v4_ips: HashSet<Ipv4Addr> = HashSet::new();
         let mut existing_nexus_v6_ips: HashSet<Ipv6Addr> = HashSet::new();
         let mut used_external_ips: HashSet<IpAddr> = HashSet::new();
         let mut used_macs: HashSet<MacAddr> = HashSet::new();
 
-        // XXX: the below comment is wrong, be more careful here. Need separate
-        // filters for internal and external IPs! Also need a test for this.
-        //
         // Note: we're iterating over *all* omicron zones here, including
         // expunged ones. For now, we don't unassign a resource from an
         // expunged sled/zone and reassign it to a different zone in the same
         // blueprint. (This can happen across successive blueprints, though.)
-        //
-        // Note, however, that we may want to reassign external IPs for
-        // external DNS zones within a single blueprint, but we're not solving
-        // that problem at the moment.
 
         for (_, z) in
             parent_blueprint.all_blueprint_zones(BlueprintZoneFilter::All)
@@ -342,7 +333,23 @@
                 }
             }
 
-            // Externally reachable services have external IPs and vNICs.
+            // Externally reachable services have external IPs and vNICs. This
+            // includes:
+            //
+            // 1. Everything that the planning input says is currently assigned
+            //    an external IP, including zones that the parent blueprint
+            //    says should not be externally reachable (actual state of the
+            //    world).
+            // 2. Everything that the parent blueprint says should be
+            //    externally reachable (aspirational state).
+            //
+            // At the moment, we don't attempt to reassign an external resource
+            // within the same blueprint.
+            //
+            // Note, however, that in the future we may want to reassign
+            // external IPs for external DNS zones within a single blueprint.
+            // But we're not solving that problem at the moment.
+
             if z.disposition
                 .matches(BlueprintZoneFilter::ShouldBeExternallyReachable)
             {
@@ -449,7 +456,6 @@
         self.comments.push(String::from(comment));
     }
 
-<<<<<<< HEAD
     /// Builds a list of zones that are:
     ///
     /// * not *currently* expunged from the given sled
@@ -526,7 +532,8 @@
         self.comment(pending_expunge.to_comment());
 
         Ok(())
-=======
+    }
+
     /// Ensures that the blueprint contains disks for a sled which already
     /// exists in the database.
     ///
@@ -600,7 +607,6 @@
         });
 
         Ok(Ensure::Added)
->>>>>>> 027aad4c
     }
 
     pub fn sled_ensure_zone_ntp(
@@ -930,6 +936,91 @@
             ))
         })
     }
+}
+
+/// Builds a map of resources that either the planning input or the parent
+/// blueprint says are in-use.
+fn build_external_in_use_map<T: Clone + Hash + Eq>(
+    parent_blueprint: &Blueprint,
+    input_map: &BTreeMap<OmicronZoneUuid, T>,
+    accessor: impl Fn(&OmicronZoneConfig) -> Option<T>,
+) -> Result<HashMap<T, ResourceInUseDetails>, Error> {
+    // The basic table is, for each resource:
+    //
+    // ```
+    //    in blueprint?     in input_map?    result
+    //  yes, reachable          yes          in use
+    //  yes, non-reachable      yes          in use      [1]
+    //         no               yes        in use, warn  [2]
+    //  yes, reachable           no          in use      [3]
+    //  yes, non-reachable       no         not in use
+    //         no                no         not in use   [4]
+    // ```
+    //
+    // "in blueprint?" means whether that resource is allocated to a zone
+    // that's described in the blueprint (desired state). "reachable" is
+    // defined by the `ShouldBeExternallyReachable` filter.
+    //
+    // "in input_map?" means whether that resource is allocated to a zone
+    // that's described in the planning input (actual state).
+    //
+    // [1]: This is a zone that the executor will aim to remove external
+    //      resources for. However, it is *currently* in use, and we can't just
+    //      pave over and reallocate its resources.
+    // [2]: This should never happen. The blueprint is meant to be a complete
+    //      description of the state. This is a bug -- warn about it (and maybe
+    //      consider erroring out?)
+    // [3]: This is a zone that the executor will aim to add external resources
+    //      for. We consider it to be in use.
+    // [4]: This resource will never be considered in the below code.
+    //
+    // There are also some error cases:
+    //
+    // 1. Two zones in the input map are using the same resource.
+    // 2. Two zones in the blueprint are using the same resource.
+    // 3. For the same zone, the blueprint and the input map disagree on what
+    //    resource is allocated to them.
+    //
+    // Case 3 is potentially migration of a zone to a different resource --
+    // this is not supported at the moment.
+    //
+    // So, how do we go about actually implementing this table? We'll perform
+    // two loops: one over the input map and one over the parent blueprint.
+
+    let mut in_use: HashMap<T, ResourceInUseDetails> = HashMap::new();
+
+    for (zone_id, resource) in input_map {
+        let details = in_use.entry(resource.clone()).or_default();
+        if details.in_input_map {
+            // Error case 1: two zones in the input map are using the same
+            // resource.
+            return Err(Error::Planner(anyhow!(
+                "in input map, zone {} and zone {} are using the same resource: {:?}",
+                zone_id,
+                zone_id,
+                resource,
+            )));
+        }
+        in_use.insert(
+            resource.clone(),
+            ResourceInUseDetails {
+                in_input_map: true,
+                allocated_to_zone: None,
+            },
+        );
+    }
+
+    Ok(in_use)
+}
+
+/// Describes why a resource is currently marked in use.
+///
+/// The `Default` is only for construction -- the in-use map should always have
+/// non-default values.
+#[derive(Debug, Default)]
+struct ResourceInUseDetails {
+    in_input_map: bool,
+    allocated_to_zone: OmicronZoneUuid,
 }
 
 /// Combines a base iterator with an `in_use` set, filtering out any elements
