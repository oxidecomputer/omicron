// This Source Code Form is subject to the terms of the Mozilla Public
// License, v. 2.0. If a copy of the MPL was not distributed with this
// file, You can obtain one at https://mozilla.org/MPL/2.0/.

//! Low-level facility for generating Blueprints

use crate::ip_allocator::IpAllocator;
use anyhow::anyhow;
use anyhow::bail;
use internal_dns::config::Host;
use internal_dns::config::ZoneVariant;
use ipnet::IpAdd;
use nexus_config::NUM_INITIAL_RESERVED_IP_ADDRESSES;
use nexus_inventory::now_db_precision;
use nexus_types::deployment::Blueprint;
use nexus_types::deployment::NetworkInterface;
use nexus_types::deployment::NetworkInterfaceKind;
use nexus_types::deployment::OmicronZoneConfig;
use nexus_types::deployment::OmicronZoneDataset;
use nexus_types::deployment::OmicronZoneType;
use nexus_types::deployment::OmicronZonesConfig;
use nexus_types::deployment::Policy;
use nexus_types::deployment::SledResources;
use nexus_types::deployment::ZpoolName;
use nexus_types::inventory::Collection;
use omicron_common::address::get_internal_dns_server_addresses;
use omicron_common::address::get_sled_address;
use omicron_common::address::get_switch_zone_address;
use omicron_common::address::CP_SERVICES_RESERVED_ADDRESSES;
use omicron_common::address::NEXUS_OPTE_IPV4_SUBNET;
use omicron_common::address::NEXUS_OPTE_IPV6_SUBNET;
use omicron_common::address::NTP_PORT;
use omicron_common::address::SLED_RESERVED_ADDRESSES;
use omicron_common::api::external::Generation;
use omicron_common::api::external::IpNet;
use omicron_common::api::external::MacAddr;
use omicron_common::api::external::Vni;
use slog::o;
use slog::Logger;
use std::collections::BTreeMap;
use std::collections::BTreeSet;
use std::collections::HashSet;
use std::net::IpAddr;
use std::net::Ipv4Addr;
use std::net::Ipv6Addr;
use std::net::SocketAddrV6;
use thiserror::Error;
use uuid::Uuid;

/// Errors encountered while assembling blueprints
#[derive(Debug, Error)]
pub enum Error {
    #[error("sled {sled_id}: ran out of available addresses for sled")]
    OutOfAddresses { sled_id: Uuid },
    #[error("no Nexus zones exist in parent blueprint")]
    NoNexusZonesInParentBlueprint,
    #[error("no external service IP addresses are available")]
    NoExternalServiceIpAvailable,
    #[error("no system MAC addresses are available")]
    NoSystemMacAddressAvailable,
    #[error("exhausted available Nexus IP addresses")]
    ExhaustedNexusIps,
    #[error("programming error in planner")]
    Planner(#[from] anyhow::Error),
}

/// Describes whether an idempotent "ensure" operation resulted in action taken
/// or no action was necessary
#[derive(Debug, Clone, Copy, Eq, PartialEq)]
pub enum Ensure {
    /// action was taken
    Added,
    /// no action was necessary
    NotNeeded,
}

/// Describes whether an idempotent "ensure" operation resulted in multiple
/// actions taken or no action was necessary
#[derive(Debug, Clone, Copy, Eq, PartialEq)]
pub enum EnsureMultiple {
    /// action was taken, and multiple items were added
    Added(usize),
    /// no action was necessary
    NotNeeded,
}

/// Helper for assembling a blueprint
///
/// There are two basic ways to assemble a new blueprint:
///
/// 1. Build one directly from a collection.  Such blueprints have no parent
///    blueprint.  They are not customizable.  Use
///    [`BlueprintBuilder::build_initial_from_collection`] for this.  This would
///    generally only be used once in the lifetime of a rack, to assemble the
///    first blueprint.
///
/// 2. Build one _from_ another blueprint, called the "parent", making changes
///    as desired.  Use [`BlueprintBuilder::new_based_on`] for this.  Once the
///    new blueprint is created, there is no dependency on the parent one.
///    However, the new blueprint can only be made the system's target if its
///    parent is the current target.
pub struct BlueprintBuilder<'a> {
    #[allow(dead_code)]
    log: Logger,

    /// previous blueprint, on which this one will be based
    parent_blueprint: &'a Blueprint,
    internal_dns_version: Generation,

    // These fields are used to allocate resources from sleds.
    policy: &'a Policy,
    sled_ip_allocators: BTreeMap<Uuid, IpAllocator>,

    // These fields will become part of the final blueprint.  See the
    // corresponding fields in `Blueprint`.
    zones: BlueprintZones<'a>,
    zones_in_service: BTreeSet<Uuid>,
    creator: String,
    comments: Vec<String>,

    // These fields mirror how RSS chooses addresses for zone NICs.
    nexus_v4_ips: Box<dyn Iterator<Item = Ipv4Addr> + Send>,
    nexus_v6_ips: Box<dyn Iterator<Item = Ipv6Addr> + Send>,

    // Iterator of available external IPs for service zones
    available_external_ips: Box<dyn Iterator<Item = IpAddr> + Send + 'a>,

    // Iterator of available MAC addresses in the system address range
    available_system_macs: Box<dyn Iterator<Item = MacAddr>>,
}

impl<'a> BlueprintBuilder<'a> {
    /// Directly construct a `Blueprint` from the contents of a particular
    /// collection (representing no changes from the collection state)
    pub fn build_initial_from_collection(
        collection: &'a Collection,
        internal_dns_version: Generation,
        policy: &'a Policy,
        creator: &str,
    ) -> Result<Blueprint, Error> {
        let omicron_zones = policy
            .sleds
            .keys()
            .map(|sled_id| {
                let mut zones = collection
                    .omicron_zones
                    .get(sled_id)
                    .map(|z| z.zones.clone())
                    .ok_or_else(|| {
                        // We should not find a sled that's supposed to be
                        // in-service but is not part of the inventory.  It's
                        // not that that can't ever happen.  This could happen
                        // when a sled is first being added to the system.  Of
                        // course it could also happen if this sled agent failed
                        // our inventory request.  But this is the initial
                        // blueprint (so this shouldn't be the "add sled" case)
                        // and we want to get it right (so we don't want to
                        // leave out sleds whose sled agent happened to be down
                        // when we tried to do this).  The operator (or, more
                        // likely, a support person) will have to sort out
                        // what's going on if this happens.
                        Error::Planner(anyhow!(
                            "building initial blueprint: sled {:?} is \
                            supposed to be in service but has no zones \
                            in inventory",
                            sled_id
                        ))
                    })?;

                // This is not strictly necessary.  But for testing, it's
                // helpful for things to be in sorted order.
                zones.zones.sort_by_key(|zone| zone.id);

                Ok((*sled_id, zones))
            })
            .collect::<Result<_, Error>>()?;
        let zones_in_service =
            collection.all_omicron_zones().map(|z| z.id).collect();
        Ok(Blueprint {
            id: Uuid::new_v4(),
            omicron_zones,
            zones_in_service,
            parent_blueprint_id: None,
            internal_dns_version,
            time_created: now_db_precision(),
            creator: creator.to_owned(),
            comment: format!("from collection {}", collection.id),
        })
    }

    /// Construct a new `BlueprintBuilder` based on a previous blueprint,
    /// starting with no changes from that state
    pub fn new_based_on(
        log: &Logger,
        parent_blueprint: &'a Blueprint,
        internal_dns_version: Generation,
        policy: &'a Policy,
        creator: &str,
    ) -> anyhow::Result<BlueprintBuilder<'a>> {
        let log = log.new(o!(
            "component" => "BlueprintBuilder",
            "parent_id" => parent_blueprint.id.to_string(),
        ));

        // Scan through the parent blueprint and build several sets of "used
        // resources". When adding new control plane zones to a sled, we may
        // need to allocate new resources to that zone. However, allocation at
        // this point is entirely optimistic and theoretical: our caller may
        // discard the blueprint we create without ever making it the new
        // target, or it might be an arbitrarily long time before it becomes the
        // target. We need to be able to make allocation decisions that we
        // expect the blueprint executor to be able to realize successfully if
        // and when we become the target, but we cannot _actually_ perform
        // resource allocation.
        //
        // To do this, we look at our parent blueprint's used resources, and
        // then choose new resources that aren't already in use (if possible; if
        // we need to allocate a new resource and the parent blueprint appears
        // to be using all the resources of that kind, our blueprint generation
        // will fail).
        //
        // For example, RSS assigns Nexus NIC IPs by stepping through a list of
        // addresses based on `NEXUS_OPTE_IPVx_SUBNET` (as in the iterators
        // below). We use the same list of addresses, but additionally need to
        // filter out the existing IPs for any Nexus instances that already
        // exist.
        //
        // Note that by building these iterators up front based on
        // `parent_blueprint`, we cannot reuse resources in a case where we
        // remove a zone that used a resource and then add another zone that
        // wants the same kind of resource. We don't support zone removal yet,
        // but expect this to be okay: we don't anticipate removal and addition
        // to frequently be combined into the exact same blueprint, particularly
        // in a way that expects the addition to reuse resources from the
        // removal; we won't want to attempt to reuse resources from a zone
        // until we know it's been fully removed.
        let mut existing_nexus_v4_ips: HashSet<Ipv4Addr> = HashSet::new();
        let mut existing_nexus_v6_ips: HashSet<Ipv6Addr> = HashSet::new();
        let mut used_external_ips: HashSet<IpAddr> = HashSet::new();
        let mut used_macs: HashSet<MacAddr> = HashSet::new();

        for (_, z) in parent_blueprint.all_omicron_zones() {
            if let OmicronZoneType::Nexus { nic, .. } = &z.zone_type {
                match nic.ip {
                    IpAddr::V4(ip) => {
                        if !existing_nexus_v4_ips.insert(ip) {
                            bail!("duplicate Nexus NIC IP: {ip}");
                        }
                    }
                    IpAddr::V6(ip) => {
                        if !existing_nexus_v6_ips.insert(ip) {
                            bail!("duplicate Nexus NIC IP: {ip}");
                        }
                    }
                }
            }
            if let Some(external_ip) = z.zone_type.external_ip()? {
                if !used_external_ips.insert(external_ip) {
                    bail!("duplicate external IP: {external_ip}");
                }
            }
            if let Some(nic) = z.zone_type.service_vnic() {
                if !used_macs.insert(nic.mac) {
                    bail!("duplicate service vNIC MAC: {}", nic.mac);
                }
            }
        }

        // TODO-performance Building these iterators as "walk through the list
        // and skip anything we've used already" is fine as long as we're
        // talking about a small number of resources (e.g., single-digit number
        // of Nexus instances), but wouldn't be ideal if we have many resources
        // we need to skip. We could do something smarter here based on the sets
        // of used resources we built above if needed.
        let nexus_v4_ips = Box::new(
            NEXUS_OPTE_IPV4_SUBNET
                .0
                .iter()
                .skip(NUM_INITIAL_RESERVED_IP_ADDRESSES)
                .filter(move |ip| !existing_nexus_v4_ips.contains(ip)),
        );
        let nexus_v6_ips = Box::new(
            NEXUS_OPTE_IPV6_SUBNET
                .0
                .iter()
                .skip(NUM_INITIAL_RESERVED_IP_ADDRESSES)
                .filter(move |ip| !existing_nexus_v6_ips.contains(ip)),
        );
        let available_external_ips = Box::new(
            policy
                .service_ip_pool_ranges
                .iter()
                .flat_map(|r| r.iter())
                .filter(move |ip| !used_external_ips.contains(ip)),
        );
        let available_system_macs = Box::new(
            MacAddr::iter_system().filter(move |mac| !used_macs.contains(mac)),
        );

        Ok(BlueprintBuilder {
            log,
            parent_blueprint,
            internal_dns_version,
            policy,
            sled_ip_allocators: BTreeMap::new(),
            zones: BlueprintZones::new(parent_blueprint),
            zones_in_service: parent_blueprint.zones_in_service.clone(),
            creator: creator.to_owned(),
            comments: Vec::new(),
            nexus_v4_ips,
            nexus_v6_ips,
            available_external_ips,
            available_system_macs,
        })
    }

    /// Assemble a final [`Blueprint`] based on the contents of the builder
    pub fn build(self) -> Blueprint {
        // Collect the Omicron zones config for each in-service sled.
        let omicron_zones =
            self.zones.into_omicron_zones(self.policy.sleds.keys().copied());
        Blueprint {
            id: Uuid::new_v4(),
            omicron_zones,
            zones_in_service: self.zones_in_service,
            parent_blueprint_id: Some(self.parent_blueprint.id),
            internal_dns_version: self.internal_dns_version,
            time_created: now_db_precision(),
            creator: self.creator,
            comment: self.comments.join(", "),
        }
    }

    /// Sets the blueprints "comment"
    ///
    /// This is a short human-readable string summarizing the changes reflected
    /// in the blueprint.  This is only intended for debugging.
    pub fn comment<S>(&mut self, comment: S)
    where
        String: From<S>,
    {
        self.comments.push(String::from(comment));
    }

    pub fn sled_ensure_zone_ntp(
        &mut self,
        sled_id: Uuid,
    ) -> Result<Ensure, Error> {
        // If there's already an NTP zone on this sled, do nothing.
        let has_ntp = self
            .zones
            .current_sled_zones(sled_id)
            .any(|z| z.zone_type.is_ntp());
        if has_ntp {
            return Ok(Ensure::NotNeeded);
        }

        let sled_info = self.sled_resources(sled_id)?;
        let sled_subnet = sled_info.subnet;
        let ip = self.sled_alloc_ip(sled_id)?;
        let ntp_address = SocketAddrV6::new(ip, NTP_PORT, 0, 0);

        // Construct the list of internal DNS servers.
        //
        // It'd be tempting to get this list from the other internal NTP
        // servers but there may not be any of those.  We could also
        // construct this list manually from the set of internal DNS servers
        // actually deployed.  Instead, we take the same approach as RSS:
        // these are at known, fixed addresses relative to the AZ subnet
        // (which itself is a known-prefix parent subnet of the sled subnet).
        let dns_servers =
            get_internal_dns_server_addresses(sled_subnet.net().network());

        // The list of boundary NTP servers is not necessarily stored
        // anywhere (unless there happens to be another internal NTP zone
        // lying around).  Recompute it based on what boundary servers
        // currently exist.
        let ntp_servers = self
            .parent_blueprint
            .all_omicron_zones()
            .filter_map(|(_, z)| {
                if matches!(z.zone_type, OmicronZoneType::BoundaryNtp { .. }) {
                    Some(Host::for_zone(z.id, ZoneVariant::Other).fqdn())
                } else {
                    None
                }
            })
            .collect();

        let zone = OmicronZoneConfig {
            id: Uuid::new_v4(),
            underlay_address: ip,
            zone_type: OmicronZoneType::InternalNtp {
                address: ntp_address.to_string(),
                ntp_servers,
                dns_servers,
                domain: None,
            },
        };

        self.sled_add_zone(sled_id, zone)?;
        Ok(Ensure::Added)
    }

    pub fn sled_ensure_zone_crucible(
        &mut self,
        sled_id: Uuid,
        pool_name: ZpoolName,
    ) -> Result<Ensure, Error> {
        // If this sled already has a Crucible zone on this pool, do nothing.
        let has_crucible_on_this_pool =
            self.zones.current_sled_zones(sled_id).any(|z| {
                matches!(
                    &z.zone_type,
                    OmicronZoneType::Crucible { dataset, .. }
                    if dataset.pool_name == pool_name
                )
            });
        if has_crucible_on_this_pool {
            return Ok(Ensure::NotNeeded);
        }

        let sled_info = self.sled_resources(sled_id)?;
        if !sled_info.zpools.contains(&pool_name) {
            return Err(Error::Planner(anyhow!(
                "adding crucible zone for sled {:?}: \
                attempted to use unknown zpool {:?}",
                sled_id,
                pool_name
            )));
        }

        let ip = self.sled_alloc_ip(sled_id)?;
        let port = omicron_common::address::CRUCIBLE_PORT;
        let address = SocketAddrV6::new(ip, port, 0, 0).to_string();
        let zone = OmicronZoneConfig {
            id: Uuid::new_v4(),
            underlay_address: ip,
            zone_type: OmicronZoneType::Crucible {
                address,
                dataset: OmicronZoneDataset { pool_name },
            },
        };
        self.sled_add_zone(sled_id, zone)?;
        Ok(Ensure::Added)
    }

    /// Return the number of Nexus zones that would be configured to run on the
    /// given sled if this builder generated a blueprint
    ///
    /// This value may change before a blueprint is actually generated if
    /// further changes are made to the builder.
    pub fn sled_num_nexus_zones(&self, sled_id: Uuid) -> usize {
        self.zones
            .current_sled_zones(sled_id)
            .filter(|z| z.zone_type.is_nexus())
            .count()
    }

    pub fn sled_ensure_zone_multiple_nexus(
        &mut self,
        sled_id: Uuid,
        desired_zone_count: usize,
    ) -> Result<EnsureMultiple, Error> {
        // Whether Nexus should use TLS and what the external DNS servers it
        // should use are currently provided at rack-setup time, and should be
        // consistent across all Nexus instances. We'll assume we can copy them
        // from any other Nexus zone in our parent blueprint.
        //
        // TODO-correctness Once these properties can be changed by a rack
        // operator, this will need more work. At a minimum, if such a change
        // goes through the blueprint system (which seems likely), we'll need to
        // check that we're if this builder is being used to make such a change,
        // that change is also reflected here in a new zone. Perhaps these
        // settings should be part of `Policy` instead?
        let (external_tls, external_dns_servers) = self
            .parent_blueprint
            .omicron_zones
            .values()
            .find_map(|sled_zones| {
                sled_zones.zones.iter().find_map(|z| match &z.zone_type {
                    OmicronZoneType::Nexus {
                        external_tls,
                        external_dns_servers,
                        ..
                    } => Some((*external_tls, external_dns_servers.clone())),
                    _ => None,
                })
            })
            .ok_or(Error::NoNexusZonesInParentBlueprint)?;
        self.sled_ensure_zone_multiple_nexus_with_config(
            sled_id,
            desired_zone_count,
            external_tls,
            external_dns_servers,
        )
    }

    pub fn sled_ensure_zone_multiple_nexus_with_config(
        &mut self,
        sled_id: Uuid,
        desired_zone_count: usize,
        external_tls: bool,
        external_dns_servers: Vec<IpAddr>,
    ) -> Result<EnsureMultiple, Error> {
        // How many Nexus zones do we need to add?
        let nexus_count = self.sled_num_nexus_zones(sled_id);
        let num_nexus_to_add = match desired_zone_count.checked_sub(nexus_count)
        {
            Some(0) => return Ok(EnsureMultiple::NotNeeded),
            Some(n) => n,
            None => {
                return Err(Error::Planner(anyhow!(
                    "removing a Nexus zone not yet supported \
                     (sled {sled_id} has {nexus_count}; \
                     planner wants {desired_zone_count})"
                )));
            }
        };

        for _ in 0..num_nexus_to_add {
            let nexus_id = Uuid::new_v4();
            let external_ip = self
                .available_external_ips
                .next()
                .ok_or(Error::NoExternalServiceIpAvailable)?;

            let nic = {
                let (ip, subnet) = match external_ip {
                    IpAddr::V4(_) => (
                        self.nexus_v4_ips
                            .next()
                            .ok_or(Error::ExhaustedNexusIps)?
                            .into(),
                        IpNet::from(*NEXUS_OPTE_IPV4_SUBNET).into(),
                    ),
                    IpAddr::V6(_) => (
                        self.nexus_v6_ips
                            .next()
                            .ok_or(Error::ExhaustedNexusIps)?
                            .into(),
                        IpNet::from(*NEXUS_OPTE_IPV6_SUBNET).into(),
                    ),
                };
                let mac = self
                    .available_system_macs
                    .next()
                    .ok_or(Error::NoSystemMacAddressAvailable)?;
                NetworkInterface {
                    id: Uuid::new_v4(),
                    kind: NetworkInterfaceKind::Service(nexus_id),
                    name: format!("nexus-{nexus_id}").parse().unwrap(),
                    ip,
                    mac,
                    subnet,
                    vni: Vni::SERVICES_VNI,
                    primary: true,
                    slot: 0,
                }
            };

            let ip = self.sled_alloc_ip(sled_id)?;
            let port = omicron_common::address::NEXUS_INTERNAL_PORT;
            let internal_address =
                SocketAddrV6::new(ip, port, 0, 0).to_string();
            let zone = OmicronZoneConfig {
                id: nexus_id,
                underlay_address: ip,
                zone_type: OmicronZoneType::Nexus {
                    internal_address,
                    external_ip,
                    nic,
                    external_tls,
                    external_dns_servers: external_dns_servers.clone(),
                },
            };
            self.sled_add_zone(sled_id, zone)?;
        }

        Ok(EnsureMultiple::Added(num_nexus_to_add))
    }

    fn sled_add_zone(
        &mut self,
        sled_id: Uuid,
        zone: OmicronZoneConfig,
    ) -> Result<(), Error> {
        // Check the sled id and return an appropriate error if it's invalid.
        let _ = self.sled_resources(sled_id)?;

        if !self.zones_in_service.insert(zone.id) {
            return Err(Error::Planner(anyhow!(
                "attempted to add zone that already exists: {}",
                zone.id
            )));
        }

        let sled_zones = self.zones.change_sled_zones(sled_id);
        sled_zones.zones.push(zone);
        Ok(())
    }

    /// Returns a newly-allocated underlay address suitable for use by Omicron
    /// zones
    fn sled_alloc_ip(&mut self, sled_id: Uuid) -> Result<Ipv6Addr, Error> {
        let sled_subnet = self.sled_resources(sled_id)?.subnet;
        let allocator =
            self.sled_ip_allocators.entry(sled_id).or_insert_with(|| {
                let sled_subnet_addr = sled_subnet.net().network();
                let minimum = sled_subnet_addr
                    .saturating_add(u128::from(SLED_RESERVED_ADDRESSES));
                let maximum = sled_subnet_addr
                    .saturating_add(u128::from(CP_SERVICES_RESERVED_ADDRESSES));
                assert!(sled_subnet.net().contains(minimum));
                assert!(sled_subnet.net().contains(maximum));
                let mut allocator = IpAllocator::new(minimum, maximum);

                // We shouldn't need to explicitly reserve the sled's global
                // zone and switch addresses because they should be out of our
                // range, but we do so just to be sure.
                let sled_gz_addr = *get_sled_address(sled_subnet).ip();
                assert!(sled_subnet.net().contains(sled_gz_addr));
                assert!(minimum > sled_gz_addr);
                assert!(maximum > sled_gz_addr);
                let switch_zone_addr = get_switch_zone_address(sled_subnet);
                assert!(sled_subnet.net().contains(switch_zone_addr));
                assert!(minimum > switch_zone_addr);
                assert!(maximum > switch_zone_addr);

                // Record each of the sled's zones' underlay addresses as
                // allocated.
                for z in self.zones.current_sled_zones(sled_id) {
                    allocator.reserve(z.underlay_address);
                }

                allocator
            });

        allocator.alloc().ok_or(Error::OutOfAddresses { sled_id })
    }

    fn sled_resources(&self, sled_id: Uuid) -> Result<&SledResources, Error> {
        self.policy.sleds.get(&sled_id).ok_or_else(|| {
            Error::Planner(anyhow!(
                "attempted to use sled that is not in service: {}",
                sled_id
            ))
        })
    }
}

/// Helper for working with sets of zones on each sled
///
/// Tracking the set of zones is slightly non-trivial because we need to bump
/// the per-sled generation number iff the zones are changed.  So we need to
/// keep track of whether we've changed the zones relative to the parent
/// blueprint.  We do this by keeping a copy of any `OmicronZonesConfig` that
/// we've changed and a _reference_ to the parent blueprint's zones.  This
/// struct makes it easy for callers iterate over the right set of zones.
struct BlueprintZones<'a> {
    changed_zones: BTreeMap<Uuid, OmicronZonesConfig>,
    parent_zones: &'a BTreeMap<Uuid, OmicronZonesConfig>,
}

impl<'a> BlueprintZones<'a> {
    pub fn new(parent_blueprint: &'a Blueprint) -> BlueprintZones {
        BlueprintZones {
            changed_zones: BTreeMap::new(),
            parent_zones: &parent_blueprint.omicron_zones,
        }
    }

    /// Returns a mutable reference to a sled's Omicron zones *because* we're
    /// going to change them.  It's essential that the caller _does_ change them
    /// because we will have bumped the generation number and we don't want to
    /// do that if no changes are being made.
    pub fn change_sled_zones(
        &mut self,
        sled_id: Uuid,
    ) -> &mut OmicronZonesConfig {
        self.changed_zones.entry(sled_id).or_insert_with(|| {
            if let Some(old_sled_zones) = self.parent_zones.get(&sled_id) {
                OmicronZonesConfig {
                    generation: old_sled_zones.generation.next(),
                    zones: old_sled_zones.zones.clone(),
                }
            } else {
                // The first generation is reserved to mean the one
                // containing no zones.  See
                // OMICRON_ZONES_CONFIG_INITIAL_GENERATION.  So we start
                // with the next one.
                OmicronZonesConfig {
                    generation: Generation::new().next(),
                    zones: vec![],
                }
            }
        })
    }

    /// Iterates over the list of Omicron zones currently configured for this
    /// sled in the blueprint that's being built
    pub fn current_sled_zones(
        &self,
        sled_id: Uuid,
    ) -> Box<dyn Iterator<Item = &OmicronZoneConfig> + '_> {
        if let Some(sled_zones) = self
            .changed_zones
            .get(&sled_id)
            .or_else(|| self.parent_zones.get(&sled_id))
        {
            Box::new(sled_zones.zones.iter())
        } else {
            Box::new(std::iter::empty())
        }
    }

    /// Produces an owned map of zones for the requested sleds
    pub fn into_omicron_zones(
        mut self,
        sled_ids: impl Iterator<Item = Uuid>,
    ) -> BTreeMap<Uuid, OmicronZonesConfig> {
        sled_ids
            .map(|sled_id| {
                // Start with self.changed_zones, which contains entries for any
                // sled whose zones config is changing in this blueprint.
                let mut zones = self
                    .changed_zones
                    .remove(&sled_id)
                    // If it's not there, use the config from the parent
                    // blueprint.
                    .or_else(|| self.parent_zones.get(&sled_id).cloned())
                    // If it's not there either, then this must be a new sled
                    // and we haven't added any zones to it yet.  Use the
                    // standard initial config.
                    .unwrap_or_else(|| OmicronZonesConfig {
                        generation: Generation::new(),
                        zones: vec![],
                    });

                // This is not strictly necessary.  But for testing, it's
                // helpful for things to be in sorted order.
                zones.zones.sort_by_key(|zone| zone.id);

                (sled_id, zones)
            })
            .collect()
    }
}

#[cfg(test)]
pub mod test {
    use super::*;
    use crate::system::SledBuilder;
    use crate::system::SystemDescription;
    use omicron_common::address::IpRange;
<<<<<<< HEAD
=======
    use omicron_common::address::Ipv4Range;
    use omicron_common::address::Ipv6Subnet;
    use omicron_common::address::SLED_PREFIX;
    use omicron_common::api::external::ByteCount;
    use omicron_test_utils::dev::test_setup_log;
>>>>>>> 6a0d1af4
    use sled_agent_client::types::{
        OmicronZoneConfig, OmicronZoneType, OmicronZonesConfig,
    };

    pub const DEFAULT_N_SLEDS: usize = 3;

    pub struct ExampleSystem {
        pub system: SystemDescription,
        pub policy: Policy,
        pub collection: Collection,
        pub blueprint: Blueprint,
    }

    impl ExampleSystem {
        pub fn new(nsleds: usize) -> ExampleSystem {
            let mut system = SystemDescription::new();
            let sled_ids: Vec<_> =
                (0..nsleds).map(|_| Uuid::new_v4()).collect();
            for sled_id in &sled_ids {
                let _ = system.sled(SledBuilder::new().id(*sled_id)).unwrap();
            }

            let policy = system.to_policy().expect("failed to make policy");
            let mut inventory_builder = system
                .to_collection_builder()
                .expect("failed to build collection");

            // For each sled, have it report 0 zones in the initial inventory.
            // This will enable us to build a blueprint from the initial
            // inventory, which we can then use to build new blueprints.
            for sled_id in &sled_ids {
                inventory_builder
                    .found_sled_omicron_zones(
                        "fake sled agent",
                        *sled_id,
                        OmicronZonesConfig {
                            generation: Generation::new(),
                            zones: vec![],
                        },
                    )
                    .expect("recording Omicron zones");
            }

            let empty_zone_inventory = inventory_builder.build();
            let initial_blueprint =
                BlueprintBuilder::build_initial_from_collection(
                    &empty_zone_inventory,
                    Generation::new(),
                    &policy,
                    "test suite",
                )
                .unwrap();

            // Now make a blueprint and collection with some zones on each sled.
            let mut builder = BlueprintBuilder::new_based_on(
                &initial_blueprint,
                Generation::new(),
                &policy,
                "test suite",
            )
            .unwrap();
            for (sled_id, sled_resources) in &policy.sleds {
                let _ = builder.sled_ensure_zone_ntp(*sled_id).unwrap();
                let _ = builder
                    .sled_ensure_zone_multiple_nexus_with_config(
                        *sled_id,
                        1,
                        false,
                        vec![],
                    )
                    .unwrap();
                for pool_name in &sled_resources.zpools {
                    let _ = builder
                        .sled_ensure_zone_crucible(*sled_id, pool_name.clone())
                        .unwrap();
                }
            }

            let blueprint = builder.build();
            let mut builder = system
                .to_collection_builder()
                .expect("failed to build collection");

            for sled_id in blueprint.sleds() {
                let Some(zones) = blueprint.omicron_zones.get(&sled_id) else {
                    continue;
                };
                builder
                    .found_sled_omicron_zones(
                        "fake sled agent",
                        sled_id,
                        zones.clone(),
                    )
                    .unwrap();
            }

            ExampleSystem {
                system,
                policy,
                collection: builder.build(),
                blueprint,
            }
        }
    }

    /// Returns a collection and policy describing a pretty simple system.
    ///
    /// `n_sleds` is the number of sleds supported. Currently, this value can
    /// be anywhere between 0 and 5. (More can be added in the future if
    /// necessary.)
    pub fn example(nsleds: usize) -> (Collection, Policy) {
        let example = ExampleSystem::new(nsleds);
        (example.collection, example.policy)
    }

    /// Checks various conditions that should be true for all blueprints
    pub fn verify_blueprint(blueprint: &Blueprint) {
        let mut underlay_ips: BTreeMap<Ipv6Addr, &OmicronZoneConfig> =
            BTreeMap::new();
        for sled_zones in blueprint.omicron_zones.values() {
            for zone in &sled_zones.zones {
                if let Some(previous) =
                    underlay_ips.insert(zone.underlay_address, zone)
                {
                    panic!(
                        "found duplicate underlay IP {} in zones {} and \
                        {}\n\nblueprint: {:#?}",
                        zone.underlay_address, zone.id, previous.id, blueprint
                    );
                }
            }
        }
    }

    #[test]
    fn test_initial() {
        // Test creating a blueprint from a collection and verifying that it
        // describes no changes.
        let logctx = test_setup_log("blueprint_builder_test_initial");
        let (collection, policy) = example(DEFAULT_N_SLEDS);
        let blueprint_initial =
            BlueprintBuilder::build_initial_from_collection(
                &collection,
                Generation::new(),
                &policy,
                "the_test",
            )
            .expect("failed to create initial blueprint");
        verify_blueprint(&blueprint_initial);

        // Since collections don't include what was in service, we have to
        // provide that ourselves.  For our purposes though we don't care.
        let zones_in_service = blueprint_initial.zones_in_service.clone();
        let diff = blueprint_initial
            .diff_sleds_from_collection(&collection, &zones_in_service);
        println!(
            "collection -> initial blueprint (expected no changes):\n{}",
            diff
        );
        assert_eq!(diff.sleds_added().count(), 0);
        assert_eq!(diff.sleds_removed().count(), 0);
        assert_eq!(diff.sleds_changed().count(), 0);

        // Test a no-op blueprint.
        let builder = BlueprintBuilder::new_based_on(
            &logctx.log,
            &blueprint_initial,
            Generation::new(),
            &policy,
            "test_basic",
        )
        .expect("failed to create builder");
        let blueprint = builder.build();
        verify_blueprint(&blueprint);
        let diff = blueprint_initial.diff_sleds(&blueprint);
        println!(
            "initial blueprint -> next blueprint (expected no changes):\n{}",
            diff
        );
        assert_eq!(diff.sleds_added().count(), 0);
        assert_eq!(diff.sleds_removed().count(), 0);
        assert_eq!(diff.sleds_changed().count(), 0);

        logctx.cleanup_successful();
    }

    #[test]
    fn test_basic() {
<<<<<<< HEAD
        let mut example = ExampleSystem::new(DEFAULT_N_SLEDS);
        let blueprint1 = &example.blueprint;
        verify_blueprint(blueprint1);

        let mut builder = BlueprintBuilder::new_based_on(
            blueprint1,
=======
        let logctx = test_setup_log("blueprint_builder_test_basic");
        let (collection, mut policy) = example(DEFAULT_N_SLEDS);
        let blueprint1 = BlueprintBuilder::build_initial_from_collection(
            &collection,
            Generation::new(),
            &policy,
            "the_test",
        )
        .expect("failed to create initial blueprint");
        verify_blueprint(&blueprint1);

        let mut builder = BlueprintBuilder::new_based_on(
            &logctx.log,
            &blueprint1,
>>>>>>> 6a0d1af4
            Generation::new(),
            &example.policy,
            "test_basic",
        )
        .expect("failed to create builder");

        // The example blueprint should have internal NTP zones on all the
        // existing sleds, plus Crucible zones on all pools.  So if we ensure
        // all these zones exist, we should see no change.
        for (sled_id, sled_resources) in &example.policy.sleds {
            builder.sled_ensure_zone_ntp(*sled_id).unwrap();
            for pool_name in &sled_resources.zpools {
                builder
                    .sled_ensure_zone_crucible(*sled_id, pool_name.clone())
                    .unwrap();
            }
        }

        let blueprint2 = builder.build();
        verify_blueprint(&blueprint2);
        let diff = blueprint1.diff_sleds(&blueprint2);
        println!(
            "initial blueprint -> next blueprint (expected no changes):\n{}",
            diff
        );
        assert_eq!(diff.sleds_added().count(), 0);
        assert_eq!(diff.sleds_removed().count(), 0);
        assert_eq!(diff.sleds_changed().count(), 0);

        // The next step is adding these zones to a new sled.
        let new_sled_id = Uuid::new_v4();
        let _ =
            example.system.sled(SledBuilder::new().id(new_sled_id)).unwrap();
        let policy = example.system.to_policy().unwrap();
        let mut builder = BlueprintBuilder::new_based_on(
            &logctx.log,
            &blueprint2,
            Generation::new(),
            &policy,
            "test_basic",
        )
        .expect("failed to create builder");
        builder.sled_ensure_zone_ntp(new_sled_id).unwrap();
        let new_sled_resources = policy.sleds.get(&new_sled_id).unwrap();
        for pool_name in &new_sled_resources.zpools {
            builder
                .sled_ensure_zone_crucible(new_sled_id, pool_name.clone())
                .unwrap();
        }

        let blueprint3 = builder.build();
        verify_blueprint(&blueprint3);
        let diff = blueprint2.diff_sleds(&blueprint3);
        println!("expecting new NTP and Crucible zones:\n{}", diff);

        // No sleds were changed or removed.
        assert_eq!(diff.sleds_changed().count(), 0);
        assert_eq!(diff.sleds_removed().count(), 0);

        // One sled was added.
        let sleds: Vec<_> = diff.sleds_added().collect();
        assert_eq!(sleds.len(), 1);
        let (sled_id, new_sled_zones) = sleds[0];
        assert_eq!(sled_id, new_sled_id);
        // The generation number should be newer than the initial default.
        assert!(new_sled_zones.generation > Generation::new());

        // All zones' underlay addresses ought to be on the sled's subnet.
        for z in &new_sled_zones.zones {
            assert!(new_sled_resources
                .subnet
                .net()
                .contains(z.underlay_address));
        }

        // Check for an NTP zone.  Its sockaddr's IP should also be on the
        // sled's subnet.
        assert!(new_sled_zones.zones.iter().any(|z| {
            if let OmicronZoneType::InternalNtp { address, .. } = &z.zone_type {
                let sockaddr = address.parse::<SocketAddrV6>().unwrap();
                assert!(new_sled_resources
                    .subnet
                    .net()
                    .contains(*sockaddr.ip()));
                true
            } else {
                false
            }
        }));
        let crucible_pool_names = new_sled_zones
            .zones
            .iter()
            .filter_map(|z| {
                if let OmicronZoneType::Crucible { address, dataset } =
                    &z.zone_type
                {
                    let sockaddr = address.parse::<SocketAddrV6>().unwrap();
                    let ip = sockaddr.ip();
                    assert!(new_sled_resources.subnet.net().contains(*ip));
                    Some(dataset.pool_name.clone())
                } else {
                    None
                }
            })
            .collect::<BTreeSet<_>>();
        assert_eq!(crucible_pool_names, new_sled_resources.zpools);

        logctx.cleanup_successful();
    }

    #[test]
    fn test_add_nexus_with_no_existing_nexus_zones() {
        let logctx = test_setup_log(
            "blueprint_builder_test_add_nexus_with_no_existing_nexus_zones",
        );
        let (mut collection, policy) = example(DEFAULT_N_SLEDS);

        // We don't care about the internal DNS version here.
        let internal_dns_version = Generation::new();

        // Adding a new Nexus zone currently requires copying settings from an
        // existing Nexus zone. If we remove all Nexus zones from the
        // collection, create a blueprint, then try to add a Nexus zone, it
        // should fail.
        for zones in collection.omicron_zones.values_mut() {
            zones.zones.zones.retain(|z| {
                !matches!(z.zone_type, OmicronZoneType::Nexus { .. })
            });
        }

        let parent = BlueprintBuilder::build_initial_from_collection(
            &collection,
            internal_dns_version,
            &policy,
            "test",
        )
        .expect("failed to create initial blueprint");

        let mut builder = BlueprintBuilder::new_based_on(
            &logctx.log,
            &parent,
            internal_dns_version,
            &policy,
            "test",
        )
        .expect("failed to create builder");

        let err = builder
            .sled_ensure_zone_multiple_nexus(
                collection
                    .omicron_zones
                    .keys()
                    .next()
                    .copied()
                    .expect("no sleds present"),
                1,
            )
            .unwrap_err();

        assert!(
            matches!(err, Error::NoNexusZonesInParentBlueprint),
            "unexpected error {err}"
        );

        logctx.cleanup_successful();
    }

    #[test]
    fn test_add_nexus_error_cases() {
        let logctx =
            test_setup_log("blueprint_builder_test_add_nexus_error_cases");
        let (mut collection, policy) = example(DEFAULT_N_SLEDS);

        // We don't care about the internal DNS version here.
        let internal_dns_version = Generation::new();

        // Remove the Nexus zone from one of the sleds so that
        // `sled_ensure_zone_nexus` can attempt to add a Nexus zone to
        // `sled_id`.
        let sled_id = {
            let mut selected_sled_id = None;
            for (sled_id, zones) in &mut collection.omicron_zones {
                let nzones_before_retain = zones.zones.zones.len();
                zones.zones.zones.retain(|z| {
                    !matches!(z.zone_type, OmicronZoneType::Nexus { .. })
                });
                if zones.zones.zones.len() < nzones_before_retain {
                    selected_sled_id = Some(*sled_id);
                    break;
                }
            }
            selected_sled_id.expect("found no sleds with Nexus zone")
        };

        let parent = BlueprintBuilder::build_initial_from_collection(
            &collection,
            Generation::new(),
            &policy,
            "test",
        )
        .expect("failed to create initial blueprint");

        {
            // Attempting to add Nexus to the sled we removed it from (with no
            // other changes to the environment) should succeed.
            let mut builder = BlueprintBuilder::new_based_on(
                &logctx.log,
                &parent,
                internal_dns_version,
                &policy,
                "test",
            )
            .expect("failed to create builder");
            let added = builder
                .sled_ensure_zone_multiple_nexus(sled_id, 1)
                .expect("failed to ensure nexus zone");

            assert_eq!(added, EnsureMultiple::Added(1));
        }

        {
            // Attempting to add multiple Nexus zones to the sled we removed it
            // from (with no other changes to the environment) should also
            // succeed.
            let mut builder = BlueprintBuilder::new_based_on(
                &logctx.log,
                &parent,
                internal_dns_version,
                &policy,
                "test",
            )
            .expect("failed to create builder");
            let added = builder
                .sled_ensure_zone_multiple_nexus(sled_id, 3)
                .expect("failed to ensure nexus zone");

            assert_eq!(added, EnsureMultiple::Added(3));
        }

        {
            // Replace the policy's external service IP pool ranges with ranges
            // that are already in use by existing zones. Attempting to add a
            // Nexus with no remaining external IPs should fail.
            let mut policy = policy.clone();
            let mut used_ip_ranges = Vec::new();
            for (_, z) in parent.all_omicron_zones() {
                if let Some(ip) = z
                    .zone_type
                    .external_ip()
                    .expect("failed to check for external IP")
                {
                    used_ip_ranges.push(IpRange::from(ip));
                }
            }
            assert!(!used_ip_ranges.is_empty());
            policy.service_ip_pool_ranges = used_ip_ranges;

            let mut builder = BlueprintBuilder::new_based_on(
                &logctx.log,
                &parent,
                internal_dns_version,
                &policy,
                "test",
            )
            .expect("failed to create builder");
            let err = builder
                .sled_ensure_zone_multiple_nexus(sled_id, 1)
                .unwrap_err();

            assert!(
                matches!(err, Error::NoExternalServiceIpAvailable),
                "unexpected error {err}"
            );
        }

        // We're not testing the `ExhaustedNexusIps` error case (where we've run
        // out of Nexus OPTE addresses), because it's fairly diffiult to induce
        // that from outside: we would need to start from a parent blueprint
        // that contained a Nexus instance for every IP in the
        // `NEXUS_OPTE_*_SUBNET`. We could hack around that by creating the
        // `BlueprintBuilder` and mucking with its internals, but that doesn't
        // seem like a particularly useful test either.

        logctx.cleanup_successful();
    }

    #[test]
    fn test_invalid_parent_blueprint_two_zones_with_same_external_ip() {
        let logctx = test_setup_log(
            "blueprint_builder_test_invalid_parent_blueprint_\
             two_zones_with_same_external_ip",
        );
        let (mut collection, policy) = example(DEFAULT_N_SLEDS);

        // We should fail if the parent blueprint claims to contain two
        // zones with the same external IP. Skim through the zones, copy the
        // external IP from one Nexus zone, then assign it to a later Nexus
        // zone.
        let mut found_second_nexus_zone = false;
        let mut nexus_external_ip = None;

        'outer: for zones in collection.omicron_zones.values_mut() {
            for z in zones.zones.zones.iter_mut() {
                if let OmicronZoneType::Nexus { external_ip, .. } =
                    &mut z.zone_type
                {
                    if let Some(ip) = nexus_external_ip {
                        *external_ip = ip;
                        found_second_nexus_zone = true;
                        break 'outer;
                    } else {
                        nexus_external_ip = Some(*external_ip);
                        continue 'outer;
                    }
                }
            }
        }
        assert!(found_second_nexus_zone, "only one Nexus zone present?");

        let parent = BlueprintBuilder::build_initial_from_collection(
            &collection,
            Generation::new(),
            &policy,
            "test",
        )
        .unwrap();

        match BlueprintBuilder::new_based_on(
            &logctx.log,
            &parent,
            Generation::new(),
            &policy,
            "test",
        ) {
            Ok(_) => panic!("unexpected success"),
            Err(err) => assert!(
                err.to_string().contains("duplicate external IP"),
                "unexpected error: {err:#}"
            ),
        };

        logctx.cleanup_successful();
    }

    #[test]
    fn test_invalid_parent_blueprint_two_nexus_zones_with_same_nic_ip() {
        let logctx = test_setup_log(
            "blueprint_builder_test_invalid_parent_blueprint_\
             two_nexus_zones_with_same_nic_ip",
        );
        let (mut collection, policy) = example(DEFAULT_N_SLEDS);

        // We should fail if the parent blueprint claims to contain two
        // Nexus zones with the same NIC IP. Skim through the zones, copy
        // the NIC IP from one Nexus zone, then assign it to a later
        // Nexus zone.
        let mut found_second_nexus_zone = false;
        let mut nexus_nic_ip = None;

        'outer: for zones in collection.omicron_zones.values_mut() {
            for z in zones.zones.zones.iter_mut() {
                if let OmicronZoneType::Nexus { nic, .. } = &mut z.zone_type {
                    if let Some(ip) = nexus_nic_ip {
                        nic.ip = ip;
                        found_second_nexus_zone = true;
                        break 'outer;
                    } else {
                        nexus_nic_ip = Some(nic.ip);
                        continue 'outer;
                    }
                }
            }
        }
        assert!(found_second_nexus_zone, "only one Nexus zone present?");

        let parent = BlueprintBuilder::build_initial_from_collection(
            &collection,
            Generation::new(),
            &policy,
            "test",
        )
        .unwrap();

        match BlueprintBuilder::new_based_on(
            &logctx.log,
            &parent,
            Generation::new(),
            &policy,
            "test",
        ) {
            Ok(_) => panic!("unexpected success"),
            Err(err) => assert!(
                err.to_string().contains("duplicate Nexus NIC IP"),
                "unexpected error: {err:#}"
            ),
        };

        logctx.cleanup_successful();
    }

    #[test]
    fn test_invalid_parent_blueprint_two_zones_with_same_vnic_mac() {
        let logctx = test_setup_log(
            "blueprint_builder_test_invalid_parent_blueprint_\
             two_zones_with_same_vnic_mac",
        );
        let (mut collection, policy) = example(DEFAULT_N_SLEDS);

        // We should fail if the parent blueprint claims to contain two
        // zones with the same service vNIC MAC address. Skim through the
        // zones, copy the NIC MAC from one Nexus zone, then assign it to a
        // later Nexus zone.
        let mut found_second_nexus_zone = false;
        let mut nexus_nic_mac = None;

        'outer: for zones in collection.omicron_zones.values_mut() {
            for z in zones.zones.zones.iter_mut() {
                if let OmicronZoneType::Nexus { nic, .. } = &mut z.zone_type {
                    if let Some(mac) = nexus_nic_mac {
                        nic.mac = mac;
                        found_second_nexus_zone = true;
                        break 'outer;
                    } else {
                        nexus_nic_mac = Some(nic.mac);
                        continue 'outer;
                    }
                }
            }
        }
        assert!(found_second_nexus_zone, "only one Nexus zone present?");

        let parent = BlueprintBuilder::build_initial_from_collection(
            &collection,
            Generation::new(),
            &policy,
            "test",
        )
        .unwrap();

        match BlueprintBuilder::new_based_on(
            &logctx.log,
            &parent,
            Generation::new(),
            &policy,
            "test",
        ) {
            Ok(_) => panic!("unexpected success"),
            Err(err) => assert!(
                err.to_string().contains("duplicate service vNIC MAC"),
                "unexpected error: {err:#}"
            ),
        };

        logctx.cleanup_successful();
    }
}<|MERGE_RESOLUTION|>--- conflicted
+++ resolved
@@ -753,14 +753,7 @@
     use crate::system::SledBuilder;
     use crate::system::SystemDescription;
     use omicron_common::address::IpRange;
-<<<<<<< HEAD
-=======
-    use omicron_common::address::Ipv4Range;
-    use omicron_common::address::Ipv6Subnet;
-    use omicron_common::address::SLED_PREFIX;
-    use omicron_common::api::external::ByteCount;
     use omicron_test_utils::dev::test_setup_log;
->>>>>>> 6a0d1af4
     use sled_agent_client::types::{
         OmicronZoneConfig, OmicronZoneType, OmicronZonesConfig,
     };
@@ -775,7 +768,7 @@
     }
 
     impl ExampleSystem {
-        pub fn new(nsleds: usize) -> ExampleSystem {
+        pub fn new(log: &slog::Logger, nsleds: usize) -> ExampleSystem {
             let mut system = SystemDescription::new();
             let sled_ids: Vec<_> =
                 (0..nsleds).map(|_| Uuid::new_v4()).collect();
@@ -816,6 +809,7 @@
 
             // Now make a blueprint and collection with some zones on each sled.
             let mut builder = BlueprintBuilder::new_based_on(
+                &log,
                 &initial_blueprint,
                 Generation::new(),
                 &policy,
@@ -871,8 +865,8 @@
     /// `n_sleds` is the number of sleds supported. Currently, this value can
     /// be anywhere between 0 and 5. (More can be added in the future if
     /// necessary.)
-    pub fn example(nsleds: usize) -> (Collection, Policy) {
-        let example = ExampleSystem::new(nsleds);
+    pub fn example(log: &slog::Logger, nsleds: usize) -> (Collection, Policy) {
+        let example = ExampleSystem::new(log, nsleds);
         (example.collection, example.policy)
     }
 
@@ -900,7 +894,7 @@
         // Test creating a blueprint from a collection and verifying that it
         // describes no changes.
         let logctx = test_setup_log("blueprint_builder_test_initial");
-        let (collection, policy) = example(DEFAULT_N_SLEDS);
+        let (collection, policy) = example(&logctx.log, DEFAULT_N_SLEDS);
         let blueprint_initial =
             BlueprintBuilder::build_initial_from_collection(
                 &collection,
@@ -949,29 +943,14 @@
 
     #[test]
     fn test_basic() {
-<<<<<<< HEAD
-        let mut example = ExampleSystem::new(DEFAULT_N_SLEDS);
+        let logctx = test_setup_log("blueprint_builder_test_basic");
+        let mut example = ExampleSystem::new(&logctx.log, DEFAULT_N_SLEDS);
         let blueprint1 = &example.blueprint;
         verify_blueprint(blueprint1);
 
         let mut builder = BlueprintBuilder::new_based_on(
+            &logctx.log,
             blueprint1,
-=======
-        let logctx = test_setup_log("blueprint_builder_test_basic");
-        let (collection, mut policy) = example(DEFAULT_N_SLEDS);
-        let blueprint1 = BlueprintBuilder::build_initial_from_collection(
-            &collection,
-            Generation::new(),
-            &policy,
-            "the_test",
-        )
-        .expect("failed to create initial blueprint");
-        verify_blueprint(&blueprint1);
-
-        let mut builder = BlueprintBuilder::new_based_on(
-            &logctx.log,
-            &blueprint1,
->>>>>>> 6a0d1af4
             Generation::new(),
             &example.policy,
             "test_basic",
@@ -1087,7 +1066,7 @@
         let logctx = test_setup_log(
             "blueprint_builder_test_add_nexus_with_no_existing_nexus_zones",
         );
-        let (mut collection, policy) = example(DEFAULT_N_SLEDS);
+        let (mut collection, policy) = example(&logctx.log, DEFAULT_N_SLEDS);
 
         // We don't care about the internal DNS version here.
         let internal_dns_version = Generation::new();
@@ -1143,7 +1122,7 @@
     fn test_add_nexus_error_cases() {
         let logctx =
             test_setup_log("blueprint_builder_test_add_nexus_error_cases");
-        let (mut collection, policy) = example(DEFAULT_N_SLEDS);
+        let (mut collection, policy) = example(&logctx.log, DEFAULT_N_SLEDS);
 
         // We don't care about the internal DNS version here.
         let internal_dns_version = Generation::new();
@@ -1264,7 +1243,7 @@
             "blueprint_builder_test_invalid_parent_blueprint_\
              two_zones_with_same_external_ip",
         );
-        let (mut collection, policy) = example(DEFAULT_N_SLEDS);
+        let (mut collection, policy) = example(&logctx.log, DEFAULT_N_SLEDS);
 
         // We should fail if the parent blueprint claims to contain two
         // zones with the same external IP. Skim through the zones, copy the
@@ -1322,7 +1301,7 @@
             "blueprint_builder_test_invalid_parent_blueprint_\
              two_nexus_zones_with_same_nic_ip",
         );
-        let (mut collection, policy) = example(DEFAULT_N_SLEDS);
+        let (mut collection, policy) = example(&logctx.log, DEFAULT_N_SLEDS);
 
         // We should fail if the parent blueprint claims to contain two
         // Nexus zones with the same NIC IP. Skim through the zones, copy
@@ -1378,7 +1357,7 @@
             "blueprint_builder_test_invalid_parent_blueprint_\
              two_zones_with_same_vnic_mac",
         );
-        let (mut collection, policy) = example(DEFAULT_N_SLEDS);
+        let (mut collection, policy) = example(&logctx.log, DEFAULT_N_SLEDS);
 
         // We should fail if the parent blueprint claims to contain two
         // zones with the same service vNIC MAC address. Skim through the
