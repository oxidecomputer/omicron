--- conflicted
+++ resolved
@@ -2301,33 +2301,41 @@
     fn lookup_current_nexus_image(
         &self,
     ) -> Result<BlueprintZoneImageSource, Error> {
-        // Look up the active Nexus zone in the blueprint to get its image
-        if let Some(image) = self
-            .blueprint
-            .parent_blueprint()
-            .all_omicron_zones(BlueprintZoneDisposition::is_in_service)
-            .find_map(|(_, blueprint_zone)| {
-                if self.input.active_nexus_zones().contains(&blueprint_zone.id)
-                {
-                    Some(blueprint_zone.image_source.clone())
-                } else {
-                    None
+        // Look up the active Nexus zone in the blueprint to get its image.
+        //
+        // Use the *current* blueprint, not the *parent* blueprint, because zone
+        // image sources are mutable. In particular, mupdate overrides and noop
+        // conversions can change the image source.
+        let mut image_source = None;
+        for sled_id in self.input.all_sled_ids(SledFilter::InService) {
+            for zone in self.blueprint.current_sled_zones(
+                sled_id,
+                BlueprintZoneDisposition::is_in_service,
+            ) {
+                if self.input.active_nexus_zones().contains(&zone.id) {
+                    image_source = Some(zone.image_source.clone());
+                    break;
                 }
-            })
-        {
+            }
+        }
+
+        if let Some(image) = image_source {
             Ok(image)
         } else {
-            Err(Error::NoActiveNexusZonesInParentBlueprint)
+            Err(Error::NoActiveNexusZonesInBlueprint)
         }
     }
 
     fn lookup_current_nexus_generation(&self) -> Result<Generation, Error> {
-        // Look up the active Nexus zone in the blueprint to get its generation
+        // Look up the active Nexus zone in the blueprint to get its generation.
+        //
+        // The Nexus generation is immutable, so it's fine (and easier in this
+        // case) to look at the parent blueprint.
         self.blueprint
             .parent_blueprint()
             .find_generation_for_nexus(self.input.active_nexus_zones())
-            .map_err(|_| Error::NoActiveNexusZonesInParentBlueprint)?
-            .ok_or(Error::NoActiveNexusZonesInParentBlueprint)
+            .map_err(|_| Error::NoActiveNexusZonesInBlueprint)?
+            .ok_or(Error::NoActiveNexusZonesInBlueprint)
     }
 
     // Returns whether the out-of-date Nexus zone is ready to be updated.
@@ -3787,9 +3795,10 @@
         static TEST_NAME: &str = "planner_disk_add_expunge_decommission";
         let logctx = test_setup_log(TEST_NAME);
 
-        // Create an example system with a single sled
+        // Create an example system with two sleds. We're going to expunge one
+        // of these sleds.
         let (mut example, blueprint1) =
-            ExampleSystemBuilder::new(&logctx.log, TEST_NAME).nsleds(1).build();
+            ExampleSystemBuilder::new(&logctx.log, TEST_NAME).nsleds(2).build();
         let mut collection = example.collection;
 
         // Set this chicken switch so that zones are added even though image
@@ -4158,16 +4167,11 @@
         let logctx = test_setup_log(TEST_NAME);
 
         // Create an example system with a single sled
-<<<<<<< HEAD
         let (mut example, blueprint1) =
-            ExampleSystemBuilder::new(&logctx.log, TEST_NAME).nsleds(1).build();
-=======
-        let (example, blueprint1) =
             ExampleSystemBuilder::new(&logctx.log, TEST_NAME)
                 .nsleds(1)
                 .nexus_count(2)
                 .build();
->>>>>>> d1bdb3c8
         let collection = example.collection;
 
         // Set this chicken switch so that zones are added even though image
@@ -6471,41 +6475,6 @@
             input_builder.policy_mut().target_crucible_pantry_zone_count;
         example.input = input_builder.build();
 
-<<<<<<< HEAD
-        // Check that there is a new nexus zone that does *not* use the new
-        // artifact (since not all of its dependencies are updated yet).
-        update_collection_from_blueprint(&mut example, &blueprint1);
-        let blueprint2 = Planner::new_based_on(
-            log.clone(),
-            &blueprint1,
-            &input,
-            "test_blueprint3",
-            &example.collection,
-            PlannerRng::from_seed((TEST_NAME, "bp3")),
-        )
-        .expect("can't create planner")
-        .plan()
-        .expect("can't re-plan for new Nexus zone");
-        {
-            let summary = blueprint2.diff_since_blueprint(&blueprint1);
-            for sled in summary.diff.sleds.modified_values_diff() {
-                assert!(sled.zones.removed.is_empty());
-                assert_eq!(sled.zones.added.len(), 1);
-                let added = sled.zones.added.values().next().unwrap();
-                assert!(matches!(
-                    &added.zone_type,
-                    BlueprintZoneType::Nexus(_)
-                ));
-                assert!(matches!(
-                    &added.image_source,
-                    BlueprintZoneImageSource::Artifact { version, hash: _ }
-                        if version == &BlueprintArtifactVersion::Available {
-                            version: ArtifactVersion::new_const("0.0.1")
-                        }
-                ));
-            }
-        }
-=======
         // We should now have iterations of expunge/cleanup/add iterations for
         // the Crucible Pantry zones.
         let mut parent = blueprint1;
@@ -6514,7 +6483,6 @@
         let mut expunging_pantries = 0;
         let mut added_pantries = 0;
         let mut i = 0;
->>>>>>> d1bdb3c8
 
         while old_pantries > 0
             || expunging_pantries > 0
@@ -6522,6 +6490,7 @@
         {
             let blueprint_name = format!("expunging_crucible_pantry_{i}");
             i += 1;
+
             update_collection_from_blueprint(&mut example, &parent);
             let blueprint = Planner::new_based_on(
                 log.clone(),
@@ -6551,10 +6520,15 @@
                         // If the zone was previously in-service, it gets
                         // expunged.
                         if modified_zone.disposition.before.is_in_service() {
-                            assert_eq!(
-                                *modified_zone.image_source.before,
-                                BlueprintZoneImageSource::InstallDataset
-                            );
+                            assert!(matches!(
+                                modified_zone.image_source.before,
+                                BlueprintZoneImageSource::Artifact {
+                                    version,
+                                    hash: _,
+                                } if version == &BlueprintArtifactVersion::Available {
+                                    version: ArtifactVersion::new_const("0.0.1")
+                                }
+                            ));
                             assert!(
                                 modified_zone.disposition.after.is_expunged(),
                             );
@@ -6730,10 +6704,15 @@
                             *modified_zone.zone_type.before,
                             BlueprintZoneType::Nexus(_)
                         ));
-                        assert_eq!(
-                            *modified_zone.image_source.before,
-                            BlueprintZoneImageSource::InstallDataset
-                        );
+                        assert!(matches!(
+                            modified_zone.image_source.before,
+                            BlueprintZoneImageSource::Artifact {
+                                version,
+                                hash: _,
+                            } if version == &BlueprintArtifactVersion::Available {
+                                version: ArtifactVersion::new_const("0.0.1")
+                            }
+                        ));
 
                         // If the zone was previously in-service, it gets
                         // expunged.
@@ -8252,6 +8231,30 @@
             );
         }
 
+        // Asserts that a blueprint, if generated, is not trying to bump the
+        // Nexus generation number.
+        #[track_caller]
+        fn assert_child_bp_has_no_nexus_generation_bump(
+            &self,
+            child_blueprint: &Blueprint,
+        ) {
+            verify_blueprint(&child_blueprint);
+            let summary = child_blueprint.diff_since_blueprint(&self.blueprint);
+
+            let BlueprintSource::Planner(report) = &child_blueprint.source
+            else {
+                panic!("Child blueprint has no associated report");
+            };
+
+            assert!(
+                report.nexus_generation_bump.is_empty(),
+                "Blueprint Summary: {}\n\
+                 Nexus generation bump is not empty: {}",
+                summary.display(),
+                report,
+            );
+        }
+
         // Asserts that a new blueprint, if generated, will have no report.
         //
         // This function explicitly ignores the "noop_image_source" report.
@@ -8277,7 +8280,7 @@
                     && report.zone_updates.is_empty()
                     && report.nexus_generation_bump.is_empty()
                     && report.cockroachdb_settings.is_empty(),
-                "Blueprint Summary: {}\n
+                "Blueprint Summary: {}\n\
                  Planning report is not empty: {}",
                 summary.display(),
                 report,
@@ -8320,7 +8323,7 @@
         // repo.
         let new_bp = bp_generator.plan_new_blueprint("no-op");
         bp_generator.assert_child_bp_makes_no_changes(&new_bp);
-        bp_generator.assert_child_bp_has_no_report(&new_bp);
+        bp_generator.assert_child_bp_has_no_nexus_generation_bump(&new_bp);
 
         // Set up a TUF repo with new artifacts
         let artifact_version_1 =
@@ -8478,7 +8481,7 @@
         // repo.
         let new_bp = bp_generator.plan_new_blueprint("no-op");
         bp_generator.assert_child_bp_makes_no_changes(&new_bp);
-        bp_generator.assert_child_bp_has_no_report(&new_bp);
+        bp_generator.assert_child_bp_has_no_nexus_generation_bump(&new_bp);
 
         // Initially, all zones should be sourced from the install dataset
         assert!(
