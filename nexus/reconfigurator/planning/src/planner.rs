--- conflicted
+++ resolved
@@ -8068,742 +8068,4 @@
 
         panic!("did not converge after {MAX_PLANNING_ITERATIONS} iterations");
     }
-<<<<<<< HEAD
-=======
-
-    struct BlueprintGenerator {
-        log: Logger,
-        example: ExampleSystem,
-        blueprint: Blueprint,
-        rng: SimRngState,
-        target_release_generation: Generation,
-    }
-
-    impl BlueprintGenerator {
-        fn new(
-            log: Logger,
-            example: ExampleSystem,
-            blueprint: Blueprint,
-            rng: SimRngState,
-        ) -> Self {
-            Self {
-                log,
-                example,
-                blueprint,
-                rng,
-                target_release_generation: Generation::new(),
-            }
-        }
-
-        fn create_image_at_version(
-            version: &ArtifactVersion,
-        ) -> BlueprintZoneImageSource {
-            let fake_hash = ArtifactHash([0; 32]);
-            BlueprintZoneImageSource::Artifact {
-                version: BlueprintArtifactVersion::Available {
-                    version: version.clone(),
-                },
-                hash: fake_hash,
-            }
-        }
-
-        // - Bumps the target_release_generation
-        // - Sets a new "tuf_repo" as part of the "example.input"
-        // - Sets artifacts in the repo to `artifacts`
-        fn set_new_tuf_repo_with_artifacts(
-            &mut self,
-            artifacts: Vec<TufArtifactMeta>,
-            system_version: Version,
-        ) {
-            let mut input_builder = self.example.input.clone().into_builder();
-            let fake_hash = ArtifactHash([0; 32]);
-            self.target_release_generation =
-                self.target_release_generation.next();
-
-            let tuf_repo = TufRepoPolicy {
-                target_release_generation: self.target_release_generation,
-                description: TargetReleaseDescription::TufRepo(
-                    TufRepoDescription {
-                        repo: TufRepoMeta {
-                            hash: fake_hash,
-                            targets_role_version: 0,
-                            valid_until: Utc::now(),
-                            system_version,
-                            file_name: String::from(""),
-                        },
-                        artifacts,
-                    },
-                ),
-            };
-
-            input_builder.policy_mut().tuf_repo = tuf_repo;
-            self.example.input = input_builder.build();
-        }
-
-        // Sets the old tuf repo to the current target repo
-        fn set_old_tuf_repo_to_target(&mut self) {
-            let mut input_builder = self.example.input.clone().into_builder();
-            input_builder.policy_mut().old_repo =
-                self.example.input.tuf_repo().clone();
-            self.example.input = input_builder.build();
-        }
-
-        // Plans a new blueprint, validates it, and returns it
-        //
-        // Does not set the current blueprint to this new value
-        #[track_caller]
-        fn plan_new_blueprint(&mut self, name: &str) -> Blueprint {
-            let planner = Planner::new_based_on(
-                self.log.clone(),
-                &self.blueprint,
-                &self.example.input,
-                name,
-                &self.example.collection,
-                self.rng.next_planner_rng(),
-            )
-            .expect("can't create planner");
-            let bp = planner.plan().expect("planning succeeded");
-            verify_blueprint(&bp);
-            bp
-        }
-
-        // Creates a new blueprint builder for manually editing a blueprint
-        fn new_blueprint_builder(
-            &mut self,
-            name: &str,
-        ) -> BlueprintBuilder<'_> {
-            BlueprintBuilder::new_based_on(
-                &self.log,
-                &self.blueprint,
-                &self.example.input,
-                &self.example.collection,
-                name,
-                self.rng.next_planner_rng(),
-            )
-            .expect("can't create blueprint builder")
-        }
-
-        // Asserts that a new blueprint, if generated, will make no changes
-        #[track_caller]
-        fn assert_child_bp_makes_no_changes(
-            &self,
-            child_blueprint: &Blueprint,
-        ) {
-            verify_blueprint(&child_blueprint);
-            let summary = child_blueprint.diff_since_blueprint(&self.blueprint);
-            assert_eq!(
-                summary.diff.sleds.added.len(),
-                0,
-                "{}",
-                summary.display()
-            );
-            assert_eq!(
-                summary.diff.sleds.removed.len(),
-                0,
-                "{}",
-                summary.display()
-            );
-            assert_eq!(
-                summary.diff.sleds.modified().count(),
-                0,
-                "{}",
-                summary.display()
-            );
-        }
-
-        // Asserts that a blueprint, if generated, is not trying to bump the
-        // Nexus generation number.
-        #[track_caller]
-        fn assert_child_bp_has_no_nexus_generation_bump(
-            &self,
-            child_blueprint: &Blueprint,
-        ) {
-            verify_blueprint(&child_blueprint);
-            let summary = child_blueprint.diff_since_blueprint(&self.blueprint);
-
-            let BlueprintSource::Planner(report) = &child_blueprint.source
-            else {
-                panic!("Child blueprint has no associated report");
-            };
-
-            assert!(
-                report.nexus_generation_bump.is_empty(),
-                "Blueprint Summary: {}\n\
-                 Nexus generation bump is not empty: {}",
-                summary.display(),
-                report,
-            );
-        }
-
-        // Asserts that a new blueprint, if generated, will have no report.
-        //
-        // This function explicitly ignores the "noop_image_source" report.
-        //
-        // NOTE: More reports can be added, but we aren't using
-        // "PlanningReport::is_empty()", because some checks (e.g.
-        // noop_image_source) are almost always non-empty.
-        #[track_caller]
-        fn assert_child_bp_has_no_report(&self, child_blueprint: &Blueprint) {
-            verify_blueprint(&child_blueprint);
-            let summary = child_blueprint.diff_since_blueprint(&self.blueprint);
-
-            let BlueprintSource::Planner(report) = &child_blueprint.source
-            else {
-                panic!("Child blueprint has no associated report");
-            };
-
-            assert!(
-                report.expunge.is_empty()
-                    && report.decommission.is_empty()
-                    && report.mgs_updates.is_empty()
-                    && report.add.is_empty()
-                    && report.zone_updates.is_empty()
-                    && report.nexus_generation_bump.is_empty()
-                    && report.cockroachdb_settings.is_empty(),
-                "Blueprint Summary: {}\n\
-                 Planning report is not empty: {}",
-                summary.display(),
-                report,
-            );
-        }
-
-        // Updates the input inventory to reflect changes from the blueprint
-        fn update_inventory_from_blueprint(&mut self) {
-            update_collection_from_blueprint(
-                &mut self.example,
-                &self.blueprint,
-            );
-        }
-    }
-
-    #[test]
-    fn test_nexus_generation_assignment_multiple_generations() {
-        static TEST_NAME: &str =
-            "test_nexus_generation_assignment_multiple_generations";
-        let logctx = test_setup_log(TEST_NAME);
-
-        // Use our example system with multiple Nexus zones
-        let mut rng = SimRngState::from_seed(TEST_NAME);
-        let (example, blueprint) = ExampleSystemBuilder::new_with_rng(
-            &logctx.log,
-            rng.next_system_rng(),
-        )
-        .nexus_count(3)
-        .build();
-        verify_blueprint(&blueprint);
-
-        let mut bp_generator = BlueprintGenerator::new(
-            logctx.log.clone(),
-            example,
-            blueprint,
-            rng,
-        );
-
-        // We shouldn't try to bump the generation number without a new TUF
-        // repo.
-        let new_bp = bp_generator.plan_new_blueprint("no-op");
-        bp_generator.assert_child_bp_makes_no_changes(&new_bp);
-        bp_generator.assert_child_bp_has_no_nexus_generation_bump(&new_bp);
-
-        // Set up a TUF repo with new artifacts
-        let artifact_version_1 =
-            ArtifactVersion::new_static("1.0.0-nexus-gen-test")
-                .expect("can't parse artifact version");
-        let artifact_version_2 =
-            ArtifactVersion::new_static("2.0.0-nexus-gen-test")
-                .expect("can't parse artifact version");
-
-        // First: Make everything use artifacts from version "1.0.0".
-        // Treat this as the starting point instead of InstallDataset,
-        // as this has an ambiguous version, and typically requires
-        // image resolution to occur first before zones can be added.
-        //
-        // Next: Set the target to "2.0.0", upgrade everything except
-        // Nexus.
-        bp_generator.set_new_tuf_repo_with_artifacts(
-            create_zone_artifacts_at_version(&artifact_version_1),
-            Version::new(1, 0, 0),
-        );
-        bp_generator.set_old_tuf_repo_to_target();
-        bp_generator.set_new_tuf_repo_with_artifacts(
-            create_zone_artifacts_at_version(&artifact_version_2),
-            Version::new(2, 0, 0),
-        );
-        let image_source_1 =
-            BlueprintGenerator::create_image_at_version(&artifact_version_1);
-        let image_source_2 =
-            BlueprintGenerator::create_image_at_version(&artifact_version_2);
-        assert_ne!(image_source_1, image_source_2);
-
-        // Manually update all non-Nexus zones to the new image source
-        //
-        // Manually make the Nexus zones all become "1.0.0" so they're
-        // not using the install dataset.
-        for sled_config in bp_generator.blueprint.sleds.values_mut() {
-            for mut zone in &mut sled_config.zones {
-                if zone.zone_type.kind() != ZoneKind::Nexus {
-                    zone.image_source = image_source_2.clone();
-                } else {
-                    zone.image_source = image_source_1.clone();
-                }
-            }
-        }
-
-        // Also, manually edit the blueprint to expunge one Nexus.
-        //
-        // This tests that we can restore redundancy of the old Nexuses
-        // while we're also deploying the new ones.
-        let (sled, zone, _) = bp_generator
-            .blueprint
-            .all_nexus_zones(BlueprintZoneDisposition::is_in_service)
-            .next()
-            .unwrap();
-        let nexus_id = zone.id;
-        let mut bp_builder = bp_generator.new_blueprint_builder("expunge-one");
-        bp_builder.sled_expunge_zone(sled, nexus_id).unwrap();
-        bp_generator.blueprint = bp_builder.build(BlueprintSource::Test);
-
-        // We should have two old Nexuses, both running with the old generation
-        // and the old image.
-        let nexuses = bp_generator
-            .blueprint
-            .all_nexus_zones(BlueprintZoneDisposition::is_in_service)
-            .collect::<Vec<_>>();
-        assert_eq!(nexuses.len(), 2);
-        for (_, zone, nexus) in nexuses {
-            assert_eq!(zone.image_source, image_source_1,);
-            assert_eq!(
-                nexus.nexus_generation,
-                bp_generator.blueprint.nexus_generation
-            );
-        }
-
-        // Plan a new blueprint, which will provision new Nexus zones
-        // and restore redundancy of the expunged old Nexus zone.
-        bp_generator.update_inventory_from_blueprint();
-        let old_generation = bp_generator.blueprint.nexus_generation;
-        let new_bp =
-            bp_generator.plan_new_blueprint("test_blocked_by_new_nexus_db");
-        {
-            assert_eq!(new_bp.nexus_generation, old_generation);
-
-            let summary = new_bp.diff_since_blueprint(&bp_generator.blueprint);
-            assert_eq!(
-                summary.total_zones_added(),
-                bp_generator.example.input.target_nexus_zone_count() + 1
-            );
-            assert_eq!(summary.total_zones_removed(), 0);
-            assert_eq!(summary.total_zones_modified(), 1);
-
-            let BlueprintSource::Planner(report) = &new_bp.source else {
-                panic!("blueprint has no associated report");
-            };
-            assert!(
-                matches!(
-                    report.nexus_generation_bump,
-                    PlanningNexusGenerationBumpReport::WaitingOn(
-                        NexusGenerationBumpWaitingOn::MissingNexusDatabaseAccessRecords
-                    ),
-                ),
-                "Unexpected Nexus Generation report: {:?}",
-                report.nexus_generation_bump
-            );
-        }
-        bp_generator.blueprint = new_bp;
-
-        // We should now have 6 nexuses: 3 with the old image using the old
-        // generation, and 3 with the new image using the new image.
-        let nexuses = bp_generator
-            .blueprint
-            .all_nexus_zones(BlueprintZoneDisposition::is_in_service)
-            .collect::<Vec<_>>();
-        assert_eq!(nexuses.len(), 6);
-        for (_, zone, nexus) in nexuses {
-            let bp = &bp_generator.blueprint;
-
-            // Old Nexuses
-            if nexus.nexus_generation == bp.nexus_generation {
-                assert_eq!(zone.image_source, image_source_1,);
-            // New Nexuses
-            } else if nexus.nexus_generation == bp.nexus_generation.next() {
-                assert_eq!(zone.image_source, image_source_2,);
-            } else {
-                panic!("Unexpected nexus generation");
-            }
-        }
-
-        logctx.cleanup_successful();
-    }
-
-    #[test]
-    fn test_nexus_generation_update() {
-        static TEST_NAME: &str = "test_nexus_generation_update";
-        let logctx = test_setup_log(TEST_NAME);
-
-        // Use our example system with multiple Nexus zones
-        let mut rng = SimRngState::from_seed(TEST_NAME);
-        let (example, blueprint) = ExampleSystemBuilder::new_with_rng(
-            &logctx.log,
-            rng.next_system_rng(),
-        )
-        .nexus_count(3)
-        .with_target_release_0_0_1()
-        .expect("set target release to 0.0.1")
-        .build();
-        verify_blueprint(&blueprint);
-
-        let mut bp_generator = BlueprintGenerator::new(
-            logctx.log.clone(),
-            example,
-            blueprint,
-            rng,
-        );
-
-        // We shouldn't try to bump the generation number without a new TUF
-        // repo.
-        let new_bp = bp_generator.plan_new_blueprint("no-op");
-        bp_generator.assert_child_bp_makes_no_changes(&new_bp);
-        bp_generator.assert_child_bp_has_no_nexus_generation_bump(&new_bp);
-
-        // Initially, all zones should be sourced from the install dataset
-        assert!(
-            bp_generator
-                .blueprint
-                .all_omicron_zones(BlueprintZoneDisposition::is_in_service)
-                .all(|(_, z)| matches!(
-                    &z.image_source,
-                    BlueprintZoneImageSource::Artifact { version, hash: _ }
-                        if version == &BlueprintArtifactVersion::Available {
-                            version: ArtifactVersion::new_const("0.0.1")
-                        }
-                ))
-        );
-
-        // Set up a TUF repo with new artifacts
-        let artifact_version_1 =
-            ArtifactVersion::new_static("1.0.0-nexus-gen-test")
-                .expect("can't parse artifact version");
-        let artifact_version_2 =
-            ArtifactVersion::new_static("2.0.0-nexus-gen-test")
-                .expect("can't parse artifact version");
-        bp_generator.set_new_tuf_repo_with_artifacts(
-            create_zone_artifacts_at_version(&artifact_version_1),
-            Version::new(1, 0, 0),
-        );
-        bp_generator.set_old_tuf_repo_to_target();
-        bp_generator.set_new_tuf_repo_with_artifacts(
-            create_zone_artifacts_at_version(&artifact_version_2),
-            Version::new(2, 0, 0),
-        );
-        let image_source_1 =
-            BlueprintGenerator::create_image_at_version(&artifact_version_1);
-        let image_source_2 =
-            BlueprintGenerator::create_image_at_version(&artifact_version_2);
-
-        // Check: Initially, nexus generation update should be blocked because
-        // non-Nexus zones haven't been updated yet
-        {
-            let new_bp =
-                bp_generator.plan_new_blueprint("test_blocked_by_non_nexus");
-
-            let BlueprintSource::Planner(report) = &new_bp.source else {
-                panic!("blueprint has no associated report");
-            };
-            // The blueprint should have a report showing what's blocked
-            assert!(
-                matches!(
-                    report.nexus_generation_bump,
-                    PlanningNexusGenerationBumpReport::WaitingOn(
-                        NexusGenerationBumpWaitingOn::FoundOldNonNexusZones
-                    ),
-                ),
-                "Unexpected Nexus Generation report: {:?}",
-                report.nexus_generation_bump
-            );
-        }
-
-        // Manually update all non-Nexus zones to the new image source
-        //
-        // Manually make the Nexus zones all become "1.0.0" so they're
-        // not using the install dataset.
-        for sled_config in bp_generator.blueprint.sleds.values_mut() {
-            for mut zone in &mut sled_config.zones {
-                if zone.zone_type.kind() != ZoneKind::Nexus {
-                    zone.image_source = image_source_2.clone();
-                } else {
-                    zone.image_source = image_source_1.clone();
-                }
-            }
-        }
-        bp_generator.update_inventory_from_blueprint();
-
-        // Check: Now nexus generation update should be blocked by lack of new
-        // Nexus zones.
-        //
-        // When we create the new blueprint, we'll plan for the new zones, but:
-        // ✘ The new Nexus Zones are missing db records (we see this first)
-        // ✘ The new Nexus Zones aren't in inventory.
-        let old_generation = bp_generator.blueprint.nexus_generation;
-        let new_generation = old_generation.next();
-        let new_bp =
-            bp_generator.plan_new_blueprint("test_blocked_by_new_nexus_db");
-        {
-            assert_eq!(new_bp.nexus_generation, old_generation);
-
-            let summary = new_bp.diff_since_blueprint(&bp_generator.blueprint);
-
-            // This new blueprint does do *something* - it adds new Nexus zones,
-            // even though they aren't sufficiently "up" for the nexus
-            // generation bump.
-            assert_eq!(
-                summary.total_zones_added(),
-                bp_generator.example.input.target_nexus_zone_count()
-            );
-            assert_eq!(summary.total_zones_removed(), 0);
-            assert_eq!(summary.total_zones_modified(), 0);
-            let BlueprintSource::Planner(report) = &new_bp.source else {
-                panic!("blueprint has no associated report");
-            };
-            assert!(
-                matches!(
-                    report.nexus_generation_bump,
-                    PlanningNexusGenerationBumpReport::WaitingOn(
-                        NexusGenerationBumpWaitingOn::MissingNexusDatabaseAccessRecords
-                    ),
-                ),
-                "Unexpected Nexus Generation report: {:?}",
-                report.nexus_generation_bump
-            );
-        }
-        bp_generator.blueprint = new_bp;
-
-        // "Propagate the DB records to database", by creating records for them.
-        let new_nexus_zones: BTreeSet<_> = bp_generator
-            .blueprint
-            .all_omicron_zones(BlueprintZoneDisposition::is_in_service)
-            .filter_map(|(_, zone)| {
-                match &zone.zone_type {
-                    BlueprintZoneType::Nexus(nexus_zone) => {
-                        if nexus_zone.nexus_generation == new_generation {
-                            return Some(zone.id);
-                        }
-                    }
-                    _ => (),
-                }
-                None
-            })
-            .collect();
-        let mut input = std::mem::replace(
-            &mut bp_generator.example.input,
-            nexus_types::deployment::PlanningInputBuilder::empty_input(),
-        )
-        .into_builder();
-        input.set_not_yet_nexus_zones(new_nexus_zones.clone());
-        bp_generator.example.input = input.build();
-
-        // Check: If we try generating a new blueprint, we're still stuck behind
-        // propagation to inventory.
-        //
-        // ✔ The new Nexus Zones have db records
-        // ✘ The new Nexus Zones aren't in inventory.
-        //
-        // We'll refuse to bump the top-level generation number (which would
-        // begin quiescing old Nexuses) until we've seen that the new nexus
-        // zones are up.
-        {
-            let new_bp =
-                bp_generator.plan_new_blueprint("wait_for_propagation");
-            assert_eq!(new_bp.nexus_generation, old_generation);
-
-            let summary = new_bp.diff_since_blueprint(&bp_generator.blueprint);
-            assert_eq!(summary.total_zones_added(), 0);
-            assert_eq!(summary.total_zones_removed(), 0);
-            assert_eq!(summary.total_zones_modified(), 0);
-            let BlueprintSource::Planner(report) = &new_bp.source else {
-                panic!("blueprint has no associated report");
-            };
-            assert!(
-                matches!(
-                    report.nexus_generation_bump,
-                    PlanningNexusGenerationBumpReport::WaitingOn(
-                        NexusGenerationBumpWaitingOn::MissingNewNexusInInventory
-                    ),
-                ),
-                "Unexpected Nexus Generation report: {:?}",
-                report.nexus_generation_bump
-            );
-        }
-
-        // Make the new Nexus zones appear in inventory
-        bp_generator.update_inventory_from_blueprint();
-
-        // If the Nexus zones appear in inventory, but we're missing db records
-        // for any of these new zones, we shouldn't proceed.
-        //
-        // ✘ The new Nexus Zones are missing db records
-        // ✔ The new Nexus Zones are in inventory.
-        let mut input = std::mem::replace(
-            &mut bp_generator.example.input,
-            nexus_types::deployment::PlanningInputBuilder::empty_input(),
-        )
-        .into_builder();
-        input.set_not_yet_nexus_zones(BTreeSet::new());
-        bp_generator.example.input = input.build();
-
-        {
-            let new_bp =
-                bp_generator.plan_new_blueprint("test_blocked_by_db_records");
-            assert_eq!(new_bp.nexus_generation, old_generation);
-
-            let summary = new_bp.diff_since_blueprint(&bp_generator.blueprint);
-            assert!(!summary.has_changes());
-            let BlueprintSource::Planner(report) = &new_bp.source else {
-                panic!("blueprint has no associated report");
-            };
-            assert!(
-                matches!(
-                    report.nexus_generation_bump,
-                    PlanningNexusGenerationBumpReport::WaitingOn(
-                        NexusGenerationBumpWaitingOn::MissingNexusDatabaseAccessRecords
-                    ),
-                ),
-                "Unexpected Nexus Generation report: {:?}",
-                report.nexus_generation_bump
-            );
-        }
-        let mut input = std::mem::replace(
-            &mut bp_generator.example.input,
-            nexus_types::deployment::PlanningInputBuilder::empty_input(),
-        )
-        .into_builder();
-        input.set_not_yet_nexus_zones(new_nexus_zones);
-        bp_generator.example.input = input.build();
-
-        // Check: Now nexus generation update should succeed.
-        //
-        // Finally:
-        // ✔ The new Nexus Zones have db records
-        // ✔ The new Nexus Zones are in inventory.
-        let new_bp = bp_generator.plan_new_blueprint("update_generation");
-        let BlueprintSource::Planner(report) = &new_bp.source else {
-            panic!("blueprint has no associated report");
-        };
-        // Finally, the top-level Nexus generation should get bumped.
-        let PlanningNexusGenerationBumpReport::BumpingGeneration(
-            observed_next_gen,
-        ) = &report.nexus_generation_bump
-        else {
-            panic!(
-                "Unexpected nexus generation report: {:?}",
-                report.nexus_generation_bump,
-            );
-        };
-
-        assert_eq!(new_bp.nexus_generation, new_generation);
-        assert_eq!(*observed_next_gen, new_generation);
-        bp_generator.blueprint = new_bp;
-
-        // After the nexus generation bump, if we're still running from an old
-        // Nexus, we should refuse to expunge ourselves.
-        bp_generator.update_inventory_from_blueprint();
-        update_input_with_nexus_at_generation(
-            &mut bp_generator.example,
-            &bp_generator.blueprint,
-            old_generation,
-        );
-        let new_bp = bp_generator.plan_new_blueprint("dont-expunge-yet");
-        let BlueprintSource::Planner(report) = &new_bp.source else {
-            panic!("blueprint has no associated report");
-        };
-        bp_generator.assert_child_bp_makes_no_changes(&new_bp);
-        // We should be able to see all three old Nexus zones refusing to shut
-        // down in the planning report.
-        let waiting_zones = &report.zone_updates.waiting_zones;
-        assert_eq!(
-            waiting_zones.len(),
-            3,
-            "Unexpected zone update report: {:#?}",
-            report.zone_updates
-        );
-        for why in waiting_zones.values() {
-            assert_eq!(
-                why,
-                &ZoneWaitingToExpunge::Nexus {
-                    zone_generation: old_generation,
-                },
-                "Unexpected waiting zones report: {:#?}",
-                waiting_zones,
-            );
-        }
-
-        // Update our input to run from the new Nexuses.
-        //
-        // After the generation bump, we should begin expunging the old Nexus
-        // zones.
-        bp_generator.update_inventory_from_blueprint();
-        // Old Nexuses which are in-service
-        let mut old_nexuses =
-            bp_generator.example.input.target_nexus_zone_count();
-        // Old Nexuses which were expunged, but which still need propagation
-        let mut expunging_nexuses = 0;
-
-        while old_nexuses > 0 || expunging_nexuses > 0 {
-            let new_bp = bp_generator.plan_new_blueprint("removal");
-
-            // We expect to expunge one old nexus at a time, if any exist, and
-            // also to finalize the expungement of old nexuses that were removed
-            // in prior iterations.
-            let expected_modified_nexuses =
-                expunging_nexuses + if old_nexuses > 0 { 1 } else { 0 };
-
-            {
-                let summary =
-                    new_bp.diff_since_blueprint(&bp_generator.blueprint);
-                assert_eq!(
-                    summary.total_zones_added(),
-                    0,
-                    "{}",
-                    summary.display()
-                );
-                assert_eq!(
-                    summary.total_zones_removed(),
-                    0,
-                    "{}",
-                    summary.display()
-                );
-                assert_eq!(
-                    summary.total_zones_modified(),
-                    expected_modified_nexuses,
-                    "{}",
-                    summary.display()
-                );
-            }
-            if old_nexuses > 0 {
-                old_nexuses -= 1;
-                expunging_nexuses = 1;
-            } else {
-                expunging_nexuses = 0;
-            }
-
-            bp_generator.blueprint = new_bp;
-            bp_generator.update_inventory_from_blueprint();
-        }
-
-        let new_bp = bp_generator.plan_new_blueprint("no-op");
-        bp_generator.assert_child_bp_makes_no_changes(&new_bp);
-        bp_generator.assert_child_bp_has_no_report(&new_bp);
-
-        // Check: If the "old TUF repo = new TUF repo", we'll still make no changes
-        bp_generator.set_old_tuf_repo_to_target();
-        let new_bp = bp_generator.plan_new_blueprint("repo-update");
-        bp_generator.assert_child_bp_makes_no_changes(&new_bp);
-        bp_generator.assert_child_bp_has_no_report(&new_bp);
-
-        // After all this, the Nexus generation number has still been updated
-        // exactly once.
-        assert_eq!(new_bp.nexus_generation, new_generation);
-
-        logctx.cleanup_successful();
-    }
->>>>>>> 45c73818
 }