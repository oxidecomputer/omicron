--- conflicted
+++ resolved
@@ -155,26 +155,29 @@
 
     fn do_plan(&mut self) -> Result<(), Error> {
         self.do_plan_expunge()?;
-<<<<<<< HEAD
-        if let UpdateStepResult::ContinueToNextStep =
-            self.do_plan_mupdate_override()?
-=======
         self.do_plan_decommission()?;
+        let plan_mupdate_override_res = self.do_plan_mupdate_override()?;
+
+        // Within `do_plan_noop_image_source`, we plan noop image sources on
+        // sleds other than those currently affected by mupdate overrides. This
+        // means that we don't have to wait for the `plan_mupdate_override_res`
+        // result for that step.
         self.do_plan_noop_image_source()?;
-        self.do_plan_add()?;
-        if let UpdateStepResult::ContinueToNextStep = self.do_plan_mgs_updates()
->>>>>>> 7a9908bf
+
+        if let UpdateStepResult::ContinueToNextStep = plan_mupdate_override_res
         {
             // If do_plan_mupdate_override returns Waiting, we don't plan *any*
             // additional steps until the system has recovered.
             self.do_plan_add()?;
-            self.do_plan_decommission()?;
             if let UpdateStepResult::ContinueToNextStep =
                 self.do_plan_mgs_updates()
             {
                 self.do_plan_zone_updates()?;
             }
         }
+
+        // CockroachDB settings aren't dependent on zones, so they can be
+        // planned independently of the rest of the system.
         self.do_plan_cockroachdb_settings();
         Ok(())
     }
@@ -1435,7 +1438,7 @@
             let log = log.new(o!("sled_id" => sled_id.to_string()));
             let Some(inv_sled) = self.inventory.sled_agents.get(&sled_id)
             else {
-                warn!(log, "no inventory found for commissioned sled");
+                warn!(log, "no inventory found for in-service sled");
                 continue;
             };
             let action = match &inv_sled
@@ -1460,8 +1463,8 @@
         }
 
         // As a result of the action above, did any sleds get a new mupdate
-        // override in the blueprint? In that case, halt the update process by
-        // setting the target_release_minimum_generation.
+        // override in the blueprint? In that case, halt consideration of
+        // updates by setting the target_release_minimum_generation.
         //
         // Note that this is edge-triggered, not level-triggered. This is a
         // domain requirement. Consider what happens if:
@@ -1524,16 +1527,12 @@
                     // generation table -- one of the invariants of the target
                     // release generation is that it only moves forward.
                     //
-                    // In this case we warn but set the value.
-                    warn!(
-                        log,
-                        "target release minimum generation was set to current, \
-                         but we are trying to set it to an older generation -- \
-                         this is unexpected and may indicate a problem with the \
-                         target release generation table. Setting the value \
-                         to the older generation anyway.";
-                        "current_generation" => %current,
-                        "new_generation" => %new,
+                    // In this case we bail out of planning entirely.
+                    return Err(
+                        Error::TargetReleaseMinimumGenerationRollback {
+                            current,
+                            new,
+                        },
                     );
                 }
                 self.blueprint
