// This Source Code Form is subject to the terms of the Mozilla Public
// License, v. 2.0. If a copy of the MPL was not distributed with this
// file, You can obtain one at https://mozilla.org/MPL/2.0/.

//! High-level facilities for generating Blueprints
//!
//! See crate-level documentation for details.

use crate::blueprint_builder::BlueprintBuilder;
use crate::blueprint_builder::Ensure;
use crate::blueprint_builder::EnsureMultiple;
use crate::blueprint_builder::EnsureMupdateOverrideAction;
use crate::blueprint_builder::Error;
use crate::blueprint_builder::Operation;
use crate::blueprint_editor::DisksEditError;
use crate::blueprint_editor::SledEditError;
use crate::mgs_updates::ImpossibleUpdatePolicy;
use crate::mgs_updates::PlannedMgsUpdates;
use crate::mgs_updates::plan_mgs_updates;
use crate::planner::image_source::NoopConvertHostPhase2Contents;
use crate::planner::image_source::NoopConvertZoneStatus;
use crate::planner::omicron_zone_placement::PlacementError;
use gateway_client::types::SpType;
use itertools::Itertools;
use nexus_sled_agent_shared::inventory::ConfigReconcilerInventoryResult;
use nexus_sled_agent_shared::inventory::OmicronZoneImageSource;
use nexus_sled_agent_shared::inventory::OmicronZoneType;
use nexus_sled_agent_shared::inventory::ZoneKind;
use nexus_types::deployment::Blueprint;
use nexus_types::deployment::BlueprintPhysicalDiskDisposition;
use nexus_types::deployment::BlueprintZoneConfig;
use nexus_types::deployment::BlueprintZoneDisposition;
use nexus_types::deployment::BlueprintZoneImageSource;
use nexus_types::deployment::CockroachDbClusterVersion;
use nexus_types::deployment::CockroachDbPreserveDowngrade;
use nexus_types::deployment::CockroachDbSettings;
use nexus_types::deployment::DiskFilter;
use nexus_types::deployment::PendingMgsUpdates;
use nexus_types::deployment::PlanningInput;
use nexus_types::deployment::SledDetails;
use nexus_types::deployment::SledFilter;
use nexus_types::deployment::TufRepoContentsError;
use nexus_types::deployment::ZpoolFilter;
use nexus_types::deployment::{
    CockroachdbUnsafeToShutdown, PlanningAddStepReport,
    PlanningCockroachdbSettingsStepReport, PlanningDecommissionStepReport,
    PlanningExpungeStepReport, PlanningMgsUpdatesStepReport,
    PlanningNoopImageSourceStepReport, PlanningReport,
    PlanningZoneUpdatesStepReport, ZoneAddWaitingOn, ZoneUnsafeToShutdown,
    ZoneUpdatesWaitingOn,
};
use nexus_types::external_api::views::PhysicalDiskPolicy;
use nexus_types::external_api::views::SledPolicy;
use nexus_types::external_api::views::SledState;
use nexus_types::inventory::Collection;
use omicron_common::disk::M2Slot;
use omicron_common::policy::BOUNDARY_NTP_REDUNDANCY;
use omicron_common::policy::COCKROACHDB_REDUNDANCY;
use omicron_common::policy::INTERNAL_DNS_REDUNDANCY;
use omicron_uuid_kinds::OmicronZoneUuid;
use omicron_uuid_kinds::PhysicalDiskUuid;
use omicron_uuid_kinds::SledUuid;
use slog::{Logger, info, o, warn};
use slog_error_chain::InlineErrorChain;
use std::collections::BTreeMap;
use std::collections::BTreeSet;
use std::str::FromStr;

pub(crate) use self::image_source::NoopConvertGlobalIneligibleReason;
pub(crate) use self::image_source::NoopConvertInfo;
pub(crate) use self::image_source::NoopConvertSledEligible;
pub(crate) use self::image_source::NoopConvertSledIneligibleReason;
pub(crate) use self::image_source::NoopConvertSledInfoMut;
pub(crate) use self::image_source::NoopConvertSledStatus;
pub(crate) use self::omicron_zone_placement::DiscretionaryOmicronZone;
use self::omicron_zone_placement::OmicronZonePlacement;
use self::omicron_zone_placement::OmicronZonePlacementSledState;
pub use self::rng::PlannerRng;
pub use self::rng::SledPlannerRng;

mod image_source;
mod omicron_zone_placement;
pub(crate) mod rng;

/// Maximum number of MGS-managed updates (updates to SP, RoT, RoT bootloader,
/// or host OS) that we allow to be pending across the whole system at one time
///
/// For now, we limit this to 1 for safety.  That's for a few reasons:
///
/// - SP updates reboot the corresponding host.  Thus, if we have one of these
///   updates outstanding, we should assume that host may be offline.  Most
///   control plane services are designed to survive multiple failures (e.g.,
///   the Cockroach cluster can sustain two failures and stay online), but
///   having one sled offline eats into that margin.  And some services like
///   Crucible volumes can only sustain one failure.  Taking down two sleds
///   would render unavailable any Crucible volumes with regions on those two
///   sleds.
///
/// - There is unfortunately some risk in updating the RoT bootloader, in that
///   there's a window where a failure could render the device unbootable.  See
///   oxidecomputer/omicron#7819 for more on this.  Updating only one at a time
///   helps mitigate this risk.
///
/// More sophisticated schemes are certainly possible (e.g., allocate Crucible
/// regions in such a way that there are at least pairs of sleds we could update
/// concurrently without taking volumes down; and/or be willing to update
/// multiple sleds as long as they don't have overlapping control plane
/// services, etc.).
const NUM_CONCURRENT_MGS_UPDATES: usize = 1;

/// A receipt that `check_input_validity` has been run prior to planning.
struct InputChecked;

pub struct Planner<'a> {
    log: Logger,
    input: &'a PlanningInput,
    blueprint: BlueprintBuilder<'a>,
    // latest inventory collection
    //
    // We must be very careful when using this during planning.  The real-world
    // state may have changed since this inventory was collected.  Planning
    // choices should not depend on this still being totally accurate.
    //
    // If we do start depending on specific criteria (e.g., it contains
    // information about all sleds that we expect), we should verify that up
    // front and update callers to ensure that it's true.
    inventory: &'a Collection,
}

impl<'a> Planner<'a> {
    pub fn new_based_on(
        log: Logger,
        parent_blueprint: &'a Blueprint,
        input: &'a PlanningInput,
        creator: &str,
        // NOTE: Right now, we just assume that this is the latest inventory
        // collection.  See the comment on the corresponding field in `Planner`.
        inventory: &'a Collection,
        rng: PlannerRng,
    ) -> anyhow::Result<Planner<'a>> {
        let blueprint = BlueprintBuilder::new_based_on(
            &log,
            parent_blueprint,
            input,
            inventory,
            creator,
            rng,
        )?;
        Ok(Planner { log, input, blueprint, inventory })
    }

    pub fn plan(mut self) -> Result<Blueprint, Error> {
        let checked = self.check_input_validity()?;
        let report = self.do_plan(checked)?;
        self.blueprint.set_report(report);
        Ok(self.blueprint.build())
    }

    fn check_input_validity(&self) -> Result<InputChecked, Error> {
        if self.input.target_internal_dns_zone_count() > INTERNAL_DNS_REDUNDANCY
        {
            return Err(Error::PolicySpecifiesTooManyInternalDnsServers);
        }
        Ok(InputChecked)
    }

    fn do_plan(
        &mut self,
        _checked: InputChecked,
    ) -> Result<PlanningReport, Error> {
        // Run the planning steps, recording their step reports as we go.
        let expunge = self.do_plan_expunge()?;
        let decommission = self.do_plan_decommission()?;

        let mut noop_info =
            NoopConvertInfo::new(self.input, self.inventory, &self.blueprint)?;
        let actions_by_sled = self.do_plan_mupdate_override(&mut noop_info)?;

        // Log noop-convert results after do_plan_mupdate_override, because this
        // step might alter noop_info.
        noop_info.log_to(&self.log);

        // Within `do_plan_noop_image_source`, we plan noop image sources on
        // sleds other than those currently affected by mupdate overrides. This
        // means that we don't have to consider anything
        // `do_plan_mupdate_override` does for this step.
        let noop_image_source = self.do_plan_noop_image_source(noop_info)?;

        let add_update_blocked_reasons =
            self.should_plan_add_or_update(&actions_by_sled)?;

        // Only plan MGS-based updates updates if there are no outstanding
        // MUPdate overrides.
        let mgs_updates = if add_update_blocked_reasons.is_empty() {
            self.do_plan_mgs_updates()?
        } else {
            PlanningMgsUpdatesStepReport::new(PendingMgsUpdates::new())
        };

        // Likewise for zone additions, unless overridden by the config.
        let add_zones_with_mupdate_override =
            self.input.planner_config().add_zones_with_mupdate_override;
        let mut add = if add_update_blocked_reasons.is_empty()
            || add_zones_with_mupdate_override
        {
            self.do_plan_add(&mgs_updates)?
        } else {
            PlanningAddStepReport::waiting_on(ZoneAddWaitingOn::Blockers)
        };
        add.add_update_blocked_reasons = add_update_blocked_reasons;
        add.add_zones_with_mupdate_override = add_zones_with_mupdate_override;

        let zone_updates = if add.any_discretionary_zones_placed() {
            // Do not update any zones if we've added any discretionary zones
            // (e.g., in response to policy changes) ...
            PlanningZoneUpdatesStepReport::waiting_on(
                ZoneUpdatesWaitingOn::DiscretionaryZones,
            )
        } else if !mgs_updates.is_empty() {
            // ... or if there are still pending updates for the RoT / SP /
            // Host OS / etc. ...
            // TODO This is not quite right.  See oxidecomputer/omicron#8285.
            PlanningZoneUpdatesStepReport::waiting_on(
                ZoneUpdatesWaitingOn::PendingMgsUpdates,
            )
        } else if !add.add_update_blocked_reasons.is_empty() {
            // ... or if there are pending zone add blockers.
            PlanningZoneUpdatesStepReport::waiting_on(
                ZoneUpdatesWaitingOn::ZoneAddBlockers,
            )
        } else {
            self.do_plan_zone_updates(&mgs_updates)?
        };

        // CockroachDB settings aren't dependent on zones, so they can be
        // planned independently of the rest of the system.
        let cockroachdb_settings = self.do_plan_cockroachdb_settings();

        Ok(PlanningReport {
            blueprint_id: self.blueprint.new_blueprint_id(),
            planner_config: *self.input.planner_config(),
            expunge,
            decommission,
            noop_image_source,
            add,
            mgs_updates,
            zone_updates,
            cockroachdb_settings,
        })
    }

    fn do_plan_decommission(
        &mut self,
    ) -> Result<PlanningDecommissionStepReport, Error> {
        let mut report = PlanningDecommissionStepReport::new();

        // Check for any sleds that are currently commissioned but can be
        // decommissioned. Our gates for decommissioning are:
        //
        // 1. The policy indicates the sled has been removed (i.e., the policy
        //    is "expunged"; we may have other policies that satisfy this
        //    requirement in the future).
        // 2. All zones associated with the sled have been marked expunged.
        // 3. There are no instances assigned to this sled. This is blocked by
        //    omicron#4872, so today we omit this check entirely, as any sled
        //    that could be otherwise decommissioned that still has instances
        //    assigned to it needs support intervention for cleanup.
        // 4. All disks associated with the sled have been marked expunged. This
        //    happens implicitly when a sled is expunged, so is covered by our
        //    first check.
        //
        // Note that we must check both the planning input, and the parent
        // blueprint to tell if a sled is decommissioned because we carry
        // decommissioned sleds forward and do not prune them from the blueprint
        // right away.
        for (sled_id, sled_details) in
            self.input.all_sleds(SledFilter::Commissioned)
        {
            // Check 1: look for sleds that are expunged.
            match (sled_details.policy, sled_details.state) {
                // If the sled is still in service, don't decommission it.
                //
                // We do still want to decommission any expunged disks if
                // possible though. For example, we can expunge disks on active
                // sleds if they are faulty.
                (SledPolicy::InService { .. }, _) => {
                    self.do_plan_decommission_expunged_disks_for_in_service_sled(sled_id)?;
                    continue;
                }
                // If the sled is already decommissioned it... why is it showing
                // up when we ask for commissioned sleds? Report, but don't try to
                // decommission it again.
                (SledPolicy::Expunged, SledState::Decommissioned) => {
                    report.zombie_sleds.push(sled_id);
                    continue;
                }
                // The sled is expunged but not yet decommissioned; fall through
                // to check the rest of the criteria.
                (SledPolicy::Expunged, SledState::Active) => (),
            }

            // Check that the sled isn't already decommissioned in the parent
            // blueprint, if it exists.
            if let Some(parent_sled_cfg) =
                self.blueprint.parent_blueprint().sleds.get(&sled_id)
            {
                if parent_sled_cfg.state == SledState::Decommissioned {
                    continue;
                }
            }

            // Check 2: have all this sled's zones been expunged? It's possible
            // we ourselves have made this change, which is fine.
            let all_zones_expunged = self
                .blueprint
                .current_sled_zones(sled_id, BlueprintZoneDisposition::any)
                .all(|zone| {
                    matches!(
                        zone.disposition,
                        BlueprintZoneDisposition::Expunged { .. }
                    )
                });

            // Check 3: Are there any instances assigned to this sled? See
            // comment above; while we wait for omicron#4872, we just assume
            // there are no instances running.
            let num_instances_assigned = 0;

            if all_zones_expunged && num_instances_assigned == 0 {
                self.blueprint.set_sled_decommissioned(sled_id)?;
            }
        }

        Ok(report)
    }

    fn do_plan_decommission_expunged_disks_for_in_service_sled(
        &mut self,
        sled_id: SledUuid,
    ) -> Result<(), Error> {
        // The sled is not expunged. We have to see if the inventory reflects a
        // reconciled config generation. If it does, we'll check below whether
        // the reconciled generation is sufficiently advanced to decommission
        // any disks.
        let Some(seen_generation) = self
            .inventory
            .sled_agents
            .get(&sled_id)
            .and_then(|sa| sa.last_reconciliation.as_ref())
            .map(|reconciled| reconciled.last_reconciled_config.generation)
        else {
            // There is no current inventory for the sled agent, so we cannot
            // decommission any disks.
            return Ok(());
        };

        let disks_to_decommission: Vec<PhysicalDiskUuid> = self
            .blueprint
            .current_sled_disks(sled_id, |disposition| match disposition {
                BlueprintPhysicalDiskDisposition::Expunged {
                    ready_for_cleanup,
                    ..
                } => !ready_for_cleanup,
                BlueprintPhysicalDiskDisposition::InService => false,
            })
            .filter_map(|disk| {
                // Has the sled agent seen this disk's expungement yet as
                // reflected in inventory?
                //
                // SAFETY: We filtered to only have expunged disks above
                if seen_generation
                    >= disk.disposition.expunged_as_of_generation().unwrap()
                {
                    Some(disk.id)
                } else {
                    None
                }
            })
            .collect();

        self.blueprint.sled_decommission_disks(sled_id, disks_to_decommission)
    }

    fn do_plan_expunge(&mut self) -> Result<PlanningExpungeStepReport, Error> {
        let mut report = PlanningExpungeStepReport::new();

        // Remove services from sleds marked expunged. We use
        // `SledFilter::Commissioned` and have a custom `needs_zone_expungement`
        // function that allows us to produce better errors.
        let mut commissioned_sled_ids = BTreeSet::new();
        for (sled_id, sled_details) in
            self.input.all_sleds(SledFilter::Commissioned)
        {
            commissioned_sled_ids.insert(sled_id);
            self.do_plan_expunge_for_commissioned_sled(
                sled_id,
                sled_details,
                &mut report,
            )?;
        }

        // Check for any decommissioned sleds (i.e., sleds for which our
        // blueprint has zones, but are not in the input sled list). Any zones
        // for decommissioned sleds must have already be expunged for
        // decommissioning to have happened; fail if we find non-expunged zones
        // associated with a decommissioned sled.
        for sled_id in self.blueprint.sled_ids_with_zones() {
            if !commissioned_sled_ids.contains(&sled_id) {
                let num_zones = self
                    .blueprint
                    .current_sled_zones(sled_id, BlueprintZoneDisposition::any)
                    .filter(|zone| {
                        !matches!(
                            zone.disposition,
                            BlueprintZoneDisposition::Expunged { .. }
                        )
                    })
                    .count();
                if num_zones > 0 {
                    return Err(
                        Error::DecommissionedSledWithNonExpungedZones {
                            sled_id,
                            num_zones,
                        },
                    );
                }
            }
        }

        Ok(report)
    }

    fn do_plan_expunge_for_commissioned_sled(
        &mut self,
        sled_id: SledUuid,
        sled_details: &SledDetails,
        report: &mut PlanningExpungeStepReport,
    ) -> Result<(), Error> {
        match sled_details.policy {
            SledPolicy::InService { .. } => {
                // Sled is still in service, but have any of its disks been
                // expunged? If so, expunge them in the blueprint (which
                // whill chain to expunging any datasets and zones that were
                // using them).
                //
                // We don't use a more specific disk filter here because we
                // want to look at _only_ the policy: if the operator has
                // said a disk should be expunged, we'll expunge it from the
                // blueprint regardless of its overall state.
                for (_, disk) in sled_details
                    .resources
                    .all_disks(DiskFilter::All)
                    .filter(|(_, disk)| match disk.policy {
                        PhysicalDiskPolicy::InService => false,
                        PhysicalDiskPolicy::Expunged => true,
                    })
                {
                    match self.blueprint.expunge_disk(sled_id, disk.disk_id) {
                        Ok(()) => (),
                        Err(Error::SledEditError {
                            err:
                                SledEditError::EditDisks(
                                    DisksEditError::ExpungeNonexistentDisk {
                                        ..
                                    },
                                ),
                            ..
                        }) => {
                            // While it should be rare, it's possible there's an
                            // expunged disk present in the planning input that
                            // isn't in the blueprint at all (e.g., a disk could
                            // have been added and then expunged since our
                            // parent blueprint was created). We don't want to
                            // fail in this case, but will report it.
                            report.orphan_disks.insert(sled_id, disk.disk_id);
                        }
                        Err(err) => return Err(err),
                    }
                }

                // Expunge any multinode clickhouse zones if the policy says
                // they shouldn't exist.
                if !self.input.clickhouse_cluster_enabled() {
                    self.blueprint.expunge_all_multinode_clickhouse(
                        sled_id,
                        ZoneExpungeReason::ClickhouseClusterDisabled,
                    )?;
                }

                // Similarly, expunge any singlenode clickhouse if the policy
                // says they should exist.
                if !self.input.clickhouse_single_node_enabled() {
                    self.blueprint.expunge_all_singlenode_clickhouse(
                        sled_id,
                        ZoneExpungeReason::ClickhouseSingleNodeDisabled,
                    )?;
                }

                // Are there any expunged zones that haven't yet been marked as
                // ready for cleanup? If so, check whether we can mark them,
                // which requires us to check the inventory collection for two
                // properties:
                //
                // 1. The zone is not running
                // 2. The zone config generation from the sled is at least as
                //    high as the generation in which the zone was expunged
                self.check_zones_eligible_for_cleanup(sled_id)?;
            }
            // Has the sled been expunged? If so, expunge everything on this
            // sled from the blueprint.
            SledPolicy::Expunged => {
                match self.blueprint.current_sled_state(sled_id)? {
                    SledState::Active => {
                        self.blueprint.expunge_sled(sled_id)?;
                    }
                    // If the sled is decommissioned, we've already expunged it
                    // in a prior planning run.
                    SledState::Decommissioned => (),
                }
            }
        }

        Ok(())
    }

    fn check_zones_eligible_for_cleanup(
        &mut self,
        sled_id: SledUuid,
    ) -> Result<(), Error> {
        let Some(sled_inv) = self.inventory.sled_agents.get(&sled_id) else {
            warn!(
                self.log,
                "skipping zones eligible for cleanup check \
                (sled not present in latest inventory collection)";
                "sled_id" => %sled_id,
            );
            return Ok(());
        };

        let mut zones_ready_for_cleanup = Vec::new();
        for zone in self
            .blueprint
            .current_sled_zones(sled_id, BlueprintZoneDisposition::is_expunged)
        {
            // If this is a zone still waiting for cleanup, grab the generation
            // in which it was expunged. Otherwise, move on.
            let as_of_generation = match zone.disposition {
                BlueprintZoneDisposition::Expunged {
                    as_of_generation,
                    ready_for_cleanup,
                } if !ready_for_cleanup => as_of_generation,
                BlueprintZoneDisposition::InService
                | BlueprintZoneDisposition::Expunged { .. } => continue,
            };

            // If the sled hasn't done any reconciliation, wait until it has.
            let Some(reconciliation) = &sled_inv.last_reconciliation else {
                continue;
            };

            // If the sled hasn't reconciled a new-enough generation, wait until
            // it has.
            if reconciliation.last_reconciled_config.generation
                < as_of_generation
            {
                continue;
            }

            // If the sled hasn't shut down the zone, wait until it has.
            if reconciliation.zones.contains_key(&zone.id) {
                continue;
            }

            // All checks passed: we can mark this zone as ready for cleanup.
            zones_ready_for_cleanup.push(zone.id);
        }

        if !zones_ready_for_cleanup.is_empty() {
            self.blueprint.mark_expunged_zones_ready_for_cleanup(
                sled_id,
                &zones_ready_for_cleanup,
            )?;
        }

        Ok(())
    }

    fn do_plan_noop_image_source(
        &mut self,
        noop_info: NoopConvertInfo,
    ) -> Result<PlanningNoopImageSourceStepReport, Error> {
        use nexus_types::deployment::PlanningNoopImageSourceSkipSledHostPhase2Reason as SkipSledHostPhase2Reason;
        use nexus_types::deployment::PlanningNoopImageSourceSkipSledZonesReason as SkipSledZonesReason;

        let mut report = PlanningNoopImageSourceStepReport::new();

        let sleds = match noop_info {
            NoopConvertInfo::GlobalEligible { sleds } => sleds,
            NoopConvertInfo::GlobalIneligible { .. } => return Ok(report),
        };
        for sled in sleds {
            let eligible = match &sled.status {
                NoopConvertSledStatus::Ineligible(_) => continue,
                NoopConvertSledStatus::Eligible(eligible) => eligible,
            };

            let zone_counts = eligible.zone_counts();
            let skipped_zones = if zone_counts.num_install_dataset() == 0 {
                report.skip_sled_zones(
                    sled.sled_id,
                    SkipSledZonesReason::AllZonesAlreadyArtifact {
                        num_total: zone_counts.num_total,
                    },
                );
                true
            } else {
                false
            };

            let skipped_host_phase_2 =
                if eligible.host_phase_2.both_already_artifact() {
                    report.skip_sled_host_phase_2(
                        sled.sled_id,
                        SkipSledHostPhase2Reason::BothSlotsAlreadyArtifact,
                    );
                    true
                } else {
                    false
                };

            if skipped_zones && skipped_host_phase_2 {
                // Nothing to do, continue to the next sled.
                continue;
            }

            if zone_counts.num_eligible > 0
                || eligible.host_phase_2.slot_a.is_eligible()
                || eligible.host_phase_2.slot_b.is_eligible()
            {
                report.converted(
                    sled.sled_id,
                    zone_counts.num_eligible,
                    zone_counts.num_install_dataset(),
                    eligible.host_phase_2.slot_a.is_eligible(),
                    eligible.host_phase_2.slot_b.is_eligible(),
                );
            }

            for zone in &eligible.zones {
                match &zone.status {
                    NoopConvertZoneStatus::Eligible(new_image_source) => {
                        self.blueprint.sled_set_zone_source(
                            sled.sled_id,
                            zone.zone_id,
                            new_image_source.clone(),
                        )?;
                    }
                    NoopConvertZoneStatus::AlreadyArtifact { .. }
                    | NoopConvertZoneStatus::Ineligible(_) => {}
                }
            }

            if zone_counts.num_eligible > 0 {
                self.blueprint.record_operation(
                    Operation::SledNoopZoneImageSourcesUpdated {
                        sled_id: sled.sled_id,
                        count: zone_counts.num_eligible,
                    },
                );
            }

            // Now convert over host phase 2 contents.
            match &eligible.host_phase_2.slot_a {
                NoopConvertHostPhase2Contents::Eligible(new_contents) => {
                    self.blueprint.sled_set_host_phase_2_slot(
                        sled.sled_id,
                        M2Slot::A,
                        new_contents.clone(),
                    )?;
                }
                NoopConvertHostPhase2Contents::AlreadyArtifact { .. }
                | NoopConvertHostPhase2Contents::Ineligible(_) => {}
            }

            match &eligible.host_phase_2.slot_b {
                NoopConvertHostPhase2Contents::Eligible(new_contents) => {
                    self.blueprint.sled_set_host_phase_2_slot(
                        sled.sled_id,
                        M2Slot::B,
                        new_contents.clone(),
                    )?;
                }
                NoopConvertHostPhase2Contents::AlreadyArtifact { .. }
                | NoopConvertHostPhase2Contents::Ineligible(_) => {}
            }

            if eligible.host_phase_2.slot_a.is_eligible()
                || eligible.host_phase_2.slot_b.is_eligible()
            {
                self.blueprint.record_operation(
                    Operation::SledNoopHostPhase2Updated {
                        sled_id: sled.sled_id,
                        slot_a_updated: eligible
                            .host_phase_2
                            .slot_a
                            .is_eligible(),
                        slot_b_updated: eligible
                            .host_phase_2
                            .slot_b
                            .is_eligible(),
                    },
                );
            }
        }

        Ok(report)
    }

    fn do_plan_add(
        &mut self,
        mgs_updates: &PlanningMgsUpdatesStepReport,
    ) -> Result<PlanningAddStepReport, Error> {
        let mut report = PlanningAddStepReport::new();

        // Internal DNS is a prerequisite for bringing up all other zones.  At
        // this point, we assume that internal DNS (as a service) is already
        // functioning.

        // After we make our initial pass through the sleds below to check for
        // zones every sled should have (NTP, Crucible), we'll start making
        // decisions about placing other service zones. We need to _exclude_ any
        // sleds for which we just added an NTP zone, as we won't be able to add
        // additional services to them until that NTP zone has been brought up.
        //
        // We will not mark sleds getting Crucible zones as ineligible; other
        // control plane service zones starting concurrently with Crucible zones
        // is fine.
        for (sled_id, sled_resources) in
            self.input.all_sled_resources(SledFilter::InService)
        {
            // First, we need to ensure that sleds are using their expected
            // disks. This is necessary before we can allocate any zones.
            let sled_edits =
                self.blueprint.sled_add_disks(sled_id, &sled_resources)?;

            if let EnsureMultiple::Changed {
                added,
                updated,
                expunged: _,
                removed,
            } = sled_edits.disks.into()
            {
                info!(
                    &self.log,
                    "altered physical disks";
                    "sled_id" => %sled_id,
                    "sled_edits" => ?sled_edits,
                );
                self.blueprint.record_operation(Operation::UpdateDisks {
                    sled_id,
                    added,
                    updated,
                    removed,
                });
            }

            // The first thing we want to do with any sled is ensure it has an
            // NTP zone. However, this requires the sled to have at least one
            // available zpool on which we could place a zone. There are at
            // least two expected cases where we'll see a sled here with no
            // in-service zpools:
            //
            // 1. A sled was just added and its disks have not yet been adopted
            //    by the control plane.
            // 2. A sled has had all of its disks expunged.
            //
            // In either case, we can't do anything with the sled, but we don't
            // want to fail planning entirely. Just skip sleds in this state.
            if sled_resources
                .all_zpools(ZpoolFilter::InService)
                .next()
                .is_none()
            {
                report.sleds_without_zpools_for_ntp_zones.insert(sled_id);
                report.sleds_waiting_for_ntp_zone.insert(sled_id);
                continue;
            }

            // Check for an NTP zone.  Every sled should have one.  If it's not
            // there, all we can do is provision that one zone.  We have to wait
            // for that to succeed and synchronize the clock before we can
            // provision anything else.
            if self.blueprint.sled_ensure_zone_ntp(
                sled_id,
                self.image_source_for_new_zone(
                    ZoneKind::InternalNtp,
                    mgs_updates,
                )?,
            )? == Ensure::Added
            {
                report.sleds_missing_ntp_zone.insert(sled_id);
                self.blueprint.record_operation(Operation::AddZone {
                    sled_id,
                    kind: ZoneKind::InternalNtp,
                });

                // If we're setting up a new sled (the typical reason to add a
                // new NTP zone), we don't want make any other changes to this
                // sled.  However, this change is compatible with any other
                // changes to other sleds, so we can "continue" here rather than
                // "break".
                //
                // However, we could be _replacing_ an NTP zone (e.g., if the
                // disk on which a previous NTP zone was running was expunged).
                // If the sled is still running some other control plane
                // services (which is evidence it previously had an NTP zone!),
                // we can go ahead and consider it eligible for new ones.
                if self
                    .blueprint
                    .current_sled_zones(
                        sled_id,
                        BlueprintZoneDisposition::is_in_service,
                    )
                    .any(|z| {
                        OmicronZoneType::from(z.zone_type.clone())
                            .requires_timesync()
                    })
                {
                    report
                        .sleds_getting_ntp_and_discretionary_zones
                        .insert(sled_id);
                } else {
                    report.sleds_waiting_for_ntp_zone.insert(sled_id);
                    continue;
                }
            }

            // Now we've established that the current blueprint _says_ there's
            // an NTP zone on this system.  But we must wait for it to actually
            // be there before we can proceed to add anything else.  Otherwise,
            // we may wind up trying to provision this zone at the same time as
            // other zones, and Sled Agent will reject requests to provision
            // other zones before the clock is synchronized.
            //
            // Note that it's always possible that the NTP zone was added after
            // this inventory was collected (in which case we'll erroneously
            // choose to bail out here, but we'll pick it up again next time
            // we're invoked).  It's conceivable that the NTP zone was removed
            // after this inventory was collected (in which case we'd be making
            // a wrong decision here).  However, we don't ever do this today.
            // If we were to do something like that (maybe as part of upgrading
            // the NTP zone or switching between an internal NTP vs. boundary
            // NTP zone), we'll need to be careful how we do it to avoid a
            // problem here.
            //
            // TODO-cleanup The above comment is now overly conservative;
            // sled-agent won't reject configs just because time isn't sync'd
            // yet. We may be able to remove this check entirely, but we'd need
            // to do some testing to confirm no surprises. (It's probably also
            // fine to keep it for now; removing it just saves us an extra
            // planning iteration when adding a new sled.)
            let has_ntp_inventory = self
                .inventory
                .sled_agents
                .get(&sled_id)
                .map(|sled_agent| {
                    sled_agent.last_reconciliation.as_ref().map_or(
                        false,
                        |reconciliation| {
                            reconciliation
                                .running_omicron_zones()
                                .any(|z| z.zone_type.is_ntp())
                        },
                    )
                })
                .unwrap_or(false);
            if !has_ntp_inventory {
                report.sleds_without_ntp_zones_in_inventory.insert(sled_id);
                continue;
            }

            // Every provisionable zpool on the sled should have a Crucible zone
            // on it.
            let mut ncrucibles_added = 0;
            for zpool_id in sled_resources.all_zpools(ZpoolFilter::InService) {
                if self.blueprint.sled_ensure_zone_crucible(
                    sled_id,
                    *zpool_id,
                    self.image_source_for_new_zone(
                        ZoneKind::Crucible,
                        mgs_updates,
                    )?,
                )? == Ensure::Added
                {
                    report.missing_crucible_zone(sled_id, *zpool_id);
                    ncrucibles_added += 1;
                }
            }

            if ncrucibles_added > 0 {
                // Don't make any other changes to this sled.  However, this
                // change is compatible with any other changes to other sleds,
                // so we can "continue" here rather than "break".
                // (Yes, it's currently the last thing in the loop, but being
                // explicit here means we won't forget to do this when more code
                // is added below.)
                self.blueprint.record_operation(Operation::AddZone {
                    sled_id,
                    kind: ZoneKind::Crucible,
                });
                continue;
            }
        }

        self.do_plan_add_discretionary_zones(mgs_updates, &mut report)?;

        // Now that we've added all the disks and zones we plan on adding,
        // ensure that all sleds have the datasets they need to have.
        self.do_plan_datasets(&mut report)?;

        Ok(report)
    }

    fn do_plan_datasets(
        &mut self,
        _report: &mut PlanningAddStepReport,
    ) -> Result<(), Error> {
        for sled_id in self.input.all_sled_ids(SledFilter::InService) {
            if let EnsureMultiple::Changed {
                added,
                updated,
                expunged,
                removed,
            } = self.blueprint.sled_ensure_zone_datasets(sled_id)?
            {
                info!(
                    &self.log,
                    "altered datasets";
                    "sled_id" => %sled_id,
                    "added" => added,
                    "updated" => updated,
                    "expunged" => expunged,
                    "removed" => removed,
                );
                self.blueprint.record_operation(Operation::UpdateDatasets {
                    sled_id,
                    added,
                    updated,
                    expunged,
                    removed,
                });
            }
        }
        Ok(())
    }

    fn do_plan_add_discretionary_zones(
        &mut self,
        mgs_updates: &PlanningMgsUpdatesStepReport,
        report: &mut PlanningAddStepReport,
    ) -> Result<(), Error> {
        // We usually don't need to construct an `OmicronZonePlacement` to add
        // discretionary zones, so defer its creation until it's needed.
        let mut zone_placement = None;

        for zone_kind in [
            DiscretionaryOmicronZone::BoundaryNtp,
            DiscretionaryOmicronZone::Clickhouse,
            DiscretionaryOmicronZone::ClickhouseKeeper,
            DiscretionaryOmicronZone::ClickhouseServer,
            DiscretionaryOmicronZone::CockroachDb,
            DiscretionaryOmicronZone::CruciblePantry,
            DiscretionaryOmicronZone::InternalDns,
            DiscretionaryOmicronZone::ExternalDns,
            DiscretionaryOmicronZone::Nexus,
            DiscretionaryOmicronZone::Oximeter,
        ] {
            let num_zones_to_add =
                self.num_additional_zones_needed(zone_kind, report);
            if num_zones_to_add == 0 {
                continue;
            }
            // We need to add at least one zone; construct our `zone_placement`
            // (or reuse the existing one if a previous loop iteration already
            // created it).
            let zone_placement = zone_placement.get_or_insert_with(|| {
                // This constructs a picture of the sleds as we currently
                // understand them, as far as which sleds have discretionary
                // zones. This will remain valid as we loop through the
                // `zone_kind`s in this function, as any zone additions will
                // update the `zone_placement` heap in-place.
                let current_discretionary_zones = self
                    .input
                    .all_sled_resources(SledFilter::Discretionary)
                    .filter(|(sled_id, _)| {
                        !report.sleds_waiting_for_ntp_zone.contains(&sled_id)
                    })
                    .map(|(sled_id, sled_resources)| {
                        OmicronZonePlacementSledState {
                            sled_id,
                            num_zpools: sled_resources
                                .all_zpools(ZpoolFilter::InService)
                                .count(),
                            discretionary_zones: self
                                .blueprint
                                .current_sled_zones(
                                    sled_id,
                                    BlueprintZoneDisposition::is_in_service,
                                )
                                .filter_map(|zone| {
                                    DiscretionaryOmicronZone::from_zone_type(
                                        &zone.zone_type,
                                    )
                                })
                                .collect(),
                        }
                    });
                OmicronZonePlacement::new(current_discretionary_zones)
            });
            self.add_discretionary_zones(
                zone_placement,
                zone_kind,
                num_zones_to_add,
                mgs_updates,
                report,
            )?;
        }

        Ok(())
    }

    /// Given the current blueprint state and policy, returns the number of
    /// additional zones needed of the given `zone_kind` to satisfy the policy.
    fn num_additional_zones_needed(
        &mut self,
        zone_kind: DiscretionaryOmicronZone,
        report: &mut PlanningAddStepReport,
    ) -> usize {
        // Count the number of `kind` zones on all in-service sleds. This
        // will include sleds that are in service but not eligible for new
        // services, but will not include sleds that have been expunged or
        // decommissioned.
        let mut num_existing_kind_zones = 0;
        for sled_id in self.input.all_sled_ids(SledFilter::InService) {
            let zone_kind = ZoneKind::from(zone_kind);

            // Internal DNS is special: if we have an expunged internal DNS zone
            // that might still be running, we want to count it here: we can't
            // reuse its subnet until it's ready for cleanup. For all other
            // services, we want to go ahead and replace them if they're below
            // the desired count based on purely "in service vs expunged".
            let disposition_filter = if zone_kind == ZoneKind::InternalDns {
                BlueprintZoneDisposition::could_be_running
            } else {
                BlueprintZoneDisposition::is_in_service
            };
            num_existing_kind_zones += self
                .blueprint
                .current_sled_zones(sled_id, disposition_filter)
                .filter(|z| z.zone_type.kind() == zone_kind)
                .count();
        }

        let target_count = match zone_kind {
            DiscretionaryOmicronZone::BoundaryNtp => {
                self.input.target_boundary_ntp_zone_count()
            }
            DiscretionaryOmicronZone::Clickhouse => {
                self.input.target_clickhouse_zone_count()
            }
            DiscretionaryOmicronZone::ClickhouseKeeper => {
                self.input.target_clickhouse_keeper_zone_count()
            }
            DiscretionaryOmicronZone::ClickhouseServer => {
                self.input.target_clickhouse_server_zone_count()
            }
            DiscretionaryOmicronZone::CockroachDb => {
                self.input.target_cockroachdb_zone_count()
            }
            DiscretionaryOmicronZone::CruciblePantry => {
                self.input.target_crucible_pantry_zone_count()
            }
            DiscretionaryOmicronZone::InternalDns => {
                self.input.target_internal_dns_zone_count()
            }
            DiscretionaryOmicronZone::ExternalDns => {
                // TODO-cleanup: When external DNS addresses are
                // in the policy, this can use the input, too.
                self.blueprint.count_parent_external_dns_zones()
            }
            DiscretionaryOmicronZone::Nexus => {
                self.input.target_nexus_zone_count()
            }
            DiscretionaryOmicronZone::Oximeter => {
                self.input.target_oximeter_zone_count()
            }
        };

        // TODO-correctness What should we do if we have _too many_
        // `zone_kind` zones? For now, just report the number of zones
        // any time we have at least the minimum number.
        let num_zones_to_add =
            target_count.saturating_sub(num_existing_kind_zones);
        if num_zones_to_add == 0 {
            report.sufficient_zones_exist(
                ZoneKind::from(zone_kind).report_str(),
                target_count,
                num_existing_kind_zones,
            );
        }
        num_zones_to_add
    }

    /// Attempts to place `num_zones_to_add` new zones of `kind`.
    ///
    /// It is not an error if there are too few eligible sleds to start a
    /// sufficient number of zones; instead, we'll report it and start as
    /// many as we can (up to `num_zones_to_add`).
    fn add_discretionary_zones(
        &mut self,
        zone_placement: &mut OmicronZonePlacement,
        kind: DiscretionaryOmicronZone,
        num_zones_to_add: usize,
        mgs_updates: &PlanningMgsUpdatesStepReport,
        report: &mut PlanningAddStepReport,
    ) -> Result<(), Error> {
        for i in 0..num_zones_to_add {
            let sled_id = match zone_placement.place_zone(kind) {
                Ok(sled_id) => sled_id,
                Err(PlacementError::NoSledsEligible { .. }) => {
                    // We won't treat this as a hard error; it's possible
                    // (albeit unlikely?) we're in a weird state where we need
                    // more sleds or disks to come online, and we may need to be
                    // able to produce blueprints to achieve that status.
                    report.out_of_eligible_sleds(
                        ZoneKind::from(kind).report_str(),
                        i,
                        num_zones_to_add,
                    );
                    break;
                }
            };

            let image =
                self.image_source_for_new_zone(kind.into(), mgs_updates)?;
            let image_source = image.clone();
            match kind {
                DiscretionaryOmicronZone::BoundaryNtp => {
                    self.blueprint.sled_promote_internal_ntp_to_boundary_ntp(
                        sled_id, image,
                    )?
                }
                DiscretionaryOmicronZone::Clickhouse => {
                    self.blueprint.sled_add_zone_clickhouse(sled_id, image)?
                }
                DiscretionaryOmicronZone::ClickhouseKeeper => self
                    .blueprint
                    .sled_add_zone_clickhouse_keeper(sled_id, image)?,
                DiscretionaryOmicronZone::ClickhouseServer => self
                    .blueprint
                    .sled_add_zone_clickhouse_server(sled_id, image)?,
                DiscretionaryOmicronZone::CockroachDb => {
                    self.blueprint.sled_add_zone_cockroachdb(sled_id, image)?
                }
                DiscretionaryOmicronZone::CruciblePantry => self
                    .blueprint
                    .sled_add_zone_crucible_pantry(sled_id, image)?,
                DiscretionaryOmicronZone::InternalDns => {
                    self.blueprint.sled_add_zone_internal_dns(sled_id, image)?
                }
                DiscretionaryOmicronZone::ExternalDns => {
                    self.blueprint.sled_add_zone_external_dns(sled_id, image)?
                }
                DiscretionaryOmicronZone::Nexus => {
<<<<<<< HEAD
                    self.blueprint.sled_add_zone_nexus(
                        sled_id,
                        image_source,
                        // XXX-dap
                        self.blueprint.nexus_generation(),
                    )?
=======
                    self.blueprint.sled_add_zone_nexus(sled_id, image)?
                }
                DiscretionaryOmicronZone::Oximeter => {
                    self.blueprint.sled_add_zone_oximeter(sled_id, image)?
>>>>>>> bf74f7ae
                }
            };
            report.discretionary_zone_placed(
                sled_id,
                ZoneKind::from(kind).report_str(),
                &image_source,
            );
        }

        Ok(())
    }

    /// Update at most one MGS-managed device (SP, RoT, etc.), if any are out of
    /// date.
    fn do_plan_mgs_updates(
        &mut self,
    ) -> Result<PlanningMgsUpdatesStepReport, Error> {
        // Determine which baseboards we will consider updating.
        //
        // Sleds may be present but not adopted as part of the control plane.
        // In deployed systems, this would probably only happen if a sled was
        // about to be added.  In dev/test environments, it's common to leave
        // some number of sleds out of the control plane for various reasons.
        // Inventory will still report them, but we don't want to touch them.
        //
        // For better or worse, switches and PSCs do not have the same idea of
        // being adopted into the control plane.  If they're present, they're
        // part of the system, and we will update them.
        let included_sled_baseboards: BTreeSet<_> = self
            .input
            .all_sleds(SledFilter::SpsUpdatedByReconfigurator)
            .map(|(_sled_id, details)| &details.baseboard_id)
            .collect();

        let included_baseboards =
            self.inventory
                .sps
                .iter()
                .filter_map(|(baseboard_id, sp_state)| {
                    let do_include = match sp_state.sp_type {
                        SpType::Sled => included_sled_baseboards
                            .contains(baseboard_id.as_ref()),
                        SpType::Power => true,
                        SpType::Switch => true,
                    };
                    do_include.then_some(baseboard_id.clone())
                })
                .collect();

        // Compute the new set of PendingMgsUpdates.
        let current_updates =
            &self.blueprint.parent_blueprint().pending_mgs_updates;
        let current_artifacts = self.input.tuf_repo().description();
        let impossible_update_policy =
            if self.blueprint.parent_blueprint().time_created
                >= self.input.ignore_impossible_mgs_updates_since()
            {
                ImpossibleUpdatePolicy::Keep
            } else {
                ImpossibleUpdatePolicy::Reevaluate
            };
        let PlannedMgsUpdates { pending_updates, pending_host_phase_2_changes } =
            plan_mgs_updates(
                &self.log,
                &self.inventory,
                &included_baseboards,
                current_updates,
                current_artifacts,
                NUM_CONCURRENT_MGS_UPDATES,
                impossible_update_policy,
            );
        if pending_updates != *current_updates {
            // This will only add comments if our set of updates changed _and_
            // we have at least one update. If we went from "some updates" to
            // "no updates", that's not really comment-worthy; presumably we'll
            // do something else comment-worthy in a subsequent step.
            for update in pending_updates.iter() {
                self.blueprint.comment(update.description());
            }
        }
        self.blueprint
            .apply_pending_host_phase_2_changes(pending_host_phase_2_changes)?;

        self.blueprint.pending_mgs_updates_replace_all(pending_updates.clone());
        Ok(PlanningMgsUpdatesStepReport::new(pending_updates))
    }

    /// Update at most one existing zone to use a new image source.
    fn do_plan_zone_updates(
        &mut self,
        mgs_updates: &PlanningMgsUpdatesStepReport,
    ) -> Result<PlanningZoneUpdatesStepReport, Error> {
        let mut report = PlanningZoneUpdatesStepReport::new();

        // We are only interested in non-decommissioned sleds.
        let sleds = self
            .input
            .all_sleds(SledFilter::Commissioned)
            .map(|(id, _details)| id)
            .collect::<Vec<_>>();

        // Wait for zones to appear up-to-date in the inventory.
        let inventory_zones = self
            .inventory
            .all_reconciled_omicron_zones()
            .map(|(z, sa_result)| (z.id, (&z.image_source, sa_result)))
            .collect::<BTreeMap<_, _>>();

        #[derive(Debug)]
        #[expect(dead_code)]
        struct ZoneCurrentlyUpdating<'a> {
            zone_id: OmicronZoneUuid,
            zone_kind: ZoneKind,
            reason: UpdatingReason<'a>,
        }

        #[derive(Debug)]
        #[expect(dead_code)]
        enum UpdatingReason<'a> {
            ImageSourceMismatch {
                bp_image_source: &'a BlueprintZoneImageSource,
                inv_image_source: &'a OmicronZoneImageSource,
            },
            MissingInInventory {
                bp_image_source: &'a BlueprintZoneImageSource,
            },
            ReconciliationError {
                bp_image_source: &'a BlueprintZoneImageSource,
                inv_image_source: &'a OmicronZoneImageSource,
                message: &'a str,
            },
        }

        for &sled_id in &sleds {
            // Build a list of zones currently in the blueprint but where
            // inventory has a mismatch or does not know about the zone.
            //
            // What about the case where a zone is in inventory but not in the
            // blueprint? See
            // https://github.com/oxidecomputer/omicron/issues/8589.
            let zones_currently_updating = self
                .blueprint
                .current_sled_zones(
                    sled_id,
                    BlueprintZoneDisposition::is_in_service,
                )
                .filter_map(|zone| {
                    let bp_image_source =
                        OmicronZoneImageSource::from(zone.image_source.clone());
                    match inventory_zones.get(&zone.id) {
                        Some((
                            inv_image_source,
                            ConfigReconcilerInventoryResult::Ok,
                        )) if *inv_image_source == &bp_image_source => {
                            // The inventory and blueprint image sources match
                            // -- this means that the zone is up-to-date.
                            None
                        }
                        Some((
                            inv_image_source,
                            ConfigReconcilerInventoryResult::Ok,
                        )) => {
                            // The inventory and blueprint image sources differ.
                            Some(ZoneCurrentlyUpdating {
                                zone_id: zone.id,
                                zone_kind: zone.kind(),
                                reason: UpdatingReason::ImageSourceMismatch {
                                    bp_image_source: &zone.image_source,
                                    inv_image_source,
                                },
                            })
                        }
                        Some((
                            inv_image_source,
                            ConfigReconcilerInventoryResult::Err { message },
                        )) => {
                            // The inventory reports this zone but there was an
                            // error reconciling it (most likely an error
                            // starting the zone).
                            Some(ZoneCurrentlyUpdating {
                                zone_id: zone.id,
                                zone_kind: zone.kind(),
                                reason: UpdatingReason::ReconciliationError {
                                    bp_image_source: &zone.image_source,
                                    inv_image_source,
                                    message,
                                },
                            })
                        }
                        None => {
                            // The blueprint has a zone that inventory does not have.
                            Some(ZoneCurrentlyUpdating {
                                zone_id: zone.id,
                                zone_kind: zone.kind(),
                                reason: UpdatingReason::MissingInInventory {
                                    bp_image_source: &zone.image_source,
                                },
                            })
                        }
                    }
                })
                .collect::<Vec<_>>();

            if !zones_currently_updating.is_empty() {
                info!(
                    self.log, "some zones not yet up-to-date";
                    "sled_id" => %sled_id,
                    "zones_currently_updating" => ?zones_currently_updating,
                );
                return Ok(report);
            }
        }

        // Find out of date zones, as defined by zones whose image source does
        // not match what it should be based on our current target release.
        let target_release = self.input.tuf_repo().description();
        let out_of_date_zones = sleds
            .into_iter()
            .flat_map(|sled_id| {
                let log = &self.log;
                self.blueprint
                    .current_sled_zones(
                        sled_id,
                        BlueprintZoneDisposition::is_in_service,
                    )
                    .filter_map(move |zone| {
                        let desired_image_source = match target_release
                            .zone_image_source(zone.zone_type.kind())
                        {
                            Ok(source) => source,
                            Err(err) => {
                                // If we can't tell whether a zone is out of
                                // date, assume it isn't.
                                warn!(
                                    log,
                                    "cannot determine whether zone is \
                                     out of date";
                                    "zone" => ?zone,
                                    InlineErrorChain::new(&err),
                                );
                                return None;
                            }
                        };
                        if zone.image_source != desired_image_source {
                            Some((sled_id, zone.clone(), desired_image_source))
                        } else {
                            None
                        }
                    })
            })
            .collect::<Vec<_>>();

        for (sled_id, zone, desired_image) in out_of_date_zones.iter() {
            report.out_of_date_zone(*sled_id, zone, desired_image.clone());
        }

        // Of the out-of-date zones, filter out zones that can't be updated yet,
        // either because they're not ready or because it wouldn't be safe to
        // bounce them.
        let mut updateable_zones = out_of_date_zones.iter().filter(
            |(_sled_id, zone, _new_image_source)| {
                if !self.can_zone_be_shut_down_safely(zone, &mut report) {
                    return false;
                }
                match self.is_zone_ready_for_update(
                    zone.zone_type.kind(),
                    mgs_updates,
                ) {
                    Ok(true) => true,
                    Ok(false) => false,
                    Err(err) => {
                        // If we can't tell whether a zone is ready for update,
                        // assume it can't be.
                        warn!(
                            self.log,
                            "cannot determine whether zone is ready for update";
                            "zone" => ?zone,
                            InlineErrorChain::new(&err),
                        );
                        false
                    }
                }
            },
        );

        if let Some((sled_id, zone, new_image_source)) = updateable_zones.next()
        {
            // Update the first out-of-date zone.
            self.update_or_expunge_zone(
                *sled_id,
                zone,
                new_image_source.clone(),
                report,
            )
        } else {
            // No zones to update.
            Ok(report)
        }
    }

    /// Update a zone to use a new image source, either in-place or by
    /// expunging it and letting it be replaced in a future iteration.
    fn update_or_expunge_zone(
        &mut self,
        sled_id: SledUuid,
        zone: &BlueprintZoneConfig,
        new_image_source: BlueprintZoneImageSource,
        mut report: PlanningZoneUpdatesStepReport,
    ) -> Result<PlanningZoneUpdatesStepReport, Error> {
        let zone_kind = zone.zone_type.kind();

        // We're called by `do_plan_zone_updates()`, which guarantees the
        // `new_image_source` is different from the current image source.
        debug_assert_ne!(zone.image_source, new_image_source);

        match zone_kind {
            ZoneKind::Crucible
            | ZoneKind::Clickhouse
            | ZoneKind::ClickhouseKeeper
            | ZoneKind::ClickhouseServer
            | ZoneKind::CockroachDb => {
                self.blueprint.comment(format!(
                    "updating {:?} zone {} in-place",
                    zone.zone_type.kind(),
                    zone.id
                ));
                report.updated_zone(sled_id, &zone);
                self.blueprint.sled_set_zone_source(
                    sled_id,
                    zone.id,
                    new_image_source,
                )?;
            }
            ZoneKind::BoundaryNtp
            | ZoneKind::CruciblePantry
            | ZoneKind::ExternalDns
            | ZoneKind::InternalDns
            | ZoneKind::InternalNtp
            | ZoneKind::Nexus
            | ZoneKind::Oximeter => {
                self.blueprint.comment(format!(
                    "expunge {:?} zone {} for update",
                    zone.zone_type.kind(),
                    zone.id
                ));
                report.expunged_zone(sled_id, zone);
                self.blueprint.sled_expunge_zone(sled_id, zone.id)?;
            }
        }

        Ok(report)
    }

    /// Perform planning for mupdate overrides, returning a map of sleds to
    /// actions taken.
    fn do_plan_mupdate_override(
        &mut self,
        noop_info: &mut NoopConvertInfo,
    ) -> Result<BTreeMap<SledUuid, EnsureMupdateOverrideAction>, Error> {
        // For each sled, compare what's in the inventory to what's in the
        // blueprint.
        let mut actions_by_sled = BTreeMap::new();
        let log = self.log.new(o!("phase" => "do_plan_mupdate_override"));

        // We use the list of in-service sleds here -- we don't want to alter
        // expunged or decommissioned sleds.
        for sled_id in self.input.all_sled_ids(SledFilter::InService) {
            let log = log.new(o!("sled_id" => sled_id.to_string()));
            let Some(inv_sled) = self.inventory.sled_agents.get(&sled_id)
            else {
                warn!(log, "no inventory found for in-service sled");
                continue;
            };
            let action = self.blueprint.sled_ensure_mupdate_override(
                sled_id,
                inv_sled
                    .zone_image_resolver
                    .mupdate_override
                    .boot_override
                    .as_ref(),
                noop_info,
            )?;
            action.log_to(&log);
            actions_by_sled.insert(sled_id, action);
        }

        // As a result of the action above, did any sleds get a new mupdate
        // override in the blueprint? In that case, halt consideration of
        // updates by setting the target_release_minimum_generation.
        //
        // Note that this is edge-triggered, not level-triggered. This is a
        // domain requirement. Consider what happens if:
        //
        // 1. Let's say the target release generation is 5.
        // 2. A sled is mupdated.
        // 3. As a result of the mupdate, we update the target release minimum
        //    generation to 6.
        // 4. Then, an operator sets the target release generation to 6.
        //
        // At this point, we *do not* want to set the blueprint's minimum
        // generation to 7. We only want to do it if we acknowledged a new sled
        // getting mupdated.
        //
        // Some notes:
        //
        // * We only process sleds that are currently in the inventory. This
        //   means that if some sleds take longer to come back up than others
        //   and the target release is updated in the middle, we'll potentially
        //   bump the minimum generation multiple times, asking the operator to
        //   intervene each time.
        //
        //   It's worth considering ways to mitigate this in the future: for
        //   example, we could ensure that for a particular TUF repo a shared
        //   mupdate override ID is assigned by wicketd, and track the override
        //   IDs that are currently in flight.
        //
        // * We aren't handling errors while fetching the mupdate override here.
        //   We don't have a history of state transitions for the mupdate
        //   override, so we can't do edge-triggered logic. We probably need
        //   another channel to report errors. (But in general, errors should be
        //   rare.)
        if actions_by_sled.values().any(|action| {
            matches!(action, EnsureMupdateOverrideAction::BpSetOverride { .. })
        }) {
            let current = self.blueprint.target_release_minimum_generation();
            let new = self.input.tuf_repo().target_release_generation.next();
            if current == new {
                // No change needed.
                info!(
                    log,
                    "would have updated target release minimum generation, but \
                     it was already set to the desired value, so no change was \
                     needed";
                    "generation" => %current,
                );
            } else {
                if current < new {
                    info!(
                        log,
                        "updating target release minimum generation based on \
                         new set-override actions";
                        "current_generation" => %current,
                        "new_generation" => %new,
                    );
                } else {
                    // It would be very strange for the current value to be
                    // greater than the new value. That would indicate something
                    // like a row being removed from the target release
                    // generation table -- one of the invariants of the target
                    // release generation is that it only moves forward.
                    //
                    // In this case we bail out of planning entirely.
                    return Err(
                        Error::TargetReleaseMinimumGenerationRollback {
                            current,
                            new,
                        },
                    );
                }
                self.blueprint
                    .set_target_release_minimum_generation(current, new)
                    .expect("current value passed in => can't fail");
            }
        }

        Ok(actions_by_sled)
    }

    fn should_plan_add_or_update(
        &self,
        actions_by_sled: &BTreeMap<SledUuid, EnsureMupdateOverrideAction>,
    ) -> Result<Vec<String>, Error> {
        // We need to determine whether to also perform other actions like
        // updating or adding zones. We have to be careful here:
        //
        // * We may have moved existing zones with an Artifact source to using
        //   the install dataset via the BpSetOverride action, but we don't want
        //   to use the install dataset on sleds that weren't MUPdated (because
        //   the install dataset might be ancient).
        //
        // * While any overrides are in place according to inventory, we wait
        //   for the system to recover and don't start new zones on *any* sleds,
        //   or perform any further updates.
        //
        // This decision is level-triggered on the following conditions:
        //
        // 1. If the planning input's target release generation is less than the
        //    minimum generation set in the blueprint, the operator hasn't set a
        //    new generation in the blueprint -- we should wait to decide what
        //    to do until the operator provides an indication.
        //
        // 2. If any sleds have the `remove_mupdate_override` field set in the
        //    blueprint (which is downstream of the inventory reporting the
        //    presence of a mupdate override), then we need to wait until the
        //    `remove_mupdate_override` field is cleared. Until that happens,
        //    we don't want to add zones on *any* sled.
        //
        //    This might seem overly conservative (why block zone additions on
        //    *all* sleds if *any* are currently recovering from a MUPdate?),
        //    but is probably correct for the medium term: we want to minimize
        //    the number of different versions of services running at any time.
        //
        // 3. If any sleds had errors obtaining mupdate override info, the
        //    system is in a corrupt state. The planner will not take any
        //    actions until the error is resolved.
        //
        // 4. (TODO: https://github.com/oxidecomputer/omicron/issues/8726)
        //    If any sleds' deployment units aren't at known versions after
        //    noop image source changes have been considered, then we shouldn't
        //    proceed with adding or updating zones. Again, this is driven
        //    primarily by the desire to minimize the number of versions of
        //    system software running at any time.
        //
        // What does "any sleds" mean in this context? We don't need to care
        // about decommissioned or expunged sleds, so we consider in-service
        // sleds.
        let mut reasons = Vec::new();

        // Condition 1 above.
        if self.blueprint.target_release_minimum_generation()
            > self.input.tuf_repo().target_release_generation
        {
            reasons.push(format!(
                "current target release generation ({}) is lower than \
                 minimum required by blueprint ({})",
                self.input.tuf_repo().target_release_generation,
                self.blueprint.target_release_minimum_generation(),
            ));
        }

        // Condition 2 above.
        {
            let mut sleds_with_override = BTreeSet::new();
            for sled_id in self.input.all_sled_ids(SledFilter::InService) {
                if self
                    .blueprint
                    .sled_get_remove_mupdate_override(sled_id)?
                    .is_some()
                {
                    sleds_with_override.insert(sled_id);
                }
            }

            if !sleds_with_override.is_empty() {
                reasons.push(format!(
                    "sleds have remove mupdate override set in blueprint: {}",
                    sleds_with_override.iter().join(", ")
                ));
            }
        }

        // Condition 3 above.
        {
            // Note: actions_by_sled doesn't consider sleds that aren't present
            // in this inventory run. This can in very rare cases cause issues
            // where both (a) a server has an error fetching override
            // information (should never happen in normal operation) and (b)
            // there's a blip in inventory data. We consider this an acceptable
            // risk.
            //
            // In the future, we could potentially address this by not
            // proceeding with steps if any sleds are missing from inventory.
            let sleds_with_mupdate_override_errors: BTreeSet<_> =
                actions_by_sled
                    .iter()
                    .filter_map(|(sled_id, action)| {
                        matches!(
                            action,
                            EnsureMupdateOverrideAction::GetOverrideError { .. }
                        )
                        .then_some(*sled_id)
                    })
                    .collect();
            if !sleds_with_mupdate_override_errors.is_empty() {
                reasons.push(format!(
                    "sleds have mupdate override errors: {}",
                    sleds_with_mupdate_override_errors.iter().join(", ")
                ));
            }
        }

        // TODO: implement condition 4 above.

        Ok(reasons)
    }

    fn do_plan_cockroachdb_settings(
        &mut self,
    ) -> PlanningCockroachdbSettingsStepReport {
        let mut report = PlanningCockroachdbSettingsStepReport::new();

        // Figure out what we should set the CockroachDB "preserve downgrade
        // option" setting to based on the planning input.
        //
        // CockroachDB version numbers look like SemVer but are not. Major
        // version numbers consist of the first *two* components, which
        // represent the year and the Nth release that year. So the major
        // version in "22.2.7" is "22.2".
        //
        // A given major version of CockroachDB is backward compatible with the
        // storage format of the previous major version of CockroachDB. This is
        // shown by the `version` setting, which displays the current storage
        // format version. When `version` is '22.2', versions v22.2.x or v23.1.x
        // can be used to run a node. This allows for rolling upgrades of nodes
        // within the cluster and also preserves the ability to rollback until
        // the new software version can be validated.
        //
        // By default, when all nodes of a cluster are upgraded to a new major
        // version, the upgrade is "auto-finalized"; `version` is changed to the
        // new major version, and rolling back to a previous major version of
        // CockroachDB is no longer possible.
        //
        // The `cluster.preserve_downgrade_option` setting can be used to
        // control this. This setting can only be set to the current value
        // of the `version` setting, and when it is set, CockroachDB will not
        // perform auto-finalization. To perform finalization and finish the
        // upgrade, a client must reset the "preserve downgrade option" setting.
        // Finalization occurs in the background, and the "preserve downgrade
        // option" setting should not be changed again until finalization
        // completes.
        //
        // We determine the appropriate value for `preserve_downgrade_option`
        // based on:
        //
        // 1. the _target_ cluster version from the `Policy` (what we want to
        //    be running)
        // 2. the `version` setting reported by CockroachDB (what we're
        //    currently running)
        //
        // by saying:
        //
        // - If we don't recognize the `version` CockroachDB reports, we will
        //   do nothing.
        // - If our target version is _equal to_ what CockroachDB reports,
        //   we will ensure `preserve_downgrade_option` is set to the current
        //   `version`. This prevents auto-finalization when we deploy the next
        //   major version of CockroachDB as part of an update.
        // - If our target version is _older than_ what CockroachDB reports, we
        //   will also ensure `preserve_downgrade_option` is set to the current
        //   `version`. (This will happen on newly-initialized clusters when
        //   we deploy a version of CockroachDB that is newer than our current
        //   policy.)
        // - If our target version is _newer than_ what CockroachDB reports, we
        //   will ensure `preserve_downgrade_option` is set to the default value
        //   (the empty string). This will trigger finalization.

        let policy = self.input.target_cockroachdb_cluster_version();
        let CockroachDbSettings { version, .. } =
            self.input.cockroachdb_settings();
        let value = match CockroachDbClusterVersion::from_str(version) {
            // The current version is known to us.
            Ok(version) => {
                if policy > version {
                    // Ensure `cluster.preserve_downgrade_option` is reset so we
                    // can upgrade.
                    CockroachDbPreserveDowngrade::AllowUpgrade
                } else {
                    // The cluster version is equal to or newer than the
                    // version we want by policy. In either case, ensure
                    // `cluster.preserve_downgrade_option` is set.
                    CockroachDbPreserveDowngrade::Set(version)
                }
            }
            // The current version is unknown to us; we are likely in the middle
            // of an cluster upgrade.
            Err(_) => CockroachDbPreserveDowngrade::DoNotModify,
        };
        self.blueprint.cockroachdb_preserve_downgrade(value);
        report.preserve_downgrade = value;
        report

        // Hey! Listen!
        //
        // If we need to manage more CockroachDB settings, we should ensure
        // that no settings will be modified if we don't recognize the current
        // cluster version -- we're likely in the middle of an upgrade!
        //
        // https://www.cockroachlabs.com/docs/stable/cluster-settings#change-a-cluster-setting
    }

    /// Return the image source for zones that we need to add.
    fn image_source_for_new_zone(
        &self,
        zone_kind: ZoneKind,
        mgs_updates: &PlanningMgsUpdatesStepReport,
    ) -> Result<BlueprintZoneImageSource, TufRepoContentsError> {
        let source_repo =
            if self.is_zone_ready_for_update(zone_kind, mgs_updates)? {
                self.input.tuf_repo().description()
            } else {
                self.input.old_repo().description()
            };
        source_repo.zone_image_source(zone_kind)
    }

    /// Return `true` iff a zone of the given kind is ready to be updated;
    /// i.e., its dependencies have been updated.
    fn is_zone_ready_for_update(
        &self,
        zone_kind: ZoneKind,
        mgs_updates: &PlanningMgsUpdatesStepReport,
    ) -> Result<bool, TufRepoContentsError> {
        // We return false regardless of `zone_kind` if there are still
        // pending updates for components earlier in the update ordering
        // than zones: RoT bootloader / RoT / SP / Host OS.
        if !mgs_updates.is_empty() {
            return Ok(false);
        }

        match zone_kind {
            ZoneKind::Nexus => {
                // Nexus can only be updated if all non-Nexus zones have been
                // updated, i.e., their image source is an artifact from the new
                // repo.
                let new_repo = self.input.tuf_repo().description();

                // If we don't actually have a TUF repo here, we can't do
                // updates anyway; any return value is fine.
                if new_repo.tuf_repo().is_none() {
                    return Ok(false);
                }

                // Check that all in-service zones (other than Nexus) on all
                // sleds have an image source consistent with `new_repo`.
                for sled_id in self.blueprint.sled_ids_with_zones() {
                    for z in self.blueprint.current_sled_zones(
                        sled_id,
                        BlueprintZoneDisposition::is_in_service,
                    ) {
                        let kind = z.zone_type.kind();
                        if kind != ZoneKind::Nexus
                            && z.image_source
                                != new_repo.zone_image_source(kind)?
                        {
                            return Ok(false);
                        }
                    }
                }

                Ok(true)
            }
            _ => Ok(true), // other zone kinds have no special dependencies
        }
    }

    /// Return `true` iff we believe a zone can safely be shut down; e.g., any
    /// data it's responsible for is sufficiently persisted or replicated.
    ///
    /// "shut down" includes both "discretionary expunge" (e.g., if we're
    /// dealing with a zone that is updated via expunge -> replace) or "shut
    /// down and restart" (e.g., if we're upgrading a zone in place).
    ///
    /// This function is not (and cannot!) be called in the "expunge a zone
    /// because the underlying disk / sled has been expunged" case. In this
    /// case, we have no choice but to reconcile with the fact that the zone is
    /// now gone.
    fn can_zone_be_shut_down_safely(
        &self,
        zone: &BlueprintZoneConfig,
        report: &mut PlanningZoneUpdatesStepReport,
    ) -> bool {
        use ZoneUnsafeToShutdown::*;
        match zone.zone_type.kind() {
            ZoneKind::CockroachDb => {
                use CockroachdbUnsafeToShutdown::*;

                // We must hear from all nodes
                let all_statuses = &self.inventory.cockroach_status;
                if all_statuses.len() < COCKROACHDB_REDUNDANCY {
                    report.unsafe_zone(
                        zone,
                        Cockroachdb { reason: NotEnoughNodes },
                    );
                    return false;
                }

                // All nodes must report: "We have the necessary redundancy, and
                // have observed no underreplicated ranges".
                for (_node_id, status) in all_statuses {
                    let Some(ranges_underreplicated) =
                        status.ranges_underreplicated
                    else {
                        report.unsafe_zone(
                            zone,
                            Cockroachdb { reason: MissingUnderreplicatedStat },
                        );
                        return false;
                    };
                    if ranges_underreplicated != 0 {
                        report.unsafe_zone(
                            zone,
                            Cockroachdb {
                                reason: UnderreplicatedRanges {
                                    n: ranges_underreplicated,
                                },
                            },
                        );
                        return false;
                    }
                    let Some(live_nodes) = status.liveness_live_nodes else {
                        report.unsafe_zone(
                            zone,
                            Cockroachdb { reason: MissingLiveNodesStat },
                        );
                        return false;
                    };
                    if live_nodes < COCKROACHDB_REDUNDANCY as u64 {
                        report.unsafe_zone(
                            zone,
                            Cockroachdb {
                                reason: NotEnoughLiveNodes { live_nodes },
                            },
                        );
                        return false;
                    }
                }
                true
            }
            ZoneKind::BoundaryNtp => {
                // Find all boundary NTP zones expected to be in-service by our
                // blueprint.
                let mut boundary_ntp_zones = std::collections::HashSet::new();
                for sled_id in self.blueprint.sled_ids_with_zones() {
                    for zone in self.blueprint.current_sled_zones(
                        sled_id,
                        BlueprintZoneDisposition::is_in_service,
                    ) {
                        if zone.zone_type.kind() == ZoneKind::BoundaryNtp {
                            boundary_ntp_zones.insert(zone.id);
                        }
                    }
                }

                // Count synchronized boundary NTP zones by checking timesync data.
                let mut synchronized_boundary_ntp_count = 0;
                for timesync in self.inventory.ntp_timesync.iter() {
                    // We only consider zones which we expect to be in-service
                    // from our blueprint - this means that old inventory
                    // collections including data for expunged zones will not be
                    // considered in the total count of synchronized boundary
                    // NTP zones.
                    if boundary_ntp_zones.contains(&timesync.zone_id)
                        && timesync.synced
                    {
                        synchronized_boundary_ntp_count += 1;
                    }
                }

                if synchronized_boundary_ntp_count < BOUNDARY_NTP_REDUNDANCY {
                    report.unsafe_zone(
                        zone,
                        BoundaryNtp {
                            total_boundary_ntp_zones: boundary_ntp_zones.len(),
                            synchronized_count: synchronized_boundary_ntp_count,
                        },
                    );
                    false
                } else {
                    true
                }
            }
            ZoneKind::InternalDns => {
                // Find all internal DNS zones expected to be in-service by our
                // blueprint.
                let mut internal_dns_zones = std::collections::HashSet::new();
                for sled_id in self.blueprint.sled_ids_with_zones() {
                    for zone in self.blueprint.current_sled_zones(
                        sled_id,
                        BlueprintZoneDisposition::is_in_service,
                    ) {
                        if zone.zone_type.kind() == ZoneKind::InternalDns {
                            internal_dns_zones.insert(zone.id);
                        }
                    }
                }

                // Count the number of Internal DNS servers exactly at our
                // expected generation number.
                let mut synchronized_internal_dns_count = 0;
                for status in
                    self.inventory.internal_dns_generation_status.iter()
                {
                    // We consider internal DNS servers up-to-date if they have
                    // a generation number matching what we observed in the DB
                    // at the start of blueprint generation.
                    //
                    // - If we observe an older generation number in inventory,
                    // the DNS server is out-of-date.
                    // - If we observe a newer generation number in inventory,
                    // the value the planner read from the database is
                    // out-of-date.
                    //
                    // Either way, from our perspective, the internal DNS zone
                    // shouldn't be considered "ready-to-shutdown".
                    if internal_dns_zones.contains(&status.zone_id)
                        && status.generation
                            == self.input.internal_dns_version()
                    {
                        synchronized_internal_dns_count += 1;
                    }
                }

                // Our goal is to have enough Internal DNS servers running
                // at a sufficiently up-to-date version such that if the system
                // powers off and restarts, at least one exists and can get the
                // control plane back up and running.
                //
                // Our INTERNAL_DNS_REDUNDANCY factor is set so that we can
                // tolerate "at least one upgrade, and at least one failure
                // during that upgrade window".
                if synchronized_internal_dns_count >= INTERNAL_DNS_REDUNDANCY {
                    true
                } else {
                    report.unsafe_zone(
                        zone,
                        InternalDns {
                            total_internal_dns_zones: internal_dns_zones.len(),
                            synchronized_count: synchronized_internal_dns_count,
                        },
                    );
                    false
                }
            }
            _ => true, // other zone kinds have no special safety checks
        }
    }
}

/// The reason a sled's zones need to be expunged.
///
/// This is used only for introspection and logging -- it's not part of the
/// logical flow.
#[derive(Copy, Clone, Debug, Eq, PartialEq, Ord, PartialOrd)]
pub(crate) enum ZoneExpungeReason {
    ClickhouseClusterDisabled,
    ClickhouseSingleNodeDisabled,
}

#[cfg(test)]
pub(crate) mod test {
    use super::*;
    use crate::blueprint_builder::test::verify_blueprint;
    use crate::example::ExampleSystem;
    use crate::example::ExampleSystemBuilder;
    use crate::example::SimRngState;
    use crate::example::example;
    use crate::system::SledBuilder;
    use chrono::DateTime;
    use chrono::Utc;
    use clickhouse_admin_types::ClickhouseKeeperClusterMembership;
    use clickhouse_admin_types::KeeperId;
    use expectorate::assert_contents;
    use iddqd::IdOrdMap;
    use nexus_sled_agent_shared::inventory::ConfigReconcilerInventory;
    use nexus_sled_agent_shared::inventory::ConfigReconcilerInventoryResult;
    use nexus_types::deployment::BlueprintArtifactVersion;
    use nexus_types::deployment::BlueprintDatasetDisposition;
    use nexus_types::deployment::BlueprintDiffSummary;
    use nexus_types::deployment::BlueprintPhysicalDiskDisposition;
    use nexus_types::deployment::BlueprintZoneDisposition;
    use nexus_types::deployment::BlueprintZoneImageSource;
    use nexus_types::deployment::BlueprintZoneType;
    use nexus_types::deployment::ClickhouseMode;
    use nexus_types::deployment::ClickhousePolicy;
    use nexus_types::deployment::OmicronZoneExternalSnatIp;
    use nexus_types::deployment::SledDisk;
    use nexus_types::deployment::TargetReleaseDescription;
    use nexus_types::deployment::TufRepoPolicy;
    use nexus_types::deployment::blueprint_zone_type;
    use nexus_types::deployment::blueprint_zone_type::InternalDns;
    use nexus_types::external_api::views::PhysicalDiskState;
    use nexus_types::external_api::views::SledProvisionPolicy;
    use nexus_types::external_api::views::SledState;
    use nexus_types::inventory::CockroachStatus;
    use nexus_types::inventory::InternalDnsGenerationStatus;
    use nexus_types::inventory::TimeSync;
    use omicron_common::api::external::Generation;
    use omicron_common::api::external::MacAddr;
    use omicron_common::api::external::TufArtifactMeta;
    use omicron_common::api::external::TufRepoDescription;
    use omicron_common::api::external::TufRepoMeta;
    use omicron_common::api::external::Vni;
    use omicron_common::api::internal::shared::NetworkInterface;
    use omicron_common::api::internal::shared::NetworkInterfaceKind;
    use omicron_common::api::internal::shared::SourceNatConfig;
    use omicron_common::disk::DatasetKind;
    use omicron_common::disk::DiskIdentity;
    use omicron_common::policy::COCKROACHDB_REDUNDANCY;
    use omicron_common::policy::CRUCIBLE_PANTRY_REDUNDANCY;
    use omicron_common::policy::NEXUS_REDUNDANCY;
    use omicron_common::update::ArtifactId;
    use omicron_test_utils::dev::test_setup_log;
    use omicron_uuid_kinds::ExternalIpUuid;
    use omicron_uuid_kinds::PhysicalDiskUuid;
    use omicron_uuid_kinds::ZpoolUuid;
    use semver::Version;
    use slog_error_chain::InlineErrorChain;
    use std::collections::BTreeMap;
    use std::collections::HashMap;
    use std::net::IpAddr;
    use std::net::Ipv6Addr;
    use tufaceous_artifact::ArtifactHash;
    use tufaceous_artifact::ArtifactKind;
    use tufaceous_artifact::ArtifactVersion;
    use tufaceous_artifact::KnownArtifactKind;
    use typed_rng::TypedUuidRng;
    use uuid::Uuid;

    // Generate a ClickhousePolicy ignoring fields we don't care about for
    /// planner tests
    fn clickhouse_policy(mode: ClickhouseMode) -> ClickhousePolicy {
        ClickhousePolicy { version: 0, mode, time_created: Utc::now() }
    }

    pub(crate) fn assert_planning_makes_no_changes(
        log: &Logger,
        blueprint: &Blueprint,
        input: &PlanningInput,
        collection: &Collection,
        test_name: &'static str,
    ) {
        let planner = Planner::new_based_on(
            log.clone(),
            &blueprint,
            &input,
            test_name,
            &collection,
            PlannerRng::from_entropy(),
        )
        .expect("created planner");
        let child_blueprint = planner.plan().expect("planning succeeded");
        verify_blueprint(&child_blueprint);
        let summary = child_blueprint.diff_since_blueprint(&blueprint);
        eprintln!(
            "diff between blueprints (expected no changes):\n{}",
            summary.display()
        );
        assert_eq!(summary.diff.sleds.added.len(), 0);
        assert_eq!(summary.diff.sleds.removed.len(), 0);
        assert_eq!(summary.diff.sleds.modified().count(), 0);
    }

    /// Runs through a basic sequence of blueprints for adding a sled
    #[test]
    fn test_basic_add_sled() {
        static TEST_NAME: &str = "planner_basic_add_sled";
        let logctx = test_setup_log(TEST_NAME);

        // Use our example system.
        let mut rng = SimRngState::from_seed(TEST_NAME);
        let (mut example, blueprint1) = ExampleSystemBuilder::new_with_rng(
            &logctx.log,
            rng.next_system_rng(),
        )
        .build();
        verify_blueprint(&blueprint1);

        println!("{}", blueprint1.display());

        // Now run the planner.  It should do nothing because our initial
        // system didn't have any issues that the planner currently knows how to
        // fix.
        let blueprint2 = Planner::new_based_on(
            logctx.log.clone(),
            &blueprint1,
            &example.input,
            "no-op?",
            &example.collection,
            PlannerRng::from_seed((TEST_NAME, "bp2")),
        )
        .expect("failed to create planner")
        .plan()
        .expect("failed to plan");

        let summary = blueprint2.diff_since_blueprint(&blueprint1);
        println!("1 -> 2 (expected no changes):\n{}", summary.display());
        assert_eq!(summary.diff.sleds.added.len(), 0);
        assert_eq!(summary.diff.sleds.removed.len(), 0);
        assert_eq!(summary.diff.sleds.modified().count(), 0);
        assert_eq!(summary.diff.sleds.unchanged().count(), 3);
        assert_eq!(summary.total_zones_added(), 0);
        assert_eq!(summary.total_zones_removed(), 0);
        assert_eq!(summary.total_zones_modified(), 0);
        assert_eq!(summary.total_disks_added(), 0);
        assert_eq!(summary.total_disks_removed(), 0);
        assert_eq!(summary.total_disks_modified(), 0);
        assert_eq!(summary.total_datasets_added(), 0);
        assert_eq!(summary.total_datasets_removed(), 0);
        assert_eq!(summary.total_datasets_modified(), 0);
        verify_blueprint(&blueprint2);

        // Now add a new sled.
        let mut sled_id_rng = rng.next_sled_id_rng();
        let new_sled_id = sled_id_rng.next();
        let _ =
            example.system.sled(SledBuilder::new().id(new_sled_id)).unwrap();
        let input = example.system.to_planning_input_builder().unwrap().build();

        // Check that the first step is to add an NTP zone
        let blueprint3 = Planner::new_based_on(
            logctx.log.clone(),
            &blueprint2,
            &input,
            "test: add NTP?",
            &example.collection,
            PlannerRng::from_seed((TEST_NAME, "bp3")),
        )
        .expect("failed to create planner")
        .plan()
        .expect("failed to plan");

        let summary = blueprint3.diff_since_blueprint(&blueprint2);
        println!(
            "2 -> 3 (expect new NTP zone on new sled):\n{}",
            summary.display()
        );
        assert_contents(
            "tests/output/planner_basic_add_sled_2_3.txt",
            &summary.display().to_string(),
        );

        assert_eq!(summary.diff.sleds.added.len(), 1);
        assert_eq!(summary.total_disks_added(), 10);
        assert_eq!(summary.total_datasets_added(), 21);
        let (&sled_id, sled_added) =
            summary.diff.sleds.added.first_key_value().unwrap();
        // We have defined elsewhere that the first generation contains no
        // zones.  So the first one with zones must be newer.  See
        // OmicronZonesConfig::INITIAL_GENERATION.
        assert!(sled_added.sled_agent_generation > Generation::new());
        assert_eq!(*sled_id, new_sled_id);
        assert_eq!(sled_added.zones.len(), 1);
        assert!(matches!(
            sled_added.zones.first().unwrap().kind(),
            ZoneKind::InternalNtp
        ));
        assert_eq!(summary.diff.sleds.removed.len(), 0);
        assert_eq!(summary.diff.sleds.modified().count(), 0);
        verify_blueprint(&blueprint3);

        // Check that with no change in inventory, the planner makes no changes.
        // It needs to wait for inventory to reflect the new NTP zone before
        // proceeding.
        let blueprint4 = Planner::new_based_on(
            logctx.log.clone(),
            &blueprint3,
            &input,
            "test: add nothing more",
            &example.collection,
            PlannerRng::from_seed((TEST_NAME, "bp4")),
        )
        .expect("failed to create planner")
        .plan()
        .expect("failed to plan");
        let summary = blueprint4.diff_since_blueprint(&blueprint3);
        println!("3 -> 4 (expected no changes):\n{}", summary.display());
        assert_eq!(summary.diff.sleds.added.len(), 0);
        assert_eq!(summary.diff.sleds.removed.len(), 0);
        assert_eq!(summary.diff.sleds.modified().count(), 0);
        verify_blueprint(&blueprint4);

        // Now update the inventory to have the requested NTP zone.
        //
        // TODO: mutating example.system doesn't automatically update
        // example.collection -- this should be addressed via API improvements.
        example
            .system
            .sled_set_omicron_config(
                new_sled_id,
                blueprint4
                    .sleds
                    .get(&new_sled_id)
                    .expect("blueprint should contain zones for new sled")
                    .clone()
                    .into_in_service_sled_config(),
            )
            .unwrap();
        let collection =
            example.system.to_collection_builder().unwrap().build();

        // Check that the next step is to add Crucible zones
        let blueprint5 = Planner::new_based_on(
            logctx.log.clone(),
            &blueprint3,
            &input,
            "test: add Crucible zones?",
            &collection,
            PlannerRng::from_seed((TEST_NAME, "bp5")),
        )
        .expect("failed to create planner")
        .plan()
        .expect("failed to plan");

        let summary = blueprint5.diff_since_blueprint(&blueprint3);
        println!("3 -> 5 (expect Crucible zones):\n{}", summary.display());
        assert_contents(
            "tests/output/planner_basic_add_sled_3_5.txt",
            &summary.display().to_string(),
        );
        assert_eq!(summary.diff.sleds.added.len(), 0);
        assert_eq!(summary.diff.sleds.removed.len(), 0);
        assert_eq!(summary.diff.sleds.modified().count(), 1);
        let sled_id = summary.diff.sleds.modified_keys().next().unwrap();
        assert_eq!(*sled_id, new_sled_id);
        // No removed or modified zones on this sled
        let sled_cfg_diff = &summary.diff.sleds.get_modified(sled_id).unwrap();
        let zones_diff = sled_cfg_diff.diff_pair().zones;
        assert!(zones_diff.removed.is_empty());
        assert_eq!(zones_diff.modified().count(), 0);
        // 10 crucible zones addeed
        assert_eq!(
            sled_cfg_diff.after.sled_agent_generation,
            sled_cfg_diff.before.sled_agent_generation.next()
        );

        assert_eq!(zones_diff.added.len(), 10);
        for zone in zones_diff.added.values() {
            if zone.kind() != ZoneKind::Crucible {
                panic!("unexpectedly added a non-Crucible zone: {zone:?}");
            }
        }
        verify_blueprint(&blueprint5);

        // Check that there are no more steps.
        assert_planning_makes_no_changes(
            &logctx.log,
            &blueprint5,
            &input,
            &collection,
            TEST_NAME,
        );

        logctx.cleanup_successful();
    }

    /// Check that the planner will add more Nexus zones to a single sled, if
    /// needed
    #[test]
    fn test_add_multiple_nexus_to_one_sled() {
        static TEST_NAME: &str = "planner_add_multiple_nexus_to_one_sled";
        let logctx = test_setup_log(TEST_NAME);

        // Use our example system with one sled and one Nexus instance as a
        // starting point.
        let (example, blueprint1) =
            ExampleSystemBuilder::new(&logctx.log, TEST_NAME)
                .nsleds(1)
                .nexus_count(1)
                .build();
        let sled_id = example
            .collection
            .sled_agents
            .iter()
            .next()
            .map(|sa| sa.sled_id)
            .unwrap();
        let input = example.input;
        let collection = example.collection;

        // This blueprint should only have 1 Nexus instance on the one sled we
        // kept.
        assert_eq!(blueprint1.sleds.len(), 1);
        assert_eq!(
            blueprint1
                .sleds
                .get(&sled_id)
                .expect("missing kept sled")
                .zones
                .iter()
                .filter(|z| z.zone_type.is_nexus())
                .count(),
            1
        );

        // Now run the planner.  It should add additional Nexus zones to the
        // one sled we have.
        let mut builder = input.into_builder();
        builder.policy_mut().target_nexus_zone_count = 5;

        // But we don't want it to add any more internal DNS zones,
        // which it would by default (because we have only one sled).
        builder.policy_mut().target_internal_dns_zone_count = 1;

        let input = builder.build();
        let blueprint2 = Planner::new_based_on(
            logctx.log.clone(),
            &blueprint1,
            &input,
            "test_blueprint2",
            &collection,
            PlannerRng::from_seed((TEST_NAME, "bp2")),
        )
        .expect("failed to create planner")
        .plan()
        .expect("failed to plan");

        let summary = blueprint2.diff_since_blueprint(&blueprint1);
        println!(
            "1 -> 2 (added additional Nexus zones):\n{}",
            summary.display()
        );
        assert_eq!(summary.diff.sleds.added.len(), 0);
        assert_eq!(summary.diff.sleds.removed.len(), 0);
        assert_eq!(summary.diff.sleds.modified().count(), 1);
        let (changed_sled_id, changed_sled) =
            summary.diff.sleds.modified().next().unwrap();

        assert_eq!(*changed_sled_id, sled_id);
        assert_eq!(changed_sled.diff_pair().datasets.added.len(), 4);

        let zones_added = &summary
            .diff
            .sleds
            .get_modified(&sled_id)
            .unwrap()
            .diff_pair()
            .zones
            .added;
        assert_eq!(zones_added.len(), input.target_nexus_zone_count() - 1);
        for (_, zone) in zones_added {
            if zone.kind() != ZoneKind::Nexus {
                panic!("unexpectedly added a non-Nexus zone: {zone:?}");
            }
        }

        // Test a no-op planning iteration.
        assert_planning_makes_no_changes(
            &logctx.log,
            &blueprint2,
            &input,
            &collection,
            TEST_NAME,
        );

        logctx.cleanup_successful();
    }

    /// Check that the planner will spread additional Nexus zones out across
    /// sleds as it adds them
    #[test]
    fn test_spread_additional_nexus_zones_across_sleds() {
        static TEST_NAME: &str =
            "planner_spread_additional_nexus_zones_across_sleds";
        let logctx = test_setup_log(TEST_NAME);

        // Use our example system as a starting point.
        let (collection, input, blueprint1) = example(&logctx.log, TEST_NAME);

        // This blueprint should only have 3 Nexus zones: one on each sled.
        assert_eq!(blueprint1.sleds.len(), 3);
        for sled_config in blueprint1.sleds.values() {
            assert_eq!(
                sled_config
                    .zones
                    .iter()
                    .filter(|z| z.zone_type.is_nexus())
                    .count(),
                1
            );
        }

        // Now run the planner with a high number of target Nexus zones.
        let mut builder = input.into_builder();
        builder.policy_mut().target_nexus_zone_count = 14;
        let input = builder.build();
        let blueprint2 = Planner::new_based_on(
            logctx.log.clone(),
            &blueprint1,
            &input,
            "test_blueprint2",
            &collection,
            PlannerRng::from_seed((TEST_NAME, "bp2")),
        )
        .expect("failed to create planner")
        .plan()
        .expect("failed to plan");

        let summary = blueprint2.diff_since_blueprint(&blueprint1);
        println!(
            "1 -> 2 (added additional Nexus zones):\n{}",
            summary.display()
        );
        assert_eq!(summary.diff.sleds.added.len(), 0);
        assert_eq!(summary.diff.sleds.removed.len(), 0);
        assert_eq!(summary.diff.sleds.modified().count(), 3);

        // All 3 sleds should get additional Nexus zones. We expect a total of
        // 11 new Nexus zones, which should be spread evenly across the three
        // sleds (two should get 4 and one should get 3).
        let mut total_new_nexus_zones = 0;
        for (sled_id, modified_sled) in summary.diff.sleds.modified() {
            let zones_diff = &modified_sled.diff_pair().zones;
            assert!(zones_diff.removed.is_empty());
            assert_eq!(zones_diff.modified().count(), 0);
            let zones_added = &zones_diff.added;
            match zones_added.len() {
                n @ (3 | 4) => {
                    total_new_nexus_zones += n;
                }
                n => {
                    panic!("unexpected number of zones added to {sled_id}: {n}")
                }
            }
            for (_, zone) in zones_added {
                if zone.kind() != ZoneKind::Nexus {
                    panic!("unexpectedly added a non-Nexus zone: {zone:?}");
                }
            }
        }
        assert_eq!(total_new_nexus_zones, 11);

        // Test a no-op planning iteration.
        assert_planning_makes_no_changes(
            &logctx.log,
            &blueprint2,
            &input,
            &collection,
            TEST_NAME,
        );

        logctx.cleanup_successful();
    }

    /// Check that the planner will spread additional internal DNS zones out across
    /// sleds as it adds them
    #[test]
    fn test_spread_internal_dns_zones_across_sleds() {
        static TEST_NAME: &str =
            "planner_spread_internal_dns_zones_across_sleds";
        let logctx = test_setup_log(TEST_NAME);

        // Use our example system as a starting point.
        let (collection, input, mut blueprint1) =
            example(&logctx.log, TEST_NAME);

        // This blueprint should have exactly 3 internal DNS zones: one on each
        // sled.
        assert_eq!(blueprint1.sleds.len(), 3);
        for sled_config in blueprint1.sleds.values() {
            assert_eq!(
                sled_config
                    .zones
                    .iter()
                    .filter(|z| z.zone_type.is_internal_dns())
                    .count(),
                1
            );
        }

        // Try to run the planner with a high number of internal DNS zones;
        // it will fail because the target is > MAX_DNS_REDUNDANCY.
        let mut builder = input.clone().into_builder();
        builder.policy_mut().target_internal_dns_zone_count = 14;
        match Planner::new_based_on(
            logctx.log.clone(),
            &blueprint1,
            &builder.build(),
            "test_blueprint2",
            &collection,
            PlannerRng::from_entropy(),
        )
        .expect("created planner")
        .plan()
        {
            Ok(_) => panic!("unexpected success"),
            Err(err) => {
                let err = InlineErrorChain::new(&err).to_string();
                assert!(
                    err.contains("can only have ")
                        && err.contains(" internal DNS servers"),
                    "unexpected error: {err}"
                );
            }
        }

        // Remove two of the internal DNS zones; the planner should put new
        // zones back in their places.
        for (_sled_id, sled) in blueprint1.sleds.iter_mut().take(2) {
            sled.zones.retain(|z| !z.zone_type.is_internal_dns());
        }
        for (_, sled_config) in blueprint1.sleds.iter_mut().take(2) {
            sled_config.datasets.retain(|dataset| {
                // This is gross; once zone configs know explicit dataset IDs,
                // we should retain by ID instead.
                match &dataset.kind {
                    DatasetKind::InternalDns => false,
                    DatasetKind::TransientZone { name } => {
                        !name.starts_with("oxz_internal_dns")
                    }
                    _ => true,
                }
            });
        }

        let blueprint2 = Planner::new_based_on(
            logctx.log.clone(),
            &blueprint1,
            &input,
            "test_blueprint2",
            &collection,
            PlannerRng::from_seed((TEST_NAME, "bp2")),
        )
        .expect("failed to create planner")
        .plan()
        .expect("failed to plan");

        let summary = blueprint2.diff_since_blueprint(&blueprint1);
        println!(
            "1 -> 2 (added additional internal DNS zones):\n{}",
            summary.display()
        );
        assert_eq!(summary.diff.sleds.added.len(), 0);
        assert_eq!(summary.diff.sleds.removed.len(), 0);
        assert_eq!(summary.diff.sleds.modified().count(), 2);

        // 2 sleds should each get 1 additional internal DNS zone.
        let mut total_new_zones = 0;
        for (sled_id, modified_sled) in summary.diff.sleds.modified() {
            let zones_diff = &modified_sled.diff_pair().zones;
            assert!(zones_diff.removed.is_empty());
            assert_eq!(zones_diff.modified().count(), 0);
            let zones_added = &zones_diff.added;
            match zones_added.len() {
                0 => {}
                n @ 1 => {
                    total_new_zones += n;
                }
                n => {
                    panic!("unexpected number of zones added to {sled_id}: {n}")
                }
            }
            for (_, zone) in zones_added {
                assert_eq!(
                    zone.kind(),
                    ZoneKind::InternalDns,
                    "unexpectedly added a non-internal-DNS zone: {zone:?}"
                );
            }
        }
        assert_eq!(total_new_zones, 2);

        // Test a no-op planning iteration.
        assert_planning_makes_no_changes(
            &logctx.log,
            &blueprint2,
            &input,
            &collection,
            TEST_NAME,
        );

        logctx.cleanup_successful();
    }

    /// Check that the planner will reuse external IPs that were previously
    /// assigned to expunged zones
    #[test]
    fn test_reuse_external_ips_from_expunged_zones() {
        static TEST_NAME: &str =
            "planner_reuse_external_ips_from_expunged_zones";
        let logctx = test_setup_log(TEST_NAME);

        // Use our example system as a starting point.
        let (collection, input, blueprint1) = example(&logctx.log, TEST_NAME);

        // Expunge the first sled we see, which will result in a Nexus external
        // IP no longer being associated with a running zone, and a new Nexus
        // zone being added to one of the two remaining sleds.
        let mut builder = input.into_builder();
        let (sled_id, _) =
            builder.sleds_mut().iter_mut().next().expect("no sleds");
        let sled_id = *sled_id;
        builder.expunge_sled(&sled_id).unwrap();
        let input = builder.build();
        let blueprint2 = Planner::new_based_on(
            logctx.log.clone(),
            &blueprint1,
            &input,
            "test_blueprint2",
            &collection,
            PlannerRng::from_seed((TEST_NAME, "bp2")),
        )
        .expect("failed to create planner")
        .plan()
        .expect("failed to plan");

        let diff = blueprint2.diff_since_blueprint(&blueprint1);
        println!("1 -> 2 (expunged sled):\n{}", diff.display());

        // The expunged sled should have an expunged Nexus zone.
        let zone = blueprint2.sleds[&sled_id]
            .zones
            .iter()
            .find(|zone| matches!(zone.zone_type, BlueprintZoneType::Nexus(_)))
            .expect("no nexus zone found");
        assert_eq!(
            zone.disposition,
            BlueprintZoneDisposition::Expunged {
                as_of_generation: blueprint2.sleds[&sled_id]
                    .sled_agent_generation,
                ready_for_cleanup: true,
            }
        );

        // Set the target Nexus zone count to one that will completely exhaust
        // the service IP pool. This will force reuse of the IP that was
        // allocated to the expunged Nexus zone.
        let mut builder = input.into_builder();
        assert_eq!(builder.policy_mut().service_ip_pool_ranges.len(), 1);
        builder.policy_mut().target_nexus_zone_count =
            builder.policy_mut().service_ip_pool_ranges[0]
                .len()
                .try_into()
                .unwrap();
        let input = builder.build();
        let blueprint3 = Planner::new_based_on(
            logctx.log.clone(),
            &blueprint2,
            &input,
            "test_blueprint3",
            &collection,
            PlannerRng::from_seed((TEST_NAME, "bp3")),
        )
        .expect("failed to create planner")
        .plan()
        .expect("failed to plan");

        let diff = blueprint3.diff_since_blueprint(&blueprint2);
        println!("2 -> 3 (maximum Nexus):\n{}", diff.display());

        // Planning succeeded, but let's prove that we reused the IP address!
        let expunged_ip = zone.zone_type.external_networking().unwrap().0.ip();
        let new_zone = blueprint3
            .sleds
            .values()
            .flat_map(|c| c.zones.iter())
            .find(|zone| {
                zone.disposition == BlueprintZoneDisposition::InService
                    && zone
                        .zone_type
                        .external_networking()
                        .map_or(false, |(ip, _)| expunged_ip == ip.ip())
            })
            .expect("couldn't find that the external IP was reused");
        println!(
            "zone {} reused external IP {} from expunged zone {}",
            new_zone.id, expunged_ip, zone.id
        );

        // Test a no-op planning iteration.
        assert_planning_makes_no_changes(
            &logctx.log,
            &blueprint3,
            &input,
            &collection,
            TEST_NAME,
        );

        logctx.cleanup_successful();
    }

    /// Check that the planner will reuse external DNS IPs that were
    /// previously assigned to expunged zones
    #[test]
    fn test_reuse_external_dns_ips_from_expunged_zones() {
        static TEST_NAME: &str =
            "planner_reuse_external_dns_ips_from_expunged_zones";
        let logctx = test_setup_log(TEST_NAME);

        // Use our example system as a starting point.
        let (collection, input, blueprint1) = example(&logctx.log, TEST_NAME);

        // We should not be able to add any external DNS zones yet,
        // because we haven't give it any addresses (which currently
        // come only from RSS). This is not an error, though.
        let mut builder = BlueprintBuilder::new_based_on(
            &logctx.log,
            &blueprint1,
            &input,
            &collection,
            TEST_NAME,
            PlannerRng::from_entropy(),
        )
        .expect("failed to build blueprint builder");
        let sled_id = builder.sled_ids_with_zones().next().expect("no sleds");
        builder
            .sled_add_zone_external_dns(
                sled_id,
                BlueprintZoneImageSource::InstallDataset,
            )
            .expect_err("can't add external DNS zones");

        // Build a builder for a modfied blueprint that will include
        // some external DNS addresses.
        let mut blueprint_builder = BlueprintBuilder::new_based_on(
            &logctx.log,
            &blueprint1,
            &input,
            &collection,
            TEST_NAME,
            PlannerRng::from_entropy(),
        )
        .expect("failed to build blueprint builder");

        // Manually reach into the external networking allocator and "find"
        // some external IP addresses (maybe they fell off a truck).
        // TODO-cleanup: Remove when external DNS addresses are in the policy.
        let external_dns_ips =
            ["10.0.0.1", "10.0.0.2", "10.0.0.3"].map(|addr| {
                addr.parse::<IpAddr>()
                    .expect("can't parse external DNS IP address")
            });
        for addr in external_dns_ips {
            blueprint_builder.inject_untracked_external_dns_ip(addr).unwrap();
        }

        // Now we can add external DNS zones. We'll add two to the first
        // sled and one to the second.
        let (sled_1, sled_2) = {
            let mut sleds = blueprint_builder.sled_ids_with_zones();
            (
                sleds.next().expect("no first sled"),
                sleds.next().expect("no second sled"),
            )
        };
        blueprint_builder
            .sled_add_zone_external_dns(
                sled_1,
                BlueprintZoneImageSource::InstallDataset,
            )
            .expect("added external DNS zone");
        blueprint_builder
            .sled_add_zone_external_dns(
                sled_1,
                BlueprintZoneImageSource::InstallDataset,
            )
            .expect("added external DNS zone");
        blueprint_builder
            .sled_add_zone_external_dns(
                sled_2,
                BlueprintZoneImageSource::InstallDataset,
            )
            .expect("added external DNS zone");

        let blueprint1a = blueprint_builder.build();
        assert_eq!(
            blueprint1a
                .all_omicron_zones(BlueprintZoneDisposition::is_in_service)
                .filter(|(_, zone)| zone.zone_type.is_external_dns())
                .count(),
            3,
            "can't find external DNS zones in new blueprint"
        );

        // Plan with external DNS.
        let input_builder = input.clone().into_builder();
        let input = input_builder.build();
        let blueprint2 = Planner::new_based_on(
            logctx.log.clone(),
            &blueprint1a,
            &input,
            "test_blueprint2",
            &collection,
            PlannerRng::from_seed((TEST_NAME, "bp2")),
        )
        .expect("failed to create planner")
        .plan()
        .expect("failed to plan");

        let diff = blueprint2.diff_since_blueprint(&blueprint1);
        println!("1 -> 2 (added external DNS zones):\n{}", diff.display());

        // The first sled should have three external DNS zones.
        assert_eq!(
            blueprint2
                .all_omicron_zones(BlueprintZoneDisposition::is_in_service)
                .filter(|(_, zone)| zone.zone_type.is_external_dns())
                .count(),
            3,
            "can't find external DNS zones in planned blueprint"
        );

        // Expunge the first sled and re-plan. That gets us two expunged
        // external DNS zones; two external DNS zones should then be added to
        // the remaining sleds.
        let mut input_builder = input.into_builder();
        input_builder.expunge_sled(&sled_1).expect("found sled 1 again");
        let input = input_builder.build();
        let blueprint3 = Planner::new_based_on(
            logctx.log.clone(),
            &blueprint2,
            &input,
            "test_blueprint3",
            &collection,
            PlannerRng::from_seed((TEST_NAME, "bp3")),
        )
        .expect("failed to create planner")
        .plan()
        .expect("failed to re-plan");

        let diff = blueprint3.diff_since_blueprint(&blueprint2);
        println!("2 -> 3 (expunged sled):\n{}", diff.display());
        assert_eq!(
            blueprint3.sleds[&sled_id]
                .zones
                .iter()
                .filter(|zone| {
                    zone.disposition
                        == BlueprintZoneDisposition::Expunged {
                            as_of_generation: blueprint3.sleds[&sled_id]
                                .sled_agent_generation,
                            ready_for_cleanup: true,
                        }
                        && zone.zone_type.is_external_dns()
                })
                .count(),
            2
        );

        // The IP addresses of the new external DNS zones should be the
        // same as the original set that we "found".
        let mut ips = blueprint3
            .all_omicron_zones(BlueprintZoneDisposition::is_in_service)
            .filter_map(|(_id, zone)| {
                zone.zone_type.is_external_dns().then(|| {
                    zone.zone_type.external_networking().unwrap().0.ip()
                })
            })
            .collect::<Vec<IpAddr>>();
        ips.sort();
        assert_eq!(
            ips, external_dns_ips,
            "wrong addresses for new external DNS zones"
        );

        // Test a no-op planning iteration.
        assert_planning_makes_no_changes(
            &logctx.log,
            &blueprint3,
            &input,
            &collection,
            TEST_NAME,
        );

        logctx.cleanup_successful();
    }

    #[test]
    fn test_crucible_allocation_skips_nonprovisionable_disks() {
        static TEST_NAME: &str =
            "planner_crucible_allocation_skips_nonprovisionable_disks";
        let logctx = test_setup_log(TEST_NAME);

        // Create an example system with a single sled
        let (example, blueprint1) =
            ExampleSystemBuilder::new(&logctx.log, TEST_NAME).nsleds(1).build();
        let collection = example.collection;
        let input = example.input;

        let mut builder = input.into_builder();

        // Avoid churning on the quantity of Nexus and internal DNS zones -
        // we're okay staying at one each.
        builder.policy_mut().target_nexus_zone_count = 1;
        builder.policy_mut().target_internal_dns_zone_count = 1;

        // Make generated disk ids deterministic
        let mut disk_rng =
            TypedUuidRng::from_seed(TEST_NAME, "NewPhysicalDisks");
        let mut new_sled_disk = |policy| SledDisk {
            disk_identity: DiskIdentity {
                vendor: "test-vendor".to_string(),
                serial: "test-serial".to_string(),
                model: "test-model".to_string(),
            },
            disk_id: PhysicalDiskUuid::from(disk_rng.next()),
            policy,
            state: PhysicalDiskState::Active,
        };

        let (_, sled_details) = builder.sleds_mut().iter_mut().next().unwrap();

        // Inject some new disks into the input.
        //
        // These counts are arbitrary, as long as they're non-zero
        // for the sake of the test.

        const NEW_IN_SERVICE_DISKS: usize = 2;
        const NEW_EXPUNGED_DISKS: usize = 1;

        let mut zpool_rng = TypedUuidRng::from_seed(TEST_NAME, "NewZpools");
        for _ in 0..NEW_IN_SERVICE_DISKS {
            sled_details.resources.zpools.insert(
                ZpoolUuid::from(zpool_rng.next()),
                new_sled_disk(PhysicalDiskPolicy::InService),
            );
        }
        for _ in 0..NEW_EXPUNGED_DISKS {
            sled_details.resources.zpools.insert(
                ZpoolUuid::from(zpool_rng.next()),
                new_sled_disk(PhysicalDiskPolicy::Expunged),
            );
        }

        let input = builder.build();

        let blueprint2 = Planner::new_based_on(
            logctx.log.clone(),
            &blueprint1,
            &input,
            "test: some new disks",
            &collection,
            PlannerRng::from_seed((TEST_NAME, "bp2")),
        )
        .expect("failed to create planner")
        .plan()
        .expect("failed to plan");

        let summary = blueprint2.diff_since_blueprint(&blueprint1);
        println!(
            "1 -> 2 (some new disks, one expunged):\n{}",
            summary.display()
        );
        assert_eq!(summary.diff.sleds.modified().count(), 1);

        // We should be adding a Crucible zone for each new in-service disk.
        assert_eq!(summary.total_zones_added(), NEW_IN_SERVICE_DISKS);
        assert_eq!(summary.total_zones_removed(), 0);
        assert_eq!(summary.total_disks_added(), NEW_IN_SERVICE_DISKS);
        assert_eq!(summary.total_disks_removed(), 0);

        // 1 Zone, Crucible, Transient Crucible Zone, and Debug dataset created
        // per disk.
        assert_eq!(summary.total_datasets_added(), NEW_IN_SERVICE_DISKS * 4);
        assert_eq!(summary.total_datasets_removed(), 0);
        assert_eq!(summary.total_datasets_modified(), 0);

        // Test a no-op planning iteration.
        assert_planning_makes_no_changes(
            &logctx.log,
            &blueprint2,
            &input,
            &collection,
            TEST_NAME,
        );

        logctx.cleanup_successful();
    }

    #[test]
    fn test_dataset_settings_modified_in_place() {
        static TEST_NAME: &str = "planner_dataset_settings_modified_in_place";
        let logctx = test_setup_log(TEST_NAME);

        // Create an example system with a single sled
        let (example, mut blueprint1) =
            ExampleSystemBuilder::new(&logctx.log, TEST_NAME).nsleds(1).build();
        let collection = example.collection;
        let input = example.input;

        let mut builder = input.into_builder();

        // Avoid churning on the quantity of Nexus and internal DNS zones -
        // we're okay staying at one each.
        builder.policy_mut().target_nexus_zone_count = 1;
        builder.policy_mut().target_internal_dns_zone_count = 1;

        // Manually update the blueprint to report an abnormal "Debug dataset"
        {
            let (_sled_id, sled_config) =
                blueprint1.sleds.iter_mut().next().unwrap();
            let mut dataset_config = sled_config
                .datasets
                .iter_mut()
                .find(|config| {
                    matches!(
                        config.kind,
                        omicron_common::disk::DatasetKind::Debug
                    )
                })
                .expect("No debug dataset found");

            // These values are out-of-sync with what the blueprint will typically
            // enforce.
            dataset_config.quota = None;
            dataset_config.reservation = Some(
                omicron_common::api::external::ByteCount::from_gibibytes_u32(1),
            );
        }

        let input = builder.build();

        let blueprint2 = Planner::new_based_on(
            logctx.log.clone(),
            &blueprint1,
            &input,
            "test: fix a dataset",
            &collection,
            PlannerRng::from_seed((TEST_NAME, "bp2")),
        )
        .expect("failed to create planner")
        .plan()
        .expect("failed to plan");

        let summary = blueprint2.diff_since_blueprint(&blueprint1);
        println!("1 -> 2 (modify a dataset):\n{}", summary.display());
        assert_contents(
            "tests/output/planner_dataset_settings_modified_in_place_1_2.txt",
            &summary.display().to_string(),
        );

        assert_eq!(summary.diff.sleds.added.len(), 0);
        assert_eq!(summary.diff.sleds.removed.len(), 0);
        assert_eq!(summary.diff.sleds.modified().count(), 1);

        assert_eq!(summary.total_zones_added(), 0);
        assert_eq!(summary.total_zones_removed(), 0);
        assert_eq!(summary.total_zones_modified(), 0);
        assert_eq!(summary.total_disks_added(), 0);
        assert_eq!(summary.total_disks_removed(), 0);
        assert_eq!(summary.total_disks_modified(), 0);
        assert_eq!(summary.total_datasets_added(), 0);
        assert_eq!(summary.total_datasets_removed(), 0);
        assert_eq!(summary.total_datasets_modified(), 1);

        logctx.cleanup_successful();
    }

    #[test]
    fn test_disk_add_expunge_decommission() {
        static TEST_NAME: &str = "planner_disk_add_expunge_decommission";
        let logctx = test_setup_log(TEST_NAME);

        // Create an example system with a single sled
        let (example, blueprint1) =
            ExampleSystemBuilder::new(&logctx.log, TEST_NAME).nsleds(1).build();
        let mut collection = example.collection;
        let input = example.input;

        // The initial blueprint configuration has generation 2
        let (sled_id, sled_config) =
            blueprint1.sleds.first_key_value().unwrap();
        assert_eq!(sled_config.sled_agent_generation, Generation::from_u32(2));

        // All disks should have an `InService` disposition and `Active` state
        for disk in &sled_config.disks {
            assert_eq!(
                disk.disposition,
                BlueprintPhysicalDiskDisposition::InService
            );
        }

        let mut builder = input.into_builder();

        // Let's expunge a disk. Its disposition should change to `Expunged`
        // but its state should remain active.
        let expunged_disk_id = {
            let expunged_disk = &mut builder
                .sleds_mut()
                .get_mut(&sled_id)
                .unwrap()
                .resources
                .zpools
                .iter_mut()
                .next()
                .unwrap()
                .1;
            expunged_disk.policy = PhysicalDiskPolicy::Expunged;
            expunged_disk.disk_id
        };

        let input = builder.build();

        let blueprint2 = Planner::new_based_on(
            logctx.log.clone(),
            &blueprint1,
            &input,
            "test: expunge a disk",
            &collection,
            PlannerRng::from_seed((TEST_NAME, "bp2")),
        )
        .expect("failed to create planner")
        .plan()
        .expect("failed to plan");

        let diff = blueprint2.diff_since_blueprint(&blueprint1);
        println!("1 -> 2 (expunge a disk):\n{}", diff.display());

        let sled_config = &blueprint2.sleds.first_key_value().unwrap().1;

        // The generation goes from 2 -> 3
        assert_eq!(sled_config.sled_agent_generation, Generation::from_u32(3));
        // One disk should have it's disposition set to
        // `Expunged{ready_for_cleanup: false, ..}`.
        for disk in &sled_config.disks {
            if disk.id == expunged_disk_id {
                assert!(matches!(
                    disk.disposition,
                    BlueprintPhysicalDiskDisposition::Expunged {
                        ready_for_cleanup: false,
                        ..
                    }
                ));
            } else {
                assert_eq!(
                    disk.disposition,
                    BlueprintPhysicalDiskDisposition::InService
                );
            }
            println!("{disk:?}");
        }

        // We haven't updated the inventory, so no changes should be made
        assert_planning_makes_no_changes(
            &logctx.log,
            &blueprint2,
            &input,
            &collection,
            TEST_NAME,
        );

        // Let's update the inventory to reflect that the sled-agent
        // has learned about the expungement.
        collection
            .sled_agents
            .get_mut(sled_id)
            .unwrap()
            .last_reconciliation
            .as_mut()
            .unwrap()
            .last_reconciled_config
            .generation = Generation::from_u32(3);

        let blueprint3 = Planner::new_based_on(
            logctx.log.clone(),
            &blueprint2,
            &input,
            "test: decommission a disk",
            &collection,
            PlannerRng::from_seed((TEST_NAME, "bp3")),
        )
        .expect("failed to create planner")
        .plan()
        .expect("failed to plan");

        let diff = blueprint3.diff_since_blueprint(&blueprint2);
        println!("2 -> 3 (decommission a disk):\n{}", diff.display());

        let sled_config = &blueprint3.sleds.first_key_value().unwrap().1;

        // The config generation does not change, as decommissioning doesn't
        // bump the generation.
        //
        // The reason for this is because the generation is there primarily to
        // inform the sled-agent that it has work to do, but decommissioning
        // doesn't trigger any sled-agent changes.
        assert_eq!(sled_config.sled_agent_generation, Generation::from_u32(3));
        // One disk should have its disposition set to
        // `Expunged{ready_for_cleanup: true, ..}`.
        for disk in &sled_config.disks {
            if disk.id == expunged_disk_id {
                assert!(matches!(
                    disk.disposition,
                    BlueprintPhysicalDiskDisposition::Expunged {
                        ready_for_cleanup: true,
                        ..
                    }
                ));
            } else {
                assert_eq!(
                    disk.disposition,
                    BlueprintPhysicalDiskDisposition::InService
                );
            }
            println!("{disk:?}");
        }

        // Now let's expunge a sled via the planning input. All disks should get
        // expunged and decommissioned in the same planning round. We also have
        // to manually expunge all the disks via policy, which would happen in a
        // database transaction when an operator expunges a sled.
        //
        // We don't rely on the sled-agents learning about expungement to
        // decommission because by definition expunging a sled means it's
        // already gone.
        let mut builder = input.into_builder();
        builder.expunge_sled(sled_id).unwrap();
        let input = builder.build();

        let blueprint4 = Planner::new_based_on(
            logctx.log.clone(),
            &blueprint3,
            &input,
            "test: expunge and decommission all disks",
            &collection,
            PlannerRng::from_seed((TEST_NAME, "bp4")),
        )
        .expect("failed to create planner")
        .plan()
        .expect("failed to plan");

        let diff = blueprint3.diff_since_blueprint(&blueprint2);
        println!(
            "3 -> 4 (expunge and decommission all disks):\n{}",
            diff.display()
        );

        let sled_config = &blueprint4.sleds.first_key_value().unwrap().1;

        // The config generation goes from 3 -> 4
        assert_eq!(sled_config.sled_agent_generation, Generation::from_u32(4));
        // We should still have 10 disks
        assert_eq!(sled_config.disks.len(), 10);
        // All disks should have their disposition set to
        // `Expunged{ready_for_cleanup: true, ..}`.
        for disk in &sled_config.disks {
            assert!(matches!(
                disk.disposition,
                BlueprintPhysicalDiskDisposition::Expunged {
                    ready_for_cleanup: true,
                    ..
                }
            ));
            println!("{disk:?}");
        }

        logctx.cleanup_successful();
    }

    #[test]
    fn test_disk_expungement_removes_zones_durable_zpool() {
        static TEST_NAME: &str =
            "planner_disk_expungement_removes_zones_durable_zpool";
        let logctx = test_setup_log(TEST_NAME);

        // Create an example system with a single sled
        let (example, blueprint1) =
            ExampleSystemBuilder::new(&logctx.log, TEST_NAME).nsleds(1).build();
        let collection = example.collection;
        let input = example.input;

        let mut builder = input.into_builder();

        // Avoid churning on the quantity of Nexus and internal DNS zones -
        // we're okay staying at one each.
        builder.policy_mut().target_nexus_zone_count = 1;
        builder.policy_mut().target_internal_dns_zone_count = 1;

        // The example system should be assigning crucible zones to each
        // in-service disk. When we expunge one of these disks, the planner
        // should remove the associated zone.
        //
        // Find a disk which is only used by a single zone, if one exists.
        //
        // If we don't do this, we might select a physical disk supporting
        // multiple zones of distinct types.
        let mut zpool_by_zone_usage = HashMap::new();
        for sled in blueprint1.sleds.values() {
            for zone in &sled.zones {
                let pool = &zone.filesystem_pool;
                zpool_by_zone_usage
                    .entry(pool.id())
                    .and_modify(|count| *count += 1)
                    .or_insert_with(|| 1);
            }
        }
        let (_, sled_details) = builder.sleds_mut().iter_mut().next().unwrap();
        let (_, disk) = sled_details
            .resources
            .zpools
            .iter_mut()
            .find(|(zpool_id, _disk)| {
                *zpool_by_zone_usage.get(*zpool_id).unwrap() == 1
            })
            .expect("Couldn't find zpool only used by a single zone");
        disk.policy = PhysicalDiskPolicy::Expunged;

        let input = builder.build();

        let blueprint2 = Planner::new_based_on(
            logctx.log.clone(),
            &blueprint1,
            &input,
            "test: expunge a disk",
            &collection,
            PlannerRng::from_seed((TEST_NAME, "bp2")),
        )
        .expect("failed to create planner")
        .plan()
        .expect("failed to plan");

        let summary = blueprint2.diff_since_blueprint(&blueprint1);
        println!("1 -> 2 (expunge a disk):\n{}", summary.display());
        assert_eq!(summary.diff.sleds.added.len(), 0);
        assert_eq!(summary.diff.sleds.removed.len(), 0);
        assert_eq!(summary.diff.sleds.modified().count(), 1);

        // We should be removing a single zone, associated with the Crucible
        // using that device.
        assert_eq!(summary.total_zones_added(), 0);
        assert_eq!(summary.total_zones_removed(), 0);
        assert_eq!(summary.total_zones_modified(), 1);
        assert_eq!(summary.total_disks_added(), 0);
        assert_eq!(summary.total_disks_removed(), 0);
        assert_eq!(summary.total_datasets_added(), 0);
        // NOTE: Expunging a disk doesn't immediately delete datasets; see the
        // "decommissioned_disk_cleaner" background task for more context.
        assert_eq!(summary.total_datasets_removed(), 0);

        // The disposition has changed from `InService` to `Expunged` for the 4
        // datasets on this sled.
        assert_eq!(summary.total_datasets_modified(), 4);
        // We don't know the expected name, other than the fact it's a crucible zone
        let test_transient_zone_kind = DatasetKind::TransientZone {
            name: "some-crucible-zone-name".to_string(),
        };
        let mut expected_kinds = BTreeSet::from_iter([
            DatasetKind::Crucible,
            DatasetKind::Debug,
            DatasetKind::TransientZoneRoot,
            test_transient_zone_kind.clone(),
        ]);
        let mut modified_sled_configs = Vec::new();
        for modified_sled in summary.diff.sleds.modified_values_diff() {
            for modified in modified_sled.datasets.modified_values_diff() {
                assert_eq!(
                    *modified.disposition.before,
                    BlueprintDatasetDisposition::InService
                );
                assert_eq!(
                    *modified.disposition.after,
                    BlueprintDatasetDisposition::Expunged
                );
                if let DatasetKind::TransientZone { name } =
                    &modified.kind.before
                {
                    assert!(name.starts_with("oxz_crucible"));
                    assert!(expected_kinds.remove(&test_transient_zone_kind));
                } else {
                    assert!(expected_kinds.remove(&modified.kind.before));
                }
            }
            modified_sled_configs.push(modified_sled);
        }
        assert!(expected_kinds.is_empty());

        assert_eq!(modified_sled_configs.len(), 1);
        let modified_sled_config = modified_sled_configs.pop().unwrap();
        assert!(modified_sled_config.zones.added.is_empty());
        assert!(modified_sled_config.zones.removed.is_empty());
        let mut modified_zones = modified_sled_config
            .zones
            .modified_values_diff()
            .collect::<Vec<_>>();
        assert_eq!(modified_zones.len(), 1);
        let modified_zone = modified_zones.pop().unwrap();
        assert!(
            modified_zone.zone_type.before.is_crucible(),
            "Expected the modified zone to be a Crucible zone, \
             but it was: {:?}",
            modified_zone.zone_type.before.kind()
        );
        assert_eq!(
            *modified_zone.disposition.after,
            BlueprintZoneDisposition::Expunged {
                as_of_generation: modified_sled_config
                    .sled_agent_generation
                    .before
                    .next(),
                ready_for_cleanup: false,
            },
            "Should have expunged this zone"
        );

        // Test a no-op planning iteration.
        assert_planning_makes_no_changes(
            &logctx.log,
            &blueprint2,
            &input,
            &collection,
            TEST_NAME,
        );

        logctx.cleanup_successful();
    }

    #[test]
    fn test_disk_expungement_removes_zones_transient_filesystem() {
        static TEST_NAME: &str =
            "planner_disk_expungement_removes_zones_transient_filesystem";
        let logctx = test_setup_log(TEST_NAME);

        // Create an example system with a single sled
        let (example, blueprint1) =
            ExampleSystemBuilder::new(&logctx.log, TEST_NAME).nsleds(1).build();
        let collection = example.collection;
        let input = example.input;

        let mut builder = input.into_builder();

        // Aside: Avoid churning on the quantity of Nexus zones - we're okay
        // staying at one.
        builder.policy_mut().target_nexus_zone_count = 1;

        // Find whatever pool NTP was using
        let pool_to_expunge = blueprint1
            .sleds
            .iter()
            .find_map(|(_, sled_config)| {
                for zone_config in &sled_config.zones {
                    if zone_config.zone_type.is_ntp() {
                        return Some(zone_config.filesystem_pool);
                    }
                }
                None
            })
            .expect("No NTP zone pool?");

        // This is mostly for test stability across "example system" changes:
        // Find all the zones using this same zpool.
        let mut zones_on_pool = BTreeSet::new();
        let mut zone_kinds_on_pool = BTreeMap::<_, usize>::new();
        for (_, zone_config) in blueprint1
            .all_omicron_zones(BlueprintZoneDisposition::is_in_service)
        {
            if pool_to_expunge == zone_config.filesystem_pool {
                zones_on_pool.insert(zone_config.id);
                *zone_kinds_on_pool
                    .entry(zone_config.zone_type.kind())
                    .or_default() += 1;
            }
        }
        assert!(
            !zones_on_pool.is_empty(),
            "We should be expunging at least one zone using this zpool"
        );

        // For that pool, find the physical disk behind it, and mark it
        // expunged.
        let (_, sled_details) = builder.sleds_mut().iter_mut().next().unwrap();
        let disk = sled_details
            .resources
            .zpools
            .get_mut(&pool_to_expunge.id())
            .unwrap();
        disk.policy = PhysicalDiskPolicy::Expunged;

        let input = builder.build();

        let blueprint2 = Planner::new_based_on(
            logctx.log.clone(),
            &blueprint1,
            &input,
            "test: expunge a disk with a zone on top",
            &collection,
            PlannerRng::from_seed((TEST_NAME, "bp2")),
        )
        .expect("failed to create planner")
        .plan()
        .expect("failed to plan");

        let summary = blueprint2.diff_since_blueprint(&blueprint1);
        println!("1 -> 2 (expunge a disk):\n{}", summary.display());
        assert_eq!(summary.diff.sleds.added.len(), 0);
        assert_eq!(summary.diff.sleds.removed.len(), 0);
        assert_eq!(summary.diff.sleds.modified().count(), 1);

        // No zones should have been removed from the blueprint entirely.
        assert_eq!(summary.total_zones_removed(), 0);

        // We should have expunged all the zones on this pool.
        let mut zones_expunged = BTreeSet::new();
        for sled in summary.diff.sleds.modified_values_diff() {
            let expected_generation =
                sled.sled_agent_generation.diff_pair().before.next();
            for (_, z) in sled.zones.modified() {
                assert_eq!(
                    z.after.disposition,
                    BlueprintZoneDisposition::Expunged {
                        as_of_generation: expected_generation,
                        ready_for_cleanup: false,
                    },
                    "Should have expunged this zone"
                );
                zones_expunged.insert(z.after.id);
            }
        }
        assert_eq!(zones_on_pool, zones_expunged);

        // We also should have added back a new zone for each kind that was
        // removed, except the Crucible zone (which is specific to the disk) and
        // the internal DNS zone (which can't be replaced until the original
        // zone is ready for cleanup per inventory). Remove these from our
        // original counts, then check against the added zones count.
        assert_eq!(zone_kinds_on_pool.remove(&ZoneKind::Crucible), Some(1));
        assert_eq!(zone_kinds_on_pool.remove(&ZoneKind::InternalDns), Some(1));
        let mut zone_kinds_added = BTreeMap::new();
        for sled in summary.diff.sleds.modified_values_diff() {
            for z in sled.zones.added.values() {
                *zone_kinds_added.entry(z.zone_type.kind()).or_default() +=
                    1_usize;
            }
        }
        assert_eq!(zone_kinds_on_pool, zone_kinds_added);

        // Test a no-op planning iteration.
        assert_planning_makes_no_changes(
            &logctx.log,
            &blueprint2,
            &input,
            &collection,
            TEST_NAME,
        );

        logctx.cleanup_successful();
    }

    /// Check that the planner will skip non-provisionable sleds when allocating
    /// extra Nexus zones
    #[test]
    fn test_nexus_allocation_skips_nonprovisionable_sleds() {
        static TEST_NAME: &str =
            "planner_nexus_allocation_skips_nonprovisionable_sleds";
        let logctx = test_setup_log(TEST_NAME);

        // Use our example system as a starting point.
        //
        // Request two extra sleds here so we test non-provisionable, expunged,
        // and decommissioned sleds. (When we add more kinds of
        // non-provisionable states in the future, we'll have to add more
        // sleds.)
        let (example, mut blueprint1) =
            ExampleSystemBuilder::new(&logctx.log, TEST_NAME).nsleds(5).build();
        let collection = example.collection;
        let input = example.input;

        // This blueprint should only have 5 Nexus zones: one on each sled.
        assert_eq!(blueprint1.sleds.len(), 5);
        for sled_config in blueprint1.sleds.values() {
            assert_eq!(
                sled_config
                    .zones
                    .iter()
                    .filter(|z| z.zone_type.is_nexus())
                    .count(),
                1
            );
        }

        // Arbitrarily choose some of the sleds and mark them non-provisionable
        // in various ways.
        let mut builder = input.into_builder();
        let mut sleds_iter = builder.sleds_mut().iter_mut();

        let nonprovisionable_sled_id = {
            let (sled_id, details) = sleds_iter.next().expect("no sleds");
            details.policy = SledPolicy::InService {
                provision_policy: SledProvisionPolicy::NonProvisionable,
            };
            *sled_id
        };
        println!("1 -> 2: marked non-provisionable {nonprovisionable_sled_id}");
        let expunged_sled_id = {
            let (sled_id, _) = sleds_iter.next().expect("no sleds");
            // We need to call builder.expunge_sled(), but can't while
            // iterating; we defer that work until after we're done with
            // `sleds_iter`.
            *sled_id
        };
        println!("1 -> 2: expunged {expunged_sled_id}");
        let decommissioned_sled_id = {
            let (sled_id, details) = sleds_iter.next().expect("no sleds");
            details.state = SledState::Decommissioned;

            // Drop the mutable borrow on the builder so we can call
            // `builder.expunge_sled()`
            let sled_id = *sled_id;
            // Let's also properly expunge the sled and its disks. We can't have
            // a decommissioned sled that is not expunged also.
            builder.expunge_sled(&sled_id).unwrap();

            // Decommissioned sleds can only occur if their zones have been
            // expunged, so lie and pretend like that already happened
            // (otherwise the planner will rightfully fail to generate a new
            // blueprint, because we're feeding it invalid inputs).
            for mut zone in
                &mut blueprint1.sleds.get_mut(&sled_id).unwrap().zones
            {
                zone.disposition = BlueprintZoneDisposition::Expunged {
                    as_of_generation: Generation::new(),
                    ready_for_cleanup: false,
                };
            }

            // Similarly, a sled can only have gotten into the `Decommissioned`
            // state via blueprints. If the database says the sled is
            // decommissioned but the parent blueprint says it's still active,
            // that's an invalid state that the planner will reject.
            blueprint1
                .sleds
                .get_mut(&sled_id)
                .expect("found state in parent blueprint")
                .state = SledState::Decommissioned;

            sled_id
        };
        // Actually expunge the sled (the work that was deferred during iteration above)
        builder.expunge_sled(&expunged_sled_id).unwrap();
        println!("1 -> 2: decommissioned {decommissioned_sled_id}");

        // Now run the planner with a high number of target Nexus zones. The
        // number (9) is chosen such that:
        //
        // * we start with 5 sleds with 1 Nexus each
        // * we take two sleds out of service (one expunged, one
        //   decommissioned), so we're down to 3 in-service Nexuses: we need to
        //   add 6 to get to the new policy target of 9
        // * of the remaining 3 sleds, only 2 are eligible for provisioning
        // * each of those 2 sleds should get exactly 3 new Nexuses
        builder.policy_mut().target_nexus_zone_count = 9;

        // Disable addition of zone types we're not checking for below.
        builder.policy_mut().target_internal_dns_zone_count = 0;
        builder.policy_mut().target_crucible_pantry_zone_count = 0;

        let input = builder.build();
        let mut blueprint2 = Planner::new_based_on(
            logctx.log.clone(),
            &blueprint1,
            &input,
            "test_blueprint2",
            &collection,
            PlannerRng::from_seed((TEST_NAME, "bp2")),
        )
        .expect("failed to create planner")
        .plan()
        .expect("failed to plan");

        // Define a time_created for consistent output across runs.
        blueprint2.time_created = DateTime::<Utc>::UNIX_EPOCH;

        assert_contents(
            "tests/output/planner_nonprovisionable_bp2.txt",
            &blueprint2.display().to_string(),
        );

        let summary = blueprint2.diff_since_blueprint(&blueprint1);
        println!(
            "1 -> 2 (added additional Nexus zones, take 2 sleds out of service):\n{}",
            summary.display()
        );
        assert_contents(
            "tests/output/planner_nonprovisionable_1_2.txt",
            &summary.display().to_string(),
        );

        // The expunged and decommissioned sleds should have had all zones be
        // marked as expunged. (Not removed! Just marked as expunged.)
        //
        // Note that at this point we're neither removing zones from the
        // blueprint nor marking sleds as decommissioned -- we still need to do
        // cleanup, and we aren't performing garbage collection on zones or
        // sleds at the moment.

        assert_eq!(summary.diff.sleds.added.len(), 0);
        assert_eq!(summary.diff.sleds.removed.len(), 0);
        assert_eq!(summary.diff.sleds.modified().count(), 3);
        assert_eq!(summary.diff.sleds.unchanged().count(), 2);

        assert_all_zones_expunged(&summary, expunged_sled_id, "expunged sled");

        // Only 2 of the 3 remaining sleds (not the non-provisionable sled)
        // should get additional Nexus zones. We expect a total of 6 new Nexus
        // zones, which should be split evenly between the two sleds, while the
        // non-provisionable sled should be unchanged.
        let remaining_modified_sleds = summary
            .diff
            .sleds
            .modified()
            .filter_map(|(&sled_id, sled)| {
                (sled_id != expunged_sled_id).then_some((sled_id, sled))
            })
            .collect::<BTreeMap<_, _>>();

        assert_eq!(remaining_modified_sleds.len(), 2);
        let mut total_new_nexus_zones = 0;
        for (sled_id, modified_sled) in remaining_modified_sleds {
            assert!(sled_id != nonprovisionable_sled_id);
            assert!(sled_id != expunged_sled_id);
            assert!(sled_id != decommissioned_sled_id);
            let zones_on_modified_sled = &modified_sled.diff_pair().zones;
            assert!(zones_on_modified_sled.removed.is_empty());
            let zones = &zones_on_modified_sled.added;
            for (_, zone) in zones {
                if ZoneKind::Nexus != zone.kind() {
                    panic!("unexpectedly added a non-Nexus zone: {zone:?}");
                };
            }
            if zones.len() == 3 {
                total_new_nexus_zones += 3;
            } else {
                panic!(
                    "unexpected number of zones added to {sled_id}: {}",
                    zones.len()
                );
            }
        }
        assert_eq!(total_new_nexus_zones, 6);

        // ---

        // Also poke at some of the config by hand; we'll use this to test out
        // diff output. This isn't a real blueprint, just one that we're
        // creating to test diff output.
        //
        // Some of the things we're testing here:
        //
        // * modifying zones
        // * removing zones
        // * removing sleds
        // * for modified sleds' zone config generation, both a bump and the
        //   generation staying the same (the latter should produce a warning)
        let mut blueprint2a = blueprint2.clone();

        enum NextCrucibleMutate {
            Modify,
            Remove,
            Done,
        }
        let mut next = NextCrucibleMutate::Modify;

        // Leave the non-provisionable sled's generation alone.
        let zones = &mut blueprint2a
            .sleds
            .get_mut(&nonprovisionable_sled_id)
            .unwrap()
            .zones;

        zones.retain(|zone| {
            if let BlueprintZoneType::Nexus(blueprint_zone_type::Nexus {
                internal_address,
                ..
            }) = &mut zone.zone_type
            {
                // Change the internal address.
                let mut segments = internal_address.ip().segments();
                segments[0] = segments[0].wrapping_add(1);
                internal_address.set_ip(segments.into());
                true
            } else if let BlueprintZoneType::Crucible(_) = zone.zone_type {
                match next {
                    NextCrucibleMutate::Modify => {
                        zone.disposition = BlueprintZoneDisposition::Expunged {
                            as_of_generation: Generation::new(),
                            ready_for_cleanup: false,
                        };
                        next = NextCrucibleMutate::Remove;
                        true
                    }
                    NextCrucibleMutate::Remove => {
                        next = NextCrucibleMutate::Done;
                        false
                    }
                    NextCrucibleMutate::Done => true,
                }
            } else if let BlueprintZoneType::InternalNtp(
                blueprint_zone_type::InternalNtp { address },
            ) = &mut zone.zone_type
            {
                // Change the underlay IP.
                let mut segments = address.ip().segments();
                segments[0] += 1;
                address.set_ip(segments.into());
                true
            } else {
                true
            }
        });

        let expunged_sled =
            &mut blueprint2a.sleds.get_mut(&expunged_sled_id).unwrap();
        expunged_sled.zones.clear();
        expunged_sled.sled_agent_generation =
            expunged_sled.sled_agent_generation.next();

        blueprint2a.sleds.remove(&decommissioned_sled_id);

        blueprint2a.external_dns_version =
            blueprint2a.external_dns_version.next();

        let diff = blueprint2a.diff_since_blueprint(&blueprint2);
        println!("2 -> 2a (manually modified zones):\n{}", diff.display());
        assert_contents(
            "tests/output/planner_nonprovisionable_2_2a.txt",
            &diff.display().to_string(),
        );

        // ---

        logctx.cleanup_successful();
    }

    #[track_caller]
    fn assert_all_zones_expunged<'a>(
        summary: &BlueprintDiffSummary<'a>,
        expunged_sled_id: SledUuid,
        desc: &str,
    ) {
        assert!(
            summary.added_zones(&expunged_sled_id).is_none(),
            "for {desc}, no zones should have been added to blueprint"
        );

        // A zone disposition going to expunged *does not* mean that the
        // zone is actually removed, i.e. `zones_removed` is still 0. Any
        // zone removal will be part of some future garbage collection
        // process that isn't currently defined.

        assert!(
            summary.removed_zones(&expunged_sled_id).is_none(),
            "for {desc}, no zones should have been removed from blueprint"
        );

        // Run through all the common zones and ensure that all of them
        // have been marked expunged.
        let modified_sled = &summary
            .diff
            .sleds
            .get_modified(&expunged_sled_id)
            .unwrap()
            .diff_pair();
        assert_eq!(
            modified_sled.sled_agent_generation.before.next(),
            *modified_sled.sled_agent_generation.after,
            "for {desc}, generation should have been bumped"
        );

        for modified_zone in modified_sled.zones.modified_values_diff() {
            assert_eq!(
                *modified_zone.disposition.after,
                BlueprintZoneDisposition::Expunged {
                    as_of_generation: *modified_sled
                        .sled_agent_generation
                        .after,
                    ready_for_cleanup: true,
                },
                "for {desc}, zone {} should have been marked expunged",
                modified_zone.id.after
            );
        }
    }

    #[test]
    fn planner_decommissions_sleds() {
        static TEST_NAME: &str = "planner_decommissions_sleds";
        let logctx = test_setup_log(TEST_NAME);

        // Use our example system as a starting point.
        let (collection, input, blueprint1) = example(&logctx.log, TEST_NAME);

        // Expunge one of the sleds.
        //
        // We expunge a sled via planning input using the builder so that disks
        // are properly taken into account.
        let mut builder = input.into_builder();
        let expunged_sled_id = {
            let mut iter = builder.sleds_mut().iter_mut();
            let (sled_id, _) = iter.next().expect("at least one sled");
            *sled_id
        };
        builder.expunge_sled(&expunged_sled_id).expect("sled is expungable");
        let input = builder.build();

        let mut blueprint2 = Planner::new_based_on(
            logctx.log.clone(),
            &blueprint1,
            &input,
            "test_blueprint2",
            &collection,
            PlannerRng::from_seed((TEST_NAME, "bp2")),
        )
        .expect("created planner")
        .plan()
        .expect("failed to plan");

        // Define a time_created for consistent output across runs.
        blueprint2.time_created = DateTime::<Utc>::UNIX_EPOCH;

        assert_contents(
            "tests/output/planner_decommissions_sleds_bp2.txt",
            &blueprint2.display().to_string(),
        );
        let diff = blueprint2.diff_since_blueprint(&blueprint1);
        println!("1 -> 2 (expunged {expunged_sled_id}):\n{}", diff.display());
        assert_contents(
            "tests/output/planner_decommissions_sleds_1_2.txt",
            &diff.display().to_string(),
        );

        // All the zones of the expunged sled should be expunged, and the sled
        // itself should be decommissioned.
        assert!(blueprint2.sleds[&expunged_sled_id].are_all_zones_expunged());
        assert_eq!(
            blueprint2.sleds[&expunged_sled_id].state,
            SledState::Decommissioned
        );

        // Set the state of the expunged sled to decommissioned, and run the
        // planner again.
        let mut builder = input.into_builder();
        let expunged = builder
            .sleds_mut()
            .get_mut(&expunged_sled_id)
            .expect("expunged sled is present in input");
        expunged.state = SledState::Decommissioned;
        let input = builder.build();

        let blueprint3 = Planner::new_based_on(
            logctx.log.clone(),
            &blueprint2,
            &input,
            "test_blueprint3",
            &collection,
            PlannerRng::from_seed((TEST_NAME, "bp3")),
        )
        .expect("created planner")
        .plan()
        .expect("succeeded in planner");

        // There should be no changes to the blueprint; we don't yet garbage
        // collect zones, so we should still have the sled's expunged zones
        // (even though the sled itself is no longer present in the list of
        // commissioned sleds).
        let summary = blueprint3.diff_since_blueprint(&blueprint2);
        println!(
            "2 -> 3 (decommissioned {expunged_sled_id}):\n{}",
            summary.display()
        );
        assert_eq!(summary.diff.sleds.added.len(), 0);
        assert_eq!(summary.diff.sleds.removed.len(), 0);
        assert_eq!(summary.diff.sleds.modified().count(), 0);
        assert_eq!(
            summary.diff.sleds.unchanged().count(),
            ExampleSystemBuilder::DEFAULT_N_SLEDS
        );

        // Test a no-op planning iteration.
        assert_planning_makes_no_changes(
            &logctx.log,
            &blueprint3,
            &input,
            &collection,
            TEST_NAME,
        );

        // Now remove the decommissioned sled from the input entirely. (This
        // should not happen in practice at the moment -- entries in the sled
        // table are kept forever -- but we need to test it.)
        //
        // Eventually, once zone and sled garbage collection is implemented,
        // we'll expect that the diff's `sleds.removed` will become
        // non-empty. At some point we may also want to remove entries from the
        // sled table, but that's a future concern that would come after
        // blueprint cleanup is implemented.
        let mut builder = input.into_builder();
        builder.sleds_mut().remove(&expunged_sled_id);
        let input = builder.build();

        let blueprint4 = Planner::new_based_on(
            logctx.log.clone(),
            &blueprint3,
            &input,
            "test_blueprint4",
            &collection,
            PlannerRng::from_seed((TEST_NAME, "bp4")),
        )
        .expect("created planner")
        .plan()
        .expect("succeeded in planner");

        let summary = blueprint4.diff_since_blueprint(&blueprint3);
        println!(
            "3 -> 4 (removed from input {expunged_sled_id}):\n{}",
            summary.display()
        );
        assert_eq!(summary.diff.sleds.added.len(), 0);
        assert_eq!(summary.diff.sleds.removed.len(), 0);
        assert_eq!(summary.diff.sleds.modified().count(), 0);
        assert_eq!(
            summary.diff.sleds.unchanged().count(),
            ExampleSystemBuilder::DEFAULT_N_SLEDS
        );

        // Test a no-op planning iteration.
        assert_planning_makes_no_changes(
            &logctx.log,
            &blueprint4,
            &input,
            &collection,
            TEST_NAME,
        );

        logctx.cleanup_successful();
    }

    #[test]
    fn test_ensure_preserve_downgrade_option() {
        static TEST_NAME: &str = "planner_ensure_preserve_downgrade_option";
        let logctx = test_setup_log(TEST_NAME);

        let (example, bp1) =
            ExampleSystemBuilder::new(&logctx.log, TEST_NAME).nsleds(0).build();
        let collection = example.collection;
        let input = example.input;
        let mut builder = input.into_builder();
        assert!(bp1.cockroachdb_fingerprint.is_empty());
        assert_eq!(
            bp1.cockroachdb_setting_preserve_downgrade,
            CockroachDbPreserveDowngrade::DoNotModify
        );

        // If `preserve_downgrade_option` is unset and the current cluster
        // version matches `POLICY`, we ensure it is set.
        builder.set_cockroachdb_settings(CockroachDbSettings {
            state_fingerprint: "bp2".to_owned(),
            version: CockroachDbClusterVersion::POLICY.to_string(),
            preserve_downgrade: String::new(),
        });
        let bp2 = Planner::new_based_on(
            logctx.log.clone(),
            &bp1,
            &builder.clone().build(),
            "initial settings",
            &collection,
            PlannerRng::from_seed((TEST_NAME, "bp2")),
        )
        .expect("failed to create planner")
        .plan()
        .expect("failed to plan");
        assert_eq!(bp2.cockroachdb_fingerprint, "bp2");
        assert_eq!(
            bp2.cockroachdb_setting_preserve_downgrade,
            CockroachDbClusterVersion::POLICY.into()
        );

        // If `preserve_downgrade_option` is unset and the current cluster
        // version is known to us and _newer_ than `POLICY`, we still ensure
        // it is set. (During a "tock" release, `POLICY == NEWLY_INITIALIZED`
        // and this won't be materially different than the above test, but it
        // shouldn't need to change when moving to a "tick" release.)
        builder.set_cockroachdb_settings(CockroachDbSettings {
            state_fingerprint: "bp3".to_owned(),
            version: CockroachDbClusterVersion::NEWLY_INITIALIZED.to_string(),
            preserve_downgrade: String::new(),
        });
        let bp3 = Planner::new_based_on(
            logctx.log.clone(),
            &bp1,
            &builder.clone().build(),
            "initial settings",
            &collection,
            PlannerRng::from_seed((TEST_NAME, "bp3")),
        )
        .expect("failed to create planner")
        .plan()
        .expect("failed to plan");
        assert_eq!(bp3.cockroachdb_fingerprint, "bp3");
        assert_eq!(
            bp3.cockroachdb_setting_preserve_downgrade,
            CockroachDbClusterVersion::NEWLY_INITIALIZED.into()
        );

        // When we run the planner again after setting the setting, the inputs
        // will change; we should still be ensuring the setting.
        builder.set_cockroachdb_settings(CockroachDbSettings {
            state_fingerprint: "bp4".to_owned(),
            version: CockroachDbClusterVersion::NEWLY_INITIALIZED.to_string(),
            preserve_downgrade: CockroachDbClusterVersion::NEWLY_INITIALIZED
                .to_string(),
        });
        let bp4 = Planner::new_based_on(
            logctx.log.clone(),
            &bp1,
            &builder.clone().build(),
            "after ensure",
            &collection,
            PlannerRng::from_seed((TEST_NAME, "bp4")),
        )
        .expect("failed to create planner")
        .plan()
        .expect("failed to plan");
        assert_eq!(bp4.cockroachdb_fingerprint, "bp4");
        assert_eq!(
            bp4.cockroachdb_setting_preserve_downgrade,
            CockroachDbClusterVersion::NEWLY_INITIALIZED.into()
        );

        // When `version` isn't recognized, do nothing regardless of the value
        // of `preserve_downgrade`.
        for preserve_downgrade in [
            String::new(),
            CockroachDbClusterVersion::NEWLY_INITIALIZED.to_string(),
            "definitely not a real cluster version".to_owned(),
        ] {
            builder.set_cockroachdb_settings(CockroachDbSettings {
                state_fingerprint: "bp5".to_owned(),
                version: "definitely not a real cluster version".to_owned(),
                preserve_downgrade: preserve_downgrade.clone(),
            });
            let bp5 = Planner::new_based_on(
                logctx.log.clone(),
                &bp1,
                &builder.clone().build(),
                "unknown version",
                &collection,
                PlannerRng::from_seed((
                    TEST_NAME,
                    format!("bp5-{}", preserve_downgrade),
                )),
            )
            .expect("failed to create planner")
            .plan()
            .expect("failed to plan");
            assert_eq!(bp5.cockroachdb_fingerprint, "bp5");
            assert_eq!(
                bp5.cockroachdb_setting_preserve_downgrade,
                CockroachDbPreserveDowngrade::DoNotModify
            );
        }

        logctx.cleanup_successful();
    }

    #[test]
    fn test_crucible_pantry() {
        static TEST_NAME: &str = "test_crucible_pantry";
        let logctx = test_setup_log(TEST_NAME);

        // Use our example system as a starting point.
        let (collection, input, blueprint1) = example(&logctx.log, TEST_NAME);

        // We should start with CRUCIBLE_PANTRY_REDUNDANCY pantries spread out
        // to at most 1 per sled. Find one of the sleds running one.
        let pantry_sleds = blueprint1
            .all_omicron_zones(BlueprintZoneDisposition::is_in_service)
            .filter_map(|(sled_id, zone)| {
                zone.zone_type.is_crucible_pantry().then_some(sled_id)
            })
            .collect::<Vec<_>>();
        assert_eq!(
            pantry_sleds.len(),
            CRUCIBLE_PANTRY_REDUNDANCY,
            "expected {CRUCIBLE_PANTRY_REDUNDANCY} pantries, but found {}",
            pantry_sleds.len(),
        );

        // Expunge one of the pantry-hosting sleds and re-plan. The planner
        // should immediately replace the zone with one on another
        // (non-expunged) sled.
        let expunged_sled_id = pantry_sleds[0];

        let mut input_builder = input.into_builder();
        input_builder
            .sleds_mut()
            .get_mut(&expunged_sled_id)
            .expect("can't find sled")
            .policy = SledPolicy::Expunged;
        let input = input_builder.build();
        let blueprint2 = Planner::new_based_on(
            logctx.log.clone(),
            &blueprint1,
            &input,
            "test_blueprint2",
            &collection,
            PlannerRng::from_seed((TEST_NAME, "bp2")),
        )
        .expect("failed to create planner")
        .plan()
        .expect("failed to re-plan");

        let diff = blueprint2.diff_since_blueprint(&blueprint1);
        println!("1 -> 2 (expunged sled):\n{}", diff.display());
        assert_eq!(
            blueprint2
                .all_omicron_zones(BlueprintZoneDisposition::is_in_service)
                .filter(|(sled_id, zone)| *sled_id != expunged_sled_id
                    && zone.zone_type.is_crucible_pantry())
                .count(),
            CRUCIBLE_PANTRY_REDUNDANCY,
            "can't find replacement pantry zone"
        );

        // Test a no-op planning iteration.
        assert_planning_makes_no_changes(
            &logctx.log,
            &blueprint2,
            &input,
            &collection,
            TEST_NAME,
        );

        logctx.cleanup_successful();
    }

    /// Check that the planner can replace a single-node ClickHouse zone.
    /// This is completely distinct from (and much simpler than) the replicated
    /// (multi-node) case.
    #[test]
    fn test_single_node_clickhouse() {
        static TEST_NAME: &str = "test_single_node_clickhouse";
        let logctx = test_setup_log(TEST_NAME);

        // Use our example system as a starting point.
        let (collection, input, blueprint1) = example(&logctx.log, TEST_NAME);

        // We should start with one ClickHouse zone. Find out which sled it's on.
        let clickhouse_sleds = blueprint1
            .all_omicron_zones(BlueprintZoneDisposition::any)
            .filter_map(|(sled, zone)| {
                zone.zone_type.is_clickhouse().then(|| Some(sled))
            })
            .collect::<Vec<_>>();
        assert_eq!(
            clickhouse_sleds.len(),
            1,
            "can't find ClickHouse zone in initial blueprint"
        );
        let clickhouse_sled = clickhouse_sleds[0].expect("missing sled id");

        // Expunge the sled hosting ClickHouse and re-plan. The planner should
        // immediately replace the zone with one on another (non-expunged) sled.
        let mut input_builder = input.into_builder();
        input_builder
            .sleds_mut()
            .get_mut(&clickhouse_sled)
            .expect("can't find sled")
            .policy = SledPolicy::Expunged;
        let input = input_builder.build();
        let blueprint2 = Planner::new_based_on(
            logctx.log.clone(),
            &blueprint1,
            &input,
            "test_blueprint2",
            &collection,
            PlannerRng::from_seed((TEST_NAME, "bp2")),
        )
        .expect("failed to create planner")
        .plan()
        .expect("failed to re-plan");

        let diff = blueprint2.diff_since_blueprint(&blueprint1);
        println!("1 -> 2 (expunged sled):\n{}", diff.display());
        assert_eq!(
            blueprint2
                .all_omicron_zones(BlueprintZoneDisposition::is_in_service)
                .filter(|(sled, zone)| *sled != clickhouse_sled
                    && zone.zone_type.is_clickhouse())
                .count(),
            1,
            "can't find replacement ClickHouse zone"
        );

        // Test a no-op planning iteration.
        assert_planning_makes_no_changes(
            &logctx.log,
            &blueprint2,
            &input,
            &collection,
            TEST_NAME,
        );

        logctx.cleanup_successful();
    }

    /// Deploy all keeper nodes server nodes at once for a new cluster.
    /// Then add keeper nodes 1 at a time.
    #[test]
    fn test_plan_deploy_all_clickhouse_cluster_nodes() {
        static TEST_NAME: &str = "planner_deploy_all_keeper_nodes";
        let logctx = test_setup_log(TEST_NAME);
        let log = logctx.log.clone();

        // Use our example system.
        let (mut collection, input, blueprint1) = example(&log, TEST_NAME);
        verify_blueprint(&blueprint1);

        // We shouldn't have a clickhouse cluster config, as we don't have a
        // clickhouse policy set yet
        assert!(blueprint1.clickhouse_cluster_config.is_none());
        let target_keepers = 3;
        let target_servers = 2;

        // Enable clickhouse clusters via policy
        let mut input_builder = input.into_builder();
        input_builder.policy_mut().clickhouse_policy =
            Some(clickhouse_policy(ClickhouseMode::Both {
                target_servers,
                target_keepers,
            }));

        // Creating a new blueprint should deploy all the new clickhouse zones
        let input = input_builder.build();
        let blueprint2 = Planner::new_based_on(
            log.clone(),
            &blueprint1,
            &input,
            "test_blueprint2",
            &collection,
            PlannerRng::from_seed((TEST_NAME, "bp2")),
        )
        .expect("created planner")
        .plan()
        .expect("plan");

        let diff = blueprint2.diff_since_blueprint(&blueprint1);
        assert_contents(
            "tests/output/planner_deploy_all_keeper_nodes_1_2.txt",
            &diff.display().to_string(),
        );

        // We should see zones for 3 clickhouse keepers, and 2 servers created
        let active_zones: Vec<_> = blueprint2
            .all_omicron_zones(BlueprintZoneDisposition::is_in_service)
            .map(|(_, z)| z.clone())
            .collect();

        let keeper_zone_ids: BTreeSet<_> = active_zones
            .iter()
            .filter(|z| z.zone_type.is_clickhouse_keeper())
            .map(|z| z.id)
            .collect();
        let server_zone_ids: BTreeSet<_> = active_zones
            .iter()
            .filter(|z| z.zone_type.is_clickhouse_server())
            .map(|z| z.id)
            .collect();

        assert_eq!(keeper_zone_ids.len(), target_keepers as usize);
        assert_eq!(server_zone_ids.len(), target_servers as usize);

        // We should be attempting to allocate all servers and keepers since
        // this the initial configuration
        {
            let clickhouse_cluster_config =
                blueprint2.clickhouse_cluster_config.as_ref().unwrap();
            assert_eq!(clickhouse_cluster_config.generation, 2.into());
            assert_eq!(
                clickhouse_cluster_config.max_used_keeper_id,
                (u64::from(target_keepers)).into()
            );
            assert_eq!(
                clickhouse_cluster_config.max_used_server_id,
                (u64::from(target_servers)).into()
            );
            assert_eq!(
                clickhouse_cluster_config.keepers.len(),
                target_keepers as usize
            );
            assert_eq!(
                clickhouse_cluster_config.servers.len(),
                target_servers as usize
            );

            // Ensure that the added keepers are in server zones
            for zone_id in clickhouse_cluster_config.keepers.keys() {
                assert!(keeper_zone_ids.contains(zone_id));
            }

            // Ensure that the added servers are in server zones
            for zone_id in clickhouse_cluster_config.servers.keys() {
                assert!(server_zone_ids.contains(zone_id));
            }
        }

        // Planning again without changing inventory should result in the same
        // state
        let blueprint3 = Planner::new_based_on(
            log.clone(),
            &blueprint2,
            &input,
            "test_blueprint3",
            &collection,
            PlannerRng::from_seed((TEST_NAME, "bp3")),
        )
        .expect("created planner")
        .plan()
        .expect("plan");

        assert_eq!(
            blueprint2.clickhouse_cluster_config,
            blueprint3.clickhouse_cluster_config
        );

        // Updating the inventory to reflect the keepers
        // should result in the same state, except for the
        // `highest_seen_keeper_leader_committed_log_index`
        let (_, keeper_id) = blueprint3
            .clickhouse_cluster_config
            .as_ref()
            .unwrap()
            .keepers
            .first_key_value()
            .unwrap();
        let membership = ClickhouseKeeperClusterMembership {
            queried_keeper: *keeper_id,
            leader_committed_log_index: 1,
            raft_config: blueprint3
                .clickhouse_cluster_config
                .as_ref()
                .unwrap()
                .keepers
                .values()
                .cloned()
                .collect(),
        };
        collection.clickhouse_keeper_cluster_membership.insert(membership);

        let blueprint4 = Planner::new_based_on(
            log.clone(),
            &blueprint3,
            &input,
            "test_blueprint4",
            &collection,
            PlannerRng::from_seed((TEST_NAME, "bp4")),
        )
        .expect("created planner")
        .plan()
        .expect("plan");

        let diff = blueprint4.diff_since_blueprint(&blueprint3);
        assert_contents(
            "tests/output/planner_deploy_all_keeper_nodes_3_4.txt",
            &diff.display().to_string(),
        );

        let bp3_config = blueprint3.clickhouse_cluster_config.as_ref().unwrap();
        let bp4_config = blueprint4.clickhouse_cluster_config.as_ref().unwrap();
        assert_eq!(bp4_config.generation, bp3_config.generation);
        assert_eq!(
            bp4_config.max_used_keeper_id,
            bp3_config.max_used_keeper_id
        );
        assert_eq!(
            bp4_config.max_used_server_id,
            bp3_config.max_used_server_id
        );
        assert_eq!(bp4_config.keepers, bp3_config.keepers);
        assert_eq!(bp4_config.servers, bp3_config.servers);
        assert_eq!(
            bp4_config.highest_seen_keeper_leader_committed_log_index,
            1
        );

        // Let's bump the clickhouse target to 5 via policy so that we can add
        // more nodes one at a time. Initial configuration deploys all nodes,
        // but reconfigurations may only add or remove one node at a time.
        // Enable clickhouse clusters via policy
        let target_keepers = 5;
        let mut input_builder = input.into_builder();
        input_builder.policy_mut().clickhouse_policy =
            Some(clickhouse_policy(ClickhouseMode::Both {
                target_servers,
                target_keepers,
            }));
        let input = input_builder.build();
        let blueprint5 = Planner::new_based_on(
            log.clone(),
            &blueprint4,
            &input,
            "test_blueprint5",
            &collection,
            PlannerRng::from_seed((TEST_NAME, "bp5")),
        )
        .expect("created planner")
        .plan()
        .expect("plan");

        let diff = blueprint5.diff_since_blueprint(&blueprint4);
        assert_contents(
            "tests/output/planner_deploy_all_keeper_nodes_4_5.txt",
            &diff.display().to_string(),
        );

        let active_zones: Vec<_> = blueprint5
            .all_omicron_zones(BlueprintZoneDisposition::is_in_service)
            .map(|(_, z)| z.clone())
            .collect();

        let new_keeper_zone_ids: BTreeSet<_> = active_zones
            .iter()
            .filter(|z| z.zone_type.is_clickhouse_keeper())
            .map(|z| z.id)
            .collect();

        // We should have allocated 2 new keeper zones
        assert_eq!(new_keeper_zone_ids.len(), target_keepers as usize);
        assert!(keeper_zone_ids.is_subset(&new_keeper_zone_ids));

        // We should be trying to provision one new keeper for a keeper zone
        let bp4_config = blueprint4.clickhouse_cluster_config.as_ref().unwrap();
        let bp5_config = blueprint5.clickhouse_cluster_config.as_ref().unwrap();
        assert_eq!(bp5_config.generation, bp4_config.generation.next());
        assert_eq!(
            bp5_config.max_used_keeper_id,
            bp4_config.max_used_keeper_id + 1.into()
        );
        assert_eq!(
            bp5_config.keepers.len(),
            bp5_config.max_used_keeper_id.0 as usize
        );

        // Planning again without updating inventory results in the same `ClickhouseClusterConfig`
        let blueprint6 = Planner::new_based_on(
            log.clone(),
            &blueprint5,
            &input,
            "test_blueprint6",
            &collection,
            PlannerRng::from_seed((TEST_NAME, "bp6")),
        )
        .expect("created planner")
        .plan()
        .expect("plan");

        let diff = blueprint6.diff_since_blueprint(&blueprint5);
        assert_contents(
            "tests/output/planner_deploy_all_keeper_nodes_5_6.txt",
            &diff.display().to_string(),
        );

        let bp6_config = blueprint6.clickhouse_cluster_config.as_ref().unwrap();
        assert_eq!(bp5_config, bp6_config);

        // Updating the inventory to include the 4th node should add another
        // keeper node
        let membership = ClickhouseKeeperClusterMembership {
            queried_keeper: *keeper_id,
            leader_committed_log_index: 2,
            raft_config: blueprint6
                .clickhouse_cluster_config
                .as_ref()
                .unwrap()
                .keepers
                .values()
                .cloned()
                .collect(),
        };
        collection.clickhouse_keeper_cluster_membership.insert(membership);

        let blueprint7 = Planner::new_based_on(
            log.clone(),
            &blueprint6,
            &input,
            "test_blueprint7",
            &collection,
            PlannerRng::from_seed((TEST_NAME, "bp7")),
        )
        .expect("created planner")
        .plan()
        .expect("plan");

        let bp7_config = blueprint7.clickhouse_cluster_config.as_ref().unwrap();
        assert_eq!(bp7_config.generation, bp6_config.generation.next());
        assert_eq!(
            bp7_config.max_used_keeper_id,
            bp6_config.max_used_keeper_id + 1.into()
        );
        assert_eq!(
            bp7_config.keepers.len(),
            bp7_config.max_used_keeper_id.0 as usize
        );
        assert_eq!(bp7_config.keepers.len(), target_keepers as usize);
        assert_eq!(
            bp7_config.highest_seen_keeper_leader_committed_log_index,
            2
        );

        // Updating the inventory to reflect the newest keeper node should not
        // increase the cluster size since we have reached the target.
        let membership = ClickhouseKeeperClusterMembership {
            queried_keeper: *keeper_id,
            leader_committed_log_index: 3,
            raft_config: blueprint7
                .clickhouse_cluster_config
                .as_ref()
                .unwrap()
                .keepers
                .values()
                .cloned()
                .collect(),
        };
        collection.clickhouse_keeper_cluster_membership.insert(membership);
        let blueprint8 = Planner::new_based_on(
            log.clone(),
            &blueprint7,
            &input,
            "test_blueprint8",
            &collection,
            PlannerRng::from_seed((TEST_NAME, "bp8")),
        )
        .expect("created planner")
        .plan()
        .expect("plan");

        let bp8_config = blueprint8.clickhouse_cluster_config.as_ref().unwrap();
        assert_eq!(bp8_config.generation, bp7_config.generation);
        assert_eq!(
            bp8_config.max_used_keeper_id,
            bp7_config.max_used_keeper_id
        );
        assert_eq!(bp8_config.keepers, bp7_config.keepers);
        assert_eq!(bp7_config.keepers.len(), target_keepers as usize);
        assert_eq!(
            bp8_config.highest_seen_keeper_leader_committed_log_index,
            3
        );

        logctx.cleanup_successful();
    }

    // Start with an existing clickhouse cluster and expunge a keeper. This
    // models what will happen after an RSS deployment with clickhouse policy
    // enabled or an existing system already running a clickhouse cluster.
    #[test]
    fn test_expunge_clickhouse_clusters() {
        static TEST_NAME: &str = "planner_expunge_clickhouse_clusters";
        let logctx = test_setup_log(TEST_NAME);
        let log = logctx.log.clone();

        // Use our example system.
        let (mut collection, input, blueprint1) = example(&log, TEST_NAME);

        let target_keepers = 3;
        let target_servers = 2;

        // Enable clickhouse clusters via policy
        let mut input_builder = input.into_builder();
        input_builder.policy_mut().clickhouse_policy =
            Some(clickhouse_policy(ClickhouseMode::Both {
                target_servers,
                target_keepers,
            }));
        let input = input_builder.build();

        // Create a new blueprint to deploy all our clickhouse zones
        let mut blueprint2 = Planner::new_based_on(
            log.clone(),
            &blueprint1,
            &input,
            "test_blueprint2",
            &collection,
            PlannerRng::from_seed((TEST_NAME, "bp2")),
        )
        .expect("created planner")
        .plan()
        .expect("plan");

        // We should see zones for 3 clickhouse keepers, and 2 servers created
        let active_zones: Vec<_> = blueprint2
            .all_omicron_zones(BlueprintZoneDisposition::is_in_service)
            .map(|(_, z)| z.clone())
            .collect();

        let keeper_zone_ids: BTreeSet<_> = active_zones
            .iter()
            .filter(|z| z.zone_type.is_clickhouse_keeper())
            .map(|z| z.id)
            .collect();
        let server_zone_ids: BTreeSet<_> = active_zones
            .iter()
            .filter(|z| z.zone_type.is_clickhouse_server())
            .map(|z| z.id)
            .collect();

        assert_eq!(keeper_zone_ids.len(), target_keepers as usize);
        assert_eq!(server_zone_ids.len(), target_servers as usize);

        // Directly manipulate the blueprint and inventory so that the
        // clickhouse clusters are stable
        let config = blueprint2.clickhouse_cluster_config.as_mut().unwrap();
        config.max_used_keeper_id = (u64::from(target_keepers)).into();
        config.keepers = keeper_zone_ids
            .iter()
            .enumerate()
            .map(|(i, zone_id)| (*zone_id, KeeperId(i as u64)))
            .collect();
        config.highest_seen_keeper_leader_committed_log_index = 1;

        let raft_config: BTreeSet<_> =
            config.keepers.values().cloned().collect();

        collection.clickhouse_keeper_cluster_membership = config
            .keepers
            .values()
            .map(|keeper_id| ClickhouseKeeperClusterMembership {
                queried_keeper: *keeper_id,
                leader_committed_log_index: 1,
                raft_config: raft_config.clone(),
            })
            .collect();

        // Let's run the planner. The blueprint shouldn't change with regards to
        // clickhouse as our inventory reflects our desired state.
        let blueprint3 = Planner::new_based_on(
            log.clone(),
            &blueprint2,
            &input,
            "test_blueprint3",
            &collection,
            PlannerRng::from_seed((TEST_NAME, "bp3")),
        )
        .expect("created planner")
        .plan()
        .expect("plan");

        assert_eq!(
            blueprint2.clickhouse_cluster_config,
            blueprint3.clickhouse_cluster_config
        );

        // Find the sled containing one of the keeper zones and expunge it
        let (sled_id, bp_zone_config) = blueprint3
            .all_omicron_zones(BlueprintZoneDisposition::is_in_service)
            .find(|(_, z)| z.zone_type.is_clickhouse_keeper())
            .unwrap();

        // What's the keeper id for this expunged zone?
        let expunged_keeper_id = blueprint3
            .clickhouse_cluster_config
            .as_ref()
            .unwrap()
            .keepers
            .get(&bp_zone_config.id)
            .unwrap();

        // Expunge a keeper zone
        let mut builder = input.into_builder();
        builder.expunge_sled(&sled_id).unwrap();
        let input = builder.build();

        let blueprint4 = Planner::new_based_on(
            log.clone(),
            &blueprint3,
            &input,
            "test_blueprint4",
            &collection,
            PlannerRng::from_seed((TEST_NAME, "bp4")),
        )
        .expect("created planner")
        .plan()
        .expect("plan");

        let diff = blueprint4.diff_since_blueprint(&blueprint3);
        assert_contents(
            "tests/output/planner_expunge_clickhouse_clusters_3_4.txt",
            &diff.display().to_string(),
        );

        // The planner should expunge a zone based on the sled being expunged. Since this
        // is a clickhouse keeper zone, the clickhouse keeper configuration should change
        // to reflect this.
        let old_config = blueprint3.clickhouse_cluster_config.as_ref().unwrap();
        let config = blueprint4.clickhouse_cluster_config.as_ref().unwrap();
        assert_eq!(config.generation, old_config.generation.next());
        assert!(!config.keepers.contains_key(&bp_zone_config.id));
        // We've only removed one keeper from our desired state
        assert_eq!(config.keepers.len() + 1, old_config.keepers.len());
        // We haven't allocated any new keepers
        assert_eq!(config.max_used_keeper_id, old_config.max_used_keeper_id);

        // Planning again will not change the keeper state because we haven't updated the inventory
        let blueprint5 = Planner::new_based_on(
            log.clone(),
            &blueprint4,
            &input,
            "test_blueprint5",
            &collection,
            PlannerRng::from_seed((TEST_NAME, "bp5")),
        )
        .expect("created planner")
        .plan()
        .expect("plan");

        assert_eq!(
            blueprint4.clickhouse_cluster_config,
            blueprint5.clickhouse_cluster_config
        );

        // Updating the inventory to reflect the removed keeper results in a new one being added

        // Remove the keeper for the expunged zone
        collection
            .clickhouse_keeper_cluster_membership
            .retain(|m| m.queried_keeper != *expunged_keeper_id);

        // Update the inventory on at least one of the remaining nodes.
        let mut existing = collection
            .clickhouse_keeper_cluster_membership
            .pop_first()
            .unwrap();
        existing.leader_committed_log_index = 3;
        existing.raft_config = config.keepers.values().cloned().collect();
        collection.clickhouse_keeper_cluster_membership.insert(existing);

        let blueprint6 = Planner::new_based_on(
            log.clone(),
            &blueprint5,
            &input,
            "test_blueprint6",
            &collection,
            PlannerRng::from_seed((TEST_NAME, "bp6")),
        )
        .expect("created planner")
        .plan()
        .expect("plan");

        let diff = blueprint6.diff_since_blueprint(&blueprint5);
        assert_contents(
            "tests/output/planner_expunge_clickhouse_clusters_5_6.txt",
            &diff.display().to_string(),
        );

        let old_config = blueprint5.clickhouse_cluster_config.as_ref().unwrap();
        let config = blueprint6.clickhouse_cluster_config.as_ref().unwrap();

        // Our generation has changed to reflect the added keeper
        assert_eq!(config.generation, old_config.generation.next());
        assert!(!config.keepers.contains_key(&bp_zone_config.id));
        // We've only added one keeper from our desired state
        // This brings us back up to our target count
        assert_eq!(config.keepers.len(), old_config.keepers.len() + 1);
        assert_eq!(config.keepers.len(), target_keepers as usize);
        // We've allocated one new keeper
        assert_eq!(
            config.max_used_keeper_id,
            old_config.max_used_keeper_id + 1.into()
        );

        logctx.cleanup_successful();
    }

    #[test]
    fn test_expunge_clickhouse_zones_after_policy_is_changed() {
        static TEST_NAME: &str =
            "planner_expunge_clickhouse_zones_after_policy_is_changed";
        let logctx = test_setup_log(TEST_NAME);
        let log = logctx.log.clone();

        // Use our example system.
        let (collection, input, blueprint1) = example(&log, TEST_NAME);

        let target_keepers = 3;
        let target_servers = 2;

        // Enable clickhouse clusters via policy
        let mut input_builder = input.into_builder();
        input_builder.policy_mut().clickhouse_policy =
            Some(clickhouse_policy(ClickhouseMode::Both {
                target_servers,
                target_keepers,
            }));
        let input = input_builder.build();

        // Create a new blueprint to deploy all our clickhouse zones
        let blueprint2 = Planner::new_based_on(
            log.clone(),
            &blueprint1,
            &input,
            "test_blueprint2",
            &collection,
            PlannerRng::from_seed((TEST_NAME, "bp2")),
        )
        .expect("created planner")
        .plan()
        .expect("plan");

        // We should see zones for 3 clickhouse keepers, and 2 servers created
        let active_zones: Vec<_> = blueprint2
            .all_omicron_zones(BlueprintZoneDisposition::is_in_service)
            .map(|(_, z)| z.clone())
            .collect();

        let keeper_zone_ids: BTreeSet<_> = active_zones
            .iter()
            .filter(|z| z.zone_type.is_clickhouse_keeper())
            .map(|z| z.id)
            .collect();
        let server_zone_ids: BTreeSet<_> = active_zones
            .iter()
            .filter(|z| z.zone_type.is_clickhouse_server())
            .map(|z| z.id)
            .collect();

        assert_eq!(keeper_zone_ids.len(), target_keepers as usize);
        assert_eq!(server_zone_ids.len(), target_servers as usize);

        // Disable clickhouse single node via policy, and ensure the zone goes
        // away. First ensure we have one.
        assert_eq!(
            1,
            active_zones.iter().filter(|z| z.zone_type.is_clickhouse()).count()
        );
        let mut input_builder = input.into_builder();
        input_builder.policy_mut().clickhouse_policy =
            Some(clickhouse_policy(ClickhouseMode::ClusterOnly {
                target_servers,
                target_keepers,
            }));
        let input = input_builder.build();

        // Create a new blueprint with `ClickhouseMode::ClusterOnly`
        let blueprint3 = Planner::new_based_on(
            log.clone(),
            &blueprint2,
            &input,
            "test_blueprint3",
            &collection,
            PlannerRng::from_seed((TEST_NAME, "bp3")),
        )
        .expect("created planner")
        .plan()
        .expect("plan");

        // We should have expunged our single-node clickhouse zone
        let expunged_zones: Vec<_> = blueprint3
            .all_omicron_zones(BlueprintZoneDisposition::is_expunged)
            .map(|(_, z)| z.clone())
            .collect();

        assert_eq!(1, expunged_zones.len());
        assert!(expunged_zones.first().unwrap().zone_type.is_clickhouse());

        // Disable clickhouse clusters via policy and restart single node
        let mut input_builder = input.into_builder();
        input_builder.policy_mut().clickhouse_policy =
            Some(clickhouse_policy(ClickhouseMode::SingleNodeOnly));
        let input = input_builder.build();

        // Create a new blueprint for `ClickhouseMode::SingleNodeOnly`
        let blueprint4 = Planner::new_based_on(
            log.clone(),
            &blueprint3,
            &input,
            "test_blueprint4",
            &collection,
            PlannerRng::from_seed((TEST_NAME, "bp4")),
        )
        .expect("created planner")
        .plan()
        .expect("plan");

        let diff = blueprint4.diff_since_blueprint(&blueprint3);
        assert_contents(
            "tests/output/planner_expunge_clickhouse_zones_after_policy_is_changed_3_4.txt",
            &diff.display().to_string(),
        );

        // All our clickhouse keeper and server zones that we created when we
        // enabled our clickhouse policy should be expunged when we disable it.
        let expunged_zones: Vec<_> = blueprint4
            .all_omicron_zones(BlueprintZoneDisposition::is_expunged)
            .map(|(_, z)| z.clone())
            .collect();

        let expunged_keeper_zone_ids: BTreeSet<_> = expunged_zones
            .iter()
            .filter(|z| z.zone_type.is_clickhouse_keeper())
            .map(|z| z.id)
            .collect();
        let expunged_server_zone_ids: BTreeSet<_> = expunged_zones
            .iter()
            .filter(|z| z.zone_type.is_clickhouse_server())
            .map(|z| z.id)
            .collect();

        assert_eq!(keeper_zone_ids, expunged_keeper_zone_ids);
        assert_eq!(server_zone_ids, expunged_server_zone_ids);

        // We should have a new single-node clickhouse zone
        assert_eq!(
            1,
            blueprint4
                .all_omicron_zones(BlueprintZoneDisposition::is_in_service)
                .filter(|(_, z)| z.zone_type.is_clickhouse())
                .count()
        );

        logctx.cleanup_successful();
    }

    #[test]
    fn test_zones_marked_ready_for_cleanup_based_on_inventory() {
        static TEST_NAME: &str =
            "planner_zones_marked_ready_for_cleanup_based_on_inventory";
        let logctx = test_setup_log(TEST_NAME);
        let log = logctx.log.clone();

        // Use our example system.
        let (mut collection, input, blueprint1) = example(&log, TEST_NAME);

        // Don't start more internal DNS zones (which the planner would, as a
        // side effect of our test details).
        let input = {
            let mut builder = input.into_builder();
            builder.policy_mut().target_internal_dns_zone_count = 0;
            builder.build()
        };

        // Find a Nexus zone we'll use for our test.
        let (sled_id, nexus_config) = blueprint1
            .sleds
            .iter()
            .find_map(|(sled_id, sled_config)| {
                let nexus = sled_config
                    .zones
                    .iter()
                    .find(|z| z.zone_type.is_nexus())?;
                Some((*sled_id, nexus.clone()))
            })
            .expect("found a Nexus zone");

        // Expunge the disk used by the Nexus zone.
        let input = {
            let nexus_zpool = &nexus_config.filesystem_pool;
            let mut builder = input.into_builder();
            builder
                .sleds_mut()
                .get_mut(&sled_id)
                .expect("input has all sleds")
                .resources
                .zpools
                .get_mut(&nexus_zpool.id())
                .expect("input has Nexus disk")
                .policy = PhysicalDiskPolicy::Expunged;
            builder.build()
        };

        // Run the planner. It should expunge all zones on the disk we just
        // expunged, including our Nexus zone, but not mark them as ready for
        // cleanup yet.
        let mut blueprint2 = Planner::new_based_on(
            logctx.log.clone(),
            &blueprint1,
            &input,
            "expunge disk",
            &collection,
            PlannerRng::from_seed((TEST_NAME, "bp2")),
        )
        .expect("created planner")
        .plan()
        .expect("planned");

        // Mark the disk we expected as "ready for cleanup"; this isn't what
        // we're testing, and failing to do this will interfere with some of the
        // checks we do below.
        for mut disk in
            blueprint2.sleds.get_mut(&sled_id).unwrap().disks.iter_mut()
        {
            match disk.disposition {
                BlueprintPhysicalDiskDisposition::InService => (),
                BlueprintPhysicalDiskDisposition::Expunged {
                    as_of_generation,
                    ..
                } => {
                    disk.disposition =
                        BlueprintPhysicalDiskDisposition::Expunged {
                            as_of_generation,
                            ready_for_cleanup: true,
                        };
                }
            }
        }

        // Helper to extract the Nexus zone's disposition in a blueprint.
        let get_nexus_disposition = |bp: &Blueprint| {
            bp.sleds.get(&sled_id).unwrap().zones.iter().find_map(|z| {
                if z.id == nexus_config.id { Some(z.disposition) } else { None }
            })
        };

        // This sled's config generation should have been bumped...
        let bp2_config = blueprint2.sleds.get(&sled_id).unwrap().clone();
        let bp2_sled_config = bp2_config.clone().into_in_service_sled_config();
        assert_eq!(
            blueprint1
                .sleds
                .get(&sled_id)
                .unwrap()
                .sled_agent_generation
                .next(),
            bp2_sled_config.generation
        );
        // ... and the Nexus should should have the disposition we expect.
        assert_eq!(
            get_nexus_disposition(&blueprint2),
            Some(BlueprintZoneDisposition::Expunged {
                as_of_generation: bp2_sled_config.generation,
                ready_for_cleanup: false,
            })
        );

        // Running the planner again should make no changes until the inventory
        // reports that the zone is not running and that the sled has reconciled
        // a new-enough generation. Try these variants:
        //
        // * same inventory as above (expect no changes)
        // * new config is ledgered but not reconciled (expect no changes)
        // * new config is reconciled, but zone is in an error state (expect
        //   no changes)
        eprintln!("planning with no inventory change...");
        assert_planning_makes_no_changes(
            &logctx.log,
            &blueprint2,
            &input,
            &collection,
            TEST_NAME,
        );
        eprintln!("planning with config ledgered but not reconciled...");
        assert_planning_makes_no_changes(
            &logctx.log,
            &blueprint2,
            &input,
            &{
                let mut collection = collection.clone();
                collection
                    .sled_agents
                    .get_mut(&sled_id)
                    .unwrap()
                    .ledgered_sled_config = Some(bp2_sled_config.clone());
                collection
            },
            TEST_NAME,
        );
        eprintln!(
            "planning with config ledgered but \
             zones failed to shut down..."
        );
        assert_planning_makes_no_changes(
            &logctx.log,
            &blueprint2,
            &input,
            &{
                let mut collection = collection.clone();
                collection
                    .sled_agents
                    .get_mut(&sled_id)
                    .unwrap()
                    .ledgered_sled_config = Some(bp2_sled_config.clone());
                let mut reconciliation =
                    ConfigReconcilerInventory::debug_assume_success(
                        bp2_sled_config.clone(),
                    );
                // For all the zones that are in bp2_config but not
                // bp2_sled_config (i.e., zones that should have been shut
                // down), insert an error result in the reconciliation.
                for zone_id in bp2_config.zones.keys() {
                    if !reconciliation.zones.contains_key(zone_id) {
                        reconciliation.zones.insert(
                            *zone_id,
                            ConfigReconcilerInventoryResult::Err {
                                message: "failed to shut down".to_string(),
                            },
                        );
                    }
                }
                collection
                    .sled_agents
                    .get_mut(&sled_id)
                    .unwrap()
                    .last_reconciliation = Some(reconciliation);
                collection
            },
            TEST_NAME,
        );

        // Now make both changes to the inventory.
        {
            let mut config = collection.sled_agents.get_mut(&sled_id).unwrap();
            config.ledgered_sled_config = Some(bp2_sled_config.clone());
            config.last_reconciliation =
                Some(ConfigReconcilerInventory::debug_assume_success(
                    bp2_sled_config.clone(),
                ));
        }

        // Run the planner. It mark our Nexus zone as ready for cleanup now that
        // the inventory conditions are satisfied.
        let blueprint3 = Planner::new_based_on(
            logctx.log.clone(),
            &blueprint2,
            &input,
            "removed Nexus zone from inventory",
            &collection,
            PlannerRng::from_seed((TEST_NAME, "bp3")),
        )
        .expect("created planner")
        .plan()
        .expect("planned");

        assert_eq!(
            get_nexus_disposition(&blueprint3),
            Some(BlueprintZoneDisposition::Expunged {
                as_of_generation: bp2_sled_config.generation,
                ready_for_cleanup: true,
            })
        );

        // ready_for_cleanup changes should not bump the config generation,
        // since it doesn't affect what's sent to sled-agent.
        assert_eq!(
            blueprint3.sleds.get(&sled_id).unwrap().sled_agent_generation,
            bp2_sled_config.generation
        );

        assert_planning_makes_no_changes(
            &logctx.log,
            &blueprint3,
            &input,
            &collection,
            TEST_NAME,
        );

        logctx.cleanup_successful();
    }

    #[test]
    fn test_internal_dns_zone_replaced_after_marked_for_cleanup() {
        static TEST_NAME: &str =
            "planner_internal_dns_zone_replaced_after_marked_for_cleanup";
        let logctx = test_setup_log(TEST_NAME);
        let log = logctx.log.clone();

        // Use our example system.
        let (mut collection, input, blueprint1) = example(&log, TEST_NAME);

        // Find a internal DNS zone we'll use for our test.
        let (sled_id, internal_dns_config) = blueprint1
            .sleds
            .iter()
            .find_map(|(sled_id, sled_config)| {
                let config = sled_config
                    .zones
                    .iter()
                    .find(|z| z.zone_type.is_internal_dns())?;
                Some((*sled_id, config.clone()))
            })
            .expect("found an Internal DNS zone");

        // Expunge the disk used by the internal DNS zone.
        let input = {
            let internal_dns_zpool = &internal_dns_config.filesystem_pool;
            let mut builder = input.into_builder();
            builder
                .sleds_mut()
                .get_mut(&sled_id)
                .expect("input has all sleds")
                .resources
                .zpools
                .get_mut(&internal_dns_zpool.id())
                .expect("input has internal DNS disk")
                .policy = PhysicalDiskPolicy::Expunged;
            builder.build()
        };

        // Run the planner. It should expunge all zones on the disk we just
        // expunged, including our DNS zone, but not mark them as ready for
        // cleanup yet.
        let blueprint2 = Planner::new_based_on(
            logctx.log.clone(),
            &blueprint1,
            &input,
            "expunge disk",
            &collection,
            PlannerRng::from_seed((TEST_NAME, "bp2")),
        )
        .expect("created planner")
        .plan()
        .expect("planned");

        // Helper to extract the DNS zone's disposition in a blueprint.
        let get_dns_disposition = |bp: &Blueprint| {
            bp.sleds.get(&sled_id).unwrap().zones.iter().find_map(|z| {
                if z.id == internal_dns_config.id {
                    Some(z.disposition)
                } else {
                    None
                }
            })
        };

        // This sled's config generation should have been bumped...
        let bp2_config = blueprint2
            .sleds
            .get(&sled_id)
            .unwrap()
            .clone()
            .into_in_service_sled_config();
        assert_eq!(
            blueprint1
                .sleds
                .get(&sled_id)
                .unwrap()
                .sled_agent_generation
                .next(),
            bp2_config.generation
        );
        // ... and the DNS zone should should have the disposition we expect.
        assert_eq!(
            get_dns_disposition(&blueprint2),
            Some(BlueprintZoneDisposition::Expunged {
                as_of_generation: bp2_config.generation,
                ready_for_cleanup: false,
            })
        );

        // Running the planner again should make no changes until the inventory
        // reports that the zone is not running and that the sled has seen a
        // new-enough generation.
        assert_planning_makes_no_changes(
            &logctx.log,
            &blueprint2,
            &input,
            &collection,
            TEST_NAME,
        );

        // Make the inventory changes necessary for cleanup to proceed.
        {
            let config = &mut collection.sled_agents.get_mut(&sled_id).unwrap();
            config.ledgered_sled_config = Some(bp2_config.clone());
            config.last_reconciliation =
                Some(ConfigReconcilerInventory::debug_assume_success(
                    bp2_config.clone(),
                ));
        }

        // Run the planner. It should mark our internal DNS zone as ready for
        // cleanup now that the inventory conditions are satisfied, and also
        // place a new internal DNS zone now that the original subnet is free to
        // reuse.
        let blueprint3 = Planner::new_based_on(
            logctx.log.clone(),
            &blueprint2,
            &input,
            "removed Nexus zone from inventory",
            &collection,
            PlannerRng::from_seed((TEST_NAME, "bp3")),
        )
        .expect("created planner")
        .plan()
        .expect("planned");

        assert_eq!(
            get_dns_disposition(&blueprint3),
            Some(BlueprintZoneDisposition::Expunged {
                as_of_generation: bp2_config.generation,
                ready_for_cleanup: true,
            })
        );

        let summary = blueprint3.diff_since_blueprint(&blueprint2);
        eprintln!("{}", summary.display());

        let mut added_count = 0;
        for sled_cfg in summary.diff.sleds.modified_values_diff() {
            added_count += sled_cfg.zones.added.len();
            for z in sled_cfg.zones.added.values() {
                match &z.zone_type {
                    BlueprintZoneType::InternalDns(internal_dns) => {
                        let BlueprintZoneType::InternalDns(InternalDns {
                            dns_address: orig_dns_address,
                            ..
                        }) = &internal_dns_config.zone_type
                        else {
                            unreachable!();
                        };

                        assert_eq!(internal_dns.dns_address, *orig_dns_address);
                    }
                    _ => panic!("unexpected added zone {z:?}"),
                }
            }
        }
        assert_eq!(added_count, 1);

        assert_planning_makes_no_changes(
            &logctx.log,
            &blueprint3,
            &input,
            &collection,
            TEST_NAME,
        );

        logctx.cleanup_successful();
    }

    /// Manually update the example system's inventory collection's zones
    /// from a blueprint.
    fn update_collection_from_blueprint(
        example: &mut ExampleSystem,
        blueprint: &Blueprint,
    ) {
        for (&sled_id, config) in blueprint.sleds.iter() {
            example
                .system
                .sled_set_omicron_config(
                    sled_id,
                    config.clone().into_in_service_sled_config(),
                )
                .expect("can't set sled config");
        }
        example.collection =
            example.system.to_collection_builder().unwrap().build();
    }

    macro_rules! fake_zone_artifact {
        ($kind: ident, $version: expr) => {
            TufArtifactMeta {
                id: ArtifactId {
                    name: ZoneKind::$kind.artifact_id_name().to_string(),
                    version: $version,
                    kind: ArtifactKind::from_known(KnownArtifactKind::Zone),
                },
                hash: ArtifactHash([0; 32]),
                size: 0,
                board: None,
                sign: None,
            }
        };
    }

    fn create_artifacts_at_version(
        version: &ArtifactVersion,
    ) -> Vec<TufArtifactMeta> {
        vec![
            // Omit `BoundaryNtp` because it has the same artifact name as
            // `InternalNtp`.
            fake_zone_artifact!(Clickhouse, version.clone()),
            fake_zone_artifact!(ClickhouseKeeper, version.clone()),
            fake_zone_artifact!(ClickhouseServer, version.clone()),
            fake_zone_artifact!(CockroachDb, version.clone()),
            fake_zone_artifact!(Crucible, version.clone()),
            fake_zone_artifact!(CruciblePantry, version.clone()),
            fake_zone_artifact!(ExternalDns, version.clone()),
            fake_zone_artifact!(InternalDns, version.clone()),
            fake_zone_artifact!(InternalNtp, version.clone()),
            fake_zone_artifact!(Nexus, version.clone()),
            fake_zone_artifact!(Oximeter, version.clone()),
        ]
    }

    /// Ensure that dependent zones (here just Crucible Pantry) are updated
    /// before Nexus.
    #[test]
    fn test_update_crucible_pantry() {
        static TEST_NAME: &str = "update_crucible_pantry";
        let logctx = test_setup_log(TEST_NAME);
        let log = logctx.log.clone();

        // Use our example system.
        let mut rng = SimRngState::from_seed(TEST_NAME);
        let (mut example, mut blueprint1) = ExampleSystemBuilder::new_with_rng(
            &logctx.log,
            rng.next_system_rng(),
        )
        .build();
        verify_blueprint(&blueprint1);

        // We should start with no specified TUF repo and nothing to do.
        assert!(example.input.tuf_repo().description().tuf_repo().is_none());
        assert_planning_makes_no_changes(
            &logctx.log,
            &blueprint1,
            &example.input,
            &example.collection,
            TEST_NAME,
        );

        // All zones should be sourced from the install dataset by default.
        assert!(
            blueprint1
                .all_omicron_zones(BlueprintZoneDisposition::is_in_service)
                .all(|(_, z)| matches!(
                    z.image_source,
                    BlueprintZoneImageSource::InstallDataset
                ))
        );

        // This generation is successively incremented for each TUF repo. We use
        // generation 2 to represent the first generation with a TUF repo
        // attached.
        let target_release_generation = Generation::from_u32(2);

        // Manually specify a TUF repo with fake zone images.
        let mut input_builder = example.input.clone().into_builder();
        let version = ArtifactVersion::new_static("1.0.0-freeform")
            .expect("can't parse artifact version");
        let fake_hash = ArtifactHash([0; 32]);
        let image_source = BlueprintZoneImageSource::Artifact {
            version: BlueprintArtifactVersion::Available {
                version: version.clone(),
            },
            hash: fake_hash,
        };
        let artifacts = create_artifacts_at_version(&version);
        let target_release_generation = target_release_generation.next();
        input_builder.policy_mut().tuf_repo = TufRepoPolicy {
            target_release_generation,
            description: TargetReleaseDescription::TufRepo(
                TufRepoDescription {
                    repo: TufRepoMeta {
                        hash: fake_hash,
                        targets_role_version: 0,
                        valid_until: Utc::now(),
                        system_version: Version::new(1, 0, 0),
                        file_name: String::from(""),
                    },
                    artifacts,
                },
            ),
        };

        // Some helper predicates for the assertions below.
        let is_old_nexus = |zone: &BlueprintZoneConfig| -> bool {
            zone.zone_type.is_nexus()
                && matches!(
                    zone.image_source,
                    BlueprintZoneImageSource::InstallDataset
                )
        };
        let is_up_to_date_nexus = |zone: &BlueprintZoneConfig| -> bool {
            zone.zone_type.is_nexus() && zone.image_source == image_source
        };
        let is_old_pantry = |zone: &BlueprintZoneConfig| -> bool {
            zone.zone_type.is_crucible_pantry()
                && matches!(
                    zone.image_source,
                    BlueprintZoneImageSource::InstallDataset
                )
        };
        let is_up_to_date_pantry = |zone: &BlueprintZoneConfig| -> bool {
            zone.zone_type.is_crucible_pantry()
                && zone.image_source == image_source
        };

        // Manually update all zones except CruciblePantry and Nexus.
        for mut zone in blueprint1
            .sleds
            .values_mut()
            .flat_map(|config| config.zones.iter_mut())
            .filter(|z| {
                !z.zone_type.is_nexus() && !z.zone_type.is_crucible_pantry()
            })
        {
            zone.image_source = BlueprintZoneImageSource::Artifact {
                version: BlueprintArtifactVersion::Available {
                    version: version.clone(),
                },
                hash: fake_hash,
            };
        }

        // Request another Nexus zone.
        input_builder.policy_mut().target_nexus_zone_count =
            input_builder.policy_mut().target_nexus_zone_count + 1;
        let input = input_builder.build();

        // Check that there is a new nexus zone that does *not* use the new
        // artifact (since not all of its dependencies are updated yet).
        update_collection_from_blueprint(&mut example, &blueprint1);
        let blueprint2 = Planner::new_based_on(
            log.clone(),
            &blueprint1,
            &input,
            "test_blueprint3",
            &example.collection,
            PlannerRng::from_seed((TEST_NAME, "bp3")),
        )
        .expect("can't create planner")
        .plan()
        .expect("can't re-plan for new Nexus zone");
        {
            let summary = blueprint2.diff_since_blueprint(&blueprint1);
            for sled in summary.diff.sleds.modified_values_diff() {
                assert!(sled.zones.removed.is_empty());
                assert_eq!(sled.zones.added.len(), 1);
                let added = sled.zones.added.values().next().unwrap();
                assert!(matches!(
                    &added.zone_type,
                    BlueprintZoneType::Nexus(_)
                ));
                assert!(matches!(
                    &added.image_source,
                    BlueprintZoneImageSource::InstallDataset
                ));
            }
        }

        // We should now have three sets of expunge/add iterations for the
        // Crucible Pantry zones.
        let mut parent = blueprint2;
        for i in 3..=8 {
            let blueprint_name = format!("blueprint_{i}");
            update_collection_from_blueprint(&mut example, &parent);
            let blueprint = Planner::new_based_on(
                log.clone(),
                &parent,
                &input,
                &blueprint_name,
                &example.collection,
                PlannerRng::from_seed((TEST_NAME, &blueprint_name)),
            )
            .expect("can't create planner")
            .plan()
            .unwrap_or_else(|_| panic!("can't re-plan after {i} iterations"));

            {
                let summary = blueprint.diff_since_blueprint(&parent);
                eprintln!("diff to {blueprint_name}: {}", summary.display());
                for sled in summary.diff.sleds.modified_values_diff() {
                    if i % 2 == 1 {
                        assert!(sled.zones.added.is_empty());
                        assert!(sled.zones.removed.is_empty());
                        assert_eq!(
                            sled.zones
                                .common
                                .iter()
                                .filter(|(_, z)| matches!(
                                    z.after.zone_type,
                                    BlueprintZoneType::CruciblePantry(_)
                                ) && matches!(
                                    z.after.disposition,
                                    BlueprintZoneDisposition::Expunged { .. }
                                ))
                                .count(),
                            1
                        );
                    } else {
                        assert!(sled.zones.removed.is_empty());
                        assert_eq!(sled.zones.added.len(), 1);
                        let added = sled.zones.added.values().next().unwrap();
                        assert!(matches!(
                            &added.zone_type,
                            BlueprintZoneType::CruciblePantry(_)
                        ));
                        assert_eq!(added.image_source, image_source);
                    }
                }
            }

            parent = blueprint;
        }
        let blueprint8 = parent;

        // All Crucible Pantries should now be updated.
        assert_eq!(
            blueprint8
                .all_omicron_zones(BlueprintZoneDisposition::is_in_service)
                .filter(|(_, z)| is_up_to_date_pantry(z))
                .count(),
            CRUCIBLE_PANTRY_REDUNDANCY
        );

        // All old Pantry zones should now be expunged.
        assert_eq!(
            blueprint8
                .all_omicron_zones(BlueprintZoneDisposition::is_expunged)
                .filter(|(_, z)| is_old_pantry(z))
                .count(),
            CRUCIBLE_PANTRY_REDUNDANCY
        );

        // Now we can update Nexus, because all of its dependent zones
        // are up-to-date w/r/t the new repo.
        assert_eq!(
            blueprint8
                .all_omicron_zones(BlueprintZoneDisposition::is_in_service)
                .filter(|(_, z)| is_old_nexus(z))
                .count(),
            NEXUS_REDUNDANCY + 1,
        );
        let mut parent = blueprint8;
        for i in 9..=16 {
            update_collection_from_blueprint(&mut example, &parent);

            let blueprint_name = format!("blueprint{i}");
            let blueprint = Planner::new_based_on(
                log.clone(),
                &parent,
                &input,
                &blueprint_name,
                &example.collection,
                PlannerRng::from_seed((TEST_NAME, &blueprint_name)),
            )
            .expect("can't create planner")
            .plan()
            .unwrap_or_else(|_| panic!("can't re-plan after {i} iterations"));

            {
                let summary = blueprint.diff_since_blueprint(&parent);
                for sled in summary.diff.sleds.modified_values_diff() {
                    if i % 2 == 1 {
                        assert!(sled.zones.added.is_empty());
                        assert!(sled.zones.removed.is_empty());
                    } else {
                        assert!(sled.zones.removed.is_empty());
                        assert_eq!(sled.zones.added.len(), 1);
                        let added = sled.zones.added.values().next().unwrap();
                        assert!(matches!(
                            &added.zone_type,
                            BlueprintZoneType::Nexus(_)
                        ));
                        assert_eq!(added.image_source, image_source);
                    }
                }
            }

            parent = blueprint;
        }

        // Everything's up-to-date in Kansas City!
        let blueprint16 = parent;
        assert_eq!(
            blueprint16
                .all_omicron_zones(BlueprintZoneDisposition::is_in_service)
                .filter(|(_, z)| is_up_to_date_nexus(z))
                .count(),
            NEXUS_REDUNDANCY + 1,
        );

        update_collection_from_blueprint(&mut example, &blueprint16);
        assert_planning_makes_no_changes(
            &logctx.log,
            &blueprint16,
            &input,
            &example.collection,
            TEST_NAME,
        );

        logctx.cleanup_successful();
    }

    #[test]
    fn test_update_cockroach() {
        static TEST_NAME: &str = "update_cockroach";
        let logctx = test_setup_log(TEST_NAME);
        let log = logctx.log.clone();

        // Use our example system.
        let mut rng = SimRngState::from_seed(TEST_NAME);
        let (mut example, mut blueprint) = ExampleSystemBuilder::new_with_rng(
            &logctx.log,
            rng.next_system_rng(),
        )
        .build();
        verify_blueprint(&blueprint);

        // Update the example system and blueprint, as a part of test set-up.
        //
        // Ask for COCKROACHDB_REDUNDANCY cockroach nodes

        let mut input_builder = example.input.clone().into_builder();
        input_builder.policy_mut().target_cockroachdb_zone_count =
            COCKROACHDB_REDUNDANCY;
        example.input = input_builder.build();

        let blueprint_name = "blueprint_with_cockroach";
        let new_blueprint = Planner::new_based_on(
            log.clone(),
            &blueprint,
            &example.input,
            &blueprint_name,
            &example.collection,
            PlannerRng::from_seed((TEST_NAME, &blueprint_name)),
        )
        .expect("can't create planner")
        .plan()
        .unwrap_or_else(|_| panic!("can't plan to include Cockroach nodes"));

        {
            let summary = new_blueprint.diff_since_blueprint(&blueprint);
            assert_eq!(summary.total_zones_added(), COCKROACHDB_REDUNDANCY);
            assert_eq!(summary.total_zones_removed(), 0);
            assert_eq!(summary.total_zones_modified(), 0);
        }
        blueprint = new_blueprint;
        update_collection_from_blueprint(&mut example, &blueprint);

        // We should have started with no specified TUF repo and nothing to do.
        assert_planning_makes_no_changes(
            &logctx.log,
            &blueprint,
            &example.input,
            &example.collection,
            TEST_NAME,
        );

        // All zones should be sourced from the install dataset by default.
        assert!(
            blueprint
                .all_omicron_zones(BlueprintZoneDisposition::is_in_service)
                .all(|(_, z)| matches!(
                    z.image_source,
                    BlueprintZoneImageSource::InstallDataset
                ))
        );

        // This test "starts" here -- we specify a new TUF repo with an updated
        // CockroachDB image. We create a new TUF repo where version of
        // CockroachDB has been updated out of the install dataset.
        //
        // The planner should avoid doing this update until it has confirmation
        // from inventory that the cluster is healthy.

        let mut input_builder = example.input.clone().into_builder();
        let version = ArtifactVersion::new_static("1.0.0-freeform")
            .expect("can't parse artifact version");
        let fake_hash = ArtifactHash([0; 32]);
        let image_source = BlueprintZoneImageSource::Artifact {
            version: BlueprintArtifactVersion::Available {
                version: version.clone(),
            },
            hash: fake_hash,
        };
        let artifacts = create_artifacts_at_version(&version);
        let target_release_generation = Generation::from_u32(2);
        input_builder.policy_mut().tuf_repo = TufRepoPolicy {
            target_release_generation,
            description: TargetReleaseDescription::TufRepo(
                TufRepoDescription {
                    repo: TufRepoMeta {
                        hash: fake_hash,
                        targets_role_version: 0,
                        valid_until: Utc::now(),
                        system_version: Version::new(1, 0, 0),
                        file_name: String::from(""),
                    },
                    artifacts,
                },
            ),
        };
        example.input = input_builder.build();

        // Manually update all zones except Cockroach
        //
        // We just specified a new TUF repo, everything is going to shift from
        // the install dataset to this new repo.
        for mut zone in blueprint
            .sleds
            .values_mut()
            .flat_map(|config| config.zones.iter_mut())
            .filter(|z| !z.zone_type.is_cockroach())
        {
            zone.image_source = BlueprintZoneImageSource::Artifact {
                version: BlueprintArtifactVersion::Available {
                    version: version.clone(),
                },
                hash: fake_hash,
            };
        }
        update_collection_from_blueprint(&mut example, &blueprint);

        // Some helper predicates for the assertions below.
        let is_old_cockroach = |zone: &BlueprintZoneConfig| -> bool {
            zone.zone_type.is_cockroach()
                && matches!(
                    zone.image_source,
                    BlueprintZoneImageSource::InstallDataset
                )
        };
        let is_up_to_date_cockroach = |zone: &BlueprintZoneConfig| -> bool {
            zone.zone_type.is_cockroach() && zone.image_source == image_source
        };
        let create_valid_looking_status = || {
            let mut result = BTreeMap::new();
            for i in 1..=COCKROACHDB_REDUNDANCY {
                result.insert(
                    cockroach_admin_types::NodeId(i.to_string()),
                    CockroachStatus {
                        ranges_underreplicated: Some(0),
                        liveness_live_nodes: Some(GOAL_REDUNDANCY),
                    },
                );
            }
            result
        };

        // If we have missing info in our inventory, the
        // planner will not update any Cockroach zones.
        example.collection.cockroach_status = BTreeMap::new();
        assert_planning_makes_no_changes(
            &log,
            &blueprint,
            &example.input,
            &example.collection,
            TEST_NAME,
        );

        // If we don't have valid statuses from enough internal DNS zones, we
        // will refuse to update.
        example.collection.cockroach_status = create_valid_looking_status();
        example.collection.cockroach_status.pop_first();
        assert_planning_makes_no_changes(
            &log,
            &blueprint,
            &example.input,
            &example.collection,
            TEST_NAME,
        );

        const GOAL_REDUNDANCY: u64 = COCKROACHDB_REDUNDANCY as u64;

        // If we have any non-zero "ranges_underreplicated" in in our inventory,
        // the planner will not update any Cockroach zones.
        example.collection.cockroach_status = create_valid_looking_status();
        *example
            .collection
            .cockroach_status
            .get_mut(&cockroach_admin_types::NodeId("1".to_string()))
            .unwrap() = CockroachStatus {
            ranges_underreplicated: Some(1),
            liveness_live_nodes: Some(GOAL_REDUNDANCY),
        };
        assert_planning_makes_no_changes(
            &log,
            &blueprint,
            &example.input,
            &example.collection,
            TEST_NAME,
        );

        // If we don't have enough live nodes, we won't update Cockroach zones.
        example.collection.cockroach_status = create_valid_looking_status();
        *example
            .collection
            .cockroach_status
            .get_mut(&cockroach_admin_types::NodeId("1".to_string()))
            .unwrap() = CockroachStatus {
            ranges_underreplicated: Some(0),
            liveness_live_nodes: Some(GOAL_REDUNDANCY - 1),
        };

        assert_planning_makes_no_changes(
            &log,
            &blueprint,
            &example.input,
            &example.collection,
            TEST_NAME,
        );

        // Once we have zero underreplicated ranges, we can start to update
        // Cockroach zones.
        //
        // We'll update one zone at a time, from the install dataset to the
        // new TUF repo artifact.
        for i in 1..=COCKROACHDB_REDUNDANCY {
            // Keep setting this value in a loop;
            // "update_collection_from_blueprint" resets it.
            example.collection.cockroach_status = create_valid_looking_status();

            println!("Updating cockroach {i} of {COCKROACHDB_REDUNDANCY}");
            let new_blueprint = Planner::new_based_on(
                log.clone(),
                &blueprint,
                &example.input,
                &format!("test_blueprint_cockroach_{i}"),
                &example.collection,
                PlannerRng::from_seed((TEST_NAME, "bp_crdb")),
            )
            .expect("can't create planner")
            .plan()
            .expect("plan for trivial TUF repo");

            blueprint = new_blueprint;

            assert_eq!(
                blueprint
                    .all_omicron_zones(BlueprintZoneDisposition::is_in_service)
                    .filter(|(_, z)| is_old_cockroach(z))
                    .count(),
                COCKROACHDB_REDUNDANCY - i
            );
            assert_eq!(
                blueprint
                    .all_omicron_zones(BlueprintZoneDisposition::is_in_service)
                    .filter(|(_, z)| is_up_to_date_cockroach(z))
                    .count(),
                i
            );
            update_collection_from_blueprint(&mut example, &blueprint);
        }

        // Validate that we have no further changes to make, once all Cockroach
        // zones have been updated.
        example.collection.cockroach_status = create_valid_looking_status();

        assert_planning_makes_no_changes(
            &log,
            &blueprint,
            &example.input,
            &example.collection,
            TEST_NAME,
        );

        // Validate that we do not flip back to the install dataset after
        // performing the update.
        example.collection.cockroach_status = create_valid_looking_status();
        example
            .collection
            .cockroach_status
            .values_mut()
            .next()
            .unwrap()
            .ranges_underreplicated = Some(1);

        assert_planning_makes_no_changes(
            &log,
            &blueprint,
            &example.input,
            &example.collection,
            TEST_NAME,
        );

        logctx.cleanup_successful();
    }

    #[test]
    fn test_update_boundary_ntp() {
        static TEST_NAME: &str = "update_boundary_ntp";
        let logctx = test_setup_log(TEST_NAME);
        let log = logctx.log.clone();

        // Use our example system.
        let mut rng = SimRngState::from_seed(TEST_NAME);
        let (mut example, mut blueprint) = ExampleSystemBuilder::new_with_rng(
            &logctx.log,
            rng.next_system_rng(),
        )
        .build();
        verify_blueprint(&blueprint);

        // The example system creates three internal NTP zones, and zero
        // boundary NTP zones. This is a little arbitrary, but we're checking it
        // here: the lack of boundary NTP zones means we need to perform some
        // manual promotion of "internal -> boundary NTP", as documented below.

        assert_eq!(
            example
                .collection
                .all_running_omicron_zones()
                .filter(|zone_config| { zone_config.zone_type.is_ntp() })
                .count(),
            3,
        );
        assert_eq!(
            example
                .collection
                .all_running_omicron_zones()
                .filter(|zone_config| {
                    zone_config.zone_type.is_boundary_ntp()
                })
                .count(),
            0,
        );

        // Update the example system and blueprint, as a part of test set-up.
        //
        // Ask for BOUNDARY_NTP_REDUNDANCY boundary NTP zones.
        //
        // To pull this off, we need to have AT LEAST ONE boundary NTP zone
        // that already exists. We'll perform a manual promotion first, then
        // ask for the other boundary NTP zones.

        {
            let mut zone = blueprint
                .sleds
                .values_mut()
                .flat_map(|config| config.zones.iter_mut())
                .find(|z| z.zone_type.is_ntp())
                .unwrap();
            let address = match zone.zone_type {
                BlueprintZoneType::InternalNtp(
                    blueprint_zone_type::InternalNtp { address },
                ) => address,
                _ => panic!("should be internal NTP?"),
            };

            // The contents here are all lies, but it's just stored
            // as plain-old-data for the purposes of this test, so
            // it doesn't need to be real.
            zone.zone_type = BlueprintZoneType::BoundaryNtp(
                blueprint_zone_type::BoundaryNtp {
                    address,
                    ntp_servers: vec![],
                    dns_servers: vec![],
                    domain: None,
                    nic: NetworkInterface {
                        id: Uuid::new_v4(),
                        kind: NetworkInterfaceKind::Service {
                            id: Uuid::new_v4(),
                        },
                        name: "ntp-0".parse().unwrap(),
                        ip: IpAddr::V6(Ipv6Addr::LOCALHOST),
                        mac: MacAddr::random_system(),
                        subnet: oxnet::IpNet::new(
                            IpAddr::V6(Ipv6Addr::LOCALHOST),
                            8,
                        )
                        .unwrap(),
                        vni: Vni::SERVICES_VNI,
                        primary: true,
                        slot: 0,
                        transit_ips: vec![],
                    },
                    external_ip: OmicronZoneExternalSnatIp {
                        id: ExternalIpUuid::new_v4(),
                        snat_cfg: SourceNatConfig::new(
                            IpAddr::V6(Ipv6Addr::LOCALHOST),
                            0,
                            0x4000 - 1,
                        )
                        .unwrap(),
                    },
                },
            );
        }
        update_collection_from_blueprint(&mut example, &blueprint);

        // We should have one boundary NTP zone now.
        assert_eq!(
            example
                .collection
                .all_running_omicron_zones()
                .filter(|zone_config| {
                    zone_config.zone_type.is_boundary_ntp()
                })
                .count(),
            1,
        );

        // Use that boundary NTP zone to promote others.
        let mut input_builder = example.input.clone().into_builder();
        input_builder.policy_mut().target_boundary_ntp_zone_count =
            BOUNDARY_NTP_REDUNDANCY;
        example.input = input_builder.build();
        let blueprint_name = "blueprint_with_boundary_ntp";
        let new_blueprint = Planner::new_based_on(
            log.clone(),
            &blueprint,
            &example.input,
            &blueprint_name,
            &example.collection,
            rng.next_planner_rng(),
        )
        .expect("can't create planner")
        .plan()
        .unwrap_or_else(|err| {
            panic!("can't plan to include boundary NTP: {err}")
        });

        {
            let summary = new_blueprint.diff_since_blueprint(&blueprint);
            assert_eq!(
                summary.total_zones_added(),
                BOUNDARY_NTP_REDUNDANCY - 1
            );
            assert_eq!(summary.total_zones_removed(), 0);
            assert_eq!(
                summary.total_zones_modified(),
                BOUNDARY_NTP_REDUNDANCY - 1
            );
        }
        blueprint = new_blueprint;
        update_collection_from_blueprint(&mut example, &blueprint);

        assert_eq!(
            example
                .collection
                .all_running_omicron_zones()
                .filter(|zone_config| {
                    zone_config.zone_type.is_boundary_ntp()
                })
                .count(),
            BOUNDARY_NTP_REDUNDANCY
        );

        let planner = Planner::new_based_on(
            log.clone(),
            &blueprint,
            &example.input,
            TEST_NAME,
            &example.collection,
            rng.next_planner_rng(),
        )
        .expect("can't create planner");
        let new_blueprint = planner.plan().expect("planning succeeded");
        verify_blueprint(&new_blueprint);
        {
            let summary = new_blueprint.diff_since_blueprint(&blueprint);
            assert_eq!(summary.total_zones_added(), 0);
            assert_eq!(summary.total_zones_removed(), 0);
            assert_eq!(
                summary.total_zones_modified(),
                BOUNDARY_NTP_REDUNDANCY - 1
            );
        }
        blueprint = new_blueprint;
        update_collection_from_blueprint(&mut example, &blueprint);

        // We should have started with no specified TUF repo and nothing to do.
        assert_planning_makes_no_changes(
            &logctx.log,
            &blueprint,
            &example.input,
            &example.collection,
            TEST_NAME,
        );

        // All zones should be sourced from the install dataset by default.
        assert!(
            blueprint
                .all_omicron_zones(BlueprintZoneDisposition::is_in_service)
                .all(|(_, z)| matches!(
                    z.image_source,
                    BlueprintZoneImageSource::InstallDataset
                ))
        );

        // This test "starts" here -- we specify a new TUF repo with an updated
        // Boundary NTP image. We create a new TUF repo where version of
        // Boundary NTP has been updated out of the install dataset.
        //
        // The planner should avoid doing this update until it has confirmation
        // from inventory that the cluster is healthy.

        let mut input_builder = example.input.clone().into_builder();
        let version = ArtifactVersion::new_static("1.0.0-freeform")
            .expect("can't parse artifact version");
        let fake_hash = ArtifactHash([0; 32]);
        let image_source = BlueprintZoneImageSource::Artifact {
            version: BlueprintArtifactVersion::Available {
                version: version.clone(),
            },
            hash: fake_hash,
        };
        let artifacts = create_artifacts_at_version(&version);
        let target_release_generation = Generation::from_u32(2);
        input_builder.policy_mut().tuf_repo = TufRepoPolicy {
            target_release_generation,
            description: TargetReleaseDescription::TufRepo(
                TufRepoDescription {
                    repo: TufRepoMeta {
                        hash: fake_hash,
                        targets_role_version: 0,
                        valid_until: Utc::now(),
                        system_version: Version::new(1, 0, 0),
                        file_name: String::from(""),
                    },
                    artifacts,
                },
            ),
        };
        example.input = input_builder.build();

        // Manually update all zones except boundary NTP
        //
        // We just specified a new TUF repo, everything is going to shift from
        // the install dataset to this new repo.
        for mut zone in blueprint
            .sleds
            .values_mut()
            .flat_map(|config| config.zones.iter_mut())
            .filter(|z| !z.zone_type.is_boundary_ntp())
        {
            zone.image_source = BlueprintZoneImageSource::Artifact {
                version: BlueprintArtifactVersion::Available {
                    version: version.clone(),
                },
                hash: fake_hash,
            };
        }
        update_collection_from_blueprint(&mut example, &blueprint);

        // Some helper predicates for the assertions below.
        let is_old_boundary_ntp = |zone: &BlueprintZoneConfig| -> bool {
            zone.zone_type.is_boundary_ntp()
                && matches!(
                    zone.image_source,
                    BlueprintZoneImageSource::InstallDataset
                )
        };
        let old_boundary_ntp_count = |blueprint: &Blueprint| -> usize {
            blueprint
                .all_omicron_zones(BlueprintZoneDisposition::is_in_service)
                .filter(|(_, z)| is_old_boundary_ntp(z))
                .count()
        };
        let is_up_to_date_boundary_ntp = |zone: &BlueprintZoneConfig| -> bool {
            zone.zone_type.is_boundary_ntp()
                && zone.image_source == image_source
        };
        let up_to_date_boundary_ntp_count = |blueprint: &Blueprint| -> usize {
            blueprint
                .all_omicron_zones(BlueprintZoneDisposition::is_in_service)
                .filter(|(_, z)| is_up_to_date_boundary_ntp(z))
                .count()
        };

        let set_valid_looking_timesync = |collection: &mut Collection| {
            let mut ntp_timesync = IdOrdMap::<TimeSync>::new();

            for sled in &collection.sled_agents {
                let config = &sled
                    .last_reconciliation
                    .as_ref()
                    .expect("Sled missing ledger? {sled:?}")
                    .last_reconciled_config;

                let Some(zone_id) =
                    config.zones.iter().find_map(|zone| match zone.zone_type {
                        OmicronZoneType::BoundaryNtp { .. }
                        | OmicronZoneType::InternalNtp { .. } => Some(zone.id),
                        _ => None,
                    })
                else {
                    // Sled without NTP
                    continue;
                };

                ntp_timesync
                    .insert_unique(TimeSync { zone_id, synced: true })
                    .expect("NTP zone with same zone ID seen repeatedly");
            }
            collection.ntp_timesync = ntp_timesync;
        };

        // If we have missing info in our inventory, the
        // planner will not update any boundary NTP zones.
        example.collection.ntp_timesync = IdOrdMap::new();
        assert_planning_makes_no_changes(
            &log,
            &blueprint,
            &example.input,
            &example.collection,
            TEST_NAME,
        );

        // If we don't have enough info from boundary NTP nodes, we'll refuse to
        // update.
        set_valid_looking_timesync(&mut example.collection);
        let boundary_ntp_zone = example
            .collection
            .all_running_omicron_zones()
            .find_map(|z| {
                if let OmicronZoneType::BoundaryNtp { .. } = z.zone_type {
                    Some(z.id)
                } else {
                    None
                }
            })
            .unwrap();
        example.collection.ntp_timesync.remove(&boundary_ntp_zone);
        assert_planning_makes_no_changes(
            &log,
            &blueprint,
            &example.input,
            &example.collection,
            TEST_NAME,
        );

        // If we don't have enough explicitly synced nodes, we'll refuse to
        // update.
        set_valid_looking_timesync(&mut example.collection);
        let boundary_ntp_zone = example
            .collection
            .all_running_omicron_zones()
            .find_map(|z| {
                if let OmicronZoneType::BoundaryNtp { .. } = z.zone_type {
                    Some(z.id)
                } else {
                    None
                }
            })
            .unwrap();
        example
            .collection
            .ntp_timesync
            .get_mut(&boundary_ntp_zone)
            .unwrap()
            .synced = false;
        assert_planning_makes_no_changes(
            &log,
            &blueprint,
            &example.input,
            &example.collection,
            TEST_NAME,
        );

        // Once all nodes are timesync'd, we can start to update boundary NTP
        // zones.
        //
        // We'll update one zone at a time, from the install dataset to the
        // new TUF repo artifact.
        set_valid_looking_timesync(&mut example.collection);

        //
        // Step 1:
        //
        // * Expunge old boundary NTP. This is treated as a "modified zone", here and below.
        //
        let new_blueprint = Planner::new_based_on(
            log.clone(),
            &blueprint,
            &example.input,
            "test_blueprint_expunge_old_boundary_ntp",
            &example.collection,
            rng.next_planner_rng(),
        )
        .expect("can't create planner")
        .plan()
        .expect("plan for trivial TUF repo");
        {
            let summary = new_blueprint.diff_since_blueprint(&blueprint);
            eprintln!(
                "diff between blueprints (should be expunging boundary NTP using install dataset):\n{}",
                summary.display()
            );
            eprintln!("{}", new_blueprint.report);

            assert_eq!(summary.total_zones_added(), 0);
            assert_eq!(summary.total_zones_removed(), 0);
            assert_eq!(summary.total_zones_modified(), 1);
        }
        blueprint = new_blueprint;
        update_collection_from_blueprint(&mut example, &blueprint);
        set_valid_looking_timesync(&mut example.collection);

        // NOTE: This is a choice! The current planner is opting to reduce the
        // redundancy count of boundary NTP zones for the duration of the
        // upgrade.
        assert_eq!(
            old_boundary_ntp_count(&blueprint),
            BOUNDARY_NTP_REDUNDANCY - 1
        );
        assert_eq!(up_to_date_boundary_ntp_count(&blueprint), 0);

        //
        // Step 2:
        //
        // On one sled:
        // * Finish expunging the boundary NTP zone (started in prior step)
        // + Add an internal NTP zone on the sled where that boundary NTP zone was expunged.
        // Since NTP is a non-discretionary zone, this is the default behavior.
        //
        // On another sled, do promotion to try to restore boundary NTP redundancy:
        // * Expunge an internal NTP zone
        // + Add it back as a boundary NTP zone
        //

        let new_blueprint = Planner::new_based_on(
            log.clone(),
            &blueprint,
            &example.input,
            "test_blueprint_boundary_ntp_add_internal_and_promote_one",
            &example.collection,
            rng.next_planner_rng(),
        )
        .expect("can't create planner")
        .plan()
        .expect("plan for trivial TUF repo");
        {
            let summary = new_blueprint.diff_since_blueprint(&blueprint);
            eprintln!(
                "diff between blueprints (should be adding one internal NTP and promoting another to boundary):\n{}",
                summary.display()
            );
            eprintln!("{}", new_blueprint.report);

            assert_eq!(summary.total_zones_added(), 2);
            assert_eq!(summary.total_zones_removed(), 0);
            assert_eq!(summary.total_zones_modified(), 2);
        }
        blueprint = new_blueprint;
        update_collection_from_blueprint(&mut example, &blueprint);
        set_valid_looking_timesync(&mut example.collection);

        assert_eq!(old_boundary_ntp_count(&blueprint), 1);
        assert_eq!(up_to_date_boundary_ntp_count(&blueprint), 1);

        //
        // Step 3:
        //
        // Now that the sum of "old + new" boundary NTP zones == BOUNDARY_NTP_REDUNDANCY,
        // we can finish the upgrade process.
        //
        // * Start expunging the remaining old boundary NTP zone
        // * Finish expunging the internal NTP zone (started in prior step)
        //

        let new_blueprint = Planner::new_based_on(
            log.clone(),
            &blueprint,
            &example.input,
            "test_blueprint_boundary_ntp_expunge_the_other_one",
            &example.collection,
            rng.next_planner_rng(),
        )
        .expect("can't create planner")
        .plan()
        .expect("plan for trivial TUF repo");
        {
            let summary = new_blueprint.diff_since_blueprint(&blueprint);
            eprintln!(
                "diff between blueprints (should be expunging another boundary NTP):\n{}",
                summary.display()
            );
            eprintln!("{}", new_blueprint.report);

            assert_eq!(summary.total_zones_added(), 0);
            assert_eq!(summary.total_zones_removed(), 0);
            assert_eq!(summary.total_zones_modified(), 2);
        }
        blueprint = new_blueprint;
        update_collection_from_blueprint(&mut example, &blueprint);
        set_valid_looking_timesync(&mut example.collection);

        assert_eq!(old_boundary_ntp_count(&blueprint), 0);
        assert_eq!(up_to_date_boundary_ntp_count(&blueprint), 1);

        //
        // Step 4:
        //
        // Promotion:
        // + Add a boundary NTP on a sled where there was an internal NTP
        // + Start expunging an internal NTP
        //
        // Cleanup:
        // * Finish expunging the boundary NTP on the install dataset
        //

        let new_blueprint = Planner::new_based_on(
            log.clone(),
            &blueprint,
            &example.input,
            "test_blueprint_boundary_ntp_promotion",
            &example.collection,
            rng.next_planner_rng(),
        )
        .expect("can't create planner")
        .plan()
        .expect("plan for trivial TUF repo");
        {
            let summary = new_blueprint.diff_since_blueprint(&blueprint);
            eprintln!(
                "diff between blueprints (should be adding promoting internal -> boundary NTP):\n{}",
                summary.display()
            );
            eprintln!("{}", new_blueprint.report);

            assert_eq!(summary.total_zones_added(), 2);
            assert_eq!(summary.total_zones_removed(), 0);
            assert_eq!(summary.total_zones_modified(), 1);
        }
        blueprint = new_blueprint;
        update_collection_from_blueprint(&mut example, &blueprint);
        set_valid_looking_timesync(&mut example.collection);

        assert_eq!(old_boundary_ntp_count(&blueprint), 0);
        assert_eq!(up_to_date_boundary_ntp_count(&blueprint), 2);

        //
        // Step 5:
        //
        // Cleanup:
        // * Finish clearing out expunged internal NTP zones (added in prior step)
        //

        let new_blueprint = Planner::new_based_on(
            log.clone(),
            &blueprint,
            &example.input,
            "test_blueprint_boundary_ntp_finish_expunging",
            &example.collection,
            rng.next_planner_rng(),
        )
        .expect("can't create planner")
        .plan()
        .expect("plan for trivial TUF repo");
        {
            let summary = new_blueprint.diff_since_blueprint(&blueprint);
            eprintln!(
                "diff between blueprints (should be adding wrapping up internal NTP expungement):\n{}",
                summary.display()
            );
            eprintln!("{}", new_blueprint.report);

            assert_eq!(summary.total_zones_added(), 0);
            assert_eq!(summary.total_zones_removed(), 0);
            assert_eq!(summary.total_zones_modified(), 1);
        }
        blueprint = new_blueprint;
        update_collection_from_blueprint(&mut example, &blueprint);
        set_valid_looking_timesync(&mut example.collection);

        assert_eq!(old_boundary_ntp_count(&blueprint), 0);
        assert_eq!(up_to_date_boundary_ntp_count(&blueprint), 2);

        // Validate that we have no further changes to make, once all Boundary
        // NTP zones have been updated.
        assert_planning_makes_no_changes(
            &log,
            &blueprint,
            &example.input,
            &example.collection,
            TEST_NAME,
        );

        // Validate that we do not flip back to the install dataset after
        // performing the update, even if we lose timesync data.
        example.collection.ntp_timesync = IdOrdMap::new();
        assert_planning_makes_no_changes(
            &log,
            &blueprint,
            &example.input,
            &example.collection,
            TEST_NAME,
        );

        logctx.cleanup_successful();
    }

    #[test]
    fn test_update_internal_dns() {
        static TEST_NAME: &str = "update_internal_dns";
        let logctx = test_setup_log(TEST_NAME);
        let log = logctx.log.clone();

        // Use our example system.
        let mut rng = SimRngState::from_seed(TEST_NAME);
        let (mut example, mut blueprint) = ExampleSystemBuilder::new_with_rng(
            &logctx.log,
            rng.next_system_rng(),
        )
        .build();
        verify_blueprint(&blueprint);

        // All zones should be sourced from the install dataset by default.
        assert!(
            blueprint
                .all_omicron_zones(BlueprintZoneDisposition::is_in_service)
                .all(|(_, z)| matches!(
                    z.image_source,
                    BlueprintZoneImageSource::InstallDataset
                ))
        );

        // This test "starts" here -- we specify a new TUF repo with an updated
        // Internal DNS image. We create a new TUF repo where version of
        // Internal DNS has been updated out of the install dataset.
        //
        // The planner should avoid doing this update until it has confirmation
        // from inventory that the Internal DNS servers are ready.

        let mut input_builder = example.input.clone().into_builder();
        let version = ArtifactVersion::new_static("1.0.0-freeform")
            .expect("can't parse artifact version");
        let fake_hash = ArtifactHash([0; 32]);
        let image_source = BlueprintZoneImageSource::Artifact {
            version: BlueprintArtifactVersion::Available {
                version: version.clone(),
            },
            hash: fake_hash,
        };
        let artifacts = create_artifacts_at_version(&version);
        let target_release_generation = Generation::from_u32(2);
        input_builder.policy_mut().tuf_repo = TufRepoPolicy {
            target_release_generation,
            description: TargetReleaseDescription::TufRepo(
                TufRepoDescription {
                    repo: TufRepoMeta {
                        hash: fake_hash,
                        targets_role_version: 0,
                        valid_until: Utc::now(),
                        system_version: Version::new(1, 0, 0),
                        file_name: String::from(""),
                    },
                    artifacts,
                },
            ),
        };
        example.input = input_builder.build();

        // Manually update all zones except Internal DNS
        //
        // We just specified a new TUF repo, everything is going to shift from
        // the install dataset to this new repo.
        for mut zone in blueprint
            .sleds
            .values_mut()
            .flat_map(|config| config.zones.iter_mut())
            .filter(|z| !z.zone_type.is_internal_dns())
        {
            zone.image_source = BlueprintZoneImageSource::Artifact {
                version: BlueprintArtifactVersion::Available {
                    version: version.clone(),
                },
                hash: fake_hash,
            };
        }
        update_collection_from_blueprint(&mut example, &blueprint);

        // Some helper predicates for the assertions below.
        let is_old_internal_dns = |zone: &BlueprintZoneConfig| -> bool {
            zone.zone_type.is_internal_dns()
                && matches!(
                    zone.image_source,
                    BlueprintZoneImageSource::InstallDataset
                )
        };
        let is_up_to_date_internal_dns = |zone: &BlueprintZoneConfig| -> bool {
            zone.zone_type.is_internal_dns()
                && zone.image_source == image_source
        };
        let create_valid_looking_status = |bp: &Blueprint| {
            let mut result = IdOrdMap::new();
            for sled in bp.sleds.values() {
                for zone in &sled.zones {
                    if zone.zone_type.is_internal_dns() {
                        result
                            .insert_unique(InternalDnsGenerationStatus {
                                zone_id: zone.id,
                                generation: bp.internal_dns_version,
                            })
                            .expect("Observed duplicate Internal DNS zones");
                    }
                }
            }
            result
        };

        // If we have missing info in our inventory, the
        // planner will not update any Internal DNS zones.
        example.collection.internal_dns_generation_status = IdOrdMap::new();
        assert_planning_makes_no_changes(
            &log,
            &blueprint,
            &example.input,
            &example.collection,
            TEST_NAME,
        );

        // If we're missing info from even a single zone, we
        // will still refuse to update.
        example.collection.internal_dns_generation_status =
            create_valid_looking_status(&blueprint);
        let first_zone = example
            .collection
            .internal_dns_generation_status
            .iter()
            .next()
            .unwrap()
            .zone_id;
        example
            .collection
            .internal_dns_generation_status
            .remove(&first_zone)
            .expect("Could not remove one status");
        assert_planning_makes_no_changes(
            &log,
            &blueprint,
            &example.input,
            &example.collection,
            TEST_NAME,
        );

        // If we have any out-of-sync generations in our inventory,
        // the planner will not update Internal DNS zones.
        example.collection.internal_dns_generation_status =
            create_valid_looking_status(&blueprint);
        // I'd rather have the generation be "too low", but we also reject
        // generations that are "too far ahead", so this works.
        example
            .collection
            .internal_dns_generation_status
            .iter_mut()
            .next()
            .unwrap()
            .generation = blueprint.internal_dns_version.next();
        assert_planning_makes_no_changes(
            &log,
            &blueprint,
            &example.input,
            &example.collection,
            TEST_NAME,
        );

        // Once we have valid DNS statuses, we can start to update Internal DNS
        // zones.
        //
        // We'll update one zone at a time, from the install dataset to the
        // new TUF repo artifact.
        for i in 1..=INTERNAL_DNS_REDUNDANCY {
            example.collection.internal_dns_generation_status =
                create_valid_looking_status(&blueprint);

            // First blueprint: Remove an internal DNS zone

            println!(
                "Updating internal DNS {i} of {INTERNAL_DNS_REDUNDANCY} (expunge)"
            );
            let new_blueprint = Planner::new_based_on(
                log.clone(),
                &blueprint,
                &example.input,
                &format!("test_blueprint_internal_dns_{i}_removal"),
                &example.collection,
                PlannerRng::from_seed((TEST_NAME, "bp_dns")),
            )
            .expect("can't create planner")
            .plan()
            .expect("plan for trivial TUF repo");
            {
                let summary = new_blueprint.diff_since_blueprint(&blueprint);
                assert_eq!(summary.total_zones_added(), 0);
                assert_eq!(summary.total_zones_removed(), 0);
                assert_eq!(summary.total_zones_modified(), 1);
            }
            blueprint = new_blueprint;
            update_collection_from_blueprint(&mut example, &blueprint);
            verify_blueprint(&blueprint);

            // Next blueprint: Add an (updated) internal DNS zone back

            println!(
                "Updating internal DNS {i} of {INTERNAL_DNS_REDUNDANCY} (add)"
            );
            let new_blueprint = Planner::new_based_on(
                log.clone(),
                &blueprint,
                &example.input,
                &format!("test_blueprint_internal_dns_{i}_addition"),
                &example.collection,
                PlannerRng::from_seed((TEST_NAME, "bp_dns")),
            )
            .expect("can't create planner")
            .plan()
            .expect("plan for trivial TUF repo");
            {
                let summary = new_blueprint.diff_since_blueprint(&blueprint);
                assert_eq!(summary.total_zones_added(), 1);
                assert_eq!(summary.total_zones_removed(), 0);
                assert_eq!(summary.total_zones_modified(), 1);
            }
            blueprint = new_blueprint;
            update_collection_from_blueprint(&mut example, &blueprint);
            verify_blueprint(&blueprint);

            assert_eq!(
                blueprint
                    .all_omicron_zones(BlueprintZoneDisposition::is_in_service)
                    .filter(|(_, z)| is_old_internal_dns(z))
                    .count(),
                INTERNAL_DNS_REDUNDANCY - i
            );
            assert_eq!(
                blueprint
                    .all_omicron_zones(BlueprintZoneDisposition::is_in_service)
                    .filter(|(_, z)| is_up_to_date_internal_dns(z))
                    .count(),
                i
            );
        }

        // Validate that we have no further changes to make, once all Internal
        // DNS zones have been updated.
        example.collection.internal_dns_generation_status =
            create_valid_looking_status(&blueprint);
        assert_planning_makes_no_changes(
            &log,
            &blueprint,
            &example.input,
            &example.collection,
            TEST_NAME,
        );

        // Validate that we do not flip back to the install dataset after
        // performing the update.
        example.collection.internal_dns_generation_status = IdOrdMap::new();
        assert_planning_makes_no_changes(
            &log,
            &blueprint,
            &example.input,
            &example.collection,
            TEST_NAME,
        );

        logctx.cleanup_successful();
    }

    /// Ensure that planning to update all zones terminates.
    #[test]
    fn test_update_all_zones() {
        static TEST_NAME: &str = "update_all_zones";
        let logctx = test_setup_log(TEST_NAME);
        let log = logctx.log.clone();

        // Use our example system.
        let mut rng = SimRngState::from_seed(TEST_NAME);
        let (mut example, blueprint1) = ExampleSystemBuilder::new_with_rng(
            &logctx.log,
            rng.next_system_rng(),
        )
        .build();
        verify_blueprint(&blueprint1);

        // All zones should be sourced from the install dataset by default.
        assert!(
            blueprint1
                .all_omicron_zones(BlueprintZoneDisposition::is_in_service)
                .all(|(_, z)| matches!(
                    z.image_source,
                    BlueprintZoneImageSource::InstallDataset
                ))
        );

        // Manually specify a TUF repo with fake images for all zones.
        // Only the name and kind of the artifacts matter.
        let mut input_builder = example.input.clone().into_builder();
        let version = ArtifactVersion::new_static("2.0.0-freeform")
            .expect("can't parse artifact version");
        let fake_hash = ArtifactHash([0; 32]);
        let image_source = BlueprintZoneImageSource::Artifact {
            version: BlueprintArtifactVersion::Available {
                version: version.clone(),
            },
            hash: fake_hash,
        };
        // We use generation 2 to represent the first generation with a TUF repo
        // attached.
        let target_release_generation = Generation::new().next();
        let tuf_repo = TufRepoPolicy {
            target_release_generation,
            description: TargetReleaseDescription::TufRepo(
                TufRepoDescription {
                    repo: TufRepoMeta {
                        hash: fake_hash,
                        targets_role_version: 0,
                        valid_until: Utc::now(),
                        system_version: Version::new(1, 0, 0),
                        file_name: String::from(""),
                    },
                    artifacts: create_artifacts_at_version(&version),
                },
            ),
        };
        input_builder.policy_mut().tuf_repo = tuf_repo;
        let input = input_builder.build();

        /// Expected number of planner iterations required to converge.
        /// If incidental planner work changes this value occasionally,
        /// that's fine; but if we find we're changing it all the time,
        /// we should probably drop it and keep just the maximum below.
        const EXP_PLANNING_ITERATIONS: usize = 57;

        /// Planning must not take more than this number of iterations.
        const MAX_PLANNING_ITERATIONS: usize = 100;
        assert!(EXP_PLANNING_ITERATIONS < MAX_PLANNING_ITERATIONS);

        let mut parent = blueprint1;
        for i in 2..=MAX_PLANNING_ITERATIONS {
            update_collection_from_blueprint(&mut example, &parent);

            let blueprint_name = format!("blueprint{i}");
            let blueprint = Planner::new_based_on(
                log.clone(),
                &parent,
                &input,
                &blueprint_name,
                &example.collection,
                PlannerRng::from_seed((TEST_NAME, &blueprint_name)),
            )
            .expect("can't create planner")
            .plan()
            .unwrap_or_else(|_| panic!("can't re-plan after {i} iterations"));

            assert_eq!(blueprint.report.blueprint_id, blueprint.id);
            eprintln!("{}\n", blueprint.report);
            // TODO: more report testing

            {
                let summary = blueprint.diff_since_blueprint(&parent);
                if summary.total_zones_added() == 0
                    && summary.total_zones_removed() == 0
                    && summary.total_zones_modified() == 0
                {
                    assert!(
                        blueprint
                            .all_omicron_zones(
                                BlueprintZoneDisposition::is_in_service
                            )
                            .all(|(_, zone)| zone.image_source == image_source),
                        "failed to update all zones"
                    );

                    assert_eq!(
                        i, EXP_PLANNING_ITERATIONS,
                        "expected {EXP_PLANNING_ITERATIONS} iterations but converged in {i}"
                    );
                    println!("planning converged after {i} iterations");

                    logctx.cleanup_successful();
                    return;
                }
            }

            parent = blueprint;
        }

        panic!("did not converge after {MAX_PLANNING_ITERATIONS} iterations");
    }
}<|MERGE_RESOLUTION|>--- conflicted
+++ resolved
@@ -1172,19 +1172,15 @@
                     self.blueprint.sled_add_zone_external_dns(sled_id, image)?
                 }
                 DiscretionaryOmicronZone::Nexus => {
-<<<<<<< HEAD
                     self.blueprint.sled_add_zone_nexus(
                         sled_id,
-                        image_source,
+                        image,
                         // XXX-dap
                         self.blueprint.nexus_generation(),
                     )?
-=======
-                    self.blueprint.sled_add_zone_nexus(sled_id, image)?
                 }
                 DiscretionaryOmicronZone::Oximeter => {
                     self.blueprint.sled_add_zone_oximeter(sled_id, image)?
->>>>>>> bf74f7ae
                 }
             };
             report.discretionary_zone_placed(
