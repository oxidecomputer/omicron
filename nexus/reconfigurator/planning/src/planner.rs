--- conflicted
+++ resolved
@@ -235,11 +235,7 @@
         let mgs_updates = if add_update_blocked_reasons.is_empty() {
             self.do_plan_mgs_updates()?
         } else {
-<<<<<<< HEAD
-            PlanningMgsUpdatesStepReport::new()
-=======
             PlanningMgsUpdatesStepReport::empty()
->>>>>>> 227d9dfe
         };
 
         // Likewise for zone additions, unless overridden by the config, or
@@ -1394,7 +1390,7 @@
     fn do_plan_mgs_updates(
         &mut self,
     ) -> Result<PlanningMgsUpdatesStepReport, Error> {
-        let mut report = PlanningMgsUpdatesStepReport::new();
+        let mut report = PlanningMgsUpdatesStepReport::empty();
         // Determine which baseboards we will consider updating.
         //
         // Sleds may be present but not adopted as part of the control plane.
@@ -1503,16 +1499,11 @@
             .apply_pending_host_phase_2_changes(pending_host_phase_2_changes)?;
 
         self.blueprint.pending_mgs_updates_replace_all(pending_updates.clone());
-<<<<<<< HEAD
-
+
+        // TODO-K: Make this better
         report.pending_mgs_updates = pending_updates;
+        report.blocked_mgs_updates = blocked_mgs_updates;
         Ok(report)
-=======
-        Ok(PlanningMgsUpdatesStepReport::new(
-            pending_updates,
-            blocked_mgs_updates,
-        ))
->>>>>>> 227d9dfe
     }
 
     // Returns the zones which appear in the blueprint on commissioned sleds,
