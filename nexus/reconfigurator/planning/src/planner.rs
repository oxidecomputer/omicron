// This Source Code Form is subject to the terms of the Mozilla Public
// License, v. 2.0. If a copy of the MPL was not distributed with this
// file, You can obtain one at https://mozilla.org/MPL/2.0/.

//! High-level facilities for generating Blueprints
//!
//! See crate-level documentation for details.

use crate::blueprint_builder::BlueprintBuilder;
use crate::blueprint_builder::Ensure;
use crate::blueprint_builder::EnsureMultiple;
use crate::blueprint_builder::Error;
use crate::blueprint_builder::Operation;
use crate::blueprint_editor::DisksEditError;
use crate::blueprint_editor::SledEditError;
use crate::mgs_updates::plan_mgs_updates;
use crate::planner::omicron_zone_placement::PlacementError;
use gateway_client::types::SpType;
use nexus_sled_agent_shared::inventory::OmicronZoneType;
use nexus_sled_agent_shared::inventory::ZoneKind;
use nexus_types::deployment::Blueprint;
use nexus_types::deployment::BlueprintPhysicalDiskDisposition;
use nexus_types::deployment::BlueprintZoneConfig;
use nexus_types::deployment::BlueprintZoneDisposition;
use nexus_types::deployment::CockroachDbClusterVersion;
use nexus_types::deployment::CockroachDbPreserveDowngrade;
use nexus_types::deployment::CockroachDbSettings;
use nexus_types::deployment::DiskFilter;
use nexus_types::deployment::PlanningInput;
use nexus_types::deployment::SledDetails;
use nexus_types::deployment::SledFilter;
use nexus_types::deployment::ZpoolFilter;
use nexus_types::external_api::views::PhysicalDiskPolicy;
use nexus_types::external_api::views::SledPolicy;
use nexus_types::external_api::views::SledState;
use nexus_types::inventory::Collection;
use omicron_common::policy::INTERNAL_DNS_REDUNDANCY;
use omicron_uuid_kinds::PhysicalDiskUuid;
use omicron_uuid_kinds::SledUuid;
use slog::error;
use slog::{Logger, info, warn};
use slog_error_chain::InlineErrorChain;
use std::collections::BTreeMap;
use std::collections::BTreeSet;
use std::str::FromStr;

pub(crate) use self::omicron_zone_placement::DiscretionaryOmicronZone;
use self::omicron_zone_placement::OmicronZonePlacement;
use self::omicron_zone_placement::OmicronZonePlacementSledState;
pub use self::rng::PlannerRng;
pub use self::rng::SledPlannerRng;

mod omicron_zone_placement;
pub(crate) mod rng;

/// Maximum number of MGS-managed updates (updates to SP, RoT, RoT bootloader,
/// or host OS) that we allow to be pending across the whole system at one time
///
/// For now, we limit this to 1 for safety.  That's for a few reasons:
///
/// - SP updates reboot the corresponding host.  Thus, if we have one of these
///   updates outstanding, we should assume that host may be offline.  Most
///   control plane services are designed to survive multiple failures (e.g.,
///   the Cockroach cluster can sustain two failures and stay online), but
///   having one sled offline eats into that margin.  And some services like
///   Crucible volumes can only sustain one failure.  Taking down two sleds
///   would render unavailable any Crucible volumes with regions on those two
///   sleds.
///
/// - There is unfortunately some risk in updating the RoT bootloader, in that
///   there's a window where a failure could render the device unbootable.  See
///   oxidecomputer/omicron#7819 for more on this.  Updating only one at a time
///   helps mitigate this risk.
///
/// More sophisticated schemes are certainly possible (e.g., allocate Crucible
/// regions in such a way that there are at least pairs of sleds we could update
/// concurrently without taking volumes down; and/or be willing to update
/// multiple sleds as long as they don't have overlapping control plane
/// services, etc.).
const NUM_CONCURRENT_MGS_UPDATES: usize = 1;

enum UpdateStepResult {
    ContinueToNextStep,
    Waiting,
}

pub struct Planner<'a> {
    log: Logger,
    input: &'a PlanningInput,
    blueprint: BlueprintBuilder<'a>,
    // latest inventory collection
    //
    // We must be very careful when using this during planning.  The real-world
    // state may have changed since this inventory was collected.  Planning
    // choices should not depend on this still being totally accurate.
    //
    // If we do start depending on specific criteria (e.g., it contains
    // information about all sleds that we expect), we should verify that up
    // front and update callers to ensure that it's true.
    inventory: &'a Collection,
}

impl<'a> Planner<'a> {
    pub fn new_based_on(
        log: Logger,
        parent_blueprint: &'a Blueprint,
        input: &'a PlanningInput,
        creator: &str,
        // NOTE: Right now, we just assume that this is the latest inventory
        // collection.  See the comment on the corresponding field in `Planner`.
        inventory: &'a Collection,
    ) -> anyhow::Result<Planner<'a>> {
        let blueprint = BlueprintBuilder::new_based_on(
            &log,
            parent_blueprint,
            input,
            inventory,
            creator,
        )?;
        Ok(Planner { log, input, blueprint, inventory })
    }

    /// Within tests, set a seeded RNG for deterministic results.
    ///
    /// This will ensure that tests that use this builder will produce the same
    /// results each time they are run.
    pub fn with_rng(mut self, rng: PlannerRng) -> Self {
        // This is an owned builder (self rather than &mut self) because it is
        // almost never going to be conditional.
        self.blueprint.set_rng(rng);
        self
    }

    pub fn plan(mut self) -> Result<Blueprint, Error> {
        self.check_input_validity()?;
        self.do_plan()?;
        Ok(self.blueprint.build())
    }

    fn check_input_validity(&self) -> Result<(), Error> {
        if self.input.target_internal_dns_zone_count() > INTERNAL_DNS_REDUNDANCY
        {
            return Err(Error::PolicySpecifiesTooManyInternalDnsServers);
        }
        Ok(())
    }

    fn do_plan(&mut self) -> Result<(), Error> {
        self.do_plan_expunge()?;
        self.do_plan_decommission()?;
        self.do_plan_add()?;
        if let UpdateStepResult::ContinueToNextStep = self.do_plan_mgs_updates()
        {
            self.do_plan_zone_updates()?;
        }
        self.do_plan_cockroachdb_settings();
        Ok(())
    }

    fn do_plan_decommission(&mut self) -> Result<(), Error> {
        // Check for any sleds that are currently commissioned but can be
        // decommissioned. Our gates for decommissioning are:
        //
        // 1. The policy indicates the sled has been removed (i.e., the policy
        //    is "expunged"; we may have other policies that satisfy this
        //    requirement in the future).
        // 2. All zones associated with the sled have been marked expunged.
        // 3. There are no instances assigned to this sled. This is blocked by
        //    omicron#4872, so today we omit this check entirely, as any sled
        //    that could be otherwise decommissioned that still has instances
        //    assigned to it needs support intervention for cleanup.
        // 4. All disks associated with the sled have been marked expunged. This
        //    happens implicitly when a sled is expunged, so is covered by our
        //    first check.
        //
        // Note that we must check both the planning input, and the parent
        // blueprint to tell if a sled is decommissioned because we carry
        // decommissioned sleds forward and do not prune them from the blueprint
        // right away.
        for (sled_id, sled_details) in
            self.input.all_sleds(SledFilter::Commissioned)
        {
            // Check 1: look for sleds that are expunged.
            match (sled_details.policy, sled_details.state) {
                // If the sled is still in service, don't decommission it.
                //
                // We do still want to decommission any expunged disks if
                // possible though. For example, we can expunge disks on active
                // sleds if they are faulty.
                (SledPolicy::InService { .. }, _) => {
                    self.do_plan_decommission_expunged_disks_for_in_service_sled(sled_id)?;
                    continue;
                }
                // If the sled is already decommissioned it... why is it showing
                // up when we ask for commissioned sleds? Warn, but don't try to
                // decommission it again.
                (SledPolicy::Expunged, SledState::Decommissioned) => {
                    error!(
                        self.log,
                        "decommissioned sled returned by \
                         SledFilter::Commissioned";
                        "sled_id" => %sled_id,
                    );
                    continue;
                }
                // The sled is expunged but not yet decommissioned; fall through
                // to check the rest of the criteria.
                (SledPolicy::Expunged, SledState::Active) => (),
            }

            // Check that the sled isn't already decommissioned in the parent
            // blueprint, if it exists.
            if let Some(parent_sled_cfg) =
                self.blueprint.parent_blueprint().sleds.get(&sled_id)
            {
                if parent_sled_cfg.state == SledState::Decommissioned {
                    continue;
                }
            }

            // Check 2: have all this sled's zones been expunged? It's possible
            // we ourselves have made this change, which is fine.
            let all_zones_expunged = self
                .blueprint
                .current_sled_zones(sled_id, BlueprintZoneDisposition::any)
                .all(|zone| {
                    matches!(
                        zone.disposition,
                        BlueprintZoneDisposition::Expunged { .. }
                    )
                });

            // Check 3: Are there any instances assigned to this sled? See
            // comment above; while we wait for omicron#4872, we just assume
            // there are no instances running.
            let num_instances_assigned = 0;

            if all_zones_expunged && num_instances_assigned == 0 {
                self.blueprint.set_sled_decommissioned(sled_id)?;
            }
        }

        Ok(())
    }

    fn do_plan_decommission_expunged_disks_for_in_service_sled(
        &mut self,
        sled_id: SledUuid,
    ) -> Result<(), Error> {
        // The sled is not expunged. We have to see if the inventory reflects a
        // reconciled config generation. If it does, we'll check below whether
        // the reconciled generation is sufficiently advanced to decommission
        // any disks.
        let Some(seen_generation) = self
            .inventory
            .sled_agents
            .get(&sled_id)
            .and_then(|sa| sa.last_reconciliation.as_ref())
            .map(|reconciled| reconciled.last_reconciled_config.generation)
        else {
            // There is no current inventory for the sled agent, so we cannot
            // decommission any disks.
            return Ok(());
        };

        let disks_to_decommission: Vec<PhysicalDiskUuid> = self
            .blueprint
            .current_sled_disks(sled_id, |disposition| match disposition {
                BlueprintPhysicalDiskDisposition::Expunged {
                    ready_for_cleanup,
                    ..
                } => !ready_for_cleanup,
                BlueprintPhysicalDiskDisposition::InService => false,
            })
            .filter_map(|disk| {
                // Has the sled agent seen this disk's expungement yet as
                // reflected in inventory?
                //
                // SAFETY: We filtered to only have expunged disks above
                if seen_generation
                    >= disk.disposition.expunged_as_of_generation().unwrap()
                {
                    Some(disk.id)
                } else {
                    None
                }
            })
            .collect();

        self.blueprint.sled_decommission_disks(sled_id, disks_to_decommission)
    }

    fn do_plan_expunge(&mut self) -> Result<(), Error> {
        let mut commissioned_sled_ids = BTreeSet::new();

        // Remove services from sleds marked expunged. We use
        // `SledFilter::Commissioned` and have a custom `needs_zone_expungement`
        // function that allows us to produce better errors.
        for (sled_id, sled_details) in
            self.input.all_sleds(SledFilter::Commissioned)
        {
            commissioned_sled_ids.insert(sled_id);
            self.do_plan_expunge_for_commissioned_sled(sled_id, sled_details)?;
        }

        // Check for any decommissioned sleds (i.e., sleds for which our
        // blueprint has zones, but are not in the input sled list). Any zones
        // for decommissioned sleds must have already be expunged for
        // decommissioning to have happened; fail if we find non-expunged zones
        // associated with a decommissioned sled.
        for sled_id in self.blueprint.sled_ids_with_zones() {
            if !commissioned_sled_ids.contains(&sled_id) {
                let num_zones = self
                    .blueprint
                    .current_sled_zones(sled_id, BlueprintZoneDisposition::any)
                    .filter(|zone| {
                        !matches!(
                            zone.disposition,
                            BlueprintZoneDisposition::Expunged { .. }
                        )
                    })
                    .count();
                if num_zones > 0 {
                    return Err(
                        Error::DecommissionedSledWithNonExpungedZones {
                            sled_id,
                            num_zones,
                        },
                    );
                }
            }
        }

        Ok(())
    }

    fn do_plan_expunge_for_commissioned_sled(
        &mut self,
        sled_id: SledUuid,
        sled_details: &SledDetails,
    ) -> Result<(), Error> {
        match sled_details.policy {
            SledPolicy::InService { .. } => {
                // Sled is still in service, but have any of its disks been
                // expunged? If so, expunge them in the blueprint (which
                // whill chain to expunging any datasets and zones that were
                // using them).
                //
                // We don't use a more specific disk filter here because we
                // want to look at _only_ the policy: if the operator has
                // said a disk should be expunged, we'll expunge it from the
                // blueprint regardless of its overall state.
                for (_, disk) in sled_details
                    .resources
                    .all_disks(DiskFilter::All)
                    .filter(|(_, disk)| match disk.policy {
                        PhysicalDiskPolicy::InService => false,
                        PhysicalDiskPolicy::Expunged => true,
                    })
                {
                    match self.blueprint.expunge_disk(sled_id, disk.disk_id) {
                        Ok(()) => (),
                        Err(Error::SledEditError {
                            err:
                                SledEditError::EditDisks(
                                    DisksEditError::ExpungeNonexistentDisk {
                                        ..
                                    },
                                ),
                            ..
                        }) => {
                            // While it should be rare, it's possible there's an
                            // expunged disk present in the planning input that
                            // isn't in the blueprint at all (e.g., a disk could
                            // have been added and then expunged since our
                            // parent blueprint was created). We don't want to
                            // fail in this case, but will issue a warning.
                            warn!(
                                self.log,
                                "planning input contained expunged disk not \
                                 present in parent blueprint";
                                "sled_id" => %sled_id,
                                "disk" => ?disk,
                            );
                        }
                        Err(err) => return Err(err),
                    }
                }

                // Expunge any multinode clickhouse zones if the policy says
                // they shouldn't exist.
                if !self.input.clickhouse_cluster_enabled() {
                    self.blueprint.expunge_all_multinode_clickhouse(
                        sled_id,
                        ZoneExpungeReason::ClickhouseClusterDisabled,
                    )?;
                }

                // Similarly, expunge any singlenode clickhouse if the policy
                // says they should exist.
                if !self.input.clickhouse_single_node_enabled() {
                    self.blueprint.expunge_all_singlenode_clickhouse(
                        sled_id,
                        ZoneExpungeReason::ClickhouseSingleNodeDisabled,
                    )?;
                }

                // Are there any expunged zones that haven't yet been marked as
                // ready for cleanup? If so, check whether we can mark them,
                // which requires us to check the inventory collection for two
                // properties:
                //
                // 1. The zone is not running
                // 2. The zone config generation from the sled is at least as
                //    high as the generation in which the zone was expunged
                self.check_zones_eligible_for_cleanup(sled_id)?;
            }
            // Has the sled been expunged? If so, expunge everything on this
            // sled from the blueprint.
            SledPolicy::Expunged => {
                match self.blueprint.current_sled_state(sled_id)? {
                    SledState::Active => {
                        self.blueprint.expunge_sled(sled_id)?;
                    }
                    // If the sled is decommissioned, we've already expunged it
                    // in a prior planning run.
                    SledState::Decommissioned => (),
                }
            }
        }

        Ok(())
    }

    fn check_zones_eligible_for_cleanup(
        &mut self,
        sled_id: SledUuid,
    ) -> Result<(), Error> {
        let Some(sled_inv) = self.inventory.sled_agents.get(&sled_id) else {
            warn!(
                self.log,
                "skipping zones eligible for cleanup check \
                (sled not present in latest inventory collection)";
                "sled_id" => %sled_id,
            );
            return Ok(());
        };

        let mut zones_ready_for_cleanup = Vec::new();
        for zone in self
            .blueprint
            .current_sled_zones(sled_id, BlueprintZoneDisposition::is_expunged)
        {
            // If this is a zone still waiting for cleanup, grab the generation
            // in which it was expunged. Otherwise, move on.
            let as_of_generation = match zone.disposition {
                BlueprintZoneDisposition::Expunged {
                    as_of_generation,
                    ready_for_cleanup,
                } if !ready_for_cleanup => as_of_generation,
                BlueprintZoneDisposition::InService
                | BlueprintZoneDisposition::Expunged { .. } => continue,
            };

            // If the sled hasn't done any reconciliation, wait until it has.
            let Some(reconciliation) = &sled_inv.last_reconciliation else {
                continue;
            };

            // If the sled hasn't reconciled a new-enough generation, wait until
            // it has.
            if reconciliation.last_reconciled_config.generation
                < as_of_generation
            {
                continue;
            }

            // If the sled hasn't shut down the zone, wait until it has.
            if reconciliation.zones.contains_key(&zone.id) {
                continue;
            }

            // All checks passed: we can mark this zone as ready for cleanup.
            zones_ready_for_cleanup.push(zone.id);
        }

        if !zones_ready_for_cleanup.is_empty() {
            self.blueprint.mark_expunged_zones_ready_for_cleanup(
                sled_id,
                &zones_ready_for_cleanup,
            )?;
        }

        Ok(())
    }

    fn do_plan_add(&mut self) -> Result<(), Error> {
        // Internal DNS is a prerequisite for bringing up all other zones.  At
        // this point, we assume that internal DNS (as a service) is already
        // functioning.

        // After we make our initial pass through the sleds below to check for
        // zones every sled should have (NTP, Crucible), we'll start making
        // decisions about placing other service zones. We need to _exclude_ any
        // sleds for which we just added an NTP zone, as we won't be able to add
        // additional services to them until that NTP zone has been brought up.
        //
        // We will not mark sleds getting Crucible zones as ineligible; other
        // control plane service zones starting concurrently with Crucible zones
        // is fine.
        let mut sleds_waiting_for_ntp_zone = BTreeSet::new();

        for (sled_id, sled_resources) in
            self.input.all_sled_resources(SledFilter::InService)
        {
            // First, we need to ensure that sleds are using their expected
            // disks. This is necessary before we can allocate any zones.
            let sled_edits =
                self.blueprint.sled_add_disks(sled_id, &sled_resources)?;

            if let EnsureMultiple::Changed {
                added,
                updated,
                expunged: _,
                removed,
            } = sled_edits.disks.into()
            {
                info!(
                    &self.log,
                    "altered physical disks";
                    "sled_id" => %sled_id,
                    "sled_edits" => ?sled_edits,
                );
                self.blueprint.record_operation(Operation::UpdateDisks {
                    sled_id,
                    added,
                    updated,
                    removed,
                });
            }

            // The first thing we want to do with any sled is ensure it has an
            // NTP zone. However, this requires the sled to have at least one
            // available zpool on which we could place a zone. There are at
            // least two expected cases where we'll see a sled here with no
            // in-service zpools:
            //
            // 1. A sled was just added and its disks have not yet been adopted
            //    by the control plane.
            // 2. A sled has had all of its disks expunged.
            //
            // In either case, we can't do anything with the sled, but we don't
            // want to fail planning entirely. Just skip sleds in this state.
            if sled_resources
                .all_zpools(ZpoolFilter::InService)
                .next()
                .is_none()
            {
                info!(
                    self.log,
                    "skipping sled (no zpools in service)";
                    "sled_id" => %sled_id,
                );
                sleds_waiting_for_ntp_zone.insert(sled_id);
                continue;
            }

            // Check for an NTP zone.  Every sled should have one.  If it's not
            // there, all we can do is provision that one zone.  We have to wait
            // for that to succeed and synchronize the clock before we can
            // provision anything else.
            if self.blueprint.sled_ensure_zone_ntp(sled_id)? == Ensure::Added {
                info!(
                    &self.log,
                    "found sled missing NTP zone (will add one)";
                    "sled_id" => %sled_id
                );
                self.blueprint.record_operation(Operation::AddZone {
                    sled_id,
                    kind: ZoneKind::InternalNtp,
                });

                // If we're setting up a new sled (the typical reason to add a
                // new NTP zone), we don't want make any other changes to this
                // sled.  However, this change is compatible with any other
                // changes to other sleds, so we can "continue" here rather than
                // "break".
                //
                // However, we could be _replacing_ an NTP zone (e.g., if the
                // disk on which a previous NTP zone was running was expunged).
                // If the sled is still running some other control plane
                // services (which is evidence it previously had an NTP zone!),
                // we can go ahead and consider it eligible for new ones.
                if self
                    .blueprint
                    .current_sled_zones(
                        sled_id,
                        BlueprintZoneDisposition::is_in_service,
                    )
                    .any(|z| {
                        OmicronZoneType::from(z.zone_type.clone())
                            .requires_timesync()
                    })
                {
                    info!(
                        &self.log,
                        "sled getting NTP zone has other services already; \
                         considering it eligible for discretionary zones";
                        "sled_id" => %sled_id,
                    );
                } else {
                    sleds_waiting_for_ntp_zone.insert(sled_id);
                    continue;
                }
            }

            // Now we've established that the current blueprint _says_ there's
            // an NTP zone on this system.  But we must wait for it to actually
            // be there before we can proceed to add anything else.  Otherwise,
            // we may wind up trying to provision this zone at the same time as
            // other zones, and Sled Agent will reject requests to provision
            // other zones before the clock is synchronized.
            //
            // Note that it's always possible that the NTP zone was added after
            // this inventory was collected (in which case we'll erroneously
            // choose to bail out here, but we'll pick it up again next time
            // we're invoked).  It's conceivable that the NTP zone was removed
            // after this inventory was collected (in which case we'd be making
            // a wrong decision here).  However, we don't ever do this today.
            // If we were to do something like that (maybe as part of upgrading
            // the NTP zone or switching between an internal NTP vs. boundary
            // NTP zone), we'll need to be careful how we do it to avoid a
            // problem here.
            //
            // TODO-cleanup The above comment is now overly conservative;
            // sled-agent won't reject configs just because time isn't sync'd
            // yet. We may be able to remove this check entirely, but we'd need
            // to do some testing to confirm no surprises. (It's probably also
            // fine to keep it for now; removing it just saves us an extra
            // planning iteration when adding a new sled.)
            let has_ntp_inventory = self
                .inventory
                .sled_agents
                .get(&sled_id)
                .map(|sled_agent| {
                    sled_agent.last_reconciliation.as_ref().map_or(
                        false,
                        |reconciliation| {
                            reconciliation
                                .running_omicron_zones()
                                .any(|z| z.zone_type.is_ntp())
                        },
                    )
                })
                .unwrap_or(false);
            if !has_ntp_inventory {
                info!(
                    &self.log,
                    "parent blueprint contains NTP zone, but it's not in \
                    inventory yet";
                    "sled_id" => %sled_id,
                );
                continue;
            }

            // Every provisionable zpool on the sled should have a Crucible zone
            // on it.
            let mut ncrucibles_added = 0;
            for zpool_id in sled_resources.all_zpools(ZpoolFilter::InService) {
                if self
                    .blueprint
                    .sled_ensure_zone_crucible(sled_id, *zpool_id)?
                    == Ensure::Added
                {
                    info!(
                        &self.log,
                        "found sled zpool missing Crucible zone (will add one)";
                        "sled_id" => ?sled_id,
                        "zpool_id" => ?zpool_id,
                    );
                    ncrucibles_added += 1;
                }
            }

            if ncrucibles_added > 0 {
                // Don't make any other changes to this sled.  However, this
                // change is compatible with any other changes to other sleds,
                // so we can "continue" here rather than "break".
                // (Yes, it's currently the last thing in the loop, but being
                // explicit here means we won't forget to do this when more code
                // is added below.)
                self.blueprint.record_operation(Operation::AddZone {
                    sled_id,
                    kind: ZoneKind::Crucible,
                });
                continue;
            }
        }

        self.do_plan_add_discretionary_zones(&sleds_waiting_for_ntp_zone)?;

        // Now that we've added all the disks and zones we plan on adding,
        // ensure that all sleds have the datasets they need to have.
        self.do_plan_datasets()?;

        Ok(())
    }

    fn do_plan_datasets(&mut self) -> Result<(), Error> {
        for sled_id in self.input.all_sled_ids(SledFilter::InService) {
            if let EnsureMultiple::Changed {
                added,
                updated,
                expunged,
                removed,
            } = self.blueprint.sled_ensure_zone_datasets(sled_id)?
            {
                info!(
                    &self.log,
                    "altered datasets";
                    "sled_id" => %sled_id,
                    "added" => added,
                    "updated" => updated,
                    "expunged" => expunged,
                    "removed" => removed,
                );
                self.blueprint.record_operation(Operation::UpdateDatasets {
                    sled_id,
                    added,
                    updated,
                    expunged,
                    removed,
                });
            }
        }
        Ok(())
    }

    fn do_plan_add_discretionary_zones(
        &mut self,
        sleds_waiting_for_ntp_zone: &BTreeSet<SledUuid>,
    ) -> Result<(), Error> {
        // We usually don't need to construct an `OmicronZonePlacement` to add
        // discretionary zones, so defer its creation until it's needed.
        let mut zone_placement = None;

        for zone_kind in [
            DiscretionaryOmicronZone::BoundaryNtp,
            DiscretionaryOmicronZone::Clickhouse,
            DiscretionaryOmicronZone::ClickhouseKeeper,
            DiscretionaryOmicronZone::ClickhouseServer,
            DiscretionaryOmicronZone::CockroachDb,
            DiscretionaryOmicronZone::CruciblePantry,
            DiscretionaryOmicronZone::InternalDns,
            DiscretionaryOmicronZone::ExternalDns,
            DiscretionaryOmicronZone::Nexus,
            DiscretionaryOmicronZone::Oximeter,
        ] {
            let num_zones_to_add = self.num_additional_zones_needed(zone_kind);
            if num_zones_to_add == 0 {
                continue;
            }
            // We need to add at least one zone; construct our `zone_placement`
            // (or reuse the existing one if a previous loop iteration already
            // created it).
            let zone_placement = zone_placement.get_or_insert_with(|| {
                // This constructs a picture of the sleds as we currently
                // understand them, as far as which sleds have discretionary
                // zones. This will remain valid as we loop through the
                // `zone_kind`s in this function, as any zone additions will
                // update the `zone_placement` heap in-place.
                let current_discretionary_zones = self
                    .input
                    .all_sled_resources(SledFilter::Discretionary)
                    .filter(|(sled_id, _)| {
                        !sleds_waiting_for_ntp_zone.contains(&sled_id)
                    })
                    .map(|(sled_id, sled_resources)| {
                        OmicronZonePlacementSledState {
                            sled_id,
                            num_zpools: sled_resources
                                .all_zpools(ZpoolFilter::InService)
                                .count(),
                            discretionary_zones: self
                                .blueprint
                                .current_sled_zones(
                                    sled_id,
                                    BlueprintZoneDisposition::is_in_service,
                                )
                                .filter_map(|zone| {
                                    DiscretionaryOmicronZone::from_zone_type(
                                        &zone.zone_type,
                                    )
                                })
                                .collect(),
                        }
                    });
                OmicronZonePlacement::new(current_discretionary_zones)
            });
            self.add_discretionary_zones(
                zone_placement,
                zone_kind,
                num_zones_to_add,
            )?;
        }

        Ok(())
    }

    // Given the current blueprint state and policy, returns the number of
    // additional zones needed of the given `zone_kind` to satisfy the policy.
    fn num_additional_zones_needed(
        &mut self,
        zone_kind: DiscretionaryOmicronZone,
    ) -> usize {
        // Count the number of `kind` zones on all in-service sleds. This
        // will include sleds that are in service but not eligible for new
        // services, but will not include sleds that have been expunged or
        // decommissioned.
        let mut num_existing_kind_zones = 0;
        for sled_id in self.input.all_sled_ids(SledFilter::InService) {
            let zone_kind = ZoneKind::from(zone_kind);

            // Internal DNS is special: if we have an expunged internal DNS zone
            // that might still be running, we want to count it here: we can't
            // reuse its subnet until it's ready for cleanup. For all other
            // services, we want to go ahead and replace them if they're below
            // the desired count based on purely "in service vs expunged".
            let disposition_filter = if zone_kind == ZoneKind::InternalDns {
                BlueprintZoneDisposition::could_be_running
            } else {
                BlueprintZoneDisposition::is_in_service
            };
            num_existing_kind_zones += self
                .blueprint
                .current_sled_zones(sled_id, disposition_filter)
                .filter(|z| z.zone_type.kind() == zone_kind)
                .count();
        }

        let target_count = match zone_kind {
            DiscretionaryOmicronZone::BoundaryNtp => {
                self.input.target_boundary_ntp_zone_count()
            }
            DiscretionaryOmicronZone::Clickhouse => {
                self.input.target_clickhouse_zone_count()
            }
            DiscretionaryOmicronZone::ClickhouseKeeper => {
                self.input.target_clickhouse_keeper_zone_count()
            }
            DiscretionaryOmicronZone::ClickhouseServer => {
                self.input.target_clickhouse_server_zone_count()
            }
            DiscretionaryOmicronZone::CockroachDb => {
                self.input.target_cockroachdb_zone_count()
            }
            DiscretionaryOmicronZone::CruciblePantry => {
                self.input.target_crucible_pantry_zone_count()
            }
            DiscretionaryOmicronZone::InternalDns => {
                self.input.target_internal_dns_zone_count()
            }
            DiscretionaryOmicronZone::ExternalDns => {
                // TODO-cleanup: When external DNS addresses are
                // in the policy, this can use the input, too.
                self.blueprint.count_parent_external_dns_zones()
            }
            DiscretionaryOmicronZone::Nexus => {
                self.input.target_nexus_zone_count()
            }
            DiscretionaryOmicronZone::Oximeter => {
                self.input.target_oximeter_zone_count()
            }
        };

        // TODO-correctness What should we do if we have _too many_
        // `zone_kind` zones? For now, just log it the number of zones any
        // time we have at least the minimum number.
        let num_zones_to_add =
            target_count.saturating_sub(num_existing_kind_zones);
        if num_zones_to_add == 0 {
            info!(
                self.log, "sufficient {zone_kind:?} zones exist in plan";
                "desired_count" => target_count,
                "current_count" => num_existing_kind_zones,
            );
        }
        num_zones_to_add
    }

    // Attempts to place `num_zones_to_add` new zones of `kind`.
    //
    // It is not an error if there are too few eligible sleds to start a
    // sufficient number of zones; instead, we'll log a warning and start as
    // many as we can (up to `num_zones_to_add`).
    fn add_discretionary_zones(
        &mut self,
        zone_placement: &mut OmicronZonePlacement,
        kind: DiscretionaryOmicronZone,
        num_zones_to_add: usize,
    ) -> Result<(), Error> {
        for i in 0..num_zones_to_add {
            let sled_id = match zone_placement.place_zone(kind) {
                Ok(sled_id) => sled_id,
                Err(PlacementError::NoSledsEligible { .. }) => {
                    // We won't treat this as a hard error; it's possible
                    // (albeit unlikely?) we're in a weird state where we need
                    // more sleds or disks to come online, and we may need to be
                    // able to produce blueprints to achieve that status.
                    warn!(
                        self.log,
                        "failed to place all new desired {kind:?} zones";
                        "placed" => i,
                        "wanted_to_place" => num_zones_to_add,
                    );

                    break;
                }
            };

            match kind {
                DiscretionaryOmicronZone::BoundaryNtp => self
                    .blueprint
                    .sled_promote_internal_ntp_to_boundary_ntp(sled_id)?,
                DiscretionaryOmicronZone::Clickhouse => {
                    self.blueprint.sled_add_zone_clickhouse(sled_id)?
                }
                DiscretionaryOmicronZone::ClickhouseKeeper => {
                    self.blueprint.sled_add_zone_clickhouse_keeper(sled_id)?
                }
                DiscretionaryOmicronZone::ClickhouseServer => {
                    self.blueprint.sled_add_zone_clickhouse_server(sled_id)?
                }
                DiscretionaryOmicronZone::CockroachDb => {
                    self.blueprint.sled_add_zone_cockroachdb(sled_id)?
                }
                DiscretionaryOmicronZone::CruciblePantry => {
                    self.blueprint.sled_add_zone_crucible_pantry(sled_id)?
                }
                DiscretionaryOmicronZone::InternalDns => {
                    self.blueprint.sled_add_zone_internal_dns(sled_id)?
                }
                DiscretionaryOmicronZone::ExternalDns => {
                    self.blueprint.sled_add_zone_external_dns(sled_id)?
                }
                DiscretionaryOmicronZone::Nexus => {
                    self.blueprint.sled_add_zone_nexus(sled_id)?
                }
                DiscretionaryOmicronZone::Oximeter => {
                    self.blueprint.sled_add_zone_oximeter(sled_id)?
                }
            };
            info!(
                self.log, "added zone to sled";
                "sled_id" => %sled_id,
                "kind" => ?kind,
            );
        }

        Ok(())
    }

    /// Update at most one MGS-managed device (SP, RoT, etc.), if any are out of
    /// date.
    fn do_plan_mgs_updates(&mut self) -> UpdateStepResult {
        // Determine which baseboards we will consider updating.
        //
        // Sleds may be present but not adopted as part of the control plane.
        // In deployed systems, this would probably only happen if a sled was
        // about to be added.  In dev/test environments, it's common to leave
        // some number of sleds out of the control plane for various reasons.
        // Inventory will still report them, but we don't want to touch them.
        //
        // For better or worse, switches and PSCs do not have the same idea of
        // being adopted into the control plane.  If they're present, they're
        // part of the system, and we will update them.
        let included_sled_baseboards: BTreeSet<_> = self
            .input
            .all_sleds(SledFilter::SpsUpdatedByReconfigurator)
            .map(|(_sled_id, details)| &details.baseboard_id)
            .collect();
        let included_baseboards =
            self.inventory
                .sps
                .iter()
                .filter_map(|(baseboard_id, sp_state)| {
                    let do_include = match sp_state.sp_type {
                        SpType::Sled => included_sled_baseboards
                            .contains(baseboard_id.as_ref()),
                        SpType::Power => true,
                        SpType::Switch => true,
                    };
                    do_include.then_some(baseboard_id.clone())
                })
                .collect();

        // Compute the new set of PendingMgsUpdates.
        let current_updates =
            &self.blueprint.parent_blueprint().pending_mgs_updates;
        let current_artifacts = self.input.tuf_repo().description();
        let next = plan_mgs_updates(
            &self.log,
            &self.inventory,
            &included_baseboards,
            &current_updates,
            current_artifacts,
            NUM_CONCURRENT_MGS_UPDATES,
        );

        // TODO This is not quite right.  See oxidecomputer/omicron#8285.
        let rv = if next.is_empty() {
            UpdateStepResult::ContinueToNextStep
        } else {
            UpdateStepResult::Waiting
        };
        self.blueprint.pending_mgs_updates_replace_all(next);
        rv
    }

    /// Update at most one existing zone to use a new image source.
    fn do_plan_zone_updates(&mut self) -> Result<(), Error> {
        // We are only interested in non-decommissioned sleds.
        let sleds = self
            .input
            .all_sleds(SledFilter::Commissioned)
            .map(|(id, _details)| id)
            .collect::<Vec<_>>();

        // Wait for zones to appear up-to-date in the inventory.
        let inventory_zones = self
            .inventory
            .all_running_omicron_zones()
            .map(|z| (z.id, z.image_source.clone()))
            .collect::<BTreeMap<_, _>>();
        for &sled_id in &sleds {
            if !self
                .blueprint
                .current_sled_zones(
                    sled_id,
                    BlueprintZoneDisposition::is_in_service,
                )
                .all(|zone| {
                    let image_source = zone.image_source.clone().into();
                    inventory_zones.get(&zone.id) == Some(&image_source)
                })
            {
                info!(
                    self.log, "some zones not yet up-to-date";
                    "sled_id" => %sled_id,
                );
                return Ok(());
            }
        }

        // Update the first out-of-date zone.
        let out_of_date_zones = sleds
            .into_iter()
            .flat_map(|sled_id| {
                let blueprint = &self.blueprint;
                let log = &self.log;
                blueprint
                    .current_sled_zones(
                        sled_id,
                        BlueprintZoneDisposition::is_in_service,
                    )
                    .filter_map(move |zone| {
<<<<<<< HEAD
                        (zone.image_source
                            != blueprint.zone_image_source(
                                zone.id,
                                zone.zone_type.kind(),
                            ))
                        .then(|| (sled_id, zone.clone()))
=======
                        let desired_image_source = match blueprint
                            .zone_image_source(zone.zone_type.kind())
                        {
                            Ok(source) => source,
                            Err(err) => {
                                // If we can't tell whether a zone is out of
                                // date, assume it isn't.
                                warn!(
                                    log,
                                    "cannot determine whether zone is \
                                     out of date";
                                    "zone" => ?zone,
                                    InlineErrorChain::new(&err),
                                );
                                return None;
                            }
                        };
                        if zone.image_source != desired_image_source {
                            Some((sled_id, zone.clone()))
                        } else {
                            None
                        }
>>>>>>> 648b2669
                    })
            })
            .collect::<Vec<(SledUuid, BlueprintZoneConfig)>>();
        if let Some((sled_id, zone)) = out_of_date_zones.first() {
            return self.update_or_expunge_zone(*sled_id, zone);
        }

        info!(self.log, "all zones up-to-date");
        Ok(())
    }

    /// Update a zone to use a new image source, either in-place or by
    /// expunging it and letting it be replaced in a future iteration.
    fn update_or_expunge_zone(
        &mut self,
        sled_id: SledUuid,
        zone: &BlueprintZoneConfig,
    ) -> Result<(), Error> {
        let zone_kind = zone.zone_type.kind();
<<<<<<< HEAD
        let image_source = self.blueprint.zone_image_source(zone.id, zone_kind);
=======
        let image_source = self.blueprint.zone_image_source(zone_kind)?;
>>>>>>> 648b2669
        if zone.image_source == image_source {
            // This should only happen in the event of a planning error above.
            error!(
                self.log, "zone is already up-to-date";
                "sled_id" => %sled_id,
                "zone_id" => %zone.id,
                "kind" => ?zone.zone_type.kind(),
                "image_source" => %image_source,
            );
            return Err(Error::ZoneAlreadyUpToDate);
        } else {
            match zone_kind {
                ZoneKind::Crucible
                | ZoneKind::Clickhouse
                | ZoneKind::ClickhouseKeeper
                | ZoneKind::ClickhouseServer
                | ZoneKind::CockroachDb => {
                    info!(
                        self.log, "updating zone image source in-place";
                        "sled_id" => %sled_id,
                        "zone_id" => %zone.id,
                        "kind" => ?zone.zone_type.kind(),
                        "image_source" => %image_source,
                    );
                    self.blueprint.comment(format!(
                        "updating {:?} zone {} in-place",
                        zone.zone_type.kind(),
                        zone.id
                    ));
                    self.blueprint.sled_set_zone_source(
                        sled_id,
                        zone.id,
                        image_source,
                    )?;
                }
                ZoneKind::BoundaryNtp
                | ZoneKind::CruciblePantry
                | ZoneKind::ExternalDns
                | ZoneKind::InternalDns
                | ZoneKind::InternalNtp
                | ZoneKind::Nexus
                | ZoneKind::Oximeter => {
                    info!(
                        self.log, "expunging out-of-date zone";
                        "sled_id" => %sled_id,
                        "zone_id" => %zone.id,
                        "kind" => ?zone.zone_type.kind(),
                    );
                    self.blueprint.comment(format!(
                        "expunge {:?} zone {} for update",
                        zone.zone_type.kind(),
                        zone.id
                    ));
                    self.blueprint.sled_expunge_zone(sled_id, zone.id)?;
                }
            }
        }
        Ok(())
    }

    fn do_plan_cockroachdb_settings(&mut self) {
        // Figure out what we should set the CockroachDB "preserve downgrade
        // option" setting to based on the planning input.
        //
        // CockroachDB version numbers look like SemVer but are not. Major
        // version numbers consist of the first *two* components, which
        // represent the year and the Nth release that year. So the major
        // version in "22.2.7" is "22.2".
        //
        // A given major version of CockroachDB is backward compatible with the
        // storage format of the previous major version of CockroachDB. This is
        // shown by the `version` setting, which displays the current storage
        // format version. When `version` is '22.2', versions v22.2.x or v23.1.x
        // can be used to run a node. This allows for rolling upgrades of nodes
        // within the cluster and also preserves the ability to rollback until
        // the new software version can be validated.
        //
        // By default, when all nodes of a cluster are upgraded to a new major
        // version, the upgrade is "auto-finalized"; `version` is changed to the
        // new major version, and rolling back to a previous major version of
        // CockroachDB is no longer possible.
        //
        // The `cluster.preserve_downgrade_option` setting can be used to
        // control this. This setting can only be set to the current value
        // of the `version` setting, and when it is set, CockroachDB will not
        // perform auto-finalization. To perform finalization and finish the
        // upgrade, a client must reset the "preserve downgrade option" setting.
        // Finalization occurs in the background, and the "preserve downgrade
        // option" setting should not be changed again until finalization
        // completes.
        //
        // We determine the appropriate value for `preserve_downgrade_option`
        // based on:
        //
        // 1. the _target_ cluster version from the `Policy` (what we want to
        //    be running)
        // 2. the `version` setting reported by CockroachDB (what we're
        //    currently running)
        //
        // by saying:
        //
        // - If we don't recognize the `version` CockroachDB reports, we will
        //   do nothing.
        // - If our target version is _equal to_ what CockroachDB reports,
        //   we will ensure `preserve_downgrade_option` is set to the current
        //   `version`. This prevents auto-finalization when we deploy the next
        //   major version of CockroachDB as part of an update.
        // - If our target version is _older than_ what CockroachDB reports, we
        //   will also ensure `preserve_downgrade_option` is set to the current
        //   `version`. (This will happen on newly-initialized clusters when
        //   we deploy a version of CockroachDB that is newer than our current
        //   policy.)
        // - If our target version is _newer than_ what CockroachDB reports, we
        //   will ensure `preserve_downgrade_option` is set to the default value
        //   (the empty string). This will trigger finalization.

        let policy = self.input.target_cockroachdb_cluster_version();
        let CockroachDbSettings { version, .. } =
            self.input.cockroachdb_settings();
        let value = match CockroachDbClusterVersion::from_str(version) {
            // The current version is known to us.
            Ok(version) => {
                if policy > version {
                    // Ensure `cluster.preserve_downgrade_option` is reset so we
                    // can upgrade.
                    CockroachDbPreserveDowngrade::AllowUpgrade
                } else {
                    // The cluster version is equal to or newer than the
                    // version we want by policy. In either case, ensure
                    // `cluster.preserve_downgrade_option` is set.
                    CockroachDbPreserveDowngrade::Set(version)
                }
            }
            // The current version is unknown to us; we are likely in the middle
            // of an cluster upgrade.
            Err(_) => CockroachDbPreserveDowngrade::DoNotModify,
        };
        self.blueprint.cockroachdb_preserve_downgrade(value);
        info!(
            &self.log,
            "will ensure cockroachdb setting";
            "setting" => "cluster.preserve_downgrade_option",
            "value" => ?value,
        );

        // Hey! Listen!
        //
        // If we need to manage more CockroachDB settings, we should ensure
        // that no settings will be modified if we don't recognize the current
        // cluster version -- we're likely in the middle of an upgrade!
        //
        // https://www.cockroachlabs.com/docs/stable/cluster-settings#change-a-cluster-setting
    }
}

/// The reason a sled's zones need to be expunged.
///
/// This is used only for introspection and logging -- it's not part of the
/// logical flow.
#[derive(Copy, Clone, Debug, Eq, PartialEq, Ord, PartialOrd)]
pub(crate) enum ZoneExpungeReason {
    ClickhouseClusterDisabled,
    ClickhouseSingleNodeDisabled,
}

#[cfg(test)]
pub(crate) mod test {
    use super::*;
    use crate::blueprint_builder::test::verify_blueprint;
    use crate::example::ExampleSystem;
    use crate::example::ExampleSystemBuilder;
    use crate::example::SimRngState;
    use crate::example::example;
    use crate::system::SledBuilder;
    use chrono::DateTime;
    use chrono::Utc;
    use clickhouse_admin_types::ClickhouseKeeperClusterMembership;
    use clickhouse_admin_types::KeeperId;
    use expectorate::assert_contents;
    use nexus_sled_agent_shared::inventory::ConfigReconcilerInventory;
    use nexus_sled_agent_shared::inventory::ConfigReconcilerInventoryResult;
    use nexus_types::deployment::BlueprintDatasetDisposition;
    use nexus_types::deployment::BlueprintDiffSummary;
    use nexus_types::deployment::BlueprintPhysicalDiskDisposition;
    use nexus_types::deployment::BlueprintZoneDisposition;
    use nexus_types::deployment::BlueprintZoneImageSource;
    use nexus_types::deployment::BlueprintZoneImageVersion;
    use nexus_types::deployment::BlueprintZoneType;
    use nexus_types::deployment::ClickhouseMode;
    use nexus_types::deployment::ClickhousePolicy;
    use nexus_types::deployment::SledDisk;
    use nexus_types::deployment::TargetReleaseDescription;
    use nexus_types::deployment::TufRepoPolicy;
    use nexus_types::deployment::blueprint_zone_type;
    use nexus_types::deployment::blueprint_zone_type::InternalDns;
    use nexus_types::external_api::views::PhysicalDiskState;
    use nexus_types::external_api::views::SledProvisionPolicy;
    use nexus_types::external_api::views::SledState;
    use omicron_common::api::external::Generation;
    use omicron_common::api::external::TufArtifactMeta;
    use omicron_common::api::external::TufRepoDescription;
    use omicron_common::api::external::TufRepoMeta;
    use omicron_common::disk::DatasetKind;
    use omicron_common::disk::DiskIdentity;
    use omicron_common::policy::COCKROACHDB_REDUNDANCY;
    use omicron_common::policy::CRUCIBLE_PANTRY_REDUNDANCY;
    use omicron_common::policy::NEXUS_REDUNDANCY;
    use omicron_common::update::ArtifactId;
    use omicron_test_utils::dev::test_setup_log;
    use omicron_uuid_kinds::PhysicalDiskUuid;
    use omicron_uuid_kinds::ZpoolUuid;
    use semver::Version;
    use slog_error_chain::InlineErrorChain;
    use std::collections::BTreeMap;
    use std::collections::HashMap;
    use std::net::IpAddr;
    use tufaceous_artifact::ArtifactHash;
    use tufaceous_artifact::ArtifactKind;
    use tufaceous_artifact::ArtifactVersion;
    use tufaceous_artifact::KnownArtifactKind;
    use typed_rng::TypedUuidRng;

    // Generate a ClickhousePolicy ignoring fields we don't care about for
    /// planner tests
    fn clickhouse_policy(mode: ClickhouseMode) -> ClickhousePolicy {
        ClickhousePolicy { version: 0, mode, time_created: Utc::now() }
    }

    pub(crate) fn assert_planning_makes_no_changes(
        log: &Logger,
        blueprint: &Blueprint,
        input: &PlanningInput,
        collection: &Collection,
        test_name: &'static str,
    ) {
        let planner = Planner::new_based_on(
            log.clone(),
            &blueprint,
            &input,
            test_name,
            &collection,
        )
        .expect("created planner");
        let child_blueprint = planner.plan().expect("planning succeeded");
        verify_blueprint(&child_blueprint);
        let summary = child_blueprint.diff_since_blueprint(&blueprint);
        eprintln!(
            "diff between blueprints (expected no changes):\n{}",
            summary.display()
        );
        assert_eq!(summary.diff.sleds.added.len(), 0);
        assert_eq!(summary.diff.sleds.removed.len(), 0);
        assert_eq!(summary.diff.sleds.modified().count(), 0);
    }

    /// Runs through a basic sequence of blueprints for adding a sled
    #[test]
    fn test_basic_add_sled() {
        static TEST_NAME: &str = "planner_basic_add_sled";
        let logctx = test_setup_log(TEST_NAME);

        // Use our example system.
        let mut rng = SimRngState::from_seed(TEST_NAME);
        let (mut example, blueprint1) = ExampleSystemBuilder::new_with_rng(
            &logctx.log,
            rng.next_system_rng(),
        )
        .build();
        verify_blueprint(&blueprint1);

        println!("{}", blueprint1.display());

        // Now run the planner.  It should do nothing because our initial
        // system didn't have any issues that the planner currently knows how to
        // fix.
        let blueprint2 = Planner::new_based_on(
            logctx.log.clone(),
            &blueprint1,
            &example.input,
            "no-op?",
            &example.collection,
        )
        .expect("failed to create planner")
        .with_rng(PlannerRng::from_seed((TEST_NAME, "bp2")))
        .plan()
        .expect("failed to plan");

        let summary = blueprint2.diff_since_blueprint(&blueprint1);
        println!("1 -> 2 (expected no changes):\n{}", summary.display());
        assert_eq!(summary.diff.sleds.added.len(), 0);
        assert_eq!(summary.diff.sleds.removed.len(), 0);
        assert_eq!(summary.diff.sleds.modified().count(), 0);
        assert_eq!(summary.diff.sleds.unchanged().count(), 3);
        assert_eq!(summary.total_zones_added(), 0);
        assert_eq!(summary.total_zones_removed(), 0);
        assert_eq!(summary.total_zones_modified(), 0);
        assert_eq!(summary.total_disks_added(), 0);
        assert_eq!(summary.total_disks_removed(), 0);
        assert_eq!(summary.total_disks_modified(), 0);
        assert_eq!(summary.total_datasets_added(), 0);
        assert_eq!(summary.total_datasets_removed(), 0);
        assert_eq!(summary.total_datasets_modified(), 0);
        verify_blueprint(&blueprint2);

        // Now add a new sled.
        let mut sled_id_rng = rng.next_sled_id_rng();
        let new_sled_id = sled_id_rng.next();
        let _ =
            example.system.sled(SledBuilder::new().id(new_sled_id)).unwrap();
        let input = example.system.to_planning_input_builder().unwrap().build();

        // Check that the first step is to add an NTP zone
        let blueprint3 = Planner::new_based_on(
            logctx.log.clone(),
            &blueprint2,
            &input,
            "test: add NTP?",
            &example.collection,
        )
        .expect("failed to create planner")
        .with_rng(PlannerRng::from_seed((TEST_NAME, "bp3")))
        .plan()
        .expect("failed to plan");

        let summary = blueprint3.diff_since_blueprint(&blueprint2);
        println!(
            "2 -> 3 (expect new NTP zone on new sled):\n{}",
            summary.display()
        );
        assert_contents(
            "tests/output/planner_basic_add_sled_2_3.txt",
            &summary.display().to_string(),
        );

        assert_eq!(summary.diff.sleds.added.len(), 1);
        assert_eq!(summary.total_disks_added(), 10);
        assert_eq!(summary.total_datasets_added(), 21);
        let (&sled_id, sled_added) =
            summary.diff.sleds.added.first_key_value().unwrap();
        // We have defined elsewhere that the first generation contains no
        // zones.  So the first one with zones must be newer.  See
        // OmicronZonesConfig::INITIAL_GENERATION.
        assert!(sled_added.sled_agent_generation > Generation::new());
        assert_eq!(*sled_id, new_sled_id);
        assert_eq!(sled_added.zones.len(), 1);
        assert!(matches!(
            sled_added.zones.first().unwrap().kind(),
            ZoneKind::InternalNtp
        ));
        assert_eq!(summary.diff.sleds.removed.len(), 0);
        assert_eq!(summary.diff.sleds.modified().count(), 0);
        verify_blueprint(&blueprint3);

        // Check that with no change in inventory, the planner makes no changes.
        // It needs to wait for inventory to reflect the new NTP zone before
        // proceeding.
        let blueprint4 = Planner::new_based_on(
            logctx.log.clone(),
            &blueprint3,
            &input,
            "test: add nothing more",
            &example.collection,
        )
        .expect("failed to create planner")
        .with_rng(PlannerRng::from_seed((TEST_NAME, "bp4")))
        .plan()
        .expect("failed to plan");
        let summary = blueprint4.diff_since_blueprint(&blueprint3);
        println!("3 -> 4 (expected no changes):\n{}", summary.display());
        assert_eq!(summary.diff.sleds.added.len(), 0);
        assert_eq!(summary.diff.sleds.removed.len(), 0);
        assert_eq!(summary.diff.sleds.modified().count(), 0);
        verify_blueprint(&blueprint4);

        // Now update the inventory to have the requested NTP zone.
        //
        // TODO: mutating example.system doesn't automatically update
        // example.collection -- this should be addressed via API improvements.
        example
            .system
            .sled_set_omicron_config(
                new_sled_id,
                blueprint4
                    .sleds
                    .get(&new_sled_id)
                    .expect("blueprint should contain zones for new sled")
                    .clone()
                    .into_in_service_sled_config(),
            )
            .unwrap();
        let collection =
            example.system.to_collection_builder().unwrap().build();

        // Check that the next step is to add Crucible zones
        let blueprint5 = Planner::new_based_on(
            logctx.log.clone(),
            &blueprint3,
            &input,
            "test: add Crucible zones?",
            &collection,
        )
        .expect("failed to create planner")
        .with_rng(PlannerRng::from_seed((TEST_NAME, "bp5")))
        .plan()
        .expect("failed to plan");

        let summary = blueprint5.diff_since_blueprint(&blueprint3);
        println!("3 -> 5 (expect Crucible zones):\n{}", summary.display());
        assert_contents(
            "tests/output/planner_basic_add_sled_3_5.txt",
            &summary.display().to_string(),
        );
        assert_eq!(summary.diff.sleds.added.len(), 0);
        assert_eq!(summary.diff.sleds.removed.len(), 0);
        assert_eq!(summary.diff.sleds.modified().count(), 1);
        let sled_id = summary.diff.sleds.modified_keys().next().unwrap();
        assert_eq!(*sled_id, new_sled_id);
        // No removed or modified zones on this sled
        let sled_cfg_diff = &summary.diff.sleds.get_modified(sled_id).unwrap();
        let zones_diff = sled_cfg_diff.diff_pair().zones;
        assert!(zones_diff.removed.is_empty());
        assert_eq!(zones_diff.modified().count(), 0);
        // 10 crucible zones addeed
        assert_eq!(
            sled_cfg_diff.after.sled_agent_generation,
            sled_cfg_diff.before.sled_agent_generation.next()
        );

        assert_eq!(zones_diff.added.len(), 10);
        for zone in zones_diff.added.values() {
            if zone.kind() != ZoneKind::Crucible {
                panic!("unexpectedly added a non-Crucible zone: {zone:?}");
            }
        }
        verify_blueprint(&blueprint5);

        // Check that there are no more steps.
        assert_planning_makes_no_changes(
            &logctx.log,
            &blueprint5,
            &input,
            &collection,
            TEST_NAME,
        );

        logctx.cleanup_successful();
    }

    /// Check that the planner will add more Nexus zones to a single sled, if
    /// needed
    #[test]
    fn test_add_multiple_nexus_to_one_sled() {
        static TEST_NAME: &str = "planner_add_multiple_nexus_to_one_sled";
        let logctx = test_setup_log(TEST_NAME);

        // Use our example system with one sled and one Nexus instance as a
        // starting point.
        let (example, blueprint1) =
            ExampleSystemBuilder::new(&logctx.log, TEST_NAME)
                .nsleds(1)
                .nexus_count(1)
                .build();
        let sled_id = example
            .collection
            .sled_agents
            .iter()
            .next()
            .map(|sa| sa.sled_id)
            .unwrap();
        let input = example.input;
        let collection = example.collection;

        // This blueprint should only have 1 Nexus instance on the one sled we
        // kept.
        assert_eq!(blueprint1.sleds.len(), 1);
        assert_eq!(
            blueprint1
                .sleds
                .get(&sled_id)
                .expect("missing kept sled")
                .zones
                .iter()
                .filter(|z| z.zone_type.is_nexus())
                .count(),
            1
        );

        // Now run the planner.  It should add additional Nexus zones to the
        // one sled we have.
        let mut builder = input.into_builder();
        builder.policy_mut().target_nexus_zone_count = 5;

        // But we don't want it to add any more internal DNS zones,
        // which it would by default (because we have only one sled).
        builder.policy_mut().target_internal_dns_zone_count = 1;

        let input = builder.build();
        let blueprint2 = Planner::new_based_on(
            logctx.log.clone(),
            &blueprint1,
            &input,
            "test_blueprint2",
            &collection,
        )
        .expect("failed to create planner")
        .with_rng(PlannerRng::from_seed((TEST_NAME, "bp2")))
        .plan()
        .expect("failed to plan");

        let summary = blueprint2.diff_since_blueprint(&blueprint1);
        println!(
            "1 -> 2 (added additional Nexus zones):\n{}",
            summary.display()
        );
        assert_eq!(summary.diff.sleds.added.len(), 0);
        assert_eq!(summary.diff.sleds.removed.len(), 0);
        assert_eq!(summary.diff.sleds.modified().count(), 1);
        let (changed_sled_id, changed_sled) =
            summary.diff.sleds.modified().next().unwrap();

        assert_eq!(*changed_sled_id, sled_id);
        assert_eq!(changed_sled.diff_pair().datasets.added.len(), 4);

        let zones_added = &summary
            .diff
            .sleds
            .get_modified(&sled_id)
            .unwrap()
            .diff_pair()
            .zones
            .added;
        assert_eq!(zones_added.len(), input.target_nexus_zone_count() - 1);
        for (_, zone) in zones_added {
            if zone.kind() != ZoneKind::Nexus {
                panic!("unexpectedly added a non-Nexus zone: {zone:?}");
            }
        }

        // Test a no-op planning iteration.
        assert_planning_makes_no_changes(
            &logctx.log,
            &blueprint2,
            &input,
            &collection,
            TEST_NAME,
        );

        logctx.cleanup_successful();
    }

    /// Check that the planner will spread additional Nexus zones out across
    /// sleds as it adds them
    #[test]
    fn test_spread_additional_nexus_zones_across_sleds() {
        static TEST_NAME: &str =
            "planner_spread_additional_nexus_zones_across_sleds";
        let logctx = test_setup_log(TEST_NAME);

        // Use our example system as a starting point.
        let (collection, input, blueprint1) = example(&logctx.log, TEST_NAME);

        // This blueprint should only have 3 Nexus zones: one on each sled.
        assert_eq!(blueprint1.sleds.len(), 3);
        for sled_config in blueprint1.sleds.values() {
            assert_eq!(
                sled_config
                    .zones
                    .iter()
                    .filter(|z| z.zone_type.is_nexus())
                    .count(),
                1
            );
        }

        // Now run the planner with a high number of target Nexus zones.
        let mut builder = input.into_builder();
        builder.policy_mut().target_nexus_zone_count = 14;
        let input = builder.build();
        let blueprint2 = Planner::new_based_on(
            logctx.log.clone(),
            &blueprint1,
            &input,
            "test_blueprint2",
            &collection,
        )
        .expect("failed to create planner")
        .with_rng(PlannerRng::from_seed((TEST_NAME, "bp2")))
        .plan()
        .expect("failed to plan");

        let summary = blueprint2.diff_since_blueprint(&blueprint1);
        println!(
            "1 -> 2 (added additional Nexus zones):\n{}",
            summary.display()
        );
        assert_eq!(summary.diff.sleds.added.len(), 0);
        assert_eq!(summary.diff.sleds.removed.len(), 0);
        assert_eq!(summary.diff.sleds.modified().count(), 3);

        // All 3 sleds should get additional Nexus zones. We expect a total of
        // 11 new Nexus zones, which should be spread evenly across the three
        // sleds (two should get 4 and one should get 3).
        let mut total_new_nexus_zones = 0;
        for (sled_id, modified_sled) in summary.diff.sleds.modified() {
            let zones_diff = &modified_sled.diff_pair().zones;
            assert!(zones_diff.removed.is_empty());
            assert_eq!(zones_diff.modified().count(), 0);
            let zones_added = &zones_diff.added;
            match zones_added.len() {
                n @ (3 | 4) => {
                    total_new_nexus_zones += n;
                }
                n => {
                    panic!("unexpected number of zones added to {sled_id}: {n}")
                }
            }
            for (_, zone) in zones_added {
                if zone.kind() != ZoneKind::Nexus {
                    panic!("unexpectedly added a non-Nexus zone: {zone:?}");
                }
            }
        }
        assert_eq!(total_new_nexus_zones, 11);

        // Test a no-op planning iteration.
        assert_planning_makes_no_changes(
            &logctx.log,
            &blueprint2,
            &input,
            &collection,
            TEST_NAME,
        );

        logctx.cleanup_successful();
    }

    /// Check that the planner will spread additional internal DNS zones out across
    /// sleds as it adds them
    #[test]
    fn test_spread_internal_dns_zones_across_sleds() {
        static TEST_NAME: &str =
            "planner_spread_internal_dns_zones_across_sleds";
        let logctx = test_setup_log(TEST_NAME);

        // Use our example system as a starting point.
        let (collection, input, mut blueprint1) =
            example(&logctx.log, TEST_NAME);

        // This blueprint should have exactly 3 internal DNS zones: one on each
        // sled.
        assert_eq!(blueprint1.sleds.len(), 3);
        for sled_config in blueprint1.sleds.values() {
            assert_eq!(
                sled_config
                    .zones
                    .iter()
                    .filter(|z| z.zone_type.is_internal_dns())
                    .count(),
                1
            );
        }

        // Try to run the planner with a high number of internal DNS zones;
        // it will fail because the target is > MAX_DNS_REDUNDANCY.
        let mut builder = input.clone().into_builder();
        builder.policy_mut().target_internal_dns_zone_count = 14;
        match Planner::new_based_on(
            logctx.log.clone(),
            &blueprint1,
            &builder.build(),
            "test_blueprint2",
            &collection,
        )
        .expect("created planner")
        .plan()
        {
            Ok(_) => panic!("unexpected success"),
            Err(err) => {
                let err = InlineErrorChain::new(&err).to_string();
                assert!(
                    err.contains("can only have ")
                        && err.contains(" internal DNS servers"),
                    "unexpected error: {err}"
                );
            }
        }

        // Remove two of the internal DNS zones; the planner should put new
        // zones back in their places.
        for (_sled_id, sled) in blueprint1.sleds.iter_mut().take(2) {
            sled.zones.retain(|z| !z.zone_type.is_internal_dns());
        }
        for (_, sled_config) in blueprint1.sleds.iter_mut().take(2) {
            sled_config.datasets.retain(|dataset| {
                // This is gross; once zone configs know explicit dataset IDs,
                // we should retain by ID instead.
                match &dataset.kind {
                    DatasetKind::InternalDns => false,
                    DatasetKind::TransientZone { name } => {
                        !name.starts_with("oxz_internal_dns")
                    }
                    _ => true,
                }
            });
        }

        let blueprint2 = Planner::new_based_on(
            logctx.log.clone(),
            &blueprint1,
            &input,
            "test_blueprint2",
            &collection,
        )
        .expect("failed to create planner")
        .with_rng(PlannerRng::from_seed((TEST_NAME, "bp2")))
        .plan()
        .expect("failed to plan");

        let summary = blueprint2.diff_since_blueprint(&blueprint1);
        println!(
            "1 -> 2 (added additional internal DNS zones):\n{}",
            summary.display()
        );
        assert_eq!(summary.diff.sleds.added.len(), 0);
        assert_eq!(summary.diff.sleds.removed.len(), 0);
        assert_eq!(summary.diff.sleds.modified().count(), 2);

        // 2 sleds should each get 1 additional internal DNS zone.
        let mut total_new_zones = 0;
        for (sled_id, modified_sled) in summary.diff.sleds.modified() {
            let zones_diff = &modified_sled.diff_pair().zones;
            assert!(zones_diff.removed.is_empty());
            assert_eq!(zones_diff.modified().count(), 0);
            let zones_added = &zones_diff.added;
            match zones_added.len() {
                0 => {}
                n @ 1 => {
                    total_new_zones += n;
                }
                n => {
                    panic!("unexpected number of zones added to {sled_id}: {n}")
                }
            }
            for (_, zone) in zones_added {
                assert_eq!(
                    zone.kind(),
                    ZoneKind::InternalDns,
                    "unexpectedly added a non-internal-DNS zone: {zone:?}"
                );
            }
        }
        assert_eq!(total_new_zones, 2);

        // Test a no-op planning iteration.
        assert_planning_makes_no_changes(
            &logctx.log,
            &blueprint2,
            &input,
            &collection,
            TEST_NAME,
        );

        logctx.cleanup_successful();
    }

    /// Check that the planner will reuse external IPs that were previously
    /// assigned to expunged zones
    #[test]
    fn test_reuse_external_ips_from_expunged_zones() {
        static TEST_NAME: &str =
            "planner_reuse_external_ips_from_expunged_zones";
        let logctx = test_setup_log(TEST_NAME);

        // Use our example system as a starting point.
        let (collection, input, blueprint1) = example(&logctx.log, TEST_NAME);

        // Expunge the first sled we see, which will result in a Nexus external
        // IP no longer being associated with a running zone, and a new Nexus
        // zone being added to one of the two remaining sleds.
        let mut builder = input.into_builder();
        let (sled_id, _) =
            builder.sleds_mut().iter_mut().next().expect("no sleds");
        let sled_id = *sled_id;
        builder.expunge_sled(&sled_id).unwrap();
        let input = builder.build();
        let blueprint2 = Planner::new_based_on(
            logctx.log.clone(),
            &blueprint1,
            &input,
            "test_blueprint2",
            &collection,
        )
        .expect("failed to create planner")
        .with_rng(PlannerRng::from_seed((TEST_NAME, "bp2")))
        .plan()
        .expect("failed to plan");

        let diff = blueprint2.diff_since_blueprint(&blueprint1);
        println!("1 -> 2 (expunged sled):\n{}", diff.display());

        // The expunged sled should have an expunged Nexus zone.
        let zone = blueprint2.sleds[&sled_id]
            .zones
            .iter()
            .find(|zone| matches!(zone.zone_type, BlueprintZoneType::Nexus(_)))
            .expect("no nexus zone found");
        assert_eq!(
            zone.disposition,
            BlueprintZoneDisposition::Expunged {
                as_of_generation: blueprint2.sleds[&sled_id]
                    .sled_agent_generation,
                ready_for_cleanup: true,
            }
        );

        // Set the target Nexus zone count to one that will completely exhaust
        // the service IP pool. This will force reuse of the IP that was
        // allocated to the expunged Nexus zone.
        let mut builder = input.into_builder();
        assert_eq!(builder.policy_mut().service_ip_pool_ranges.len(), 1);
        builder.policy_mut().target_nexus_zone_count =
            builder.policy_mut().service_ip_pool_ranges[0]
                .len()
                .try_into()
                .unwrap();
        let input = builder.build();
        let blueprint3 = Planner::new_based_on(
            logctx.log.clone(),
            &blueprint2,
            &input,
            "test_blueprint3",
            &collection,
        )
        .expect("failed to create planner")
        .with_rng(PlannerRng::from_seed((TEST_NAME, "bp3")))
        .plan()
        .expect("failed to plan");

        let diff = blueprint3.diff_since_blueprint(&blueprint2);
        println!("2 -> 3 (maximum Nexus):\n{}", diff.display());

        // Planning succeeded, but let's prove that we reused the IP address!
        let expunged_ip = zone.zone_type.external_networking().unwrap().0.ip();
        let new_zone = blueprint3
            .sleds
            .values()
            .flat_map(|c| c.zones.iter())
            .find(|zone| {
                zone.disposition == BlueprintZoneDisposition::InService
                    && zone
                        .zone_type
                        .external_networking()
                        .map_or(false, |(ip, _)| expunged_ip == ip.ip())
            })
            .expect("couldn't find that the external IP was reused");
        println!(
            "zone {} reused external IP {} from expunged zone {}",
            new_zone.id, expunged_ip, zone.id
        );

        // Test a no-op planning iteration.
        assert_planning_makes_no_changes(
            &logctx.log,
            &blueprint3,
            &input,
            &collection,
            TEST_NAME,
        );

        logctx.cleanup_successful();
    }

    /// Check that the planner will reuse external DNS IPs that were
    /// previously assigned to expunged zones
    #[test]
    fn test_reuse_external_dns_ips_from_expunged_zones() {
        static TEST_NAME: &str =
            "planner_reuse_external_dns_ips_from_expunged_zones";
        let logctx = test_setup_log(TEST_NAME);

        // Use our example system as a starting point.
        let (collection, input, blueprint1) = example(&logctx.log, TEST_NAME);

        // We should not be able to add any external DNS zones yet,
        // because we haven't give it any addresses (which currently
        // come only from RSS). This is not an error, though.
        let mut builder = BlueprintBuilder::new_based_on(
            &logctx.log,
            &blueprint1,
            &input,
            &collection,
            TEST_NAME,
        )
        .expect("failed to build blueprint builder");
        let sled_id = builder.sled_ids_with_zones().next().expect("no sleds");
        builder
            .sled_add_zone_external_dns(sled_id)
            .expect_err("can't add external DNS zones");

        // Build a builder for a modfied blueprint that will include
        // some external DNS addresses.
        let mut blueprint_builder = BlueprintBuilder::new_based_on(
            &logctx.log,
            &blueprint1,
            &input,
            &collection,
            TEST_NAME,
        )
        .expect("failed to build blueprint builder");

        // Manually reach into the external networking allocator and "find"
        // some external IP addresses (maybe they fell off a truck).
        // TODO-cleanup: Remove when external DNS addresses are in the policy.
        let external_dns_ips =
            ["10.0.0.1", "10.0.0.2", "10.0.0.3"].map(|addr| {
                addr.parse::<IpAddr>()
                    .expect("can't parse external DNS IP address")
            });
        for addr in external_dns_ips {
            blueprint_builder.inject_untracked_external_dns_ip(addr).unwrap();
        }

        // Now we can add external DNS zones. We'll add two to the first
        // sled and one to the second.
        let (sled_1, sled_2) = {
            let mut sleds = blueprint_builder.sled_ids_with_zones();
            (
                sleds.next().expect("no first sled"),
                sleds.next().expect("no second sled"),
            )
        };
        blueprint_builder
            .sled_add_zone_external_dns(sled_1)
            .expect("added external DNS zone");
        blueprint_builder
            .sled_add_zone_external_dns(sled_1)
            .expect("added external DNS zone");
        blueprint_builder
            .sled_add_zone_external_dns(sled_2)
            .expect("added external DNS zone");

        let blueprint1a = blueprint_builder.build();
        assert_eq!(
            blueprint1a
                .all_omicron_zones(BlueprintZoneDisposition::is_in_service)
                .filter(|(_, zone)| zone.zone_type.is_external_dns())
                .count(),
            3,
            "can't find external DNS zones in new blueprint"
        );

        // Plan with external DNS.
        let input_builder = input.clone().into_builder();
        let input = input_builder.build();
        let blueprint2 = Planner::new_based_on(
            logctx.log.clone(),
            &blueprint1a,
            &input,
            "test_blueprint2",
            &collection,
        )
        .expect("failed to create planner")
        .with_rng(PlannerRng::from_seed((TEST_NAME, "bp2")))
        .plan()
        .expect("failed to plan");

        let diff = blueprint2.diff_since_blueprint(&blueprint1);
        println!("1 -> 2 (added external DNS zones):\n{}", diff.display());

        // The first sled should have three external DNS zones.
        assert_eq!(
            blueprint2
                .all_omicron_zones(BlueprintZoneDisposition::is_in_service)
                .filter(|(_, zone)| zone.zone_type.is_external_dns())
                .count(),
            3,
            "can't find external DNS zones in planned blueprint"
        );

        // Expunge the first sled and re-plan. That gets us two expunged
        // external DNS zones; two external DNS zones should then be added to
        // the remaining sleds.
        let mut input_builder = input.into_builder();
        input_builder.expunge_sled(&sled_1).expect("found sled 1 again");
        let input = input_builder.build();
        let blueprint3 = Planner::new_based_on(
            logctx.log.clone(),
            &blueprint2,
            &input,
            "test_blueprint3",
            &collection,
        )
        .expect("failed to create planner")
        .with_rng(PlannerRng::from_seed((TEST_NAME, "bp3")))
        .plan()
        .expect("failed to re-plan");

        let diff = blueprint3.diff_since_blueprint(&blueprint2);
        println!("2 -> 3 (expunged sled):\n{}", diff.display());
        assert_eq!(
            blueprint3.sleds[&sled_id]
                .zones
                .iter()
                .filter(|zone| {
                    zone.disposition
                        == BlueprintZoneDisposition::Expunged {
                            as_of_generation: blueprint3.sleds[&sled_id]
                                .sled_agent_generation,
                            ready_for_cleanup: true,
                        }
                        && zone.zone_type.is_external_dns()
                })
                .count(),
            2
        );

        // The IP addresses of the new external DNS zones should be the
        // same as the original set that we "found".
        let mut ips = blueprint3
            .all_omicron_zones(BlueprintZoneDisposition::is_in_service)
            .filter_map(|(_id, zone)| {
                zone.zone_type.is_external_dns().then(|| {
                    zone.zone_type.external_networking().unwrap().0.ip()
                })
            })
            .collect::<Vec<IpAddr>>();
        ips.sort();
        assert_eq!(
            ips, external_dns_ips,
            "wrong addresses for new external DNS zones"
        );

        // Test a no-op planning iteration.
        assert_planning_makes_no_changes(
            &logctx.log,
            &blueprint3,
            &input,
            &collection,
            TEST_NAME,
        );

        logctx.cleanup_successful();
    }

    #[test]
    fn test_crucible_allocation_skips_nonprovisionable_disks() {
        static TEST_NAME: &str =
            "planner_crucible_allocation_skips_nonprovisionable_disks";
        let logctx = test_setup_log(TEST_NAME);

        // Create an example system with a single sled
        let (example, blueprint1) =
            ExampleSystemBuilder::new(&logctx.log, TEST_NAME).nsleds(1).build();
        let collection = example.collection;
        let input = example.input;

        let mut builder = input.into_builder();

        // Avoid churning on the quantity of Nexus and internal DNS zones -
        // we're okay staying at one each.
        builder.policy_mut().target_nexus_zone_count = 1;
        builder.policy_mut().target_internal_dns_zone_count = 1;

        // Make generated disk ids deterministic
        let mut disk_rng =
            TypedUuidRng::from_seed(TEST_NAME, "NewPhysicalDisks");
        let mut new_sled_disk = |policy| SledDisk {
            disk_identity: DiskIdentity {
                vendor: "test-vendor".to_string(),
                serial: "test-serial".to_string(),
                model: "test-model".to_string(),
            },
            disk_id: PhysicalDiskUuid::from(disk_rng.next()),
            policy,
            state: PhysicalDiskState::Active,
        };

        let (_, sled_details) = builder.sleds_mut().iter_mut().next().unwrap();

        // Inject some new disks into the input.
        //
        // These counts are arbitrary, as long as they're non-zero
        // for the sake of the test.

        const NEW_IN_SERVICE_DISKS: usize = 2;
        const NEW_EXPUNGED_DISKS: usize = 1;

        let mut zpool_rng = TypedUuidRng::from_seed(TEST_NAME, "NewZpools");
        for _ in 0..NEW_IN_SERVICE_DISKS {
            sled_details.resources.zpools.insert(
                ZpoolUuid::from(zpool_rng.next()),
                new_sled_disk(PhysicalDiskPolicy::InService),
            );
        }
        for _ in 0..NEW_EXPUNGED_DISKS {
            sled_details.resources.zpools.insert(
                ZpoolUuid::from(zpool_rng.next()),
                new_sled_disk(PhysicalDiskPolicy::Expunged),
            );
        }

        let input = builder.build();

        let blueprint2 = Planner::new_based_on(
            logctx.log.clone(),
            &blueprint1,
            &input,
            "test: some new disks",
            &collection,
        )
        .expect("failed to create planner")
        .with_rng(PlannerRng::from_seed((TEST_NAME, "bp2")))
        .plan()
        .expect("failed to plan");

        let summary = blueprint2.diff_since_blueprint(&blueprint1);
        println!(
            "1 -> 2 (some new disks, one expunged):\n{}",
            summary.display()
        );
        assert_eq!(summary.diff.sleds.modified().count(), 1);

        // We should be adding a Crucible zone for each new in-service disk.
        assert_eq!(summary.total_zones_added(), NEW_IN_SERVICE_DISKS);
        assert_eq!(summary.total_zones_removed(), 0);
        assert_eq!(summary.total_disks_added(), NEW_IN_SERVICE_DISKS);
        assert_eq!(summary.total_disks_removed(), 0);

        // 1 Zone, Crucible, Transient Crucible Zone, and Debug dataset created
        // per disk.
        assert_eq!(summary.total_datasets_added(), NEW_IN_SERVICE_DISKS * 4);
        assert_eq!(summary.total_datasets_removed(), 0);
        assert_eq!(summary.total_datasets_modified(), 0);

        // Test a no-op planning iteration.
        assert_planning_makes_no_changes(
            &logctx.log,
            &blueprint2,
            &input,
            &collection,
            TEST_NAME,
        );

        logctx.cleanup_successful();
    }

    #[test]
    fn test_dataset_settings_modified_in_place() {
        static TEST_NAME: &str = "planner_dataset_settings_modified_in_place";
        let logctx = test_setup_log(TEST_NAME);

        // Create an example system with a single sled
        let (example, mut blueprint1) =
            ExampleSystemBuilder::new(&logctx.log, TEST_NAME).nsleds(1).build();
        let collection = example.collection;
        let input = example.input;

        let mut builder = input.into_builder();

        // Avoid churning on the quantity of Nexus and internal DNS zones -
        // we're okay staying at one each.
        builder.policy_mut().target_nexus_zone_count = 1;
        builder.policy_mut().target_internal_dns_zone_count = 1;

        // Manually update the blueprint to report an abnormal "Debug dataset"
        {
            let (_sled_id, sled_config) =
                blueprint1.sleds.iter_mut().next().unwrap();
            let mut dataset_config = sled_config
                .datasets
                .iter_mut()
                .find(|config| {
                    matches!(
                        config.kind,
                        omicron_common::disk::DatasetKind::Debug
                    )
                })
                .expect("No debug dataset found");

            // These values are out-of-sync with what the blueprint will typically
            // enforce.
            dataset_config.quota = None;
            dataset_config.reservation = Some(
                omicron_common::api::external::ByteCount::from_gibibytes_u32(1),
            );
        }

        let input = builder.build();

        let blueprint2 = Planner::new_based_on(
            logctx.log.clone(),
            &blueprint1,
            &input,
            "test: fix a dataset",
            &collection,
        )
        .expect("failed to create planner")
        .with_rng(PlannerRng::from_seed((TEST_NAME, "bp2")))
        .plan()
        .expect("failed to plan");

        let summary = blueprint2.diff_since_blueprint(&blueprint1);
        println!("1 -> 2 (modify a dataset):\n{}", summary.display());
        assert_contents(
            "tests/output/planner_dataset_settings_modified_in_place_1_2.txt",
            &summary.display().to_string(),
        );

        assert_eq!(summary.diff.sleds.added.len(), 0);
        assert_eq!(summary.diff.sleds.removed.len(), 0);
        assert_eq!(summary.diff.sleds.modified().count(), 1);

        assert_eq!(summary.total_zones_added(), 0);
        assert_eq!(summary.total_zones_removed(), 0);
        assert_eq!(summary.total_zones_modified(), 0);
        assert_eq!(summary.total_disks_added(), 0);
        assert_eq!(summary.total_disks_removed(), 0);
        assert_eq!(summary.total_disks_modified(), 0);
        assert_eq!(summary.total_datasets_added(), 0);
        assert_eq!(summary.total_datasets_removed(), 0);
        assert_eq!(summary.total_datasets_modified(), 1);

        logctx.cleanup_successful();
    }

    #[test]
    fn test_disk_add_expunge_decommission() {
        static TEST_NAME: &str = "planner_disk_add_expunge_decommission";
        let logctx = test_setup_log(TEST_NAME);

        // Create an example system with a single sled
        let (example, blueprint1) =
            ExampleSystemBuilder::new(&logctx.log, TEST_NAME).nsleds(1).build();
        let mut collection = example.collection;
        let input = example.input;

        // The initial blueprint configuration has generation 2
        let (sled_id, sled_config) =
            blueprint1.sleds.first_key_value().unwrap();
        assert_eq!(sled_config.sled_agent_generation, Generation::from_u32(2));

        // All disks should have an `InService` disposition and `Active` state
        for disk in &sled_config.disks {
            assert_eq!(
                disk.disposition,
                BlueprintPhysicalDiskDisposition::InService
            );
        }

        let mut builder = input.into_builder();

        // Let's expunge a disk. Its disposition should change to `Expunged`
        // but its state should remain active.
        let expunged_disk_id = {
            let expunged_disk = &mut builder
                .sleds_mut()
                .get_mut(&sled_id)
                .unwrap()
                .resources
                .zpools
                .iter_mut()
                .next()
                .unwrap()
                .1;
            expunged_disk.policy = PhysicalDiskPolicy::Expunged;
            expunged_disk.disk_id
        };

        let input = builder.build();

        let blueprint2 = Planner::new_based_on(
            logctx.log.clone(),
            &blueprint1,
            &input,
            "test: expunge a disk",
            &collection,
        )
        .expect("failed to create planner")
        .with_rng(PlannerRng::from_seed((TEST_NAME, "bp2")))
        .plan()
        .expect("failed to plan");

        let diff = blueprint2.diff_since_blueprint(&blueprint1);
        println!("1 -> 2 (expunge a disk):\n{}", diff.display());

        let sled_config = &blueprint2.sleds.first_key_value().unwrap().1;

        // The generation goes from 2 -> 3
        assert_eq!(sled_config.sled_agent_generation, Generation::from_u32(3));
        // One disk should have it's disposition set to
        // `Expunged{ready_for_cleanup: false, ..}`.
        for disk in &sled_config.disks {
            if disk.id == expunged_disk_id {
                assert!(matches!(
                    disk.disposition,
                    BlueprintPhysicalDiskDisposition::Expunged {
                        ready_for_cleanup: false,
                        ..
                    }
                ));
            } else {
                assert_eq!(
                    disk.disposition,
                    BlueprintPhysicalDiskDisposition::InService
                );
            }
            println!("{disk:?}");
        }

        // We haven't updated the inventory, so no changes should be made
        assert_planning_makes_no_changes(
            &logctx.log,
            &blueprint2,
            &input,
            &collection,
            TEST_NAME,
        );

        // Let's update the inventory to reflect that the sled-agent
        // has learned about the expungement.
        collection
            .sled_agents
            .get_mut(sled_id)
            .unwrap()
            .last_reconciliation
            .as_mut()
            .unwrap()
            .last_reconciled_config
            .generation = Generation::from_u32(3);

        let blueprint3 = Planner::new_based_on(
            logctx.log.clone(),
            &blueprint2,
            &input,
            "test: decommission a disk",
            &collection,
        )
        .expect("failed to create planner")
        .with_rng(PlannerRng::from_seed((TEST_NAME, "bp3")))
        .plan()
        .expect("failed to plan");

        let diff = blueprint3.diff_since_blueprint(&blueprint2);
        println!("2 -> 3 (decommission a disk):\n{}", diff.display());

        let sled_config = &blueprint3.sleds.first_key_value().unwrap().1;

        // The config generation does not change, as decommissioning doesn't
        // bump the generation.
        //
        // The reason for this is because the generation is there primarily to
        // inform the sled-agent that it has work to do, but decommissioning
        // doesn't trigger any sled-agent changes.
        assert_eq!(sled_config.sled_agent_generation, Generation::from_u32(3));
        // One disk should have its disposition set to
        // `Expunged{ready_for_cleanup: true, ..}`.
        for disk in &sled_config.disks {
            if disk.id == expunged_disk_id {
                assert!(matches!(
                    disk.disposition,
                    BlueprintPhysicalDiskDisposition::Expunged {
                        ready_for_cleanup: true,
                        ..
                    }
                ));
            } else {
                assert_eq!(
                    disk.disposition,
                    BlueprintPhysicalDiskDisposition::InService
                );
            }
            println!("{disk:?}");
        }

        // Now let's expunge a sled via the planning input. All disks should get
        // expunged and decommissioned in the same planning round. We also have
        // to manually expunge all the disks via policy, which would happen in a
        // database transaction when an operator expunges a sled.
        //
        // We don't rely on the sled-agents learning about expungement to
        // decommission because by definition expunging a sled means it's
        // already gone.
        let mut builder = input.into_builder();
        builder.expunge_sled(sled_id).unwrap();
        let input = builder.build();

        let blueprint4 = Planner::new_based_on(
            logctx.log.clone(),
            &blueprint3,
            &input,
            "test: expunge and decommission all disks",
            &collection,
        )
        .expect("failed to create planner")
        .with_rng(PlannerRng::from_seed((TEST_NAME, "bp4")))
        .plan()
        .expect("failed to plan");

        let diff = blueprint3.diff_since_blueprint(&blueprint2);
        println!(
            "3 -> 4 (expunge and decommission all disks):\n{}",
            diff.display()
        );

        let sled_config = &blueprint4.sleds.first_key_value().unwrap().1;

        // The config generation goes from 3 -> 4
        assert_eq!(sled_config.sled_agent_generation, Generation::from_u32(4));
        // We should still have 10 disks
        assert_eq!(sled_config.disks.len(), 10);
        // All disks should have their disposition set to
        // `Expunged{ready_for_cleanup: true, ..}`.
        for disk in &sled_config.disks {
            assert!(matches!(
                disk.disposition,
                BlueprintPhysicalDiskDisposition::Expunged {
                    ready_for_cleanup: true,
                    ..
                }
            ));
            println!("{disk:?}");
        }

        logctx.cleanup_successful();
    }

    #[test]
    fn test_disk_expungement_removes_zones_durable_zpool() {
        static TEST_NAME: &str =
            "planner_disk_expungement_removes_zones_durable_zpool";
        let logctx = test_setup_log(TEST_NAME);

        // Create an example system with a single sled
        let (example, blueprint1) =
            ExampleSystemBuilder::new(&logctx.log, TEST_NAME).nsleds(1).build();
        let collection = example.collection;
        let input = example.input;

        let mut builder = input.into_builder();

        // Avoid churning on the quantity of Nexus and internal DNS zones -
        // we're okay staying at one each.
        builder.policy_mut().target_nexus_zone_count = 1;
        builder.policy_mut().target_internal_dns_zone_count = 1;

        // The example system should be assigning crucible zones to each
        // in-service disk. When we expunge one of these disks, the planner
        // should remove the associated zone.
        //
        // Find a disk which is only used by a single zone, if one exists.
        //
        // If we don't do this, we might select a physical disk supporting
        // multiple zones of distinct types.
        let mut zpool_by_zone_usage = HashMap::new();
        for sled in blueprint1.sleds.values() {
            for zone in &sled.zones {
                let pool = &zone.filesystem_pool;
                zpool_by_zone_usage
                    .entry(pool.id())
                    .and_modify(|count| *count += 1)
                    .or_insert_with(|| 1);
            }
        }
        let (_, sled_details) = builder.sleds_mut().iter_mut().next().unwrap();
        let (_, disk) = sled_details
            .resources
            .zpools
            .iter_mut()
            .find(|(zpool_id, _disk)| {
                *zpool_by_zone_usage.get(*zpool_id).unwrap() == 1
            })
            .expect("Couldn't find zpool only used by a single zone");
        disk.policy = PhysicalDiskPolicy::Expunged;

        let input = builder.build();

        let blueprint2 = Planner::new_based_on(
            logctx.log.clone(),
            &blueprint1,
            &input,
            "test: expunge a disk",
            &collection,
        )
        .expect("failed to create planner")
        .with_rng(PlannerRng::from_seed((TEST_NAME, "bp2")))
        .plan()
        .expect("failed to plan");

        let summary = blueprint2.diff_since_blueprint(&blueprint1);
        println!("1 -> 2 (expunge a disk):\n{}", summary.display());
        assert_eq!(summary.diff.sleds.added.len(), 0);
        assert_eq!(summary.diff.sleds.removed.len(), 0);
        assert_eq!(summary.diff.sleds.modified().count(), 1);

        // We should be removing a single zone, associated with the Crucible
        // using that device.
        assert_eq!(summary.total_zones_added(), 0);
        assert_eq!(summary.total_zones_removed(), 0);
        assert_eq!(summary.total_zones_modified(), 1);
        assert_eq!(summary.total_disks_added(), 0);
        assert_eq!(summary.total_disks_removed(), 0);
        assert_eq!(summary.total_datasets_added(), 0);
        // NOTE: Expunging a disk doesn't immediately delete datasets; see the
        // "decommissioned_disk_cleaner" background task for more context.
        assert_eq!(summary.total_datasets_removed(), 0);

        // The disposition has changed from `InService` to `Expunged` for the 4
        // datasets on this sled.
        assert_eq!(summary.total_datasets_modified(), 4);
        // We don't know the expected name, other than the fact it's a crucible zone
        let test_transient_zone_kind = DatasetKind::TransientZone {
            name: "some-crucible-zone-name".to_string(),
        };
        let mut expected_kinds = BTreeSet::from_iter([
            DatasetKind::Crucible,
            DatasetKind::Debug,
            DatasetKind::TransientZoneRoot,
            test_transient_zone_kind.clone(),
        ]);
        let mut modified_sled_configs = Vec::new();
        for modified_sled in summary.diff.sleds.modified_values_diff() {
            for modified in modified_sled.datasets.modified_values_diff() {
                assert_eq!(
                    *modified.disposition.before,
                    BlueprintDatasetDisposition::InService
                );
                assert_eq!(
                    *modified.disposition.after,
                    BlueprintDatasetDisposition::Expunged
                );
                if let DatasetKind::TransientZone { name } =
                    &modified.kind.before
                {
                    assert!(name.starts_with("oxz_crucible"));
                    assert!(expected_kinds.remove(&test_transient_zone_kind));
                } else {
                    assert!(expected_kinds.remove(&modified.kind.before));
                }
            }
            modified_sled_configs.push(modified_sled);
        }
        assert!(expected_kinds.is_empty());

        assert_eq!(modified_sled_configs.len(), 1);
        let modified_sled_config = modified_sled_configs.pop().unwrap();
        assert!(modified_sled_config.zones.added.is_empty());
        assert!(modified_sled_config.zones.removed.is_empty());
        let mut modified_zones = modified_sled_config
            .zones
            .modified_values_diff()
            .collect::<Vec<_>>();
        assert_eq!(modified_zones.len(), 1);
        let modified_zone = modified_zones.pop().unwrap();
        assert!(
            modified_zone.zone_type.before.is_crucible(),
            "Expected the modified zone to be a Crucible zone, \
             but it was: {:?}",
            modified_zone.zone_type.before.kind()
        );
        assert_eq!(
            *modified_zone.disposition.after,
            BlueprintZoneDisposition::Expunged {
                as_of_generation: modified_sled_config
                    .sled_agent_generation
                    .before
                    .next(),
                ready_for_cleanup: false,
            },
            "Should have expunged this zone"
        );

        // Test a no-op planning iteration.
        assert_planning_makes_no_changes(
            &logctx.log,
            &blueprint2,
            &input,
            &collection,
            TEST_NAME,
        );

        logctx.cleanup_successful();
    }

    #[test]
    fn test_disk_expungement_removes_zones_transient_filesystem() {
        static TEST_NAME: &str =
            "planner_disk_expungement_removes_zones_transient_filesystem";
        let logctx = test_setup_log(TEST_NAME);

        // Create an example system with a single sled
        let (example, blueprint1) =
            ExampleSystemBuilder::new(&logctx.log, TEST_NAME).nsleds(1).build();
        let collection = example.collection;
        let input = example.input;

        let mut builder = input.into_builder();

        // Aside: Avoid churning on the quantity of Nexus zones - we're okay
        // staying at one.
        builder.policy_mut().target_nexus_zone_count = 1;

        // Find whatever pool NTP was using
        let pool_to_expunge = blueprint1
            .sleds
            .iter()
            .find_map(|(_, sled_config)| {
                for zone_config in &sled_config.zones {
                    if zone_config.zone_type.is_ntp() {
                        return Some(zone_config.filesystem_pool);
                    }
                }
                None
            })
            .expect("No NTP zone pool?");

        // This is mostly for test stability across "example system" changes:
        // Find all the zones using this same zpool.
        let mut zones_on_pool = BTreeSet::new();
        let mut zone_kinds_on_pool = BTreeMap::<_, usize>::new();
        for (_, zone_config) in blueprint1
            .all_omicron_zones(BlueprintZoneDisposition::is_in_service)
        {
            if pool_to_expunge == zone_config.filesystem_pool {
                zones_on_pool.insert(zone_config.id);
                *zone_kinds_on_pool
                    .entry(zone_config.zone_type.kind())
                    .or_default() += 1;
            }
        }
        assert!(
            !zones_on_pool.is_empty(),
            "We should be expunging at least one zone using this zpool"
        );

        // For that pool, find the physical disk behind it, and mark it
        // expunged.
        let (_, sled_details) = builder.sleds_mut().iter_mut().next().unwrap();
        let disk = sled_details
            .resources
            .zpools
            .get_mut(&pool_to_expunge.id())
            .unwrap();
        disk.policy = PhysicalDiskPolicy::Expunged;

        let input = builder.build();

        let blueprint2 = Planner::new_based_on(
            logctx.log.clone(),
            &blueprint1,
            &input,
            "test: expunge a disk with a zone on top",
            &collection,
        )
        .expect("failed to create planner")
        .with_rng(PlannerRng::from_seed((TEST_NAME, "bp2")))
        .plan()
        .expect("failed to plan");

        let summary = blueprint2.diff_since_blueprint(&blueprint1);
        println!("1 -> 2 (expunge a disk):\n{}", summary.display());
        assert_eq!(summary.diff.sleds.added.len(), 0);
        assert_eq!(summary.diff.sleds.removed.len(), 0);
        assert_eq!(summary.diff.sleds.modified().count(), 1);

        // No zones should have been removed from the blueprint entirely.
        assert_eq!(summary.total_zones_removed(), 0);

        // We should have expunged all the zones on this pool.
        let mut zones_expunged = BTreeSet::new();
        for sled in summary.diff.sleds.modified_values_diff() {
            let expected_generation =
                sled.sled_agent_generation.diff_pair().before.next();
            for (_, z) in sled.zones.modified() {
                assert_eq!(
                    z.after.disposition,
                    BlueprintZoneDisposition::Expunged {
                        as_of_generation: expected_generation,
                        ready_for_cleanup: false,
                    },
                    "Should have expunged this zone"
                );
                zones_expunged.insert(z.after.id);
            }
        }
        assert_eq!(zones_on_pool, zones_expunged);

        // We also should have added back a new zone for each kind that was
        // removed, except the Crucible zone (which is specific to the disk) and
        // the internal DNS zone (which can't be replaced until the original
        // zone is ready for cleanup per inventory). Remove these from our
        // original counts, then check against the added zones count.
        assert_eq!(zone_kinds_on_pool.remove(&ZoneKind::Crucible), Some(1));
        assert_eq!(zone_kinds_on_pool.remove(&ZoneKind::InternalDns), Some(1));
        let mut zone_kinds_added = BTreeMap::new();
        for sled in summary.diff.sleds.modified_values_diff() {
            for z in sled.zones.added.values() {
                *zone_kinds_added.entry(z.zone_type.kind()).or_default() +=
                    1_usize;
            }
        }
        assert_eq!(zone_kinds_on_pool, zone_kinds_added);

        // Test a no-op planning iteration.
        assert_planning_makes_no_changes(
            &logctx.log,
            &blueprint2,
            &input,
            &collection,
            TEST_NAME,
        );

        logctx.cleanup_successful();
    }

    /// Check that the planner will skip non-provisionable sleds when allocating
    /// extra Nexus zones
    #[test]
    fn test_nexus_allocation_skips_nonprovisionable_sleds() {
        static TEST_NAME: &str =
            "planner_nexus_allocation_skips_nonprovisionable_sleds";
        let logctx = test_setup_log(TEST_NAME);

        // Use our example system as a starting point.
        //
        // Request two extra sleds here so we test non-provisionable, expunged,
        // and decommissioned sleds. (When we add more kinds of
        // non-provisionable states in the future, we'll have to add more
        // sleds.)
        let (example, mut blueprint1) =
            ExampleSystemBuilder::new(&logctx.log, TEST_NAME).nsleds(5).build();
        let collection = example.collection;
        let input = example.input;

        // This blueprint should only have 5 Nexus zones: one on each sled.
        assert_eq!(blueprint1.sleds.len(), 5);
        for sled_config in blueprint1.sleds.values() {
            assert_eq!(
                sled_config
                    .zones
                    .iter()
                    .filter(|z| z.zone_type.is_nexus())
                    .count(),
                1
            );
        }

        // Arbitrarily choose some of the sleds and mark them non-provisionable
        // in various ways.
        let mut builder = input.into_builder();
        let mut sleds_iter = builder.sleds_mut().iter_mut();

        let nonprovisionable_sled_id = {
            let (sled_id, details) = sleds_iter.next().expect("no sleds");
            details.policy = SledPolicy::InService {
                provision_policy: SledProvisionPolicy::NonProvisionable,
            };
            *sled_id
        };
        println!("1 -> 2: marked non-provisionable {nonprovisionable_sled_id}");
        let expunged_sled_id = {
            let (sled_id, _) = sleds_iter.next().expect("no sleds");
            // We need to call builder.expunge_sled(), but can't while
            // iterating; we defer that work until after we're done with
            // `sleds_iter`.
            *sled_id
        };
        println!("1 -> 2: expunged {expunged_sled_id}");
        let decommissioned_sled_id = {
            let (sled_id, details) = sleds_iter.next().expect("no sleds");
            details.state = SledState::Decommissioned;

            // Drop the mutable borrow on the builder so we can call
            // `builder.expunge_sled()`
            let sled_id = *sled_id;
            // Let's also properly expunge the sled and its disks. We can't have
            // a decommissioned sled that is not expunged also.
            builder.expunge_sled(&sled_id).unwrap();

            // Decommissioned sleds can only occur if their zones have been
            // expunged, so lie and pretend like that already happened
            // (otherwise the planner will rightfully fail to generate a new
            // blueprint, because we're feeding it invalid inputs).
            for mut zone in
                &mut blueprint1.sleds.get_mut(&sled_id).unwrap().zones
            {
                zone.disposition = BlueprintZoneDisposition::Expunged {
                    as_of_generation: Generation::new(),
                    ready_for_cleanup: false,
                };
            }

            // Similarly, a sled can only have gotten into the `Decommissioned`
            // state via blueprints. If the database says the sled is
            // decommissioned but the parent blueprint says it's still active,
            // that's an invalid state that the planner will reject.
            blueprint1
                .sleds
                .get_mut(&sled_id)
                .expect("found state in parent blueprint")
                .state = SledState::Decommissioned;

            sled_id
        };
        // Actually expunge the sled (the work that was deferred during iteration above)
        builder.expunge_sled(&expunged_sled_id).unwrap();
        println!("1 -> 2: decommissioned {decommissioned_sled_id}");

        // Now run the planner with a high number of target Nexus zones. The
        // number (9) is chosen such that:
        //
        // * we start with 5 sleds with 1 Nexus each
        // * we take two sleds out of service (one expunged, one
        //   decommissioned), so we're down to 3 in-service Nexuses: we need to
        //   add 6 to get to the new policy target of 9
        // * of the remaining 3 sleds, only 2 are eligible for provisioning
        // * each of those 2 sleds should get exactly 3 new Nexuses
        builder.policy_mut().target_nexus_zone_count = 9;

        // Disable addition of zone types we're not checking for below.
        builder.policy_mut().target_internal_dns_zone_count = 0;
        builder.policy_mut().target_crucible_pantry_zone_count = 0;

        let input = builder.build();
        let mut blueprint2 = Planner::new_based_on(
            logctx.log.clone(),
            &blueprint1,
            &input,
            "test_blueprint2",
            &collection,
        )
        .expect("failed to create planner")
        .with_rng(PlannerRng::from_seed((TEST_NAME, "bp2")))
        .plan()
        .expect("failed to plan");

        // Define a time_created for consistent output across runs.
        blueprint2.time_created = DateTime::<Utc>::UNIX_EPOCH;

        assert_contents(
            "tests/output/planner_nonprovisionable_bp2.txt",
            &blueprint2.display().to_string(),
        );

        let summary = blueprint2.diff_since_blueprint(&blueprint1);
        println!(
            "1 -> 2 (added additional Nexus zones, take 2 sleds out of service):\n{}",
            summary.display()
        );
        assert_contents(
            "tests/output/planner_nonprovisionable_1_2.txt",
            &summary.display().to_string(),
        );

        // The expunged and decommissioned sleds should have had all zones be
        // marked as expunged. (Not removed! Just marked as expunged.)
        //
        // Note that at this point we're neither removing zones from the
        // blueprint nor marking sleds as decommissioned -- we still need to do
        // cleanup, and we aren't performing garbage collection on zones or
        // sleds at the moment.

        assert_eq!(summary.diff.sleds.added.len(), 0);
        assert_eq!(summary.diff.sleds.removed.len(), 0);
        assert_eq!(summary.diff.sleds.modified().count(), 3);
        assert_eq!(summary.diff.sleds.unchanged().count(), 2);

        assert_all_zones_expunged(&summary, expunged_sled_id, "expunged sled");

        // Only 2 of the 3 remaining sleds (not the non-provisionable sled)
        // should get additional Nexus zones. We expect a total of 6 new Nexus
        // zones, which should be split evenly between the two sleds, while the
        // non-provisionable sled should be unchanged.
        let remaining_modified_sleds = summary
            .diff
            .sleds
            .modified()
            .filter_map(|(&sled_id, sled)| {
                (sled_id != expunged_sled_id).then_some((sled_id, sled))
            })
            .collect::<BTreeMap<_, _>>();

        assert_eq!(remaining_modified_sleds.len(), 2);
        let mut total_new_nexus_zones = 0;
        for (sled_id, modified_sled) in remaining_modified_sleds {
            assert!(sled_id != nonprovisionable_sled_id);
            assert!(sled_id != expunged_sled_id);
            assert!(sled_id != decommissioned_sled_id);
            let zones_on_modified_sled = &modified_sled.diff_pair().zones;
            assert!(zones_on_modified_sled.removed.is_empty());
            let zones = &zones_on_modified_sled.added;
            for (_, zone) in zones {
                if ZoneKind::Nexus != zone.kind() {
                    panic!("unexpectedly added a non-Nexus zone: {zone:?}");
                };
            }
            if zones.len() == 3 {
                total_new_nexus_zones += 3;
            } else {
                panic!(
                    "unexpected number of zones added to {sled_id}: {}",
                    zones.len()
                );
            }
        }
        assert_eq!(total_new_nexus_zones, 6);

        // ---

        // Also poke at some of the config by hand; we'll use this to test out
        // diff output. This isn't a real blueprint, just one that we're
        // creating to test diff output.
        //
        // Some of the things we're testing here:
        //
        // * modifying zones
        // * removing zones
        // * removing sleds
        // * for modified sleds' zone config generation, both a bump and the
        //   generation staying the same (the latter should produce a warning)
        let mut blueprint2a = blueprint2.clone();

        enum NextCrucibleMutate {
            Modify,
            Remove,
            Done,
        }
        let mut next = NextCrucibleMutate::Modify;

        // Leave the non-provisionable sled's generation alone.
        let zones = &mut blueprint2a
            .sleds
            .get_mut(&nonprovisionable_sled_id)
            .unwrap()
            .zones;

        zones.retain(|zone| {
            if let BlueprintZoneType::Nexus(blueprint_zone_type::Nexus {
                internal_address,
                ..
            }) = &mut zone.zone_type
            {
                // Change the internal address.
                let mut segments = internal_address.ip().segments();
                segments[0] = segments[0].wrapping_add(1);
                internal_address.set_ip(segments.into());
                true
            } else if let BlueprintZoneType::Crucible(_) = zone.zone_type {
                match next {
                    NextCrucibleMutate::Modify => {
                        zone.disposition = BlueprintZoneDisposition::Expunged {
                            as_of_generation: Generation::new(),
                            ready_for_cleanup: false,
                        };
                        next = NextCrucibleMutate::Remove;
                        true
                    }
                    NextCrucibleMutate::Remove => {
                        next = NextCrucibleMutate::Done;
                        false
                    }
                    NextCrucibleMutate::Done => true,
                }
            } else if let BlueprintZoneType::InternalNtp(
                blueprint_zone_type::InternalNtp { address },
            ) = &mut zone.zone_type
            {
                // Change the underlay IP.
                let mut segments = address.ip().segments();
                segments[0] += 1;
                address.set_ip(segments.into());
                true
            } else {
                true
            }
        });

        let expunged_sled =
            &mut blueprint2a.sleds.get_mut(&expunged_sled_id).unwrap();
        expunged_sled.zones.clear();
        expunged_sled.sled_agent_generation =
            expunged_sled.sled_agent_generation.next();

        blueprint2a.sleds.remove(&decommissioned_sled_id);

        blueprint2a.external_dns_version =
            blueprint2a.external_dns_version.next();

        let diff = blueprint2a.diff_since_blueprint(&blueprint2);
        println!("2 -> 2a (manually modified zones):\n{}", diff.display());
        assert_contents(
            "tests/output/planner_nonprovisionable_2_2a.txt",
            &diff.display().to_string(),
        );

        // ---

        logctx.cleanup_successful();
    }

    #[track_caller]
    fn assert_all_zones_expunged<'a>(
        summary: &'a BlueprintDiffSummary<'a>,
        expunged_sled_id: SledUuid,
        desc: &str,
    ) {
        assert!(
            summary.added_zones(&expunged_sled_id).is_none(),
            "for {desc}, no zones should have been added to blueprint"
        );

        // A zone disposition going to expunged *does not* mean that the
        // zone is actually removed, i.e. `zones_removed` is still 0. Any
        // zone removal will be part of some future garbage collection
        // process that isn't currently defined.

        assert!(
            summary.removed_zones(&expunged_sled_id).is_none(),
            "for {desc}, no zones should have been removed from blueprint"
        );

        // Run through all the common zones and ensure that all of them
        // have been marked expunged.
        let modified_sled = &summary
            .diff
            .sleds
            .get_modified(&expunged_sled_id)
            .unwrap()
            .diff_pair();
        assert_eq!(
            modified_sled.sled_agent_generation.before.next(),
            *modified_sled.sled_agent_generation.after,
            "for {desc}, generation should have been bumped"
        );

        for modified_zone in modified_sled.zones.modified_values_diff() {
            assert_eq!(
                *modified_zone.disposition.after,
                BlueprintZoneDisposition::Expunged {
                    as_of_generation: *modified_sled
                        .sled_agent_generation
                        .after,
                    ready_for_cleanup: true,
                },
                "for {desc}, zone {} should have been marked expunged",
                modified_zone.id.after
            );
        }
    }

    #[test]
    fn planner_decommissions_sleds() {
        static TEST_NAME: &str = "planner_decommissions_sleds";
        let logctx = test_setup_log(TEST_NAME);

        // Use our example system as a starting point.
        let (collection, input, blueprint1) = example(&logctx.log, TEST_NAME);

        // Expunge one of the sleds.
        //
        // We expunge a sled via planning input using the builder so that disks
        // are properly taken into account.
        let mut builder = input.into_builder();
        let expunged_sled_id = {
            let mut iter = builder.sleds_mut().iter_mut();
            let (sled_id, _) = iter.next().expect("at least one sled");
            *sled_id
        };
        builder.expunge_sled(&expunged_sled_id).expect("sled is expungable");
        let input = builder.build();

        let mut blueprint2 = Planner::new_based_on(
            logctx.log.clone(),
            &blueprint1,
            &input,
            "test_blueprint2",
            &collection,
        )
        .expect("created planner")
        .with_rng(PlannerRng::from_seed((TEST_NAME, "bp2")))
        .plan()
        .expect("failed to plan");

        // Define a time_created for consistent output across runs.
        blueprint2.time_created = DateTime::<Utc>::UNIX_EPOCH;

        assert_contents(
            "tests/output/planner_decommissions_sleds_bp2.txt",
            &blueprint2.display().to_string(),
        );
        let diff = blueprint2.diff_since_blueprint(&blueprint1);
        println!("1 -> 2 (expunged {expunged_sled_id}):\n{}", diff.display());
        assert_contents(
            "tests/output/planner_decommissions_sleds_1_2.txt",
            &diff.display().to_string(),
        );

        // All the zones of the expunged sled should be expunged, and the sled
        // itself should be decommissioned.
        assert!(blueprint2.sleds[&expunged_sled_id].are_all_zones_expunged());
        assert_eq!(
            blueprint2.sleds[&expunged_sled_id].state,
            SledState::Decommissioned
        );

        // Set the state of the expunged sled to decommissioned, and run the
        // planner again.
        let mut builder = input.into_builder();
        let expunged = builder
            .sleds_mut()
            .get_mut(&expunged_sled_id)
            .expect("expunged sled is present in input");
        expunged.state = SledState::Decommissioned;
        let input = builder.build();

        let blueprint3 = Planner::new_based_on(
            logctx.log.clone(),
            &blueprint2,
            &input,
            "test_blueprint3",
            &collection,
        )
        .expect("created planner")
        .with_rng(PlannerRng::from_seed((TEST_NAME, "bp3")))
        .plan()
        .expect("succeeded in planner");

        // There should be no changes to the blueprint; we don't yet garbage
        // collect zones, so we should still have the sled's expunged zones
        // (even though the sled itself is no longer present in the list of
        // commissioned sleds).
        let summary = blueprint3.diff_since_blueprint(&blueprint2);
        println!(
            "2 -> 3 (decommissioned {expunged_sled_id}):\n{}",
            summary.display()
        );
        assert_eq!(summary.diff.sleds.added.len(), 0);
        assert_eq!(summary.diff.sleds.removed.len(), 0);
        assert_eq!(summary.diff.sleds.modified().count(), 0);
        assert_eq!(
            summary.diff.sleds.unchanged().count(),
            ExampleSystemBuilder::DEFAULT_N_SLEDS
        );

        // Test a no-op planning iteration.
        assert_planning_makes_no_changes(
            &logctx.log,
            &blueprint3,
            &input,
            &collection,
            TEST_NAME,
        );

        // Now remove the decommissioned sled from the input entirely. (This
        // should not happen in practice at the moment -- entries in the sled
        // table are kept forever -- but we need to test it.)
        //
        // Eventually, once zone and sled garbage collection is implemented,
        // we'll expect that the diff's `sleds.removed` will become
        // non-empty. At some point we may also want to remove entries from the
        // sled table, but that's a future concern that would come after
        // blueprint cleanup is implemented.
        let mut builder = input.into_builder();
        builder.sleds_mut().remove(&expunged_sled_id);
        let input = builder.build();

        let blueprint4 = Planner::new_based_on(
            logctx.log.clone(),
            &blueprint3,
            &input,
            "test_blueprint4",
            &collection,
        )
        .expect("created planner")
        .with_rng(PlannerRng::from_seed((TEST_NAME, "bp4")))
        .plan()
        .expect("succeeded in planner");

        let summary = blueprint4.diff_since_blueprint(&blueprint3);
        println!(
            "3 -> 4 (removed from input {expunged_sled_id}):\n{}",
            summary.display()
        );
        assert_eq!(summary.diff.sleds.added.len(), 0);
        assert_eq!(summary.diff.sleds.removed.len(), 0);
        assert_eq!(summary.diff.sleds.modified().count(), 0);
        assert_eq!(
            summary.diff.sleds.unchanged().count(),
            ExampleSystemBuilder::DEFAULT_N_SLEDS
        );

        // Test a no-op planning iteration.
        assert_planning_makes_no_changes(
            &logctx.log,
            &blueprint4,
            &input,
            &collection,
            TEST_NAME,
        );

        logctx.cleanup_successful();
    }

    #[test]
    fn test_ensure_preserve_downgrade_option() {
        static TEST_NAME: &str = "planner_ensure_preserve_downgrade_option";
        let logctx = test_setup_log(TEST_NAME);

        let (example, bp1) =
            ExampleSystemBuilder::new(&logctx.log, TEST_NAME).nsleds(0).build();
        let collection = example.collection;
        let input = example.input;
        let mut builder = input.into_builder();
        assert!(bp1.cockroachdb_fingerprint.is_empty());
        assert_eq!(
            bp1.cockroachdb_setting_preserve_downgrade,
            CockroachDbPreserveDowngrade::DoNotModify
        );

        // If `preserve_downgrade_option` is unset and the current cluster
        // version matches `POLICY`, we ensure it is set.
        builder.set_cockroachdb_settings(CockroachDbSettings {
            state_fingerprint: "bp2".to_owned(),
            version: CockroachDbClusterVersion::POLICY.to_string(),
            preserve_downgrade: String::new(),
        });
        let bp2 = Planner::new_based_on(
            logctx.log.clone(),
            &bp1,
            &builder.clone().build(),
            "initial settings",
            &collection,
        )
        .expect("failed to create planner")
        .with_rng(PlannerRng::from_seed((TEST_NAME, "bp2")))
        .plan()
        .expect("failed to plan");
        assert_eq!(bp2.cockroachdb_fingerprint, "bp2");
        assert_eq!(
            bp2.cockroachdb_setting_preserve_downgrade,
            CockroachDbClusterVersion::POLICY.into()
        );

        // If `preserve_downgrade_option` is unset and the current cluster
        // version is known to us and _newer_ than `POLICY`, we still ensure
        // it is set. (During a "tock" release, `POLICY == NEWLY_INITIALIZED`
        // and this won't be materially different than the above test, but it
        // shouldn't need to change when moving to a "tick" release.)
        builder.set_cockroachdb_settings(CockroachDbSettings {
            state_fingerprint: "bp3".to_owned(),
            version: CockroachDbClusterVersion::NEWLY_INITIALIZED.to_string(),
            preserve_downgrade: String::new(),
        });
        let bp3 = Planner::new_based_on(
            logctx.log.clone(),
            &bp1,
            &builder.clone().build(),
            "initial settings",
            &collection,
        )
        .expect("failed to create planner")
        .with_rng(PlannerRng::from_seed((TEST_NAME, "bp3")))
        .plan()
        .expect("failed to plan");
        assert_eq!(bp3.cockroachdb_fingerprint, "bp3");
        assert_eq!(
            bp3.cockroachdb_setting_preserve_downgrade,
            CockroachDbClusterVersion::NEWLY_INITIALIZED.into()
        );

        // When we run the planner again after setting the setting, the inputs
        // will change; we should still be ensuring the setting.
        builder.set_cockroachdb_settings(CockroachDbSettings {
            state_fingerprint: "bp4".to_owned(),
            version: CockroachDbClusterVersion::NEWLY_INITIALIZED.to_string(),
            preserve_downgrade: CockroachDbClusterVersion::NEWLY_INITIALIZED
                .to_string(),
        });
        let bp4 = Planner::new_based_on(
            logctx.log.clone(),
            &bp1,
            &builder.clone().build(),
            "after ensure",
            &collection,
        )
        .expect("failed to create planner")
        .with_rng(PlannerRng::from_seed((TEST_NAME, "bp4")))
        .plan()
        .expect("failed to plan");
        assert_eq!(bp4.cockroachdb_fingerprint, "bp4");
        assert_eq!(
            bp4.cockroachdb_setting_preserve_downgrade,
            CockroachDbClusterVersion::NEWLY_INITIALIZED.into()
        );

        // When `version` isn't recognized, do nothing regardless of the value
        // of `preserve_downgrade`.
        for preserve_downgrade in [
            String::new(),
            CockroachDbClusterVersion::NEWLY_INITIALIZED.to_string(),
            "definitely not a real cluster version".to_owned(),
        ] {
            builder.set_cockroachdb_settings(CockroachDbSettings {
                state_fingerprint: "bp5".to_owned(),
                version: "definitely not a real cluster version".to_owned(),
                preserve_downgrade: preserve_downgrade.clone(),
            });
            let bp5 = Planner::new_based_on(
                logctx.log.clone(),
                &bp1,
                &builder.clone().build(),
                "unknown version",
                &collection,
            )
            .expect("failed to create planner")
            .with_rng(PlannerRng::from_seed((
                TEST_NAME,
                format!("bp5-{}", preserve_downgrade),
            )))
            .plan()
            .expect("failed to plan");
            assert_eq!(bp5.cockroachdb_fingerprint, "bp5");
            assert_eq!(
                bp5.cockroachdb_setting_preserve_downgrade,
                CockroachDbPreserveDowngrade::DoNotModify
            );
        }

        logctx.cleanup_successful();
    }

    #[test]
    fn test_crucible_pantry() {
        static TEST_NAME: &str = "test_crucible_pantry";
        let logctx = test_setup_log(TEST_NAME);

        // Use our example system as a starting point.
        let (collection, input, blueprint1) = example(&logctx.log, TEST_NAME);

        // We should start with CRUCIBLE_PANTRY_REDUNDANCY pantries spread out
        // to at most 1 per sled. Find one of the sleds running one.
        let pantry_sleds = blueprint1
            .all_omicron_zones(BlueprintZoneDisposition::is_in_service)
            .filter_map(|(sled_id, zone)| {
                zone.zone_type.is_crucible_pantry().then_some(sled_id)
            })
            .collect::<Vec<_>>();
        assert_eq!(
            pantry_sleds.len(),
            CRUCIBLE_PANTRY_REDUNDANCY,
            "expected {CRUCIBLE_PANTRY_REDUNDANCY} pantries, but found {}",
            pantry_sleds.len(),
        );

        // Expunge one of the pantry-hosting sleds and re-plan. The planner
        // should immediately replace the zone with one on another
        // (non-expunged) sled.
        let expunged_sled_id = pantry_sleds[0];

        let mut input_builder = input.into_builder();
        input_builder
            .sleds_mut()
            .get_mut(&expunged_sled_id)
            .expect("can't find sled")
            .policy = SledPolicy::Expunged;
        let input = input_builder.build();
        let blueprint2 = Planner::new_based_on(
            logctx.log.clone(),
            &blueprint1,
            &input,
            "test_blueprint2",
            &collection,
        )
        .expect("failed to create planner")
        .with_rng(PlannerRng::from_seed((TEST_NAME, "bp2")))
        .plan()
        .expect("failed to re-plan");

        let diff = blueprint2.diff_since_blueprint(&blueprint1);
        println!("1 -> 2 (expunged sled):\n{}", diff.display());
        assert_eq!(
            blueprint2
                .all_omicron_zones(BlueprintZoneDisposition::is_in_service)
                .filter(|(sled_id, zone)| *sled_id != expunged_sled_id
                    && zone.zone_type.is_crucible_pantry())
                .count(),
            CRUCIBLE_PANTRY_REDUNDANCY,
            "can't find replacement pantry zone"
        );

        // Test a no-op planning iteration.
        assert_planning_makes_no_changes(
            &logctx.log,
            &blueprint2,
            &input,
            &collection,
            TEST_NAME,
        );

        logctx.cleanup_successful();
    }

    /// Check that the planner can replace a single-node ClickHouse zone.
    /// This is completely distinct from (and much simpler than) the replicated
    /// (multi-node) case.
    #[test]
    fn test_single_node_clickhouse() {
        static TEST_NAME: &str = "test_single_node_clickhouse";
        let logctx = test_setup_log(TEST_NAME);

        // Use our example system as a starting point.
        let (collection, input, blueprint1) = example(&logctx.log, TEST_NAME);

        // We should start with one ClickHouse zone. Find out which sled it's on.
        let clickhouse_sleds = blueprint1
            .all_omicron_zones(BlueprintZoneDisposition::any)
            .filter_map(|(sled, zone)| {
                zone.zone_type.is_clickhouse().then(|| Some(sled))
            })
            .collect::<Vec<_>>();
        assert_eq!(
            clickhouse_sleds.len(),
            1,
            "can't find ClickHouse zone in initial blueprint"
        );
        let clickhouse_sled = clickhouse_sleds[0].expect("missing sled id");

        // Expunge the sled hosting ClickHouse and re-plan. The planner should
        // immediately replace the zone with one on another (non-expunged) sled.
        let mut input_builder = input.into_builder();
        input_builder
            .sleds_mut()
            .get_mut(&clickhouse_sled)
            .expect("can't find sled")
            .policy = SledPolicy::Expunged;
        let input = input_builder.build();
        let blueprint2 = Planner::new_based_on(
            logctx.log.clone(),
            &blueprint1,
            &input,
            "test_blueprint2",
            &collection,
        )
        .expect("failed to create planner")
        .with_rng(PlannerRng::from_seed((TEST_NAME, "bp2")))
        .plan()
        .expect("failed to re-plan");

        let diff = blueprint2.diff_since_blueprint(&blueprint1);
        println!("1 -> 2 (expunged sled):\n{}", diff.display());
        assert_eq!(
            blueprint2
                .all_omicron_zones(BlueprintZoneDisposition::is_in_service)
                .filter(|(sled, zone)| *sled != clickhouse_sled
                    && zone.zone_type.is_clickhouse())
                .count(),
            1,
            "can't find replacement ClickHouse zone"
        );

        // Test a no-op planning iteration.
        assert_planning_makes_no_changes(
            &logctx.log,
            &blueprint2,
            &input,
            &collection,
            TEST_NAME,
        );

        logctx.cleanup_successful();
    }

    /// Deploy all keeper nodes server nodes at once for a new cluster.
    /// Then add keeper nodes 1 at a time.
    #[test]
    fn test_plan_deploy_all_clickhouse_cluster_nodes() {
        static TEST_NAME: &str = "planner_deploy_all_keeper_nodes";
        let logctx = test_setup_log(TEST_NAME);
        let log = logctx.log.clone();

        // Use our example system.
        let (mut collection, input, blueprint1) = example(&log, TEST_NAME);
        verify_blueprint(&blueprint1);

        // We shouldn't have a clickhouse cluster config, as we don't have a
        // clickhouse policy set yet
        assert!(blueprint1.clickhouse_cluster_config.is_none());
        let target_keepers = 3;
        let target_servers = 2;

        // Enable clickhouse clusters via policy
        let mut input_builder = input.into_builder();
        input_builder.policy_mut().clickhouse_policy =
            Some(clickhouse_policy(ClickhouseMode::Both {
                target_servers,
                target_keepers,
            }));

        // Creating a new blueprint should deploy all the new clickhouse zones
        let input = input_builder.build();
        let blueprint2 = Planner::new_based_on(
            log.clone(),
            &blueprint1,
            &input,
            "test_blueprint2",
            &collection,
        )
        .expect("created planner")
        .with_rng(PlannerRng::from_seed((TEST_NAME, "bp2")))
        .plan()
        .expect("plan");

        let diff = blueprint2.diff_since_blueprint(&blueprint1);
        assert_contents(
            "tests/output/planner_deploy_all_keeper_nodes_1_2.txt",
            &diff.display().to_string(),
        );

        // We should see zones for 3 clickhouse keepers, and 2 servers created
        let active_zones: Vec<_> = blueprint2
            .all_omicron_zones(BlueprintZoneDisposition::is_in_service)
            .map(|(_, z)| z.clone())
            .collect();

        let keeper_zone_ids: BTreeSet<_> = active_zones
            .iter()
            .filter(|z| z.zone_type.is_clickhouse_keeper())
            .map(|z| z.id)
            .collect();
        let server_zone_ids: BTreeSet<_> = active_zones
            .iter()
            .filter(|z| z.zone_type.is_clickhouse_server())
            .map(|z| z.id)
            .collect();

        assert_eq!(keeper_zone_ids.len(), target_keepers as usize);
        assert_eq!(server_zone_ids.len(), target_servers as usize);

        // We should be attempting to allocate all servers and keepers since
        // this the initial configuration
        {
            let clickhouse_cluster_config =
                blueprint2.clickhouse_cluster_config.as_ref().unwrap();
            assert_eq!(clickhouse_cluster_config.generation, 2.into());
            assert_eq!(
                clickhouse_cluster_config.max_used_keeper_id,
                (u64::from(target_keepers)).into()
            );
            assert_eq!(
                clickhouse_cluster_config.max_used_server_id,
                (u64::from(target_servers)).into()
            );
            assert_eq!(
                clickhouse_cluster_config.keepers.len(),
                target_keepers as usize
            );
            assert_eq!(
                clickhouse_cluster_config.servers.len(),
                target_servers as usize
            );

            // Ensure that the added keepers are in server zones
            for zone_id in clickhouse_cluster_config.keepers.keys() {
                assert!(keeper_zone_ids.contains(zone_id));
            }

            // Ensure that the added servers are in server zones
            for zone_id in clickhouse_cluster_config.servers.keys() {
                assert!(server_zone_ids.contains(zone_id));
            }
        }

        // Planning again without changing inventory should result in the same
        // state
        let blueprint3 = Planner::new_based_on(
            log.clone(),
            &blueprint2,
            &input,
            "test_blueprint3",
            &collection,
        )
        .expect("created planner")
        .with_rng(PlannerRng::from_seed((TEST_NAME, "bp3")))
        .plan()
        .expect("plan");

        assert_eq!(
            blueprint2.clickhouse_cluster_config,
            blueprint3.clickhouse_cluster_config
        );

        // Updating the inventory to reflect the keepers
        // should result in the same state, except for the
        // `highest_seen_keeper_leader_committed_log_index`
        let (_, keeper_id) = blueprint3
            .clickhouse_cluster_config
            .as_ref()
            .unwrap()
            .keepers
            .first_key_value()
            .unwrap();
        let membership = ClickhouseKeeperClusterMembership {
            queried_keeper: *keeper_id,
            leader_committed_log_index: 1,
            raft_config: blueprint3
                .clickhouse_cluster_config
                .as_ref()
                .unwrap()
                .keepers
                .values()
                .cloned()
                .collect(),
        };
        collection.clickhouse_keeper_cluster_membership.insert(membership);

        let blueprint4 = Planner::new_based_on(
            log.clone(),
            &blueprint3,
            &input,
            "test_blueprint4",
            &collection,
        )
        .expect("created planner")
        .with_rng(PlannerRng::from_seed((TEST_NAME, "bp4")))
        .plan()
        .expect("plan");

        let diff = blueprint4.diff_since_blueprint(&blueprint3);
        assert_contents(
            "tests/output/planner_deploy_all_keeper_nodes_3_4.txt",
            &diff.display().to_string(),
        );

        let bp3_config = blueprint3.clickhouse_cluster_config.as_ref().unwrap();
        let bp4_config = blueprint4.clickhouse_cluster_config.as_ref().unwrap();
        assert_eq!(bp4_config.generation, bp3_config.generation);
        assert_eq!(
            bp4_config.max_used_keeper_id,
            bp3_config.max_used_keeper_id
        );
        assert_eq!(
            bp4_config.max_used_server_id,
            bp3_config.max_used_server_id
        );
        assert_eq!(bp4_config.keepers, bp3_config.keepers);
        assert_eq!(bp4_config.servers, bp3_config.servers);
        assert_eq!(
            bp4_config.highest_seen_keeper_leader_committed_log_index,
            1
        );

        // Let's bump the clickhouse target to 5 via policy so that we can add
        // more nodes one at a time. Initial configuration deploys all nodes,
        // but reconfigurations may only add or remove one node at a time.
        // Enable clickhouse clusters via policy
        let target_keepers = 5;
        let mut input_builder = input.into_builder();
        input_builder.policy_mut().clickhouse_policy =
            Some(clickhouse_policy(ClickhouseMode::Both {
                target_servers,
                target_keepers,
            }));
        let input = input_builder.build();
        let blueprint5 = Planner::new_based_on(
            log.clone(),
            &blueprint4,
            &input,
            "test_blueprint5",
            &collection,
        )
        .expect("created planner")
        .with_rng(PlannerRng::from_seed((TEST_NAME, "bp5")))
        .plan()
        .expect("plan");

        let diff = blueprint5.diff_since_blueprint(&blueprint4);
        assert_contents(
            "tests/output/planner_deploy_all_keeper_nodes_4_5.txt",
            &diff.display().to_string(),
        );

        let active_zones: Vec<_> = blueprint5
            .all_omicron_zones(BlueprintZoneDisposition::is_in_service)
            .map(|(_, z)| z.clone())
            .collect();

        let new_keeper_zone_ids: BTreeSet<_> = active_zones
            .iter()
            .filter(|z| z.zone_type.is_clickhouse_keeper())
            .map(|z| z.id)
            .collect();

        // We should have allocated 2 new keeper zones
        assert_eq!(new_keeper_zone_ids.len(), target_keepers as usize);
        assert!(keeper_zone_ids.is_subset(&new_keeper_zone_ids));

        // We should be trying to provision one new keeper for a keeper zone
        let bp4_config = blueprint4.clickhouse_cluster_config.as_ref().unwrap();
        let bp5_config = blueprint5.clickhouse_cluster_config.as_ref().unwrap();
        assert_eq!(bp5_config.generation, bp4_config.generation.next());
        assert_eq!(
            bp5_config.max_used_keeper_id,
            bp4_config.max_used_keeper_id + 1.into()
        );
        assert_eq!(
            bp5_config.keepers.len(),
            bp5_config.max_used_keeper_id.0 as usize
        );

        // Planning again without updating inventory results in the same `ClickhouseClusterConfig`
        let blueprint6 = Planner::new_based_on(
            log.clone(),
            &blueprint5,
            &input,
            "test_blueprint6",
            &collection,
        )
        .expect("created planner")
        .with_rng(PlannerRng::from_seed((TEST_NAME, "bp6")))
        .plan()
        .expect("plan");

        let diff = blueprint6.diff_since_blueprint(&blueprint5);
        assert_contents(
            "tests/output/planner_deploy_all_keeper_nodes_5_6.txt",
            &diff.display().to_string(),
        );

        let bp6_config = blueprint6.clickhouse_cluster_config.as_ref().unwrap();
        assert_eq!(bp5_config, bp6_config);

        // Updating the inventory to include the 4th node should add another
        // keeper node
        let membership = ClickhouseKeeperClusterMembership {
            queried_keeper: *keeper_id,
            leader_committed_log_index: 2,
            raft_config: blueprint6
                .clickhouse_cluster_config
                .as_ref()
                .unwrap()
                .keepers
                .values()
                .cloned()
                .collect(),
        };
        collection.clickhouse_keeper_cluster_membership.insert(membership);

        let blueprint7 = Planner::new_based_on(
            log.clone(),
            &blueprint6,
            &input,
            "test_blueprint7",
            &collection,
        )
        .expect("created planner")
        .with_rng(PlannerRng::from_seed((TEST_NAME, "bp7")))
        .plan()
        .expect("plan");

        let bp7_config = blueprint7.clickhouse_cluster_config.as_ref().unwrap();
        assert_eq!(bp7_config.generation, bp6_config.generation.next());
        assert_eq!(
            bp7_config.max_used_keeper_id,
            bp6_config.max_used_keeper_id + 1.into()
        );
        assert_eq!(
            bp7_config.keepers.len(),
            bp7_config.max_used_keeper_id.0 as usize
        );
        assert_eq!(bp7_config.keepers.len(), target_keepers as usize);
        assert_eq!(
            bp7_config.highest_seen_keeper_leader_committed_log_index,
            2
        );

        // Updating the inventory to reflect the newest keeper node should not
        // increase the cluster size since we have reached the target.
        let membership = ClickhouseKeeperClusterMembership {
            queried_keeper: *keeper_id,
            leader_committed_log_index: 3,
            raft_config: blueprint7
                .clickhouse_cluster_config
                .as_ref()
                .unwrap()
                .keepers
                .values()
                .cloned()
                .collect(),
        };
        collection.clickhouse_keeper_cluster_membership.insert(membership);
        let blueprint8 = Planner::new_based_on(
            log.clone(),
            &blueprint7,
            &input,
            "test_blueprint8",
            &collection,
        )
        .expect("created planner")
        .with_rng(PlannerRng::from_seed((TEST_NAME, "bp8")))
        .plan()
        .expect("plan");

        let bp8_config = blueprint8.clickhouse_cluster_config.as_ref().unwrap();
        assert_eq!(bp8_config.generation, bp7_config.generation);
        assert_eq!(
            bp8_config.max_used_keeper_id,
            bp7_config.max_used_keeper_id
        );
        assert_eq!(bp8_config.keepers, bp7_config.keepers);
        assert_eq!(bp7_config.keepers.len(), target_keepers as usize);
        assert_eq!(
            bp8_config.highest_seen_keeper_leader_committed_log_index,
            3
        );

        logctx.cleanup_successful();
    }

    // Start with an existing clickhouse cluster and expunge a keeper. This
    // models what will happen after an RSS deployment with clickhouse policy
    // enabled or an existing system already running a clickhouse cluster.
    #[test]
    fn test_expunge_clickhouse_clusters() {
        static TEST_NAME: &str = "planner_expunge_clickhouse_clusters";
        let logctx = test_setup_log(TEST_NAME);
        let log = logctx.log.clone();

        // Use our example system.
        let (mut collection, input, blueprint1) = example(&log, TEST_NAME);

        let target_keepers = 3;
        let target_servers = 2;

        // Enable clickhouse clusters via policy
        let mut input_builder = input.into_builder();
        input_builder.policy_mut().clickhouse_policy =
            Some(clickhouse_policy(ClickhouseMode::Both {
                target_servers,
                target_keepers,
            }));
        let input = input_builder.build();

        // Create a new blueprint to deploy all our clickhouse zones
        let mut blueprint2 = Planner::new_based_on(
            log.clone(),
            &blueprint1,
            &input,
            "test_blueprint2",
            &collection,
        )
        .expect("created planner")
        .with_rng(PlannerRng::from_seed((TEST_NAME, "bp2")))
        .plan()
        .expect("plan");

        // We should see zones for 3 clickhouse keepers, and 2 servers created
        let active_zones: Vec<_> = blueprint2
            .all_omicron_zones(BlueprintZoneDisposition::is_in_service)
            .map(|(_, z)| z.clone())
            .collect();

        let keeper_zone_ids: BTreeSet<_> = active_zones
            .iter()
            .filter(|z| z.zone_type.is_clickhouse_keeper())
            .map(|z| z.id)
            .collect();
        let server_zone_ids: BTreeSet<_> = active_zones
            .iter()
            .filter(|z| z.zone_type.is_clickhouse_server())
            .map(|z| z.id)
            .collect();

        assert_eq!(keeper_zone_ids.len(), target_keepers as usize);
        assert_eq!(server_zone_ids.len(), target_servers as usize);

        // Directly manipulate the blueprint and inventory so that the
        // clickhouse clusters are stable
        let config = blueprint2.clickhouse_cluster_config.as_mut().unwrap();
        config.max_used_keeper_id = (u64::from(target_keepers)).into();
        config.keepers = keeper_zone_ids
            .iter()
            .enumerate()
            .map(|(i, zone_id)| (*zone_id, KeeperId(i as u64)))
            .collect();
        config.highest_seen_keeper_leader_committed_log_index = 1;

        let raft_config: BTreeSet<_> =
            config.keepers.values().cloned().collect();

        collection.clickhouse_keeper_cluster_membership = config
            .keepers
            .values()
            .map(|keeper_id| ClickhouseKeeperClusterMembership {
                queried_keeper: *keeper_id,
                leader_committed_log_index: 1,
                raft_config: raft_config.clone(),
            })
            .collect();

        // Let's run the planner. The blueprint shouldn't change with regards to
        // clickhouse as our inventory reflects our desired state.
        let blueprint3 = Planner::new_based_on(
            log.clone(),
            &blueprint2,
            &input,
            "test_blueprint3",
            &collection,
        )
        .expect("created planner")
        .with_rng(PlannerRng::from_seed((TEST_NAME, "bp3")))
        .plan()
        .expect("plan");

        assert_eq!(
            blueprint2.clickhouse_cluster_config,
            blueprint3.clickhouse_cluster_config
        );

        // Find the sled containing one of the keeper zones and expunge it
        let (sled_id, bp_zone_config) = blueprint3
            .all_omicron_zones(BlueprintZoneDisposition::is_in_service)
            .find(|(_, z)| z.zone_type.is_clickhouse_keeper())
            .unwrap();

        // What's the keeper id for this expunged zone?
        let expunged_keeper_id = blueprint3
            .clickhouse_cluster_config
            .as_ref()
            .unwrap()
            .keepers
            .get(&bp_zone_config.id)
            .unwrap();

        // Expunge a keeper zone
        let mut builder = input.into_builder();
        builder.expunge_sled(&sled_id).unwrap();
        let input = builder.build();

        let blueprint4 = Planner::new_based_on(
            log.clone(),
            &blueprint3,
            &input,
            "test_blueprint4",
            &collection,
        )
        .expect("created planner")
        .with_rng(PlannerRng::from_seed((TEST_NAME, "bp4")))
        .plan()
        .expect("plan");

        let diff = blueprint4.diff_since_blueprint(&blueprint3);
        assert_contents(
            "tests/output/planner_expunge_clickhouse_clusters_3_4.txt",
            &diff.display().to_string(),
        );

        // The planner should expunge a zone based on the sled being expunged. Since this
        // is a clickhouse keeper zone, the clickhouse keeper configuration should change
        // to reflect this.
        let old_config = blueprint3.clickhouse_cluster_config.as_ref().unwrap();
        let config = blueprint4.clickhouse_cluster_config.as_ref().unwrap();
        assert_eq!(config.generation, old_config.generation.next());
        assert!(!config.keepers.contains_key(&bp_zone_config.id));
        // We've only removed one keeper from our desired state
        assert_eq!(config.keepers.len() + 1, old_config.keepers.len());
        // We haven't allocated any new keepers
        assert_eq!(config.max_used_keeper_id, old_config.max_used_keeper_id);

        // Planning again will not change the keeper state because we haven't updated the inventory
        let blueprint5 = Planner::new_based_on(
            log.clone(),
            &blueprint4,
            &input,
            "test_blueprint5",
            &collection,
        )
        .expect("created planner")
        .with_rng(PlannerRng::from_seed((TEST_NAME, "bp5")))
        .plan()
        .expect("plan");

        assert_eq!(
            blueprint4.clickhouse_cluster_config,
            blueprint5.clickhouse_cluster_config
        );

        // Updating the inventory to reflect the removed keeper results in a new one being added

        // Remove the keeper for the expunged zone
        collection
            .clickhouse_keeper_cluster_membership
            .retain(|m| m.queried_keeper != *expunged_keeper_id);

        // Update the inventory on at least one of the remaining nodes.
        let mut existing = collection
            .clickhouse_keeper_cluster_membership
            .pop_first()
            .unwrap();
        existing.leader_committed_log_index = 3;
        existing.raft_config = config.keepers.values().cloned().collect();
        collection.clickhouse_keeper_cluster_membership.insert(existing);

        let blueprint6 = Planner::new_based_on(
            log.clone(),
            &blueprint5,
            &input,
            "test_blueprint6",
            &collection,
        )
        .expect("created planner")
        .with_rng(PlannerRng::from_seed((TEST_NAME, "bp6")))
        .plan()
        .expect("plan");

        let diff = blueprint6.diff_since_blueprint(&blueprint5);
        assert_contents(
            "tests/output/planner_expunge_clickhouse_clusters_5_6.txt",
            &diff.display().to_string(),
        );

        let old_config = blueprint5.clickhouse_cluster_config.as_ref().unwrap();
        let config = blueprint6.clickhouse_cluster_config.as_ref().unwrap();

        // Our generation has changed to reflect the added keeper
        assert_eq!(config.generation, old_config.generation.next());
        assert!(!config.keepers.contains_key(&bp_zone_config.id));
        // We've only added one keeper from our desired state
        // This brings us back up to our target count
        assert_eq!(config.keepers.len(), old_config.keepers.len() + 1);
        assert_eq!(config.keepers.len(), target_keepers as usize);
        // We've allocated one new keeper
        assert_eq!(
            config.max_used_keeper_id,
            old_config.max_used_keeper_id + 1.into()
        );

        logctx.cleanup_successful();
    }

    #[test]
    fn test_expunge_clickhouse_zones_after_policy_is_changed() {
        static TEST_NAME: &str =
            "planner_expunge_clickhouse_zones_after_policy_is_changed";
        let logctx = test_setup_log(TEST_NAME);
        let log = logctx.log.clone();

        // Use our example system.
        let (collection, input, blueprint1) = example(&log, TEST_NAME);

        let target_keepers = 3;
        let target_servers = 2;

        // Enable clickhouse clusters via policy
        let mut input_builder = input.into_builder();
        input_builder.policy_mut().clickhouse_policy =
            Some(clickhouse_policy(ClickhouseMode::Both {
                target_servers,
                target_keepers,
            }));
        let input = input_builder.build();

        // Create a new blueprint to deploy all our clickhouse zones
        let blueprint2 = Planner::new_based_on(
            log.clone(),
            &blueprint1,
            &input,
            "test_blueprint2",
            &collection,
        )
        .expect("created planner")
        .with_rng(PlannerRng::from_seed((TEST_NAME, "bp2")))
        .plan()
        .expect("plan");

        // We should see zones for 3 clickhouse keepers, and 2 servers created
        let active_zones: Vec<_> = blueprint2
            .all_omicron_zones(BlueprintZoneDisposition::is_in_service)
            .map(|(_, z)| z.clone())
            .collect();

        let keeper_zone_ids: BTreeSet<_> = active_zones
            .iter()
            .filter(|z| z.zone_type.is_clickhouse_keeper())
            .map(|z| z.id)
            .collect();
        let server_zone_ids: BTreeSet<_> = active_zones
            .iter()
            .filter(|z| z.zone_type.is_clickhouse_server())
            .map(|z| z.id)
            .collect();

        assert_eq!(keeper_zone_ids.len(), target_keepers as usize);
        assert_eq!(server_zone_ids.len(), target_servers as usize);

        // Disable clickhouse single node via policy, and ensure the zone goes
        // away. First ensure we have one.
        assert_eq!(
            1,
            active_zones.iter().filter(|z| z.zone_type.is_clickhouse()).count()
        );
        let mut input_builder = input.into_builder();
        input_builder.policy_mut().clickhouse_policy =
            Some(clickhouse_policy(ClickhouseMode::ClusterOnly {
                target_servers,
                target_keepers,
            }));
        let input = input_builder.build();

        // Create a new blueprint with `ClickhouseMode::ClusterOnly`
        let blueprint3 = Planner::new_based_on(
            log.clone(),
            &blueprint2,
            &input,
            "test_blueprint3",
            &collection,
        )
        .expect("created planner")
        .with_rng(PlannerRng::from_seed((TEST_NAME, "bp3")))
        .plan()
        .expect("plan");

        // We should have expunged our single-node clickhouse zone
        let expunged_zones: Vec<_> = blueprint3
            .all_omicron_zones(BlueprintZoneDisposition::is_expunged)
            .map(|(_, z)| z.clone())
            .collect();

        assert_eq!(1, expunged_zones.len());
        assert!(expunged_zones.first().unwrap().zone_type.is_clickhouse());

        // Disable clickhouse clusters via policy and restart single node
        let mut input_builder = input.into_builder();
        input_builder.policy_mut().clickhouse_policy =
            Some(clickhouse_policy(ClickhouseMode::SingleNodeOnly));
        let input = input_builder.build();

        // Create a new blueprint for `ClickhouseMode::SingleNodeOnly`
        let blueprint4 = Planner::new_based_on(
            log.clone(),
            &blueprint3,
            &input,
            "test_blueprint4",
            &collection,
        )
        .expect("created planner")
        .with_rng(PlannerRng::from_seed((TEST_NAME, "bp4")))
        .plan()
        .expect("plan");

        let diff = blueprint4.diff_since_blueprint(&blueprint3);
        assert_contents(
            "tests/output/planner_expunge_clickhouse_zones_after_policy_is_changed_3_4.txt",
            &diff.display().to_string(),
        );

        // All our clickhouse keeper and server zones that we created when we
        // enabled our clickhouse policy should be expunged when we disable it.
        let expunged_zones: Vec<_> = blueprint4
            .all_omicron_zones(BlueprintZoneDisposition::is_expunged)
            .map(|(_, z)| z.clone())
            .collect();

        let expunged_keeper_zone_ids: BTreeSet<_> = expunged_zones
            .iter()
            .filter(|z| z.zone_type.is_clickhouse_keeper())
            .map(|z| z.id)
            .collect();
        let expunged_server_zone_ids: BTreeSet<_> = expunged_zones
            .iter()
            .filter(|z| z.zone_type.is_clickhouse_server())
            .map(|z| z.id)
            .collect();

        assert_eq!(keeper_zone_ids, expunged_keeper_zone_ids);
        assert_eq!(server_zone_ids, expunged_server_zone_ids);

        // We should have a new single-node clickhouse zone
        assert_eq!(
            1,
            blueprint4
                .all_omicron_zones(BlueprintZoneDisposition::is_in_service)
                .filter(|(_, z)| z.zone_type.is_clickhouse())
                .count()
        );

        logctx.cleanup_successful();
    }

    #[test]
    fn test_zones_marked_ready_for_cleanup_based_on_inventory() {
        static TEST_NAME: &str =
            "planner_zones_marked_ready_for_cleanup_based_on_inventory";
        let logctx = test_setup_log(TEST_NAME);
        let log = logctx.log.clone();

        // Use our example system.
        let (mut collection, input, blueprint1) = example(&log, TEST_NAME);

        // Don't start more internal DNS zones (which the planner would, as a
        // side effect of our test details).
        let input = {
            let mut builder = input.into_builder();
            builder.policy_mut().target_internal_dns_zone_count = 0;
            builder.build()
        };

        // Find a Nexus zone we'll use for our test.
        let (sled_id, nexus_config) = blueprint1
            .sleds
            .iter()
            .find_map(|(sled_id, sled_config)| {
                let nexus = sled_config
                    .zones
                    .iter()
                    .find(|z| z.zone_type.is_nexus())?;
                Some((*sled_id, nexus.clone()))
            })
            .expect("found a Nexus zone");

        // Expunge the disk used by the Nexus zone.
        let input = {
            let nexus_zpool = &nexus_config.filesystem_pool;
            let mut builder = input.into_builder();
            builder
                .sleds_mut()
                .get_mut(&sled_id)
                .expect("input has all sleds")
                .resources
                .zpools
                .get_mut(&nexus_zpool.id())
                .expect("input has Nexus disk")
                .policy = PhysicalDiskPolicy::Expunged;
            builder.build()
        };

        // Run the planner. It should expunge all zones on the disk we just
        // expunged, including our Nexus zone, but not mark them as ready for
        // cleanup yet.
        let mut blueprint2 = Planner::new_based_on(
            logctx.log.clone(),
            &blueprint1,
            &input,
            "expunge disk",
            &collection,
        )
        .expect("created planner")
        .with_rng(PlannerRng::from_seed((TEST_NAME, "bp2")))
        .plan()
        .expect("planned");

        // Mark the disk we expected as "ready for cleanup"; this isn't what
        // we're testing, and failing to do this will interfere with some of the
        // checks we do below.
        for mut disk in
            blueprint2.sleds.get_mut(&sled_id).unwrap().disks.iter_mut()
        {
            match disk.disposition {
                BlueprintPhysicalDiskDisposition::InService => (),
                BlueprintPhysicalDiskDisposition::Expunged {
                    as_of_generation,
                    ..
                } => {
                    disk.disposition =
                        BlueprintPhysicalDiskDisposition::Expunged {
                            as_of_generation,
                            ready_for_cleanup: true,
                        };
                }
            }
        }

        // Helper to extract the Nexus zone's disposition in a blueprint.
        let get_nexus_disposition = |bp: &Blueprint| {
            bp.sleds.get(&sled_id).unwrap().zones.iter().find_map(|z| {
                if z.id == nexus_config.id { Some(z.disposition) } else { None }
            })
        };

        // This sled's config generation should have been bumped...
        let bp2_config = blueprint2.sleds.get(&sled_id).unwrap().clone();
        let bp2_sled_config = bp2_config.clone().into_in_service_sled_config();
        assert_eq!(
            blueprint1
                .sleds
                .get(&sled_id)
                .unwrap()
                .sled_agent_generation
                .next(),
            bp2_sled_config.generation
        );
        // ... and the Nexus should should have the disposition we expect.
        assert_eq!(
            get_nexus_disposition(&blueprint2),
            Some(BlueprintZoneDisposition::Expunged {
                as_of_generation: bp2_sled_config.generation,
                ready_for_cleanup: false,
            })
        );

        // Running the planner again should make no changes until the inventory
        // reports that the zone is not running and that the sled has reconciled
        // a new-enough generation. Try these variants:
        //
        // * same inventory as above (expect no changes)
        // * new config is ledgered but not reconciled (expect no changes)
        // * new config is reconciled, but zone is in an error state (expect
        //   no changes)
        eprintln!("planning with no inventory change...");
        assert_planning_makes_no_changes(
            &logctx.log,
            &blueprint2,
            &input,
            &collection,
            TEST_NAME,
        );
        eprintln!("planning with config ledgered but not reconciled...");
        assert_planning_makes_no_changes(
            &logctx.log,
            &blueprint2,
            &input,
            &{
                let mut collection = collection.clone();
                collection
                    .sled_agents
                    .get_mut(&sled_id)
                    .unwrap()
                    .ledgered_sled_config = Some(bp2_sled_config.clone());
                collection
            },
            TEST_NAME,
        );
        eprintln!(
            "planning with config ledgered but \
             zones failed to shut down..."
        );
        assert_planning_makes_no_changes(
            &logctx.log,
            &blueprint2,
            &input,
            &{
                let mut collection = collection.clone();
                collection
                    .sled_agents
                    .get_mut(&sled_id)
                    .unwrap()
                    .ledgered_sled_config = Some(bp2_sled_config.clone());
                let mut reconciliation =
                    ConfigReconcilerInventory::debug_assume_success(
                        bp2_sled_config.clone(),
                    );
                // For all the zones that are in bp2_config but not
                // bp2_sled_config (i.e., zones that should have been shut
                // down), insert an error result in the reconciliation.
                for zone_id in bp2_config.zones.keys() {
                    if !reconciliation.zones.contains_key(zone_id) {
                        reconciliation.zones.insert(
                            *zone_id,
                            ConfigReconcilerInventoryResult::Err {
                                message: "failed to shut down".to_string(),
                            },
                        );
                    }
                }
                collection
                    .sled_agents
                    .get_mut(&sled_id)
                    .unwrap()
                    .last_reconciliation = Some(reconciliation);
                collection
            },
            TEST_NAME,
        );

        // Now make both changes to the inventory.
        {
            let mut config = collection.sled_agents.get_mut(&sled_id).unwrap();
            config.ledgered_sled_config = Some(bp2_sled_config.clone());
            config.last_reconciliation =
                Some(ConfigReconcilerInventory::debug_assume_success(
                    bp2_sled_config.clone(),
                ));
        }

        // Run the planner. It mark our Nexus zone as ready for cleanup now that
        // the inventory conditions are satisfied.
        let blueprint3 = Planner::new_based_on(
            logctx.log.clone(),
            &blueprint2,
            &input,
            "removed Nexus zone from inventory",
            &collection,
        )
        .expect("created planner")
        .with_rng(PlannerRng::from_seed((TEST_NAME, "bp3")))
        .plan()
        .expect("planned");

        assert_eq!(
            get_nexus_disposition(&blueprint3),
            Some(BlueprintZoneDisposition::Expunged {
                as_of_generation: bp2_sled_config.generation,
                ready_for_cleanup: true,
            })
        );

        // ready_for_cleanup changes should not bump the config generation,
        // since it doesn't affect what's sent to sled-agent.
        assert_eq!(
            blueprint3.sleds.get(&sled_id).unwrap().sled_agent_generation,
            bp2_sled_config.generation
        );

        assert_planning_makes_no_changes(
            &logctx.log,
            &blueprint3,
            &input,
            &collection,
            TEST_NAME,
        );

        logctx.cleanup_successful();
    }

    #[test]
    fn test_internal_dns_zone_replaced_after_marked_for_cleanup() {
        static TEST_NAME: &str =
            "planner_internal_dns_zone_replaced_after_marked_for_cleanup";
        let logctx = test_setup_log(TEST_NAME);
        let log = logctx.log.clone();

        // Use our example system.
        let (mut collection, input, blueprint1) = example(&log, TEST_NAME);

        // Find a internal DNS zone we'll use for our test.
        let (sled_id, internal_dns_config) = blueprint1
            .sleds
            .iter()
            .find_map(|(sled_id, sled_config)| {
                let config = sled_config
                    .zones
                    .iter()
                    .find(|z| z.zone_type.is_internal_dns())?;
                Some((*sled_id, config.clone()))
            })
            .expect("found an Internal DNS zone");

        // Expunge the disk used by the internal DNS zone.
        let input = {
            let internal_dns_zpool = &internal_dns_config.filesystem_pool;
            let mut builder = input.into_builder();
            builder
                .sleds_mut()
                .get_mut(&sled_id)
                .expect("input has all sleds")
                .resources
                .zpools
                .get_mut(&internal_dns_zpool.id())
                .expect("input has internal DNS disk")
                .policy = PhysicalDiskPolicy::Expunged;
            builder.build()
        };

        // Run the planner. It should expunge all zones on the disk we just
        // expunged, including our DNS zone, but not mark them as ready for
        // cleanup yet.
        let blueprint2 = Planner::new_based_on(
            logctx.log.clone(),
            &blueprint1,
            &input,
            "expunge disk",
            &collection,
        )
        .expect("created planner")
        .with_rng(PlannerRng::from_seed((TEST_NAME, "bp2")))
        .plan()
        .expect("planned");

        // Helper to extract the DNS zone's disposition in a blueprint.
        let get_dns_disposition = |bp: &Blueprint| {
            bp.sleds.get(&sled_id).unwrap().zones.iter().find_map(|z| {
                if z.id == internal_dns_config.id {
                    Some(z.disposition)
                } else {
                    None
                }
            })
        };

        // This sled's config generation should have been bumped...
        let bp2_config = blueprint2
            .sleds
            .get(&sled_id)
            .unwrap()
            .clone()
            .into_in_service_sled_config();
        assert_eq!(
            blueprint1
                .sleds
                .get(&sled_id)
                .unwrap()
                .sled_agent_generation
                .next(),
            bp2_config.generation
        );
        // ... and the DNS zone should should have the disposition we expect.
        assert_eq!(
            get_dns_disposition(&blueprint2),
            Some(BlueprintZoneDisposition::Expunged {
                as_of_generation: bp2_config.generation,
                ready_for_cleanup: false,
            })
        );

        // Running the planner again should make no changes until the inventory
        // reports that the zone is not running and that the sled has seen a
        // new-enough generation.
        assert_planning_makes_no_changes(
            &logctx.log,
            &blueprint2,
            &input,
            &collection,
            TEST_NAME,
        );

        // Make the inventory changes necessary for cleanup to proceed.
        {
            let config = &mut collection.sled_agents.get_mut(&sled_id).unwrap();
            config.ledgered_sled_config = Some(bp2_config.clone());
            config.last_reconciliation =
                Some(ConfigReconcilerInventory::debug_assume_success(
                    bp2_config.clone(),
                ));
        }

        // Run the planner. It should mark our internal DNS zone as ready for
        // cleanup now that the inventory conditions are satisfied, and also
        // place a new internal DNS zone now that the original subnet is free to
        // reuse.
        let blueprint3 = Planner::new_based_on(
            logctx.log.clone(),
            &blueprint2,
            &input,
            "removed Nexus zone from inventory",
            &collection,
        )
        .expect("created planner")
        .with_rng(PlannerRng::from_seed((TEST_NAME, "bp3")))
        .plan()
        .expect("planned");

        assert_eq!(
            get_dns_disposition(&blueprint3),
            Some(BlueprintZoneDisposition::Expunged {
                as_of_generation: bp2_config.generation,
                ready_for_cleanup: true,
            })
        );

        let summary = blueprint3.diff_since_blueprint(&blueprint2);
        eprintln!("{}", summary.display());

        let mut added_count = 0;
        for sled_cfg in summary.diff.sleds.modified_values_diff() {
            added_count += sled_cfg.zones.added.len();
            for z in sled_cfg.zones.added.values() {
                match &z.zone_type {
                    BlueprintZoneType::InternalDns(internal_dns) => {
                        let BlueprintZoneType::InternalDns(InternalDns {
                            dns_address: orig_dns_address,
                            ..
                        }) = &internal_dns_config.zone_type
                        else {
                            unreachable!();
                        };

                        assert_eq!(internal_dns.dns_address, *orig_dns_address);
                    }
                    _ => panic!("unexpected added zone {z:?}"),
                }
            }
        }
        assert_eq!(added_count, 1);

        assert_planning_makes_no_changes(
            &logctx.log,
            &blueprint3,
            &input,
            &collection,
            TEST_NAME,
        );

        logctx.cleanup_successful();
    }

    /// Manually update the example system's inventory collection's zones
    /// from a blueprint.
    fn update_collection_from_blueprint(
        example: &mut ExampleSystem,
        blueprint: &Blueprint,
    ) {
        for (&sled_id, config) in blueprint.sleds.iter() {
            example
                .system
                .sled_set_omicron_config(
                    sled_id,
                    config.clone().into_in_service_sled_config(),
                )
                .expect("can't set sled config");
        }
        example.collection =
            example.system.to_collection_builder().unwrap().build();
    }

    macro_rules! fake_zone_artifact {
        ($kind: ident, $version: expr) => {
            TufArtifactMeta {
                id: ArtifactId {
                    name: ZoneKind::$kind.artifact_name().to_string(),
                    version: $version,
                    kind: ArtifactKind::from_known(KnownArtifactKind::Zone),
                },
                hash: ArtifactHash([0; 32]),
                size: 0,
            }
        };
    }

    /// Ensure that dependent zones (here just Crucible Pantry) are updated
    /// before Nexus.
    #[test]
    fn test_update_crucible_pantry() {
        static TEST_NAME: &str = "update_crucible_pantry";
        let logctx = test_setup_log(TEST_NAME);
        let log = logctx.log.clone();

        // Use our example system.
        let mut rng = SimRngState::from_seed(TEST_NAME);
        let (mut example, blueprint1) = ExampleSystemBuilder::new_with_rng(
            &logctx.log,
            rng.next_system_rng(),
        )
        .build();
        verify_blueprint(&blueprint1);

        // We should start with no specified TUF repo and nothing to do.
        assert!(example.input.tuf_repo().description().tuf_repo().is_none());
        assert_planning_makes_no_changes(
            &logctx.log,
            &blueprint1,
            &example.input,
            &example.collection,
            TEST_NAME,
        );

        // All zones should be sourced from the install dataset by default.
        assert!(
            blueprint1
                .all_omicron_zones(BlueprintZoneDisposition::is_in_service)
                .all(|(_, z)| matches!(
                    z.image_source,
                    BlueprintZoneImageSource::InstallDataset
                ))
        );

        // This generation is successively incremented for each TUF repo. We use
        // generation 2 to represent the first generation with a TUF repo
        // attached.
        let target_release_generation = Generation::from_u32(2);

        // Manually specify a trivial TUF repo.
        let mut input_builder = example.input.clone().into_builder();
        input_builder.policy_mut().tuf_repo = TufRepoPolicy {
            // We use generation 2 to represent the first generation set to a
            // target TUF repo.
            target_release_generation,
            description: TargetReleaseDescription::TufRepo(
                TufRepoDescription {
                    repo: TufRepoMeta {
                        hash: ArtifactHash([0; 32]),
                        targets_role_version: 0,
                        valid_until: Utc::now(),
                        system_version: Version::new(0, 0, 0),
                        file_name: String::from(""),
                    },
                    artifacts: vec![],
                },
            ),
        };
        let input = input_builder.build();
        let mut blueprint2 = Planner::new_based_on(
            log.clone(),
            &blueprint1,
            &input,
            "test_blueprint2",
            &example.collection,
        )
        .expect("can't create planner")
        .with_rng(PlannerRng::from_seed((TEST_NAME, "bp2")))
        .plan()
        .expect("plan for trivial TUF repo");

        // All zones should still be sourced from the install dataset.
        assert!(
            blueprint2
                .all_omicron_zones(BlueprintZoneDisposition::is_in_service)
                .all(|(_, z)| matches!(
                    z.image_source,
                    BlueprintZoneImageSource::InstallDataset
                ))
        );

        // Manually specify a TUF repo with fake zone images.
        let mut input_builder = input.into_builder();
        let version = ArtifactVersion::new_static("1.0.0-freeform")
            .expect("can't parse artifact version");
        let fake_hash = ArtifactHash([0; 32]);
        let image_source = BlueprintZoneImageSource::Artifact {
            version: BlueprintZoneImageVersion::Available {
                version: version.clone(),
            },
            hash: fake_hash,
        };
        let artifacts = vec![
            // Omit `BoundaryNtp` because it has the same artifact name as
            // `InternalNtp`.
            fake_zone_artifact!(Clickhouse, version.clone()),
            fake_zone_artifact!(ClickhouseKeeper, version.clone()),
            fake_zone_artifact!(ClickhouseServer, version.clone()),
            fake_zone_artifact!(CockroachDb, version.clone()),
            fake_zone_artifact!(Crucible, version.clone()),
            fake_zone_artifact!(CruciblePantry, version.clone()),
            fake_zone_artifact!(ExternalDns, version.clone()),
            fake_zone_artifact!(InternalDns, version.clone()),
            fake_zone_artifact!(InternalNtp, version.clone()),
            fake_zone_artifact!(Nexus, version.clone()),
            fake_zone_artifact!(Oximeter, version.clone()),
        ];
        let target_release_generation = target_release_generation.next();
        input_builder.policy_mut().tuf_repo = TufRepoPolicy {
            target_release_generation,
            description: TargetReleaseDescription::TufRepo(
                TufRepoDescription {
                    repo: TufRepoMeta {
                        hash: fake_hash,
                        targets_role_version: 0,
                        valid_until: Utc::now(),
                        system_version: Version::new(1, 0, 0),
                        file_name: String::from(""),
                    },
                    artifacts,
                },
            ),
        };

        // Some helper predicates for the assertions below.
        let is_old_nexus = |zone: &BlueprintZoneConfig| -> bool {
            zone.zone_type.is_nexus()
                && matches!(
                    zone.image_source,
                    BlueprintZoneImageSource::InstallDataset
                )
        };
        let is_up_to_date_nexus = |zone: &BlueprintZoneConfig| -> bool {
            zone.zone_type.is_nexus() && zone.image_source == image_source
        };
        let is_old_pantry = |zone: &BlueprintZoneConfig| -> bool {
            zone.zone_type.is_crucible_pantry()
                && matches!(
                    zone.image_source,
                    BlueprintZoneImageSource::InstallDataset
                )
        };
        let is_up_to_date_pantry = |zone: &BlueprintZoneConfig| -> bool {
            zone.zone_type.is_crucible_pantry()
                && zone.image_source == image_source
        };

        // Manually "upgrade" all zones except CruciblePantry and Nexus.
        for mut zone in blueprint2
            .sleds
            .values_mut()
            .flat_map(|config| config.zones.iter_mut())
            .filter(|z| {
                !z.zone_type.is_nexus() && !z.zone_type.is_crucible_pantry()
            })
        {
            zone.image_source = BlueprintZoneImageSource::Artifact {
                version: BlueprintZoneImageVersion::Available {
                    version: version.clone(),
                },
                hash: fake_hash,
            };
        }

        // Request another Nexus zone.
        input_builder.policy_mut().target_nexus_zone_count =
            input_builder.policy_mut().target_nexus_zone_count + 1;
        let input = input_builder.build();

        // Check that there is a new nexus zone that does *not* use the new
        // artifact (since not all of its dependencies are updated yet).
        update_collection_from_blueprint(&mut example, &blueprint2);
        let blueprint3 = Planner::new_based_on(
            log.clone(),
            &blueprint2,
            &input,
            "test_blueprint3",
            &example.collection,
        )
        .expect("can't create planner")
        .with_rng(PlannerRng::from_seed((TEST_NAME, "bp3")))
        .plan()
        .expect("can't re-plan for new Nexus zone");
        {
            let summary = blueprint3.diff_since_blueprint(&blueprint2);
            for sled in summary.diff.sleds.modified_values_diff() {
                assert!(sled.zones.removed.is_empty());
                assert_eq!(sled.zones.added.len(), 1);
                let added = sled.zones.added.values().next().unwrap();
                assert!(matches!(
                    &added.zone_type,
                    BlueprintZoneType::Nexus(_)
                ));
                assert!(matches!(
                    &added.image_source,
                    BlueprintZoneImageSource::InstallDataset
                ));
            }
        }

        // We should now have three sets of expunge/add iterations for the
        // Crucible Pantry zones.
        let mut parent = blueprint3;
        for i in 4..=9 {
            let blueprint_name = format!("blueprint_{i}");
            update_collection_from_blueprint(&mut example, &parent);
            let blueprint = Planner::new_based_on(
                log.clone(),
                &parent,
                &input,
                &blueprint_name,
                &example.collection,
            )
            .expect("can't create planner")
            .with_rng(PlannerRng::from_seed((TEST_NAME, &blueprint_name)))
            .plan()
            .unwrap_or_else(|_| panic!("can't re-plan after {i} iterations"));

            let summary = blueprint.diff_since_blueprint(&parent);
            for sled in summary.diff.sleds.modified_values_diff() {
                if i % 2 == 0 {
                    assert!(sled.zones.added.is_empty());
                    assert!(sled.zones.removed.is_empty());
                    assert_eq!(
                        sled.zones
                            .common
                            .iter()
                            .filter(|(_, z)| matches!(
                                z.after.zone_type,
                                BlueprintZoneType::CruciblePantry(_)
                            ) && matches!(
                                z.after.disposition,
                                BlueprintZoneDisposition::Expunged { .. }
                            ))
                            .count(),
                        1
                    );
                } else {
                    assert!(sled.zones.removed.is_empty());
                    assert_eq!(sled.zones.added.len(), 1);
                    let added = sled.zones.added.values().next().unwrap();
                    assert!(matches!(
                        &added.zone_type,
                        BlueprintZoneType::CruciblePantry(_)
                    ));
                    assert_eq!(added.image_source, image_source);
                }
            }

            parent = blueprint;
        }
        let blueprint9 = parent;

        // All Crucible Pantries should now be updated.
        assert_eq!(
            blueprint9
                .all_omicron_zones(BlueprintZoneDisposition::is_in_service)
                .filter(|(_, z)| is_up_to_date_pantry(z))
                .count(),
            CRUCIBLE_PANTRY_REDUNDANCY
        );

        // All old Pantry zones should now be expunged.
        assert_eq!(
            blueprint9
                .all_omicron_zones(BlueprintZoneDisposition::is_expunged)
                .filter(|(_, z)| is_old_pantry(z))
                .count(),
            CRUCIBLE_PANTRY_REDUNDANCY
        );

        // Now we can update Nexus, because all of its dependent zones
        // are up-to-date w/r/t the new repo.
        assert_eq!(
            blueprint9
                .all_omicron_zones(BlueprintZoneDisposition::is_in_service)
                .filter(|(_, z)| is_old_nexus(z))
                .count(),
            NEXUS_REDUNDANCY + 1,
        );
        let mut parent = blueprint9;
        for i in 10..=17 {
            update_collection_from_blueprint(&mut example, &parent);

            let blueprint_name = format!("blueprint{i}");
            let blueprint = Planner::new_based_on(
                log.clone(),
                &parent,
                &input,
                &blueprint_name,
                &example.collection,
            )
            .expect("can't create planner")
            .with_rng(PlannerRng::from_seed((TEST_NAME, &blueprint_name)))
            .plan()
            .unwrap_or_else(|_| panic!("can't re-plan after {i} iterations"));

            let summary = blueprint.diff_since_blueprint(&parent);
            for sled in summary.diff.sleds.modified_values_diff() {
                if i % 2 == 0 {
                    assert!(sled.zones.added.is_empty());
                    assert!(sled.zones.removed.is_empty());
                } else {
                    assert!(sled.zones.removed.is_empty());
                    assert_eq!(sled.zones.added.len(), 1);
                    let added = sled.zones.added.values().next().unwrap();
                    assert!(matches!(
                        &added.zone_type,
                        BlueprintZoneType::Nexus(_)
                    ));
                    assert_eq!(added.image_source, image_source);
                }
            }

            parent = blueprint;
        }

        // Everything's up-to-date in Kansas City!
        let blueprint17 = parent;
        assert_eq!(
            blueprint17
                .all_omicron_zones(BlueprintZoneDisposition::is_in_service)
                .filter(|(_, z)| is_up_to_date_nexus(z))
                .count(),
            NEXUS_REDUNDANCY + 1,
        );

        update_collection_from_blueprint(&mut example, &blueprint17);
        assert_planning_makes_no_changes(
            &logctx.log,
            &blueprint17,
            &input,
            &example.collection,
            TEST_NAME,
        );

        logctx.cleanup_successful();
    }

    #[test]
    fn test_update_cockroach() {
        static TEST_NAME: &str = "update_cockroach";
        let logctx = test_setup_log(TEST_NAME);
        let log = logctx.log.clone();

        // Use our example system.
        let mut rng = SimRngState::from_seed(TEST_NAME);
        let (mut example, mut blueprint) = ExampleSystemBuilder::new_with_rng(
            &logctx.log,
            rng.next_system_rng(),
        )
        .build();

        // Update the example system and blueprint, as a part of test set-up.
        //
        // Ask for COCKROACHDB_REDUNDANCY cockroach nodes

        let mut input_builder = example.input.clone().into_builder();
        input_builder.policy_mut().target_cockroachdb_zone_count =
            COCKROACHDB_REDUNDANCY;
        example.input = input_builder.build();

        let blueprint_name = "blueprint_with_cockroach";
        let new_blueprint = Planner::new_based_on(
            log.clone(),
            &blueprint,
            &example.input,
            &blueprint_name,
            &example.collection,
        )
        .expect("can't create planner")
        .with_rng(PlannerRng::from_seed((TEST_NAME, &blueprint_name)))
        .plan()
        .unwrap_or_else(|_| panic!("can't plan to include Cockroach nodes"));

        let summary = new_blueprint.diff_since_blueprint(&blueprint);
        assert_eq!(summary.total_zones_added(), COCKROACHDB_REDUNDANCY);
        assert_eq!(summary.total_zones_removed(), 0);
        assert_eq!(summary.total_zones_modified(), 0);
        blueprint = new_blueprint;
        update_collection_from_blueprint(&mut example, &blueprint);

        // We should have started with no specified TUF repo and nothing to do.
        assert_planning_makes_no_changes(
            &logctx.log,
            &blueprint,
            &example.input,
            &example.collection,
            TEST_NAME,
        );

        // All zones should be sourced from the install dataset by default.
        assert!(
            blueprint
                .all_omicron_zones(BlueprintZoneDisposition::is_in_service)
                .all(|(_, z)| matches!(
                    z.image_source,
                    BlueprintZoneImageSource::InstallDataset
                ))
        );

        // This test "starts" here -- we specify a new TUF repo with an updated
        // CockroachDB image. We create a new TUF repo where version of
        // CockroachDB has been updated out of the install dataset.
        //
        // The planner should avoid doing this update until it has confirmation
        // from inventory that the cluster is healthy.

        let mut input_builder = example.input.clone().into_builder();
        let version = ArtifactVersion::new_static("1.0.0-freeform")
            .expect("can't parse artifact version");
        let fake_hash = ArtifactHash([0; 32]);
        let image_source = BlueprintZoneImageSource::Artifact {
            version: BlueprintZoneImageVersion::Available {
                version: version.clone(),
            },
            hash: fake_hash,
        };
        let artifacts = vec![fake_zone_artifact!(CockroachDb, version.clone())];
        let target_release_generation = Generation::from_u32(2);
        input_builder.policy_mut().tuf_repo = TufRepoPolicy {
            target_release_generation,
            description: Some(TufRepoDescription {
                repo: TufRepoMeta {
                    hash: fake_hash,
                    targets_role_version: 0,
                    valid_until: Utc::now(),
                    system_version: Version::new(1, 0, 0),
                    file_name: String::from(""),
                },
                artifacts,
            }),
        };
        example.input = input_builder.build();

        // Some helper predicates for the assertions below.
        let is_old_cockroach = |zone: &BlueprintZoneConfig| -> bool {
            zone.zone_type.is_cockroach()
                && matches!(
                    zone.image_source,
                    BlueprintZoneImageSource::InstallDataset
                )
        };
        let is_up_to_date_cockroach = |zone: &BlueprintZoneConfig| -> bool {
            zone.zone_type.is_cockroach() && zone.image_source == image_source
        };

        // If we have missing info in our inventory, the
        // planner will not update any Cockroach zones.
        example.collection.cockroach_status.ranges_underreplicated = None;
        example.collection.cockroach_status.liveness_live_nodes = None;
        assert_planning_makes_no_changes(
            &log,
            &blueprint,
            &example.input,
            &example.collection,
            TEST_NAME,
        );

        let goal_redundancy = COCKROACHDB_REDUNDANCY as u64;

        // If we have any non-zero "ranges_underreplicated" in in our inventory,
        // the planner will not update any Cockroach zones.
        example.collection.cockroach_status.ranges_underreplicated = Some(1);
        example.collection.cockroach_status.liveness_live_nodes =
            Some(goal_redundancy);
        assert_planning_makes_no_changes(
            &log,
            &blueprint,
            &example.input,
            &example.collection,
            TEST_NAME,
        );

        // If we don't have enough live nodes, we won't update Cockroach zones.
        example.collection.cockroach_status.ranges_underreplicated = Some(0);
        example.collection.cockroach_status.liveness_live_nodes =
            Some(goal_redundancy - 1);
        assert_planning_makes_no_changes(
            &log,
            &blueprint,
            &example.input,
            &example.collection,
            TEST_NAME,
        );

        // Once we have zero underreplicated ranges, we can start to update
        // Cockroach zones.
        //
        // We'll update one zone at a time, from the install dataset to the
        // new TUF repo artifact.
        for i in 1..=COCKROACHDB_REDUNDANCY {
            // Keep setting this value in a loop;
            // "update_collection_from_blueprint" resets it to "None".
            example.collection.cockroach_status.ranges_underreplicated =
                Some(0);
            example.collection.cockroach_status.liveness_live_nodes =
                Some(goal_redundancy);

            println!("Updating cockroach {i} of {COCKROACHDB_REDUNDANCY}");
            let new_blueprint = Planner::new_based_on(
                log.clone(),
                &blueprint,
                &example.input,
                &format!("test_blueprint_cockroach_{i}"),
                &example.collection,
            )
            .expect("can't create planner")
            .with_rng(PlannerRng::from_seed((TEST_NAME, "bp_crdb")))
            .plan()
            .expect("plan for trivial TUF repo");

            blueprint = new_blueprint;

            assert_eq!(
                blueprint
                    .all_omicron_zones(BlueprintZoneDisposition::is_in_service)
                    .filter(|(_, z)| is_old_cockroach(z))
                    .count(),
                COCKROACHDB_REDUNDANCY - i
            );
            assert_eq!(
                blueprint
                    .all_omicron_zones(BlueprintZoneDisposition::is_in_service)
                    .filter(|(_, z)| is_up_to_date_cockroach(z))
                    .count(),
                i
            );
            update_collection_from_blueprint(&mut example, &blueprint);
        }

        // Validate that we have no further changes to make, once all Cockroach
        // zones have been updated.

        example.collection.cockroach_status.ranges_underreplicated = Some(0);
        assert_planning_makes_no_changes(
            &log,
            &blueprint,
            &example.input,
            &example.collection,
            TEST_NAME,
        );

        // Validate that we do not flip back to the install dataset after
        // performing the update.

        example.collection.cockroach_status.ranges_underreplicated = Some(1);
        assert_planning_makes_no_changes(
            &log,
            &blueprint,
            &example.input,
            &example.collection,
            TEST_NAME,
        );

        logctx.cleanup_successful();
    }

    /// Ensure that planning to update all zones terminates.
    #[test]
    fn test_update_all_zones() {
        static TEST_NAME: &str = "update_all_zones";
        let logctx = test_setup_log(TEST_NAME);
        let log = logctx.log.clone();

        // Use our example system.
        let mut rng = SimRngState::from_seed(TEST_NAME);
        let (mut example, blueprint1) = ExampleSystemBuilder::new_with_rng(
            &logctx.log,
            rng.next_system_rng(),
        )
        .build();
        verify_blueprint(&blueprint1);

        // All zones should be sourced from the install dataset by default.
        assert!(
            blueprint1
                .all_omicron_zones(BlueprintZoneDisposition::is_in_service)
                .all(|(_, z)| matches!(
                    z.image_source,
                    BlueprintZoneImageSource::InstallDataset
                ))
        );

        // Manually specify a TUF repo with fake images for all zones.
        // Only the name and kind of the artifacts matter.
        let mut input_builder = example.input.clone().into_builder();
        let version = ArtifactVersion::new_static("2.0.0-freeform")
            .expect("can't parse artifact version");
        let fake_hash = ArtifactHash([0; 32]);
        let image_source = BlueprintZoneImageSource::Artifact {
            version: BlueprintZoneImageVersion::Available {
                version: version.clone(),
            },
            hash: fake_hash,
        };
        // We use generation 2 to represent the first generation with a TUF repo
        // attached.
        let target_release_generation = Generation::new().next();
        let tuf_repo = TufRepoPolicy {
            target_release_generation,
            description: TargetReleaseDescription::TufRepo(
                TufRepoDescription {
                    repo: TufRepoMeta {
                        hash: fake_hash,
                        targets_role_version: 0,
                        valid_until: Utc::now(),
                        system_version: Version::new(1, 0, 0),
                        file_name: String::from(""),
                    },
                    artifacts: vec![
                        // Omit `BoundaryNtp` because it has the same artifact
                        // name as `InternalNtp`.
                        fake_zone_artifact!(Clickhouse, version.clone()),
                        fake_zone_artifact!(ClickhouseKeeper, version.clone()),
                        fake_zone_artifact!(ClickhouseServer, version.clone()),
                        fake_zone_artifact!(CockroachDb, version.clone()),
                        fake_zone_artifact!(Crucible, version.clone()),
                        fake_zone_artifact!(CruciblePantry, version.clone()),
                        fake_zone_artifact!(ExternalDns, version.clone()),
                        fake_zone_artifact!(InternalDns, version.clone()),
                        fake_zone_artifact!(InternalNtp, version.clone()),
                        fake_zone_artifact!(Nexus, version.clone()),
                        fake_zone_artifact!(Oximeter, version.clone()),
                    ],
                },
            ),
        };
        input_builder.policy_mut().tuf_repo = tuf_repo;
        let input = input_builder.build();

        /// Expected number of planner iterations required to converge.
        /// If incidental planner work changes this value occasionally,
        /// that's fine; but if we find we're changing it all the time,
        /// we should probably drop it and keep just the maximum below.
        const EXP_PLANNING_ITERATIONS: usize = 57;

        /// Planning must not take more than this number of iterations.
        const MAX_PLANNING_ITERATIONS: usize = 100;
        assert!(EXP_PLANNING_ITERATIONS < MAX_PLANNING_ITERATIONS);

        let mut parent = blueprint1;
        for i in 2..=MAX_PLANNING_ITERATIONS {
            update_collection_from_blueprint(&mut example, &parent);

            let blueprint_name = format!("blueprint{i}");
            let blueprint = Planner::new_based_on(
                log.clone(),
                &parent,
                &input,
                &blueprint_name,
                &example.collection,
            )
            .expect("can't create planner")
            .with_rng(PlannerRng::from_seed((TEST_NAME, &blueprint_name)))
            .plan()
            .unwrap_or_else(|_| panic!("can't re-plan after {i} iterations"));

            let summary = blueprint.diff_since_blueprint(&parent);
            if summary.total_zones_added() == 0
                && summary.total_zones_removed() == 0
                && summary.total_zones_modified() == 0
            {
                assert!(
                    blueprint
                        .all_omicron_zones(
                            BlueprintZoneDisposition::is_in_service
                        )
                        .all(|(_, zone)| zone.image_source == image_source),
                    "failed to update all zones"
                );

                assert_eq!(
                    i, EXP_PLANNING_ITERATIONS,
                    "expected {EXP_PLANNING_ITERATIONS} iterations but converged in {i}"
                );
                println!("planning converged after {i} iterations");

                logctx.cleanup_successful();
                return;
            }

            parent = blueprint;
        }

        panic!("did not converge after {MAX_PLANNING_ITERATIONS} iterations");
    }
}<|MERGE_RESOLUTION|>--- conflicted
+++ resolved
@@ -1064,16 +1064,8 @@
                         BlueprintZoneDisposition::is_in_service,
                     )
                     .filter_map(move |zone| {
-<<<<<<< HEAD
-                        (zone.image_source
-                            != blueprint.zone_image_source(
-                                zone.id,
-                                zone.zone_type.kind(),
-                            ))
-                        .then(|| (sled_id, zone.clone()))
-=======
                         let desired_image_source = match blueprint
-                            .zone_image_source(zone.zone_type.kind())
+                            .zone_image_source(zone.id, zone.zone_type.kind())
                         {
                             Ok(source) => source,
                             Err(err) => {
@@ -1094,7 +1086,6 @@
                         } else {
                             None
                         }
->>>>>>> 648b2669
                     })
             })
             .collect::<Vec<(SledUuid, BlueprintZoneConfig)>>();
@@ -1114,11 +1105,8 @@
         zone: &BlueprintZoneConfig,
     ) -> Result<(), Error> {
         let zone_kind = zone.zone_type.kind();
-<<<<<<< HEAD
-        let image_source = self.blueprint.zone_image_source(zone.id, zone_kind);
-=======
-        let image_source = self.blueprint.zone_image_source(zone_kind)?;
->>>>>>> 648b2669
+        let image_source =
+            self.blueprint.zone_image_source(zone.id, zone_kind)?;
         if zone.image_source == image_source {
             // This should only happen in the event of a planning error above.
             error!(
@@ -1317,6 +1305,7 @@
     use nexus_types::external_api::views::PhysicalDiskState;
     use nexus_types::external_api::views::SledProvisionPolicy;
     use nexus_types::external_api::views::SledState;
+    use nexus_types::inventory::CockroachStatus;
     use omicron_common::api::external::Generation;
     use omicron_common::api::external::TufArtifactMeta;
     use omicron_common::api::external::TufRepoDescription;
@@ -5170,16 +5159,18 @@
         let target_release_generation = Generation::from_u32(2);
         input_builder.policy_mut().tuf_repo = TufRepoPolicy {
             target_release_generation,
-            description: Some(TufRepoDescription {
-                repo: TufRepoMeta {
-                    hash: fake_hash,
-                    targets_role_version: 0,
-                    valid_until: Utc::now(),
-                    system_version: Version::new(1, 0, 0),
-                    file_name: String::from(""),
+            description: TargetReleaseDescription::TufRepo(
+                TufRepoDescription {
+                    repo: TufRepoMeta {
+                        hash: fake_hash,
+                        targets_role_version: 0,
+                        valid_until: Utc::now(),
+                        system_version: Version::new(1, 0, 0),
+                        file_name: String::from(""),
+                    },
+                    artifacts,
                 },
-                artifacts,
-            }),
+            ),
         };
         example.input = input_builder.build();
 
@@ -5197,8 +5188,7 @@
 
         // If we have missing info in our inventory, the
         // planner will not update any Cockroach zones.
-        example.collection.cockroach_status.ranges_underreplicated = None;
-        example.collection.cockroach_status.liveness_live_nodes = None;
+        example.collection.cockroach_status = BTreeMap::new();
         assert_planning_makes_no_changes(
             &log,
             &blueprint,
@@ -5211,9 +5201,13 @@
 
         // If we have any non-zero "ranges_underreplicated" in in our inventory,
         // the planner will not update any Cockroach zones.
-        example.collection.cockroach_status.ranges_underreplicated = Some(1);
-        example.collection.cockroach_status.liveness_live_nodes =
-            Some(goal_redundancy);
+        example.collection.cockroach_status = BTreeMap::from([(
+            omicron_cockroach_metrics::NodeId(1),
+            CockroachStatus {
+                ranges_underreplicated: Some(1),
+                liveness_live_nodes: Some(goal_redundancy),
+            },
+        )]);
         assert_planning_makes_no_changes(
             &log,
             &blueprint,
@@ -5223,9 +5217,13 @@
         );
 
         // If we don't have enough live nodes, we won't update Cockroach zones.
-        example.collection.cockroach_status.ranges_underreplicated = Some(0);
-        example.collection.cockroach_status.liveness_live_nodes =
-            Some(goal_redundancy - 1);
+        example.collection.cockroach_status = BTreeMap::from([(
+            omicron_cockroach_metrics::NodeId(1),
+            CockroachStatus {
+                ranges_underreplicated: Some(0),
+                liveness_live_nodes: Some(goal_redundancy - 1),
+            },
+        )]);
         assert_planning_makes_no_changes(
             &log,
             &blueprint,
@@ -5233,6 +5231,20 @@
             &example.collection,
             TEST_NAME,
         );
+
+        let create_valid_looking_status = || {
+            let mut result = BTreeMap::new();
+            for i in 1..=COCKROACHDB_REDUNDANCY {
+                result.insert(
+                    omicron_cockroach_metrics::NodeId(i.try_into().unwrap()),
+                    CockroachStatus {
+                        ranges_underreplicated: Some(0),
+                        liveness_live_nodes: Some(goal_redundancy),
+                    },
+                );
+            }
+            result
+        };
 
         // Once we have zero underreplicated ranges, we can start to update
         // Cockroach zones.
@@ -5242,10 +5254,7 @@
         for i in 1..=COCKROACHDB_REDUNDANCY {
             // Keep setting this value in a loop;
             // "update_collection_from_blueprint" resets it to "None".
-            example.collection.cockroach_status.ranges_underreplicated =
-                Some(0);
-            example.collection.cockroach_status.liveness_live_nodes =
-                Some(goal_redundancy);
+            example.collection.cockroach_status = create_valid_looking_status();
 
             println!("Updating cockroach {i} of {COCKROACHDB_REDUNDANCY}");
             let new_blueprint = Planner::new_based_on(
@@ -5281,8 +5290,8 @@
 
         // Validate that we have no further changes to make, once all Cockroach
         // zones have been updated.
-
-        example.collection.cockroach_status.ranges_underreplicated = Some(0);
+        example.collection.cockroach_status = create_valid_looking_status();
+
         assert_planning_makes_no_changes(
             &log,
             &blueprint,
@@ -5293,8 +5302,15 @@
 
         // Validate that we do not flip back to the install dataset after
         // performing the update.
-
-        example.collection.cockroach_status.ranges_underreplicated = Some(1);
+        example.collection.cockroach_status = create_valid_looking_status();
+        example
+            .collection
+            .cockroach_status
+            .values_mut()
+            .next()
+            .unwrap()
+            .ranges_underreplicated = Some(1);
+
         assert_planning_makes_no_changes(
             &log,
             &blueprint,
