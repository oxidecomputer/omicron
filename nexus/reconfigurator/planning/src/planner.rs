--- conflicted
+++ resolved
@@ -2282,22 +2282,12 @@
     fn are_zones_ready_for_updates(
         &self,
         mgs_updates: &PlanningMgsUpdatesStepReport,
-<<<<<<< HEAD
-    ) -> Result<bool, TufRepoContentsError> {
-        // We return false regardless of `zone_kind` if there are still
-        // pending or skipped updates for components earlier in the update
-        // ordering than zones: RoT bootloader / RoT / SP / Host OS.
-        if !mgs_updates.is_empty() {
-            return Ok(false);
-        }
-=======
     ) -> bool {
         // We return false for all zone kinds if there are still
         // pending updates for components earlier in the update ordering
         // than zones: RoT bootloader / RoT / SP / Host OS.
         mgs_updates.is_empty()
     }
->>>>>>> e76962a5
 
     fn all_non_nexus_zones_using_new_image(&self) -> Result<bool, Error> {
         let new_repo = self.input.tuf_repo().description();
@@ -6546,7 +6536,6 @@
             };
         }
 
-<<<<<<< HEAD
         // Request 3 Nexus zones. The blueprint will show changes in each sled
         // for BlueprintHostPhase2DesiredSlotsDiff in a simulated system even if
         // we are not performing an update for the Host OS because it's going
@@ -6563,16 +6552,11 @@
         //  } `
         // We need each sled to look identical in the blueprint, so we add a
         // nexus zone to each sled.
-        input_builder.policy_mut().target_nexus_zone_count =
+        let expected_new_nexus_zones =
             input_builder.policy_mut().target_nexus_zone_count + 3;
-        let input = input_builder.build();
-=======
-        let expected_new_nexus_zones =
-            input_builder.policy_mut().target_nexus_zone_count;
         let expected_pantries =
             input_builder.policy_mut().target_crucible_pantry_zone_count;
         example.input = input_builder.build();
->>>>>>> e76962a5
 
         // We should now have iterations of expunge/cleanup/add iterations for
         // the Crucible Pantry zones.
@@ -6725,18 +6709,6 @@
 
         // Now we can update Nexus, because all of its dependent zones
         // are up-to-date w/r/t the new repo.
-<<<<<<< HEAD
-        assert_eq!(
-            blueprint8
-                .all_omicron_zones(BlueprintZoneDisposition::is_in_service)
-                .filter(|(_, z)| is_old_nexus(z))
-                .count(),
-            NEXUS_REDUNDANCY + 3,
-        );
-        let mut parent = blueprint8;
-        for i in 9..=20 {
-            update_collection_from_blueprint(&mut example, &parent);
-=======
         //
         // First, we'll expect the nexus generation to get bumped.
         let active_nexus_zones =
@@ -6748,7 +6720,6 @@
         assert_eq!(not_yet_nexus_zones.len(), NEXUS_REDUNDANCY);
 
         update_collection_from_blueprint(&mut example, &blueprint);
->>>>>>> e76962a5
 
         // This is a replacement for the reconfigurator executor, which
         // would normally propagate records for these zones into the
@@ -6856,7 +6827,6 @@
         }
 
         // Everything's up-to-date in Kansas City!
-<<<<<<< HEAD
         let blueprint20 = parent;
         assert_eq!(
             blueprint20
@@ -6865,35 +6835,19 @@
                 .count(),
             NEXUS_REDUNDANCY + 3,
         );
+        assert_eq!(
+            blueprint20
+                .all_omicron_zones(BlueprintZoneDisposition::is_in_service)
+                .filter(|(_, z)| is_old_nexus(z))
+                .count(),
+            0,
+        );
 
         update_collection_from_blueprint(&mut example, &blueprint20);
         assert_planning_makes_no_changes(
             &logctx.log,
             &blueprint20,
-            &input,
-=======
-        let blueprint12 = parent;
-        assert_eq!(
-            blueprint12
-                .all_omicron_zones(BlueprintZoneDisposition::is_in_service)
-                .filter(|(_, z)| is_up_to_date_nexus(z))
-                .count(),
-            NEXUS_REDUNDANCY,
-        );
-        assert_eq!(
-            blueprint12
-                .all_omicron_zones(BlueprintZoneDisposition::is_in_service)
-                .filter(|(_, z)| is_old_nexus(z))
-                .count(),
-            0,
-        );
-
-        update_collection_from_blueprint(&mut example, &blueprint12);
-        assert_planning_makes_no_changes(
-            &logctx.log,
-            &blueprint12,
             &example.input,
->>>>>>> e76962a5
             &example.collection,
             TEST_NAME,
         );
@@ -8589,12 +8543,12 @@
         // Next: Set the target to "2.0.0", upgrade everything except
         // Nexus.
         bp_generator.set_new_tuf_repo_with_artifacts(
-            create_artifacts_at_version(&artifact_version_1),
+            create_zone_artifacts_at_version(&artifact_version_1),
             Version::new(1, 0, 0),
         );
         bp_generator.set_old_tuf_repo_to_target();
         bp_generator.set_new_tuf_repo_with_artifacts(
-            create_artifacts_at_version(&artifact_version_2),
+            create_zone_artifacts_at_version(&artifact_version_2),
             Version::new(2, 0, 0),
         );
         let image_source_1 =
@@ -8750,12 +8704,12 @@
             ArtifactVersion::new_static("2.0.0-nexus-gen-test")
                 .expect("can't parse artifact version");
         bp_generator.set_new_tuf_repo_with_artifacts(
-            create_artifacts_at_version(&artifact_version_1),
+            create_zone_artifacts_at_version(&artifact_version_1),
             Version::new(1, 0, 0),
         );
         bp_generator.set_old_tuf_repo_to_target();
         bp_generator.set_new_tuf_repo_with_artifacts(
-            create_artifacts_at_version(&artifact_version_2),
+            create_zone_artifacts_at_version(&artifact_version_2),
             Version::new(2, 0, 0),
         );
         let image_source_1 =
