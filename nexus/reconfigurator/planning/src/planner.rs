// This Source Code Form is subject to the terms of the Mozilla Public
// License, v. 2.0. If a copy of the MPL was not distributed with this
// file, You can obtain one at https://mozilla.org/MPL/2.0/.

//! High-level facilities for generating Blueprints
//!
//! See crate-level documentation for details.

use crate::blueprint_builder::BlueprintBuilder;
use crate::blueprint_builder::Ensure;
use crate::blueprint_builder::EnsureMultiple;
use crate::blueprint_builder::Error;
use crate::blueprint_builder::Operation;
use crate::planner::omicron_zone_placement::PlacementError;
use nexus_sled_agent_shared::inventory::ZoneKind;
use nexus_types::deployment::Blueprint;
use nexus_types::deployment::BlueprintZoneConfig;
use nexus_types::deployment::BlueprintZoneDisposition;
use nexus_types::deployment::BlueprintZoneFilter;
use nexus_types::deployment::CockroachDbClusterVersion;
use nexus_types::deployment::CockroachDbPreserveDowngrade;
use nexus_types::deployment::CockroachDbSettings;
use nexus_types::deployment::PlanningInput;
use nexus_types::deployment::SledDetails;
use nexus_types::deployment::SledFilter;
use nexus_types::deployment::ZpoolFilter;
use nexus_types::external_api::views::SledPolicy;
use nexus_types::external_api::views::SledState;
use nexus_types::inventory::Collection;
use omicron_uuid_kinds::SledUuid;
use slog::error;
use slog::{info, warn, Logger};
use std::collections::BTreeSet;
use std::str::FromStr;

pub(crate) use self::omicron_zone_placement::DiscretionaryOmicronZone;
use self::omicron_zone_placement::OmicronZonePlacement;
use self::omicron_zone_placement::OmicronZonePlacementSledState;
pub use self::rng::PlannerRng;
pub use self::rng::SledPlannerRng;

mod omicron_zone_placement;
pub(crate) mod rng;

pub struct Planner<'a> {
    log: Logger,
    input: &'a PlanningInput,
    blueprint: BlueprintBuilder<'a>,
    // latest inventory collection
    //
    // We must be very careful when using this during planning.  The real-world
    // state may have changed since this inventory was collected.  Planning
    // choices should not depend on this still being totally accurate.
    //
    // If we do start depending on specific criteria (e.g., it contains
    // information about all sleds that we expect), we should verify that up
    // front and update callers to ensure that it's true.
    inventory: &'a Collection,
}

impl<'a> Planner<'a> {
    pub fn new_based_on(
        log: Logger,
        parent_blueprint: &'a Blueprint,
        input: &'a PlanningInput,
        creator: &str,
        // NOTE: Right now, we just assume that this is the latest inventory
        // collection.  See the comment on the corresponding field in `Planner`.
        inventory: &'a Collection,
    ) -> anyhow::Result<Planner<'a>> {
        let blueprint = BlueprintBuilder::new_based_on(
            &log,
            parent_blueprint,
            input,
            inventory,
            creator,
        )?;
        Ok(Planner { log, input, blueprint, inventory })
    }

    /// Within tests, set a seeded RNG for deterministic results.
    ///
    /// This will ensure that tests that use this builder will produce the same
    /// results each time they are run.
    pub fn with_rng(mut self, rng: PlannerRng) -> Self {
        // This is an owned builder (self rather than &mut self) because it is
        // almost never going to be conditional.
        self.blueprint.set_rng(rng);
        self
    }

    pub fn plan(mut self) -> Result<Blueprint, Error> {
        self.do_plan()?;
        Ok(self.blueprint.build())
    }

    fn do_plan(&mut self) -> Result<(), Error> {
        // We perform planning in two loops: the first one turns expunged sleds
        // into expunged zones, and the second one adds services.

        self.do_plan_expunge()?;
        self.do_plan_add()?;
        self.do_plan_decommission()?;
        self.do_plan_cockroachdb_settings();

        Ok(())
    }

    fn do_plan_decommission(&mut self) -> Result<(), Error> {
        // Check for any sleds that are currently commissioned but can be
        // decommissioned. Our gates for decommissioning are:
        //
        // 1. The policy indicates the sled has been removed (i.e., the policy
        //    is "expunged"; we may have other policies that satisfy this
        //    requirement in the future).
        // 2. All zones associated with the sled have been marked expunged.
        // 3. There are no instances assigned to this sled. This is blocked by
        //    omicron#4872, so today we omit this check entirely, as any sled
        //    that could be otherwise decommissioned that still has instances
        //    assigned to it needs support intervention for cleanup.
        // 4. All disks associated with the sled have been marked expunged. This
        //    happens implicitly when a sled is expunged, so is covered by our
        //    first check.
        for (sled_id, sled_details) in
            self.input.all_sleds(SledFilter::Commissioned)
        {
            // Decommission any disks that need it
            self.blueprint.sled_decommision_disks(sled_id, sled_details)?;

            // Check 1: look for sleds that are expunged.
            match (sled_details.policy, sled_details.state) {
                // If the sled is still in service, don't decommission it.
                (SledPolicy::InService { .. }, _) => continue,
                // If the sled is already decommissioned it... why is it showing
                // up when we ask for commissioned sleds? Warn, but don't try to
                // decommission it again.
                (SledPolicy::Expunged, SledState::Decommissioned) => {
                    error!(
                        self.log,
                        "decommissioned sled returned by \
                         SledFilter::Commissioned";
                        "sled_id" => %sled_id,
                    );
                    continue;
                }
                // The sled is expunged but not yet decommissioned; fall through
                // to check the rest of the criteria.
                (SledPolicy::Expunged, SledState::Active) => (),
            }

            // Check 2: have all this sled's zones been expunged? It's possible
            // we ourselves have made this change, which is fine.
            let all_zones_expunged = self
                .blueprint
                .current_sled_zones(sled_id, BlueprintZoneFilter::All)
                .all(|zone| {
                    zone.disposition == BlueprintZoneDisposition::Expunged
                });

            // Check 3: Are there any instances assigned to this sled? See
            // comment above; while we wait for omicron#4872, we just assume
            // there are no instances running.
            let num_instances_assigned = 0;

            if all_zones_expunged && num_instances_assigned == 0 {
                self.blueprint.set_sled_decommissioned(sled_id)?;
            }
        }

        Ok(())
    }

    fn do_plan_expunge(&mut self) -> Result<(), Error> {
        let mut commissioned_sled_ids = BTreeSet::new();

        // Remove services from sleds marked expunged. We use
        // `SledFilter::Commissioned` and have a custom `needs_zone_expungement`
        // function that allows us to produce better errors.
        for (sled_id, sled_details) in
            self.input.all_sleds(SledFilter::Commissioned)
        {
            commissioned_sled_ids.insert(sled_id);

            // Expunge any disks that need it
            self.blueprint
                .sled_expunge_disks(sled_id, &sled_details.resources)?;

            // Perform the expungement, for any zones that might need it.
            self.blueprint.expunge_zones_for_sled(sled_id, sled_details)?;
        }

        // Check for any decommissioned sleds (i.e., sleds for which our
        // blueprint has zones, but are not in the input sled list). Any zones
        // for decommissioned sleds must have already be expunged for
        // decommissioning to have happened; fail if we find non-expunged zones
        // associated with a decommissioned sled.
        for sled_id in self.blueprint.sled_ids_with_zones() {
            if !commissioned_sled_ids.contains(&sled_id) {
                let num_zones = self
                    .blueprint
                    .current_sled_zones(sled_id, BlueprintZoneFilter::All)
                    .filter(|zone| {
                        zone.disposition != BlueprintZoneDisposition::Expunged
                    })
                    .count();
                if num_zones > 0 {
                    return Err(
                        Error::DecommissionedSledWithNonExpungedZones {
                            sled_id,
                            num_zones,
                        },
                    );
                }
            }
        }

        Ok(())
    }

    fn do_plan_add(&mut self) -> Result<(), Error> {
        // Internal DNS is a prerequisite for bringing up all other zones.  At
        // this point, we assume that internal DNS (as a service) is already
        // functioning.

        // After we make our initial pass through the sleds below to check for
        // zones every sled should have (NTP, Crucible), we'll start making
        // decisions about placing other service zones. We need to _exclude_ any
        // sleds for which we just added an NTP zone, as we won't be able to add
        // additional services to them until that NTP zone has been brought up.
        //
        // We will not mark sleds getting Crucible zones as ineligible; other
        // control plane service zones starting concurrently with Crucible zones
        // is fine.
        let mut sleds_waiting_for_ntp_zone = BTreeSet::new();

        for (sled_id, sled_resources) in
            self.input.all_sled_resources(SledFilter::InService)
        {
            // First, we need to ensure that sleds are using their expected
            // disks. This is necessary before we can allocate any zones.
            let sled_edits =
                self.blueprint.sled_add_disks(sled_id, &sled_resources)?;

            if let EnsureMultiple::Changed {
                added,
                updated,
                expunged: _,
                decommissioned: _,
                removed,
            } = sled_edits.disks.into()
            {
                info!(
                    &self.log,
                    "altered physical disks";
                    "sled_id" => %sled_id,
                    "sled_edits" => ?sled_edits,
                );
                self.blueprint.record_operation(Operation::UpdateDisks {
                    sled_id,
                    added,
                    updated,
                    removed,
                });

                // Note that this doesn't actually need to short-circuit the
                // rest of the blueprint planning, as long as during execution
                // we send this request first.
            }

            // Check for an NTP zone.  Every sled should have one.  If it's not
            // there, all we can do is provision that one zone.  We have to wait
            // for that to succeed and synchronize the clock before we can
            // provision anything else.
            if self.blueprint.sled_ensure_zone_ntp(sled_id)? == Ensure::Added {
                info!(
                    &self.log,
                    "found sled missing NTP zone (will add one)";
                    "sled_id" => %sled_id
                );
                self.blueprint.record_operation(Operation::AddZone {
                    sled_id,
                    kind: ZoneKind::BoundaryNtp,
                });
                // Don't make any other changes to this sled.  However, this
                // change is compatible with any other changes to other sleds,
                // so we can "continue" here rather than "break".
                sleds_waiting_for_ntp_zone.insert(sled_id);
                continue;
            }

            // Now we've established that the current blueprint _says_ there's
            // an NTP zone on this system.  But we must wait for it to actually
            // be there before we can proceed to add anything else.  Otherwise,
            // we may wind up trying to provision this zone at the same time as
            // other zones, and Sled Agent will reject requests to provision
            // other zones before the clock is synchronized.
            //
            // Note that it's always possible that the NTP zone was added after
            // this inventory was collected (in which case we'll erroneously
            // choose to bail out here, but we'll pick it up again next time
            // we're invoked).  It's conceivable that the NTP zone was removed
            // after this inventory was collected (in which case we'd be making
            // a wrong decision here).  However, we don't ever do this today.
            // If we were to do something like that (maybe as part of upgrading
            // the NTP zone or switching between an internal NTP vs. boundary
            // NTP zone), we'll need to be careful how we do it to avoid a
            // problem here.
            let has_ntp_inventory = self
                .inventory
                .sled_agents
                .get(&sled_id)
                .map(|sled_agent| {
                    sled_agent
                        .omicron_zones
                        .zones
                        .iter()
                        .any(|z| z.zone_type.is_ntp())
                })
                .unwrap_or(false);
            if !has_ntp_inventory {
                info!(
                    &self.log,
                    "parent blueprint contains NTP zone, but it's not in \
                    inventory yet";
                    "sled_id" => %sled_id,
                );
                continue;
            }

            // Every provisionable zpool on the sled should have a Crucible zone
            // on it.
            let mut ncrucibles_added = 0;
            for zpool_id in sled_resources.all_zpools(ZpoolFilter::InService) {
                if self
                    .blueprint
                    .sled_ensure_zone_crucible(sled_id, *zpool_id)?
                    == Ensure::Added
                {
                    info!(
                        &self.log,
                        "found sled zpool missing Crucible zone (will add one)";
                        "sled_id" => ?sled_id,
                        "zpool_id" => ?zpool_id,
                    );
                    ncrucibles_added += 1;
                }
            }

            if ncrucibles_added > 0 {
                // Don't make any other changes to this sled.  However, this
                // change is compatible with any other changes to other sleds,
                // so we can "continue" here rather than "break".
                // (Yes, it's currently the last thing in the loop, but being
                // explicit here means we won't forget to do this when more code
                // is added below.)
                self.blueprint.record_operation(Operation::AddZone {
                    sled_id,
                    kind: ZoneKind::Crucible,
                });
                continue;
            }
        }

        self.do_plan_add_discretionary_zones(&sleds_waiting_for_ntp_zone)?;

        // Now that we've added all the disks and zones we plan on adding,
        // ensure that all sleds have the datasets they need to have.
        self.do_plan_datasets()?;

        Ok(())
    }

    fn do_plan_datasets(&mut self) -> Result<(), Error> {
        for sled_id in self.input.all_sled_ids(SledFilter::InService) {
            if let EnsureMultiple::Changed {
                added,
                updated,
                expunged,
                // Datasets don't get decommissioned
                decommissioned: _,
                removed,
            } = self.blueprint.sled_ensure_zone_datasets(sled_id)?
            {
                info!(
                    &self.log,
                    "altered datasets";
                    "sled_id" => %sled_id,
                    "added" => added,
                    "updated" => updated,
                    "expunged" => expunged,
                    "removed" => removed,
                );
                self.blueprint.record_operation(Operation::UpdateDatasets {
                    sled_id,
                    added,
                    updated,
                    expunged,
                    removed,
                });
            }
        }
        Ok(())
    }

    fn do_plan_add_discretionary_zones(
        &mut self,
        sleds_waiting_for_ntp_zone: &BTreeSet<SledUuid>,
    ) -> Result<(), Error> {
        // We usually don't need to construct an `OmicronZonePlacement` to add
        // discretionary zones, so defer its creation until it's needed.
        let mut zone_placement = None;

        for zone_kind in [
            DiscretionaryOmicronZone::BoundaryNtp,
            DiscretionaryOmicronZone::Clickhouse,
            DiscretionaryOmicronZone::ClickhouseKeeper,
            DiscretionaryOmicronZone::ClickhouseServer,
            DiscretionaryOmicronZone::CockroachDb,
            DiscretionaryOmicronZone::CruciblePantry,
            DiscretionaryOmicronZone::InternalDns,
            DiscretionaryOmicronZone::ExternalDns,
            DiscretionaryOmicronZone::Nexus,
            DiscretionaryOmicronZone::Oximeter,
        ] {
            let num_zones_to_add = self.num_additional_zones_needed(zone_kind);
            if num_zones_to_add == 0 {
                continue;
            }
            // We need to add at least one zone; construct our `zone_placement`
            // (or reuse the existing one if a previous loop iteration already
            // created it).
            let zone_placement = zone_placement.get_or_insert_with(|| {
                // This constructs a picture of the sleds as we currently
                // understand them, as far as which sleds have discretionary
                // zones. This will remain valid as we loop through the
                // `zone_kind`s in this function, as any zone additions will
                // update the `zone_placement` heap in-place.
                let current_discretionary_zones = self
                    .input
                    .all_sled_resources(SledFilter::Discretionary)
                    .filter(|(sled_id, _)| {
                        !sleds_waiting_for_ntp_zone.contains(&sled_id)
                    })
                    .map(|(sled_id, sled_resources)| {
                        OmicronZonePlacementSledState {
                            sled_id,
                            num_zpools: sled_resources
                                .all_zpools(ZpoolFilter::InService)
                                .count(),
                            discretionary_zones: self
                                .blueprint
                                .current_sled_zones(
                                    sled_id,
                                    BlueprintZoneFilter::ShouldBeRunning,
                                )
                                .filter_map(|zone| {
                                    DiscretionaryOmicronZone::from_zone_type(
                                        &zone.zone_type,
                                    )
                                })
                                .collect(),
                        }
                    });
                OmicronZonePlacement::new(current_discretionary_zones)
            });
            self.add_discretionary_zones(
                zone_placement,
                zone_kind,
                num_zones_to_add,
            )?;
        }

        Ok(())
    }

    // Given the current blueprint state and policy, returns the number of
    // additional zones needed of the given `zone_kind` to satisfy the policy.
    fn num_additional_zones_needed(
        &mut self,
        zone_kind: DiscretionaryOmicronZone,
    ) -> usize {
        // Count the number of `kind` zones on all in-service sleds. This
        // will include sleds that are in service but not eligible for new
        // services, but will not include sleds that have been expunged or
        // decommissioned.
        let mut num_existing_kind_zones = 0;
        for sled_id in self.input.all_sled_ids(SledFilter::InService) {
            let num_zones_of_kind = self
                .blueprint
                .sled_num_running_zones_of_kind(sled_id, zone_kind.into());
            num_existing_kind_zones += num_zones_of_kind;
        }

        let target_count = match zone_kind {
            DiscretionaryOmicronZone::BoundaryNtp => {
                self.input.target_boundary_ntp_zone_count()
            }
            DiscretionaryOmicronZone::Clickhouse => {
                self.input.target_clickhouse_zone_count()
            }
            DiscretionaryOmicronZone::ClickhouseKeeper => {
                self.input.target_clickhouse_keeper_zone_count()
            }
            DiscretionaryOmicronZone::ClickhouseServer => {
                self.input.target_clickhouse_server_zone_count()
            }
            DiscretionaryOmicronZone::CockroachDb => {
                self.input.target_cockroachdb_zone_count()
            }
            DiscretionaryOmicronZone::CruciblePantry => {
                self.input.target_crucible_pantry_zone_count()
            }
            DiscretionaryOmicronZone::InternalDns => {
                self.input.target_internal_dns_zone_count()
            }
            DiscretionaryOmicronZone::ExternalDns => {
                // TODO-cleanup: When external DNS addresses are
                // in the policy, this can use the input, too.
                self.blueprint.count_parent_external_dns_zones()
            }
            DiscretionaryOmicronZone::Nexus => {
                self.input.target_nexus_zone_count()
            }
            DiscretionaryOmicronZone::Oximeter => {
                self.input.target_oximeter_zone_count()
            }
        };

        // TODO-correctness What should we do if we have _too many_
        // `zone_kind` zones? For now, just log it the number of zones any
        // time we have at least the minimum number.
        let num_zones_to_add =
            target_count.saturating_sub(num_existing_kind_zones);
        if num_zones_to_add == 0 {
            info!(
                self.log, "sufficient {zone_kind:?} zones exist in plan";
                "desired_count" => target_count,
                "current_count" => num_existing_kind_zones,
            );
        }
        num_zones_to_add
    }

    // Attempts to place `num_zones_to_add` new zones of `kind`.
    //
    // It is not an error if there are too few eligible sleds to start a
    // sufficient number of zones; instead, we'll log a warning and start as
    // many as we can (up to `num_zones_to_add`).
    fn add_discretionary_zones(
        &mut self,
        zone_placement: &mut OmicronZonePlacement,
        kind: DiscretionaryOmicronZone,
        num_zones_to_add: usize,
    ) -> Result<(), Error> {
        for i in 0..num_zones_to_add {
            let sled_id = match zone_placement.place_zone(kind) {
                Ok(sled_id) => sled_id,
                Err(PlacementError::NoSledsEligible { .. }) => {
                    // We won't treat this as a hard error; it's possible
                    // (albeit unlikely?) we're in a weird state where we need
                    // more sleds or disks to come online, and we may need to be
                    // able to produce blueprints to achieve that status.
                    warn!(
                        self.log,
                        "failed to place all new desired {kind:?} zones";
                        "placed" => i,
                        "wanted_to_place" => num_zones_to_add,
                    );

                    break;
                }
            };

            match kind {
                DiscretionaryOmicronZone::BoundaryNtp => self
                    .blueprint
                    .sled_promote_internal_ntp_to_boundary_ntp(sled_id)?,
                DiscretionaryOmicronZone::Clickhouse => {
                    self.blueprint.sled_add_zone_clickhouse(sled_id)?
                }
                DiscretionaryOmicronZone::ClickhouseKeeper => {
                    self.blueprint.sled_add_zone_clickhouse_keeper(sled_id)?
                }
                DiscretionaryOmicronZone::ClickhouseServer => {
                    self.blueprint.sled_add_zone_clickhouse_server(sled_id)?
                }
                DiscretionaryOmicronZone::CockroachDb => {
                    self.blueprint.sled_add_zone_cockroachdb(sled_id)?
                }
                DiscretionaryOmicronZone::CruciblePantry => {
                    self.blueprint.sled_add_zone_crucible_pantry(sled_id)?
                }
                DiscretionaryOmicronZone::InternalDns => {
                    self.blueprint.sled_add_zone_internal_dns(sled_id)?
                }
                DiscretionaryOmicronZone::ExternalDns => {
                    self.blueprint.sled_add_zone_external_dns(sled_id)?
                }
                DiscretionaryOmicronZone::Nexus => {
                    self.blueprint.sled_add_zone_nexus(sled_id)?
                }
                DiscretionaryOmicronZone::Oximeter => {
                    self.blueprint.sled_add_zone_oximeter(sled_id)?
                }
            };
            info!(
                self.log, "added zone to sled";
                "sled_id" => %sled_id,
                "kind" => ?kind,
            );
        }

        Ok(())
    }

    fn do_plan_cockroachdb_settings(&mut self) {
        // Figure out what we should set the CockroachDB "preserve downgrade
        // option" setting to based on the planning input.
        //
        // CockroachDB version numbers look like SemVer but are not. Major
        // version numbers consist of the first *two* components, which
        // represent the year and the Nth release that year. So the major
        // version in "22.2.7" is "22.2".
        //
        // A given major version of CockroachDB is backward compatible with the
        // storage format of the previous major version of CockroachDB. This is
        // shown by the `version` setting, which displays the current storage
        // format version. When `version` is '22.2', versions v22.2.x or v23.1.x
        // can be used to run a node. This allows for rolling upgrades of nodes
        // within the cluster and also preserves the ability to rollback until
        // the new software version can be validated.
        //
        // By default, when all nodes of a cluster are upgraded to a new major
        // version, the upgrade is "auto-finalized"; `version` is changed to the
        // new major version, and rolling back to a previous major version of
        // CockroachDB is no longer possible.
        //
        // The `cluster.preserve_downgrade_option` setting can be used to
        // control this. This setting can only be set to the current value
        // of the `version` setting, and when it is set, CockroachDB will not
        // perform auto-finalization. To perform finalization and finish the
        // upgrade, a client must reset the "preserve downgrade option" setting.
        // Finalization occurs in the background, and the "preserve downgrade
        // option" setting should not be changed again until finalization
        // completes.
        //
        // We determine the appropriate value for `preserve_downgrade_option`
        // based on:
        //
        // 1. the _target_ cluster version from the `Policy` (what we want to
        //    be running)
        // 2. the `version` setting reported by CockroachDB (what we're
        //    currently running)
        //
        // by saying:
        //
        // - If we don't recognize the `version` CockroachDB reports, we will
        //   do nothing.
        // - If our target version is _equal to_ what CockroachDB reports,
        //   we will ensure `preserve_downgrade_option` is set to the current
        //   `version`. This prevents auto-finalization when we deploy the next
        //   major version of CockroachDB as part of an update.
        // - If our target version is _older than_ what CockroachDB reports, we
        //   will also ensure `preserve_downgrade_option` is set to the current
        //   `version`. (This will happen on newly-initialized clusters when
        //   we deploy a version of CockroachDB that is newer than our current
        //   policy.)
        // - If our target version is _newer than_ what CockroachDB reports, we
        //   will ensure `preserve_downgrade_option` is set to the default value
        //   (the empty string). This will trigger finalization.

        let policy = self.input.target_cockroachdb_cluster_version();
        let CockroachDbSettings { version, .. } =
            self.input.cockroachdb_settings();
        let value = match CockroachDbClusterVersion::from_str(version) {
            // The current version is known to us.
            Ok(version) => {
                if policy > version {
                    // Ensure `cluster.preserve_downgrade_option` is reset so we
                    // can upgrade.
                    CockroachDbPreserveDowngrade::AllowUpgrade
                } else {
                    // The cluster version is equal to or newer than the
                    // version we want by policy. In either case, ensure
                    // `cluster.preserve_downgrade_option` is set.
                    CockroachDbPreserveDowngrade::Set(version)
                }
            }
            // The current version is unknown to us; we are likely in the middle
            // of an cluster upgrade.
            Err(_) => CockroachDbPreserveDowngrade::DoNotModify,
        };
        self.blueprint.cockroachdb_preserve_downgrade(value);
        info!(
            &self.log,
            "will ensure cockroachdb setting";
            "setting" => "cluster.preserve_downgrade_option",
            "value" => ?value,
        );

        // Hey! Listen!
        //
        // If we need to manage more CockroachDB settings, we should ensure
        // that no settings will be modified if we don't recognize the current
        // cluster version -- we're likely in the middle of an upgrade!
        //
        // https://www.cockroachlabs.com/docs/stable/cluster-settings#change-a-cluster-setting
    }
}

/// Returns `Some(reason)` if the sled needs its zones to be expunged,
/// based on the policy and state.
fn sled_needs_all_zones_expunged(
    state: SledState,
    policy: SledPolicy,
) -> Option<ZoneExpungeReason> {
    match state {
        SledState::Active => {}
        SledState::Decommissioned => {
            // A decommissioned sled that still has resources attached to it is
            // an illegal state, but representable. If we see a sled in this
            // state, we should still expunge all zones in it, but parent code
            // should warn on it.
            return Some(ZoneExpungeReason::SledDecommissioned);
        }
    }

    match policy {
        SledPolicy::InService { .. } => None,
        SledPolicy::Expunged => Some(ZoneExpungeReason::SledExpunged),
    }
}

pub(crate) fn zone_needs_expungement(
    sled_details: &SledDetails,
    zone_config: &BlueprintZoneConfig,
    input: &PlanningInput,
) -> Option<ZoneExpungeReason> {
    // Should we expunge the zone because the sled is gone?
    if let Some(reason) =
        sled_needs_all_zones_expunged(sled_details.state, sled_details.policy)
    {
        return Some(reason);
    }

    // Should we expunge the zone because durable storage is gone?
    if let Some(durable_storage_zpool) = zone_config.zone_type.durable_zpool() {
        let zpool_id = durable_storage_zpool.id();
        if !sled_details.resources.zpool_is_provisionable(&zpool_id) {
            return Some(ZoneExpungeReason::DiskExpunged);
        }
    };

    // Should we expunge the zone because transient storage is gone?
    if let Some(ref filesystem_zpool) = zone_config.filesystem_pool {
        let zpool_id = filesystem_zpool.id();
        if !sled_details.resources.zpool_is_provisionable(&zpool_id) {
            return Some(ZoneExpungeReason::DiskExpunged);
        }
    };

    // Should we expunge the zone because clickhouse clusters are no longer
    // enabled via policy?
    if !input.clickhouse_cluster_enabled() {
        if zone_config.zone_type.is_clickhouse_keeper()
            || zone_config.zone_type.is_clickhouse_server()
        {
            return Some(ZoneExpungeReason::ClickhouseClusterDisabled);
        }
    }

    // Should we expunge the zone because single-node clickhouse is no longer
    // enabled via policy?
    if !input.clickhouse_single_node_enabled() {
        if zone_config.zone_type.is_clickhouse() {
            return Some(ZoneExpungeReason::ClickhouseSingleNodeDisabled);
        }
    }

    None
}

/// The reason a sled's zones need to be expunged.
///
/// This is used only for introspection and logging -- it's not part of the
/// logical flow.
#[derive(Copy, Clone, Debug, Eq, PartialEq, Ord, PartialOrd)]
pub(crate) enum ZoneExpungeReason {
    DiskExpunged,
    SledDecommissioned,
    SledExpunged,
    ClickhouseClusterDisabled,
    ClickhouseSingleNodeDisabled,
}

#[cfg(test)]
mod test {
    use super::Planner;
    use crate::blueprint_builder::test::assert_planning_makes_no_changes;
    use crate::blueprint_builder::test::verify_blueprint;
    use crate::blueprint_builder::BlueprintBuilder;
    use crate::example::example;
    use crate::example::ExampleSystemBuilder;
    use crate::example::SimRngState;
    use crate::planner::rng::PlannerRng;
    use crate::system::SledBuilder;
    use chrono::NaiveDateTime;
    use chrono::TimeZone;
    use chrono::Utc;
    use clickhouse_admin_types::ClickhouseKeeperClusterMembership;
    use clickhouse_admin_types::KeeperId;
    use expectorate::assert_contents;
    use nexus_sled_agent_shared::inventory::ZoneKind;
    use nexus_types::deployment::blueprint_zone_type;
<<<<<<< HEAD
    use nexus_types::deployment::BlueprintDiff;
    use nexus_types::deployment::BlueprintPhysicalDiskDisposition;
=======
    use nexus_types::deployment::BlueprintDatasetDisposition;
    use nexus_types::deployment::BlueprintDiffSummary;
>>>>>>> ae63a611
    use nexus_types::deployment::BlueprintZoneDisposition;
    use nexus_types::deployment::BlueprintZoneFilter;
    use nexus_types::deployment::BlueprintZoneType;
    use nexus_types::deployment::ClickhouseMode;
    use nexus_types::deployment::ClickhousePolicy;
    use nexus_types::deployment::CockroachDbClusterVersion;
    use nexus_types::deployment::CockroachDbPreserveDowngrade;
    use nexus_types::deployment::CockroachDbSettings;
    use nexus_types::deployment::SledDisk;
    use nexus_types::external_api::views::PhysicalDiskPolicy;
    use nexus_types::external_api::views::PhysicalDiskState;
    use nexus_types::external_api::views::SledPolicy;
    use nexus_types::external_api::views::SledProvisionPolicy;
    use nexus_types::external_api::views::SledState;
    use omicron_common::api::external::Generation;
    use omicron_common::disk::DatasetKind;
    use omicron_common::disk::DiskIdentity;
    use omicron_common::policy::CRUCIBLE_PANTRY_REDUNDANCY;
    use omicron_test_utils::dev::test_setup_log;
    use omicron_uuid_kinds::PhysicalDiskUuid;
    use omicron_uuid_kinds::SledUuid;
    use omicron_uuid_kinds::ZpoolUuid;
    use slog_error_chain::InlineErrorChain;
    use std::collections::BTreeSet;
    use std::collections::HashMap;
    use std::net::IpAddr;
    use typed_rng::TypedUuidRng;

    // Generate a ClickhousePolicy ignoring fields we don't care about for
    /// planner tests
    fn clickhouse_policy(mode: ClickhouseMode) -> ClickhousePolicy {
        ClickhousePolicy { version: 0, mode, time_created: Utc::now() }
    }

    /// Runs through a basic sequence of blueprints for adding a sled
    #[test]
    fn test_basic_add_sled() {
        static TEST_NAME: &str = "planner_basic_add_sled";
        let logctx = test_setup_log(TEST_NAME);

        // Use our example system.
        let mut rng = SimRngState::from_seed(TEST_NAME);
        let (mut example, blueprint1) = ExampleSystemBuilder::new_with_rng(
            &logctx.log,
            rng.next_system_rng(),
        )
        .build();
        verify_blueprint(&blueprint1);

        println!("{}", blueprint1.display());

        // Now run the planner.  It should do nothing because our initial
        // system didn't have any issues that the planner currently knows how to
        // fix.
        let blueprint2 = Planner::new_based_on(
            logctx.log.clone(),
            &blueprint1,
            &example.input,
            "no-op?",
            &example.collection,
        )
        .expect("failed to create planner")
        .with_rng(PlannerRng::from_seed((TEST_NAME, "bp2")))
        .plan()
        .expect("failed to plan");

        let summary = blueprint2.diff_since_blueprint(&blueprint1);
        println!("1 -> 2 (expected no changes):\n{}", summary.display());
        assert_eq!(summary.sleds_added.len(), 0);
        assert_eq!(summary.sleds_removed.len(), 0);
        assert_eq!(summary.sleds_modified.len(), 0);
        assert_eq!(summary.sleds_unchanged.len(), 3);
        assert_eq!(summary.total_zones_added(), 0);
        assert_eq!(summary.total_zones_removed(), 0);
        assert_eq!(summary.total_zones_modified(), 0);
        assert_eq!(summary.total_disks_added(), 0);
        assert_eq!(summary.total_disks_removed(), 0);
        assert_eq!(summary.total_disks_modified(), 0);
        assert_eq!(summary.total_datasets_added(), 0);
        assert_eq!(summary.total_datasets_removed(), 0);
        assert_eq!(summary.total_datasets_modified(), 0);
        verify_blueprint(&blueprint2);

        // Now add a new sled.
        let mut sled_id_rng = rng.next_sled_id_rng();
        let new_sled_id = sled_id_rng.next();
        let _ =
            example.system.sled(SledBuilder::new().id(new_sled_id)).unwrap();
        let input = example.system.to_planning_input_builder().unwrap().build();

        // Check that the first step is to add an NTP zone
        let blueprint3 = Planner::new_based_on(
            logctx.log.clone(),
            &blueprint2,
            &input,
            "test: add NTP?",
            &example.collection,
        )
        .expect("failed to create planner")
        .with_rng(PlannerRng::from_seed((TEST_NAME, "bp3")))
        .plan()
        .expect("failed to plan");

        let summary = blueprint3.diff_since_blueprint(&blueprint2);
        println!(
            "2 -> 3 (expect new NTP zone on new sled):\n{}",
            summary.display()
        );
        assert_contents(
            "tests/output/planner_basic_add_sled_2_3.txt",
            &summary.display().to_string(),
        );

        assert_eq!(summary.sleds_added.len(), 1);
        assert_eq!(summary.total_disks_added(), 10);
        assert_eq!(summary.total_datasets_added(), 21);
        let sled_id = *summary.sleds_added.first().unwrap();
        let sled_zones =
            summary.diff.blueprint_zones.added.get(&sled_id).unwrap();
        // We have defined elsewhere that the first generation contains no
        // zones.  So the first one with zones must be newer.  See
        // OmicronZonesConfig::INITIAL_GENERATION.
        assert!(sled_zones.generation > Generation::new());
        assert_eq!(sled_id, new_sled_id);
        assert_eq!(sled_zones.zones.len(), 1);
        assert!(matches!(
            sled_zones.zones.first().unwrap().kind(),
            ZoneKind::InternalNtp
        ));
        assert_eq!(summary.sleds_removed.len(), 0);
        assert_eq!(summary.sleds_modified.len(), 0);
        verify_blueprint(&blueprint3);

        // Check that with no change in inventory, the planner makes no changes.
        // It needs to wait for inventory to reflect the new NTP zone before
        // proceeding.
        let blueprint4 = Planner::new_based_on(
            logctx.log.clone(),
            &blueprint3,
            &input,
            "test: add nothing more",
            &example.collection,
        )
        .expect("failed to create planner")
        .with_rng(PlannerRng::from_seed((TEST_NAME, "bp4")))
        .plan()
        .expect("failed to plan");
        let summary = blueprint4.diff_since_blueprint(&blueprint3);
        println!("3 -> 4 (expected no changes):\n{}", summary.display());
        assert_eq!(summary.sleds_added.len(), 0);
        assert_eq!(summary.sleds_removed.len(), 0);
        assert_eq!(summary.sleds_modified.len(), 0);
        verify_blueprint(&blueprint4);

        // Now update the inventory to have the requested NTP zone.
        //
        // TODO: mutating example.system doesn't automatically update
        // example.collection -- this should be addressed via API improvements.
        example
            .system
            .sled_set_omicron_zones(
                new_sled_id,
                blueprint4
                    .blueprint_zones
                    .get(&new_sled_id)
                    .expect("blueprint should contain zones for new sled")
                    .to_omicron_zones_config(
                        BlueprintZoneFilter::ShouldBeRunning,
                    ),
            )
            .unwrap();
        let collection =
            example.system.to_collection_builder().unwrap().build();

        // Check that the next step is to add Crucible zones
        let blueprint5 = Planner::new_based_on(
            logctx.log.clone(),
            &blueprint3,
            &input,
            "test: add Crucible zones?",
            &collection,
        )
        .expect("failed to create planner")
        .with_rng(PlannerRng::from_seed((TEST_NAME, "bp5")))
        .plan()
        .expect("failed to plan");

        let summary = blueprint5.diff_since_blueprint(&blueprint3);
        println!("3 -> 5 (expect Crucible zones):\n{}", summary.display());
        assert_contents(
            "tests/output/planner_basic_add_sled_3_5.txt",
            &summary.display().to_string(),
        );
        assert_eq!(summary.sleds_added.len(), 0);
        assert_eq!(summary.sleds_removed.len(), 0);
        assert_eq!(summary.sleds_modified.len(), 1);
        let sled_id = summary.sleds_modified.first().unwrap();
        assert_eq!(*sled_id, new_sled_id);
        // No removed or modified zones on this sled
        let zones_cfg_diff = summary.zones_on_modified_sled(sled_id).unwrap();
        assert!(zones_cfg_diff.zones.removed.is_empty());
        assert!(zones_cfg_diff.zones.modified.is_empty());
        // 10 crucible zones addeed
        assert_eq!(
            *zones_cfg_diff.generation.after,
            zones_cfg_diff.generation.before.next()
        );

        assert_eq!(zones_cfg_diff.zones.added.len(), 10);
        for zone in zones_cfg_diff.zones.added.values() {
            if zone.kind() != ZoneKind::Crucible {
                panic!("unexpectedly added a non-Crucible zone: {zone:?}");
            }
        }
        verify_blueprint(&blueprint5);

        // Check that there are no more steps.
        assert_planning_makes_no_changes(
            &logctx.log,
            &blueprint5,
            &input,
            TEST_NAME,
        );

        logctx.cleanup_successful();
    }

    /// Check that the planner will add more Nexus zones to a single sled, if
    /// needed
    #[test]
    fn test_add_multiple_nexus_to_one_sled() {
        static TEST_NAME: &str = "planner_add_multiple_nexus_to_one_sled";
        let logctx = test_setup_log(TEST_NAME);

        // Use our example system with one sled and one Nexus instance as a
        // starting point.
        let (example, blueprint1) =
            ExampleSystemBuilder::new(&logctx.log, TEST_NAME)
                .nsleds(1)
                .nexus_count(1)
                .build();
        let sled_id = *example.collection.sled_agents.keys().next().unwrap();
        let input = example.input;
        let collection = example.collection;

        // This blueprint should only have 1 Nexus instance on the one sled we
        // kept.
        assert_eq!(blueprint1.blueprint_zones.len(), 1);
        assert_eq!(
            blueprint1
                .blueprint_zones
                .get(&sled_id)
                .expect("missing kept sled")
                .zones
                .iter()
                .filter(|z| z.zone_type.is_nexus())
                .count(),
            1
        );

        // Now run the planner.  It should add additional Nexus zones to the
        // one sled we have.
        let mut builder = input.into_builder();
        builder.policy_mut().target_nexus_zone_count = 5;

        // But we don't want it to add any more internal DNS zones,
        // which it would by default (because we have only one sled).
        builder.policy_mut().target_internal_dns_zone_count = 1;

        let input = builder.build();
        let blueprint2 = Planner::new_based_on(
            logctx.log.clone(),
            &blueprint1,
            &input,
            "test_blueprint2",
            &collection,
        )
        .expect("failed to create planner")
        .with_rng(PlannerRng::from_seed((TEST_NAME, "bp2")))
        .plan()
        .expect("failed to plan");

        let summary = blueprint2.diff_since_blueprint(&blueprint1);
        println!(
            "1 -> 2 (added additional Nexus zones):\n{}",
            summary.display()
        );
        assert_eq!(summary.sleds_added.len(), 0);
        assert_eq!(summary.sleds_removed.len(), 0);
        assert_eq!(summary.sleds_modified.len(), 1);
        let changed_sled_id = summary.sleds_modified.first().unwrap();

        assert_eq!(*changed_sled_id, sled_id);
        assert_eq!(
            summary
                .datasets_on_modified_sled(&sled_id)
                .unwrap()
                .datasets
                .added
                .len(),
            4
        );

        let zones_added =
            &summary.zones_on_modified_sled(&sled_id).unwrap().zones.added;
        assert_eq!(zones_added.len(), input.target_nexus_zone_count() - 1);
        for (_, zone) in zones_added {
            if zone.kind() != ZoneKind::Nexus {
                panic!("unexpectedly added a non-Nexus zone: {zone:?}");
            }
        }

        // Test a no-op planning iteration.
        assert_planning_makes_no_changes(
            &logctx.log,
            &blueprint2,
            &input,
            TEST_NAME,
        );

        logctx.cleanup_successful();
    }

    /// Check that the planner will spread additional Nexus zones out across
    /// sleds as it adds them
    #[test]
    fn test_spread_additional_nexus_zones_across_sleds() {
        static TEST_NAME: &str =
            "planner_spread_additional_nexus_zones_across_sleds";
        let logctx = test_setup_log(TEST_NAME);

        // Use our example system as a starting point.
        let (collection, input, blueprint1) = example(&logctx.log, TEST_NAME);

        // This blueprint should only have 3 Nexus zones: one on each sled.
        assert_eq!(blueprint1.blueprint_zones.len(), 3);
        for sled_config in blueprint1.blueprint_zones.values() {
            assert_eq!(
                sled_config
                    .zones
                    .iter()
                    .filter(|z| z.zone_type.is_nexus())
                    .count(),
                1
            );
        }

        // Now run the planner with a high number of target Nexus zones.
        let mut builder = input.into_builder();
        builder.policy_mut().target_nexus_zone_count = 14;
        let input = builder.build();
        let blueprint2 = Planner::new_based_on(
            logctx.log.clone(),
            &blueprint1,
            &input,
            "test_blueprint2",
            &collection,
        )
        .expect("failed to create planner")
        .with_rng(PlannerRng::from_seed((TEST_NAME, "bp2")))
        .plan()
        .expect("failed to plan");

        let summary = blueprint2.diff_since_blueprint(&blueprint1);
        println!(
            "1 -> 2 (added additional Nexus zones):\n{}",
            summary.display()
        );
        assert_eq!(summary.sleds_added.len(), 0);
        assert_eq!(summary.sleds_removed.len(), 0);
        assert_eq!(summary.sleds_modified.len(), 3);

        // All 3 sleds should get additional Nexus zones. We expect a total of
        // 11 new Nexus zones, which should be spread evenly across the three
        // sleds (two should get 4 and one should get 3).
        let mut total_new_nexus_zones = 0;
        for sled_id in &summary.sleds_modified {
            assert!(!summary
                .diff
                .blueprint_zones
                .removed
                .contains_key(sled_id));
            let zones_cfg_diff =
                summary.zones_on_modified_sled(sled_id).unwrap();
            assert!(zones_cfg_diff.zones.modified.is_empty());
            let zones_added = &zones_cfg_diff.zones.added;
            match zones_added.len() {
                n @ (3 | 4) => {
                    total_new_nexus_zones += n;
                }
                n => {
                    panic!("unexpected number of zones added to {sled_id}: {n}")
                }
            }
            for (_, zone) in zones_added {
                if zone.kind() != ZoneKind::Nexus {
                    panic!("unexpectedly added a non-Nexus zone: {zone:?}");
                }
            }
        }
        assert_eq!(total_new_nexus_zones, 11);

        // Test a no-op planning iteration.
        assert_planning_makes_no_changes(
            &logctx.log,
            &blueprint2,
            &input,
            TEST_NAME,
        );

        logctx.cleanup_successful();
    }

    /// Check that the planner will spread additional internal DNS zones out across
    /// sleds as it adds them
    #[test]
    fn test_spread_internal_dns_zones_across_sleds() {
        static TEST_NAME: &str =
            "planner_spread_internal_dns_zones_across_sleds";
        let logctx = test_setup_log(TEST_NAME);

        // Use our example system as a starting point.
        let (collection, input, mut blueprint1) =
            example(&logctx.log, TEST_NAME);

        // This blueprint should have exactly 3 internal DNS zones: one on each
        // sled.
        assert_eq!(blueprint1.blueprint_zones.len(), 3);
        for sled_config in blueprint1.blueprint_zones.values() {
            assert_eq!(
                sled_config
                    .zones
                    .iter()
                    .filter(|z| z.zone_type.is_internal_dns())
                    .count(),
                1
            );
        }

        // Try to run the planner with a high number of internal DNS zones;
        // it will fail because the target is > MAX_DNS_REDUNDANCY.
        let mut builder = input.clone().into_builder();
        builder.policy_mut().target_internal_dns_zone_count = 14;
        match Planner::new_based_on(
            logctx.log.clone(),
            &blueprint1,
            &builder.build(),
            "test_blueprint2",
            &collection,
        )
        .expect("created planner")
        .plan()
        {
            Ok(_) => panic!("unexpected success"),
            Err(err) => {
                let err = InlineErrorChain::new(&err).to_string();
                assert!(
                    err.contains("can only have ")
                        && err.contains(" internal DNS servers"),
                    "unexpected error: {err}"
                );
            }
        }

        // Remove two of the internal DNS zones; the planner should put new
        // zones back in their places.
        for (_sled_id, zones) in blueprint1.blueprint_zones.iter_mut().take(2) {
            zones.zones.retain(|z| !z.zone_type.is_internal_dns());
        }
        for (_, dataset_config) in
            blueprint1.blueprint_datasets.iter_mut().take(2)
        {
            dataset_config.datasets.retain(|dataset| {
                // This is gross; once zone configs know explicit dataset IDs,
                // we should retain by ID instead.
                match &dataset.kind {
                    DatasetKind::InternalDns => false,
                    DatasetKind::TransientZone { name } => {
                        !name.starts_with("oxz_internal_dns")
                    }
                    _ => true,
                }
            });
        }

        let blueprint2 = Planner::new_based_on(
            logctx.log.clone(),
            &blueprint1,
            &input,
            "test_blueprint2",
            &collection,
        )
        .expect("failed to create planner")
        .with_rng(PlannerRng::from_seed((TEST_NAME, "bp2")))
        .plan()
        .expect("failed to plan");

        let summary = blueprint2.diff_since_blueprint(&blueprint1);
        println!(
            "1 -> 2 (added additional internal DNS zones):\n{}",
            summary.display()
        );
        assert_eq!(summary.sleds_added.len(), 0);
        assert_eq!(summary.sleds_removed.len(), 0);
        assert_eq!(summary.sleds_modified.len(), 2);

        // 2 sleds should each get 1 additional internal DNS zone.
        let mut total_new_zones = 0;
        for sled_id in &summary.sleds_modified {
            let zones_diff =
                &summary.zones_on_modified_sled(&sled_id).unwrap().zones;
            assert!(zones_diff.removed.is_empty());
            assert!(zones_diff.modified.is_empty());
            let zones_added = &zones_diff.added;
            match zones_added.len() {
                0 => {}
                n @ 1 => {
                    total_new_zones += n;
                }
                n => {
                    panic!("unexpected number of zones added to {sled_id}: {n}")
                }
            }
            for (_, zone) in zones_added {
                assert_eq!(
                    zone.kind(),
                    ZoneKind::InternalDns,
                    "unexpectedly added a non-internal-DNS zone: {zone:?}"
                );
            }
        }
        assert_eq!(total_new_zones, 2);

        // Test a no-op planning iteration.
        assert_planning_makes_no_changes(
            &logctx.log,
            &blueprint2,
            &input,
            TEST_NAME,
        );

        logctx.cleanup_successful();
    }

    /// Check that the planner will reuse external IPs that were previously
    /// assigned to expunged zones
    #[test]
    fn test_reuse_external_ips_from_expunged_zones() {
        static TEST_NAME: &str =
            "planner_reuse_external_ips_from_expunged_zones";
        let logctx = test_setup_log(TEST_NAME);

        // Use our example system as a starting point.
        let (collection, input, blueprint1) = example(&logctx.log, TEST_NAME);

        // Expunge the first sled we see, which will result in a Nexus external
        // IP no longer being associated with a running zone, and a new Nexus
        // zone being added to one of the two remaining sleds.
        let mut builder = input.into_builder();
        let (sled_id, details) =
            builder.sleds_mut().iter_mut().next().expect("no sleds");
        let sled_id = *sled_id;
        details.policy = SledPolicy::Expunged;
        let input = builder.build();
        let blueprint2 = Planner::new_based_on(
            logctx.log.clone(),
            &blueprint1,
            &input,
            "test_blueprint2",
            &collection,
        )
        .expect("failed to create planner")
        .with_rng(PlannerRng::from_seed((TEST_NAME, "bp2")))
        .plan()
        .expect("failed to plan");

        let diff = blueprint2.diff_since_blueprint(&blueprint1);
        println!("1 -> 2 (expunged sled):\n{}", diff.display());

        // The expunged sled should have an expunged Nexus zone.
        let zone = blueprint2.blueprint_zones[&sled_id]
            .zones
            .iter()
            .find(|zone| matches!(zone.zone_type, BlueprintZoneType::Nexus(_)))
            .expect("no nexus zone found");
        assert_eq!(zone.disposition, BlueprintZoneDisposition::Expunged);

        // Set the target Nexus zone count to one that will completely exhaust
        // the service IP pool. This will force reuse of the IP that was
        // allocated to the expunged Nexus zone.
        let mut builder = input.into_builder();
        assert_eq!(builder.policy_mut().service_ip_pool_ranges.len(), 1);
        builder.policy_mut().target_nexus_zone_count =
            builder.policy_mut().service_ip_pool_ranges[0]
                .len()
                .try_into()
                .unwrap();
        let input = builder.build();
        let blueprint3 = Planner::new_based_on(
            logctx.log.clone(),
            &blueprint2,
            &input,
            "test_blueprint3",
            &collection,
        )
        .expect("failed to create planner")
        .with_rng(PlannerRng::from_seed((TEST_NAME, "bp3")))
        .plan()
        .expect("failed to plan");

        let diff = blueprint3.diff_since_blueprint(&blueprint2);
        println!("2 -> 3 (maximum Nexus):\n{}", diff.display());

        // Planning succeeded, but let's prove that we reused the IP address!
        let expunged_ip = zone.zone_type.external_networking().unwrap().0.ip();
        let new_zone = blueprint3
            .blueprint_zones
            .values()
            .flat_map(|c| c.zones.iter())
            .find(|zone| {
                zone.disposition == BlueprintZoneDisposition::InService
                    && zone
                        .zone_type
                        .external_networking()
                        .map_or(false, |(ip, _)| expunged_ip == ip.ip())
            })
            .expect("couldn't find that the external IP was reused");
        println!(
            "zone {} reused external IP {} from expunged zone {}",
            new_zone.id, expunged_ip, zone.id
        );

        // Test a no-op planning iteration.
        assert_planning_makes_no_changes(
            &logctx.log,
            &blueprint3,
            &input,
            TEST_NAME,
        );

        logctx.cleanup_successful();
    }

    /// Check that the planner will reuse external DNS IPs that were
    /// previously assigned to expunged zones
    #[test]
    fn test_reuse_external_dns_ips_from_expunged_zones() {
        static TEST_NAME: &str =
            "planner_reuse_external_dns_ips_from_expunged_zones";
        let logctx = test_setup_log(TEST_NAME);

        // Use our example system as a starting point.
        let (collection, input, blueprint1) = example(&logctx.log, TEST_NAME);

        // We should not be able to add any external DNS zones yet,
        // because we haven't give it any addresses (which currently
        // come only from RSS). This is not an error, though.
        let mut builder = BlueprintBuilder::new_based_on(
            &logctx.log,
            &blueprint1,
            &input,
            &collection,
            TEST_NAME,
        )
        .expect("failed to build blueprint builder");
        let sled_id = builder.sled_ids_with_zones().next().expect("no sleds");
        builder
            .sled_add_zone_external_dns(sled_id)
            .expect_err("can't add external DNS zones");

        // Build a builder for a modfied blueprint that will include
        // some external DNS addresses.
        let mut blueprint_builder = BlueprintBuilder::new_based_on(
            &logctx.log,
            &blueprint1,
            &input,
            &collection,
            TEST_NAME,
        )
        .expect("failed to build blueprint builder");

        // Manually reach into the external networking allocator and "find"
        // some external IP addresses (maybe they fell off a truck).
        // TODO-cleanup: Remove when external DNS addresses are in the policy.
        let external_dns_ips =
            ["10.0.0.1", "10.0.0.2", "10.0.0.3"].map(|addr| {
                addr.parse::<IpAddr>()
                    .expect("can't parse external DNS IP address")
            });
        for addr in external_dns_ips {
            blueprint_builder.inject_untracked_external_dns_ip(addr).unwrap();
        }

        // Now we can add external DNS zones. We'll add two to the first
        // sled and one to the second.
        let (sled_1, sled_2) = {
            let mut sleds = blueprint_builder.sled_ids_with_zones();
            (
                sleds.next().expect("no first sled"),
                sleds.next().expect("no second sled"),
            )
        };
        blueprint_builder
            .sled_add_zone_external_dns(sled_1)
            .expect("added external DNS zone");
        blueprint_builder
            .sled_add_zone_external_dns(sled_1)
            .expect("added external DNS zone");
        blueprint_builder
            .sled_add_zone_external_dns(sled_2)
            .expect("added external DNS zone");

        let blueprint1a = blueprint_builder.build();
        assert_eq!(
            blueprint1a
                .all_omicron_zones(BlueprintZoneFilter::ShouldBeRunning)
                .filter(|(_, zone)| zone.zone_type.is_external_dns())
                .count(),
            3,
            "can't find external DNS zones in new blueprint"
        );

        // Plan with external DNS.
        let input_builder = input.clone().into_builder();
        let input = input_builder.build();
        let blueprint2 = Planner::new_based_on(
            logctx.log.clone(),
            &blueprint1a,
            &input,
            "test_blueprint2",
            &collection,
        )
        .expect("failed to create planner")
        .with_rng(PlannerRng::from_seed((TEST_NAME, "bp2")))
        .plan()
        .expect("failed to plan");

        let diff = blueprint2.diff_since_blueprint(&blueprint1);
        println!("1 -> 2 (added external DNS zones):\n{}", diff.display());

        // The first sled should have three external DNS zones.
        assert_eq!(
            blueprint2
                .all_omicron_zones(BlueprintZoneFilter::ShouldBeRunning)
                .filter(|(_, zone)| zone.zone_type.is_external_dns())
                .count(),
            3,
            "can't find external DNS zones in planned blueprint"
        );

        // Expunge the first sled and re-plan. That gets us two expunged
        // external DNS zones; two external DNS zones should then be added to
        // the remaining sleds.
        let mut input_builder = input.into_builder();
        input_builder.expunge_sled(&sled_1).expect("found sled 1 again");
        let input = input_builder.build();
        let blueprint3 = Planner::new_based_on(
            logctx.log.clone(),
            &blueprint2,
            &input,
            "test_blueprint3",
            &collection,
        )
        .expect("failed to create planner")
        .with_rng(PlannerRng::from_seed((TEST_NAME, "bp3")))
        .plan()
        .expect("failed to re-plan");

        let diff = blueprint3.diff_since_blueprint(&blueprint2);
        println!("2 -> 3 (expunged sled):\n{}", diff.display());
        assert_eq!(
            blueprint3.blueprint_zones[&sled_id]
                .zones
                .iter()
                .filter(|zone| {
                    zone.disposition == BlueprintZoneDisposition::Expunged
                        && zone.zone_type.is_external_dns()
                })
                .count(),
            2
        );

        // The IP addresses of the new external DNS zones should be the
        // same as the original set that we "found".
        let mut ips = blueprint3
            .all_omicron_zones(BlueprintZoneFilter::ShouldBeRunning)
            .filter_map(|(_id, zone)| {
                zone.zone_type.is_external_dns().then(|| {
                    zone.zone_type.external_networking().unwrap().0.ip()
                })
            })
            .collect::<Vec<IpAddr>>();
        ips.sort();
        assert_eq!(
            ips, external_dns_ips,
            "wrong addresses for new external DNS zones"
        );

        // Test a no-op planning iteration.
        assert_planning_makes_no_changes(
            &logctx.log,
            &blueprint3,
            &input,
            TEST_NAME,
        );

        logctx.cleanup_successful();
    }

    #[test]
    fn test_crucible_allocation_skips_nonprovisionable_disks() {
        static TEST_NAME: &str =
            "planner_crucible_allocation_skips_nonprovisionable_disks";
        let logctx = test_setup_log(TEST_NAME);

        // Create an example system with a single sled
        let (example, blueprint1) =
            ExampleSystemBuilder::new(&logctx.log, TEST_NAME).nsleds(1).build();
        let collection = example.collection;
        let input = example.input;

        let mut builder = input.into_builder();

        // Avoid churning on the quantity of Nexus and internal DNS zones -
        // we're okay staying at one each.
        builder.policy_mut().target_nexus_zone_count = 1;
        builder.policy_mut().target_internal_dns_zone_count = 1;

        // Make generated disk ids deterministic
        let mut disk_rng =
            TypedUuidRng::from_seed(TEST_NAME, "NewPhysicalDisks");
        let mut new_sled_disk = |policy| SledDisk {
            disk_identity: DiskIdentity {
                vendor: "test-vendor".to_string(),
                serial: "test-serial".to_string(),
                model: "test-model".to_string(),
            },
            disk_id: PhysicalDiskUuid::from(disk_rng.next()),
            policy,
            state: PhysicalDiskState::Active,
        };

        let (_, sled_details) = builder.sleds_mut().iter_mut().next().unwrap();

        // Inject some new disks into the input.
        //
        // These counts are arbitrary, as long as they're non-zero
        // for the sake of the test.

        const NEW_IN_SERVICE_DISKS: usize = 2;
        const NEW_EXPUNGED_DISKS: usize = 1;

        let mut zpool_rng = TypedUuidRng::from_seed(TEST_NAME, "NewZpools");
        for _ in 0..NEW_IN_SERVICE_DISKS {
            sled_details.resources.zpools.insert(
                ZpoolUuid::from(zpool_rng.next()),
                new_sled_disk(PhysicalDiskPolicy::InService),
            );
        }
        for _ in 0..NEW_EXPUNGED_DISKS {
            sled_details.resources.zpools.insert(
                ZpoolUuid::from(zpool_rng.next()),
                new_sled_disk(PhysicalDiskPolicy::Expunged),
            );
        }

        let input = builder.build();

        let blueprint2 = Planner::new_based_on(
            logctx.log.clone(),
            &blueprint1,
            &input,
            "test: some new disks",
            &collection,
        )
        .expect("failed to create planner")
        .with_rng(PlannerRng::from_seed((TEST_NAME, "bp2")))
        .plan()
        .expect("failed to plan");

        let summary = blueprint2.diff_since_blueprint(&blueprint1);
        println!(
            "1 -> 2 (some new disks, one expunged):\n{}",
            summary.display()
        );
        assert_eq!(summary.sleds_modified.len(), 1);

        // We should be adding a Crucible zone for each new in-service disk.
        assert_eq!(summary.total_zones_added(), NEW_IN_SERVICE_DISKS);
        assert_eq!(summary.total_zones_removed(), 0);
        assert_eq!(summary.total_disks_added(), NEW_IN_SERVICE_DISKS);
        assert_eq!(summary.total_disks_removed(), 0);

        // 1 Zone, Crucible, Transient Crucible Zone, and Debug dataset created
        // per disk.
        assert_eq!(summary.total_datasets_added(), NEW_IN_SERVICE_DISKS * 4);
        assert_eq!(summary.total_datasets_removed(), 0);
        assert_eq!(summary.total_datasets_modified(), 0);

        // Test a no-op planning iteration.
        assert_planning_makes_no_changes(
            &logctx.log,
            &blueprint2,
            &input,
            TEST_NAME,
        );

        logctx.cleanup_successful();
    }

    #[test]
    fn test_dataset_settings_modified_in_place() {
        static TEST_NAME: &str = "planner_dataset_settings_modified_in_place";
        let logctx = test_setup_log(TEST_NAME);

        // Create an example system with a single sled
        let (example, mut blueprint1) =
            ExampleSystemBuilder::new(&logctx.log, TEST_NAME).nsleds(1).build();
        let collection = example.collection;
        let input = example.input;

        let mut builder = input.into_builder();

        // Avoid churning on the quantity of Nexus and internal DNS zones -
        // we're okay staying at one each.
        builder.policy_mut().target_nexus_zone_count = 1;
        builder.policy_mut().target_internal_dns_zone_count = 1;

        // Manually update the blueprint to report an abnormal "Debug dataset"
        {
            let (_sled_id, datasets_config) =
                blueprint1.blueprint_datasets.iter_mut().next().unwrap();
            let mut dataset_config = datasets_config
                .datasets
                .iter_mut()
                .find(|config| {
                    matches!(
                        config.kind,
                        omicron_common::disk::DatasetKind::Debug
                    )
                })
                .expect("No debug dataset found");

            // These values are out-of-sync with what the blueprint will typically
            // enforce.
            dataset_config.quota = None;
            dataset_config.reservation = Some(
                omicron_common::api::external::ByteCount::from_gibibytes_u32(1),
            );
        }

        let input = builder.build();

        let blueprint2 = Planner::new_based_on(
            logctx.log.clone(),
            &blueprint1,
            &input,
            "test: fix a dataset",
            &collection,
        )
        .expect("failed to create planner")
        .with_rng(PlannerRng::from_seed((TEST_NAME, "bp2")))
        .plan()
        .expect("failed to plan");

        let summary = blueprint2.diff_since_blueprint(&blueprint1);
        println!("1 -> 2 (modify a dataset):\n{}", summary.display());
        assert_contents(
            "tests/output/planner_dataset_settings_modified_in_place_1_2.txt",
            &summary.display().to_string(),
        );

        assert_eq!(summary.sleds_added.len(), 0);
        assert_eq!(summary.sleds_removed.len(), 0);
        assert_eq!(summary.sleds_modified.len(), 1);

        assert_eq!(summary.total_zones_added(), 0);
        assert_eq!(summary.total_zones_removed(), 0);
        assert_eq!(summary.total_zones_modified(), 0);
        assert_eq!(summary.total_disks_added(), 0);
        assert_eq!(summary.total_disks_removed(), 0);
        assert_eq!(summary.total_disks_modified(), 0);
        assert_eq!(summary.total_datasets_added(), 0);
        assert_eq!(summary.total_datasets_removed(), 0);
        assert_eq!(summary.total_datasets_modified(), 1);

        logctx.cleanup_successful();
    }

    #[test]

    fn test_disk_add_expunge_decommission() {
        static TEST_NAME: &str = "planner_disk_add_expunge_decommission";
        let logctx = test_setup_log(TEST_NAME);

        // Create an example system with a single sled
        let (example, blueprint1) =
            ExampleSystemBuilder::new(&logctx.log, TEST_NAME).nsleds(1).build();
        let mut collection = example.collection;
        let input = example.input;

        // The initial collection configuration has generation 1 for disks
        // The initial blueprint configuration has generation 2 for disks
        let (sled_id, disks_config) =
            blueprint1.blueprint_disks.first_key_value().unwrap();
        assert_eq!(disks_config.generation, Generation::from_u32(2));
        assert_eq!(
            collection
                .sled_agents
                .get(&sled_id)
                .unwrap()
                .omicron_physical_disks_generation,
            Generation::new()
        );

        // All disks should have an `InService` disposition and `Active` state
        for disk in &disks_config.disks {
            assert_eq!(
                disk.disposition,
                BlueprintPhysicalDiskDisposition::InService
            );
            assert_eq!(disk.state, PhysicalDiskState::Active);
        }

        let mut builder = input.into_builder();

        // Let's expunge a disk. It's disposition should change to `Expunged`
        // but it's state should remain active.
        let expunged_disk_id = {
            let expunged_disk = &mut builder
                .sleds_mut()
                .get_mut(&sled_id)
                .unwrap()
                .resources
                .zpools
                .iter_mut()
                .next()
                .unwrap()
                .1
                 .0;
            expunged_disk.policy = PhysicalDiskPolicy::Expunged;
            expunged_disk.disk_id
        };

        let input = builder.build();

        let blueprint2 = Planner::new_based_on(
            logctx.log.clone(),
            &blueprint1,
            &input,
            "test: expunge a disk",
            &collection,
        )
        .expect("failed to create planner")
        .with_rng(PlannerRng::from_seed((TEST_NAME, "bp2")))
        .plan()
        .expect("failed to plan");

        let diff = blueprint2.diff_since_blueprint(&blueprint1);
        println!("1 -> 2 (expunge a disk):\n{}", diff.display());

        let (_, disks_config) =
            blueprint2.blueprint_disks.first_key_value().unwrap();

        // The disks generation goes from 2 -> 3
        assert_eq!(disks_config.generation, Generation::from_u32(3));
        // One disk should have it's disposition set to `Expunged`. All disks
        // should have their state remain `Active`.
        for disk in &disks_config.disks {
            if disk.id == expunged_disk_id {
                assert_eq!(
                    disk.disposition,
                    BlueprintPhysicalDiskDisposition::Expunged
                );
            } else {
                assert_eq!(
                    disk.disposition,
                    BlueprintPhysicalDiskDisposition::InService
                );
            }
            assert_eq!(disk.state, PhysicalDiskState::Active);
            println!("{disk:?}");
        }

        // We haven't updated the inventory, so no changes should be made
        assert_planning_makes_no_changes(
            &logctx.log,
            &blueprint2,
            &input,
            TEST_NAME,
        );

        // Let's update the inventory to reflect that the sled-agent
        // has learned about the expungement.
        collection
            .sled_agents
            .get_mut(&sled_id)
            .unwrap()
            .omicron_physical_disks_generation = Generation::from_u32(3);

        let blueprint3 = Planner::new_based_on(
            logctx.log.clone(),
            &blueprint2,
            &input,
            "test: decommission a disk",
            &collection,
        )
        .expect("failed to create planner")
        .with_rng(PlannerRng::from_seed((TEST_NAME, "bp3")))
        .plan()
        .expect("failed to plan");

        let diff = blueprint3.diff_since_blueprint(&blueprint2);
        println!("2 -> 3 (decommission a disk):\n{}", diff.display());

        let (_, disks_config) =
            blueprint3.blueprint_disks.first_key_value().unwrap();

        // The disks generation goes from 3 -> 4
        assert_eq!(disks_config.generation, Generation::from_u32(4));
        // One disk should have its disposition set to `Expunged` and it's state
        // set to 'Decommissioned'.
        for disk in &disks_config.disks {
            if disk.id == expunged_disk_id {
                assert_eq!(
                    disk.disposition,
                    BlueprintPhysicalDiskDisposition::Expunged
                );
                assert_eq!(disk.state, PhysicalDiskState::Decommissioned);
            } else {
                assert_eq!(
                    disk.disposition,
                    BlueprintPhysicalDiskDisposition::InService
                );
                assert_eq!(disk.state, PhysicalDiskState::Active);
            }
            println!("{disk:?}");
        }

        // Now let's expunge a sled via the planning input. All disks should get
        // expunged and decommissioned in the same planning round. We also have
        // to manually expunge all the disks via policy, which would happen in a
        // database transaction when an operator expunges a sled.
        //
        // We don't rely on the sled-agents learning about expungement to
        // decommission because by definition expunging a sled means it's
        // already gone.
        let mut builder = input.into_builder();
        builder.expunge_sled(sled_id).unwrap();
        let input = builder.build();

        let blueprint4 = Planner::new_based_on(
            logctx.log.clone(),
            &blueprint3,
            &input,
            "test: expunge and decommission all disks",
            &collection,
        )
        .expect("failed to create planner")
        .with_rng(PlannerRng::from_seed((TEST_NAME, "bp4")))
        .plan()
        .expect("failed to plan");

        let diff = blueprint3.diff_since_blueprint(&blueprint2);
        println!(
            "3 -> 4 (expunge and decommission all disks):\n{}",
            diff.display()
        );

        let (_, disks_config) =
            blueprint4.blueprint_disks.first_key_value().unwrap();

        // The disks generation goes from 3 -> 4
        assert_eq!(disks_config.generation, Generation::from_u32(5));
        // We should still have 10 disks
        assert_eq!(disks_config.disks.len(), 10);
        // One disk should have its disposition set to `Expunged` and it's state
        // set to 'Decommissioned'.
        for disk in &disks_config.disks {
            assert_eq!(
                disk.disposition,
                BlueprintPhysicalDiskDisposition::Expunged
            );
            assert_eq!(disk.state, PhysicalDiskState::Decommissioned);
            println!("{disk:?}");
        }

        logctx.cleanup_successful();
    }

    #[test]
    fn test_disk_expungement_removes_zones_durable_zpool() {
        static TEST_NAME: &str =
            "planner_disk_expungement_removes_zones_durable_zpool";
        let logctx = test_setup_log(TEST_NAME);

        // Create an example system with a single sled
        let (example, blueprint1) =
            ExampleSystemBuilder::new(&logctx.log, TEST_NAME).nsleds(1).build();
        let collection = example.collection;
        let input = example.input;

        let mut builder = input.into_builder();

        // Avoid churning on the quantity of Nexus and internal DNS zones -
        // we're okay staying at one each.
        builder.policy_mut().target_nexus_zone_count = 1;
        builder.policy_mut().target_internal_dns_zone_count = 1;

        // The example system should be assigning crucible zones to each
        // in-service disk. When we expunge one of these disks, the planner
        // should remove the associated zone.
        //
        // Find a disk which is only used by a single zone, if one exists.
        //
        // If we don't do this, we might select a physical disk supporting
        // multiple zones of distinct types.
        let mut zpool_by_zone_usage = HashMap::new();
        for zones in blueprint1.blueprint_zones.values() {
            for zone in &zones.zones {
                let pool = zone.filesystem_pool.as_ref().unwrap();
                zpool_by_zone_usage
                    .entry(pool.id())
                    .and_modify(|count| *count += 1)
                    .or_insert_with(|| 1);
            }
        }
        let (_, sled_details) = builder.sleds_mut().iter_mut().next().unwrap();
        let (_, disk) = sled_details
            .resources
            .zpools
            .iter_mut()
            .find(|(zpool_id, _disk)| {
                *zpool_by_zone_usage.get(*zpool_id).unwrap() == 1
            })
            .expect("Couldn't find zpool only used by a single zone");
        disk.policy = PhysicalDiskPolicy::Expunged;

        let input = builder.build();

        let blueprint2 = Planner::new_based_on(
            logctx.log.clone(),
            &blueprint1,
            &input,
            "test: expunge a disk",
            &collection,
        )
        .expect("failed to create planner")
        .with_rng(PlannerRng::from_seed((TEST_NAME, "bp2")))
        .plan()
        .expect("failed to plan");

        let summary = blueprint2.diff_since_blueprint(&blueprint1);
        println!("1 -> 2 (expunge a disk):\n{}", summary.display());
        assert_eq!(summary.sleds_added.len(), 0);
        assert_eq!(summary.sleds_removed.len(), 0);
        assert_eq!(summary.sleds_modified.len(), 1);

        // We should be removing a single zone, associated with the Crucible
        // using that device.
<<<<<<< HEAD
        assert_eq!(diff.zones.added.len(), 0);
        assert_eq!(diff.zones.removed.len(), 0);
        assert_eq!(diff.zones.modified.len(), 1);
        assert_eq!(diff.physical_disks.added.len(), 0);
        assert_eq!(diff.physical_disks.removed.len(), 0);
        assert_eq!(diff.datasets.added.len(), 0);
=======
        assert_eq!(summary.total_zones_added(), 0);
        assert_eq!(summary.total_zones_removed(), 0);
        assert_eq!(summary.total_zones_modified(), 1);
        assert_eq!(summary.total_disks_added(), 0);
        assert_eq!(summary.total_disks_removed(), 1);
        assert_eq!(summary.total_datasets_added(), 0);
>>>>>>> ae63a611
        // NOTE: Expunging a disk doesn't immediately delete datasets; see the
        // "decommissioned_disk_cleaner" background task for more context.
        assert_eq!(summary.total_datasets_removed(), 0);

        // The disposition has changed from `InService` to `Expunged` for the 4
        // datasets on this sled.
        assert_eq!(summary.total_datasets_modified(), 4);
        // We don't know the expected name, other than the fact it's a crucible zone
        let test_transient_zone_kind = DatasetKind::TransientZone {
            name: "some-crucible-zone-name".to_string(),
        };
        let mut expected_kinds = BTreeSet::from_iter([
            DatasetKind::Crucible,
            DatasetKind::Debug,
            DatasetKind::TransientZoneRoot,
            test_transient_zone_kind.clone(),
        ]);
        for (_, sled_with_modified_datasets) in
            &summary.diff.blueprint_datasets.modified
        {
            for (_, modified) in &sled_with_modified_datasets.datasets.modified
            {
                assert_eq!(
                    *modified.disposition.before,
                    BlueprintDatasetDisposition::InService
                );
                assert_eq!(
                    *modified.disposition.after,
                    BlueprintDatasetDisposition::Expunged
                );
                if let DatasetKind::TransientZone { name } =
                    &modified.kind.before
                {
                    assert!(name.starts_with("oxz_crucible"));
                    assert!(expected_kinds.remove(&test_transient_zone_kind));
                } else {
                    assert!(expected_kinds.remove(&modified.kind.before));
                }
            }
        }
        assert!(expected_kinds.is_empty());

        let (_zone_id, modified_zones) =
            summary.diff.blueprint_zones.modified.iter().next().unwrap();
        assert_eq!(modified_zones.zones.modified.len(), 1);
        let (_, modified_zone) =
            &modified_zones.zones.modified.first_key_value().unwrap();
        assert!(
            matches!(modified_zone.zone_type.before.kind(), ZoneKind::Crucible),
            "Expected the modified zone to be a Crucible zone, but it was: {:?}",
            modified_zone.zone_type.before.kind()
        );
        assert_eq!(
            *modified_zone.disposition.after,
            BlueprintZoneDisposition::Expunged,
            "Should have expunged this zone"
        );

        // Test a no-op planning iteration.
        assert_planning_makes_no_changes(
            &logctx.log,
            &blueprint2,
            &input,
            TEST_NAME,
        );

        logctx.cleanup_successful();
    }

    #[test]
    fn test_disk_expungement_removes_zones_transient_filesystem() {
        static TEST_NAME: &str =
            "planner_disk_expungement_removes_zones_transient_filesystem";
        let logctx = test_setup_log(TEST_NAME);

        // Create an example system with a single sled
        let (example, blueprint1) =
            ExampleSystemBuilder::new(&logctx.log, TEST_NAME).nsleds(1).build();
        let collection = example.collection;
        let input = example.input;

        let mut builder = input.into_builder();

        // Aside: Avoid churning on the quantity of Nexus zones - we're okay
        // staying at one.
        builder.policy_mut().target_nexus_zone_count = 1;

        // Find whatever pool NTP was using
        let pool_to_expunge = blueprint1
            .blueprint_zones
            .iter()
            .find_map(|(_, zones_config)| {
                for zone_config in &zones_config.zones {
                    if zone_config.zone_type.is_ntp() {
                        return zone_config.filesystem_pool.clone();
                    }
                }
                None
            })
            .expect("No NTP zone pool?");

        // This is mostly for test stability across "example system" changes:
        // Find how many other zones are using this same zpool.
        let zones_using_zpool = blueprint1.blueprint_zones.iter().fold(
            0,
            |acc, (_, zones_config)| {
                let mut zones_using_zpool = 0;
                for zone_config in &zones_config.zones {
                    if let Some(pool) = &zone_config.filesystem_pool {
                        if pool == &pool_to_expunge {
                            zones_using_zpool += 1;
                            continue;
                        }
                    }
                    if let Some(pool) = zone_config.zone_type.durable_zpool() {
                        if pool == &pool_to_expunge {
                            zones_using_zpool += 1;
                            continue;
                        }
                    }
                }
                acc + zones_using_zpool
            },
        );
        assert!(
            zones_using_zpool > 0,
            "We should be expunging at least one zone using this zpool"
        );

        // For that pool, find the physical disk behind it, and mark it
        // expunged.
        let (_, sled_details) = builder.sleds_mut().iter_mut().next().unwrap();
        let disk = sled_details
            .resources
            .zpools
            .get_mut(&pool_to_expunge.id())
            .unwrap();
        disk.policy = PhysicalDiskPolicy::Expunged;

        let input = builder.build();

        let blueprint2 = Planner::new_based_on(
            logctx.log.clone(),
            &blueprint1,
            &input,
            "test: expunge a disk with a zone on top",
            &collection,
        )
        .expect("failed to create planner")
        .with_rng(PlannerRng::from_seed((TEST_NAME, "bp2")))
        .plan()
        .expect("failed to plan");

        let summary = blueprint2.diff_since_blueprint(&blueprint1);
        println!("1 -> 2 (expunge a disk):\n{}", summary.display());
        assert_eq!(summary.sleds_added.len(), 0);
        assert_eq!(summary.sleds_removed.len(), 0);
        assert_eq!(summary.sleds_modified.len(), 1);

        // We should be removing all zones using this zpool. Because we're
        // removing the NTP zone, we should add a new one.
        assert_eq!(summary.total_zones_added(), 1);
        assert_eq!(summary.total_zones_removed(), 0);
        assert_eq!(summary.total_zones_modified(), 6);

        let (_zone_id, zones_on_a_modified_sled) =
            summary.diff.blueprint_zones.modified.iter().next().unwrap();
        let added_zones = &zones_on_a_modified_sled.zones.added;
        assert_eq!(added_zones.len(), 1);
        for (_, zone) in added_zones {
            assert_eq!(zone.kind(), ZoneKind::InternalNtp);
        }

        assert_eq!(
            zones_on_a_modified_sled.zones.modified.len(),
            zones_using_zpool
        );
        for (_, modified_zone) in &zones_on_a_modified_sled.zones.modified {
            assert_eq!(
                *modified_zone.disposition.after,
                BlueprintZoneDisposition::Expunged,
                "Should have expunged this zone"
            );
        }

        // Test a no-op planning iteration.
        assert_planning_makes_no_changes(
            &logctx.log,
            &blueprint2,
            &input,
            TEST_NAME,
        );

        logctx.cleanup_successful();
    }

    /// Check that the planner will skip non-provisionable sleds when allocating
    /// extra Nexus zones
    #[test]
    fn test_nexus_allocation_skips_nonprovisionable_sleds() {
        static TEST_NAME: &str =
            "planner_nexus_allocation_skips_nonprovisionable_sleds";
        let logctx = test_setup_log(TEST_NAME);

        // Use our example system as a starting point.
        //
        // Request two extra sleds here so we test non-provisionable, expunged,
        // and decommissioned sleds. (When we add more kinds of
        // non-provisionable states in the future, we'll have to add more
        // sleds.)
        let (example, mut blueprint1) =
            ExampleSystemBuilder::new(&logctx.log, TEST_NAME).nsleds(5).build();
        let collection = example.collection;
        let input = example.input;

        // This blueprint should only have 5 Nexus zones: one on each sled.
        assert_eq!(blueprint1.blueprint_zones.len(), 5);
        for sled_config in blueprint1.blueprint_zones.values() {
            assert_eq!(
                sled_config
                    .zones
                    .iter()
                    .filter(|z| z.zone_type.is_nexus())
                    .count(),
                1
            );
        }

        // Arbitrarily choose some of the sleds and mark them non-provisionable
        // in various ways.
        let mut builder = input.into_builder();
        let mut sleds_iter = builder.sleds_mut().iter_mut();

        let nonprovisionable_sled_id = {
            let (sled_id, details) = sleds_iter.next().expect("no sleds");
            details.policy = SledPolicy::InService {
                provision_policy: SledProvisionPolicy::NonProvisionable,
            };
            *sled_id
        };
        println!("1 -> 2: marked non-provisionable {nonprovisionable_sled_id}");
        let expunged_sled_id = {
            let (sled_id, _) = sleds_iter.next().expect("no sleds");
            // We need to call builde.expunge, but can't while iterating; we defer
            // that work to after we're done with `sleds_iter`.
            *sled_id
        };
        println!("1 -> 2: expunged {expunged_sled_id}");
        let decommissioned_sled_id = {
            let (sled_id, details) = sleds_iter.next().expect("no sleds");
            details.state = SledState::Decommissioned;

            // Drop the mutable borrow on the builder so we can call
            // `builder.expunge_sled()`
            let sled_id = *sled_id;
            // Let's also properly expunge the sled and its disks. We can't have
            // a decommissioned sled that is not expunged also.
            builder.expunge_sled(&sled_id).unwrap();

            // Decommissioned sleds can only occur if their zones have been
            // expunged, so lie and pretend like that already happened
            // (otherwise the planner will rightfully fail to generate a new
            // blueprint, because we're feeding it invalid inputs).
<<<<<<< HEAD
            for zone in
                &mut blueprint1.blueprint_zones.get_mut(&sled_id).unwrap().zones
=======
            for mut zone in
                &mut blueprint1.blueprint_zones.get_mut(sled_id).unwrap().zones
>>>>>>> ae63a611
            {
                zone.disposition = BlueprintZoneDisposition::Expunged;
            }

<<<<<<< HEAD
            sled_id
=======
            // Similarly, a sled can only have gotten into the `Decommissioned`
            // state via blueprints. If the database says the sled is
            // decommissioned but the parent blueprint says it's still active,
            // that's an invalid state that the planner will reject.
            *blueprint1
                .sled_state
                .get_mut(sled_id)
                .expect("found state in parent blueprint") =
                SledState::Decommissioned;

            *sled_id
>>>>>>> ae63a611
        };
        // Actually expunge the sled (the work that was deferred during iteration above)
        builder.expunge_sled(&expunged_sled_id).unwrap();
        println!("1 -> 2: decommissioned {decommissioned_sled_id}");

        // Now run the planner with a high number of target Nexus zones. The
        // number (9) is chosen such that:
        //
        // * we start with 5 sleds with 1 Nexus each
        // * we take two sleds out of service (one expunged, one
        //   decommissioned), so we're down to 3 in-service Nexuses: we need to
        //   add 6 to get to the new policy target of 9
        // * of the remaining 3 sleds, only 2 are eligible for provisioning
        // * each of those 2 sleds should get exactly 3 new Nexuses
        builder.policy_mut().target_nexus_zone_count = 9;

        // Disable addition of zone types we're not checking for below.
        builder.policy_mut().target_internal_dns_zone_count = 0;
        builder.policy_mut().target_crucible_pantry_zone_count = 0;

        let input = builder.build();
        let mut blueprint2 = Planner::new_based_on(
            logctx.log.clone(),
            &blueprint1,
            &input,
            "test_blueprint2",
            &collection,
        )
        .expect("failed to create planner")
        .with_rng(PlannerRng::from_seed((TEST_NAME, "bp2")))
        .plan()
        .expect("failed to plan");

        // Define a time_created for consistent output across runs.
        blueprint2.time_created =
            Utc.from_utc_datetime(&NaiveDateTime::UNIX_EPOCH);

        assert_contents(
            "tests/output/planner_nonprovisionable_bp2.txt",
            &blueprint2.display().to_string(),
        );

        let summary = blueprint2.diff_since_blueprint(&blueprint1);
        println!(
            "1 -> 2 (added additional Nexus zones, take 2 sleds out of service):\n{}",
            summary.display()
        );
        assert_contents(
            "tests/output/planner_nonprovisionable_1_2.txt",
            &summary.display().to_string(),
        );

        // The expunged and decommissioned sleds should have had all zones be
        // marked as expunged. (Not removed! Just marked as expunged.)
        //
        // Note that at this point we're neither removing zones from the
        // blueprint nor marking sleds as decommissioned -- we still need to do
        // cleanup, and we aren't performing garbage collection on zones or
        // sleds at the moment.

        assert_eq!(summary.sleds_added.len(), 0);
        assert_eq!(summary.sleds_removed.len(), 0);
        assert_eq!(summary.sleds_modified.len(), 4);
        assert_eq!(summary.sleds_unchanged.len(), 1);

        assert_all_zones_expunged(&summary, expunged_sled_id, "expunged sled");

        // Only 2 of the 3 remaining sleds (not the non-provisionable sled)
        // should get additional Nexus zones. We expect a total of 6 new Nexus
        // zones, which should be split evenly between the two sleds, while the
        // non-provisionable sled should be unchanged.
        let mut remaining_modified_sleds = summary.sleds_modified.clone();
        remaining_modified_sleds.remove(&expunged_sled_id);
        remaining_modified_sleds.remove(&decommissioned_sled_id);

        assert_eq!(remaining_modified_sleds.len(), 2);
        let mut total_new_nexus_zones = 0;
        for sled_id in remaining_modified_sleds {
            assert!(sled_id != nonprovisionable_sled_id);
            assert!(sled_id != expunged_sled_id);
            assert!(sled_id != decommissioned_sled_id);
            let zones_on_modified_sled =
                &summary.zones_on_modified_sled(&sled_id).unwrap().zones;
            assert!(zones_on_modified_sled.removed.is_empty());
            let zones = &zones_on_modified_sled.added;
            for (_, zone) in zones {
                if ZoneKind::Nexus != zone.kind() {
                    panic!("unexpectedly added a non-Nexus zone: {zone:?}");
                };
            }
            if zones.len() == 3 {
                total_new_nexus_zones += 3;
            } else {
                panic!(
                    "unexpected number of zones added to {sled_id}: {}",
                    zones.len()
                );
            }
        }
        assert_eq!(total_new_nexus_zones, 6);

        // ---

        // Also poke at some of the config by hand; we'll use this to test out
        // diff output. This isn't a real blueprint, just one that we're
        // creating to test diff output.
        //
        // Some of the things we're testing here:
        //
        // * modifying zones
        // * removing zones
        // * removing sleds
        // * for modified sleds' zone config generation, both a bump and the
        //   generation staying the same (the latter should produce a warning)
        let mut blueprint2a = blueprint2.clone();

        enum NextCrucibleMutate {
            Modify,
            Remove,
            Done,
        }
        let mut next = NextCrucibleMutate::Modify;

        // Leave the non-provisionable sled's generation alone.
        let zones = &mut blueprint2a
            .blueprint_zones
            .get_mut(&nonprovisionable_sled_id)
            .unwrap()
            .zones;

        zones.retain(|zone| {
            if let BlueprintZoneType::Nexus(blueprint_zone_type::Nexus {
                internal_address,
                ..
            }) = &mut zone.zone_type
            {
                // Change the internal address.
                let mut segments = internal_address.ip().segments();
                segments[0] = segments[0].wrapping_add(1);
                internal_address.set_ip(segments.into());
                true
            } else if let BlueprintZoneType::Crucible(_) = zone.zone_type {
                match next {
                    NextCrucibleMutate::Modify => {
                        zone.disposition = BlueprintZoneDisposition::Quiesced;
                        next = NextCrucibleMutate::Remove;
                        true
                    }
                    NextCrucibleMutate::Remove => {
                        next = NextCrucibleMutate::Done;
                        false
                    }
                    NextCrucibleMutate::Done => true,
                }
            } else if let BlueprintZoneType::InternalNtp(
                blueprint_zone_type::InternalNtp { address },
            ) = &mut zone.zone_type
            {
                // Change the underlay IP.
                let mut segments = address.ip().segments();
                segments[0] += 1;
                address.set_ip(segments.into());
                true
            } else {
                true
            }
        });

        let expunged_zones =
            blueprint2a.blueprint_zones.get_mut(&expunged_sled_id).unwrap();
        expunged_zones.zones.clear();
        expunged_zones.generation = expunged_zones.generation.next();

        blueprint2a.blueprint_zones.remove(&decommissioned_sled_id);
        blueprint2a.sled_state.remove(&decommissioned_sled_id);

        blueprint2a.external_dns_version =
            blueprint2a.external_dns_version.next();

        let diff = blueprint2a.diff_since_blueprint(&blueprint2);
        println!("2 -> 2a (manually modified zones):\n{}", diff.display());
        assert_contents(
            "tests/output/planner_nonprovisionable_2_2a.txt",
            &diff.display().to_string(),
        );

        // ---

        logctx.cleanup_successful();
    }

    #[track_caller]
    fn assert_all_zones_expunged<'a>(
        summary: &'a BlueprintDiffSummary<'a>,
        expunged_sled_id: SledUuid,
        desc: &str,
    ) {
        assert!(
            summary
                .diff
                .blueprint_zones
                .added
                .get(&expunged_sled_id)
                .map_or(true, |zones| zones.zones.is_empty()),
            "for {desc}, no zones should have been added to blueprint"
        );

        // A zone disposition going to expunged *does not* mean that the
        // zone is actually removed, i.e. `zones_removed` is still 0. Any
        // zone removal will be part of some future garbage collection
        // process that isn't currently defined.

        assert!(
            summary
                .diff
                .blueprint_zones
                .removed
                .get(&expunged_sled_id)
                .map_or(true, |zones| zones.zones.is_empty()),
            "for {desc}, no zones should have been removed from blueprint"
        );

        // Run through all the common zones and ensure that all of them
        // have been marked expunged.
        let modified_zones =
            summary.zones_on_modified_sled(&expunged_sled_id).unwrap();
        assert_eq!(
            modified_zones.generation.before.next(),
            *modified_zones.generation.after,
            "for {desc}, generation should have been bumped"
        );

        for (_, modified_zone) in &modified_zones.zones.modified {
            assert_eq!(
                *modified_zone.disposition.after,
                BlueprintZoneDisposition::Expunged,
                "for {desc}, zone {} should have been marked expunged",
                modified_zone.id.after
            );
        }
    }

    #[test]
    fn planner_decommissions_sleds() {
        static TEST_NAME: &str = "planner_decommissions_sleds";
        let logctx = test_setup_log(TEST_NAME);

        // Use our example system as a starting point.
        let (collection, input, blueprint1) = example(&logctx.log, TEST_NAME);

        // Expunge one of the sleds.
        let mut builder = input.into_builder();
        let expunged_sled_id = {
            let mut iter = builder.sleds_mut().iter_mut();
            let (sled_id, details) = iter.next().expect("at least one sled");
            details.policy = SledPolicy::Expunged;
            *sled_id
        };

        let input = builder.build();
        let mut blueprint2 = Planner::new_based_on(
            logctx.log.clone(),
            &blueprint1,
            &input,
            "test_blueprint2",
            &collection,
        )
        .expect("created planner")
        .with_rng(PlannerRng::from_seed((TEST_NAME, "bp2")))
        .plan()
        .expect("failed to plan");

        // Define a time_created for consistent output across runs.
        blueprint2.time_created =
            Utc.from_utc_datetime(&NaiveDateTime::UNIX_EPOCH);

        assert_contents(
            "tests/output/planner_decommissions_sleds_bp2.txt",
            &blueprint2.display().to_string(),
        );
        let diff = blueprint2.diff_since_blueprint(&blueprint1);
        println!("1 -> 2 (expunged {expunged_sled_id}):\n{}", diff.display());
        assert_contents(
            "tests/output/planner_decommissions_sleds_1_2.txt",
            &diff.display().to_string(),
        );

        // All the zones of the expunged sled should be expunged, and the sled
        // itself should be decommissioned.
        assert!(blueprint2.blueprint_zones[&expunged_sled_id]
            .are_all_zones_expunged());
        assert_eq!(
            blueprint2.sled_state[&expunged_sled_id],
            SledState::Decommissioned
        );

        // Set the state of the expunged sled to decommissioned, and run the
        // planner again.
        let mut builder = input.into_builder();
        let expunged = builder
            .sleds_mut()
            .get_mut(&expunged_sled_id)
            .expect("expunged sled is present in input");
        expunged.state = SledState::Decommissioned;
        let input = builder.build();

        let blueprint3 = Planner::new_based_on(
            logctx.log.clone(),
            &blueprint2,
            &input,
            "test_blueprint3",
            &collection,
        )
        .expect("created planner")
        .with_rng(PlannerRng::from_seed((TEST_NAME, "bp3")))
        .plan()
        .expect("succeeded in planner");

        // There should be no changes to the blueprint; we don't yet garbage
        // collect zones, so we should still have the sled's expunged zones
        // (even though the sled itself is no longer present in the list of
        // commissioned sleds).
        let summary = blueprint3.diff_since_blueprint(&blueprint2);
        println!(
            "2 -> 3 (decommissioned {expunged_sled_id}):\n{}",
            summary.display()
        );
        assert_eq!(summary.sleds_added.len(), 0);
        assert_eq!(summary.sleds_removed.len(), 0);
        assert_eq!(summary.sleds_modified.len(), 0);
        assert_eq!(
            summary.sleds_unchanged.len(),
            ExampleSystemBuilder::DEFAULT_N_SLEDS
        );

        // Test a no-op planning iteration.
        assert_planning_makes_no_changes(
            &logctx.log,
            &blueprint3,
            &input,
            TEST_NAME,
        );

        // Now remove the decommissioned sled from the input entirely. (This
        // should not happen in practice at the moment -- entries in the sled
        // table are kept forever -- but we need to test it.)
        //
        // Eventually, once zone and sled garbage collection is implemented,
        // we'll expect that the blueprint's sleds_removed will become
        // non-zero. At some point we may also want to remove entries from the
        // sled table, but that's a future concern that would come after
        // blueprint cleanup is implemented.
        let mut builder = input.into_builder();
        builder.sleds_mut().remove(&expunged_sled_id);
        let input = builder.build();

        let blueprint4 = Planner::new_based_on(
            logctx.log.clone(),
            &blueprint3,
            &input,
            "test_blueprint4",
            &collection,
        )
        .expect("created planner")
        .with_rng(PlannerRng::from_seed((TEST_NAME, "bp4")))
        .plan()
        .expect("succeeded in planner");

        let summary = blueprint4.diff_since_blueprint(&blueprint3);
        println!(
            "3 -> 4 (removed from input {expunged_sled_id}):\n{}",
            summary.display()
        );
        assert_eq!(summary.sleds_added.len(), 0);
        assert_eq!(summary.sleds_removed.len(), 0);
        assert_eq!(summary.sleds_modified.len(), 0);
        assert_eq!(
            summary.sleds_unchanged.len(),
            ExampleSystemBuilder::DEFAULT_N_SLEDS
        );

        // Test a no-op planning iteration.
        assert_planning_makes_no_changes(
            &logctx.log,
            &blueprint4,
            &input,
            TEST_NAME,
        );

        logctx.cleanup_successful();
    }

    #[test]
    fn test_ensure_preserve_downgrade_option() {
        static TEST_NAME: &str = "planner_ensure_preserve_downgrade_option";
        let logctx = test_setup_log(TEST_NAME);

        let (example, bp1) =
            ExampleSystemBuilder::new(&logctx.log, TEST_NAME).nsleds(0).build();
        let collection = example.collection;
        let input = example.input;
        let mut builder = input.into_builder();
        assert!(bp1.cockroachdb_fingerprint.is_empty());
        assert_eq!(
            bp1.cockroachdb_setting_preserve_downgrade,
            CockroachDbPreserveDowngrade::DoNotModify
        );

        // If `preserve_downgrade_option` is unset and the current cluster
        // version matches `POLICY`, we ensure it is set.
        builder.set_cockroachdb_settings(CockroachDbSettings {
            state_fingerprint: "bp2".to_owned(),
            version: CockroachDbClusterVersion::POLICY.to_string(),
            preserve_downgrade: String::new(),
        });
        let bp2 = Planner::new_based_on(
            logctx.log.clone(),
            &bp1,
            &builder.clone().build(),
            "initial settings",
            &collection,
        )
        .expect("failed to create planner")
        .with_rng(PlannerRng::from_seed((TEST_NAME, "bp2")))
        .plan()
        .expect("failed to plan");
        assert_eq!(bp2.cockroachdb_fingerprint, "bp2");
        assert_eq!(
            bp2.cockroachdb_setting_preserve_downgrade,
            CockroachDbClusterVersion::POLICY.into()
        );

        // If `preserve_downgrade_option` is unset and the current cluster
        // version is known to us and _newer_ than `POLICY`, we still ensure
        // it is set. (During a "tock" release, `POLICY == NEWLY_INITIALIZED`
        // and this won't be materially different than the above test, but it
        // shouldn't need to change when moving to a "tick" release.)
        builder.set_cockroachdb_settings(CockroachDbSettings {
            state_fingerprint: "bp3".to_owned(),
            version: CockroachDbClusterVersion::NEWLY_INITIALIZED.to_string(),
            preserve_downgrade: String::new(),
        });
        let bp3 = Planner::new_based_on(
            logctx.log.clone(),
            &bp1,
            &builder.clone().build(),
            "initial settings",
            &collection,
        )
        .expect("failed to create planner")
        .with_rng(PlannerRng::from_seed((TEST_NAME, "bp3")))
        .plan()
        .expect("failed to plan");
        assert_eq!(bp3.cockroachdb_fingerprint, "bp3");
        assert_eq!(
            bp3.cockroachdb_setting_preserve_downgrade,
            CockroachDbClusterVersion::NEWLY_INITIALIZED.into()
        );

        // When we run the planner again after setting the setting, the inputs
        // will change; we should still be ensuring the setting.
        builder.set_cockroachdb_settings(CockroachDbSettings {
            state_fingerprint: "bp4".to_owned(),
            version: CockroachDbClusterVersion::NEWLY_INITIALIZED.to_string(),
            preserve_downgrade: CockroachDbClusterVersion::NEWLY_INITIALIZED
                .to_string(),
        });
        let bp4 = Planner::new_based_on(
            logctx.log.clone(),
            &bp1,
            &builder.clone().build(),
            "after ensure",
            &collection,
        )
        .expect("failed to create planner")
        .with_rng(PlannerRng::from_seed((TEST_NAME, "bp4")))
        .plan()
        .expect("failed to plan");
        assert_eq!(bp4.cockroachdb_fingerprint, "bp4");
        assert_eq!(
            bp4.cockroachdb_setting_preserve_downgrade,
            CockroachDbClusterVersion::NEWLY_INITIALIZED.into()
        );

        // When `version` isn't recognized, do nothing regardless of the value
        // of `preserve_downgrade`.
        for preserve_downgrade in [
            String::new(),
            CockroachDbClusterVersion::NEWLY_INITIALIZED.to_string(),
            "definitely not a real cluster version".to_owned(),
        ] {
            builder.set_cockroachdb_settings(CockroachDbSettings {
                state_fingerprint: "bp5".to_owned(),
                version: "definitely not a real cluster version".to_owned(),
                preserve_downgrade: preserve_downgrade.clone(),
            });
            let bp5 = Planner::new_based_on(
                logctx.log.clone(),
                &bp1,
                &builder.clone().build(),
                "unknown version",
                &collection,
            )
            .expect("failed to create planner")
            .with_rng(PlannerRng::from_seed((
                TEST_NAME,
                format!("bp5-{}", preserve_downgrade),
            )))
            .plan()
            .expect("failed to plan");
            assert_eq!(bp5.cockroachdb_fingerprint, "bp5");
            assert_eq!(
                bp5.cockroachdb_setting_preserve_downgrade,
                CockroachDbPreserveDowngrade::DoNotModify
            );
        }

        logctx.cleanup_successful();
    }

    #[test]
    fn test_crucible_pantry() {
        static TEST_NAME: &str = "test_crucible_pantry";
        let logctx = test_setup_log(TEST_NAME);

        // Use our example system as a starting point.
        let (collection, input, blueprint1) = example(&logctx.log, TEST_NAME);

        // We should start with CRUCIBLE_PANTRY_REDUNDANCY pantries spread out
        // to at most 1 per sled. Find one of the sleds running one.
        let pantry_sleds = blueprint1
            .all_omicron_zones(BlueprintZoneFilter::ShouldBeRunning)
            .filter_map(|(sled_id, zone)| {
                zone.zone_type.is_crucible_pantry().then_some(sled_id)
            })
            .collect::<Vec<_>>();
        assert_eq!(
            pantry_sleds.len(),
            CRUCIBLE_PANTRY_REDUNDANCY,
            "expected {CRUCIBLE_PANTRY_REDUNDANCY} pantries, but found {}",
            pantry_sleds.len(),
        );

        // Expunge one of the pantry-hosting sleds and re-plan. The planner
        // should immediately replace the zone with one on another
        // (non-expunged) sled.
        let expunged_sled_id = pantry_sleds[0];

        let mut input_builder = input.into_builder();
        input_builder
            .sleds_mut()
            .get_mut(&expunged_sled_id)
            .expect("can't find sled")
            .policy = SledPolicy::Expunged;
        let input = input_builder.build();
        let blueprint2 = Planner::new_based_on(
            logctx.log.clone(),
            &blueprint1,
            &input,
            "test_blueprint2",
            &collection,
        )
        .expect("failed to create planner")
        .with_rng(PlannerRng::from_seed((TEST_NAME, "bp2")))
        .plan()
        .expect("failed to re-plan");

        let diff = blueprint2.diff_since_blueprint(&blueprint1);
        println!("1 -> 2 (expunged sled):\n{}", diff.display());
        assert_eq!(
            blueprint2
                .all_omicron_zones(BlueprintZoneFilter::ShouldBeRunning)
                .filter(|(sled_id, zone)| *sled_id != expunged_sled_id
                    && zone.zone_type.is_crucible_pantry())
                .count(),
            CRUCIBLE_PANTRY_REDUNDANCY,
            "can't find replacement pantry zone"
        );

        // Test a no-op planning iteration.
        assert_planning_makes_no_changes(
            &logctx.log,
            &blueprint2,
            &input,
            TEST_NAME,
        );

        logctx.cleanup_successful();
    }

    /// Check that the planner can replace a single-node ClickHouse zone.
    /// This is completely distinct from (and much simpler than) the replicated
    /// (multi-node) case.
    #[test]
    fn test_single_node_clickhouse() {
        static TEST_NAME: &str = "test_single_node_clickhouse";
        let logctx = test_setup_log(TEST_NAME);

        // Use our example system as a starting point.
        let (collection, input, blueprint1) = example(&logctx.log, TEST_NAME);

        // We should start with one ClickHouse zone. Find out which sled it's on.
        let clickhouse_sleds = blueprint1
            .all_omicron_zones(BlueprintZoneFilter::All)
            .filter_map(|(sled, zone)| {
                zone.zone_type.is_clickhouse().then(|| Some(sled))
            })
            .collect::<Vec<_>>();
        assert_eq!(
            clickhouse_sleds.len(),
            1,
            "can't find ClickHouse zone in initial blueprint"
        );
        let clickhouse_sled = clickhouse_sleds[0].expect("missing sled id");

        // Expunge the sled hosting ClickHouse and re-plan. The planner should
        // immediately replace the zone with one on another (non-expunged) sled.
        let mut input_builder = input.into_builder();
        input_builder
            .sleds_mut()
            .get_mut(&clickhouse_sled)
            .expect("can't find sled")
            .policy = SledPolicy::Expunged;
        let input = input_builder.build();
        let blueprint2 = Planner::new_based_on(
            logctx.log.clone(),
            &blueprint1,
            &input,
            "test_blueprint2",
            &collection,
        )
        .expect("failed to create planner")
        .with_rng(PlannerRng::from_seed((TEST_NAME, "bp2")))
        .plan()
        .expect("failed to re-plan");

        let diff = blueprint2.diff_since_blueprint(&blueprint1);
        println!("1 -> 2 (expunged sled):\n{}", diff.display());
        assert_eq!(
            blueprint2
                .all_omicron_zones(BlueprintZoneFilter::ShouldBeRunning)
                .filter(|(sled, zone)| *sled != clickhouse_sled
                    && zone.zone_type.is_clickhouse())
                .count(),
            1,
            "can't find replacement ClickHouse zone"
        );

        // Test a no-op planning iteration.
        assert_planning_makes_no_changes(
            &logctx.log,
            &blueprint2,
            &input,
            TEST_NAME,
        );

        logctx.cleanup_successful();
    }

    /// Deploy all keeper nodes server nodes at once for a new cluster.
    /// Then add keeper nodes 1 at a time.
    #[test]
    fn test_plan_deploy_all_clickhouse_cluster_nodes() {
        static TEST_NAME: &str = "planner_deploy_all_keeper_nodes";
        let logctx = test_setup_log(TEST_NAME);
        let log = logctx.log.clone();

        // Use our example system.
        let (mut collection, input, blueprint1) = example(&log, TEST_NAME);
        verify_blueprint(&blueprint1);

        // We shouldn't have a clickhouse cluster config, as we don't have a
        // clickhouse policy set yet
        assert!(blueprint1.clickhouse_cluster_config.is_none());
        let target_keepers = 3;
        let target_servers = 2;

        // Enable clickhouse clusters via policy
        let mut input_builder = input.into_builder();
        input_builder.policy_mut().clickhouse_policy =
            Some(clickhouse_policy(ClickhouseMode::Both {
                target_servers,
                target_keepers,
            }));

        // Creating a new blueprint should deploy all the new clickhouse zones
        let input = input_builder.build();
        let blueprint2 = Planner::new_based_on(
            log.clone(),
            &blueprint1,
            &input,
            "test_blueprint2",
            &collection,
        )
        .expect("created planner")
        .with_rng(PlannerRng::from_seed((TEST_NAME, "bp2")))
        .plan()
        .expect("plan");

        let diff = blueprint2.diff_since_blueprint(&blueprint1);
        assert_contents(
            "tests/output/planner_deploy_all_keeper_nodes_1_2.txt",
            &diff.display().to_string(),
        );

        // We should see zones for 3 clickhouse keepers, and 2 servers created
        let active_zones: Vec<_> = blueprint2
            .all_omicron_zones(BlueprintZoneFilter::ShouldBeRunning)
            .map(|(_, z)| z.clone())
            .collect();

        let keeper_zone_ids: BTreeSet<_> = active_zones
            .iter()
            .filter(|z| z.zone_type.is_clickhouse_keeper())
            .map(|z| z.id)
            .collect();
        let server_zone_ids: BTreeSet<_> = active_zones
            .iter()
            .filter(|z| z.zone_type.is_clickhouse_server())
            .map(|z| z.id)
            .collect();

        assert_eq!(keeper_zone_ids.len(), target_keepers as usize);
        assert_eq!(server_zone_ids.len(), target_servers as usize);

        // We should be attempting to allocate all servers and keepers since
        // this the initial configuration
        {
            let clickhouse_cluster_config =
                blueprint2.clickhouse_cluster_config.as_ref().unwrap();
            assert_eq!(clickhouse_cluster_config.generation, 2.into());
            assert_eq!(
                clickhouse_cluster_config.max_used_keeper_id,
                (u64::from(target_keepers)).into()
            );
            assert_eq!(
                clickhouse_cluster_config.max_used_server_id,
                (u64::from(target_servers)).into()
            );
            assert_eq!(
                clickhouse_cluster_config.keepers.len(),
                target_keepers as usize
            );
            assert_eq!(
                clickhouse_cluster_config.servers.len(),
                target_servers as usize
            );

            // Ensure that the added keepers are in server zones
            for zone_id in clickhouse_cluster_config.keepers.keys() {
                assert!(keeper_zone_ids.contains(zone_id));
            }

            // Ensure that the added servers are in server zones
            for zone_id in clickhouse_cluster_config.servers.keys() {
                assert!(server_zone_ids.contains(zone_id));
            }
        }

        // Planning again without changing inventory should result in the same
        // state
        let blueprint3 = Planner::new_based_on(
            log.clone(),
            &blueprint2,
            &input,
            "test_blueprint3",
            &collection,
        )
        .expect("created planner")
        .with_rng(PlannerRng::from_seed((TEST_NAME, "bp3")))
        .plan()
        .expect("plan");

        assert_eq!(
            blueprint2.clickhouse_cluster_config,
            blueprint3.clickhouse_cluster_config
        );

        // Updating the inventory to reflect the keepers
        // should result in the same state, except for the
        // `highest_seen_keeper_leader_committed_log_index`
        let (_, keeper_id) = blueprint3
            .clickhouse_cluster_config
            .as_ref()
            .unwrap()
            .keepers
            .first_key_value()
            .unwrap();
        let membership = ClickhouseKeeperClusterMembership {
            queried_keeper: *keeper_id,
            leader_committed_log_index: 1,
            raft_config: blueprint3
                .clickhouse_cluster_config
                .as_ref()
                .unwrap()
                .keepers
                .values()
                .cloned()
                .collect(),
        };
        collection.clickhouse_keeper_cluster_membership.insert(membership);

        let blueprint4 = Planner::new_based_on(
            log.clone(),
            &blueprint3,
            &input,
            "test_blueprint4",
            &collection,
        )
        .expect("created planner")
        .with_rng(PlannerRng::from_seed((TEST_NAME, "bp4")))
        .plan()
        .expect("plan");

        let diff = blueprint4.diff_since_blueprint(&blueprint3);
        assert_contents(
            "tests/output/planner_deploy_all_keeper_nodes_3_4.txt",
            &diff.display().to_string(),
        );

        let bp3_config = blueprint3.clickhouse_cluster_config.as_ref().unwrap();
        let bp4_config = blueprint4.clickhouse_cluster_config.as_ref().unwrap();
        assert_eq!(bp4_config.generation, bp3_config.generation);
        assert_eq!(
            bp4_config.max_used_keeper_id,
            bp3_config.max_used_keeper_id
        );
        assert_eq!(
            bp4_config.max_used_server_id,
            bp3_config.max_used_server_id
        );
        assert_eq!(bp4_config.keepers, bp3_config.keepers);
        assert_eq!(bp4_config.servers, bp3_config.servers);
        assert_eq!(
            bp4_config.highest_seen_keeper_leader_committed_log_index,
            1
        );

        // Let's bump the clickhouse target to 5 via policy so that we can add
        // more nodes one at a time. Initial configuration deploys all nodes,
        // but reconfigurations may only add or remove one node at a time.
        // Enable clickhouse clusters via policy
        let target_keepers = 5;
        let mut input_builder = input.into_builder();
        input_builder.policy_mut().clickhouse_policy =
            Some(clickhouse_policy(ClickhouseMode::Both {
                target_servers,
                target_keepers,
            }));
        let input = input_builder.build();
        let blueprint5 = Planner::new_based_on(
            log.clone(),
            &blueprint4,
            &input,
            "test_blueprint5",
            &collection,
        )
        .expect("created planner")
        .with_rng(PlannerRng::from_seed((TEST_NAME, "bp5")))
        .plan()
        .expect("plan");

        let diff = blueprint5.diff_since_blueprint(&blueprint4);
        assert_contents(
            "tests/output/planner_deploy_all_keeper_nodes_4_5.txt",
            &diff.display().to_string(),
        );

        let active_zones: Vec<_> = blueprint5
            .all_omicron_zones(BlueprintZoneFilter::ShouldBeRunning)
            .map(|(_, z)| z.clone())
            .collect();

        let new_keeper_zone_ids: BTreeSet<_> = active_zones
            .iter()
            .filter(|z| z.zone_type.is_clickhouse_keeper())
            .map(|z| z.id)
            .collect();

        // We should have allocated 2 new keeper zones
        assert_eq!(new_keeper_zone_ids.len(), target_keepers as usize);
        assert!(keeper_zone_ids.is_subset(&new_keeper_zone_ids));

        // We should be trying to provision one new keeper for a keeper zone
        let bp4_config = blueprint4.clickhouse_cluster_config.as_ref().unwrap();
        let bp5_config = blueprint5.clickhouse_cluster_config.as_ref().unwrap();
        assert_eq!(bp5_config.generation, bp4_config.generation.next());
        assert_eq!(
            bp5_config.max_used_keeper_id,
            bp4_config.max_used_keeper_id + 1.into()
        );
        assert_eq!(
            bp5_config.keepers.len(),
            bp5_config.max_used_keeper_id.0 as usize
        );

        // Planning again without updating inventory results in the same `ClickhouseClusterConfig`
        let blueprint6 = Planner::new_based_on(
            log.clone(),
            &blueprint5,
            &input,
            "test_blueprint6",
            &collection,
        )
        .expect("created planner")
        .with_rng(PlannerRng::from_seed((TEST_NAME, "bp6")))
        .plan()
        .expect("plan");

        let diff = blueprint6.diff_since_blueprint(&blueprint5);
        assert_contents(
            "tests/output/planner_deploy_all_keeper_nodes_5_6.txt",
            &diff.display().to_string(),
        );

        let bp6_config = blueprint6.clickhouse_cluster_config.as_ref().unwrap();
        assert_eq!(bp5_config, bp6_config);

        // Updating the inventory to include the 4th node should add another
        // keeper node
        let membership = ClickhouseKeeperClusterMembership {
            queried_keeper: *keeper_id,
            leader_committed_log_index: 2,
            raft_config: blueprint6
                .clickhouse_cluster_config
                .as_ref()
                .unwrap()
                .keepers
                .values()
                .cloned()
                .collect(),
        };
        collection.clickhouse_keeper_cluster_membership.insert(membership);

        let blueprint7 = Planner::new_based_on(
            log.clone(),
            &blueprint6,
            &input,
            "test_blueprint7",
            &collection,
        )
        .expect("created planner")
        .with_rng(PlannerRng::from_seed((TEST_NAME, "bp7")))
        .plan()
        .expect("plan");

        let bp7_config = blueprint7.clickhouse_cluster_config.as_ref().unwrap();
        assert_eq!(bp7_config.generation, bp6_config.generation.next());
        assert_eq!(
            bp7_config.max_used_keeper_id,
            bp6_config.max_used_keeper_id + 1.into()
        );
        assert_eq!(
            bp7_config.keepers.len(),
            bp7_config.max_used_keeper_id.0 as usize
        );
        assert_eq!(bp7_config.keepers.len(), target_keepers as usize);
        assert_eq!(
            bp7_config.highest_seen_keeper_leader_committed_log_index,
            2
        );

        // Updating the inventory to reflect the newest keeper node should not
        // increase the cluster size since we have reached the target.
        let membership = ClickhouseKeeperClusterMembership {
            queried_keeper: *keeper_id,
            leader_committed_log_index: 3,
            raft_config: blueprint7
                .clickhouse_cluster_config
                .as_ref()
                .unwrap()
                .keepers
                .values()
                .cloned()
                .collect(),
        };
        collection.clickhouse_keeper_cluster_membership.insert(membership);
        let blueprint8 = Planner::new_based_on(
            log.clone(),
            &blueprint7,
            &input,
            "test_blueprint8",
            &collection,
        )
        .expect("created planner")
        .with_rng(PlannerRng::from_seed((TEST_NAME, "bp8")))
        .plan()
        .expect("plan");

        let bp8_config = blueprint8.clickhouse_cluster_config.as_ref().unwrap();
        assert_eq!(bp8_config.generation, bp7_config.generation);
        assert_eq!(
            bp8_config.max_used_keeper_id,
            bp7_config.max_used_keeper_id
        );
        assert_eq!(bp8_config.keepers, bp7_config.keepers);
        assert_eq!(bp7_config.keepers.len(), target_keepers as usize);
        assert_eq!(
            bp8_config.highest_seen_keeper_leader_committed_log_index,
            3
        );

        logctx.cleanup_successful();
    }

    // Start with an existing clickhouse cluster and expunge a keeper. This
    // models what will happen after an RSS deployment with clickhouse policy
    // enabled or an existing system already running a clickhouse cluster.
    #[test]
    fn test_expunge_clickhouse_clusters() {
        static TEST_NAME: &str = "planner_expunge_clickhouse_clusters";
        let logctx = test_setup_log(TEST_NAME);
        let log = logctx.log.clone();

        // Use our example system.
        let (mut collection, input, blueprint1) = example(&log, TEST_NAME);

        let target_keepers = 3;
        let target_servers = 2;

        // Enable clickhouse clusters via policy
        let mut input_builder = input.into_builder();
        input_builder.policy_mut().clickhouse_policy =
            Some(clickhouse_policy(ClickhouseMode::Both {
                target_servers,
                target_keepers,
            }));
        let input = input_builder.build();

        // Create a new blueprint to deploy all our clickhouse zones
        let mut blueprint2 = Planner::new_based_on(
            log.clone(),
            &blueprint1,
            &input,
            "test_blueprint2",
            &collection,
        )
        .expect("created planner")
        .with_rng(PlannerRng::from_seed((TEST_NAME, "bp2")))
        .plan()
        .expect("plan");

        // We should see zones for 3 clickhouse keepers, and 2 servers created
        let active_zones: Vec<_> = blueprint2
            .all_omicron_zones(BlueprintZoneFilter::ShouldBeRunning)
            .map(|(_, z)| z.clone())
            .collect();

        let keeper_zone_ids: BTreeSet<_> = active_zones
            .iter()
            .filter(|z| z.zone_type.is_clickhouse_keeper())
            .map(|z| z.id)
            .collect();
        let server_zone_ids: BTreeSet<_> = active_zones
            .iter()
            .filter(|z| z.zone_type.is_clickhouse_server())
            .map(|z| z.id)
            .collect();

        assert_eq!(keeper_zone_ids.len(), target_keepers as usize);
        assert_eq!(server_zone_ids.len(), target_servers as usize);

        // Directly manipulate the blueprint and inventory so that the
        // clickhouse clusters are stable
        let config = blueprint2.clickhouse_cluster_config.as_mut().unwrap();
        config.max_used_keeper_id = (u64::from(target_keepers)).into();
        config.keepers = keeper_zone_ids
            .iter()
            .enumerate()
            .map(|(i, zone_id)| (*zone_id, KeeperId(i as u64)))
            .collect();
        config.highest_seen_keeper_leader_committed_log_index = 1;

        let raft_config: BTreeSet<_> =
            config.keepers.values().cloned().collect();

        collection.clickhouse_keeper_cluster_membership = config
            .keepers
            .values()
            .map(|keeper_id| ClickhouseKeeperClusterMembership {
                queried_keeper: *keeper_id,
                leader_committed_log_index: 1,
                raft_config: raft_config.clone(),
            })
            .collect();

        // Let's run the planner. The blueprint shouldn't change with regards to
        // clickhouse as our inventory reflects our desired state.
        let blueprint3 = Planner::new_based_on(
            log.clone(),
            &blueprint2,
            &input,
            "test_blueprint3",
            &collection,
        )
        .expect("created planner")
        .with_rng(PlannerRng::from_seed((TEST_NAME, "bp3")))
        .plan()
        .expect("plan");

        assert_eq!(
            blueprint2.clickhouse_cluster_config,
            blueprint3.clickhouse_cluster_config
        );

        // Find the sled containing one of the keeper zones and expunge it
        let (sled_id, bp_zone_config) = blueprint3
            .all_omicron_zones(BlueprintZoneFilter::ShouldBeRunning)
            .find(|(_, z)| z.zone_type.is_clickhouse_keeper())
            .unwrap();

        // What's the keeper id for this expunged zone?
        let expunged_keeper_id = blueprint3
            .clickhouse_cluster_config
            .as_ref()
            .unwrap()
            .keepers
            .get(&bp_zone_config.id)
            .unwrap();

        // Expunge a keeper zone
        let mut builder = input.into_builder();
        builder.sleds_mut().get_mut(&sled_id).unwrap().policy =
            SledPolicy::Expunged;
        let input = builder.build();

        let blueprint4 = Planner::new_based_on(
            log.clone(),
            &blueprint3,
            &input,
            "test_blueprint4",
            &collection,
        )
        .expect("created planner")
        .with_rng(PlannerRng::from_seed((TEST_NAME, "bp4")))
        .plan()
        .expect("plan");

        let diff = blueprint4.diff_since_blueprint(&blueprint3);
        assert_contents(
            "tests/output/planner_expunge_clickhouse_clusters_3_4.txt",
            &diff.display().to_string(),
        );

        // The planner should expunge a zone based on the sled being expunged. Since this
        // is a clickhouse keeper zone, the clickhouse keeper configuration should change
        // to reflect this.
        let old_config = blueprint3.clickhouse_cluster_config.as_ref().unwrap();
        let config = blueprint4.clickhouse_cluster_config.as_ref().unwrap();
        assert_eq!(config.generation, old_config.generation.next());
        assert!(!config.keepers.contains_key(&bp_zone_config.id));
        // We've only removed one keeper from our desired state
        assert_eq!(config.keepers.len() + 1, old_config.keepers.len());
        // We haven't allocated any new keepers
        assert_eq!(config.max_used_keeper_id, old_config.max_used_keeper_id);

        // Planning again will not change the keeper state because we haven't updated the inventory
        let blueprint5 = Planner::new_based_on(
            log.clone(),
            &blueprint4,
            &input,
            "test_blueprint5",
            &collection,
        )
        .expect("created planner")
        .with_rng(PlannerRng::from_seed((TEST_NAME, "bp5")))
        .plan()
        .expect("plan");

        assert_eq!(
            blueprint4.clickhouse_cluster_config,
            blueprint5.clickhouse_cluster_config
        );

        // Updating the inventory to reflect the removed keeper results in a new one being added

        // Remove the keeper for the expunged zone
        collection
            .clickhouse_keeper_cluster_membership
            .retain(|m| m.queried_keeper != *expunged_keeper_id);

        // Update the inventory on at least one of the remaining nodes.
        let mut existing = collection
            .clickhouse_keeper_cluster_membership
            .pop_first()
            .unwrap();
        existing.leader_committed_log_index = 3;
        existing.raft_config = config.keepers.values().cloned().collect();
        collection.clickhouse_keeper_cluster_membership.insert(existing);

        let blueprint6 = Planner::new_based_on(
            log.clone(),
            &blueprint5,
            &input,
            "test_blueprint6",
            &collection,
        )
        .expect("created planner")
        .with_rng(PlannerRng::from_seed((TEST_NAME, "bp6")))
        .plan()
        .expect("plan");

        let diff = blueprint6.diff_since_blueprint(&blueprint5);
        assert_contents(
            "tests/output/planner_expunge_clickhouse_clusters_5_6.txt",
            &diff.display().to_string(),
        );

        let old_config = blueprint5.clickhouse_cluster_config.as_ref().unwrap();
        let config = blueprint6.clickhouse_cluster_config.as_ref().unwrap();

        // Our generation has changed to reflect the added keeper
        assert_eq!(config.generation, old_config.generation.next());
        assert!(!config.keepers.contains_key(&bp_zone_config.id));
        // We've only added one keeper from our desired state
        // This brings us back up to our target count
        assert_eq!(config.keepers.len(), old_config.keepers.len() + 1);
        assert_eq!(config.keepers.len(), target_keepers as usize);
        // We've allocated one new keeper
        assert_eq!(
            config.max_used_keeper_id,
            old_config.max_used_keeper_id + 1.into()
        );

        logctx.cleanup_successful();
    }

    #[test]
    fn test_expunge_clickhouse_zones_after_policy_is_changed() {
        static TEST_NAME: &str =
            "planner_expunge_clickhouse_zones_after_policy_is_changed";
        let logctx = test_setup_log(TEST_NAME);
        let log = logctx.log.clone();

        // Use our example system.
        let (collection, input, blueprint1) = example(&log, TEST_NAME);

        let target_keepers = 3;
        let target_servers = 2;

        // Enable clickhouse clusters via policy
        let mut input_builder = input.into_builder();
        input_builder.policy_mut().clickhouse_policy =
            Some(clickhouse_policy(ClickhouseMode::Both {
                target_servers,
                target_keepers,
            }));
        let input = input_builder.build();

        // Create a new blueprint to deploy all our clickhouse zones
        let blueprint2 = Planner::new_based_on(
            log.clone(),
            &blueprint1,
            &input,
            "test_blueprint2",
            &collection,
        )
        .expect("created planner")
        .with_rng(PlannerRng::from_seed((TEST_NAME, "bp2")))
        .plan()
        .expect("plan");

        // We should see zones for 3 clickhouse keepers, and 2 servers created
        let active_zones: Vec<_> = blueprint2
            .all_omicron_zones(BlueprintZoneFilter::ShouldBeRunning)
            .map(|(_, z)| z.clone())
            .collect();

        let keeper_zone_ids: BTreeSet<_> = active_zones
            .iter()
            .filter(|z| z.zone_type.is_clickhouse_keeper())
            .map(|z| z.id)
            .collect();
        let server_zone_ids: BTreeSet<_> = active_zones
            .iter()
            .filter(|z| z.zone_type.is_clickhouse_server())
            .map(|z| z.id)
            .collect();

        assert_eq!(keeper_zone_ids.len(), target_keepers as usize);
        assert_eq!(server_zone_ids.len(), target_servers as usize);

        // Disable clickhouse single node via policy, and ensure the zone goes
        // away. First ensure we have one.
        assert_eq!(
            1,
            active_zones.iter().filter(|z| z.zone_type.is_clickhouse()).count()
        );
        let mut input_builder = input.into_builder();
        input_builder.policy_mut().clickhouse_policy =
            Some(clickhouse_policy(ClickhouseMode::ClusterOnly {
                target_servers,
                target_keepers,
            }));
        let input = input_builder.build();

        // Create a new blueprint with `ClickhouseMode::ClusterOnly`
        let blueprint3 = Planner::new_based_on(
            log.clone(),
            &blueprint2,
            &input,
            "test_blueprint3",
            &collection,
        )
        .expect("created planner")
        .with_rng(PlannerRng::from_seed((TEST_NAME, "bp3")))
        .plan()
        .expect("plan");

        // We should have expunged our single-node clickhouse zone
        let expunged_zones: Vec<_> = blueprint3
            .all_omicron_zones(BlueprintZoneFilter::Expunged)
            .map(|(_, z)| z.clone())
            .collect();

        assert_eq!(1, expunged_zones.len());
        assert!(expunged_zones.first().unwrap().zone_type.is_clickhouse());

        // Disable clickhouse clusters via policy and restart single node
        let mut input_builder = input.into_builder();
        input_builder.policy_mut().clickhouse_policy =
            Some(clickhouse_policy(ClickhouseMode::SingleNodeOnly));
        let input = input_builder.build();

        // Create a new blueprint for `ClickhouseMode::SingleNodeOnly`
        let blueprint4 = Planner::new_based_on(
            log.clone(),
            &blueprint3,
            &input,
            "test_blueprint4",
            &collection,
        )
        .expect("created planner")
        .with_rng(PlannerRng::from_seed((TEST_NAME, "bp4")))
        .plan()
        .expect("plan");

        let diff = blueprint4.diff_since_blueprint(&blueprint3);
        assert_contents(
            "tests/output/planner_expunge_clickhouse_zones_after_policy_is_changed_3_4.txt",
            &diff.display().to_string(),
        );

        // All our clickhouse keeper and server zones that we created when we
        // enabled our clickhouse policy should be expunged when we disable it.
        let expunged_zones: Vec<_> = blueprint4
            .all_omicron_zones(BlueprintZoneFilter::Expunged)
            .map(|(_, z)| z.clone())
            .collect();

        let expunged_keeper_zone_ids: BTreeSet<_> = expunged_zones
            .iter()
            .filter(|z| z.zone_type.is_clickhouse_keeper())
            .map(|z| z.id)
            .collect();
        let expunged_server_zone_ids: BTreeSet<_> = expunged_zones
            .iter()
            .filter(|z| z.zone_type.is_clickhouse_server())
            .map(|z| z.id)
            .collect();

        assert_eq!(keeper_zone_ids, expunged_keeper_zone_ids);
        assert_eq!(server_zone_ids, expunged_server_zone_ids);

        // We should have a new single-node clickhouse zone
        assert_eq!(
            1,
            blueprint4
                .all_omicron_zones(BlueprintZoneFilter::ShouldBeRunning)
                .filter(|(_, z)| z.zone_type.is_clickhouse())
                .count()
        );

        logctx.cleanup_successful();
    }
}<|MERGE_RESOLUTION|>--- conflicted
+++ resolved
@@ -812,13 +812,9 @@
     use expectorate::assert_contents;
     use nexus_sled_agent_shared::inventory::ZoneKind;
     use nexus_types::deployment::blueprint_zone_type;
-<<<<<<< HEAD
-    use nexus_types::deployment::BlueprintDiff;
-    use nexus_types::deployment::BlueprintPhysicalDiskDisposition;
-=======
     use nexus_types::deployment::BlueprintDatasetDisposition;
     use nexus_types::deployment::BlueprintDiffSummary;
->>>>>>> ae63a611
+    use nexus_types::deployment::BlueprintPhysicalDiskDisposition;
     use nexus_types::deployment::BlueprintZoneDisposition;
     use nexus_types::deployment::BlueprintZoneFilter;
     use nexus_types::deployment::BlueprintZoneType;
@@ -2079,21 +2075,12 @@
 
         // We should be removing a single zone, associated with the Crucible
         // using that device.
-<<<<<<< HEAD
-        assert_eq!(diff.zones.added.len(), 0);
-        assert_eq!(diff.zones.removed.len(), 0);
-        assert_eq!(diff.zones.modified.len(), 1);
-        assert_eq!(diff.physical_disks.added.len(), 0);
-        assert_eq!(diff.physical_disks.removed.len(), 0);
-        assert_eq!(diff.datasets.added.len(), 0);
-=======
         assert_eq!(summary.total_zones_added(), 0);
         assert_eq!(summary.total_zones_removed(), 0);
         assert_eq!(summary.total_zones_modified(), 1);
         assert_eq!(summary.total_disks_added(), 0);
         assert_eq!(summary.total_disks_removed(), 1);
         assert_eq!(summary.total_datasets_added(), 0);
->>>>>>> ae63a611
         // NOTE: Expunging a disk doesn't immediately delete datasets; see the
         // "decommissioned_disk_cleaner" background task for more context.
         assert_eq!(summary.total_datasets_removed(), 0);
@@ -2357,20 +2344,12 @@
             // expunged, so lie and pretend like that already happened
             // (otherwise the planner will rightfully fail to generate a new
             // blueprint, because we're feeding it invalid inputs).
-<<<<<<< HEAD
-            for zone in
-                &mut blueprint1.blueprint_zones.get_mut(&sled_id).unwrap().zones
-=======
             for mut zone in
                 &mut blueprint1.blueprint_zones.get_mut(sled_id).unwrap().zones
->>>>>>> ae63a611
             {
                 zone.disposition = BlueprintZoneDisposition::Expunged;
             }
 
-<<<<<<< HEAD
-            sled_id
-=======
             // Similarly, a sled can only have gotten into the `Decommissioned`
             // state via blueprints. If the database says the sled is
             // decommissioned but the parent blueprint says it's still active,
@@ -2382,7 +2361,6 @@
                 SledState::Decommissioned;
 
             *sled_id
->>>>>>> ae63a611
         };
         // Actually expunge the sled (the work that was deferred during iteration above)
         builder.expunge_sled(&expunged_sled_id).unwrap();
