--- conflicted
+++ resolved
@@ -31,10 +31,7 @@
 use nexus_types::deployment::SledDetails;
 use nexus_types::deployment::SledFilter;
 use nexus_types::deployment::TargetReleaseDescription;
-<<<<<<< HEAD
-=======
 use nexus_types::deployment::TufRepoContentsError;
->>>>>>> 8d4cbaed
 use nexus_types::deployment::ZpoolFilter;
 use nexus_types::external_api::views::PhysicalDiskPolicy;
 use nexus_types::external_api::views::SledPolicy;
@@ -589,15 +586,8 @@
                     install_dataset_zone_count += 1;
                 })
                 .filter_map(|z| {
-<<<<<<< HEAD
-                    let file_name =
-                        format!("{}.tar.gz", z.kind().artifact_name());
-                    let Some(artifact) =
-                        zone_manifest.artifacts.get(file_name.as_str())
-=======
                     let file_name = z.kind().artifact_in_install_dataset();
                     let Some(artifact) = zone_manifest.artifacts.get(file_name)
->>>>>>> 8d4cbaed
                     else {
                         // The blueprint indicates that a zone should be present
                         // that isn't in the install dataset. This might be an old
@@ -636,8 +626,6 @@
                     let Some(tuf_artifact) =
                         artifacts_by_hash.get(&artifact.expected_hash)
                     else {
-<<<<<<< HEAD
-=======
                         debug!(
                             self.log,
                             "install dataset artifact hash not found in TUF repo, \
@@ -647,7 +635,6 @@
                             "kind" => z.kind().report_str(),
                             "file_name" => file_name,
                         );
->>>>>>> 8d4cbaed
                         return None;
                     };
 
