// This Source Code Form is subject to the terms of the Mozilla Public
// License, v. 2.0. If a copy of the MPL was not distributed with this
// file, You can obtain one at https://mozilla.org/MPL/2.0/.

//! High-level facilities for generating Blueprints
//!
//! See crate-level documentation for details.

use crate::blueprint_builder::BlueprintBuilder;
use crate::blueprint_builder::Ensure;
use crate::blueprint_builder::EnsureMultiple;
use crate::blueprint_builder::EnsureMupdateOverrideAction;
use crate::blueprint_builder::Error;
use crate::blueprint_builder::Operation;
use crate::blueprint_editor::DisksEditError;
use crate::blueprint_editor::SledEditError;
use crate::mgs_updates::ImpossibleUpdatePolicy;
use crate::mgs_updates::PlannedMgsUpdates;
use crate::mgs_updates::plan_mgs_updates;
use crate::planner::image_source::NoopConvertHostPhase2Contents;
use crate::planner::image_source::NoopConvertZoneStatus;
use crate::planner::omicron_zone_placement::PlacementError;
use gateway_client::types::SpType;
use itertools::Itertools;
use nexus_sled_agent_shared::inventory::ConfigReconcilerInventoryResult;
use nexus_sled_agent_shared::inventory::OmicronZoneImageSource;
use nexus_sled_agent_shared::inventory::OmicronZoneType;
use nexus_sled_agent_shared::inventory::ZoneKind;
use nexus_types::deployment::Blueprint;
use nexus_types::deployment::BlueprintPhysicalDiskDisposition;
use nexus_types::deployment::BlueprintZoneConfig;
use nexus_types::deployment::BlueprintZoneDisposition;
use nexus_types::deployment::BlueprintZoneImageSource;
use nexus_types::deployment::CockroachDbClusterVersion;
use nexus_types::deployment::CockroachDbPreserveDowngrade;
use nexus_types::deployment::CockroachDbSettings;
use nexus_types::deployment::DiskFilter;
use nexus_types::deployment::PendingMgsUpdates;
use nexus_types::deployment::PlanningInput;
use nexus_types::deployment::SledDetails;
use nexus_types::deployment::SledFilter;
use nexus_types::deployment::TufRepoContentsError;
use nexus_types::deployment::ZpoolFilter;
use nexus_types::deployment::planning_report::SkippedMgsUpdates;
use nexus_types::deployment::{
    CockroachdbUnsafeToShutdown, PlanningAddStepReport,
    PlanningCockroachdbSettingsStepReport, PlanningDecommissionStepReport,
    PlanningExpungeStepReport, PlanningMgsUpdatesStepReport,
    PlanningNoopImageSourceStepReport, PlanningReport,
    PlanningZoneUpdatesStepReport, ZoneAddWaitingOn, ZoneUnsafeToShutdown,
    ZoneUpdatesWaitingOn,
};
use nexus_types::external_api::views::PhysicalDiskPolicy;
use nexus_types::external_api::views::SledPolicy;
use nexus_types::external_api::views::SledState;
use nexus_types::inventory::Collection;
use omicron_common::disk::M2Slot;
use omicron_common::policy::BOUNDARY_NTP_REDUNDANCY;
use omicron_common::policy::COCKROACHDB_REDUNDANCY;
use omicron_common::policy::INTERNAL_DNS_REDUNDANCY;
use omicron_uuid_kinds::OmicronZoneUuid;
use omicron_uuid_kinds::PhysicalDiskUuid;
use omicron_uuid_kinds::SledUuid;
use slog::{Logger, info, o, warn};
use slog_error_chain::InlineErrorChain;
use std::collections::BTreeMap;
use std::collections::BTreeSet;
use std::str::FromStr;

pub(crate) use self::image_source::NoopConvertGlobalIneligibleReason;
pub(crate) use self::image_source::NoopConvertInfo;
pub(crate) use self::image_source::NoopConvertSledEligible;
pub(crate) use self::image_source::NoopConvertSledIneligibleReason;
pub(crate) use self::image_source::NoopConvertSledInfoMut;
pub(crate) use self::image_source::NoopConvertSledStatus;
pub(crate) use self::omicron_zone_placement::DiscretionaryOmicronZone;
use self::omicron_zone_placement::OmicronZonePlacement;
use self::omicron_zone_placement::OmicronZonePlacementSledState;
pub use self::rng::PlannerRng;
pub use self::rng::SledPlannerRng;

mod image_source;
mod omicron_zone_placement;
pub(crate) mod rng;

/// Maximum number of MGS-managed updates (updates to SP, RoT, RoT bootloader,
/// or host OS) that we allow to be pending across the whole system at one time
///
/// For now, we limit this to 1 for safety.  That's for a few reasons:
///
/// - SP updates reboot the corresponding host.  Thus, if we have one of these
///   updates outstanding, we should assume that host may be offline.  Most
///   control plane services are designed to survive multiple failures (e.g.,
///   the Cockroach cluster can sustain two failures and stay online), but
///   having one sled offline eats into that margin.  And some services like
///   Crucible volumes can only sustain one failure.  Taking down two sleds
///   would render unavailable any Crucible volumes with regions on those two
///   sleds.
///
/// - There is unfortunately some risk in updating the RoT bootloader, in that
///   there's a window where a failure could render the device unbootable.  See
///   oxidecomputer/omicron#7819 for more on this.  Updating only one at a time
///   helps mitigate this risk.
///
/// More sophisticated schemes are certainly possible (e.g., allocate Crucible
/// regions in such a way that there are at least pairs of sleds we could update
/// concurrently without taking volumes down; and/or be willing to update
/// multiple sleds as long as they don't have overlapping control plane
/// services, etc.).
const NUM_CONCURRENT_MGS_UPDATES: usize = 1;

/// A receipt that `check_input_validity` has been run prior to planning.
struct InputChecked;

pub struct Planner<'a> {
    log: Logger,
    input: &'a PlanningInput,
    blueprint: BlueprintBuilder<'a>,
    // latest inventory collection
    //
    // We must be very careful when using this during planning.  The real-world
    // state may have changed since this inventory was collected.  Planning
    // choices should not depend on this still being totally accurate.
    //
    // If we do start depending on specific criteria (e.g., it contains
    // information about all sleds that we expect), we should verify that up
    // front and update callers to ensure that it's true.
    inventory: &'a Collection,
}

impl<'a> Planner<'a> {
    pub fn new_based_on(
        log: Logger,
        parent_blueprint: &'a Blueprint,
        input: &'a PlanningInput,
        creator: &str,
        // NOTE: Right now, we just assume that this is the latest inventory
        // collection.  See the comment on the corresponding field in `Planner`.
        inventory: &'a Collection,
        rng: PlannerRng,
    ) -> anyhow::Result<Planner<'a>> {
        let blueprint = BlueprintBuilder::new_based_on(
            &log,
            parent_blueprint,
            input,
            inventory,
            creator,
            rng,
        )?;
        Ok(Planner { log, input, blueprint, inventory })
    }

    pub fn plan(mut self) -> Result<Blueprint, Error> {
        let checked = self.check_input_validity()?;
        let report = self.do_plan(checked)?;
        self.blueprint.set_report(report);
        Ok(self.blueprint.build())
    }

    fn check_input_validity(&self) -> Result<InputChecked, Error> {
        if self.input.target_internal_dns_zone_count() > INTERNAL_DNS_REDUNDANCY
        {
            return Err(Error::PolicySpecifiesTooManyInternalDnsServers);
        }
        Ok(InputChecked)
    }

    fn do_plan(
        &mut self,
        _checked: InputChecked,
    ) -> Result<PlanningReport, Error> {
        // Run the planning steps, recording their step reports as we go.
        let expunge = self.do_plan_expunge()?;
        let decommission = self.do_plan_decommission()?;

        let mut noop_info =
            NoopConvertInfo::new(self.input, self.inventory, &self.blueprint)?;
        let actions_by_sled = self.do_plan_mupdate_override(&mut noop_info)?;

        // Log noop-convert results after do_plan_mupdate_override, because this
        // step might alter noop_info.
        noop_info.log_to(&self.log);

        // Within `do_plan_noop_image_source`, we plan noop image sources on
        // sleds other than those currently affected by mupdate overrides. This
        // means that we don't have to consider anything
        // `do_plan_mupdate_override` does for this step.
        let noop_image_source = self.do_plan_noop_image_source(noop_info)?;

        let add_update_blocked_reasons =
            self.should_plan_add_or_update(&actions_by_sled)?;

        // Only plan MGS-based updates updates if there are no outstanding
        // MUPdate overrides.
        let mgs_updates = if add_update_blocked_reasons.is_empty() {
            self.do_plan_mgs_updates()?
        } else {
            PlanningMgsUpdatesStepReport::new(
                PendingMgsUpdates::new(),
                SkippedMgsUpdates::new(),
            )
        };

        // Likewise for zone additions, unless overridden by the config.
        let add_zones_with_mupdate_override =
            self.input.planner_config().add_zones_with_mupdate_override;
        let mut add = if add_update_blocked_reasons.is_empty()
            || add_zones_with_mupdate_override
        {
            self.do_plan_add(&mgs_updates)?
        } else {
            PlanningAddStepReport::waiting_on(ZoneAddWaitingOn::Blockers)
        };
        add.add_update_blocked_reasons = add_update_blocked_reasons;
        add.add_zones_with_mupdate_override = add_zones_with_mupdate_override;

        let zone_updates = if add.any_discretionary_zones_placed() {
            // Do not update any zones if we've added any discretionary zones
            // (e.g., in response to policy changes) ...
            PlanningZoneUpdatesStepReport::waiting_on(
                ZoneUpdatesWaitingOn::DiscretionaryZones,
            )
        } else if !mgs_updates.pending_mgs_updates.is_empty() {
            // ... or if there are still pending updates for the RoT / SP /
            // Host OS / etc. ...
            PlanningZoneUpdatesStepReport::waiting_on(
                ZoneUpdatesWaitingOn::PendingMgsUpdates,
            )
        } else if !mgs_updates.skipped_mgs_updates.is_empty() {
            // ... or if there are skipped updates for the RoT / SP / Host OS /
            // RoT bootloader.
            PlanningZoneUpdatesStepReport::waiting_on(
                ZoneUpdatesWaitingOn::SkippedMgsUpdates,
            )
        } else if !add.add_update_blocked_reasons.is_empty() {
            // ... or if there are pending zone add blockers.
            PlanningZoneUpdatesStepReport::waiting_on(
                ZoneUpdatesWaitingOn::ZoneAddBlockers,
            )
        } else {
            self.do_plan_zone_updates(&mgs_updates)?
        };

        // CockroachDB settings aren't dependent on zones, so they can be
        // planned independently of the rest of the system.
        let cockroachdb_settings = self.do_plan_cockroachdb_settings();

        Ok(PlanningReport {
            blueprint_id: self.blueprint.new_blueprint_id(),
            planner_config: *self.input.planner_config(),
            expunge,
            decommission,
            noop_image_source,
            add,
            mgs_updates,
            zone_updates,
            cockroachdb_settings,
        })
    }

    fn do_plan_decommission(
        &mut self,
    ) -> Result<PlanningDecommissionStepReport, Error> {
        let mut report = PlanningDecommissionStepReport::new();

        // Check for any sleds that are currently commissioned but can be
        // decommissioned. Our gates for decommissioning are:
        //
        // 1. The policy indicates the sled has been removed (i.e., the policy
        //    is "expunged"; we may have other policies that satisfy this
        //    requirement in the future).
        // 2. All zones associated with the sled have been marked expunged.
        // 3. There are no instances assigned to this sled. This is blocked by
        //    omicron#4872, so today we omit this check entirely, as any sled
        //    that could be otherwise decommissioned that still has instances
        //    assigned to it needs support intervention for cleanup.
        // 4. All disks associated with the sled have been marked expunged. This
        //    happens implicitly when a sled is expunged, so is covered by our
        //    first check.
        //
        // Note that we must check both the planning input, and the parent
        // blueprint to tell if a sled is decommissioned because we carry
        // decommissioned sleds forward and do not prune them from the blueprint
        // right away.
        for (sled_id, sled_details) in
            self.input.all_sleds(SledFilter::Commissioned)
        {
            // Check 1: look for sleds that are expunged.
            match (sled_details.policy, sled_details.state) {
                // If the sled is still in service, don't decommission it.
                //
                // We do still want to decommission any expunged disks if
                // possible though. For example, we can expunge disks on active
                // sleds if they are faulty.
                (SledPolicy::InService { .. }, _) => {
                    self.do_plan_decommission_expunged_disks_for_in_service_sled(sled_id)?;
                    continue;
                }
                // If the sled is already decommissioned it... why is it showing
                // up when we ask for commissioned sleds? Report, but don't try to
                // decommission it again.
                (SledPolicy::Expunged, SledState::Decommissioned) => {
                    report.zombie_sleds.push(sled_id);
                    continue;
                }
                // The sled is expunged but not yet decommissioned; fall through
                // to check the rest of the criteria.
                (SledPolicy::Expunged, SledState::Active) => (),
            }

            // Check that the sled isn't already decommissioned in the parent
            // blueprint, if it exists.
            if let Some(parent_sled_cfg) =
                self.blueprint.parent_blueprint().sleds.get(&sled_id)
            {
                if parent_sled_cfg.state == SledState::Decommissioned {
                    continue;
                }
            }

            // Check 2: have all this sled's zones been expunged? It's possible
            // we ourselves have made this change, which is fine.
            let all_zones_expunged = self
                .blueprint
                .current_sled_zones(sled_id, BlueprintZoneDisposition::any)
                .all(|zone| {
                    matches!(
                        zone.disposition,
                        BlueprintZoneDisposition::Expunged { .. }
                    )
                });

            // Check 3: Are there any instances assigned to this sled? See
            // comment above; while we wait for omicron#4872, we just assume
            // there are no instances running.
            let num_instances_assigned = 0;

            if all_zones_expunged && num_instances_assigned == 0 {
                self.blueprint.set_sled_decommissioned(sled_id)?;
            }
        }

        Ok(report)
    }

    fn do_plan_decommission_expunged_disks_for_in_service_sled(
        &mut self,
        sled_id: SledUuid,
    ) -> Result<(), Error> {
        // The sled is not expunged. We have to see if the inventory reflects a
        // reconciled config generation. If it does, we'll check below whether
        // the reconciled generation is sufficiently advanced to decommission
        // any disks.
        let Some(seen_generation) = self
            .inventory
            .sled_agents
            .get(&sled_id)
            .and_then(|sa| sa.last_reconciliation.as_ref())
            .map(|reconciled| reconciled.last_reconciled_config.generation)
        else {
            // There is no current inventory for the sled agent, so we cannot
            // decommission any disks.
            return Ok(());
        };

        let disks_to_decommission: Vec<PhysicalDiskUuid> = self
            .blueprint
            .current_sled_disks(sled_id, |disposition| match disposition {
                BlueprintPhysicalDiskDisposition::Expunged {
                    ready_for_cleanup,
                    ..
                } => !ready_for_cleanup,
                BlueprintPhysicalDiskDisposition::InService => false,
            })
            .filter_map(|disk| {
                // Has the sled agent seen this disk's expungement yet as
                // reflected in inventory?
                //
                // SAFETY: We filtered to only have expunged disks above
                if seen_generation
                    >= disk.disposition.expunged_as_of_generation().unwrap()
                {
                    Some(disk.id)
                } else {
                    None
                }
            })
            .collect();

        self.blueprint.sled_decommission_disks(sled_id, disks_to_decommission)
    }

    fn do_plan_expunge(&mut self) -> Result<PlanningExpungeStepReport, Error> {
        let mut report = PlanningExpungeStepReport::new();

        // Remove services from sleds marked expunged. We use
        // `SledFilter::Commissioned` and have a custom `needs_zone_expungement`
        // function that allows us to produce better errors.
        let mut commissioned_sled_ids = BTreeSet::new();
        for (sled_id, sled_details) in
            self.input.all_sleds(SledFilter::Commissioned)
        {
            commissioned_sled_ids.insert(sled_id);
            self.do_plan_expunge_for_commissioned_sled(
                sled_id,
                sled_details,
                &mut report,
            )?;
        }

        // Check for any decommissioned sleds (i.e., sleds for which our
        // blueprint has zones, but are not in the input sled list). Any zones
        // for decommissioned sleds must have already be expunged for
        // decommissioning to have happened; fail if we find non-expunged zones
        // associated with a decommissioned sled.
        for sled_id in self.blueprint.sled_ids_with_zones() {
            if !commissioned_sled_ids.contains(&sled_id) {
                let num_zones = self
                    .blueprint
                    .current_sled_zones(sled_id, BlueprintZoneDisposition::any)
                    .filter(|zone| {
                        !matches!(
                            zone.disposition,
                            BlueprintZoneDisposition::Expunged { .. }
                        )
                    })
                    .count();
                if num_zones > 0 {
                    return Err(
                        Error::DecommissionedSledWithNonExpungedZones {
                            sled_id,
                            num_zones,
                        },
                    );
                }
            }
        }

        Ok(report)
    }

    fn do_plan_expunge_for_commissioned_sled(
        &mut self,
        sled_id: SledUuid,
        sled_details: &SledDetails,
        report: &mut PlanningExpungeStepReport,
    ) -> Result<(), Error> {
        match sled_details.policy {
            SledPolicy::InService { .. } => {
                // Sled is still in service, but have any of its disks been
                // expunged? If so, expunge them in the blueprint (which
                // whill chain to expunging any datasets and zones that were
                // using them).
                //
                // We don't use a more specific disk filter here because we
                // want to look at _only_ the policy: if the operator has
                // said a disk should be expunged, we'll expunge it from the
                // blueprint regardless of its overall state.
                for (_, disk) in sled_details
                    .resources
                    .all_disks(DiskFilter::All)
                    .filter(|(_, disk)| match disk.policy {
                        PhysicalDiskPolicy::InService => false,
                        PhysicalDiskPolicy::Expunged => true,
                    })
                {
                    match self.blueprint.expunge_disk(sled_id, disk.disk_id) {
                        Ok(()) => (),
                        Err(Error::SledEditError {
                            err:
                                SledEditError::EditDisks(
                                    DisksEditError::ExpungeNonexistentDisk {
                                        ..
                                    },
                                ),
                            ..
                        }) => {
                            // While it should be rare, it's possible there's an
                            // expunged disk present in the planning input that
                            // isn't in the blueprint at all (e.g., a disk could
                            // have been added and then expunged since our
                            // parent blueprint was created). We don't want to
                            // fail in this case, but will report it.
                            report.orphan_disks.insert(sled_id, disk.disk_id);
                        }
                        Err(err) => return Err(err),
                    }
                }

                // Expunge any multinode clickhouse zones if the policy says
                // they shouldn't exist.
                if !self.input.clickhouse_cluster_enabled() {
                    self.blueprint.expunge_all_multinode_clickhouse(
                        sled_id,
                        ZoneExpungeReason::ClickhouseClusterDisabled,
                    )?;
                }

                // Similarly, expunge any singlenode clickhouse if the policy
                // says they should exist.
                if !self.input.clickhouse_single_node_enabled() {
                    self.blueprint.expunge_all_singlenode_clickhouse(
                        sled_id,
                        ZoneExpungeReason::ClickhouseSingleNodeDisabled,
                    )?;
                }

                // Are there any expunged zones that haven't yet been marked as
                // ready for cleanup? If so, check whether we can mark them,
                // which requires us to check the inventory collection for two
                // properties:
                //
                // 1. The zone is not running
                // 2. The zone config generation from the sled is at least as
                //    high as the generation in which the zone was expunged
                self.check_zones_eligible_for_cleanup(sled_id)?;
            }
            // Has the sled been expunged? If so, expunge everything on this
            // sled from the blueprint.
            SledPolicy::Expunged => {
                match self.blueprint.current_sled_state(sled_id)? {
                    SledState::Active => {
                        self.blueprint.expunge_sled(sled_id)?;
                    }
                    // If the sled is decommissioned, we've already expunged it
                    // in a prior planning run.
                    SledState::Decommissioned => (),
                }
            }
        }

        Ok(())
    }

    fn check_zones_eligible_for_cleanup(
        &mut self,
        sled_id: SledUuid,
    ) -> Result<(), Error> {
        let Some(sled_inv) = self.inventory.sled_agents.get(&sled_id) else {
            warn!(
                self.log,
                "skipping zones eligible for cleanup check \
                (sled not present in latest inventory collection)";
                "sled_id" => %sled_id,
            );
            return Ok(());
        };

        let mut zones_ready_for_cleanup = Vec::new();
        for zone in self
            .blueprint
            .current_sled_zones(sled_id, BlueprintZoneDisposition::is_expunged)
        {
            // If this is a zone still waiting for cleanup, grab the generation
            // in which it was expunged. Otherwise, move on.
            let as_of_generation = match zone.disposition {
                BlueprintZoneDisposition::Expunged {
                    as_of_generation,
                    ready_for_cleanup,
                } if !ready_for_cleanup => as_of_generation,
                BlueprintZoneDisposition::InService
                | BlueprintZoneDisposition::Expunged { .. } => continue,
            };

            // If the sled hasn't done any reconciliation, wait until it has.
            let Some(reconciliation) = &sled_inv.last_reconciliation else {
                continue;
            };

            // If the sled hasn't reconciled a new-enough generation, wait until
            // it has.
            if reconciliation.last_reconciled_config.generation
                < as_of_generation
            {
                continue;
            }

            // If the sled hasn't shut down the zone, wait until it has.
            if reconciliation.zones.contains_key(&zone.id) {
                continue;
            }

            // All checks passed: we can mark this zone as ready for cleanup.
            zones_ready_for_cleanup.push(zone.id);
        }

        if !zones_ready_for_cleanup.is_empty() {
            self.blueprint.mark_expunged_zones_ready_for_cleanup(
                sled_id,
                &zones_ready_for_cleanup,
            )?;
        }

        Ok(())
    }

    fn do_plan_noop_image_source(
        &mut self,
        noop_info: NoopConvertInfo,
    ) -> Result<PlanningNoopImageSourceStepReport, Error> {
        use nexus_types::deployment::PlanningNoopImageSourceSkipSledHostPhase2Reason as SkipSledHostPhase2Reason;
        use nexus_types::deployment::PlanningNoopImageSourceSkipSledZonesReason as SkipSledZonesReason;

        let mut report = PlanningNoopImageSourceStepReport::new();

        let sleds = match noop_info {
            NoopConvertInfo::GlobalEligible { sleds } => sleds,
            NoopConvertInfo::GlobalIneligible { .. } => return Ok(report),
        };
        for sled in sleds {
            let eligible = match &sled.status {
                NoopConvertSledStatus::Ineligible(_) => continue,
                NoopConvertSledStatus::Eligible(eligible) => eligible,
            };

            let zone_counts = eligible.zone_counts();
            let skipped_zones = if zone_counts.num_install_dataset() == 0 {
                report.skip_sled_zones(
                    sled.sled_id,
                    SkipSledZonesReason::AllZonesAlreadyArtifact {
                        num_total: zone_counts.num_total,
                    },
                );
                true
            } else {
                false
            };

            let skipped_host_phase_2 =
                if eligible.host_phase_2.both_already_artifact() {
                    report.skip_sled_host_phase_2(
                        sled.sled_id,
                        SkipSledHostPhase2Reason::BothSlotsAlreadyArtifact,
                    );
                    true
                } else {
                    false
                };

            if skipped_zones && skipped_host_phase_2 {
                // Nothing to do, continue to the next sled.
                continue;
            }

            if zone_counts.num_eligible > 0
                || eligible.host_phase_2.slot_a.is_eligible()
                || eligible.host_phase_2.slot_b.is_eligible()
            {
                report.converted(
                    sled.sled_id,
                    zone_counts.num_eligible,
                    zone_counts.num_install_dataset(),
                    eligible.host_phase_2.slot_a.is_eligible(),
                    eligible.host_phase_2.slot_b.is_eligible(),
                );
            }

            for zone in &eligible.zones {
                match &zone.status {
                    NoopConvertZoneStatus::Eligible(new_image_source) => {
                        self.blueprint.sled_set_zone_source(
                            sled.sled_id,
                            zone.zone_id,
                            new_image_source.clone(),
                        )?;
                    }
                    NoopConvertZoneStatus::AlreadyArtifact { .. }
                    | NoopConvertZoneStatus::Ineligible(_) => {}
                }
            }

            if zone_counts.num_eligible > 0 {
                self.blueprint.record_operation(
                    Operation::SledNoopZoneImageSourcesUpdated {
                        sled_id: sled.sled_id,
                        count: zone_counts.num_eligible,
                    },
                );
            }

            // Now convert over host phase 2 contents.
            match &eligible.host_phase_2.slot_a {
                NoopConvertHostPhase2Contents::Eligible(new_contents) => {
                    self.blueprint.sled_set_host_phase_2_slot(
                        sled.sled_id,
                        M2Slot::A,
                        new_contents.clone(),
                    )?;
                }
                NoopConvertHostPhase2Contents::AlreadyArtifact { .. }
                | NoopConvertHostPhase2Contents::Ineligible(_) => {}
            }

            match &eligible.host_phase_2.slot_b {
                NoopConvertHostPhase2Contents::Eligible(new_contents) => {
                    self.blueprint.sled_set_host_phase_2_slot(
                        sled.sled_id,
                        M2Slot::B,
                        new_contents.clone(),
                    )?;
                }
                NoopConvertHostPhase2Contents::AlreadyArtifact { .. }
                | NoopConvertHostPhase2Contents::Ineligible(_) => {}
            }

            if eligible.host_phase_2.slot_a.is_eligible()
                || eligible.host_phase_2.slot_b.is_eligible()
            {
                self.blueprint.record_operation(
                    Operation::SledNoopHostPhase2Updated {
                        sled_id: sled.sled_id,
                        slot_a_updated: eligible
                            .host_phase_2
                            .slot_a
                            .is_eligible(),
                        slot_b_updated: eligible
                            .host_phase_2
                            .slot_b
                            .is_eligible(),
                    },
                );
            }
        }

        Ok(report)
    }

    fn do_plan_add(
        &mut self,
        mgs_updates: &PlanningMgsUpdatesStepReport,
    ) -> Result<PlanningAddStepReport, Error> {
        let mut report = PlanningAddStepReport::new();

        // Internal DNS is a prerequisite for bringing up all other zones.  At
        // this point, we assume that internal DNS (as a service) is already
        // functioning.

        // After we make our initial pass through the sleds below to check for
        // zones every sled should have (NTP, Crucible), we'll start making
        // decisions about placing other service zones. We need to _exclude_ any
        // sleds for which we just added an NTP zone, as we won't be able to add
        // additional services to them until that NTP zone has been brought up.
        //
        // We will not mark sleds getting Crucible zones as ineligible; other
        // control plane service zones starting concurrently with Crucible zones
        // is fine.
        for (sled_id, sled_resources) in
            self.input.all_sled_resources(SledFilter::InService)
        {
            // First, we need to ensure that sleds are using their expected
            // disks. This is necessary before we can allocate any zones.
            let sled_edits =
                self.blueprint.sled_add_disks(sled_id, &sled_resources)?;

            if let EnsureMultiple::Changed {
                added,
                updated,
                expunged: _,
                removed,
            } = sled_edits.disks.into()
            {
                info!(
                    &self.log,
                    "altered physical disks";
                    "sled_id" => %sled_id,
                    "sled_edits" => ?sled_edits,
                );
                self.blueprint.record_operation(Operation::UpdateDisks {
                    sled_id,
                    added,
                    updated,
                    removed,
                });
            }

            // The first thing we want to do with any sled is ensure it has an
            // NTP zone. However, this requires the sled to have at least one
            // available zpool on which we could place a zone. There are at
            // least two expected cases where we'll see a sled here with no
            // in-service zpools:
            //
            // 1. A sled was just added and its disks have not yet been adopted
            //    by the control plane.
            // 2. A sled has had all of its disks expunged.
            //
            // In either case, we can't do anything with the sled, but we don't
            // want to fail planning entirely. Just skip sleds in this state.
            if sled_resources
                .all_zpools(ZpoolFilter::InService)
                .next()
                .is_none()
            {
                report.sleds_without_zpools_for_ntp_zones.insert(sled_id);
                report.sleds_waiting_for_ntp_zone.insert(sled_id);
                continue;
            }

            // Check for an NTP zone.  Every sled should have one.  If it's not
            // there, all we can do is provision that one zone.  We have to wait
            // for that to succeed and synchronize the clock before we can
            // provision anything else.
            if self.blueprint.sled_ensure_zone_ntp(
                sled_id,
                self.image_source_for_new_zone(
                    ZoneKind::InternalNtp,
                    mgs_updates,
                )?,
            )? == Ensure::Added
            {
                report.sleds_missing_ntp_zone.insert(sled_id);
                self.blueprint.record_operation(Operation::AddZone {
                    sled_id,
                    kind: ZoneKind::InternalNtp,
                });

                // If we're setting up a new sled (the typical reason to add a
                // new NTP zone), we don't want make any other changes to this
                // sled.  However, this change is compatible with any other
                // changes to other sleds, so we can "continue" here rather than
                // "break".
                //
                // However, we could be _replacing_ an NTP zone (e.g., if the
                // disk on which a previous NTP zone was running was expunged).
                // If the sled is still running some other control plane
                // services (which is evidence it previously had an NTP zone!),
                // we can go ahead and consider it eligible for new ones.
                if self
                    .blueprint
                    .current_sled_zones(
                        sled_id,
                        BlueprintZoneDisposition::is_in_service,
                    )
                    .any(|z| {
                        OmicronZoneType::from(z.zone_type.clone())
                            .requires_timesync()
                    })
                {
                    report
                        .sleds_getting_ntp_and_discretionary_zones
                        .insert(sled_id);
                } else {
                    report.sleds_waiting_for_ntp_zone.insert(sled_id);
                    continue;
                }
            }

            // Now we've established that the current blueprint _says_ there's
            // an NTP zone on this system.  But we must wait for it to actually
            // be there before we can proceed to add anything else.  Otherwise,
            // we may wind up trying to provision this zone at the same time as
            // other zones, and Sled Agent will reject requests to provision
            // other zones before the clock is synchronized.
            //
            // Note that it's always possible that the NTP zone was added after
            // this inventory was collected (in which case we'll erroneously
            // choose to bail out here, but we'll pick it up again next time
            // we're invoked).  It's conceivable that the NTP zone was removed
            // after this inventory was collected (in which case we'd be making
            // a wrong decision here).  However, we don't ever do this today.
            // If we were to do something like that (maybe as part of upgrading
            // the NTP zone or switching between an internal NTP vs. boundary
            // NTP zone), we'll need to be careful how we do it to avoid a
            // problem here.
            //
            // TODO-cleanup The above comment is now overly conservative;
            // sled-agent won't reject configs just because time isn't sync'd
            // yet. We may be able to remove this check entirely, but we'd need
            // to do some testing to confirm no surprises. (It's probably also
            // fine to keep it for now; removing it just saves us an extra
            // planning iteration when adding a new sled.)
            let has_ntp_inventory = self
                .inventory
                .sled_agents
                .get(&sled_id)
                .map(|sled_agent| {
                    sled_agent.last_reconciliation.as_ref().map_or(
                        false,
                        |reconciliation| {
                            reconciliation
                                .running_omicron_zones()
                                .any(|z| z.zone_type.is_ntp())
                        },
                    )
                })
                .unwrap_or(false);
            if !has_ntp_inventory {
                report.sleds_without_ntp_zones_in_inventory.insert(sled_id);
                continue;
            }

            // Every provisionable zpool on the sled should have a Crucible zone
            // on it.
            let mut ncrucibles_added = 0;
            for zpool_id in sled_resources.all_zpools(ZpoolFilter::InService) {
                if self.blueprint.sled_ensure_zone_crucible(
                    sled_id,
                    *zpool_id,
                    self.image_source_for_new_zone(
                        ZoneKind::Crucible,
                        mgs_updates,
                    )?,
                )? == Ensure::Added
                {
                    report.missing_crucible_zone(sled_id, *zpool_id);
                    ncrucibles_added += 1;
                }
            }

            if ncrucibles_added > 0 {
                // Don't make any other changes to this sled.  However, this
                // change is compatible with any other changes to other sleds,
                // so we can "continue" here rather than "break".
                // (Yes, it's currently the last thing in the loop, but being
                // explicit here means we won't forget to do this when more code
                // is added below.)
                self.blueprint.record_operation(Operation::AddZone {
                    sled_id,
                    kind: ZoneKind::Crucible,
                });
                continue;
            }
        }

        self.do_plan_add_discretionary_zones(mgs_updates, &mut report)?;

        // Now that we've added all the disks and zones we plan on adding,
        // ensure that all sleds have the datasets they need to have.
        self.do_plan_datasets(&mut report)?;

        Ok(report)
    }

    fn do_plan_datasets(
        &mut self,
        _report: &mut PlanningAddStepReport,
    ) -> Result<(), Error> {
        for sled_id in self.input.all_sled_ids(SledFilter::InService) {
            if let EnsureMultiple::Changed {
                added,
                updated,
                expunged,
                removed,
            } = self.blueprint.sled_ensure_zone_datasets(sled_id)?
            {
                info!(
                    &self.log,
                    "altered datasets";
                    "sled_id" => %sled_id,
                    "added" => added,
                    "updated" => updated,
                    "expunged" => expunged,
                    "removed" => removed,
                );
                self.blueprint.record_operation(Operation::UpdateDatasets {
                    sled_id,
                    added,
                    updated,
                    expunged,
                    removed,
                });
            }
        }
        Ok(())
    }

    fn do_plan_add_discretionary_zones(
        &mut self,
        mgs_updates: &PlanningMgsUpdatesStepReport,
        report: &mut PlanningAddStepReport,
    ) -> Result<(), Error> {
        // We usually don't need to construct an `OmicronZonePlacement` to add
        // discretionary zones, so defer its creation until it's needed.
        let mut zone_placement = None;

        for zone_kind in [
            DiscretionaryOmicronZone::BoundaryNtp,
            DiscretionaryOmicronZone::Clickhouse,
            DiscretionaryOmicronZone::ClickhouseKeeper,
            DiscretionaryOmicronZone::ClickhouseServer,
            DiscretionaryOmicronZone::CockroachDb,
            DiscretionaryOmicronZone::CruciblePantry,
            DiscretionaryOmicronZone::InternalDns,
            DiscretionaryOmicronZone::ExternalDns,
            DiscretionaryOmicronZone::Nexus,
            DiscretionaryOmicronZone::Oximeter,
        ] {
            let num_zones_to_add =
                self.num_additional_zones_needed(zone_kind, report);
            if num_zones_to_add == 0 {
                continue;
            }
            // We need to add at least one zone; construct our `zone_placement`
            // (or reuse the existing one if a previous loop iteration already
            // created it).
            let zone_placement = zone_placement.get_or_insert_with(|| {
                // This constructs a picture of the sleds as we currently
                // understand them, as far as which sleds have discretionary
                // zones. This will remain valid as we loop through the
                // `zone_kind`s in this function, as any zone additions will
                // update the `zone_placement` heap in-place.
                let current_discretionary_zones = self
                    .input
                    .all_sled_resources(SledFilter::Discretionary)
                    .filter(|(sled_id, _)| {
                        !report.sleds_waiting_for_ntp_zone.contains(&sled_id)
                    })
                    .map(|(sled_id, sled_resources)| {
                        OmicronZonePlacementSledState {
                            sled_id,
                            num_zpools: sled_resources
                                .all_zpools(ZpoolFilter::InService)
                                .count(),
                            discretionary_zones: self
                                .blueprint
                                .current_sled_zones(
                                    sled_id,
                                    BlueprintZoneDisposition::is_in_service,
                                )
                                .filter_map(|zone| {
                                    DiscretionaryOmicronZone::from_zone_type(
                                        &zone.zone_type,
                                    )
                                })
                                .collect(),
                        }
                    });
                OmicronZonePlacement::new(current_discretionary_zones)
            });
            self.add_discretionary_zones(
                zone_placement,
                zone_kind,
                num_zones_to_add,
                mgs_updates,
                report,
            )?;
        }

        Ok(())
    }

    /// Given the current blueprint state and policy, returns the number of
    /// additional zones needed of the given `zone_kind` to satisfy the policy.
    fn num_additional_zones_needed(
        &mut self,
        zone_kind: DiscretionaryOmicronZone,
        report: &mut PlanningAddStepReport,
    ) -> usize {
        // Count the number of `kind` zones on all in-service sleds. This
        // will include sleds that are in service but not eligible for new
        // services, but will not include sleds that have been expunged or
        // decommissioned.
        let mut num_existing_kind_zones = 0;
        for sled_id in self.input.all_sled_ids(SledFilter::InService) {
            let zone_kind = ZoneKind::from(zone_kind);

            // Internal DNS is special: if we have an expunged internal DNS zone
            // that might still be running, we want to count it here: we can't
            // reuse its subnet until it's ready for cleanup. For all other
            // services, we want to go ahead and replace them if they're below
            // the desired count based on purely "in service vs expunged".
            let disposition_filter = if zone_kind == ZoneKind::InternalDns {
                BlueprintZoneDisposition::could_be_running
            } else {
                BlueprintZoneDisposition::is_in_service
            };
            num_existing_kind_zones += self
                .blueprint
                .current_sled_zones(sled_id, disposition_filter)
                .filter(|z| z.zone_type.kind() == zone_kind)
                .count();
        }

        let target_count = match zone_kind {
            DiscretionaryOmicronZone::BoundaryNtp => {
                self.input.target_boundary_ntp_zone_count()
            }
            DiscretionaryOmicronZone::Clickhouse => {
                self.input.target_clickhouse_zone_count()
            }
            DiscretionaryOmicronZone::ClickhouseKeeper => {
                self.input.target_clickhouse_keeper_zone_count()
            }
            DiscretionaryOmicronZone::ClickhouseServer => {
                self.input.target_clickhouse_server_zone_count()
            }
            DiscretionaryOmicronZone::CockroachDb => {
                self.input.target_cockroachdb_zone_count()
            }
            DiscretionaryOmicronZone::CruciblePantry => {
                self.input.target_crucible_pantry_zone_count()
            }
            DiscretionaryOmicronZone::InternalDns => {
                self.input.target_internal_dns_zone_count()
            }
            DiscretionaryOmicronZone::ExternalDns => {
                // TODO-cleanup: When external DNS addresses are
                // in the policy, this can use the input, too.
                self.blueprint.count_parent_external_dns_zones()
            }
            DiscretionaryOmicronZone::Nexus => {
                self.input.target_nexus_zone_count()
            }
            DiscretionaryOmicronZone::Oximeter => {
                self.input.target_oximeter_zone_count()
            }
        };

        // TODO-correctness What should we do if we have _too many_
        // `zone_kind` zones? For now, just report the number of zones
        // any time we have at least the minimum number.
        let num_zones_to_add =
            target_count.saturating_sub(num_existing_kind_zones);
        if num_zones_to_add == 0 {
            report.sufficient_zones_exist(
                ZoneKind::from(zone_kind).report_str(),
                target_count,
                num_existing_kind_zones,
            );
        }
        num_zones_to_add
    }

    /// Attempts to place `num_zones_to_add` new zones of `kind`.
    ///
    /// It is not an error if there are too few eligible sleds to start a
    /// sufficient number of zones; instead, we'll report it and start as
    /// many as we can (up to `num_zones_to_add`).
    fn add_discretionary_zones(
        &mut self,
        zone_placement: &mut OmicronZonePlacement,
        kind: DiscretionaryOmicronZone,
        num_zones_to_add: usize,
        mgs_updates: &PlanningMgsUpdatesStepReport,
        report: &mut PlanningAddStepReport,
    ) -> Result<(), Error> {
        for i in 0..num_zones_to_add {
            let sled_id = match zone_placement.place_zone(kind) {
                Ok(sled_id) => sled_id,
                Err(PlacementError::NoSledsEligible { .. }) => {
                    // We won't treat this as a hard error; it's possible
                    // (albeit unlikely?) we're in a weird state where we need
                    // more sleds or disks to come online, and we may need to be
                    // able to produce blueprints to achieve that status.
                    report.out_of_eligible_sleds(
                        ZoneKind::from(kind).report_str(),
                        i,
                        num_zones_to_add,
                    );
                    break;
                }
            };

            let image =
                self.image_source_for_new_zone(kind.into(), mgs_updates)?;
            let image_source = image.clone();
            match kind {
                DiscretionaryOmicronZone::BoundaryNtp => {
                    self.blueprint.sled_promote_internal_ntp_to_boundary_ntp(
                        sled_id, image,
                    )?
                }
                DiscretionaryOmicronZone::Clickhouse => {
                    self.blueprint.sled_add_zone_clickhouse(sled_id, image)?
                }
                DiscretionaryOmicronZone::ClickhouseKeeper => self
                    .blueprint
                    .sled_add_zone_clickhouse_keeper(sled_id, image)?,
                DiscretionaryOmicronZone::ClickhouseServer => self
                    .blueprint
                    .sled_add_zone_clickhouse_server(sled_id, image)?,
                DiscretionaryOmicronZone::CockroachDb => {
                    self.blueprint.sled_add_zone_cockroachdb(sled_id, image)?
                }
                DiscretionaryOmicronZone::CruciblePantry => self
                    .blueprint
                    .sled_add_zone_crucible_pantry(sled_id, image)?,
                DiscretionaryOmicronZone::InternalDns => {
                    self.blueprint.sled_add_zone_internal_dns(sled_id, image)?
                }
                DiscretionaryOmicronZone::ExternalDns => {
                    self.blueprint.sled_add_zone_external_dns(sled_id, image)?
                }
                DiscretionaryOmicronZone::Nexus => {
                    // TODO: omicron#8936 will fix this to determine the
                    // appropriate generation to use here.  For now, we use the
                    // current generation.  That does mean that in the middle of
                    // a handoff, we'll deploy the *new* version, but that's a
                    // very unlikely case to get here and will be fixed by
                    // omicron#8936.
                    self.blueprint.sled_add_zone_nexus(
                        sled_id,
                        image,
                        self.blueprint.nexus_generation(),
                    )?
                }
                DiscretionaryOmicronZone::Oximeter => {
                    self.blueprint.sled_add_zone_oximeter(sled_id, image)?
                }
            };
            report.discretionary_zone_placed(
                sled_id,
                ZoneKind::from(kind).report_str(),
                &image_source,
            );
        }

        Ok(())
    }

    /// Update at most one MGS-managed device (SP, RoT, etc.), if any are out of
    /// date.
    fn do_plan_mgs_updates(
        &mut self,
    ) -> Result<PlanningMgsUpdatesStepReport, Error> {
        // Determine which baseboards we will consider updating.
        //
        // Sleds may be present but not adopted as part of the control plane.
        // In deployed systems, this would probably only happen if a sled was
        // about to be added.  In dev/test environments, it's common to leave
        // some number of sleds out of the control plane for various reasons.
        // Inventory will still report them, but we don't want to touch them.
        //
        // For better or worse, switches and PSCs do not have the same idea of
        // being adopted into the control plane.  If they're present, they're
        // part of the system, and we will update them.
        let included_sled_baseboards: BTreeSet<_> = self
            .input
            .all_sleds(SledFilter::SpsUpdatedByReconfigurator)
            .map(|(_sled_id, details)| &details.baseboard_id)
            .collect();

        let included_baseboards =
            self.inventory
                .sps
                .iter()
                .filter_map(|(baseboard_id, sp_state)| {
                    let do_include = match sp_state.sp_type {
                        SpType::Sled => included_sled_baseboards
                            .contains(baseboard_id.as_ref()),
                        SpType::Power => true,
                        SpType::Switch => true,
                    };
                    do_include.then_some(baseboard_id.clone())
                })
                .collect();

        // Compute the new set of PendingMgsUpdates.
        let current_updates =
            &self.blueprint.parent_blueprint().pending_mgs_updates;
        let current_artifacts = self.input.tuf_repo().description();
        let impossible_update_policy =
            if self.blueprint.parent_blueprint().time_created
                >= self.input.ignore_impossible_mgs_updates_since()
            {
                ImpossibleUpdatePolicy::Keep
            } else {
                ImpossibleUpdatePolicy::Reevaluate
            };
        let PlannedMgsUpdates {
            pending_updates,
            pending_host_phase_2_changes,
            skipped_mgs_updates,
        } = plan_mgs_updates(
            &self.log,
            &self.inventory,
            &included_baseboards,
            current_updates,
            current_artifacts,
            NUM_CONCURRENT_MGS_UPDATES,
            impossible_update_policy,
        );
        if pending_updates != *current_updates {
            // This will only add comments if our set of updates changed _and_
            // we have at least one update. If we went from "some updates" to
            // "no updates", that's not really comment-worthy; presumably we'll
            // do something else comment-worthy in a subsequent step.
            for update in pending_updates.iter() {
                self.blueprint.comment(update.description());
            }
        }
        self.blueprint
            .apply_pending_host_phase_2_changes(pending_host_phase_2_changes)?;

        self.blueprint.pending_mgs_updates_replace_all(pending_updates.clone());
        Ok(PlanningMgsUpdatesStepReport::new(
            pending_updates,
            skipped_mgs_updates,
        ))
    }

    /// Update at most one existing zone to use a new image source.
    fn do_plan_zone_updates(
        &mut self,
        mgs_updates: &PlanningMgsUpdatesStepReport,
    ) -> Result<PlanningZoneUpdatesStepReport, Error> {
        let mut report = PlanningZoneUpdatesStepReport::new();

        // We are only interested in non-decommissioned sleds.
        let sleds = self
            .input
            .all_sleds(SledFilter::Commissioned)
            .map(|(id, _details)| id)
            .collect::<Vec<_>>();

        // Wait for zones to appear up-to-date in the inventory.
        let inventory_zones = self
            .inventory
            .all_reconciled_omicron_zones()
            .map(|(z, sa_result)| (z.id, (&z.image_source, sa_result)))
            .collect::<BTreeMap<_, _>>();

        #[derive(Debug)]
        #[expect(dead_code)]
        struct ZoneCurrentlyUpdating<'a> {
            zone_id: OmicronZoneUuid,
            zone_kind: ZoneKind,
            reason: UpdatingReason<'a>,
        }

        #[derive(Debug)]
        #[expect(dead_code)]
        enum UpdatingReason<'a> {
            ImageSourceMismatch {
                bp_image_source: &'a BlueprintZoneImageSource,
                inv_image_source: &'a OmicronZoneImageSource,
            },
            MissingInInventory {
                bp_image_source: &'a BlueprintZoneImageSource,
            },
            ReconciliationError {
                bp_image_source: &'a BlueprintZoneImageSource,
                inv_image_source: &'a OmicronZoneImageSource,
                message: &'a str,
            },
        }

        for &sled_id in &sleds {
            // Build a list of zones currently in the blueprint but where
            // inventory has a mismatch or does not know about the zone.
            //
            // What about the case where a zone is in inventory but not in the
            // blueprint? See
            // https://github.com/oxidecomputer/omicron/issues/8589.
            let zones_currently_updating = self
                .blueprint
                .current_sled_zones(
                    sled_id,
                    BlueprintZoneDisposition::is_in_service,
                )
                .filter_map(|zone| {
                    let bp_image_source =
                        OmicronZoneImageSource::from(zone.image_source.clone());
                    match inventory_zones.get(&zone.id) {
                        Some((
                            inv_image_source,
                            ConfigReconcilerInventoryResult::Ok,
                        )) if *inv_image_source == &bp_image_source => {
                            // The inventory and blueprint image sources match
                            // -- this means that the zone is up-to-date.
                            None
                        }
                        Some((
                            inv_image_source,
                            ConfigReconcilerInventoryResult::Ok,
                        )) => {
                            // The inventory and blueprint image sources differ.
                            Some(ZoneCurrentlyUpdating {
                                zone_id: zone.id,
                                zone_kind: zone.kind(),
                                reason: UpdatingReason::ImageSourceMismatch {
                                    bp_image_source: &zone.image_source,
                                    inv_image_source,
                                },
                            })
                        }
                        Some((
                            inv_image_source,
                            ConfigReconcilerInventoryResult::Err { message },
                        )) => {
                            // The inventory reports this zone but there was an
                            // error reconciling it (most likely an error
                            // starting the zone).
                            Some(ZoneCurrentlyUpdating {
                                zone_id: zone.id,
                                zone_kind: zone.kind(),
                                reason: UpdatingReason::ReconciliationError {
                                    bp_image_source: &zone.image_source,
                                    inv_image_source,
                                    message,
                                },
                            })
                        }
                        None => {
                            // The blueprint has a zone that inventory does not have.
                            Some(ZoneCurrentlyUpdating {
                                zone_id: zone.id,
                                zone_kind: zone.kind(),
                                reason: UpdatingReason::MissingInInventory {
                                    bp_image_source: &zone.image_source,
                                },
                            })
                        }
                    }
                })
                .collect::<Vec<_>>();

            if !zones_currently_updating.is_empty() {
                info!(
                    self.log, "some zones not yet up-to-date";
                    "sled_id" => %sled_id,
                    "zones_currently_updating" => ?zones_currently_updating,
                );
                return Ok(report);
            }
        }

        // Find out of date zones, as defined by zones whose image source does
        // not match what it should be based on our current target release.
        let target_release = self.input.tuf_repo().description();
        let out_of_date_zones = sleds
            .into_iter()
            .flat_map(|sled_id| {
                let log = &self.log;
                self.blueprint
                    .current_sled_zones(
                        sled_id,
                        BlueprintZoneDisposition::is_in_service,
                    )
                    .filter_map(move |zone| {
                        let desired_image_source = match target_release
                            .zone_image_source(zone.zone_type.kind())
                        {
                            Ok(source) => source,
                            Err(err) => {
                                // If we can't tell whether a zone is out of
                                // date, assume it isn't.
                                warn!(
                                    log,
                                    "cannot determine whether zone is \
                                     out of date";
                                    "zone" => ?zone,
                                    InlineErrorChain::new(&err),
                                );
                                return None;
                            }
                        };
                        if zone.image_source != desired_image_source {
                            Some((sled_id, zone.clone(), desired_image_source))
                        } else {
                            None
                        }
                    })
            })
            .collect::<Vec<_>>();

        for (sled_id, zone, desired_image) in out_of_date_zones.iter() {
            report.out_of_date_zone(*sled_id, zone, desired_image.clone());
        }

        // Of the out-of-date zones, filter out zones that can't be updated yet,
        // either because they're not ready or because it wouldn't be safe to
        // bounce them.
        let mut updateable_zones = out_of_date_zones.iter().filter(
            |(_sled_id, zone, _new_image_source)| {
                if !self.can_zone_be_shut_down_safely(zone, &mut report) {
                    return false;
                }
                match self.is_zone_ready_for_update(
                    zone.zone_type.kind(),
                    mgs_updates,
                ) {
                    Ok(true) => true,
                    Ok(false) => false,
                    Err(err) => {
                        // If we can't tell whether a zone is ready for update,
                        // assume it can't be.
                        warn!(
                            self.log,
                            "cannot determine whether zone is ready for update";
                            "zone" => ?zone,
                            InlineErrorChain::new(&err),
                        );
                        false
                    }
                }
            },
        );

        if let Some((sled_id, zone, new_image_source)) = updateable_zones.next()
        {
            // Update the first out-of-date zone.
            self.update_or_expunge_zone(
                *sled_id,
                zone,
                new_image_source.clone(),
                report,
            )
        } else {
            // No zones to update.
            Ok(report)
        }
    }

    /// Update a zone to use a new image source, either in-place or by
    /// expunging it and letting it be replaced in a future iteration.
    fn update_or_expunge_zone(
        &mut self,
        sled_id: SledUuid,
        zone: &BlueprintZoneConfig,
        new_image_source: BlueprintZoneImageSource,
        mut report: PlanningZoneUpdatesStepReport,
    ) -> Result<PlanningZoneUpdatesStepReport, Error> {
        let zone_kind = zone.zone_type.kind();

        // We're called by `do_plan_zone_updates()`, which guarantees the
        // `new_image_source` is different from the current image source.
        debug_assert_ne!(zone.image_source, new_image_source);

        match zone_kind {
            ZoneKind::Crucible
            | ZoneKind::Clickhouse
            | ZoneKind::ClickhouseKeeper
            | ZoneKind::ClickhouseServer
            | ZoneKind::CockroachDb => {
                self.blueprint.comment(format!(
                    "updating {:?} zone {} in-place",
                    zone.zone_type.kind(),
                    zone.id
                ));
                report.updated_zone(sled_id, &zone);
                self.blueprint.sled_set_zone_source(
                    sled_id,
                    zone.id,
                    new_image_source,
                )?;
            }
            ZoneKind::BoundaryNtp
            | ZoneKind::CruciblePantry
            | ZoneKind::ExternalDns
            | ZoneKind::InternalDns
            | ZoneKind::InternalNtp
            | ZoneKind::Nexus
            | ZoneKind::Oximeter => {
                self.blueprint.comment(format!(
                    "expunge {:?} zone {} for update",
                    zone.zone_type.kind(),
                    zone.id
                ));
                report.expunged_zone(sled_id, zone);
                self.blueprint.sled_expunge_zone(sled_id, zone.id)?;
            }
        }

        Ok(report)
    }

    /// Perform planning for mupdate overrides, returning a map of sleds to
    /// actions taken.
    fn do_plan_mupdate_override(
        &mut self,
        noop_info: &mut NoopConvertInfo,
    ) -> Result<BTreeMap<SledUuid, EnsureMupdateOverrideAction>, Error> {
        // For each sled, compare what's in the inventory to what's in the
        // blueprint.
        let mut actions_by_sled = BTreeMap::new();
        let log = self.log.new(o!("phase" => "do_plan_mupdate_override"));

        // We use the list of in-service sleds here -- we don't want to alter
        // expunged or decommissioned sleds.
        for sled_id in self.input.all_sled_ids(SledFilter::InService) {
            let log = log.new(o!("sled_id" => sled_id.to_string()));
            let Some(inv_sled) = self.inventory.sled_agents.get(&sled_id)
            else {
                warn!(log, "no inventory found for in-service sled");
                continue;
            };
            let action = self.blueprint.sled_ensure_mupdate_override(
                sled_id,
                inv_sled
                    .zone_image_resolver
                    .mupdate_override
                    .boot_override
                    .as_ref(),
                noop_info,
            )?;
            action.log_to(&log);
            actions_by_sled.insert(sled_id, action);
        }

        // As a result of the action above, did any sleds get a new mupdate
        // override in the blueprint? In that case, halt consideration of
        // updates by setting the target_release_minimum_generation.
        //
        // Note that this is edge-triggered, not level-triggered. This is a
        // domain requirement. Consider what happens if:
        //
        // 1. Let's say the target release generation is 5.
        // 2. A sled is mupdated.
        // 3. As a result of the mupdate, we update the target release minimum
        //    generation to 6.
        // 4. Then, an operator sets the target release generation to 6.
        //
        // At this point, we *do not* want to set the blueprint's minimum
        // generation to 7. We only want to do it if we acknowledged a new sled
        // getting mupdated.
        //
        // Some notes:
        //
        // * We only process sleds that are currently in the inventory. This
        //   means that if some sleds take longer to come back up than others
        //   and the target release is updated in the middle, we'll potentially
        //   bump the minimum generation multiple times, asking the operator to
        //   intervene each time.
        //
        //   It's worth considering ways to mitigate this in the future: for
        //   example, we could ensure that for a particular TUF repo a shared
        //   mupdate override ID is assigned by wicketd, and track the override
        //   IDs that are currently in flight.
        //
        // * We aren't handling errors while fetching the mupdate override here.
        //   We don't have a history of state transitions for the mupdate
        //   override, so we can't do edge-triggered logic. We probably need
        //   another channel to report errors. (But in general, errors should be
        //   rare.)
        if actions_by_sled.values().any(|action| {
            matches!(action, EnsureMupdateOverrideAction::BpSetOverride { .. })
        }) {
            let current = self.blueprint.target_release_minimum_generation();
            let new = self.input.tuf_repo().target_release_generation.next();
            if current == new {
                // No change needed.
                info!(
                    log,
                    "would have updated target release minimum generation, but \
                     it was already set to the desired value, so no change was \
                     needed";
                    "generation" => %current,
                );
            } else {
                if current < new {
                    info!(
                        log,
                        "updating target release minimum generation based on \
                         new set-override actions";
                        "current_generation" => %current,
                        "new_generation" => %new,
                    );
                } else {
                    // It would be very strange for the current value to be
                    // greater than the new value. That would indicate something
                    // like a row being removed from the target release
                    // generation table -- one of the invariants of the target
                    // release generation is that it only moves forward.
                    //
                    // In this case we bail out of planning entirely.
                    return Err(
                        Error::TargetReleaseMinimumGenerationRollback {
                            current,
                            new,
                        },
                    );
                }
                self.blueprint
                    .set_target_release_minimum_generation(current, new)
                    .expect("current value passed in => can't fail");
            }
        }

        Ok(actions_by_sled)
    }

    fn should_plan_add_or_update(
        &self,
        actions_by_sled: &BTreeMap<SledUuid, EnsureMupdateOverrideAction>,
    ) -> Result<Vec<String>, Error> {
        // We need to determine whether to also perform other actions like
        // updating or adding zones. We have to be careful here:
        //
        // * We may have moved existing zones with an Artifact source to using
        //   the install dataset via the BpSetOverride action, but we don't want
        //   to use the install dataset on sleds that weren't MUPdated (because
        //   the install dataset might be ancient).
        //
        // * While any overrides are in place according to inventory, we wait
        //   for the system to recover and don't start new zones on *any* sleds,
        //   or perform any further updates.
        //
        // This decision is level-triggered on the following conditions:
        //
        // 1. If the planning input's target release generation is less than the
        //    minimum generation set in the blueprint, the operator hasn't set a
        //    new generation in the blueprint -- we should wait to decide what
        //    to do until the operator provides an indication.
        //
        // 2. If any sleds have the `remove_mupdate_override` field set in the
        //    blueprint (which is downstream of the inventory reporting the
        //    presence of a mupdate override), then we need to wait until the
        //    `remove_mupdate_override` field is cleared. Until that happens,
        //    we don't want to add zones on *any* sled.
        //
        //    This might seem overly conservative (why block zone additions on
        //    *all* sleds if *any* are currently recovering from a MUPdate?),
        //    but is probably correct for the medium term: we want to minimize
        //    the number of different versions of services running at any time.
        //
        // 3. If any sleds had errors obtaining mupdate override info, the
        //    system is in a corrupt state. The planner will not take any
        //    actions until the error is resolved.
        //
        // 4. (TODO: https://github.com/oxidecomputer/omicron/issues/8726)
        //    If any sleds' deployment units aren't at known versions after
        //    noop image source changes have been considered, then we shouldn't
        //    proceed with adding or updating zones. Again, this is driven
        //    primarily by the desire to minimize the number of versions of
        //    system software running at any time.
        //
        // What does "any sleds" mean in this context? We don't need to care
        // about decommissioned or expunged sleds, so we consider in-service
        // sleds.
        let mut reasons = Vec::new();

        // Condition 1 above.
        if self.blueprint.target_release_minimum_generation()
            > self.input.tuf_repo().target_release_generation
        {
            reasons.push(format!(
                "current target release generation ({}) is lower than \
                 minimum required by blueprint ({})",
                self.input.tuf_repo().target_release_generation,
                self.blueprint.target_release_minimum_generation(),
            ));
        }

        // Condition 2 above.
        {
            let mut sleds_with_override = BTreeSet::new();
            for sled_id in self.input.all_sled_ids(SledFilter::InService) {
                if self
                    .blueprint
                    .sled_get_remove_mupdate_override(sled_id)?
                    .is_some()
                {
                    sleds_with_override.insert(sled_id);
                }
            }

            if !sleds_with_override.is_empty() {
                reasons.push(format!(
                    "sleds have remove mupdate override set in blueprint: {}",
                    sleds_with_override.iter().join(", ")
                ));
            }
        }

        // Condition 3 above.
        {
            // Note: actions_by_sled doesn't consider sleds that aren't present
            // in this inventory run. This can in very rare cases cause issues
            // where both (a) a server has an error fetching override
            // information (should never happen in normal operation) and (b)
            // there's a blip in inventory data. We consider this an acceptable
            // risk.
            //
            // In the future, we could potentially address this by not
            // proceeding with steps if any sleds are missing from inventory.
            let sleds_with_mupdate_override_errors: BTreeSet<_> =
                actions_by_sled
                    .iter()
                    .filter_map(|(sled_id, action)| {
                        matches!(
                            action,
                            EnsureMupdateOverrideAction::GetOverrideError { .. }
                        )
                        .then_some(*sled_id)
                    })
                    .collect();
            if !sleds_with_mupdate_override_errors.is_empty() {
                reasons.push(format!(
                    "sleds have mupdate override errors: {}",
                    sleds_with_mupdate_override_errors.iter().join(", ")
                ));
            }
        }

        // TODO: implement condition 4 above.

        Ok(reasons)
    }

    fn do_plan_cockroachdb_settings(
        &mut self,
    ) -> PlanningCockroachdbSettingsStepReport {
        let mut report = PlanningCockroachdbSettingsStepReport::new();

        // Figure out what we should set the CockroachDB "preserve downgrade
        // option" setting to based on the planning input.
        //
        // CockroachDB version numbers look like SemVer but are not. Major
        // version numbers consist of the first *two* components, which
        // represent the year and the Nth release that year. So the major
        // version in "22.2.7" is "22.2".
        //
        // A given major version of CockroachDB is backward compatible with the
        // storage format of the previous major version of CockroachDB. This is
        // shown by the `version` setting, which displays the current storage
        // format version. When `version` is '22.2', versions v22.2.x or v23.1.x
        // can be used to run a node. This allows for rolling upgrades of nodes
        // within the cluster and also preserves the ability to rollback until
        // the new software version can be validated.
        //
        // By default, when all nodes of a cluster are upgraded to a new major
        // version, the upgrade is "auto-finalized"; `version` is changed to the
        // new major version, and rolling back to a previous major version of
        // CockroachDB is no longer possible.
        //
        // The `cluster.preserve_downgrade_option` setting can be used to
        // control this. This setting can only be set to the current value
        // of the `version` setting, and when it is set, CockroachDB will not
        // perform auto-finalization. To perform finalization and finish the
        // upgrade, a client must reset the "preserve downgrade option" setting.
        // Finalization occurs in the background, and the "preserve downgrade
        // option" setting should not be changed again until finalization
        // completes.
        //
        // We determine the appropriate value for `preserve_downgrade_option`
        // based on:
        //
        // 1. the _target_ cluster version from the `Policy` (what we want to
        //    be running)
        // 2. the `version` setting reported by CockroachDB (what we're
        //    currently running)
        //
        // by saying:
        //
        // - If we don't recognize the `version` CockroachDB reports, we will
        //   do nothing.
        // - If our target version is _equal to_ what CockroachDB reports,
        //   we will ensure `preserve_downgrade_option` is set to the current
        //   `version`. This prevents auto-finalization when we deploy the next
        //   major version of CockroachDB as part of an update.
        // - If our target version is _older than_ what CockroachDB reports, we
        //   will also ensure `preserve_downgrade_option` is set to the current
        //   `version`. (This will happen on newly-initialized clusters when
        //   we deploy a version of CockroachDB that is newer than our current
        //   policy.)
        // - If our target version is _newer than_ what CockroachDB reports, we
        //   will ensure `preserve_downgrade_option` is set to the default value
        //   (the empty string). This will trigger finalization.

        let policy = self.input.target_cockroachdb_cluster_version();
        let CockroachDbSettings { version, .. } =
            self.input.cockroachdb_settings();
        let value = match CockroachDbClusterVersion::from_str(version) {
            // The current version is known to us.
            Ok(version) => {
                if policy > version {
                    // Ensure `cluster.preserve_downgrade_option` is reset so we
                    // can upgrade.
                    CockroachDbPreserveDowngrade::AllowUpgrade
                } else {
                    // The cluster version is equal to or newer than the
                    // version we want by policy. In either case, ensure
                    // `cluster.preserve_downgrade_option` is set.
                    CockroachDbPreserveDowngrade::Set(version)
                }
            }
            // The current version is unknown to us; we are likely in the middle
            // of an cluster upgrade.
            Err(_) => CockroachDbPreserveDowngrade::DoNotModify,
        };
        self.blueprint.cockroachdb_preserve_downgrade(value);
        report.preserve_downgrade = value;
        report

        // Hey! Listen!
        //
        // If we need to manage more CockroachDB settings, we should ensure
        // that no settings will be modified if we don't recognize the current
        // cluster version -- we're likely in the middle of an upgrade!
        //
        // https://www.cockroachlabs.com/docs/stable/cluster-settings#change-a-cluster-setting
    }

    /// Return the image source for zones that we need to add.
    fn image_source_for_new_zone(
        &self,
        zone_kind: ZoneKind,
        mgs_updates: &PlanningMgsUpdatesStepReport,
    ) -> Result<BlueprintZoneImageSource, TufRepoContentsError> {
        let source_repo =
            if self.is_zone_ready_for_update(zone_kind, mgs_updates)? {
                self.input.tuf_repo().description()
            } else {
                self.input.old_repo().description()
            };
        source_repo.zone_image_source(zone_kind)
    }

    /// Return `true` if a zone of the given kind is ready to be updated;
    /// i.e., its dependencies have been updated.
    fn is_zone_ready_for_update(
        &self,
        zone_kind: ZoneKind,
        mgs_updates: &PlanningMgsUpdatesStepReport,
    ) -> Result<bool, TufRepoContentsError> {
        // We return false regardless of `zone_kind` if there are still
        // pending or skipped updates for components earlier in the update
        // ordering than zones: RoT bootloader / RoT / SP / Host OS.
        if !mgs_updates.is_empty() {
            return Ok(false);
        }

        match zone_kind {
            ZoneKind::Nexus => {
                // Nexus can only be updated if all non-Nexus zones have been
                // updated, i.e., their image source is an artifact from the new
                // repo.
                let new_repo = self.input.tuf_repo().description();

                // If we don't actually have a TUF repo here, we can't do
                // updates anyway; any return value is fine.
                if new_repo.tuf_repo().is_none() {
                    return Ok(false);
                }

                // Check that all in-service zones (other than Nexus) on all
                // sleds have an image source consistent with `new_repo`.
                for sled_id in self.blueprint.sled_ids_with_zones() {
                    for z in self.blueprint.current_sled_zones(
                        sled_id,
                        BlueprintZoneDisposition::is_in_service,
                    ) {
                        let kind = z.zone_type.kind();
                        if kind != ZoneKind::Nexus
                            && z.image_source
                                != new_repo.zone_image_source(kind)?
                        {
                            return Ok(false);
                        }
                    }
                }

                Ok(true)
            }
            _ => Ok(true), // other zone kinds have no special dependencies
        }
    }

    /// Return `true` iff we believe a zone can safely be shut down; e.g., any
    /// data it's responsible for is sufficiently persisted or replicated.
    ///
    /// "shut down" includes both "discretionary expunge" (e.g., if we're
    /// dealing with a zone that is updated via expunge -> replace) or "shut
    /// down and restart" (e.g., if we're upgrading a zone in place).
    ///
    /// This function is not (and cannot!) be called in the "expunge a zone
    /// because the underlying disk / sled has been expunged" case. In this
    /// case, we have no choice but to reconcile with the fact that the zone is
    /// now gone.
    fn can_zone_be_shut_down_safely(
        &self,
        zone: &BlueprintZoneConfig,
        report: &mut PlanningZoneUpdatesStepReport,
    ) -> bool {
        use ZoneUnsafeToShutdown::*;
        match zone.zone_type.kind() {
            ZoneKind::CockroachDb => {
                use CockroachdbUnsafeToShutdown::*;

                // We must hear from all nodes
                let all_statuses = &self.inventory.cockroach_status;
                if all_statuses.len() < COCKROACHDB_REDUNDANCY {
                    report.unsafe_zone(
                        zone,
                        Cockroachdb { reason: NotEnoughNodes },
                    );
                    return false;
                }

                // All nodes must report: "We have the necessary redundancy, and
                // have observed no underreplicated ranges".
                for (_node_id, status) in all_statuses {
                    let Some(ranges_underreplicated) =
                        status.ranges_underreplicated
                    else {
                        report.unsafe_zone(
                            zone,
                            Cockroachdb { reason: MissingUnderreplicatedStat },
                        );
                        return false;
                    };
                    if ranges_underreplicated != 0 {
                        report.unsafe_zone(
                            zone,
                            Cockroachdb {
                                reason: UnderreplicatedRanges {
                                    n: ranges_underreplicated,
                                },
                            },
                        );
                        return false;
                    }
                    let Some(live_nodes) = status.liveness_live_nodes else {
                        report.unsafe_zone(
                            zone,
                            Cockroachdb { reason: MissingLiveNodesStat },
                        );
                        return false;
                    };
                    if live_nodes < COCKROACHDB_REDUNDANCY as u64 {
                        report.unsafe_zone(
                            zone,
                            Cockroachdb {
                                reason: NotEnoughLiveNodes { live_nodes },
                            },
                        );
                        return false;
                    }
                }
                true
            }
            ZoneKind::BoundaryNtp => {
                // Find all boundary NTP zones expected to be in-service by our
                // blueprint.
                let mut boundary_ntp_zones = std::collections::HashSet::new();
                for sled_id in self.blueprint.sled_ids_with_zones() {
                    for zone in self.blueprint.current_sled_zones(
                        sled_id,
                        BlueprintZoneDisposition::is_in_service,
                    ) {
                        if zone.zone_type.kind() == ZoneKind::BoundaryNtp {
                            boundary_ntp_zones.insert(zone.id);
                        }
                    }
                }

                // Count synchronized boundary NTP zones by checking timesync data.
                let mut synchronized_boundary_ntp_count = 0;
                for timesync in self.inventory.ntp_timesync.iter() {
                    // We only consider zones which we expect to be in-service
                    // from our blueprint - this means that old inventory
                    // collections including data for expunged zones will not be
                    // considered in the total count of synchronized boundary
                    // NTP zones.
                    if boundary_ntp_zones.contains(&timesync.zone_id)
                        && timesync.synced
                    {
                        synchronized_boundary_ntp_count += 1;
                    }
                }

                if synchronized_boundary_ntp_count < BOUNDARY_NTP_REDUNDANCY {
                    report.unsafe_zone(
                        zone,
                        BoundaryNtp {
                            total_boundary_ntp_zones: boundary_ntp_zones.len(),
                            synchronized_count: synchronized_boundary_ntp_count,
                        },
                    );
                    false
                } else {
                    true
                }
            }
            ZoneKind::InternalDns => {
                // Find all internal DNS zones expected to be in-service by our
                // blueprint.
                let mut internal_dns_zones = std::collections::HashSet::new();
                for sled_id in self.blueprint.sled_ids_with_zones() {
                    for zone in self.blueprint.current_sled_zones(
                        sled_id,
                        BlueprintZoneDisposition::is_in_service,
                    ) {
                        if zone.zone_type.kind() == ZoneKind::InternalDns {
                            internal_dns_zones.insert(zone.id);
                        }
                    }
                }

                // Count the number of Internal DNS servers exactly at our
                // expected generation number.
                let mut synchronized_internal_dns_count = 0;
                for status in
                    self.inventory.internal_dns_generation_status.iter()
                {
                    // We consider internal DNS servers up-to-date if they have
                    // a generation number matching what we observed in the DB
                    // at the start of blueprint generation.
                    //
                    // - If we observe an older generation number in inventory,
                    // the DNS server is out-of-date.
                    // - If we observe a newer generation number in inventory,
                    // the value the planner read from the database is
                    // out-of-date.
                    //
                    // Either way, from our perspective, the internal DNS zone
                    // shouldn't be considered "ready-to-shutdown".
                    if internal_dns_zones.contains(&status.zone_id)
                        && status.generation
                            == self.input.internal_dns_version()
                    {
                        synchronized_internal_dns_count += 1;
                    }
                }

                // Our goal is to have enough Internal DNS servers running
                // at a sufficiently up-to-date version such that if the system
                // powers off and restarts, at least one exists and can get the
                // control plane back up and running.
                //
                // Our INTERNAL_DNS_REDUNDANCY factor is set so that we can
                // tolerate "at least one upgrade, and at least one failure
                // during that upgrade window".
                if synchronized_internal_dns_count >= INTERNAL_DNS_REDUNDANCY {
                    true
                } else {
                    report.unsafe_zone(
                        zone,
                        InternalDns {
                            total_internal_dns_zones: internal_dns_zones.len(),
                            synchronized_count: synchronized_internal_dns_count,
                        },
                    );
                    false
                }
            }
            _ => true, // other zone kinds have no special safety checks
        }
    }
}

/// The reason a sled's zones need to be expunged.
///
/// This is used only for introspection and logging -- it's not part of the
/// logical flow.
#[derive(Copy, Clone, Debug, Eq, PartialEq, Ord, PartialOrd)]
pub(crate) enum ZoneExpungeReason {
    ClickhouseClusterDisabled,
    ClickhouseSingleNodeDisabled,
}

#[cfg(test)]
pub(crate) mod test {
    use super::*;
    use crate::blueprint_builder::test::verify_blueprint;
    use crate::example::ExampleSystem;
    use crate::example::ExampleSystemBuilder;
    use crate::example::SimRngState;
    use crate::example::example;
    use crate::system::SledBuilder;
    use chrono::DateTime;
    use chrono::Utc;
    use clickhouse_admin_types::ClickhouseKeeperClusterMembership;
    use clickhouse_admin_types::KeeperId;
    use expectorate::assert_contents;
    use iddqd::IdOrdMap;
    use nexus_sled_agent_shared::inventory::ConfigReconcilerInventory;
    use nexus_sled_agent_shared::inventory::ConfigReconcilerInventoryResult;
    use nexus_types::deployment::BlueprintArtifactVersion;
    use nexus_types::deployment::BlueprintDatasetDisposition;
    use nexus_types::deployment::BlueprintDiffSummary;
    use nexus_types::deployment::BlueprintPhysicalDiskDisposition;
    use nexus_types::deployment::BlueprintZoneDisposition;
    use nexus_types::deployment::BlueprintZoneImageSource;
    use nexus_types::deployment::BlueprintZoneType;
    use nexus_types::deployment::ClickhouseMode;
    use nexus_types::deployment::ClickhousePolicy;
    use nexus_types::deployment::OmicronZoneExternalSnatIp;
    use nexus_types::deployment::SledDisk;
    use nexus_types::deployment::TargetReleaseDescription;
    use nexus_types::deployment::blueprint_zone_type;
    use nexus_types::deployment::blueprint_zone_type::InternalDns;
    use nexus_types::external_api::views::PhysicalDiskState;
    use nexus_types::external_api::views::SledProvisionPolicy;
    use nexus_types::external_api::views::SledState;
    use nexus_types::inventory::CockroachStatus;
    use nexus_types::inventory::InternalDnsGenerationStatus;
    use nexus_types::inventory::TimeSync;
    use omicron_common::api::external::Generation;
    use omicron_common::api::external::MacAddr;
    use omicron_common::api::external::TufArtifactMeta;
    use omicron_common::api::external::TufRepoDescription;
    use omicron_common::api::external::TufRepoMeta;
    use omicron_common::api::external::Vni;
    use omicron_common::api::internal::shared::NetworkInterface;
    use omicron_common::api::internal::shared::NetworkInterfaceKind;
    use omicron_common::api::internal::shared::SourceNatConfig;
    use omicron_common::disk::DatasetKind;
    use omicron_common::disk::DiskIdentity;
    use omicron_common::policy::COCKROACHDB_REDUNDANCY;
    use omicron_common::policy::CRUCIBLE_PANTRY_REDUNDANCY;
    use omicron_common::policy::NEXUS_REDUNDANCY;
    use omicron_common::update::ArtifactId;
    use omicron_test_utils::dev::test_setup_log;
    use omicron_uuid_kinds::ExternalIpUuid;
    use omicron_uuid_kinds::PhysicalDiskUuid;
    use omicron_uuid_kinds::ZpoolUuid;
    use semver::Version;
    use slog_error_chain::InlineErrorChain;
    use std::collections::BTreeMap;
    use std::collections::HashMap;
    use std::net::IpAddr;
    use std::net::Ipv6Addr;
    use tufaceous_artifact::ArtifactHash;
    use tufaceous_artifact::ArtifactKind;
    use tufaceous_artifact::ArtifactVersion;
    use tufaceous_artifact::KnownArtifactKind;
    use typed_rng::TypedUuidRng;
    use uuid::Uuid;

    // Generate a ClickhousePolicy ignoring fields we don't care about for
    /// planner tests
    fn clickhouse_policy(mode: ClickhouseMode) -> ClickhousePolicy {
        ClickhousePolicy { version: 0, mode, time_created: Utc::now() }
    }

    pub(crate) fn assert_planning_makes_no_changes(
        log: &Logger,
        blueprint: &Blueprint,
        input: &PlanningInput,
        collection: &Collection,
        test_name: &'static str,
    ) {
        let planner = Planner::new_based_on(
            log.clone(),
            &blueprint,
            &input,
            test_name,
            &collection,
            PlannerRng::from_entropy(),
        )
        .expect("created planner");
        let child_blueprint = planner.plan().expect("planning succeeded");
        verify_blueprint(&child_blueprint);
        let summary = child_blueprint.diff_since_blueprint(&blueprint);
        eprintln!(
            "diff between blueprints (expected no changes):\n{}",
            summary.display()
        );
        assert_eq!(summary.diff.sleds.added.len(), 0);
        assert_eq!(summary.diff.sleds.removed.len(), 0);
        assert_eq!(summary.diff.sleds.modified().count(), 0);
    }

    /// Runs through a basic sequence of blueprints for adding a sled
    #[test]
    fn test_basic_add_sled() {
        static TEST_NAME: &str = "planner_basic_add_sled";
        let logctx = test_setup_log(TEST_NAME);

        // Use our example system.
        let mut rng = SimRngState::from_seed(TEST_NAME);
        let (mut example, blueprint1) = ExampleSystemBuilder::new_with_rng(
            &logctx.log,
            rng.next_system_rng(),
        )
        .build();
        verify_blueprint(&blueprint1);

        println!("{}", blueprint1.display());

        // Now run the planner.  It should do nothing because our initial
        // system didn't have any issues that the planner currently knows how to
        // fix.
        let blueprint2 = Planner::new_based_on(
            logctx.log.clone(),
            &blueprint1,
            &example.input,
            "no-op?",
            &example.collection,
            PlannerRng::from_seed((TEST_NAME, "bp2")),
        )
        .expect("failed to create planner")
        .plan()
        .expect("failed to plan");

        let summary = blueprint2.diff_since_blueprint(&blueprint1);
        println!("1 -> 2 (expected no changes):\n{}", summary.display());
        assert_eq!(summary.diff.sleds.added.len(), 0);
        assert_eq!(summary.diff.sleds.removed.len(), 0);
        assert_eq!(summary.diff.sleds.modified().count(), 0);
        assert_eq!(summary.diff.sleds.unchanged().count(), 3);
        assert_eq!(summary.total_zones_added(), 0);
        assert_eq!(summary.total_zones_removed(), 0);
        assert_eq!(summary.total_zones_modified(), 0);
        assert_eq!(summary.total_disks_added(), 0);
        assert_eq!(summary.total_disks_removed(), 0);
        assert_eq!(summary.total_disks_modified(), 0);
        assert_eq!(summary.total_datasets_added(), 0);
        assert_eq!(summary.total_datasets_removed(), 0);
        assert_eq!(summary.total_datasets_modified(), 0);
        verify_blueprint(&blueprint2);

        // Now add a new sled.
        let mut sled_id_rng = rng.next_sled_id_rng();
        let new_sled_id = sled_id_rng.next();
        let _ =
            example.system.sled(SledBuilder::new().id(new_sled_id)).unwrap();
        let input = example.system.to_planning_input_builder().unwrap().build();

        // Check that the first step is to add an NTP zone
        let blueprint3 = Planner::new_based_on(
            logctx.log.clone(),
            &blueprint2,
            &input,
            "test: add NTP?",
            &example.collection,
            PlannerRng::from_seed((TEST_NAME, "bp3")),
        )
        .expect("failed to create planner")
        .plan()
        .expect("failed to plan");

        let summary = blueprint3.diff_since_blueprint(&blueprint2);
        println!(
            "2 -> 3 (expect new NTP zone on new sled):\n{}",
            summary.display()
        );
        assert_contents(
            "tests/output/planner_basic_add_sled_2_3.txt",
            &summary.display().to_string(),
        );

        assert_eq!(summary.diff.sleds.added.len(), 1);
        assert_eq!(summary.total_disks_added(), 10);
        assert_eq!(summary.total_datasets_added(), 21);
        let (&sled_id, sled_added) =
            summary.diff.sleds.added.first_key_value().unwrap();
        // We have defined elsewhere that the first generation contains no
        // zones.  So the first one with zones must be newer.  See
        // OmicronZonesConfig::INITIAL_GENERATION.
        assert!(sled_added.sled_agent_generation > Generation::new());
        assert_eq!(*sled_id, new_sled_id);
        assert_eq!(sled_added.zones.len(), 1);
        assert!(matches!(
            sled_added.zones.first().unwrap().kind(),
            ZoneKind::InternalNtp
        ));
        assert_eq!(summary.diff.sleds.removed.len(), 0);
        assert_eq!(summary.diff.sleds.modified().count(), 0);
        verify_blueprint(&blueprint3);

        // Check that with no change in inventory, the planner makes no changes.
        // It needs to wait for inventory to reflect the new NTP zone before
        // proceeding.
        let blueprint4 = Planner::new_based_on(
            logctx.log.clone(),
            &blueprint3,
            &input,
            "test: add nothing more",
            &example.collection,
            PlannerRng::from_seed((TEST_NAME, "bp4")),
        )
        .expect("failed to create planner")
        .plan()
        .expect("failed to plan");
        let summary = blueprint4.diff_since_blueprint(&blueprint3);
        println!("3 -> 4 (expected no changes):\n{}", summary.display());
        assert_eq!(summary.diff.sleds.added.len(), 0);
        assert_eq!(summary.diff.sleds.removed.len(), 0);
        assert_eq!(summary.diff.sleds.modified().count(), 0);
        verify_blueprint(&blueprint4);

        // Now update the inventory to have the requested NTP zone.
        //
        // TODO: mutating example.system doesn't automatically update
        // example.collection -- this should be addressed via API improvements.
        example
            .system
            .sled_set_omicron_config(
                new_sled_id,
                blueprint4
                    .sleds
                    .get(&new_sled_id)
                    .expect("blueprint should contain zones for new sled")
                    .clone()
                    .into_in_service_sled_config(),
            )
            .unwrap();
        let collection =
            example.system.to_collection_builder().unwrap().build();

        // Check that the next step is to add Crucible zones
        let blueprint5 = Planner::new_based_on(
            logctx.log.clone(),
            &blueprint3,
            &input,
            "test: add Crucible zones?",
            &collection,
            PlannerRng::from_seed((TEST_NAME, "bp5")),
        )
        .expect("failed to create planner")
        .plan()
        .expect("failed to plan");

        let summary = blueprint5.diff_since_blueprint(&blueprint3);
        println!("3 -> 5 (expect Crucible zones):\n{}", summary.display());
        assert_contents(
            "tests/output/planner_basic_add_sled_3_5.txt",
            &summary.display().to_string(),
        );
        assert_eq!(summary.diff.sleds.added.len(), 0);
        assert_eq!(summary.diff.sleds.removed.len(), 0);
        assert_eq!(summary.diff.sleds.modified().count(), 1);
        let sled_id = summary.diff.sleds.modified_keys().next().unwrap();
        assert_eq!(*sled_id, new_sled_id);
        // No removed or modified zones on this sled
        let sled_cfg_diff = &summary.diff.sleds.get_modified(sled_id).unwrap();
        let zones_diff = sled_cfg_diff.diff_pair().zones;
        assert!(zones_diff.removed.is_empty());
        assert_eq!(zones_diff.modified().count(), 0);
        // 10 crucible zones addeed
        assert_eq!(
            sled_cfg_diff.after.sled_agent_generation,
            sled_cfg_diff.before.sled_agent_generation.next()
        );

        assert_eq!(zones_diff.added.len(), 10);
        for zone in zones_diff.added.values() {
            if zone.kind() != ZoneKind::Crucible {
                panic!("unexpectedly added a non-Crucible zone: {zone:?}");
            }
        }
        verify_blueprint(&blueprint5);

        // Check that there are no more steps.
        assert_planning_makes_no_changes(
            &logctx.log,
            &blueprint5,
            &input,
            &collection,
            TEST_NAME,
        );

        logctx.cleanup_successful();
    }

    /// Check that the planner will add more Nexus zones to a single sled, if
    /// needed
    #[test]
    fn test_add_multiple_nexus_to_one_sled() {
        static TEST_NAME: &str = "planner_add_multiple_nexus_to_one_sled";
        let logctx = test_setup_log(TEST_NAME);

        // Use our example system with one sled and one Nexus instance as a
        // starting point.
        let (example, blueprint1) =
            ExampleSystemBuilder::new(&logctx.log, TEST_NAME)
                .nsleds(1)
                .nexus_count(1)
                .build();
        let sled_id = example
            .collection
            .sled_agents
            .iter()
            .next()
            .map(|sa| sa.sled_id)
            .unwrap();
        let input = example.input;
        let collection = example.collection;

        // This blueprint should only have 1 Nexus instance on the one sled we
        // kept.
        assert_eq!(blueprint1.sleds.len(), 1);
        assert_eq!(
            blueprint1
                .sleds
                .get(&sled_id)
                .expect("missing kept sled")
                .zones
                .iter()
                .filter(|z| z.zone_type.is_nexus())
                .count(),
            1
        );

        // Now run the planner.  It should add additional Nexus zones to the
        // one sled we have.
        let mut builder = input.into_builder();
        builder.policy_mut().target_nexus_zone_count = 5;

        // But we don't want it to add any more internal DNS zones,
        // which it would by default (because we have only one sled).
        builder.policy_mut().target_internal_dns_zone_count = 1;

        let input = builder.build();
        let blueprint2 = Planner::new_based_on(
            logctx.log.clone(),
            &blueprint1,
            &input,
            "test_blueprint2",
            &collection,
            PlannerRng::from_seed((TEST_NAME, "bp2")),
        )
        .expect("failed to create planner")
        .plan()
        .expect("failed to plan");

        let summary = blueprint2.diff_since_blueprint(&blueprint1);
        println!(
            "1 -> 2 (added additional Nexus zones):\n{}",
            summary.display()
        );
        assert_eq!(summary.diff.sleds.added.len(), 0);
        assert_eq!(summary.diff.sleds.removed.len(), 0);
        assert_eq!(summary.diff.sleds.modified().count(), 1);
        let (changed_sled_id, changed_sled) =
            summary.diff.sleds.modified().next().unwrap();

        assert_eq!(*changed_sled_id, sled_id);
        assert_eq!(changed_sled.diff_pair().datasets.added.len(), 4);

        let zones_added = &summary
            .diff
            .sleds
            .get_modified(&sled_id)
            .unwrap()
            .diff_pair()
            .zones
            .added;
        assert_eq!(zones_added.len(), input.target_nexus_zone_count() - 1);
        for (_, zone) in zones_added {
            if zone.kind() != ZoneKind::Nexus {
                panic!("unexpectedly added a non-Nexus zone: {zone:?}");
            }
        }

        // Test a no-op planning iteration.
        assert_planning_makes_no_changes(
            &logctx.log,
            &blueprint2,
            &input,
            &collection,
            TEST_NAME,
        );

        logctx.cleanup_successful();
    }

    /// Check that the planner will spread additional Nexus zones out across
    /// sleds as it adds them
    #[test]
    fn test_spread_additional_nexus_zones_across_sleds() {
        static TEST_NAME: &str =
            "planner_spread_additional_nexus_zones_across_sleds";
        let logctx = test_setup_log(TEST_NAME);

        // Use our example system as a starting point.
        let (collection, input, blueprint1) = example(&logctx.log, TEST_NAME);

        // This blueprint should only have 3 Nexus zones: one on each sled.
        assert_eq!(blueprint1.sleds.len(), 3);
        for sled_config in blueprint1.sleds.values() {
            assert_eq!(
                sled_config
                    .zones
                    .iter()
                    .filter(|z| z.zone_type.is_nexus())
                    .count(),
                1
            );
        }

        // Now run the planner with a high number of target Nexus zones.
        let mut builder = input.into_builder();
        builder.policy_mut().target_nexus_zone_count = 14;
        let input = builder.build();
        let blueprint2 = Planner::new_based_on(
            logctx.log.clone(),
            &blueprint1,
            &input,
            "test_blueprint2",
            &collection,
            PlannerRng::from_seed((TEST_NAME, "bp2")),
        )
        .expect("failed to create planner")
        .plan()
        .expect("failed to plan");

        let summary = blueprint2.diff_since_blueprint(&blueprint1);
        println!(
            "1 -> 2 (added additional Nexus zones):\n{}",
            summary.display()
        );
        assert_eq!(summary.diff.sleds.added.len(), 0);
        assert_eq!(summary.diff.sleds.removed.len(), 0);
        assert_eq!(summary.diff.sleds.modified().count(), 3);

        // All 3 sleds should get additional Nexus zones. We expect a total of
        // 11 new Nexus zones, which should be spread evenly across the three
        // sleds (two should get 4 and one should get 3).
        let mut total_new_nexus_zones = 0;
        for (sled_id, modified_sled) in summary.diff.sleds.modified() {
            let zones_diff = &modified_sled.diff_pair().zones;
            assert!(zones_diff.removed.is_empty());
            assert_eq!(zones_diff.modified().count(), 0);
            let zones_added = &zones_diff.added;
            match zones_added.len() {
                n @ (3 | 4) => {
                    total_new_nexus_zones += n;
                }
                n => {
                    panic!("unexpected number of zones added to {sled_id}: {n}")
                }
            }
            for (_, zone) in zones_added {
                if zone.kind() != ZoneKind::Nexus {
                    panic!("unexpectedly added a non-Nexus zone: {zone:?}");
                }
            }
        }
        assert_eq!(total_new_nexus_zones, 11);

        // Test a no-op planning iteration.
        assert_planning_makes_no_changes(
            &logctx.log,
            &blueprint2,
            &input,
            &collection,
            TEST_NAME,
        );

        logctx.cleanup_successful();
    }

    /// Check that the planner will spread additional internal DNS zones out across
    /// sleds as it adds them
    #[test]
    fn test_spread_internal_dns_zones_across_sleds() {
        static TEST_NAME: &str =
            "planner_spread_internal_dns_zones_across_sleds";
        let logctx = test_setup_log(TEST_NAME);

        // Use our example system as a starting point.
        let (collection, input, mut blueprint1) =
            example(&logctx.log, TEST_NAME);

        // This blueprint should have exactly 3 internal DNS zones: one on each
        // sled.
        assert_eq!(blueprint1.sleds.len(), 3);
        for sled_config in blueprint1.sleds.values() {
            assert_eq!(
                sled_config
                    .zones
                    .iter()
                    .filter(|z| z.zone_type.is_internal_dns())
                    .count(),
                1
            );
        }

        // Try to run the planner with a high number of internal DNS zones;
        // it will fail because the target is > MAX_DNS_REDUNDANCY.
        let mut builder = input.clone().into_builder();
        builder.policy_mut().target_internal_dns_zone_count = 14;
        match Planner::new_based_on(
            logctx.log.clone(),
            &blueprint1,
            &builder.build(),
            "test_blueprint2",
            &collection,
            PlannerRng::from_entropy(),
        )
        .expect("created planner")
        .plan()
        {
            Ok(_) => panic!("unexpected success"),
            Err(err) => {
                let err = InlineErrorChain::new(&err).to_string();
                assert!(
                    err.contains("can only have ")
                        && err.contains(" internal DNS servers"),
                    "unexpected error: {err}"
                );
            }
        }

        // Remove two of the internal DNS zones; the planner should put new
        // zones back in their places.
        for (_sled_id, sled) in blueprint1.sleds.iter_mut().take(2) {
            sled.zones.retain(|z| !z.zone_type.is_internal_dns());
        }
        for (_, sled_config) in blueprint1.sleds.iter_mut().take(2) {
            sled_config.datasets.retain(|dataset| {
                // This is gross; once zone configs know explicit dataset IDs,
                // we should retain by ID instead.
                match &dataset.kind {
                    DatasetKind::InternalDns => false,
                    DatasetKind::TransientZone { name } => {
                        !name.starts_with("oxz_internal_dns")
                    }
                    _ => true,
                }
            });
        }

        let blueprint2 = Planner::new_based_on(
            logctx.log.clone(),
            &blueprint1,
            &input,
            "test_blueprint2",
            &collection,
            PlannerRng::from_seed((TEST_NAME, "bp2")),
        )
        .expect("failed to create planner")
        .plan()
        .expect("failed to plan");

        let summary = blueprint2.diff_since_blueprint(&blueprint1);
        println!(
            "1 -> 2 (added additional internal DNS zones):\n{}",
            summary.display()
        );
        assert_eq!(summary.diff.sleds.added.len(), 0);
        assert_eq!(summary.diff.sleds.removed.len(), 0);
        assert_eq!(summary.diff.sleds.modified().count(), 2);

        // 2 sleds should each get 1 additional internal DNS zone.
        let mut total_new_zones = 0;
        for (sled_id, modified_sled) in summary.diff.sleds.modified() {
            let zones_diff = &modified_sled.diff_pair().zones;
            assert!(zones_diff.removed.is_empty());
            assert_eq!(zones_diff.modified().count(), 0);
            let zones_added = &zones_diff.added;
            match zones_added.len() {
                0 => {}
                n @ 1 => {
                    total_new_zones += n;
                }
                n => {
                    panic!("unexpected number of zones added to {sled_id}: {n}")
                }
            }
            for (_, zone) in zones_added {
                assert_eq!(
                    zone.kind(),
                    ZoneKind::InternalDns,
                    "unexpectedly added a non-internal-DNS zone: {zone:?}"
                );
            }
        }
        assert_eq!(total_new_zones, 2);

        // Test a no-op planning iteration.
        assert_planning_makes_no_changes(
            &logctx.log,
            &blueprint2,
            &input,
            &collection,
            TEST_NAME,
        );

        logctx.cleanup_successful();
    }

    /// Check that the planner will reuse external IPs that were previously
    /// assigned to expunged zones
    #[test]
    fn test_reuse_external_ips_from_expunged_zones() {
        static TEST_NAME: &str =
            "planner_reuse_external_ips_from_expunged_zones";
        let logctx = test_setup_log(TEST_NAME);

        // Use our example system as a starting point.
        let (collection, input, blueprint1) = example(&logctx.log, TEST_NAME);

        // Expunge the first sled we see, which will result in a Nexus external
        // IP no longer being associated with a running zone, and a new Nexus
        // zone being added to one of the two remaining sleds.
        let mut builder = input.into_builder();
        let (sled_id, _) =
            builder.sleds_mut().iter_mut().next().expect("no sleds");
        let sled_id = *sled_id;
        builder.expunge_sled(&sled_id).unwrap();
        let input = builder.build();
        let blueprint2 = Planner::new_based_on(
            logctx.log.clone(),
            &blueprint1,
            &input,
            "test_blueprint2",
            &collection,
            PlannerRng::from_seed((TEST_NAME, "bp2")),
        )
        .expect("failed to create planner")
        .plan()
        .expect("failed to plan");

        let diff = blueprint2.diff_since_blueprint(&blueprint1);
        println!("1 -> 2 (expunged sled):\n{}", diff.display());

        // The expunged sled should have an expunged Nexus zone.
        let zone = blueprint2.sleds[&sled_id]
            .zones
            .iter()
            .find(|zone| matches!(zone.zone_type, BlueprintZoneType::Nexus(_)))
            .expect("no nexus zone found");
        assert_eq!(
            zone.disposition,
            BlueprintZoneDisposition::Expunged {
                as_of_generation: blueprint2.sleds[&sled_id]
                    .sled_agent_generation,
                ready_for_cleanup: true,
            }
        );

        // Set the target Nexus zone count to one that will completely exhaust
        // the service IP pool. This will force reuse of the IP that was
        // allocated to the expunged Nexus zone.
        let mut builder = input.into_builder();
        assert_eq!(builder.policy_mut().service_ip_pool_ranges.len(), 1);
        builder.policy_mut().target_nexus_zone_count =
            builder.policy_mut().service_ip_pool_ranges[0]
                .len()
                .try_into()
                .unwrap();
        let input = builder.build();
        let blueprint3 = Planner::new_based_on(
            logctx.log.clone(),
            &blueprint2,
            &input,
            "test_blueprint3",
            &collection,
            PlannerRng::from_seed((TEST_NAME, "bp3")),
        )
        .expect("failed to create planner")
        .plan()
        .expect("failed to plan");

        let diff = blueprint3.diff_since_blueprint(&blueprint2);
        println!("2 -> 3 (maximum Nexus):\n{}", diff.display());

        // Planning succeeded, but let's prove that we reused the IP address!
        let expunged_ip = zone.zone_type.external_networking().unwrap().0.ip();
        let new_zone = blueprint3
            .sleds
            .values()
            .flat_map(|c| c.zones.iter())
            .find(|zone| {
                zone.disposition == BlueprintZoneDisposition::InService
                    && zone
                        .zone_type
                        .external_networking()
                        .map_or(false, |(ip, _)| expunged_ip == ip.ip())
            })
            .expect("couldn't find that the external IP was reused");
        println!(
            "zone {} reused external IP {} from expunged zone {}",
            new_zone.id, expunged_ip, zone.id
        );

        // Test a no-op planning iteration.
        assert_planning_makes_no_changes(
            &logctx.log,
            &blueprint3,
            &input,
            &collection,
            TEST_NAME,
        );

        logctx.cleanup_successful();
    }

    /// Check that the planner will reuse external DNS IPs that were
    /// previously assigned to expunged zones
    #[test]
    fn test_reuse_external_dns_ips_from_expunged_zones() {
        static TEST_NAME: &str =
            "planner_reuse_external_dns_ips_from_expunged_zones";
        let logctx = test_setup_log(TEST_NAME);

        // Use our example system as a starting point.
        let (collection, input, blueprint1) = example(&logctx.log, TEST_NAME);

        // We should not be able to add any external DNS zones yet,
        // because we haven't give it any addresses (which currently
        // come only from RSS). This is not an error, though.
        let mut builder = BlueprintBuilder::new_based_on(
            &logctx.log,
            &blueprint1,
            &input,
            &collection,
            TEST_NAME,
            PlannerRng::from_entropy(),
        )
        .expect("failed to build blueprint builder");
        let sled_id = builder.sled_ids_with_zones().next().expect("no sleds");
        builder
            .sled_add_zone_external_dns(
                sled_id,
                BlueprintZoneImageSource::InstallDataset,
            )
            .expect_err("can't add external DNS zones");

        // Build a builder for a modfied blueprint that will include
        // some external DNS addresses.
        let mut blueprint_builder = BlueprintBuilder::new_based_on(
            &logctx.log,
            &blueprint1,
            &input,
            &collection,
            TEST_NAME,
            PlannerRng::from_entropy(),
        )
        .expect("failed to build blueprint builder");

        // Manually reach into the external networking allocator and "find"
        // some external IP addresses (maybe they fell off a truck).
        // TODO-cleanup: Remove when external DNS addresses are in the policy.
        let external_dns_ips =
            ["10.0.0.1", "10.0.0.2", "10.0.0.3"].map(|addr| {
                addr.parse::<IpAddr>()
                    .expect("can't parse external DNS IP address")
            });
        for addr in external_dns_ips {
            blueprint_builder.inject_untracked_external_dns_ip(addr).unwrap();
        }

        // Now we can add external DNS zones. We'll add two to the first
        // sled and one to the second.
        let (sled_1, sled_2) = {
            let mut sleds = blueprint_builder.sled_ids_with_zones();
            (
                sleds.next().expect("no first sled"),
                sleds.next().expect("no second sled"),
            )
        };
        blueprint_builder
            .sled_add_zone_external_dns(
                sled_1,
                BlueprintZoneImageSource::InstallDataset,
            )
            .expect("added external DNS zone");
        blueprint_builder
            .sled_add_zone_external_dns(
                sled_1,
                BlueprintZoneImageSource::InstallDataset,
            )
            .expect("added external DNS zone");
        blueprint_builder
            .sled_add_zone_external_dns(
                sled_2,
                BlueprintZoneImageSource::InstallDataset,
            )
            .expect("added external DNS zone");

        let blueprint1a = blueprint_builder.build();
        assert_eq!(
            blueprint1a
                .all_omicron_zones(BlueprintZoneDisposition::is_in_service)
                .filter(|(_, zone)| zone.zone_type.is_external_dns())
                .count(),
            3,
            "can't find external DNS zones in new blueprint"
        );

        // Plan with external DNS.
        let input_builder = input.clone().into_builder();
        let input = input_builder.build();
        let blueprint2 = Planner::new_based_on(
            logctx.log.clone(),
            &blueprint1a,
            &input,
            "test_blueprint2",
            &collection,
            PlannerRng::from_seed((TEST_NAME, "bp2")),
        )
        .expect("failed to create planner")
        .plan()
        .expect("failed to plan");

        let diff = blueprint2.diff_since_blueprint(&blueprint1);
        println!("1 -> 2 (added external DNS zones):\n{}", diff.display());

        // The first sled should have three external DNS zones.
        assert_eq!(
            blueprint2
                .all_omicron_zones(BlueprintZoneDisposition::is_in_service)
                .filter(|(_, zone)| zone.zone_type.is_external_dns())
                .count(),
            3,
            "can't find external DNS zones in planned blueprint"
        );

        // Expunge the first sled and re-plan. That gets us two expunged
        // external DNS zones; two external DNS zones should then be added to
        // the remaining sleds.
        let mut input_builder = input.into_builder();
        input_builder.expunge_sled(&sled_1).expect("found sled 1 again");
        let input = input_builder.build();
        let blueprint3 = Planner::new_based_on(
            logctx.log.clone(),
            &blueprint2,
            &input,
            "test_blueprint3",
            &collection,
            PlannerRng::from_seed((TEST_NAME, "bp3")),
        )
        .expect("failed to create planner")
        .plan()
        .expect("failed to re-plan");

        let diff = blueprint3.diff_since_blueprint(&blueprint2);
        println!("2 -> 3 (expunged sled):\n{}", diff.display());
        assert_eq!(
            blueprint3.sleds[&sled_id]
                .zones
                .iter()
                .filter(|zone| {
                    zone.disposition
                        == BlueprintZoneDisposition::Expunged {
                            as_of_generation: blueprint3.sleds[&sled_id]
                                .sled_agent_generation,
                            ready_for_cleanup: true,
                        }
                        && zone.zone_type.is_external_dns()
                })
                .count(),
            2
        );

        // The IP addresses of the new external DNS zones should be the
        // same as the original set that we "found".
        let mut ips = blueprint3
            .all_omicron_zones(BlueprintZoneDisposition::is_in_service)
            .filter_map(|(_id, zone)| {
                zone.zone_type.is_external_dns().then(|| {
                    zone.zone_type.external_networking().unwrap().0.ip()
                })
            })
            .collect::<Vec<IpAddr>>();
        ips.sort();
        assert_eq!(
            ips, external_dns_ips,
            "wrong addresses for new external DNS zones"
        );

        // Test a no-op planning iteration.
        assert_planning_makes_no_changes(
            &logctx.log,
            &blueprint3,
            &input,
            &collection,
            TEST_NAME,
        );

        logctx.cleanup_successful();
    }

    #[test]
    fn test_crucible_allocation_skips_nonprovisionable_disks() {
        static TEST_NAME: &str =
            "planner_crucible_allocation_skips_nonprovisionable_disks";
        let logctx = test_setup_log(TEST_NAME);

        // Create an example system with a single sled
        let (example, blueprint1) =
            ExampleSystemBuilder::new(&logctx.log, TEST_NAME).nsleds(1).build();
        let collection = example.collection;
        let input = example.input;

        let mut builder = input.into_builder();

        // Avoid churning on the quantity of Nexus and internal DNS zones -
        // we're okay staying at one each.
        builder.policy_mut().target_nexus_zone_count = 1;
        builder.policy_mut().target_internal_dns_zone_count = 1;

        // Make generated disk ids deterministic
        let mut disk_rng =
            TypedUuidRng::from_seed(TEST_NAME, "NewPhysicalDisks");
        let mut new_sled_disk = |policy| SledDisk {
            disk_identity: DiskIdentity {
                vendor: "test-vendor".to_string(),
                serial: "test-serial".to_string(),
                model: "test-model".to_string(),
            },
            disk_id: PhysicalDiskUuid::from(disk_rng.next()),
            policy,
            state: PhysicalDiskState::Active,
        };

        let (_, sled_details) = builder.sleds_mut().iter_mut().next().unwrap();

        // Inject some new disks into the input.
        //
        // These counts are arbitrary, as long as they're non-zero
        // for the sake of the test.

        const NEW_IN_SERVICE_DISKS: usize = 2;
        const NEW_EXPUNGED_DISKS: usize = 1;

        let mut zpool_rng = TypedUuidRng::from_seed(TEST_NAME, "NewZpools");
        for _ in 0..NEW_IN_SERVICE_DISKS {
            sled_details.resources.zpools.insert(
                ZpoolUuid::from(zpool_rng.next()),
                new_sled_disk(PhysicalDiskPolicy::InService),
            );
        }
        for _ in 0..NEW_EXPUNGED_DISKS {
            sled_details.resources.zpools.insert(
                ZpoolUuid::from(zpool_rng.next()),
                new_sled_disk(PhysicalDiskPolicy::Expunged),
            );
        }

        let input = builder.build();

        let blueprint2 = Planner::new_based_on(
            logctx.log.clone(),
            &blueprint1,
            &input,
            "test: some new disks",
            &collection,
            PlannerRng::from_seed((TEST_NAME, "bp2")),
        )
        .expect("failed to create planner")
        .plan()
        .expect("failed to plan");

        let summary = blueprint2.diff_since_blueprint(&blueprint1);
        println!(
            "1 -> 2 (some new disks, one expunged):\n{}",
            summary.display()
        );
        assert_eq!(summary.diff.sleds.modified().count(), 1);

        // We should be adding a Crucible zone for each new in-service disk.
        assert_eq!(summary.total_zones_added(), NEW_IN_SERVICE_DISKS);
        assert_eq!(summary.total_zones_removed(), 0);
        assert_eq!(summary.total_disks_added(), NEW_IN_SERVICE_DISKS);
        assert_eq!(summary.total_disks_removed(), 0);

        // 1 Zone, Crucible, Transient Crucible Zone, and Debug dataset created
        // per disk.
        assert_eq!(summary.total_datasets_added(), NEW_IN_SERVICE_DISKS * 4);
        assert_eq!(summary.total_datasets_removed(), 0);
        assert_eq!(summary.total_datasets_modified(), 0);

        // Test a no-op planning iteration.
        assert_planning_makes_no_changes(
            &logctx.log,
            &blueprint2,
            &input,
            &collection,
            TEST_NAME,
        );

        logctx.cleanup_successful();
    }

    #[test]
    fn test_dataset_settings_modified_in_place() {
        static TEST_NAME: &str = "planner_dataset_settings_modified_in_place";
        let logctx = test_setup_log(TEST_NAME);

        // Create an example system with a single sled
        let (example, mut blueprint1) =
            ExampleSystemBuilder::new(&logctx.log, TEST_NAME).nsleds(1).build();
        let collection = example.collection;
        let input = example.input;

        let mut builder = input.into_builder();

        // Avoid churning on the quantity of Nexus and internal DNS zones -
        // we're okay staying at one each.
        builder.policy_mut().target_nexus_zone_count = 1;
        builder.policy_mut().target_internal_dns_zone_count = 1;

        // Manually update the blueprint to report an abnormal "Debug dataset"
        {
            let (_sled_id, sled_config) =
                blueprint1.sleds.iter_mut().next().unwrap();
            let mut dataset_config = sled_config
                .datasets
                .iter_mut()
                .find(|config| {
                    matches!(
                        config.kind,
                        omicron_common::disk::DatasetKind::Debug
                    )
                })
                .expect("No debug dataset found");

            // These values are out-of-sync with what the blueprint will typically
            // enforce.
            dataset_config.quota = None;
            dataset_config.reservation = Some(
                omicron_common::api::external::ByteCount::from_gibibytes_u32(1),
            );
        }

        let input = builder.build();

        let blueprint2 = Planner::new_based_on(
            logctx.log.clone(),
            &blueprint1,
            &input,
            "test: fix a dataset",
            &collection,
            PlannerRng::from_seed((TEST_NAME, "bp2")),
        )
        .expect("failed to create planner")
        .plan()
        .expect("failed to plan");

        let summary = blueprint2.diff_since_blueprint(&blueprint1);
        println!("1 -> 2 (modify a dataset):\n{}", summary.display());
        assert_contents(
            "tests/output/planner_dataset_settings_modified_in_place_1_2.txt",
            &summary.display().to_string(),
        );

        assert_eq!(summary.diff.sleds.added.len(), 0);
        assert_eq!(summary.diff.sleds.removed.len(), 0);
        assert_eq!(summary.diff.sleds.modified().count(), 1);

        assert_eq!(summary.total_zones_added(), 0);
        assert_eq!(summary.total_zones_removed(), 0);
        assert_eq!(summary.total_zones_modified(), 0);
        assert_eq!(summary.total_disks_added(), 0);
        assert_eq!(summary.total_disks_removed(), 0);
        assert_eq!(summary.total_disks_modified(), 0);
        assert_eq!(summary.total_datasets_added(), 0);
        assert_eq!(summary.total_datasets_removed(), 0);
        assert_eq!(summary.total_datasets_modified(), 1);

        logctx.cleanup_successful();
    }

    #[test]
    fn test_disk_add_expunge_decommission() {
        static TEST_NAME: &str = "planner_disk_add_expunge_decommission";
        let logctx = test_setup_log(TEST_NAME);

        // Create an example system with a single sled
        let (example, blueprint1) =
            ExampleSystemBuilder::new(&logctx.log, TEST_NAME).nsleds(1).build();
        let mut collection = example.collection;
        let input = example.input;

        // The initial blueprint configuration has generation 2
        let (sled_id, sled_config) =
            blueprint1.sleds.first_key_value().unwrap();
        assert_eq!(sled_config.sled_agent_generation, Generation::from_u32(2));

        // All disks should have an `InService` disposition and `Active` state
        for disk in &sled_config.disks {
            assert_eq!(
                disk.disposition,
                BlueprintPhysicalDiskDisposition::InService
            );
        }

        let mut builder = input.into_builder();

        // Let's expunge a disk. Its disposition should change to `Expunged`
        // but its state should remain active.
        let expunged_disk_id = {
            let expunged_disk = &mut builder
                .sleds_mut()
                .get_mut(&sled_id)
                .unwrap()
                .resources
                .zpools
                .iter_mut()
                .next()
                .unwrap()
                .1;
            expunged_disk.policy = PhysicalDiskPolicy::Expunged;
            expunged_disk.disk_id
        };

        let input = builder.build();

        let blueprint2 = Planner::new_based_on(
            logctx.log.clone(),
            &blueprint1,
            &input,
            "test: expunge a disk",
            &collection,
            PlannerRng::from_seed((TEST_NAME, "bp2")),
        )
        .expect("failed to create planner")
        .plan()
        .expect("failed to plan");

        let diff = blueprint2.diff_since_blueprint(&blueprint1);
        println!("1 -> 2 (expunge a disk):\n{}", diff.display());

        let sled_config = &blueprint2.sleds.first_key_value().unwrap().1;

        // The generation goes from 2 -> 3
        assert_eq!(sled_config.sled_agent_generation, Generation::from_u32(3));
        // One disk should have it's disposition set to
        // `Expunged{ready_for_cleanup: false, ..}`.
        for disk in &sled_config.disks {
            if disk.id == expunged_disk_id {
                assert!(matches!(
                    disk.disposition,
                    BlueprintPhysicalDiskDisposition::Expunged {
                        ready_for_cleanup: false,
                        ..
                    }
                ));
            } else {
                assert_eq!(
                    disk.disposition,
                    BlueprintPhysicalDiskDisposition::InService
                );
            }
            println!("{disk:?}");
        }

        // We haven't updated the inventory, so no changes should be made
        assert_planning_makes_no_changes(
            &logctx.log,
            &blueprint2,
            &input,
            &collection,
            TEST_NAME,
        );

        // Let's update the inventory to reflect that the sled-agent
        // has learned about the expungement.
        collection
            .sled_agents
            .get_mut(sled_id)
            .unwrap()
            .last_reconciliation
            .as_mut()
            .unwrap()
            .last_reconciled_config
            .generation = Generation::from_u32(3);

        let blueprint3 = Planner::new_based_on(
            logctx.log.clone(),
            &blueprint2,
            &input,
            "test: decommission a disk",
            &collection,
            PlannerRng::from_seed((TEST_NAME, "bp3")),
        )
        .expect("failed to create planner")
        .plan()
        .expect("failed to plan");

        let diff = blueprint3.diff_since_blueprint(&blueprint2);
        println!("2 -> 3 (decommission a disk):\n{}", diff.display());

        let sled_config = &blueprint3.sleds.first_key_value().unwrap().1;

        // The config generation does not change, as decommissioning doesn't
        // bump the generation.
        //
        // The reason for this is because the generation is there primarily to
        // inform the sled-agent that it has work to do, but decommissioning
        // doesn't trigger any sled-agent changes.
        assert_eq!(sled_config.sled_agent_generation, Generation::from_u32(3));
        // One disk should have its disposition set to
        // `Expunged{ready_for_cleanup: true, ..}`.
        for disk in &sled_config.disks {
            if disk.id == expunged_disk_id {
                assert!(matches!(
                    disk.disposition,
                    BlueprintPhysicalDiskDisposition::Expunged {
                        ready_for_cleanup: true,
                        ..
                    }
                ));
            } else {
                assert_eq!(
                    disk.disposition,
                    BlueprintPhysicalDiskDisposition::InService
                );
            }
            println!("{disk:?}");
        }

        // Now let's expunge a sled via the planning input. All disks should get
        // expunged and decommissioned in the same planning round. We also have
        // to manually expunge all the disks via policy, which would happen in a
        // database transaction when an operator expunges a sled.
        //
        // We don't rely on the sled-agents learning about expungement to
        // decommission because by definition expunging a sled means it's
        // already gone.
        let mut builder = input.into_builder();
        builder.expunge_sled(sled_id).unwrap();
        let input = builder.build();

        let blueprint4 = Planner::new_based_on(
            logctx.log.clone(),
            &blueprint3,
            &input,
            "test: expunge and decommission all disks",
            &collection,
            PlannerRng::from_seed((TEST_NAME, "bp4")),
        )
        .expect("failed to create planner")
        .plan()
        .expect("failed to plan");

        let diff = blueprint3.diff_since_blueprint(&blueprint2);
        println!(
            "3 -> 4 (expunge and decommission all disks):\n{}",
            diff.display()
        );

        let sled_config = &blueprint4.sleds.first_key_value().unwrap().1;

        // The config generation goes from 3 -> 4
        assert_eq!(sled_config.sled_agent_generation, Generation::from_u32(4));
        // We should still have 10 disks
        assert_eq!(sled_config.disks.len(), 10);
        // All disks should have their disposition set to
        // `Expunged{ready_for_cleanup: true, ..}`.
        for disk in &sled_config.disks {
            assert!(matches!(
                disk.disposition,
                BlueprintPhysicalDiskDisposition::Expunged {
                    ready_for_cleanup: true,
                    ..
                }
            ));
            println!("{disk:?}");
        }

        logctx.cleanup_successful();
    }

    #[test]
    fn test_disk_expungement_removes_zones_durable_zpool() {
        static TEST_NAME: &str =
            "planner_disk_expungement_removes_zones_durable_zpool";
        let logctx = test_setup_log(TEST_NAME);

        // Create an example system with a single sled
        let (example, blueprint1) =
            ExampleSystemBuilder::new(&logctx.log, TEST_NAME).nsleds(1).build();
        let collection = example.collection;
        let input = example.input;

        let mut builder = input.into_builder();

        // Avoid churning on the quantity of Nexus and internal DNS zones -
        // we're okay staying at one each.
        builder.policy_mut().target_nexus_zone_count = 1;
        builder.policy_mut().target_internal_dns_zone_count = 1;

        // The example system should be assigning crucible zones to each
        // in-service disk. When we expunge one of these disks, the planner
        // should remove the associated zone.
        //
        // Find a disk which is only used by a single zone, if one exists.
        //
        // If we don't do this, we might select a physical disk supporting
        // multiple zones of distinct types.
        let mut zpool_by_zone_usage = HashMap::new();
        for sled in blueprint1.sleds.values() {
            for zone in &sled.zones {
                let pool = &zone.filesystem_pool;
                zpool_by_zone_usage
                    .entry(pool.id())
                    .and_modify(|count| *count += 1)
                    .or_insert_with(|| 1);
            }
        }
        let (_, sled_details) = builder.sleds_mut().iter_mut().next().unwrap();
        let (_, disk) = sled_details
            .resources
            .zpools
            .iter_mut()
            .find(|(zpool_id, _disk)| {
                *zpool_by_zone_usage.get(*zpool_id).unwrap() == 1
            })
            .expect("Couldn't find zpool only used by a single zone");
        disk.policy = PhysicalDiskPolicy::Expunged;

        let input = builder.build();

        let blueprint2 = Planner::new_based_on(
            logctx.log.clone(),
            &blueprint1,
            &input,
            "test: expunge a disk",
            &collection,
            PlannerRng::from_seed((TEST_NAME, "bp2")),
        )
        .expect("failed to create planner")
        .plan()
        .expect("failed to plan");

        let summary = blueprint2.diff_since_blueprint(&blueprint1);
        println!("1 -> 2 (expunge a disk):\n{}", summary.display());
        assert_eq!(summary.diff.sleds.added.len(), 0);
        assert_eq!(summary.diff.sleds.removed.len(), 0);
        assert_eq!(summary.diff.sleds.modified().count(), 1);

        // We should be removing a single zone, associated with the Crucible
        // using that device.
        assert_eq!(summary.total_zones_added(), 0);
        assert_eq!(summary.total_zones_removed(), 0);
        assert_eq!(summary.total_zones_modified(), 1);
        assert_eq!(summary.total_disks_added(), 0);
        assert_eq!(summary.total_disks_removed(), 0);
        assert_eq!(summary.total_datasets_added(), 0);
        // NOTE: Expunging a disk doesn't immediately delete datasets; see the
        // "decommissioned_disk_cleaner" background task for more context.
        assert_eq!(summary.total_datasets_removed(), 0);

        // The disposition has changed from `InService` to `Expunged` for the 4
        // datasets on this sled.
        assert_eq!(summary.total_datasets_modified(), 4);
        // We don't know the expected name, other than the fact it's a crucible zone
        let test_transient_zone_kind = DatasetKind::TransientZone {
            name: "some-crucible-zone-name".to_string(),
        };
        let mut expected_kinds = BTreeSet::from_iter([
            DatasetKind::Crucible,
            DatasetKind::Debug,
            DatasetKind::TransientZoneRoot,
            test_transient_zone_kind.clone(),
        ]);
        let mut modified_sled_configs = Vec::new();
        for modified_sled in summary.diff.sleds.modified_values_diff() {
            for modified in modified_sled.datasets.modified_values_diff() {
                assert_eq!(
                    *modified.disposition.before,
                    BlueprintDatasetDisposition::InService
                );
                assert_eq!(
                    *modified.disposition.after,
                    BlueprintDatasetDisposition::Expunged
                );
                if let DatasetKind::TransientZone { name } =
                    &modified.kind.before
                {
                    assert!(name.starts_with("oxz_crucible"));
                    assert!(expected_kinds.remove(&test_transient_zone_kind));
                } else {
                    assert!(expected_kinds.remove(&modified.kind.before));
                }
            }
            modified_sled_configs.push(modified_sled);
        }
        assert!(expected_kinds.is_empty());

        assert_eq!(modified_sled_configs.len(), 1);
        let modified_sled_config = modified_sled_configs.pop().unwrap();
        assert!(modified_sled_config.zones.added.is_empty());
        assert!(modified_sled_config.zones.removed.is_empty());
        let mut modified_zones = modified_sled_config
            .zones
            .modified_values_diff()
            .collect::<Vec<_>>();
        assert_eq!(modified_zones.len(), 1);
        let modified_zone = modified_zones.pop().unwrap();
        assert!(
            modified_zone.zone_type.before.is_crucible(),
            "Expected the modified zone to be a Crucible zone, \
             but it was: {:?}",
            modified_zone.zone_type.before.kind()
        );
        assert_eq!(
            *modified_zone.disposition.after,
            BlueprintZoneDisposition::Expunged {
                as_of_generation: modified_sled_config
                    .sled_agent_generation
                    .before
                    .next(),
                ready_for_cleanup: false,
            },
            "Should have expunged this zone"
        );

        // Test a no-op planning iteration.
        assert_planning_makes_no_changes(
            &logctx.log,
            &blueprint2,
            &input,
            &collection,
            TEST_NAME,
        );

        logctx.cleanup_successful();
    }

    #[test]
    fn test_disk_expungement_removes_zones_transient_filesystem() {
        static TEST_NAME: &str =
            "planner_disk_expungement_removes_zones_transient_filesystem";
        let logctx = test_setup_log(TEST_NAME);

        // Create an example system with a single sled
        let (example, blueprint1) =
            ExampleSystemBuilder::new(&logctx.log, TEST_NAME).nsleds(1).build();
        let collection = example.collection;
        let input = example.input;

        let mut builder = input.into_builder();

        // Aside: Avoid churning on the quantity of Nexus zones - we're okay
        // staying at one.
        builder.policy_mut().target_nexus_zone_count = 1;

        // Find whatever pool NTP was using
        let pool_to_expunge = blueprint1
            .sleds
            .iter()
            .find_map(|(_, sled_config)| {
                for zone_config in &sled_config.zones {
                    if zone_config.zone_type.is_ntp() {
                        return Some(zone_config.filesystem_pool);
                    }
                }
                None
            })
            .expect("No NTP zone pool?");

        // This is mostly for test stability across "example system" changes:
        // Find all the zones using this same zpool.
        let mut zones_on_pool = BTreeSet::new();
        let mut zone_kinds_on_pool = BTreeMap::<_, usize>::new();
        for (_, zone_config) in blueprint1
            .all_omicron_zones(BlueprintZoneDisposition::is_in_service)
        {
            if pool_to_expunge == zone_config.filesystem_pool {
                zones_on_pool.insert(zone_config.id);
                *zone_kinds_on_pool
                    .entry(zone_config.zone_type.kind())
                    .or_default() += 1;
            }
        }
        assert!(
            !zones_on_pool.is_empty(),
            "We should be expunging at least one zone using this zpool"
        );

        // For that pool, find the physical disk behind it, and mark it
        // expunged.
        let (_, sled_details) = builder.sleds_mut().iter_mut().next().unwrap();
        let disk = sled_details
            .resources
            .zpools
            .get_mut(&pool_to_expunge.id())
            .unwrap();
        disk.policy = PhysicalDiskPolicy::Expunged;

        let input = builder.build();

        let blueprint2 = Planner::new_based_on(
            logctx.log.clone(),
            &blueprint1,
            &input,
            "test: expunge a disk with a zone on top",
            &collection,
            PlannerRng::from_seed((TEST_NAME, "bp2")),
        )
        .expect("failed to create planner")
        .plan()
        .expect("failed to plan");

        let summary = blueprint2.diff_since_blueprint(&blueprint1);
        println!("1 -> 2 (expunge a disk):\n{}", summary.display());
        assert_eq!(summary.diff.sleds.added.len(), 0);
        assert_eq!(summary.diff.sleds.removed.len(), 0);
        assert_eq!(summary.diff.sleds.modified().count(), 1);

        // No zones should have been removed from the blueprint entirely.
        assert_eq!(summary.total_zones_removed(), 0);

        // We should have expunged all the zones on this pool.
        let mut zones_expunged = BTreeSet::new();
        for sled in summary.diff.sleds.modified_values_diff() {
            let expected_generation =
                sled.sled_agent_generation.diff_pair().before.next();
            for (_, z) in sled.zones.modified() {
                assert_eq!(
                    z.after.disposition,
                    BlueprintZoneDisposition::Expunged {
                        as_of_generation: expected_generation,
                        ready_for_cleanup: false,
                    },
                    "Should have expunged this zone"
                );
                zones_expunged.insert(z.after.id);
            }
        }
        assert_eq!(zones_on_pool, zones_expunged);

        // We also should have added back a new zone for each kind that was
        // removed, except the Crucible zone (which is specific to the disk) and
        // the internal DNS zone (which can't be replaced until the original
        // zone is ready for cleanup per inventory). Remove these from our
        // original counts, then check against the added zones count.
        assert_eq!(zone_kinds_on_pool.remove(&ZoneKind::Crucible), Some(1));
        assert_eq!(zone_kinds_on_pool.remove(&ZoneKind::InternalDns), Some(1));
        let mut zone_kinds_added = BTreeMap::new();
        for sled in summary.diff.sleds.modified_values_diff() {
            for z in sled.zones.added.values() {
                *zone_kinds_added.entry(z.zone_type.kind()).or_default() +=
                    1_usize;
            }
        }
        assert_eq!(zone_kinds_on_pool, zone_kinds_added);

        // Test a no-op planning iteration.
        assert_planning_makes_no_changes(
            &logctx.log,
            &blueprint2,
            &input,
            &collection,
            TEST_NAME,
        );

        logctx.cleanup_successful();
    }

    /// Check that the planner will skip non-provisionable sleds when allocating
    /// extra Nexus zones
    #[test]
    fn test_nexus_allocation_skips_nonprovisionable_sleds() {
        static TEST_NAME: &str =
            "planner_nexus_allocation_skips_nonprovisionable_sleds";
        let logctx = test_setup_log(TEST_NAME);

        // Use our example system as a starting point.
        //
        // Request two extra sleds here so we test non-provisionable, expunged,
        // and decommissioned sleds. (When we add more kinds of
        // non-provisionable states in the future, we'll have to add more
        // sleds.)
        let (example, mut blueprint1) =
            ExampleSystemBuilder::new(&logctx.log, TEST_NAME).nsleds(5).build();
        let collection = example.collection;
        let input = example.input;

        // This blueprint should only have 5 Nexus zones: one on each sled.
        assert_eq!(blueprint1.sleds.len(), 5);
        for sled_config in blueprint1.sleds.values() {
            assert_eq!(
                sled_config
                    .zones
                    .iter()
                    .filter(|z| z.zone_type.is_nexus())
                    .count(),
                1
            );
        }

        // Arbitrarily choose some of the sleds and mark them non-provisionable
        // in various ways.
        let mut builder = input.into_builder();
        let mut sleds_iter = builder.sleds_mut().iter_mut();

        let nonprovisionable_sled_id = {
            let (sled_id, details) = sleds_iter.next().expect("no sleds");
            details.policy = SledPolicy::InService {
                provision_policy: SledProvisionPolicy::NonProvisionable,
            };
            *sled_id
        };
        println!("1 -> 2: marked non-provisionable {nonprovisionable_sled_id}");
        let expunged_sled_id = {
            let (sled_id, _) = sleds_iter.next().expect("no sleds");
            // We need to call builder.expunge_sled(), but can't while
            // iterating; we defer that work until after we're done with
            // `sleds_iter`.
            *sled_id
        };
        println!("1 -> 2: expunged {expunged_sled_id}");
        let decommissioned_sled_id = {
            let (sled_id, details) = sleds_iter.next().expect("no sleds");
            details.state = SledState::Decommissioned;

            // Drop the mutable borrow on the builder so we can call
            // `builder.expunge_sled()`
            let sled_id = *sled_id;
            // Let's also properly expunge the sled and its disks. We can't have
            // a decommissioned sled that is not expunged also.
            builder.expunge_sled(&sled_id).unwrap();

            // Decommissioned sleds can only occur if their zones have been
            // expunged, so lie and pretend like that already happened
            // (otherwise the planner will rightfully fail to generate a new
            // blueprint, because we're feeding it invalid inputs).
            for mut zone in
                &mut blueprint1.sleds.get_mut(&sled_id).unwrap().zones
            {
                zone.disposition = BlueprintZoneDisposition::Expunged {
                    as_of_generation: Generation::new(),
                    ready_for_cleanup: false,
                };
            }

            // Similarly, a sled can only have gotten into the `Decommissioned`
            // state via blueprints. If the database says the sled is
            // decommissioned but the parent blueprint says it's still active,
            // that's an invalid state that the planner will reject.
            blueprint1
                .sleds
                .get_mut(&sled_id)
                .expect("found state in parent blueprint")
                .state = SledState::Decommissioned;

            sled_id
        };
        // Actually expunge the sled (the work that was deferred during iteration above)
        builder.expunge_sled(&expunged_sled_id).unwrap();
        println!("1 -> 2: decommissioned {decommissioned_sled_id}");

        // Now run the planner with a high number of target Nexus zones. The
        // number (9) is chosen such that:
        //
        // * we start with 5 sleds with 1 Nexus each
        // * we take two sleds out of service (one expunged, one
        //   decommissioned), so we're down to 3 in-service Nexuses: we need to
        //   add 6 to get to the new policy target of 9
        // * of the remaining 3 sleds, only 2 are eligible for provisioning
        // * each of those 2 sleds should get exactly 3 new Nexuses
        builder.policy_mut().target_nexus_zone_count = 9;

        // Disable addition of zone types we're not checking for below.
        builder.policy_mut().target_internal_dns_zone_count = 0;
        builder.policy_mut().target_crucible_pantry_zone_count = 0;

        let input = builder.build();
        let mut blueprint2 = Planner::new_based_on(
            logctx.log.clone(),
            &blueprint1,
            &input,
            "test_blueprint2",
            &collection,
            PlannerRng::from_seed((TEST_NAME, "bp2")),
        )
        .expect("failed to create planner")
        .plan()
        .expect("failed to plan");

        // Define a time_created for consistent output across runs.
        blueprint2.time_created = DateTime::<Utc>::UNIX_EPOCH;

        assert_contents(
            "tests/output/planner_nonprovisionable_bp2.txt",
            &blueprint2.display().to_string(),
        );

        let summary = blueprint2.diff_since_blueprint(&blueprint1);
        println!(
            "1 -> 2 (added additional Nexus zones, take 2 sleds out of service):\n{}",
            summary.display()
        );
        assert_contents(
            "tests/output/planner_nonprovisionable_1_2.txt",
            &summary.display().to_string(),
        );

        // The expunged and decommissioned sleds should have had all zones be
        // marked as expunged. (Not removed! Just marked as expunged.)
        //
        // Note that at this point we're neither removing zones from the
        // blueprint nor marking sleds as decommissioned -- we still need to do
        // cleanup, and we aren't performing garbage collection on zones or
        // sleds at the moment.

        assert_eq!(summary.diff.sleds.added.len(), 0);
        assert_eq!(summary.diff.sleds.removed.len(), 0);
        assert_eq!(summary.diff.sleds.modified().count(), 3);
        assert_eq!(summary.diff.sleds.unchanged().count(), 2);

        assert_all_zones_expunged(&summary, expunged_sled_id, "expunged sled");

        // Only 2 of the 3 remaining sleds (not the non-provisionable sled)
        // should get additional Nexus zones. We expect a total of 6 new Nexus
        // zones, which should be split evenly between the two sleds, while the
        // non-provisionable sled should be unchanged.
        let remaining_modified_sleds = summary
            .diff
            .sleds
            .modified()
            .filter_map(|(&sled_id, sled)| {
                (sled_id != expunged_sled_id).then_some((sled_id, sled))
            })
            .collect::<BTreeMap<_, _>>();

        assert_eq!(remaining_modified_sleds.len(), 2);
        let mut total_new_nexus_zones = 0;
        for (sled_id, modified_sled) in remaining_modified_sleds {
            assert!(sled_id != nonprovisionable_sled_id);
            assert!(sled_id != expunged_sled_id);
            assert!(sled_id != decommissioned_sled_id);
            let zones_on_modified_sled = &modified_sled.diff_pair().zones;
            assert!(zones_on_modified_sled.removed.is_empty());
            let zones = &zones_on_modified_sled.added;
            for (_, zone) in zones {
                if ZoneKind::Nexus != zone.kind() {
                    panic!("unexpectedly added a non-Nexus zone: {zone:?}");
                };
            }
            if zones.len() == 3 {
                total_new_nexus_zones += 3;
            } else {
                panic!(
                    "unexpected number of zones added to {sled_id}: {}",
                    zones.len()
                );
            }
        }
        assert_eq!(total_new_nexus_zones, 6);

        // ---

        // Also poke at some of the config by hand; we'll use this to test out
        // diff output. This isn't a real blueprint, just one that we're
        // creating to test diff output.
        //
        // Some of the things we're testing here:
        //
        // * modifying zones
        // * removing zones
        // * removing sleds
        // * for modified sleds' zone config generation, both a bump and the
        //   generation staying the same (the latter should produce a warning)
        let mut blueprint2a = blueprint2.clone();

        enum NextCrucibleMutate {
            Modify,
            Remove,
            Done,
        }
        let mut next = NextCrucibleMutate::Modify;

        // Leave the non-provisionable sled's generation alone.
        let zones = &mut blueprint2a
            .sleds
            .get_mut(&nonprovisionable_sled_id)
            .unwrap()
            .zones;

        zones.retain(|zone| {
            if let BlueprintZoneType::Nexus(blueprint_zone_type::Nexus {
                internal_address,
                ..
            }) = &mut zone.zone_type
            {
                // Change the internal address.
                let mut segments = internal_address.ip().segments();
                segments[0] = segments[0].wrapping_add(1);
                internal_address.set_ip(segments.into());
                true
            } else if let BlueprintZoneType::Crucible(_) = zone.zone_type {
                match next {
                    NextCrucibleMutate::Modify => {
                        zone.disposition = BlueprintZoneDisposition::Expunged {
                            as_of_generation: Generation::new(),
                            ready_for_cleanup: false,
                        };
                        next = NextCrucibleMutate::Remove;
                        true
                    }
                    NextCrucibleMutate::Remove => {
                        next = NextCrucibleMutate::Done;
                        false
                    }
                    NextCrucibleMutate::Done => true,
                }
            } else if let BlueprintZoneType::InternalNtp(
                blueprint_zone_type::InternalNtp { address },
            ) = &mut zone.zone_type
            {
                // Change the underlay IP.
                let mut segments = address.ip().segments();
                segments[0] += 1;
                address.set_ip(segments.into());
                true
            } else {
                true
            }
        });

        let expunged_sled =
            &mut blueprint2a.sleds.get_mut(&expunged_sled_id).unwrap();
        expunged_sled.zones.clear();
        expunged_sled.sled_agent_generation =
            expunged_sled.sled_agent_generation.next();

        blueprint2a.sleds.remove(&decommissioned_sled_id);

        blueprint2a.external_dns_version =
            blueprint2a.external_dns_version.next();

        let diff = blueprint2a.diff_since_blueprint(&blueprint2);
        println!("2 -> 2a (manually modified zones):\n{}", diff.display());
        assert_contents(
            "tests/output/planner_nonprovisionable_2_2a.txt",
            &diff.display().to_string(),
        );

        // ---

        logctx.cleanup_successful();
    }

    #[track_caller]
    fn assert_all_zones_expunged<'a>(
        summary: &BlueprintDiffSummary<'a>,
        expunged_sled_id: SledUuid,
        desc: &str,
    ) {
        assert!(
            summary.added_zones(&expunged_sled_id).is_none(),
            "for {desc}, no zones should have been added to blueprint"
        );

        // A zone disposition going to expunged *does not* mean that the
        // zone is actually removed, i.e. `zones_removed` is still 0. Any
        // zone removal will be part of some future garbage collection
        // process that isn't currently defined.

        assert!(
            summary.removed_zones(&expunged_sled_id).is_none(),
            "for {desc}, no zones should have been removed from blueprint"
        );

        // Run through all the common zones and ensure that all of them
        // have been marked expunged.
        let modified_sled = &summary
            .diff
            .sleds
            .get_modified(&expunged_sled_id)
            .unwrap()
            .diff_pair();
        assert_eq!(
            modified_sled.sled_agent_generation.before.next(),
            *modified_sled.sled_agent_generation.after,
            "for {desc}, generation should have been bumped"
        );

        for modified_zone in modified_sled.zones.modified_values_diff() {
            assert_eq!(
                *modified_zone.disposition.after,
                BlueprintZoneDisposition::Expunged {
                    as_of_generation: *modified_sled
                        .sled_agent_generation
                        .after,
                    ready_for_cleanup: true,
                },
                "for {desc}, zone {} should have been marked expunged",
                modified_zone.id.after
            );
        }
    }

    #[test]
    fn planner_decommissions_sleds() {
        static TEST_NAME: &str = "planner_decommissions_sleds";
        let logctx = test_setup_log(TEST_NAME);

        // Use our example system as a starting point.
        let (collection, input, blueprint1) = example(&logctx.log, TEST_NAME);

        // Expunge one of the sleds.
        //
        // We expunge a sled via planning input using the builder so that disks
        // are properly taken into account.
        let mut builder = input.into_builder();
        let expunged_sled_id = {
            let mut iter = builder.sleds_mut().iter_mut();
            let (sled_id, _) = iter.next().expect("at least one sled");
            *sled_id
        };
        builder.expunge_sled(&expunged_sled_id).expect("sled is expungable");
        let input = builder.build();

        let mut blueprint2 = Planner::new_based_on(
            logctx.log.clone(),
            &blueprint1,
            &input,
            "test_blueprint2",
            &collection,
            PlannerRng::from_seed((TEST_NAME, "bp2")),
        )
        .expect("created planner")
        .plan()
        .expect("failed to plan");

        // Define a time_created for consistent output across runs.
        blueprint2.time_created = DateTime::<Utc>::UNIX_EPOCH;

        assert_contents(
            "tests/output/planner_decommissions_sleds_bp2.txt",
            &blueprint2.display().to_string(),
        );
        let diff = blueprint2.diff_since_blueprint(&blueprint1);
        println!("1 -> 2 (expunged {expunged_sled_id}):\n{}", diff.display());
        assert_contents(
            "tests/output/planner_decommissions_sleds_1_2.txt",
            &diff.display().to_string(),
        );

        // All the zones of the expunged sled should be expunged, and the sled
        // itself should be decommissioned.
        assert!(blueprint2.sleds[&expunged_sled_id].are_all_zones_expunged());
        assert_eq!(
            blueprint2.sleds[&expunged_sled_id].state,
            SledState::Decommissioned
        );

        // Set the state of the expunged sled to decommissioned, and run the
        // planner again.
        let mut builder = input.into_builder();
        let expunged = builder
            .sleds_mut()
            .get_mut(&expunged_sled_id)
            .expect("expunged sled is present in input");
        expunged.state = SledState::Decommissioned;
        let input = builder.build();

        let blueprint3 = Planner::new_based_on(
            logctx.log.clone(),
            &blueprint2,
            &input,
            "test_blueprint3",
            &collection,
            PlannerRng::from_seed((TEST_NAME, "bp3")),
        )
        .expect("created planner")
        .plan()
        .expect("succeeded in planner");

        // There should be no changes to the blueprint; we don't yet garbage
        // collect zones, so we should still have the sled's expunged zones
        // (even though the sled itself is no longer present in the list of
        // commissioned sleds).
        let summary = blueprint3.diff_since_blueprint(&blueprint2);
        println!(
            "2 -> 3 (decommissioned {expunged_sled_id}):\n{}",
            summary.display()
        );
        assert_eq!(summary.diff.sleds.added.len(), 0);
        assert_eq!(summary.diff.sleds.removed.len(), 0);
        assert_eq!(summary.diff.sleds.modified().count(), 0);
        assert_eq!(
            summary.diff.sleds.unchanged().count(),
            ExampleSystemBuilder::DEFAULT_N_SLEDS
        );

        // Test a no-op planning iteration.
        assert_planning_makes_no_changes(
            &logctx.log,
            &blueprint3,
            &input,
            &collection,
            TEST_NAME,
        );

        // Now remove the decommissioned sled from the input entirely. (This
        // should not happen in practice at the moment -- entries in the sled
        // table are kept forever -- but we need to test it.)
        //
        // Eventually, once zone and sled garbage collection is implemented,
        // we'll expect that the diff's `sleds.removed` will become
        // non-empty. At some point we may also want to remove entries from the
        // sled table, but that's a future concern that would come after
        // blueprint cleanup is implemented.
        let mut builder = input.into_builder();
        builder.sleds_mut().remove(&expunged_sled_id);
        let input = builder.build();

        let blueprint4 = Planner::new_based_on(
            logctx.log.clone(),
            &blueprint3,
            &input,
            "test_blueprint4",
            &collection,
            PlannerRng::from_seed((TEST_NAME, "bp4")),
        )
        .expect("created planner")
        .plan()
        .expect("succeeded in planner");

        let summary = blueprint4.diff_since_blueprint(&blueprint3);
        println!(
            "3 -> 4 (removed from input {expunged_sled_id}):\n{}",
            summary.display()
        );
        assert_eq!(summary.diff.sleds.added.len(), 0);
        assert_eq!(summary.diff.sleds.removed.len(), 0);
        assert_eq!(summary.diff.sleds.modified().count(), 0);
        assert_eq!(
            summary.diff.sleds.unchanged().count(),
            ExampleSystemBuilder::DEFAULT_N_SLEDS
        );

        // Test a no-op planning iteration.
        assert_planning_makes_no_changes(
            &logctx.log,
            &blueprint4,
            &input,
            &collection,
            TEST_NAME,
        );

        logctx.cleanup_successful();
    }

    #[test]
    fn test_ensure_preserve_downgrade_option() {
        static TEST_NAME: &str = "planner_ensure_preserve_downgrade_option";
        let logctx = test_setup_log(TEST_NAME);

        let (example, bp1) =
            ExampleSystemBuilder::new(&logctx.log, TEST_NAME).nsleds(0).build();
        let collection = example.collection;
        let input = example.input;
        let mut builder = input.into_builder();
        assert!(bp1.cockroachdb_fingerprint.is_empty());
        assert_eq!(
            bp1.cockroachdb_setting_preserve_downgrade,
            CockroachDbPreserveDowngrade::DoNotModify
        );

        // If `preserve_downgrade_option` is unset and the current cluster
        // version matches `POLICY`, we ensure it is set.
        builder.set_cockroachdb_settings(CockroachDbSettings {
            state_fingerprint: "bp2".to_owned(),
            version: CockroachDbClusterVersion::POLICY.to_string(),
            preserve_downgrade: String::new(),
        });
        let bp2 = Planner::new_based_on(
            logctx.log.clone(),
            &bp1,
            &builder.clone().build(),
            "initial settings",
            &collection,
            PlannerRng::from_seed((TEST_NAME, "bp2")),
        )
        .expect("failed to create planner")
        .plan()
        .expect("failed to plan");
        assert_eq!(bp2.cockroachdb_fingerprint, "bp2");
        assert_eq!(
            bp2.cockroachdb_setting_preserve_downgrade,
            CockroachDbClusterVersion::POLICY.into()
        );

        // If `preserve_downgrade_option` is unset and the current cluster
        // version is known to us and _newer_ than `POLICY`, we still ensure
        // it is set. (During a "tock" release, `POLICY == NEWLY_INITIALIZED`
        // and this won't be materially different than the above test, but it
        // shouldn't need to change when moving to a "tick" release.)
        builder.set_cockroachdb_settings(CockroachDbSettings {
            state_fingerprint: "bp3".to_owned(),
            version: CockroachDbClusterVersion::NEWLY_INITIALIZED.to_string(),
            preserve_downgrade: String::new(),
        });
        let bp3 = Planner::new_based_on(
            logctx.log.clone(),
            &bp1,
            &builder.clone().build(),
            "initial settings",
            &collection,
            PlannerRng::from_seed((TEST_NAME, "bp3")),
        )
        .expect("failed to create planner")
        .plan()
        .expect("failed to plan");
        assert_eq!(bp3.cockroachdb_fingerprint, "bp3");
        assert_eq!(
            bp3.cockroachdb_setting_preserve_downgrade,
            CockroachDbClusterVersion::NEWLY_INITIALIZED.into()
        );

        // When we run the planner again after setting the setting, the inputs
        // will change; we should still be ensuring the setting.
        builder.set_cockroachdb_settings(CockroachDbSettings {
            state_fingerprint: "bp4".to_owned(),
            version: CockroachDbClusterVersion::NEWLY_INITIALIZED.to_string(),
            preserve_downgrade: CockroachDbClusterVersion::NEWLY_INITIALIZED
                .to_string(),
        });
        let bp4 = Planner::new_based_on(
            logctx.log.clone(),
            &bp1,
            &builder.clone().build(),
            "after ensure",
            &collection,
            PlannerRng::from_seed((TEST_NAME, "bp4")),
        )
        .expect("failed to create planner")
        .plan()
        .expect("failed to plan");
        assert_eq!(bp4.cockroachdb_fingerprint, "bp4");
        assert_eq!(
            bp4.cockroachdb_setting_preserve_downgrade,
            CockroachDbClusterVersion::NEWLY_INITIALIZED.into()
        );

        // When `version` isn't recognized, do nothing regardless of the value
        // of `preserve_downgrade`.
        for preserve_downgrade in [
            String::new(),
            CockroachDbClusterVersion::NEWLY_INITIALIZED.to_string(),
            "definitely not a real cluster version".to_owned(),
        ] {
            builder.set_cockroachdb_settings(CockroachDbSettings {
                state_fingerprint: "bp5".to_owned(),
                version: "definitely not a real cluster version".to_owned(),
                preserve_downgrade: preserve_downgrade.clone(),
            });
            let bp5 = Planner::new_based_on(
                logctx.log.clone(),
                &bp1,
                &builder.clone().build(),
                "unknown version",
                &collection,
                PlannerRng::from_seed((
                    TEST_NAME,
                    format!("bp5-{}", preserve_downgrade),
                )),
            )
            .expect("failed to create planner")
            .plan()
            .expect("failed to plan");
            assert_eq!(bp5.cockroachdb_fingerprint, "bp5");
            assert_eq!(
                bp5.cockroachdb_setting_preserve_downgrade,
                CockroachDbPreserveDowngrade::DoNotModify
            );
        }

        logctx.cleanup_successful();
    }

    #[test]
    fn test_crucible_pantry() {
        static TEST_NAME: &str = "test_crucible_pantry";
        let logctx = test_setup_log(TEST_NAME);

        // Use our example system as a starting point.
        let (collection, input, blueprint1) = example(&logctx.log, TEST_NAME);

        // We should start with CRUCIBLE_PANTRY_REDUNDANCY pantries spread out
        // to at most 1 per sled. Find one of the sleds running one.
        let pantry_sleds = blueprint1
            .all_omicron_zones(BlueprintZoneDisposition::is_in_service)
            .filter_map(|(sled_id, zone)| {
                zone.zone_type.is_crucible_pantry().then_some(sled_id)
            })
            .collect::<Vec<_>>();
        assert_eq!(
            pantry_sleds.len(),
            CRUCIBLE_PANTRY_REDUNDANCY,
            "expected {CRUCIBLE_PANTRY_REDUNDANCY} pantries, but found {}",
            pantry_sleds.len(),
        );

        // Expunge one of the pantry-hosting sleds and re-plan. The planner
        // should immediately replace the zone with one on another
        // (non-expunged) sled.
        let expunged_sled_id = pantry_sleds[0];

        let mut input_builder = input.into_builder();
        input_builder
            .sleds_mut()
            .get_mut(&expunged_sled_id)
            .expect("can't find sled")
            .policy = SledPolicy::Expunged;
        let input = input_builder.build();
        let blueprint2 = Planner::new_based_on(
            logctx.log.clone(),
            &blueprint1,
            &input,
            "test_blueprint2",
            &collection,
            PlannerRng::from_seed((TEST_NAME, "bp2")),
        )
        .expect("failed to create planner")
        .plan()
        .expect("failed to re-plan");

        let diff = blueprint2.diff_since_blueprint(&blueprint1);
        println!("1 -> 2 (expunged sled):\n{}", diff.display());
        assert_eq!(
            blueprint2
                .all_omicron_zones(BlueprintZoneDisposition::is_in_service)
                .filter(|(sled_id, zone)| *sled_id != expunged_sled_id
                    && zone.zone_type.is_crucible_pantry())
                .count(),
            CRUCIBLE_PANTRY_REDUNDANCY,
            "can't find replacement pantry zone"
        );

        // Test a no-op planning iteration.
        assert_planning_makes_no_changes(
            &logctx.log,
            &blueprint2,
            &input,
            &collection,
            TEST_NAME,
        );

        logctx.cleanup_successful();
    }

    /// Check that the planner can replace a single-node ClickHouse zone.
    /// This is completely distinct from (and much simpler than) the replicated
    /// (multi-node) case.
    #[test]
    fn test_single_node_clickhouse() {
        static TEST_NAME: &str = "test_single_node_clickhouse";
        let logctx = test_setup_log(TEST_NAME);

        // Use our example system as a starting point.
        let (collection, input, blueprint1) = example(&logctx.log, TEST_NAME);

        // We should start with one ClickHouse zone. Find out which sled it's on.
        let clickhouse_sleds = blueprint1
            .all_omicron_zones(BlueprintZoneDisposition::any)
            .filter_map(|(sled, zone)| {
                zone.zone_type.is_clickhouse().then(|| Some(sled))
            })
            .collect::<Vec<_>>();
        assert_eq!(
            clickhouse_sleds.len(),
            1,
            "can't find ClickHouse zone in initial blueprint"
        );
        let clickhouse_sled = clickhouse_sleds[0].expect("missing sled id");

        // Expunge the sled hosting ClickHouse and re-plan. The planner should
        // immediately replace the zone with one on another (non-expunged) sled.
        let mut input_builder = input.into_builder();
        input_builder
            .sleds_mut()
            .get_mut(&clickhouse_sled)
            .expect("can't find sled")
            .policy = SledPolicy::Expunged;
        let input = input_builder.build();
        let blueprint2 = Planner::new_based_on(
            logctx.log.clone(),
            &blueprint1,
            &input,
            "test_blueprint2",
            &collection,
            PlannerRng::from_seed((TEST_NAME, "bp2")),
        )
        .expect("failed to create planner")
        .plan()
        .expect("failed to re-plan");

        let diff = blueprint2.diff_since_blueprint(&blueprint1);
        println!("1 -> 2 (expunged sled):\n{}", diff.display());
        assert_eq!(
            blueprint2
                .all_omicron_zones(BlueprintZoneDisposition::is_in_service)
                .filter(|(sled, zone)| *sled != clickhouse_sled
                    && zone.zone_type.is_clickhouse())
                .count(),
            1,
            "can't find replacement ClickHouse zone"
        );

        // Test a no-op planning iteration.
        assert_planning_makes_no_changes(
            &logctx.log,
            &blueprint2,
            &input,
            &collection,
            TEST_NAME,
        );

        logctx.cleanup_successful();
    }

    /// Deploy all keeper nodes server nodes at once for a new cluster.
    /// Then add keeper nodes 1 at a time.
    #[test]
    fn test_plan_deploy_all_clickhouse_cluster_nodes() {
        static TEST_NAME: &str = "planner_deploy_all_keeper_nodes";
        let logctx = test_setup_log(TEST_NAME);
        let log = logctx.log.clone();

        // Use our example system.
        let (mut collection, input, blueprint1) = example(&log, TEST_NAME);
        verify_blueprint(&blueprint1);

        // We shouldn't have a clickhouse cluster config, as we don't have a
        // clickhouse policy set yet
        assert!(blueprint1.clickhouse_cluster_config.is_none());
        let target_keepers = 3;
        let target_servers = 2;

        // Enable clickhouse clusters via policy
        let mut input_builder = input.into_builder();
        input_builder.policy_mut().clickhouse_policy =
            Some(clickhouse_policy(ClickhouseMode::Both {
                target_servers,
                target_keepers,
            }));

        // Creating a new blueprint should deploy all the new clickhouse zones
        let input = input_builder.build();
        let blueprint2 = Planner::new_based_on(
            log.clone(),
            &blueprint1,
            &input,
            "test_blueprint2",
            &collection,
            PlannerRng::from_seed((TEST_NAME, "bp2")),
        )
        .expect("created planner")
        .plan()
        .expect("plan");

        let diff = blueprint2.diff_since_blueprint(&blueprint1);
        assert_contents(
            "tests/output/planner_deploy_all_keeper_nodes_1_2.txt",
            &diff.display().to_string(),
        );

        // We should see zones for 3 clickhouse keepers, and 2 servers created
        let active_zones: Vec<_> = blueprint2
            .all_omicron_zones(BlueprintZoneDisposition::is_in_service)
            .map(|(_, z)| z.clone())
            .collect();

        let keeper_zone_ids: BTreeSet<_> = active_zones
            .iter()
            .filter(|z| z.zone_type.is_clickhouse_keeper())
            .map(|z| z.id)
            .collect();
        let server_zone_ids: BTreeSet<_> = active_zones
            .iter()
            .filter(|z| z.zone_type.is_clickhouse_server())
            .map(|z| z.id)
            .collect();

        assert_eq!(keeper_zone_ids.len(), target_keepers as usize);
        assert_eq!(server_zone_ids.len(), target_servers as usize);

        // We should be attempting to allocate all servers and keepers since
        // this the initial configuration
        {
            let clickhouse_cluster_config =
                blueprint2.clickhouse_cluster_config.as_ref().unwrap();
            assert_eq!(clickhouse_cluster_config.generation, 2.into());
            assert_eq!(
                clickhouse_cluster_config.max_used_keeper_id,
                (u64::from(target_keepers)).into()
            );
            assert_eq!(
                clickhouse_cluster_config.max_used_server_id,
                (u64::from(target_servers)).into()
            );
            assert_eq!(
                clickhouse_cluster_config.keepers.len(),
                target_keepers as usize
            );
            assert_eq!(
                clickhouse_cluster_config.servers.len(),
                target_servers as usize
            );

            // Ensure that the added keepers are in server zones
            for zone_id in clickhouse_cluster_config.keepers.keys() {
                assert!(keeper_zone_ids.contains(zone_id));
            }

            // Ensure that the added servers are in server zones
            for zone_id in clickhouse_cluster_config.servers.keys() {
                assert!(server_zone_ids.contains(zone_id));
            }
        }

        // Planning again without changing inventory should result in the same
        // state
        let blueprint3 = Planner::new_based_on(
            log.clone(),
            &blueprint2,
            &input,
            "test_blueprint3",
            &collection,
            PlannerRng::from_seed((TEST_NAME, "bp3")),
        )
        .expect("created planner")
        .plan()
        .expect("plan");

        assert_eq!(
            blueprint2.clickhouse_cluster_config,
            blueprint3.clickhouse_cluster_config
        );

        // Updating the inventory to reflect the keepers
        // should result in the same state, except for the
        // `highest_seen_keeper_leader_committed_log_index`
        let (_, keeper_id) = blueprint3
            .clickhouse_cluster_config
            .as_ref()
            .unwrap()
            .keepers
            .first_key_value()
            .unwrap();
        let membership = ClickhouseKeeperClusterMembership {
            queried_keeper: *keeper_id,
            leader_committed_log_index: 1,
            raft_config: blueprint3
                .clickhouse_cluster_config
                .as_ref()
                .unwrap()
                .keepers
                .values()
                .cloned()
                .collect(),
        };
        collection.clickhouse_keeper_cluster_membership.insert(membership);

        let blueprint4 = Planner::new_based_on(
            log.clone(),
            &blueprint3,
            &input,
            "test_blueprint4",
            &collection,
            PlannerRng::from_seed((TEST_NAME, "bp4")),
        )
        .expect("created planner")
        .plan()
        .expect("plan");

        let diff = blueprint4.diff_since_blueprint(&blueprint3);
        assert_contents(
            "tests/output/planner_deploy_all_keeper_nodes_3_4.txt",
            &diff.display().to_string(),
        );

        let bp3_config = blueprint3.clickhouse_cluster_config.as_ref().unwrap();
        let bp4_config = blueprint4.clickhouse_cluster_config.as_ref().unwrap();
        assert_eq!(bp4_config.generation, bp3_config.generation);
        assert_eq!(
            bp4_config.max_used_keeper_id,
            bp3_config.max_used_keeper_id
        );
        assert_eq!(
            bp4_config.max_used_server_id,
            bp3_config.max_used_server_id
        );
        assert_eq!(bp4_config.keepers, bp3_config.keepers);
        assert_eq!(bp4_config.servers, bp3_config.servers);
        assert_eq!(
            bp4_config.highest_seen_keeper_leader_committed_log_index,
            1
        );

        // Let's bump the clickhouse target to 5 via policy so that we can add
        // more nodes one at a time. Initial configuration deploys all nodes,
        // but reconfigurations may only add or remove one node at a time.
        // Enable clickhouse clusters via policy
        let target_keepers = 5;
        let mut input_builder = input.into_builder();
        input_builder.policy_mut().clickhouse_policy =
            Some(clickhouse_policy(ClickhouseMode::Both {
                target_servers,
                target_keepers,
            }));
        let input = input_builder.build();
        let blueprint5 = Planner::new_based_on(
            log.clone(),
            &blueprint4,
            &input,
            "test_blueprint5",
            &collection,
            PlannerRng::from_seed((TEST_NAME, "bp5")),
        )
        .expect("created planner")
        .plan()
        .expect("plan");

        let diff = blueprint5.diff_since_blueprint(&blueprint4);
        assert_contents(
            "tests/output/planner_deploy_all_keeper_nodes_4_5.txt",
            &diff.display().to_string(),
        );

        let active_zones: Vec<_> = blueprint5
            .all_omicron_zones(BlueprintZoneDisposition::is_in_service)
            .map(|(_, z)| z.clone())
            .collect();

        let new_keeper_zone_ids: BTreeSet<_> = active_zones
            .iter()
            .filter(|z| z.zone_type.is_clickhouse_keeper())
            .map(|z| z.id)
            .collect();

        // We should have allocated 2 new keeper zones
        assert_eq!(new_keeper_zone_ids.len(), target_keepers as usize);
        assert!(keeper_zone_ids.is_subset(&new_keeper_zone_ids));

        // We should be trying to provision one new keeper for a keeper zone
        let bp4_config = blueprint4.clickhouse_cluster_config.as_ref().unwrap();
        let bp5_config = blueprint5.clickhouse_cluster_config.as_ref().unwrap();
        assert_eq!(bp5_config.generation, bp4_config.generation.next());
        assert_eq!(
            bp5_config.max_used_keeper_id,
            bp4_config.max_used_keeper_id + 1.into()
        );
        assert_eq!(
            bp5_config.keepers.len(),
            bp5_config.max_used_keeper_id.0 as usize
        );

        // Planning again without updating inventory results in the same `ClickhouseClusterConfig`
        let blueprint6 = Planner::new_based_on(
            log.clone(),
            &blueprint5,
            &input,
            "test_blueprint6",
            &collection,
            PlannerRng::from_seed((TEST_NAME, "bp6")),
        )
        .expect("created planner")
        .plan()
        .expect("plan");

        let diff = blueprint6.diff_since_blueprint(&blueprint5);
        assert_contents(
            "tests/output/planner_deploy_all_keeper_nodes_5_6.txt",
            &diff.display().to_string(),
        );

        let bp6_config = blueprint6.clickhouse_cluster_config.as_ref().unwrap();
        assert_eq!(bp5_config, bp6_config);

        // Updating the inventory to include the 4th node should add another
        // keeper node
        let membership = ClickhouseKeeperClusterMembership {
            queried_keeper: *keeper_id,
            leader_committed_log_index: 2,
            raft_config: blueprint6
                .clickhouse_cluster_config
                .as_ref()
                .unwrap()
                .keepers
                .values()
                .cloned()
                .collect(),
        };
        collection.clickhouse_keeper_cluster_membership.insert(membership);

        let blueprint7 = Planner::new_based_on(
            log.clone(),
            &blueprint6,
            &input,
            "test_blueprint7",
            &collection,
            PlannerRng::from_seed((TEST_NAME, "bp7")),
        )
        .expect("created planner")
        .plan()
        .expect("plan");

        let bp7_config = blueprint7.clickhouse_cluster_config.as_ref().unwrap();
        assert_eq!(bp7_config.generation, bp6_config.generation.next());
        assert_eq!(
            bp7_config.max_used_keeper_id,
            bp6_config.max_used_keeper_id + 1.into()
        );
        assert_eq!(
            bp7_config.keepers.len(),
            bp7_config.max_used_keeper_id.0 as usize
        );
        assert_eq!(bp7_config.keepers.len(), target_keepers as usize);
        assert_eq!(
            bp7_config.highest_seen_keeper_leader_committed_log_index,
            2
        );

        // Updating the inventory to reflect the newest keeper node should not
        // increase the cluster size since we have reached the target.
        let membership = ClickhouseKeeperClusterMembership {
            queried_keeper: *keeper_id,
            leader_committed_log_index: 3,
            raft_config: blueprint7
                .clickhouse_cluster_config
                .as_ref()
                .unwrap()
                .keepers
                .values()
                .cloned()
                .collect(),
        };
        collection.clickhouse_keeper_cluster_membership.insert(membership);
        let blueprint8 = Planner::new_based_on(
            log.clone(),
            &blueprint7,
            &input,
            "test_blueprint8",
            &collection,
            PlannerRng::from_seed((TEST_NAME, "bp8")),
        )
        .expect("created planner")
        .plan()
        .expect("plan");

        let bp8_config = blueprint8.clickhouse_cluster_config.as_ref().unwrap();
        assert_eq!(bp8_config.generation, bp7_config.generation);
        assert_eq!(
            bp8_config.max_used_keeper_id,
            bp7_config.max_used_keeper_id
        );
        assert_eq!(bp8_config.keepers, bp7_config.keepers);
        assert_eq!(bp7_config.keepers.len(), target_keepers as usize);
        assert_eq!(
            bp8_config.highest_seen_keeper_leader_committed_log_index,
            3
        );

        logctx.cleanup_successful();
    }

    // Start with an existing clickhouse cluster and expunge a keeper. This
    // models what will happen after an RSS deployment with clickhouse policy
    // enabled or an existing system already running a clickhouse cluster.
    #[test]
    fn test_expunge_clickhouse_clusters() {
        static TEST_NAME: &str = "planner_expunge_clickhouse_clusters";
        let logctx = test_setup_log(TEST_NAME);
        let log = logctx.log.clone();

        // Use our example system.
        let (mut collection, input, blueprint1) = example(&log, TEST_NAME);

        let target_keepers = 3;
        let target_servers = 2;

        // Enable clickhouse clusters via policy
        let mut input_builder = input.into_builder();
        input_builder.policy_mut().clickhouse_policy =
            Some(clickhouse_policy(ClickhouseMode::Both {
                target_servers,
                target_keepers,
            }));
        let input = input_builder.build();

        // Create a new blueprint to deploy all our clickhouse zones
        let mut blueprint2 = Planner::new_based_on(
            log.clone(),
            &blueprint1,
            &input,
            "test_blueprint2",
            &collection,
            PlannerRng::from_seed((TEST_NAME, "bp2")),
        )
        .expect("created planner")
        .plan()
        .expect("plan");

        // We should see zones for 3 clickhouse keepers, and 2 servers created
        let active_zones: Vec<_> = blueprint2
            .all_omicron_zones(BlueprintZoneDisposition::is_in_service)
            .map(|(_, z)| z.clone())
            .collect();

        let keeper_zone_ids: BTreeSet<_> = active_zones
            .iter()
            .filter(|z| z.zone_type.is_clickhouse_keeper())
            .map(|z| z.id)
            .collect();
        let server_zone_ids: BTreeSet<_> = active_zones
            .iter()
            .filter(|z| z.zone_type.is_clickhouse_server())
            .map(|z| z.id)
            .collect();

        assert_eq!(keeper_zone_ids.len(), target_keepers as usize);
        assert_eq!(server_zone_ids.len(), target_servers as usize);

        // Directly manipulate the blueprint and inventory so that the
        // clickhouse clusters are stable
        let config = blueprint2.clickhouse_cluster_config.as_mut().unwrap();
        config.max_used_keeper_id = (u64::from(target_keepers)).into();
        config.keepers = keeper_zone_ids
            .iter()
            .enumerate()
            .map(|(i, zone_id)| (*zone_id, KeeperId(i as u64)))
            .collect();
        config.highest_seen_keeper_leader_committed_log_index = 1;

        let raft_config: BTreeSet<_> =
            config.keepers.values().cloned().collect();

        collection.clickhouse_keeper_cluster_membership = config
            .keepers
            .values()
            .map(|keeper_id| ClickhouseKeeperClusterMembership {
                queried_keeper: *keeper_id,
                leader_committed_log_index: 1,
                raft_config: raft_config.clone(),
            })
            .collect();

        // Let's run the planner. The blueprint shouldn't change with regards to
        // clickhouse as our inventory reflects our desired state.
        let blueprint3 = Planner::new_based_on(
            log.clone(),
            &blueprint2,
            &input,
            "test_blueprint3",
            &collection,
            PlannerRng::from_seed((TEST_NAME, "bp3")),
        )
        .expect("created planner")
        .plan()
        .expect("plan");

        assert_eq!(
            blueprint2.clickhouse_cluster_config,
            blueprint3.clickhouse_cluster_config
        );

        // Find the sled containing one of the keeper zones and expunge it
        let (sled_id, bp_zone_config) = blueprint3
            .all_omicron_zones(BlueprintZoneDisposition::is_in_service)
            .find(|(_, z)| z.zone_type.is_clickhouse_keeper())
            .unwrap();

        // What's the keeper id for this expunged zone?
        let expunged_keeper_id = blueprint3
            .clickhouse_cluster_config
            .as_ref()
            .unwrap()
            .keepers
            .get(&bp_zone_config.id)
            .unwrap();

        // Expunge a keeper zone
        let mut builder = input.into_builder();
        builder.expunge_sled(&sled_id).unwrap();
        let input = builder.build();

        let blueprint4 = Planner::new_based_on(
            log.clone(),
            &blueprint3,
            &input,
            "test_blueprint4",
            &collection,
            PlannerRng::from_seed((TEST_NAME, "bp4")),
        )
        .expect("created planner")
        .plan()
        .expect("plan");

        let diff = blueprint4.diff_since_blueprint(&blueprint3);
        assert_contents(
            "tests/output/planner_expunge_clickhouse_clusters_3_4.txt",
            &diff.display().to_string(),
        );

        // The planner should expunge a zone based on the sled being expunged. Since this
        // is a clickhouse keeper zone, the clickhouse keeper configuration should change
        // to reflect this.
        let old_config = blueprint3.clickhouse_cluster_config.as_ref().unwrap();
        let config = blueprint4.clickhouse_cluster_config.as_ref().unwrap();
        assert_eq!(config.generation, old_config.generation.next());
        assert!(!config.keepers.contains_key(&bp_zone_config.id));
        // We've only removed one keeper from our desired state
        assert_eq!(config.keepers.len() + 1, old_config.keepers.len());
        // We haven't allocated any new keepers
        assert_eq!(config.max_used_keeper_id, old_config.max_used_keeper_id);

        // Planning again will not change the keeper state because we haven't updated the inventory
        let blueprint5 = Planner::new_based_on(
            log.clone(),
            &blueprint4,
            &input,
            "test_blueprint5",
            &collection,
            PlannerRng::from_seed((TEST_NAME, "bp5")),
        )
        .expect("created planner")
        .plan()
        .expect("plan");

        assert_eq!(
            blueprint4.clickhouse_cluster_config,
            blueprint5.clickhouse_cluster_config
        );

        // Updating the inventory to reflect the removed keeper results in a new one being added

        // Remove the keeper for the expunged zone
        collection
            .clickhouse_keeper_cluster_membership
            .retain(|m| m.queried_keeper != *expunged_keeper_id);

        // Update the inventory on at least one of the remaining nodes.
        let mut existing = collection
            .clickhouse_keeper_cluster_membership
            .pop_first()
            .unwrap();
        existing.leader_committed_log_index = 3;
        existing.raft_config = config.keepers.values().cloned().collect();
        collection.clickhouse_keeper_cluster_membership.insert(existing);

        let blueprint6 = Planner::new_based_on(
            log.clone(),
            &blueprint5,
            &input,
            "test_blueprint6",
            &collection,
            PlannerRng::from_seed((TEST_NAME, "bp6")),
        )
        .expect("created planner")
        .plan()
        .expect("plan");

        let diff = blueprint6.diff_since_blueprint(&blueprint5);
        assert_contents(
            "tests/output/planner_expunge_clickhouse_clusters_5_6.txt",
            &diff.display().to_string(),
        );

        let old_config = blueprint5.clickhouse_cluster_config.as_ref().unwrap();
        let config = blueprint6.clickhouse_cluster_config.as_ref().unwrap();

        // Our generation has changed to reflect the added keeper
        assert_eq!(config.generation, old_config.generation.next());
        assert!(!config.keepers.contains_key(&bp_zone_config.id));
        // We've only added one keeper from our desired state
        // This brings us back up to our target count
        assert_eq!(config.keepers.len(), old_config.keepers.len() + 1);
        assert_eq!(config.keepers.len(), target_keepers as usize);
        // We've allocated one new keeper
        assert_eq!(
            config.max_used_keeper_id,
            old_config.max_used_keeper_id + 1.into()
        );

        logctx.cleanup_successful();
    }

    #[test]
    fn test_expunge_clickhouse_zones_after_policy_is_changed() {
        static TEST_NAME: &str =
            "planner_expunge_clickhouse_zones_after_policy_is_changed";
        let logctx = test_setup_log(TEST_NAME);
        let log = logctx.log.clone();

        // Use our example system.
        let (collection, input, blueprint1) = example(&log, TEST_NAME);

        let target_keepers = 3;
        let target_servers = 2;

        // Enable clickhouse clusters via policy
        let mut input_builder = input.into_builder();
        input_builder.policy_mut().clickhouse_policy =
            Some(clickhouse_policy(ClickhouseMode::Both {
                target_servers,
                target_keepers,
            }));
        let input = input_builder.build();

        // Create a new blueprint to deploy all our clickhouse zones
        let blueprint2 = Planner::new_based_on(
            log.clone(),
            &blueprint1,
            &input,
            "test_blueprint2",
            &collection,
            PlannerRng::from_seed((TEST_NAME, "bp2")),
        )
        .expect("created planner")
        .plan()
        .expect("plan");

        // We should see zones for 3 clickhouse keepers, and 2 servers created
        let active_zones: Vec<_> = blueprint2
            .all_omicron_zones(BlueprintZoneDisposition::is_in_service)
            .map(|(_, z)| z.clone())
            .collect();

        let keeper_zone_ids: BTreeSet<_> = active_zones
            .iter()
            .filter(|z| z.zone_type.is_clickhouse_keeper())
            .map(|z| z.id)
            .collect();
        let server_zone_ids: BTreeSet<_> = active_zones
            .iter()
            .filter(|z| z.zone_type.is_clickhouse_server())
            .map(|z| z.id)
            .collect();

        assert_eq!(keeper_zone_ids.len(), target_keepers as usize);
        assert_eq!(server_zone_ids.len(), target_servers as usize);

        // Disable clickhouse single node via policy, and ensure the zone goes
        // away. First ensure we have one.
        assert_eq!(
            1,
            active_zones.iter().filter(|z| z.zone_type.is_clickhouse()).count()
        );
        let mut input_builder = input.into_builder();
        input_builder.policy_mut().clickhouse_policy =
            Some(clickhouse_policy(ClickhouseMode::ClusterOnly {
                target_servers,
                target_keepers,
            }));
        let input = input_builder.build();

        // Create a new blueprint with `ClickhouseMode::ClusterOnly`
        let blueprint3 = Planner::new_based_on(
            log.clone(),
            &blueprint2,
            &input,
            "test_blueprint3",
            &collection,
            PlannerRng::from_seed((TEST_NAME, "bp3")),
        )
        .expect("created planner")
        .plan()
        .expect("plan");

        // We should have expunged our single-node clickhouse zone
        let expunged_zones: Vec<_> = blueprint3
            .all_omicron_zones(BlueprintZoneDisposition::is_expunged)
            .map(|(_, z)| z.clone())
            .collect();

        assert_eq!(1, expunged_zones.len());
        assert!(expunged_zones.first().unwrap().zone_type.is_clickhouse());

        // Disable clickhouse clusters via policy and restart single node
        let mut input_builder = input.into_builder();
        input_builder.policy_mut().clickhouse_policy =
            Some(clickhouse_policy(ClickhouseMode::SingleNodeOnly));
        let input = input_builder.build();

        // Create a new blueprint for `ClickhouseMode::SingleNodeOnly`
        let blueprint4 = Planner::new_based_on(
            log.clone(),
            &blueprint3,
            &input,
            "test_blueprint4",
            &collection,
            PlannerRng::from_seed((TEST_NAME, "bp4")),
        )
        .expect("created planner")
        .plan()
        .expect("plan");

        let diff = blueprint4.diff_since_blueprint(&blueprint3);
        assert_contents(
            "tests/output/planner_expunge_clickhouse_zones_after_policy_is_changed_3_4.txt",
            &diff.display().to_string(),
        );

        // All our clickhouse keeper and server zones that we created when we
        // enabled our clickhouse policy should be expunged when we disable it.
        let expunged_zones: Vec<_> = blueprint4
            .all_omicron_zones(BlueprintZoneDisposition::is_expunged)
            .map(|(_, z)| z.clone())
            .collect();

        let expunged_keeper_zone_ids: BTreeSet<_> = expunged_zones
            .iter()
            .filter(|z| z.zone_type.is_clickhouse_keeper())
            .map(|z| z.id)
            .collect();
        let expunged_server_zone_ids: BTreeSet<_> = expunged_zones
            .iter()
            .filter(|z| z.zone_type.is_clickhouse_server())
            .map(|z| z.id)
            .collect();

        assert_eq!(keeper_zone_ids, expunged_keeper_zone_ids);
        assert_eq!(server_zone_ids, expunged_server_zone_ids);

        // We should have a new single-node clickhouse zone
        assert_eq!(
            1,
            blueprint4
                .all_omicron_zones(BlueprintZoneDisposition::is_in_service)
                .filter(|(_, z)| z.zone_type.is_clickhouse())
                .count()
        );

        logctx.cleanup_successful();
    }

    #[test]
    fn test_zones_marked_ready_for_cleanup_based_on_inventory() {
        static TEST_NAME: &str =
            "planner_zones_marked_ready_for_cleanup_based_on_inventory";
        let logctx = test_setup_log(TEST_NAME);
        let log = logctx.log.clone();

        // Use our example system.
        let (mut collection, input, blueprint1) = example(&log, TEST_NAME);

        // Don't start more internal DNS zones (which the planner would, as a
        // side effect of our test details).
        let input = {
            let mut builder = input.into_builder();
            builder.policy_mut().target_internal_dns_zone_count = 0;
            builder.build()
        };

        // Find a Nexus zone we'll use for our test.
        let (sled_id, nexus_config) = blueprint1
            .sleds
            .iter()
            .find_map(|(sled_id, sled_config)| {
                let nexus = sled_config
                    .zones
                    .iter()
                    .find(|z| z.zone_type.is_nexus())?;
                Some((*sled_id, nexus.clone()))
            })
            .expect("found a Nexus zone");

        // Expunge the disk used by the Nexus zone.
        let input = {
            let nexus_zpool = &nexus_config.filesystem_pool;
            let mut builder = input.into_builder();
            builder
                .sleds_mut()
                .get_mut(&sled_id)
                .expect("input has all sleds")
                .resources
                .zpools
                .get_mut(&nexus_zpool.id())
                .expect("input has Nexus disk")
                .policy = PhysicalDiskPolicy::Expunged;
            builder.build()
        };

        // Run the planner. It should expunge all zones on the disk we just
        // expunged, including our Nexus zone, but not mark them as ready for
        // cleanup yet.
        let mut blueprint2 = Planner::new_based_on(
            logctx.log.clone(),
            &blueprint1,
            &input,
            "expunge disk",
            &collection,
            PlannerRng::from_seed((TEST_NAME, "bp2")),
        )
        .expect("created planner")
        .plan()
        .expect("planned");

        // Mark the disk we expected as "ready for cleanup"; this isn't what
        // we're testing, and failing to do this will interfere with some of the
        // checks we do below.
        for mut disk in
            blueprint2.sleds.get_mut(&sled_id).unwrap().disks.iter_mut()
        {
            match disk.disposition {
                BlueprintPhysicalDiskDisposition::InService => (),
                BlueprintPhysicalDiskDisposition::Expunged {
                    as_of_generation,
                    ..
                } => {
                    disk.disposition =
                        BlueprintPhysicalDiskDisposition::Expunged {
                            as_of_generation,
                            ready_for_cleanup: true,
                        };
                }
            }
        }

        // Helper to extract the Nexus zone's disposition in a blueprint.
        let get_nexus_disposition = |bp: &Blueprint| {
            bp.sleds.get(&sled_id).unwrap().zones.iter().find_map(|z| {
                if z.id == nexus_config.id { Some(z.disposition) } else { None }
            })
        };

        // This sled's config generation should have been bumped...
        let bp2_config = blueprint2.sleds.get(&sled_id).unwrap().clone();
        let bp2_sled_config = bp2_config.clone().into_in_service_sled_config();
        assert_eq!(
            blueprint1
                .sleds
                .get(&sled_id)
                .unwrap()
                .sled_agent_generation
                .next(),
            bp2_sled_config.generation
        );
        // ... and the Nexus should should have the disposition we expect.
        assert_eq!(
            get_nexus_disposition(&blueprint2),
            Some(BlueprintZoneDisposition::Expunged {
                as_of_generation: bp2_sled_config.generation,
                ready_for_cleanup: false,
            })
        );

        // Running the planner again should make no changes until the inventory
        // reports that the zone is not running and that the sled has reconciled
        // a new-enough generation. Try these variants:
        //
        // * same inventory as above (expect no changes)
        // * new config is ledgered but not reconciled (expect no changes)
        // * new config is reconciled, but zone is in an error state (expect
        //   no changes)
        eprintln!("planning with no inventory change...");
        assert_planning_makes_no_changes(
            &logctx.log,
            &blueprint2,
            &input,
            &collection,
            TEST_NAME,
        );
        eprintln!("planning with config ledgered but not reconciled...");
        assert_planning_makes_no_changes(
            &logctx.log,
            &blueprint2,
            &input,
            &{
                let mut collection = collection.clone();
                collection
                    .sled_agents
                    .get_mut(&sled_id)
                    .unwrap()
                    .ledgered_sled_config = Some(bp2_sled_config.clone());
                collection
            },
            TEST_NAME,
        );
        eprintln!(
            "planning with config ledgered but \
             zones failed to shut down..."
        );
        assert_planning_makes_no_changes(
            &logctx.log,
            &blueprint2,
            &input,
            &{
                let mut collection = collection.clone();
                collection
                    .sled_agents
                    .get_mut(&sled_id)
                    .unwrap()
                    .ledgered_sled_config = Some(bp2_sled_config.clone());
                let mut reconciliation =
                    ConfigReconcilerInventory::debug_assume_success(
                        bp2_sled_config.clone(),
                    );
                // For all the zones that are in bp2_config but not
                // bp2_sled_config (i.e., zones that should have been shut
                // down), insert an error result in the reconciliation.
                for zone_id in bp2_config.zones.keys() {
                    if !reconciliation.zones.contains_key(zone_id) {
                        reconciliation.zones.insert(
                            *zone_id,
                            ConfigReconcilerInventoryResult::Err {
                                message: "failed to shut down".to_string(),
                            },
                        );
                    }
                }
                collection
                    .sled_agents
                    .get_mut(&sled_id)
                    .unwrap()
                    .last_reconciliation = Some(reconciliation);
                collection
            },
            TEST_NAME,
        );

        // Now make both changes to the inventory.
        {
            let mut config = collection.sled_agents.get_mut(&sled_id).unwrap();
            config.ledgered_sled_config = Some(bp2_sled_config.clone());
            config.last_reconciliation =
                Some(ConfigReconcilerInventory::debug_assume_success(
                    bp2_sled_config.clone(),
                ));
        }

        // Run the planner. It mark our Nexus zone as ready for cleanup now that
        // the inventory conditions are satisfied.
        let blueprint3 = Planner::new_based_on(
            logctx.log.clone(),
            &blueprint2,
            &input,
            "removed Nexus zone from inventory",
            &collection,
            PlannerRng::from_seed((TEST_NAME, "bp3")),
        )
        .expect("created planner")
        .plan()
        .expect("planned");

        assert_eq!(
            get_nexus_disposition(&blueprint3),
            Some(BlueprintZoneDisposition::Expunged {
                as_of_generation: bp2_sled_config.generation,
                ready_for_cleanup: true,
            })
        );

        // ready_for_cleanup changes should not bump the config generation,
        // since it doesn't affect what's sent to sled-agent.
        assert_eq!(
            blueprint3.sleds.get(&sled_id).unwrap().sled_agent_generation,
            bp2_sled_config.generation
        );

        assert_planning_makes_no_changes(
            &logctx.log,
            &blueprint3,
            &input,
            &collection,
            TEST_NAME,
        );

        logctx.cleanup_successful();
    }

    #[test]
    fn test_internal_dns_zone_replaced_after_marked_for_cleanup() {
        static TEST_NAME: &str =
            "planner_internal_dns_zone_replaced_after_marked_for_cleanup";
        let logctx = test_setup_log(TEST_NAME);
        let log = logctx.log.clone();

        // Use our example system.
        let (mut collection, input, blueprint1) = example(&log, TEST_NAME);

        // Find a internal DNS zone we'll use for our test.
        let (sled_id, internal_dns_config) = blueprint1
            .sleds
            .iter()
            .find_map(|(sled_id, sled_config)| {
                let config = sled_config
                    .zones
                    .iter()
                    .find(|z| z.zone_type.is_internal_dns())?;
                Some((*sled_id, config.clone()))
            })
            .expect("found an Internal DNS zone");

        // Expunge the disk used by the internal DNS zone.
        let input = {
            let internal_dns_zpool = &internal_dns_config.filesystem_pool;
            let mut builder = input.into_builder();
            builder
                .sleds_mut()
                .get_mut(&sled_id)
                .expect("input has all sleds")
                .resources
                .zpools
                .get_mut(&internal_dns_zpool.id())
                .expect("input has internal DNS disk")
                .policy = PhysicalDiskPolicy::Expunged;
            builder.build()
        };

        // Run the planner. It should expunge all zones on the disk we just
        // expunged, including our DNS zone, but not mark them as ready for
        // cleanup yet.
        let blueprint2 = Planner::new_based_on(
            logctx.log.clone(),
            &blueprint1,
            &input,
            "expunge disk",
            &collection,
            PlannerRng::from_seed((TEST_NAME, "bp2")),
        )
        .expect("created planner")
        .plan()
        .expect("planned");

        // Helper to extract the DNS zone's disposition in a blueprint.
        let get_dns_disposition = |bp: &Blueprint| {
            bp.sleds.get(&sled_id).unwrap().zones.iter().find_map(|z| {
                if z.id == internal_dns_config.id {
                    Some(z.disposition)
                } else {
                    None
                }
            })
        };

        // This sled's config generation should have been bumped...
        let bp2_config = blueprint2
            .sleds
            .get(&sled_id)
            .unwrap()
            .clone()
            .into_in_service_sled_config();
        assert_eq!(
            blueprint1
                .sleds
                .get(&sled_id)
                .unwrap()
                .sled_agent_generation
                .next(),
            bp2_config.generation
        );
        // ... and the DNS zone should should have the disposition we expect.
        assert_eq!(
            get_dns_disposition(&blueprint2),
            Some(BlueprintZoneDisposition::Expunged {
                as_of_generation: bp2_config.generation,
                ready_for_cleanup: false,
            })
        );

        // Running the planner again should make no changes until the inventory
        // reports that the zone is not running and that the sled has seen a
        // new-enough generation.
        assert_planning_makes_no_changes(
            &logctx.log,
            &blueprint2,
            &input,
            &collection,
            TEST_NAME,
        );

        // Make the inventory changes necessary for cleanup to proceed.
        {
            let config = &mut collection.sled_agents.get_mut(&sled_id).unwrap();
            config.ledgered_sled_config = Some(bp2_config.clone());
            config.last_reconciliation =
                Some(ConfigReconcilerInventory::debug_assume_success(
                    bp2_config.clone(),
                ));
        }

        // Run the planner. It should mark our internal DNS zone as ready for
        // cleanup now that the inventory conditions are satisfied, and also
        // place a new internal DNS zone now that the original subnet is free to
        // reuse.
        let blueprint3 = Planner::new_based_on(
            logctx.log.clone(),
            &blueprint2,
            &input,
            "removed Nexus zone from inventory",
            &collection,
            PlannerRng::from_seed((TEST_NAME, "bp3")),
        )
        .expect("created planner")
        .plan()
        .expect("planned");

        assert_eq!(
            get_dns_disposition(&blueprint3),
            Some(BlueprintZoneDisposition::Expunged {
                as_of_generation: bp2_config.generation,
                ready_for_cleanup: true,
            })
        );

        let summary = blueprint3.diff_since_blueprint(&blueprint2);
        eprintln!("{}", summary.display());

        let mut added_count = 0;
        for sled_cfg in summary.diff.sleds.modified_values_diff() {
            added_count += sled_cfg.zones.added.len();
            for z in sled_cfg.zones.added.values() {
                match &z.zone_type {
                    BlueprintZoneType::InternalDns(internal_dns) => {
                        let BlueprintZoneType::InternalDns(InternalDns {
                            dns_address: orig_dns_address,
                            ..
                        }) = &internal_dns_config.zone_type
                        else {
                            unreachable!();
                        };

                        assert_eq!(internal_dns.dns_address, *orig_dns_address);
                    }
                    _ => panic!("unexpected added zone {z:?}"),
                }
            }
        }
        assert_eq!(added_count, 1);

        assert_planning_makes_no_changes(
            &logctx.log,
            &blueprint3,
            &input,
            &collection,
            TEST_NAME,
        );

        logctx.cleanup_successful();
    }

    /// Manually update the example system's inventory collection's zones
    /// from a blueprint.
    fn update_collection_from_blueprint(
        example: &mut ExampleSystem,
        blueprint: &Blueprint,
    ) {
        for (&sled_id, config) in blueprint.sleds.iter() {
            example
                .system
                .sled_set_omicron_config(
                    sled_id,
                    config.clone().into_in_service_sled_config(),
                )
                .expect("can't set sled config");
        }
        example.collection =
            example.system.to_collection_builder().unwrap().build();
    }

    macro_rules! fake_zone_artifact {
        ($kind: ident, $version: expr) => {
            TufArtifactMeta {
                id: ArtifactId {
                    name: ZoneKind::$kind.artifact_id_name().to_string(),
                    version: $version,
                    kind: ArtifactKind::from_known(KnownArtifactKind::Zone),
                },
                hash: ArtifactHash([0; 32]),
                size: 0,
                board: None,
                sign: None,
            }
        };
    }

    fn create_zone_artifacts_at_version(
        version: &ArtifactVersion,
    ) -> Vec<TufArtifactMeta> {
        vec![
            // Omit `BoundaryNtp` because it has the same artifact name as
            // `InternalNtp`.
            fake_zone_artifact!(Clickhouse, version.clone()),
            fake_zone_artifact!(ClickhouseKeeper, version.clone()),
            fake_zone_artifact!(ClickhouseServer, version.clone()),
            fake_zone_artifact!(CockroachDb, version.clone()),
            fake_zone_artifact!(Crucible, version.clone()),
            fake_zone_artifact!(CruciblePantry, version.clone()),
            fake_zone_artifact!(ExternalDns, version.clone()),
            fake_zone_artifact!(InternalDns, version.clone()),
            fake_zone_artifact!(InternalNtp, version.clone()),
            fake_zone_artifact!(Nexus, version.clone()),
            fake_zone_artifact!(Oximeter, version.clone()),
            // We create artifacts with the versions (or hash) set to those of
            // the example system to simulate an environment that does not need
            // SP component updates.
            TufArtifactMeta {
                id: ArtifactId {
                    name: "host-os-phase-1".to_string(),
                    version: version.clone(),
                    kind: ArtifactKind::HOST_PHASE_1,
                },
                hash: ArtifactHash([1; 32]),
                size: 0,
                board: None,
                sign: None,
            },
            TufArtifactMeta {
                id: ArtifactId {
                    name: "host-os-phase-2".to_string(),
                    version: version.clone(),
                    kind: ArtifactKind::HOST_PHASE_2,
                },
                hash: ArtifactHash([0x0a; 32]),
                size: 0,
                board: None,
                sign: None,
            },
            TufArtifactMeta {
                id: ArtifactId {
                    name: sp_sim::SIM_GIMLET_BOARD.to_string(),
                    version: ArtifactVersion::new("0.0.1").unwrap(),
                    kind: KnownArtifactKind::GimletSp.into(),
                },
                hash: ArtifactHash([0; 32]),
                size: 0,
                board: Some(sp_sim::SIM_GIMLET_BOARD.to_string()),
                sign: None,
            },
            TufArtifactMeta {
                id: ArtifactId {
                    name: sp_sim::SIM_ROT_BOARD.to_string(),
                    version: ArtifactVersion::new("0.0.2").unwrap(),
                    kind: ArtifactKind::GIMLET_ROT_IMAGE_B,
                },
                hash: ArtifactHash([0; 32]),
                size: 0,
                board: Some(sp_sim::SIM_ROT_BOARD.to_string()),
                sign: Some("sign-gimlet".into()),
            },
            TufArtifactMeta {
                id: ArtifactId {
                    name: sp_sim::SIM_ROT_BOARD.to_string(),
                    version: ArtifactVersion::new("0.0.1").unwrap(),
                    kind: ArtifactKind::GIMLET_ROT_STAGE0,
                },
                hash: ArtifactHash([0; 32]),
                size: 0,
                board: Some(sp_sim::SIM_ROT_BOARD.to_string()),
                sign: Some("sign-gimlet".into()),
            },
        ]
    }

    /// Ensure that dependent zones (here just Crucible Pantry) are updated
    /// before Nexus.
    #[test]
    fn test_update_crucible_pantry() {
        static TEST_NAME: &str = "update_crucible_pantry";
        let logctx = test_setup_log(TEST_NAME);
        let log = logctx.log.clone();

        // Use our example system.
        let mut rng = SimRngState::from_seed(TEST_NAME);
        let (mut example, mut blueprint1) = ExampleSystemBuilder::new_with_rng(
            &logctx.log,
            rng.next_system_rng(),
        )
        .build();
        verify_blueprint(&blueprint1);

        // We should start with no specified TUF repo and nothing to do.
        assert!(example.input.tuf_repo().description().tuf_repo().is_none());
        assert_planning_makes_no_changes(
            &logctx.log,
            &blueprint1,
            &example.input,
            &example.collection,
            TEST_NAME,
        );

        // All zones should be sourced from the install dataset by default.
        assert!(
            blueprint1
                .all_omicron_zones(BlueprintZoneDisposition::is_in_service)
                .all(|(_, z)| matches!(
                    z.image_source,
                    BlueprintZoneImageSource::InstallDataset
                ))
        );

        // Manually specify a TUF repo with fake zone images.
        let version = ArtifactVersion::new_static("1.0.0-freeform")
            .expect("can't parse artifact version");
        let fake_hash = ArtifactHash([0; 32]);
        let image_source = BlueprintZoneImageSource::Artifact {
            version: BlueprintArtifactVersion::Available {
                version: version.clone(),
            },
            hash: fake_hash,
        };
<<<<<<< HEAD
        let artifacts = create_zone_artifacts_at_version(&version);
        let target_release_generation = target_release_generation.next();
        input_builder.policy_mut().tuf_repo = TufRepoPolicy {
            target_release_generation,
            description: TargetReleaseDescription::TufRepo(
                TufRepoDescription {
                    repo: TufRepoMeta {
                        hash: fake_hash,
                        targets_role_version: 0,
                        valid_until: Utc::now(),
                        system_version: Version::new(1, 0, 0),
                        file_name: String::from(""),
                    },
                    artifacts,
=======
        let artifacts = create_artifacts_at_version(&version);
        let description =
            TargetReleaseDescription::TufRepo(TufRepoDescription {
                repo: TufRepoMeta {
                    hash: fake_hash,
                    targets_role_version: 0,
                    valid_until: Utc::now(),
                    system_version: Version::new(1, 0, 0),
                    file_name: String::from(""),
>>>>>>> 0a3e169b
                },
                artifacts,
            });
        example.system.set_target_release_and_old_repo(description);

        let mut input_builder = example
            .system
            .to_planning_input_builder()
            .expect("created PlanningInputBuilder");

        // Some helper predicates for the assertions below.
        let is_old_nexus = |zone: &BlueprintZoneConfig| -> bool {
            zone.zone_type.is_nexus()
                && matches!(
                    zone.image_source,
                    BlueprintZoneImageSource::InstallDataset
                )
        };
        let is_up_to_date_nexus = |zone: &BlueprintZoneConfig| -> bool {
            zone.zone_type.is_nexus() && zone.image_source == image_source
        };
        let is_old_pantry = |zone: &BlueprintZoneConfig| -> bool {
            zone.zone_type.is_crucible_pantry()
                && matches!(
                    zone.image_source,
                    BlueprintZoneImageSource::InstallDataset
                )
        };
        let is_up_to_date_pantry = |zone: &BlueprintZoneConfig| -> bool {
            zone.zone_type.is_crucible_pantry()
                && zone.image_source == image_source
        };

        // Manually update all zones except CruciblePantry and Nexus.
        for mut zone in blueprint1
            .sleds
            .values_mut()
            .flat_map(|config| config.zones.iter_mut())
            .filter(|z| {
                !z.zone_type.is_nexus() && !z.zone_type.is_crucible_pantry()
            })
        {
            zone.image_source = BlueprintZoneImageSource::Artifact {
                version: BlueprintArtifactVersion::Available {
                    version: version.clone(),
                },
                hash: fake_hash,
            };
        }

        // Request 3 Nexus zones. The blueprint will show changes in each sled
        // for BlueprintHostPhase2DesiredSlotsDiff even if we are not performing
        // an update for the Host OS. We need each sled to look identical in the
        // blueprint, so we add a nexus zone to each sled.
        input_builder.policy_mut().target_nexus_zone_count =
            input_builder.policy_mut().target_nexus_zone_count + 3;
        let input = input_builder.build();

        // Check that there is a new nexus zone that does *not* use the new
        // artifact (since not all of its dependencies are updated yet).
        update_collection_from_blueprint(&mut example, &blueprint1);
        let blueprint2 = Planner::new_based_on(
            log.clone(),
            &blueprint1,
            &input,
            "test_blueprint3",
            &example.collection,
            PlannerRng::from_seed((TEST_NAME, "bp3")),
        )
        .expect("can't create planner")
        .plan()
        .expect("can't re-plan for new Nexus zone");
        {
            let summary = blueprint2.diff_since_blueprint(&blueprint1);
            for sled in summary.diff.sleds.modified_values_diff() {
                assert!(sled.zones.removed.is_empty());
                assert_eq!(sled.zones.added.len(), 1);
                let added = sled.zones.added.values().next().unwrap();
                assert!(matches!(
                    &added.zone_type,
                    BlueprintZoneType::Nexus(_)
                ));
                assert!(matches!(
                    &added.image_source,
                    BlueprintZoneImageSource::InstallDataset
                ));
            }
        }

        // We should now have three sets of expunge/add iterations for the
        // Crucible Pantry zones.
        let mut parent = blueprint2;
        for i in 3..=8 {
            let blueprint_name = format!("blueprint_{i}");
            update_collection_from_blueprint(&mut example, &parent);
            let blueprint = Planner::new_based_on(
                log.clone(),
                &parent,
                &input,
                &blueprint_name,
                &example.collection,
                PlannerRng::from_seed((TEST_NAME, &blueprint_name)),
            )
            .expect("can't create planner")
            .plan()
            .unwrap_or_else(|_| panic!("can't re-plan after {i} iterations"));

            {
                let summary = blueprint.diff_since_blueprint(&parent);
                eprintln!("diff to {blueprint_name}: {}", summary.display());
                for sled in summary.diff.sleds.modified_values_diff() {
                    if i % 2 == 1 {
                        assert!(sled.zones.added.is_empty());
                        assert!(sled.zones.removed.is_empty());
                        assert_eq!(
                            sled.zones
                                .common
                                .iter()
                                .filter(|(_, z)| matches!(
                                    z.after.zone_type,
                                    BlueprintZoneType::CruciblePantry(_)
                                ) && matches!(
                                    z.after.disposition,
                                    BlueprintZoneDisposition::Expunged { .. }
                                ))
                                .count(),
                            1
                        );
                    } else {
                        assert!(sled.zones.removed.is_empty());
                        assert_eq!(sled.zones.added.len(), 1);
                        let added = sled.zones.added.values().next().unwrap();
                        assert!(matches!(
                            &added.zone_type,
                            BlueprintZoneType::CruciblePantry(_)
                        ));
                        assert_eq!(added.image_source, image_source);
                    }
                }
            }

            parent = blueprint;
        }
        let blueprint8 = parent;

        // All Crucible Pantries should now be updated.
        assert_eq!(
            blueprint8
                .all_omicron_zones(BlueprintZoneDisposition::is_in_service)
                .filter(|(_, z)| is_up_to_date_pantry(z))
                .count(),
            CRUCIBLE_PANTRY_REDUNDANCY
        );

        // All old Pantry zones should now be expunged.
        assert_eq!(
            blueprint8
                .all_omicron_zones(BlueprintZoneDisposition::is_expunged)
                .filter(|(_, z)| is_old_pantry(z))
                .count(),
            CRUCIBLE_PANTRY_REDUNDANCY
        );

        // Now we can update Nexus, because all of its dependent zones
        // are up-to-date w/r/t the new repo.
        assert_eq!(
            blueprint8
                .all_omicron_zones(BlueprintZoneDisposition::is_in_service)
                .filter(|(_, z)| is_old_nexus(z))
                .count(),
            NEXUS_REDUNDANCY + 3,
        );
        let mut parent = blueprint8;
        for i in 9..=20 {
            update_collection_from_blueprint(&mut example, &parent);

            let blueprint_name = format!("blueprint{i}");
            let blueprint = Planner::new_based_on(
                log.clone(),
                &parent,
                &input,
                &blueprint_name,
                &example.collection,
                PlannerRng::from_seed((TEST_NAME, &blueprint_name)),
            )
            .expect("can't create planner")
            .plan()
            .unwrap_or_else(|_| panic!("can't re-plan after {i} iterations"));

            {
                let summary = blueprint.diff_since_blueprint(&parent);
                for sled in summary.diff.sleds.modified_values_diff() {
                    if i % 2 == 1 {
                        assert!(sled.zones.added.is_empty());
                        assert!(sled.zones.removed.is_empty());
                    } else {
                        assert!(sled.zones.removed.is_empty());
                        assert_eq!(sled.zones.added.len(), 1);
                        let added = sled.zones.added.values().next().unwrap();
                        assert!(matches!(
                            &added.zone_type,
                            BlueprintZoneType::Nexus(_)
                        ));
                        assert_eq!(added.image_source, image_source);
                    }
                }
            }

            parent = blueprint;
        }

        // Everything's up-to-date in Kansas City!
        let blueprint20 = parent;
        assert_eq!(
            blueprint20
                .all_omicron_zones(BlueprintZoneDisposition::is_in_service)
                .filter(|(_, z)| is_up_to_date_nexus(z))
                .count(),
            NEXUS_REDUNDANCY + 3,
        );

        update_collection_from_blueprint(&mut example, &blueprint20);
        assert_planning_makes_no_changes(
            &logctx.log,
            &blueprint20,
            &input,
            &example.collection,
            TEST_NAME,
        );

        logctx.cleanup_successful();
    }

    #[test]
    fn test_update_cockroach() {
        static TEST_NAME: &str = "update_cockroach";
        let logctx = test_setup_log(TEST_NAME);
        let log = logctx.log.clone();

        // Use our example system.
        let mut rng = SimRngState::from_seed(TEST_NAME);
        let (mut example, mut blueprint) = ExampleSystemBuilder::new_with_rng(
            &logctx.log,
            rng.next_system_rng(),
        )
        .with_target_release_0_0_1()
        .expect("set target release to 0.0.1")
        .build();
        verify_blueprint(&blueprint);

        // Update the example system and blueprint, as a part of test set-up.
        //
        // Ask for COCKROACHDB_REDUNDANCY cockroach nodes

        let mut input_builder = example.input.clone().into_builder();
        input_builder.policy_mut().target_cockroachdb_zone_count =
            COCKROACHDB_REDUNDANCY;
        example.input = input_builder.build();

        let blueprint_name = "blueprint_with_cockroach";
        let new_blueprint = Planner::new_based_on(
            log.clone(),
            &blueprint,
            &example.input,
            &blueprint_name,
            &example.collection,
            PlannerRng::from_seed((TEST_NAME, &blueprint_name)),
        )
        .expect("can't create planner")
        .plan()
        .unwrap_or_else(|_| panic!("can't plan to include Cockroach nodes"));

        {
            let summary = new_blueprint.diff_since_blueprint(&blueprint);
            assert_eq!(summary.total_zones_added(), COCKROACHDB_REDUNDANCY);
            assert_eq!(summary.total_zones_removed(), 0);
            assert_eq!(summary.total_zones_modified(), 0);
        }
        blueprint = new_blueprint;
        update_collection_from_blueprint(&mut example, &blueprint);

        // We should have started with no specified TUF repo and nothing to do.
        assert_planning_makes_no_changes(
            &logctx.log,
            &blueprint,
            &example.input,
            &example.collection,
            TEST_NAME,
        );

        // All zones should be sourced from the initial 0.0.1 target release by
        // default.
        eprintln!("{}", blueprint.display());
        assert!(
            blueprint
                .all_omicron_zones(BlueprintZoneDisposition::is_in_service)
                .all(|(_, z)| matches!(
                    &z.image_source,
                    BlueprintZoneImageSource::Artifact { version, hash: _ }
                        if version == &BlueprintArtifactVersion::Available {
                            version: ArtifactVersion::new_const("0.0.1")
                        }
                ))
        );

        // This test "starts" here -- we specify a new TUF repo with an updated
        // CockroachDB image. We create a new TUF repo where version of
        // CockroachDB has been updated out of the install dataset.
        //
        // The planner should avoid doing this update until it has confirmation
        // from inventory that the cluster is healthy.

        let version = ArtifactVersion::new_static("1.0.0-freeform")
            .expect("can't parse artifact version");
        let fake_hash = ArtifactHash([0; 32]);
        let image_source = BlueprintZoneImageSource::Artifact {
            version: BlueprintArtifactVersion::Available {
                version: version.clone(),
            },
            hash: fake_hash,
        };
<<<<<<< HEAD
        let artifacts = create_zone_artifacts_at_version(&version);
        let target_release_generation = Generation::from_u32(2);
        input_builder.policy_mut().tuf_repo = TufRepoPolicy {
            target_release_generation,
            description: TargetReleaseDescription::TufRepo(
                TufRepoDescription {
                    repo: TufRepoMeta {
                        hash: fake_hash,
                        targets_role_version: 0,
                        valid_until: Utc::now(),
                        system_version: Version::new(1, 0, 0),
                        file_name: String::from(""),
                    },
                    artifacts,
=======
        let artifacts = create_artifacts_at_version(&version);
        let description =
            TargetReleaseDescription::TufRepo(TufRepoDescription {
                repo: TufRepoMeta {
                    hash: fake_hash,
                    targets_role_version: 0,
                    valid_until: Utc::now(),
                    system_version: Version::new(1, 0, 0),
                    file_name: String::from(""),
>>>>>>> 0a3e169b
                },
                artifacts,
            });
        example.system.set_target_release_and_old_repo(description);

        example.input = example
            .system
            .to_planning_input_builder()
            .expect("created PlanningInputBuilder")
            .build();

        // Manually update all zones except Cockroach
        //
        // We just specified a new TUF repo, everything is going to shift from
        // the install dataset to this new repo.
        for mut zone in blueprint
            .sleds
            .values_mut()
            .flat_map(|config| config.zones.iter_mut())
            .filter(|z| !z.zone_type.is_cockroach())
        {
            zone.image_source = BlueprintZoneImageSource::Artifact {
                version: BlueprintArtifactVersion::Available {
                    version: version.clone(),
                },
                hash: fake_hash,
            };
        }
        update_collection_from_blueprint(&mut example, &blueprint);

        // Some helper predicates for the assertions below.
        let is_old_cockroach = |zone: &BlueprintZoneConfig| -> bool {
            zone.zone_type.is_cockroach()
                && matches!(
                    &zone.image_source,
                    BlueprintZoneImageSource::Artifact { version, hash: _ }
                        if version == &BlueprintArtifactVersion::Available {
                            version: ArtifactVersion::new_const("0.0.1")
                        }
                )
        };
        let is_up_to_date_cockroach = |zone: &BlueprintZoneConfig| -> bool {
            zone.zone_type.is_cockroach() && zone.image_source == image_source
        };
        let create_valid_looking_status = || {
            let mut result = BTreeMap::new();
            for i in 1..=COCKROACHDB_REDUNDANCY {
                result.insert(
                    cockroach_admin_types::NodeId(i.to_string()),
                    CockroachStatus {
                        ranges_underreplicated: Some(0),
                        liveness_live_nodes: Some(GOAL_REDUNDANCY),
                    },
                );
            }
            result
        };

        // First we update the blueprint once for each sled, as the diff in the
        // simulated system will always report there are changes with the host
        // phase 2 even when no update is needed
        let mut parent = blueprint;
        for i in 2..=4 {
            update_collection_from_blueprint(&mut example, &parent);

            let blueprint_name = format!("blueprint{i}");
            let blueprint = Planner::new_based_on(
                log.clone(),
                &parent,
                &example.input,
                &blueprint_name,
                &example.collection,
                PlannerRng::from_seed((TEST_NAME, &blueprint_name)),
            )
            .expect("can't create planner")
            .plan()
            .unwrap_or_else(|_| panic!("can't re-plan after {i} iterations"));

            {
                let summary = blueprint.diff_since_blueprint(&parent);
                for sled in summary.diff.sleds.modified_values_diff() {
                    assert!(sled.zones.added.is_empty());
                    assert!(sled.zones.removed.is_empty());
                }
            }

            parent = blueprint;
        }
        let mut blueprint = parent;

        // If we have missing info in our inventory, the
        // planner will not update any Cockroach zones.
        example.collection.cockroach_status = BTreeMap::new();
        assert_planning_makes_no_changes(
            &log,
            &blueprint,
            &example.input,
            &example.collection,
            TEST_NAME,
        );

        // If we don't have valid statuses from enough internal DNS zones, we
        // will refuse to update.
        example.collection.cockroach_status = create_valid_looking_status();
        example.collection.cockroach_status.pop_first();
        assert_planning_makes_no_changes(
            &log,
            &blueprint,
            &example.input,
            &example.collection,
            TEST_NAME,
        );

        const GOAL_REDUNDANCY: u64 = COCKROACHDB_REDUNDANCY as u64;

        // If we have any non-zero "ranges_underreplicated" in in our inventory,
        // the planner will not update any Cockroach zones.
        example.collection.cockroach_status = create_valid_looking_status();
        *example
            .collection
            .cockroach_status
            .get_mut(&cockroach_admin_types::NodeId("1".to_string()))
            .unwrap() = CockroachStatus {
            ranges_underreplicated: Some(1),
            liveness_live_nodes: Some(GOAL_REDUNDANCY),
        };
        assert_planning_makes_no_changes(
            &log,
            &blueprint,
            &example.input,
            &example.collection,
            TEST_NAME,
        );

        // If we don't have enough live nodes, we won't update Cockroach zones.
        example.collection.cockroach_status = create_valid_looking_status();
        *example
            .collection
            .cockroach_status
            .get_mut(&cockroach_admin_types::NodeId("1".to_string()))
            .unwrap() = CockroachStatus {
            ranges_underreplicated: Some(0),
            liveness_live_nodes: Some(GOAL_REDUNDANCY - 1),
        };

        assert_planning_makes_no_changes(
            &log,
            &blueprint,
            &example.input,
            &example.collection,
            TEST_NAME,
        );

        // Once we have zero underreplicated ranges, we can start to update
        // Cockroach zones.
        //
        // We'll update one zone at a time, from the install dataset to the
        // new TUF repo artifact.
        for i in 1..=COCKROACHDB_REDUNDANCY {
            // Keep setting this value in a loop;
            // "update_collection_from_blueprint" resets it.
            example.collection.cockroach_status = create_valid_looking_status();

            println!("Updating cockroach {i} of {COCKROACHDB_REDUNDANCY}");
            let new_blueprint = Planner::new_based_on(
                log.clone(),
                &blueprint,
                &example.input,
                &format!("test_blueprint_cockroach_{i}"),
                &example.collection,
                PlannerRng::from_seed((TEST_NAME, "bp_crdb")),
            )
            .expect("can't create planner")
            .plan()
            .expect("plan for trivial TUF repo");

            blueprint = new_blueprint;

            assert_eq!(
                blueprint
                    .all_omicron_zones(BlueprintZoneDisposition::is_in_service)
                    .filter(|(_, z)| is_old_cockroach(z))
                    .count(),
                COCKROACHDB_REDUNDANCY - i
            );
            assert_eq!(
                blueprint
                    .all_omicron_zones(BlueprintZoneDisposition::is_in_service)
                    .filter(|(_, z)| is_up_to_date_cockroach(z))
                    .count(),
                i
            );
            update_collection_from_blueprint(&mut example, &blueprint);
        }

        // Validate that we have no further changes to make, once all Cockroach
        // zones have been updated.
        example.collection.cockroach_status = create_valid_looking_status();

        assert_planning_makes_no_changes(
            &log,
            &blueprint,
            &example.input,
            &example.collection,
            TEST_NAME,
        );

        // Validate that we do not flip back to the install dataset after
        // performing the update.
        example.collection.cockroach_status = create_valid_looking_status();
        example
            .collection
            .cockroach_status
            .values_mut()
            .next()
            .unwrap()
            .ranges_underreplicated = Some(1);

        assert_planning_makes_no_changes(
            &log,
            &blueprint,
            &example.input,
            &example.collection,
            TEST_NAME,
        );

        logctx.cleanup_successful();
    }

    #[test]
    fn test_update_boundary_ntp() {
        static TEST_NAME: &str = "update_boundary_ntp";
        let logctx = test_setup_log(TEST_NAME);
        let log = logctx.log.clone();

        // Use our example system.
        let mut rng = SimRngState::from_seed(TEST_NAME);
        let (mut example, mut blueprint) = ExampleSystemBuilder::new_with_rng(
            &logctx.log,
            rng.next_system_rng(),
        )
        .build();
        verify_blueprint(&blueprint);

        // The example system creates three internal NTP zones, and zero
        // boundary NTP zones. This is a little arbitrary, but we're checking it
        // here: the lack of boundary NTP zones means we need to perform some
        // manual promotion of "internal -> boundary NTP", as documented below.

        assert_eq!(
            example
                .collection
                .all_running_omicron_zones()
                .filter(|zone_config| { zone_config.zone_type.is_ntp() })
                .count(),
            3,
        );
        assert_eq!(
            example
                .collection
                .all_running_omicron_zones()
                .filter(|zone_config| {
                    zone_config.zone_type.is_boundary_ntp()
                })
                .count(),
            0,
        );

        // Update the example system and blueprint, as a part of test set-up.
        //
        // Ask for BOUNDARY_NTP_REDUNDANCY boundary NTP zones.
        //
        // To pull this off, we need to have AT LEAST ONE boundary NTP zone
        // that already exists. We'll perform a manual promotion first, then
        // ask for the other boundary NTP zones.

        {
            let mut zone = blueprint
                .sleds
                .values_mut()
                .flat_map(|config| config.zones.iter_mut())
                .find(|z| z.zone_type.is_ntp())
                .unwrap();
            let address = match zone.zone_type {
                BlueprintZoneType::InternalNtp(
                    blueprint_zone_type::InternalNtp { address },
                ) => address,
                _ => panic!("should be internal NTP?"),
            };

            // The contents here are all lies, but it's just stored
            // as plain-old-data for the purposes of this test, so
            // it doesn't need to be real.
            zone.zone_type = BlueprintZoneType::BoundaryNtp(
                blueprint_zone_type::BoundaryNtp {
                    address,
                    ntp_servers: vec![],
                    dns_servers: vec![],
                    domain: None,
                    nic: NetworkInterface {
                        id: Uuid::new_v4(),
                        kind: NetworkInterfaceKind::Service {
                            id: Uuid::new_v4(),
                        },
                        name: "ntp-0".parse().unwrap(),
                        ip: IpAddr::V6(Ipv6Addr::LOCALHOST),
                        mac: MacAddr::random_system(),
                        subnet: oxnet::IpNet::new(
                            IpAddr::V6(Ipv6Addr::LOCALHOST),
                            8,
                        )
                        .unwrap(),
                        vni: Vni::SERVICES_VNI,
                        primary: true,
                        slot: 0,
                        transit_ips: vec![],
                    },
                    external_ip: OmicronZoneExternalSnatIp {
                        id: ExternalIpUuid::new_v4(),
                        snat_cfg: SourceNatConfig::new(
                            IpAddr::V6(Ipv6Addr::LOCALHOST),
                            0,
                            0x4000 - 1,
                        )
                        .unwrap(),
                    },
                },
            );
        }
        update_collection_from_blueprint(&mut example, &blueprint);

        // We should have one boundary NTP zone now.
        assert_eq!(
            example
                .collection
                .all_running_omicron_zones()
                .filter(|zone_config| {
                    zone_config.zone_type.is_boundary_ntp()
                })
                .count(),
            1,
        );

        // Use that boundary NTP zone to promote others.
        example.system.target_boundary_ntp_zone_count(BOUNDARY_NTP_REDUNDANCY);
        example.input = example
            .system
            .to_planning_input_builder()
            .expect("created PlanningInputBuilder")
            .build();
        let blueprint_name = "blueprint_with_boundary_ntp";
        let new_blueprint = Planner::new_based_on(
            log.clone(),
            &blueprint,
            &example.input,
            &blueprint_name,
            &example.collection,
            rng.next_planner_rng(),
        )
        .expect("can't create planner")
        .plan()
        .unwrap_or_else(|err| {
            panic!("can't plan to include boundary NTP: {err}")
        });

        {
            let summary = new_blueprint.diff_since_blueprint(&blueprint);
            assert_eq!(
                summary.total_zones_added(),
                BOUNDARY_NTP_REDUNDANCY - 1
            );
            assert_eq!(summary.total_zones_removed(), 0);
            assert_eq!(
                summary.total_zones_modified(),
                BOUNDARY_NTP_REDUNDANCY - 1
            );
        }
        blueprint = new_blueprint;
        update_collection_from_blueprint(&mut example, &blueprint);

        assert_eq!(
            example
                .collection
                .all_running_omicron_zones()
                .filter(|zone_config| {
                    zone_config.zone_type.is_boundary_ntp()
                })
                .count(),
            BOUNDARY_NTP_REDUNDANCY
        );

        let planner = Planner::new_based_on(
            log.clone(),
            &blueprint,
            &example.input,
            TEST_NAME,
            &example.collection,
            rng.next_planner_rng(),
        )
        .expect("can't create planner");
        let new_blueprint = planner.plan().expect("planning succeeded");
        verify_blueprint(&new_blueprint);
        {
            let summary = new_blueprint.diff_since_blueprint(&blueprint);
            assert_eq!(summary.total_zones_added(), 0);
            assert_eq!(summary.total_zones_removed(), 0);
            assert_eq!(
                summary.total_zones_modified(),
                BOUNDARY_NTP_REDUNDANCY - 1
            );
        }
        blueprint = new_blueprint;
        update_collection_from_blueprint(&mut example, &blueprint);

        // We should have started with no specified TUF repo and nothing to do.
        assert_planning_makes_no_changes(
            &logctx.log,
            &blueprint,
            &example.input,
            &example.collection,
            TEST_NAME,
        );

        // All zones should be sourced from the install dataset by default.
        assert!(
            blueprint
                .all_omicron_zones(BlueprintZoneDisposition::is_in_service)
                .all(|(_, z)| matches!(
                    z.image_source,
                    BlueprintZoneImageSource::InstallDataset
                ))
        );

        // This test "starts" here -- we specify a new TUF repo with an updated
        // Boundary NTP image. We create a new TUF repo where version of
        // Boundary NTP has been updated out of the install dataset.
        //
        // The planner should avoid doing this update until it has confirmation
        // from inventory that the cluster is healthy.

        let version = ArtifactVersion::new_static("1.0.0-freeform")
            .expect("can't parse artifact version");
        let fake_hash = ArtifactHash([0; 32]);
        let image_source = BlueprintZoneImageSource::Artifact {
            version: BlueprintArtifactVersion::Available {
                version: version.clone(),
            },
            hash: fake_hash,
        };
<<<<<<< HEAD
        let artifacts = create_zone_artifacts_at_version(&version);
        let target_release_generation = Generation::from_u32(2);
        input_builder.policy_mut().tuf_repo = TufRepoPolicy {
            target_release_generation,
            description: TargetReleaseDescription::TufRepo(
                TufRepoDescription {
                    repo: TufRepoMeta {
                        hash: fake_hash,
                        targets_role_version: 0,
                        valid_until: Utc::now(),
                        system_version: Version::new(1, 0, 0),
                        file_name: String::from(""),
                    },
                    artifacts,
=======
        let artifacts = create_artifacts_at_version(&version);
        let description =
            TargetReleaseDescription::TufRepo(TufRepoDescription {
                repo: TufRepoMeta {
                    hash: fake_hash,
                    targets_role_version: 0,
                    valid_until: Utc::now(),
                    system_version: Version::new(1, 0, 0),
                    file_name: String::from(""),
>>>>>>> 0a3e169b
                },
                artifacts,
            });
        example.system.set_target_release_and_old_repo(description);

        example.input = example
            .system
            .to_planning_input_builder()
            .expect("created PlanningInputBuilder")
            .build();

        // Manually update all zones except boundary NTP
        //
        // We just specified a new TUF repo, everything is going to shift from
        // the install dataset to this new repo.
        for mut zone in blueprint
            .sleds
            .values_mut()
            .flat_map(|config| config.zones.iter_mut())
            .filter(|z| !z.zone_type.is_boundary_ntp())
        {
            zone.image_source = BlueprintZoneImageSource::Artifact {
                version: BlueprintArtifactVersion::Available {
                    version: version.clone(),
                },
                hash: fake_hash,
            };
        }
        update_collection_from_blueprint(&mut example, &blueprint);

        // Some helper predicates for the assertions below.
        let is_old_boundary_ntp = |zone: &BlueprintZoneConfig| -> bool {
            zone.zone_type.is_boundary_ntp()
                && matches!(
                    zone.image_source,
                    BlueprintZoneImageSource::InstallDataset
                )
        };
        let old_boundary_ntp_count = |blueprint: &Blueprint| -> usize {
            blueprint
                .all_omicron_zones(BlueprintZoneDisposition::is_in_service)
                .filter(|(_, z)| is_old_boundary_ntp(z))
                .count()
        };
        let is_up_to_date_boundary_ntp = |zone: &BlueprintZoneConfig| -> bool {
            zone.zone_type.is_boundary_ntp()
                && zone.image_source == image_source
        };
        let up_to_date_boundary_ntp_count = |blueprint: &Blueprint| -> usize {
            blueprint
                .all_omicron_zones(BlueprintZoneDisposition::is_in_service)
                .filter(|(_, z)| is_up_to_date_boundary_ntp(z))
                .count()
        };

        let set_valid_looking_timesync = |collection: &mut Collection| {
            let mut ntp_timesync = IdOrdMap::<TimeSync>::new();

            for sled in &collection.sled_agents {
                let config = &sled
                    .last_reconciliation
                    .as_ref()
                    .expect("Sled missing ledger? {sled:?}")
                    .last_reconciled_config;

                let Some(zone_id) =
                    config.zones.iter().find_map(|zone| match zone.zone_type {
                        OmicronZoneType::BoundaryNtp { .. }
                        | OmicronZoneType::InternalNtp { .. } => Some(zone.id),
                        _ => None,
                    })
                else {
                    // Sled without NTP
                    continue;
                };

                ntp_timesync
                    .insert_unique(TimeSync { zone_id, synced: true })
                    .expect("NTP zone with same zone ID seen repeatedly");
            }
            collection.ntp_timesync = ntp_timesync;
        };

        // First we update the blueprint once for each sled, as the diff in the
        // simulated system will always report there are changes with the host
        // phase 2 even when no update is needed
        let mut parent = blueprint;
        for i in 2..=4 {
            update_collection_from_blueprint(&mut example, &parent);

            let blueprint_name = format!("blueprint{i}");
            let blueprint = Planner::new_based_on(
                log.clone(),
                &parent,
                &example.input,
                &blueprint_name,
                &example.collection,
                PlannerRng::from_seed((TEST_NAME, &blueprint_name)),
            )
            .expect("can't create planner")
            .plan()
            .unwrap_or_else(|_| panic!("can't re-plan after {i} iterations"));

            {
                let summary = blueprint.diff_since_blueprint(&parent);
                for sled in summary.diff.sleds.modified_values_diff() {
                    assert!(sled.zones.added.is_empty());
                    assert!(sled.zones.removed.is_empty());
                }
            }

            parent = blueprint;
        }
        let blueprint4 = parent;

        // If we have missing info in our inventory, the
        // planner will not update any boundary NTP zones.
        example.collection.ntp_timesync = IdOrdMap::new();
        assert_planning_makes_no_changes(
            &log,
            &blueprint4,
            &example.input,
            &example.collection,
            TEST_NAME,
        );

        // If we don't have enough info from boundary NTP nodes, we'll refuse to
        // update.
        set_valid_looking_timesync(&mut example.collection);
        let boundary_ntp_zone = example
            .collection
            .all_running_omicron_zones()
            .find_map(|z| {
                if let OmicronZoneType::BoundaryNtp { .. } = z.zone_type {
                    Some(z.id)
                } else {
                    None
                }
            })
            .unwrap();
        example.collection.ntp_timesync.remove(&boundary_ntp_zone);
        assert_planning_makes_no_changes(
            &log,
            &blueprint4,
            &example.input,
            &example.collection,
            TEST_NAME,
        );

        // If we don't have enough explicitly synced nodes, we'll refuse to
        // update.
        set_valid_looking_timesync(&mut example.collection);
        let boundary_ntp_zone = example
            .collection
            .all_running_omicron_zones()
            .find_map(|z| {
                if let OmicronZoneType::BoundaryNtp { .. } = z.zone_type {
                    Some(z.id)
                } else {
                    None
                }
            })
            .unwrap();
        example
            .collection
            .ntp_timesync
            .get_mut(&boundary_ntp_zone)
            .unwrap()
            .synced = false;
        assert_planning_makes_no_changes(
            &log,
            &blueprint4,
            &example.input,
            &example.collection,
            TEST_NAME,
        );

        // Once all nodes are timesync'd, we can start to update boundary NTP
        // zones.
        //
        // We'll update one zone at a time, from the install dataset to the
        // new TUF repo artifact.
        set_valid_looking_timesync(&mut example.collection);

        //
        // Step 1:
        //
        // * Expunge old boundary NTP. This is treated as a "modified zone", here and below.
        //
        let new_blueprint = Planner::new_based_on(
            log.clone(),
            &blueprint4,
            &example.input,
            "test_blueprint_expunge_old_boundary_ntp",
            &example.collection,
            rng.next_planner_rng(),
        )
        .expect("can't create planner")
        .plan()
        .expect("plan for trivial TUF repo");
        {
            let summary = new_blueprint.diff_since_blueprint(&blueprint4);
            eprintln!(
                "diff between blueprints (should be expunging boundary NTP using install dataset):\n{}",
                summary.display()
            );
            eprintln!("{}", new_blueprint.report);

            assert_eq!(summary.total_zones_added(), 0);
            assert_eq!(summary.total_zones_removed(), 0);
            assert_eq!(summary.total_zones_modified(), 1);
        }
        blueprint = new_blueprint;
        update_collection_from_blueprint(&mut example, &blueprint);
        set_valid_looking_timesync(&mut example.collection);

        // NOTE: This is a choice! The current planner is opting to reduce the
        // redundancy count of boundary NTP zones for the duration of the
        // upgrade.
        assert_eq!(
            old_boundary_ntp_count(&blueprint),
            BOUNDARY_NTP_REDUNDANCY - 1
        );
        assert_eq!(up_to_date_boundary_ntp_count(&blueprint), 0);

        //
        // Step 2:
        //
        // On one sled:
        // * Finish expunging the boundary NTP zone (started in prior step)
        // + Add an internal NTP zone on the sled where that boundary NTP zone was expunged.
        // Since NTP is a non-discretionary zone, this is the default behavior.
        //
        // On another sled, do promotion to try to restore boundary NTP redundancy:
        // * Expunge an internal NTP zone
        // + Add it back as a boundary NTP zone
        //

        let new_blueprint = Planner::new_based_on(
            log.clone(),
            &blueprint,
            &example.input,
            "test_blueprint_boundary_ntp_add_internal_and_promote_one",
            &example.collection,
            rng.next_planner_rng(),
        )
        .expect("can't create planner")
        .plan()
        .expect("plan for trivial TUF repo");
        {
            let summary = new_blueprint.diff_since_blueprint(&blueprint);
            eprintln!(
                "diff between blueprints (should be adding one internal NTP and promoting another to boundary):\n{}",
                summary.display()
            );
            eprintln!("{}", new_blueprint.report);

            assert_eq!(summary.total_zones_added(), 2);
            assert_eq!(summary.total_zones_removed(), 0);
            assert_eq!(summary.total_zones_modified(), 2);
        }
        blueprint = new_blueprint;
        update_collection_from_blueprint(&mut example, &blueprint);
        set_valid_looking_timesync(&mut example.collection);

        assert_eq!(old_boundary_ntp_count(&blueprint), 1);
        assert_eq!(up_to_date_boundary_ntp_count(&blueprint), 1);

        //
        // Step 3:
        //
        // Now that the sum of "old + new" boundary NTP zones == BOUNDARY_NTP_REDUNDANCY,
        // we can finish the upgrade process.
        //
        // * Start expunging the remaining old boundary NTP zone
        // * Finish expunging the internal NTP zone (started in prior step)
        //

        let new_blueprint = Planner::new_based_on(
            log.clone(),
            &blueprint,
            &example.input,
            "test_blueprint_boundary_ntp_expunge_the_other_one",
            &example.collection,
            rng.next_planner_rng(),
        )
        .expect("can't create planner")
        .plan()
        .expect("plan for trivial TUF repo");
        {
            let summary = new_blueprint.diff_since_blueprint(&blueprint);
            eprintln!(
                "diff between blueprints (should be expunging another boundary NTP):\n{}",
                summary.display()
            );
            eprintln!("{}", new_blueprint.report);

            assert_eq!(summary.total_zones_added(), 0);
            assert_eq!(summary.total_zones_removed(), 0);
            assert_eq!(summary.total_zones_modified(), 2);
        }
        blueprint = new_blueprint;
        update_collection_from_blueprint(&mut example, &blueprint);
        set_valid_looking_timesync(&mut example.collection);

        assert_eq!(old_boundary_ntp_count(&blueprint), 0);
        assert_eq!(up_to_date_boundary_ntp_count(&blueprint), 1);

        //
        // Step 4:
        //
        // Promotion:
        // + Add a boundary NTP on a sled where there was an internal NTP
        // + Start expunging an internal NTP
        //
        // Cleanup:
        // * Finish expunging the boundary NTP on the install dataset
        //

        let new_blueprint = Planner::new_based_on(
            log.clone(),
            &blueprint,
            &example.input,
            "test_blueprint_boundary_ntp_promotion",
            &example.collection,
            rng.next_planner_rng(),
        )
        .expect("can't create planner")
        .plan()
        .expect("plan for trivial TUF repo");
        {
            let summary = new_blueprint.diff_since_blueprint(&blueprint);
            eprintln!(
                "diff between blueprints (should be adding promoting internal -> boundary NTP):\n{}",
                summary.display()
            );
            eprintln!("{}", new_blueprint.report);

            assert_eq!(summary.total_zones_added(), 2);
            assert_eq!(summary.total_zones_removed(), 0);
            assert_eq!(summary.total_zones_modified(), 1);
        }
        blueprint = new_blueprint;
        update_collection_from_blueprint(&mut example, &blueprint);
        set_valid_looking_timesync(&mut example.collection);

        assert_eq!(old_boundary_ntp_count(&blueprint), 0);
        assert_eq!(up_to_date_boundary_ntp_count(&blueprint), 2);

        //
        // Step 5:
        //
        // Cleanup:
        // * Finish clearing out expunged internal NTP zones (added in prior step)
        //

        let new_blueprint = Planner::new_based_on(
            log.clone(),
            &blueprint,
            &example.input,
            "test_blueprint_boundary_ntp_finish_expunging",
            &example.collection,
            rng.next_planner_rng(),
        )
        .expect("can't create planner")
        .plan()
        .expect("plan for trivial TUF repo");
        {
            let summary = new_blueprint.diff_since_blueprint(&blueprint);
            eprintln!(
                "diff between blueprints (should be adding wrapping up internal NTP expungement):\n{}",
                summary.display()
            );
            eprintln!("{}", new_blueprint.report);

            assert_eq!(summary.total_zones_added(), 0);
            assert_eq!(summary.total_zones_removed(), 0);
            assert_eq!(summary.total_zones_modified(), 1);
        }
        blueprint = new_blueprint;
        update_collection_from_blueprint(&mut example, &blueprint);
        set_valid_looking_timesync(&mut example.collection);

        assert_eq!(old_boundary_ntp_count(&blueprint), 0);
        assert_eq!(up_to_date_boundary_ntp_count(&blueprint), 2);

        // Validate that we have no further changes to make, once all Boundary
        // NTP zones have been updated.
        assert_planning_makes_no_changes(
            &log,
            &blueprint,
            &example.input,
            &example.collection,
            TEST_NAME,
        );

        // Validate that we do not flip back to the install dataset after
        // performing the update, even if we lose timesync data.
        example.collection.ntp_timesync = IdOrdMap::new();
        assert_planning_makes_no_changes(
            &log,
            &blueprint,
            &example.input,
            &example.collection,
            TEST_NAME,
        );

        logctx.cleanup_successful();
    }

    #[test]
    fn test_update_internal_dns() {
        static TEST_NAME: &str = "update_internal_dns";
        let logctx = test_setup_log(TEST_NAME);
        let log = logctx.log.clone();

        // Use our example system.
        let mut rng = SimRngState::from_seed(TEST_NAME);
        let (mut example, mut blueprint) = ExampleSystemBuilder::new_with_rng(
            &logctx.log,
            rng.next_system_rng(),
        )
        .build();
        verify_blueprint(&blueprint);

        // All zones should be sourced from the install dataset by default.
        assert!(
            blueprint
                .all_omicron_zones(BlueprintZoneDisposition::is_in_service)
                .all(|(_, z)| matches!(
                    z.image_source,
                    BlueprintZoneImageSource::InstallDataset
                ))
        );

        // This test "starts" here -- we specify a new TUF repo with an updated
        // Internal DNS image. We create a new TUF repo where version of
        // Internal DNS has been updated out of the install dataset.
        //
        // The planner should avoid doing this update until it has confirmation
        // from inventory that the Internal DNS servers are ready.

        let version = ArtifactVersion::new_static("1.0.0-freeform")
            .expect("can't parse artifact version");
        let fake_hash = ArtifactHash([0; 32]);
        let image_source = BlueprintZoneImageSource::Artifact {
            version: BlueprintArtifactVersion::Available {
                version: version.clone(),
            },
            hash: fake_hash,
        };
<<<<<<< HEAD
        let artifacts = create_zone_artifacts_at_version(&version);
        let target_release_generation = Generation::from_u32(2);
        input_builder.policy_mut().tuf_repo = TufRepoPolicy {
            target_release_generation,
            description: TargetReleaseDescription::TufRepo(
                TufRepoDescription {
                    repo: TufRepoMeta {
                        hash: fake_hash,
                        targets_role_version: 0,
                        valid_until: Utc::now(),
                        system_version: Version::new(1, 0, 0),
                        file_name: String::from(""),
                    },
                    artifacts,
=======
        let artifacts = create_artifacts_at_version(&version);

        let description =
            TargetReleaseDescription::TufRepo(TufRepoDescription {
                repo: TufRepoMeta {
                    hash: fake_hash,
                    targets_role_version: 0,
                    valid_until: Utc::now(),
                    system_version: Version::new(1, 0, 0),
                    file_name: String::from(""),
>>>>>>> 0a3e169b
                },
                artifacts,
            });
        example.system.set_target_release_and_old_repo(description);

        example.input = example
            .system
            .to_planning_input_builder()
            .expect("created PlanningInputBuilder")
            .build();

        // Manually update all zones except Internal DNS
        //
        // We just specified a new TUF repo, everything is going to shift from
        // the install dataset to this new repo.
        for mut zone in blueprint
            .sleds
            .values_mut()
            .flat_map(|config| config.zones.iter_mut())
            .filter(|z| !z.zone_type.is_internal_dns())
        {
            zone.image_source = BlueprintZoneImageSource::Artifact {
                version: BlueprintArtifactVersion::Available {
                    version: version.clone(),
                },
                hash: fake_hash,
            };
        }
        update_collection_from_blueprint(&mut example, &blueprint);

        // Some helper predicates for the assertions below.
        let is_old_internal_dns = |zone: &BlueprintZoneConfig| -> bool {
            zone.zone_type.is_internal_dns()
                && matches!(
                    zone.image_source,
                    BlueprintZoneImageSource::InstallDataset
                )
        };
        let is_up_to_date_internal_dns = |zone: &BlueprintZoneConfig| -> bool {
            zone.zone_type.is_internal_dns()
                && zone.image_source == image_source
        };
        let create_valid_looking_status = |bp: &Blueprint| {
            let mut result = IdOrdMap::new();
            for sled in bp.sleds.values() {
                for zone in &sled.zones {
                    if zone.zone_type.is_internal_dns() {
                        result
                            .insert_unique(InternalDnsGenerationStatus {
                                zone_id: zone.id,
                                generation: bp.internal_dns_version,
                            })
                            .expect("Observed duplicate Internal DNS zones");
                    }
                }
            }
            result
        };

        // First we update the blueprint once for each sled, as the diff in the
        // simulated system will always report there are changes with the host
        // phase 2 even when no update is needed
        let mut parent = blueprint;
        for i in 2..=4 {
            update_collection_from_blueprint(&mut example, &parent);

            let blueprint_name = format!("blueprint{i}");
            // We make sure we don't update any internal DNS zones yet
            example.collection.internal_dns_generation_status = IdOrdMap::new();
            let blueprint = Planner::new_based_on(
                log.clone(),
                &parent,
                &example.input,
                &blueprint_name,
                &example.collection,
                PlannerRng::from_seed((TEST_NAME, &blueprint_name)),
            )
            .expect("can't create planner")
            .plan()
            .unwrap_or_else(|_| panic!("can't re-plan after {i} iterations"));

            {
                let summary = blueprint.diff_since_blueprint(&parent);
                for sled in summary.diff.sleds.modified_values_diff() {
                    assert!(sled.zones.added.is_empty());
                    assert!(sled.zones.removed.is_empty());
                }
            }

            parent = blueprint;
        }
        let mut blueprint = parent;

        // If we have missing info in our inventory, the
        // planner will not update any Internal DNS zones.
        example.collection.internal_dns_generation_status = IdOrdMap::new();
        assert_planning_makes_no_changes(
            &log,
            &blueprint,
            &example.input,
            &example.collection,
            TEST_NAME,
        );

        // If we're missing info from even a single zone, we
        // will still refuse to update.
        example.collection.internal_dns_generation_status =
            create_valid_looking_status(&blueprint);
        let first_zone = example
            .collection
            .internal_dns_generation_status
            .iter()
            .next()
            .unwrap()
            .zone_id;
        example
            .collection
            .internal_dns_generation_status
            .remove(&first_zone)
            .expect("Could not remove one status");
        assert_planning_makes_no_changes(
            &log,
            &blueprint,
            &example.input,
            &example.collection,
            TEST_NAME,
        );

        // If we have any out-of-sync generations in our inventory,
        // the planner will not update Internal DNS zones.
        example.collection.internal_dns_generation_status =
            create_valid_looking_status(&blueprint);
        // I'd rather have the generation be "too low", but we also reject
        // generations that are "too far ahead", so this works.
        example
            .collection
            .internal_dns_generation_status
            .iter_mut()
            .next()
            .unwrap()
            .generation = blueprint.internal_dns_version.next();
        assert_planning_makes_no_changes(
            &log,
            &blueprint,
            &example.input,
            &example.collection,
            TEST_NAME,
        );

        // Once we have valid DNS statuses, we can start to update Internal DNS
        // zones.
        //
        // We'll update one zone at a time, from the install dataset to the
        // new TUF repo artifact.
        for i in 1..=INTERNAL_DNS_REDUNDANCY {
            example.collection.internal_dns_generation_status =
                create_valid_looking_status(&blueprint);

            // First blueprint: Remove an internal DNS zone

            println!(
                "Updating internal DNS {i} of {INTERNAL_DNS_REDUNDANCY} (expunge)"
            );
            let new_blueprint = Planner::new_based_on(
                log.clone(),
                &blueprint,
                &example.input,
                &format!("test_blueprint_internal_dns_{i}_removal"),
                &example.collection,
                PlannerRng::from_seed((TEST_NAME, "bp_dns")),
            )
            .expect("can't create planner")
            .plan()
            .expect("plan for trivial TUF repo");
            {
                let summary = new_blueprint.diff_since_blueprint(&blueprint);
                assert_eq!(summary.total_zones_added(), 0);
                assert_eq!(summary.total_zones_removed(), 0);
                assert_eq!(summary.total_zones_modified(), 1);
            }
            blueprint = new_blueprint;
            update_collection_from_blueprint(&mut example, &blueprint);
            verify_blueprint(&blueprint);

            // Next blueprint: Add an (updated) internal DNS zone back

            println!(
                "Updating internal DNS {i} of {INTERNAL_DNS_REDUNDANCY} (add)"
            );
            let new_blueprint = Planner::new_based_on(
                log.clone(),
                &blueprint,
                &example.input,
                &format!("test_blueprint_internal_dns_{i}_addition"),
                &example.collection,
                PlannerRng::from_seed((TEST_NAME, "bp_dns")),
            )
            .expect("can't create planner")
            .plan()
            .expect("plan for trivial TUF repo");
            {
                let summary = new_blueprint.diff_since_blueprint(&blueprint);
                assert_eq!(summary.total_zones_added(), 1);
                assert_eq!(summary.total_zones_removed(), 0);
                assert_eq!(summary.total_zones_modified(), 1);
            }
            blueprint = new_blueprint;
            update_collection_from_blueprint(&mut example, &blueprint);
            verify_blueprint(&blueprint);

            assert_eq!(
                blueprint
                    .all_omicron_zones(BlueprintZoneDisposition::is_in_service)
                    .filter(|(_, z)| is_old_internal_dns(z))
                    .count(),
                INTERNAL_DNS_REDUNDANCY - i
            );
            assert_eq!(
                blueprint
                    .all_omicron_zones(BlueprintZoneDisposition::is_in_service)
                    .filter(|(_, z)| is_up_to_date_internal_dns(z))
                    .count(),
                i
            );
        }

        // Validate that we have no further changes to make, once all Internal
        // DNS zones have been updated.
        example.collection.internal_dns_generation_status =
            create_valid_looking_status(&blueprint);
        assert_planning_makes_no_changes(
            &log,
            &blueprint,
            &example.input,
            &example.collection,
            TEST_NAME,
        );

        // Validate that we do not flip back to the install dataset after
        // performing the update.
        example.collection.internal_dns_generation_status = IdOrdMap::new();
        assert_planning_makes_no_changes(
            &log,
            &blueprint,
            &example.input,
            &example.collection,
            TEST_NAME,
        );

        logctx.cleanup_successful();
    }

    /// Ensure that planning to update all zones terminates.
    #[test]
    fn test_update_all_zones() {
        static TEST_NAME: &str = "update_all_zones";
        let logctx = test_setup_log(TEST_NAME);
        let log = logctx.log.clone();

        // Use our example system.
        let mut rng = SimRngState::from_seed(TEST_NAME);
        let (mut example, blueprint1) = ExampleSystemBuilder::new_with_rng(
            &logctx.log,
            rng.next_system_rng(),
        )
        .build();
        verify_blueprint(&blueprint1);

        // All zones should be sourced from the install dataset by default.
        assert!(
            blueprint1
                .all_omicron_zones(BlueprintZoneDisposition::is_in_service)
                .all(|(_, z)| matches!(
                    z.image_source,
                    BlueprintZoneImageSource::InstallDataset
                ))
        );

        // Manually specify a TUF repo with fake images for all zones.
        // Only the name and kind of the artifacts matter.
        let version = ArtifactVersion::new_static("2.0.0-freeform")
            .expect("can't parse artifact version");
        let fake_hash = ArtifactHash([0; 32]);
        let image_source = BlueprintZoneImageSource::Artifact {
            version: BlueprintArtifactVersion::Available {
                version: version.clone(),
            },
            hash: fake_hash,
        };
<<<<<<< HEAD
        // We use generation 2 to represent the first generation with a TUF repo
        // attached.
        let target_release_generation = Generation::new().next();
        let tuf_repo = TufRepoPolicy {
            target_release_generation,
            description: TargetReleaseDescription::TufRepo(
                TufRepoDescription {
                    repo: TufRepoMeta {
                        hash: fake_hash,
                        targets_role_version: 0,
                        valid_until: Utc::now(),
                        system_version: Version::new(1, 0, 0),
                        file_name: String::from(""),
                    },
                    artifacts: create_zone_artifacts_at_version(&version),
=======

        let description =
            TargetReleaseDescription::TufRepo(TufRepoDescription {
                repo: TufRepoMeta {
                    hash: fake_hash,
                    targets_role_version: 0,
                    valid_until: Utc::now(),
                    system_version: Version::new(1, 0, 0),
                    file_name: String::from(""),
>>>>>>> 0a3e169b
                },
                artifacts: create_artifacts_at_version(&version),
            });
        example.system.set_target_release_and_old_repo(description);

        let input_builder = example
            .system
            .to_planning_input_builder()
            .expect("created PlanningInputBuilder");
        let input = input_builder.build();

        /// Expected number of planner iterations required to converge.
        /// If incidental planner work changes this value occasionally,
        /// that's fine; but if we find we're changing it all the time,
        /// we should probably drop it and keep just the maximum below.
        const EXP_PLANNING_ITERATIONS: usize = 57;

        /// Planning must not take more than this number of iterations.
        const MAX_PLANNING_ITERATIONS: usize = 100;
        assert!(EXP_PLANNING_ITERATIONS < MAX_PLANNING_ITERATIONS);

        let mut parent = blueprint1;
        for i in 2..=MAX_PLANNING_ITERATIONS {
            update_collection_from_blueprint(&mut example, &parent);

            let blueprint_name = format!("blueprint{i}");
            let blueprint = Planner::new_based_on(
                log.clone(),
                &parent,
                &input,
                &blueprint_name,
                &example.collection,
                PlannerRng::from_seed((TEST_NAME, &blueprint_name)),
            )
            .expect("can't create planner")
            .plan()
            .unwrap_or_else(|_| panic!("can't re-plan after {i} iterations"));

            assert_eq!(blueprint.report.blueprint_id, blueprint.id);
            eprintln!("{}\n", blueprint.report);
            // TODO: more report testing

            {
                let summary = blueprint.diff_since_blueprint(&parent);
                if summary.total_zones_added() == 0
                    && summary.total_zones_removed() == 0
                    && summary.total_zones_modified() == 0
                {
                    assert!(
                        blueprint
                            .all_omicron_zones(
                                BlueprintZoneDisposition::is_in_service
                            )
                            .all(|(_, zone)| zone.image_source == image_source),
                        "failed to update all zones"
                    );

                    assert_eq!(
                        i, EXP_PLANNING_ITERATIONS,
                        "expected {EXP_PLANNING_ITERATIONS} iterations but converged in {i}"
                    );
                    println!("planning converged after {i} iterations");

                    logctx.cleanup_successful();
                    return;
                }
            }

            parent = blueprint;
        }

        panic!("did not converge after {MAX_PLANNING_ITERATIONS} iterations");
    }
}<|MERGE_RESOLUTION|>--- conflicted
+++ resolved
@@ -5654,7 +5654,7 @@
                 id: ArtifactId {
                     name: "host-os-phase-1".to_string(),
                     version: version.clone(),
-                    kind: ArtifactKind::HOST_PHASE_1,
+                    kind: ArtifactKind::GIMLET_HOST_PHASE_1,
                 },
                 hash: ArtifactHash([1; 32]),
                 size: 0,
@@ -5755,23 +5755,7 @@
             },
             hash: fake_hash,
         };
-<<<<<<< HEAD
         let artifacts = create_zone_artifacts_at_version(&version);
-        let target_release_generation = target_release_generation.next();
-        input_builder.policy_mut().tuf_repo = TufRepoPolicy {
-            target_release_generation,
-            description: TargetReleaseDescription::TufRepo(
-                TufRepoDescription {
-                    repo: TufRepoMeta {
-                        hash: fake_hash,
-                        targets_role_version: 0,
-                        valid_until: Utc::now(),
-                        system_version: Version::new(1, 0, 0),
-                        file_name: String::from(""),
-                    },
-                    artifacts,
-=======
-        let artifacts = create_artifacts_at_version(&version);
         let description =
             TargetReleaseDescription::TufRepo(TufRepoDescription {
                 repo: TufRepoMeta {
@@ -5780,7 +5764,6 @@
                     valid_until: Utc::now(),
                     system_version: Version::new(1, 0, 0),
                     file_name: String::from(""),
->>>>>>> 0a3e169b
                 },
                 artifacts,
             });
@@ -6102,23 +6085,7 @@
             },
             hash: fake_hash,
         };
-<<<<<<< HEAD
         let artifacts = create_zone_artifacts_at_version(&version);
-        let target_release_generation = Generation::from_u32(2);
-        input_builder.policy_mut().tuf_repo = TufRepoPolicy {
-            target_release_generation,
-            description: TargetReleaseDescription::TufRepo(
-                TufRepoDescription {
-                    repo: TufRepoMeta {
-                        hash: fake_hash,
-                        targets_role_version: 0,
-                        valid_until: Utc::now(),
-                        system_version: Version::new(1, 0, 0),
-                        file_name: String::from(""),
-                    },
-                    artifacts,
-=======
-        let artifacts = create_artifacts_at_version(&version);
         let description =
             TargetReleaseDescription::TufRepo(TufRepoDescription {
                 repo: TufRepoMeta {
@@ -6127,7 +6094,6 @@
                     valid_until: Utc::now(),
                     system_version: Version::new(1, 0, 0),
                     file_name: String::from(""),
->>>>>>> 0a3e169b
                 },
                 artifacts,
             });
@@ -6141,7 +6107,6 @@
 
         // Manually update all zones except Cockroach
         //
-        // We just specified a new TUF repo, everything is going to shift from
         // the install dataset to this new repo.
         for mut zone in blueprint
             .sleds
@@ -6577,23 +6542,7 @@
             },
             hash: fake_hash,
         };
-<<<<<<< HEAD
         let artifacts = create_zone_artifacts_at_version(&version);
-        let target_release_generation = Generation::from_u32(2);
-        input_builder.policy_mut().tuf_repo = TufRepoPolicy {
-            target_release_generation,
-            description: TargetReleaseDescription::TufRepo(
-                TufRepoDescription {
-                    repo: TufRepoMeta {
-                        hash: fake_hash,
-                        targets_role_version: 0,
-                        valid_until: Utc::now(),
-                        system_version: Version::new(1, 0, 0),
-                        file_name: String::from(""),
-                    },
-                    artifacts,
-=======
-        let artifacts = create_artifacts_at_version(&version);
         let description =
             TargetReleaseDescription::TufRepo(TufRepoDescription {
                 repo: TufRepoMeta {
@@ -6602,7 +6551,6 @@
                     valid_until: Utc::now(),
                     system_version: Version::new(1, 0, 0),
                     file_name: String::from(""),
->>>>>>> 0a3e169b
                 },
                 artifacts,
             });
@@ -7054,24 +7002,7 @@
             },
             hash: fake_hash,
         };
-<<<<<<< HEAD
         let artifacts = create_zone_artifacts_at_version(&version);
-        let target_release_generation = Generation::from_u32(2);
-        input_builder.policy_mut().tuf_repo = TufRepoPolicy {
-            target_release_generation,
-            description: TargetReleaseDescription::TufRepo(
-                TufRepoDescription {
-                    repo: TufRepoMeta {
-                        hash: fake_hash,
-                        targets_role_version: 0,
-                        valid_until: Utc::now(),
-                        system_version: Version::new(1, 0, 0),
-                        file_name: String::from(""),
-                    },
-                    artifacts,
-=======
-        let artifacts = create_artifacts_at_version(&version);
-
         let description =
             TargetReleaseDescription::TufRepo(TufRepoDescription {
                 repo: TufRepoMeta {
@@ -7080,7 +7011,6 @@
                     valid_until: Utc::now(),
                     system_version: Version::new(1, 0, 0),
                     file_name: String::from(""),
->>>>>>> 0a3e169b
                 },
                 artifacts,
             });
@@ -7370,24 +7300,8 @@
             },
             hash: fake_hash,
         };
-<<<<<<< HEAD
         // We use generation 2 to represent the first generation with a TUF repo
         // attached.
-        let target_release_generation = Generation::new().next();
-        let tuf_repo = TufRepoPolicy {
-            target_release_generation,
-            description: TargetReleaseDescription::TufRepo(
-                TufRepoDescription {
-                    repo: TufRepoMeta {
-                        hash: fake_hash,
-                        targets_role_version: 0,
-                        valid_until: Utc::now(),
-                        system_version: Version::new(1, 0, 0),
-                        file_name: String::from(""),
-                    },
-                    artifacts: create_zone_artifacts_at_version(&version),
-=======
-
         let description =
             TargetReleaseDescription::TufRepo(TufRepoDescription {
                 repo: TufRepoMeta {
@@ -7396,9 +7310,8 @@
                     valid_until: Utc::now(),
                     system_version: Version::new(1, 0, 0),
                     file_name: String::from(""),
->>>>>>> 0a3e169b
                 },
-                artifacts: create_artifacts_at_version(&version),
+                artifacts: create_zone_artifacts_at_version(&version),
             });
         example.system.set_target_release_and_old_repo(description);
 
