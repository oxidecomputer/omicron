// This Source Code Form is subject to the terms of the Mozilla Public
// License, v. 2.0. If a copy of the MPL was not distributed with this
// file, You can obtain one at https://mozilla.org/MPL/2.0/.

use super::Error;
use nexus_types::deployment::blueprint_zone_type::InternalDns;
use nexus_types::deployment::BlueprintZoneConfig;
use nexus_types::deployment::BlueprintZoneType;
use nexus_types::deployment::PlanningInput;
use omicron_common::address::DnsSubnet;
use omicron_common::address::ReservedRackSubnet;
use omicron_common::policy::INTERNAL_DNS_REDUNDANCY;
use std::collections::BTreeSet;

/// Internal DNS zones are not allocated an address in the sled's subnet.
/// Instead, they get a /64 subnet of the "reserved" rack subnet (so that
/// it's routable with IPv6), and use the first address in that. There may
/// be at most `INTERNAL_DNS_REDUNDANCY` subnets (and so servers)
/// allocated. This structure tracks which subnets are currently allocated.
#[derive(Debug)]
pub struct DnsSubnetAllocator {
    in_use: BTreeSet<DnsSubnet>,
}

impl DnsSubnetAllocator {
    pub fn new<'a>(
        running_omicron_zones: impl Iterator<Item = &'a BlueprintZoneConfig>,
        input: &'a PlanningInput,
    ) -> Result<Self, Error> {
        let in_use = running_omicron_zones
            .filter_map(|zone_config| match zone_config.zone_type {
                BlueprintZoneType::InternalDns(InternalDns {
                    dns_address,
                    ..
                }) => Some(DnsSubnet::from_addr(*dns_address.ip())),
                _ => None,
            })
            .collect::<BTreeSet<DnsSubnet>>();

        let redundancy = input.target_internal_dns_zone_count();
        if redundancy > INTERNAL_DNS_REDUNDANCY {
            return Err(Error::TooManyDnsServers);
        }

        Ok(Self { in_use })
    }

    /// Allocate the first available DNS subnet, or call a function to generate
    /// a default. The default is needed because we can't necessarily guess the
    /// correct reserved rack subnet (e.g., there might not be any internal DNS
    /// zones in the parent blueprint, though that would itself be odd), but we
    /// can derive it at runtime from the sled address.
    pub fn alloc(
        &mut self,
        rack_subnet: ReservedRackSubnet,
    ) -> Result<DnsSubnet, Error> {
        let new = if let Some(first) = self.in_use.first() {
            // Take the first available DNS subnet. We currently generate
            // all `INTERNAL_DNS_REDUNDANCY` subnets and subtract any
            // that are in use; this is fine as long as that constant is small.
            let subnets = BTreeSet::from_iter(
                ReservedRackSubnet::from_subnet(first.subnet())
                    .get_dns_subnets(),
            );
            let mut avail = subnets.difference(&self.in_use);
            if let Some(first) = avail.next() {
                *first
            } else {
                return Err(Error::NoAvailableDnsSubnets);
            }
        } else {
            rack_subnet.get_dns_subnet(1)
        };
        self.in_use.insert(new);
        Ok(new)
    }

    #[cfg(test)]
    fn first(&self) -> Option<DnsSubnet> {
        self.in_use.first().copied()
    }

    #[cfg(test)]
    fn pop_first(&mut self) -> Option<DnsSubnet> {
        self.in_use.pop_first()
    }

    #[cfg(test)]
    fn last(&self) -> Option<DnsSubnet> {
        self.in_use.last().cloned()
    }

    #[cfg(test)]
    fn len(&self) -> usize {
        self.in_use.len()
    }
}

#[cfg(test)]
pub mod test {
    use super::*;
    use crate::blueprint_builder::test::verify_blueprint;
<<<<<<< HEAD
    use crate::example::example;
=======
    use crate::example::ExampleSystemBuilder;
>>>>>>> 29eaceb7
    use nexus_types::deployment::BlueprintZoneFilter;
    use omicron_common::policy::INTERNAL_DNS_REDUNDANCY;
    use omicron_test_utils::dev::test_setup_log;

    #[test]
    fn test_dns_subnet_allocator() {
        static TEST_NAME: &str = "test_dns_subnet_allocator";
        let logctx = test_setup_log(TEST_NAME);

        // Our test below assumes `INTERNAL_DNS_REDUNDANCY` is greater than 1
        // (so we can test adding more); fail fast if that changes.
        assert!(INTERNAL_DNS_REDUNDANCY > 1);

        // Use our example system to create a blueprint and input.
        let (example, mut blueprint1) =
<<<<<<< HEAD
            example(&logctx.log, TEST_NAME, INTERNAL_DNS_REDUNDANCY);
=======
            ExampleSystemBuilder::new(&logctx.log, TEST_NAME)
                .nsleds(INTERNAL_DNS_REDUNDANCY)
                .build();
>>>>>>> 29eaceb7

        // `ExampleSystem` adds an internal DNS server to every sled. Manually
        // prune out all but the first of them to give us space to add more.
        // TODO: should this also prune entries out of the system
        // description/collection?
        for (_, zone_config) in blueprint1.blueprint_zones.iter_mut().skip(1) {
            zone_config.zones.retain(|z| !z.zone_type.is_internal_dns());
        }
        let npruned = blueprint1.blueprint_zones.len() - 1;
        assert!(npruned > 0);

        verify_blueprint(&blueprint1);

        // Create an allocator.
        let mut allocator = DnsSubnetAllocator::new(
            blueprint1
                .all_omicron_zones(BlueprintZoneFilter::ShouldBeRunning)
                .map(|(_sled_id, zone_config)| zone_config),
            example.planning_input(),
        )
        .expect("can't create allocator");

        // There should be exactly one subnet allocated.
        assert_eq!(allocator.len(), 1, "should be 1 subnets allocated");
        let first = allocator.first().expect("should be a first subnet");
        let mut last = allocator.last().expect("should be a last subnet");
        assert_eq!(first, last);
        let rack_subnet = first.rack_subnet();

        // Allocate `npruned` new subnets.
        for _ in 0..npruned {
            let new = allocator.alloc(rack_subnet).expect("allocated a subnet");
            assert!(
                new > last,
                "newly allocated subnets should be after prior ones"
            );
            assert_eq!(
                new.rack_subnet(),
                last.rack_subnet(),
                "newly allocated subnets should be in the same rack subnet"
            );
            last = new;
        }
        assert_eq!(
            allocator.len(),
            INTERNAL_DNS_REDUNDANCY,
            "should be {INTERNAL_DNS_REDUNDANCY} subnets allocated"
        );
        allocator.alloc(rack_subnet).expect_err("no subnets available");

        // Test packing.
        let first = allocator.pop_first().expect("should be a first subnet");
        let second = allocator.pop_first().expect("should be a second subnet");
        assert!(first < second, "first should be before second");
        assert_eq!(
            allocator.alloc(rack_subnet).expect("allocation failed"),
            first,
            "should get first subnet"
        );
        assert_eq!(
            allocator.alloc(rack_subnet).expect("allocation failed"),
            second,
            "should get second subnet"
        );
        allocator.alloc(rack_subnet).expect_err("no subnets available");

        // Done!
        logctx.cleanup_successful();
    }
}<|MERGE_RESOLUTION|>--- conflicted
+++ resolved
@@ -100,11 +100,7 @@
 pub mod test {
     use super::*;
     use crate::blueprint_builder::test::verify_blueprint;
-<<<<<<< HEAD
-    use crate::example::example;
-=======
     use crate::example::ExampleSystemBuilder;
->>>>>>> 29eaceb7
     use nexus_types::deployment::BlueprintZoneFilter;
     use omicron_common::policy::INTERNAL_DNS_REDUNDANCY;
     use omicron_test_utils::dev::test_setup_log;
@@ -120,18 +116,12 @@
 
         // Use our example system to create a blueprint and input.
         let (example, mut blueprint1) =
-<<<<<<< HEAD
-            example(&logctx.log, TEST_NAME, INTERNAL_DNS_REDUNDANCY);
-=======
             ExampleSystemBuilder::new(&logctx.log, TEST_NAME)
                 .nsleds(INTERNAL_DNS_REDUNDANCY)
                 .build();
->>>>>>> 29eaceb7
 
         // `ExampleSystem` adds an internal DNS server to every sled. Manually
         // prune out all but the first of them to give us space to add more.
-        // TODO: should this also prune entries out of the system
-        // description/collection?
         for (_, zone_config) in blueprint1.blueprint_zones.iter_mut().skip(1) {
             zone_config.zones.retain(|z| !z.zone_type.is_internal_dns());
         }
@@ -145,7 +135,7 @@
             blueprint1
                 .all_omicron_zones(BlueprintZoneFilter::ShouldBeRunning)
                 .map(|(_sled_id, zone_config)| zone_config),
-            example.planning_input(),
+            &example.input,
         )
         .expect("can't create allocator");
 
