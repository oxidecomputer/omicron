--- conflicted
+++ resolved
@@ -115,13 +115,8 @@
     NoAvailableZpool { sled_id: SledUuid, kind: ZoneKind },
     #[error("no Nexus zones exist in parent blueprint")]
     NoNexusZonesInParentBlueprint,
-<<<<<<< HEAD
-    #[error("no active Nexus zones exist in parent blueprint")]
-    NoActiveNexusZonesInParentBlueprint,
-=======
     #[error("no active Nexus zones exist in blueprint currently being built")]
     NoActiveNexusZonesInBlueprint,
->>>>>>> 8571be38
     #[error("conflicting values for active Nexus zones in parent blueprint")]
     ActiveNexusZoneGenerationConflictInParentBlueprint,
     #[error("no Boundary NTP zones exist in parent blueprint")]
