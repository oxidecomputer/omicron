// This Source Code Form is subject to the terms of the Mozilla Public
// License, v. 2.0. If a copy of the MPL was not distributed with this
// file, You can obtain one at https://mozilla.org/MPL/2.0/.

//! Low-level facility for generating Blueprints

use crate::ip_allocator::IpAllocator;
use crate::planner::ZoneExpungeReason;
use anyhow::anyhow;
use internal_dns::config::Host;
use internal_dns::config::Zone;
use ipnet::IpAdd;
use nexus_inventory::now_db_precision;
use nexus_types::deployment::blueprint_zone_type;
use nexus_types::deployment::Blueprint;
use nexus_types::deployment::BlueprintPhysicalDiskConfig;
use nexus_types::deployment::BlueprintPhysicalDisksConfig;
use nexus_types::deployment::BlueprintZoneConfig;
use nexus_types::deployment::BlueprintZoneDisposition;
use nexus_types::deployment::BlueprintZoneFilter;
use nexus_types::deployment::BlueprintZoneType;
use nexus_types::deployment::BlueprintZonesConfig;
use nexus_types::deployment::DiskFilter;
use nexus_types::deployment::OmicronZoneDataset;
use nexus_types::deployment::OmicronZoneExternalFloatingIp;
use nexus_types::deployment::PlanningInput;
use nexus_types::deployment::SledFilter;
use nexus_types::deployment::SledResources;
use nexus_types::deployment::ZpoolName;
use nexus_types::external_api::views::SledState;
use omicron_common::address::get_internal_dns_server_addresses;
use omicron_common::address::get_sled_address;
use omicron_common::address::get_switch_zone_address;
use omicron_common::address::CP_SERVICES_RESERVED_ADDRESSES;
use omicron_common::address::NTP_PORT;
use omicron_common::address::SLED_RESERVED_ADDRESSES;
use omicron_common::api::external::Generation;
use omicron_common::api::external::Vni;
use omicron_common::api::internal::shared::NetworkInterface;
use omicron_common::api::internal::shared::NetworkInterfaceKind;
use omicron_uuid_kinds::ExternalIpKind;
use omicron_uuid_kinds::GenericUuid;
use omicron_uuid_kinds::OmicronZoneKind;
use omicron_uuid_kinds::OmicronZoneUuid;
use omicron_uuid_kinds::PhysicalDiskUuid;
use omicron_uuid_kinds::SledUuid;
use omicron_uuid_kinds::ZpoolUuid;
use rand::rngs::StdRng;
use rand::SeedableRng;
use slog::debug;
use slog::error;
use slog::info;
use slog::o;
use slog::Logger;
use std::collections::BTreeMap;
use std::collections::BTreeSet;
use std::collections::HashSet;
use std::hash::Hash;
use std::net::IpAddr;
use std::net::Ipv6Addr;
use std::net::SocketAddrV6;
use thiserror::Error;
use typed_rng::TypedUuidRng;
use typed_rng::UuidRng;

use super::external_networking::BuilderExternalNetworking;
use super::external_networking::ExternalNetworkingChoice;
use super::zones::is_already_expunged;
use super::zones::BuilderZoneState;
use super::zones::BuilderZonesConfig;

/// Errors encountered while assembling blueprints
#[derive(Debug, Error)]
pub enum Error {
    #[error("sled {sled_id}: ran out of available addresses for sled")]
    OutOfAddresses { sled_id: SledUuid },
    #[error("no Nexus zones exist in parent blueprint")]
    NoNexusZonesInParentBlueprint,
    #[error("no external service IP addresses are available")]
    NoExternalServiceIpAvailable,
    #[error("no system MAC addresses are available")]
    NoSystemMacAddressAvailable,
    #[error("exhausted available Nexus IP addresses")]
    ExhaustedNexusIps,
    #[error(
        "invariant violation: found decommissioned sled with \
         {num_zones} non-expunged zones: {sled_id}"
    )]
    DecommissionedSledWithNonExpungedZones {
        sled_id: SledUuid,
        num_zones: usize,
    },
    #[error("programming error in planner")]
    Planner(#[from] anyhow::Error),
}

/// Describes whether an idempotent "ensure" operation resulted in action taken
/// or no action was necessary
#[derive(Debug, Clone, Copy, Eq, PartialEq)]
pub enum Ensure {
    /// action was taken
    Added,
    /// no action was necessary
    NotNeeded,
}

/// Describes whether an idempotent "ensure" operation resulted in multiple
/// actions taken or no action was necessary
#[derive(Debug, Clone, Copy, Eq, PartialEq)]
pub enum EnsureMultiple {
    /// action was taken, and multiple items were added
    Added(usize),
    /// no action was necessary
    NotNeeded,
}

/// Helper for assembling a blueprint
///
/// There are two basic ways to assemble a new blueprint:
///
/// 1. Build one directly. This would generally only be used once in the
///    lifetime of a rack, to assemble the first blueprint during rack setup.
///    It is also common in tests. To start with a blueprint that contains an
///    empty zone config for some number of sleds, use
///    [`BlueprintBuilder::build_empty_with_sleds`].
///
/// 2. Build one _from_ another blueprint, called the "parent", making changes
///    as desired.  Use [`BlueprintBuilder::new_based_on`] for this.  Once the
///    new blueprint is created, there is no dependency on the parent one.
///    However, the new blueprint can only be made the system's target if its
///    parent is the current target.
pub struct BlueprintBuilder<'a> {
    #[allow(dead_code)]
    log: Logger,

    /// previous blueprint, on which this one will be based
    parent_blueprint: &'a Blueprint,

    // These fields are used to allocate resources for sleds.
    input: &'a PlanningInput,
    sled_ip_allocators: BTreeMap<SledUuid, IpAllocator>,
    external_networking: BuilderExternalNetworking<'a>,

    // These fields will become part of the final blueprint.  See the
    // corresponding fields in `Blueprint`.
    pub(super) zones: BlueprintZonesBuilder<'a>,
    disks: BlueprintDisksBuilder<'a>,
    sled_state: BTreeMap<SledUuid, SledState>,

    creator: String,
    comments: Vec<String>,

    // Random number generator for new UUIDs
    rng: BlueprintBuilderRng,
}

impl<'a> BlueprintBuilder<'a> {
    /// Directly construct a `Blueprint` that contains an empty zone config for
    /// the given sleds.
    pub fn build_empty_with_sleds(
        sled_ids: impl Iterator<Item = SledUuid>,
        creator: &str,
    ) -> Blueprint {
        Self::build_empty_with_sleds_impl(
            sled_ids,
            creator,
            BlueprintBuilderRng::new(),
        )
    }

    /// A version of [`Self::build_empty_with_sleds`] that allows the
    /// blueprint ID to be generated from a random seed.
    pub fn build_empty_with_sleds_seeded<H: Hash>(
        sled_ids: impl Iterator<Item = SledUuid>,
        creator: &str,
        seed: H,
    ) -> Blueprint {
        let mut rng = BlueprintBuilderRng::new();
        rng.set_seed(seed);
        Self::build_empty_with_sleds_impl(sled_ids, creator, rng)
    }

    fn build_empty_with_sleds_impl(
        sled_ids: impl Iterator<Item = SledUuid>,
        creator: &str,
        mut rng: BlueprintBuilderRng,
    ) -> Blueprint {
        let blueprint_zones = sled_ids
            .map(|sled_id| {
                let config = BlueprintZonesConfig {
                    generation: Generation::new(),
                    zones: Vec::new(),
                };
                (sled_id, config)
            })
            .collect::<BTreeMap<_, _>>();
        let num_sleds = blueprint_zones.len();
        let sled_state = blueprint_zones
            .keys()
            .copied()
            .map(|sled_id| (sled_id, SledState::Active))
            .collect();
        Blueprint {
            id: rng.blueprint_rng.next(),
            blueprint_zones,
            blueprint_disks: BTreeMap::new(),
            sled_state,
            parent_blueprint_id: None,
            internal_dns_version: Generation::new(),
            external_dns_version: Generation::new(),
            time_created: now_db_precision(),
            creator: creator.to_owned(),
            comment: format!("starting blueprint with {num_sleds} empty sleds"),
        }
    }

    /// Construct a new `BlueprintBuilder` based on a previous blueprint,
    /// starting with no changes from that state
    pub fn new_based_on(
        log: &Logger,
        parent_blueprint: &'a Blueprint,
        input: &'a PlanningInput,
        creator: &str,
    ) -> anyhow::Result<BlueprintBuilder<'a>> {
        let log = log.new(o!(
            "component" => "BlueprintBuilder",
            "parent_id" => parent_blueprint.id.to_string(),
        ));

        let external_networking =
            BuilderExternalNetworking::new(parent_blueprint, input)?;

        // Prefer the sled state from our parent blueprint for sleds
        // that were in it; there may be new sleds in `input`, in which
        // case we'll use their current state as our starting point.
        let mut sled_state = parent_blueprint.sled_state.clone();
        let mut commissioned_sled_ids = BTreeSet::new();
        for (sled_id, details) in input.all_sleds(SledFilter::Commissioned) {
            commissioned_sled_ids.insert(sled_id);
            sled_state.entry(sled_id).or_insert(details.state);
        }

        // Make a garbage collection pass through `sled_state`. We want to keep
        // any sleds which either:
        //
        // 1. do not have a desired state of `Decommissioned`
        // 2. do have a desired state of `Decommissioned` and are still included
        //    in our input's list of commissioned sleds
        //
        // Sleds that don't fall into either of these cases have reached the
        // actual `Decommissioned` state, which means we no longer need to carry
        // forward that desired state.
        sled_state.retain(|sled_id, state| {
            *state != SledState::Decommissioned
                || commissioned_sled_ids.contains(sled_id)
        });

        Ok(BlueprintBuilder {
            log,
            parent_blueprint,
            input,
            sled_ip_allocators: BTreeMap::new(),
            external_networking,
            zones: BlueprintZonesBuilder::new(parent_blueprint),
            disks: BlueprintDisksBuilder::new(parent_blueprint),
            sled_state,
            creator: creator.to_owned(),
            comments: Vec::new(),
            rng: BlueprintBuilderRng::new(),
        })
    }

    /// Iterates over the list of sled IDs for which we have zones.
    ///
    /// This may include decommissioned sleds.
    pub fn sled_ids_with_zones(&self) -> impl Iterator<Item = SledUuid> {
        self.zones.sled_ids_with_zones()
    }

    pub fn current_sled_zones(
        &self,
        sled_id: SledUuid,
    ) -> impl Iterator<Item = &BlueprintZoneConfig> {
        self.zones.current_sled_zones(sled_id).map(|(config, _)| config)
    }

    /// Assemble a final [`Blueprint`] based on the contents of the builder
    pub fn build(mut self) -> Blueprint {
        // Collect the Omicron zones config for all sleds, including sleds that
        // are no longer in service and need expungement work.
        let blueprint_zones = self
            .zones
            .into_zones_map(self.input.all_sled_ids(SledFilter::Commissioned));
        let blueprint_disks = self
            .disks
            .into_disks_map(self.input.all_sled_ids(SledFilter::InService));
        Blueprint {
            id: self.rng.blueprint_rng.next(),
            blueprint_zones,
            blueprint_disks,
            sled_state: self.sled_state,
            parent_blueprint_id: Some(self.parent_blueprint.id),
            internal_dns_version: self.input.internal_dns_version(),
            external_dns_version: self.input.external_dns_version(),
            time_created: now_db_precision(),
            creator: self.creator,
            comment: self.comments.join(", "),
        }
    }

    /// Set the desired state of the given sled.
    pub fn set_sled_state(
        &mut self,
        sled_id: SledUuid,
        desired_state: SledState,
    ) {
        self.sled_state.insert(sled_id, desired_state);
    }

    /// Within tests, set a seeded RNG for deterministic results.
    ///
    /// This will ensure that tests that use this builder will produce the same
    /// results each time they are run.
    pub fn set_rng_seed<H: Hash>(&mut self, seed: H) -> &mut Self {
        self.rng.set_seed(seed);
        self
    }

    /// Sets the blueprints "comment"
    ///
    /// This is a short human-readable string summarizing the changes reflected
    /// in the blueprint.  This is only intended for debugging.
    pub fn comment<S>(&mut self, comment: S)
    where
        String: From<S>,
    {
        self.comments.push(String::from(comment));
    }

    /// Expunges all zones from a sled.
    ///
    /// Returns a list of zone IDs expunged (excluding zones that were already
    /// expunged). If the list is empty, then the operation was a no-op.
    pub(crate) fn expunge_all_zones_for_sled(
        &mut self,
        sled_id: SledUuid,
        reason: ZoneExpungeReason,
    ) -> Result<BTreeSet<OmicronZoneUuid>, Error> {
        let log = self.log.new(o!(
            "sled_id" => sled_id.to_string(),
        ));

        // Do any zones need to be marked expunged?
        let mut zones_to_expunge = BTreeSet::new();

        let sled_zones = self.zones.current_sled_zones(sled_id);
        for (z, state) in sled_zones {
            let is_expunged =
                is_already_expunged(z, state).map_err(|error| {
                    Error::Planner(anyhow!(error).context(format!(
                        "for sled {sled_id}, error computing zones to expunge"
                    )))
                })?;

            if !is_expunged {
                zones_to_expunge.insert(z.id);
            }
        }

        if zones_to_expunge.is_empty() {
            debug!(
                log,
                "sled has no zones that need expungement; skipping";
            );
            return Ok(zones_to_expunge);
        }

        match reason {
            ZoneExpungeReason::SledDecommissioned { policy } => {
                // A sled marked as decommissioned should have no resources
                // allocated to it. If it does, it's an illegal state, possibly
                // introduced by a bug elsewhere in the system -- we need to
                // produce a loud warning (i.e. an ERROR-level log message) on
                // this, while still removing the zones.
                error!(
                    &log,
                    "sled has state Decommissioned, yet has zones \
                     allocated to it; will expunge them \
                     (sled policy is \"{policy:?}\")"
                );
            }
            ZoneExpungeReason::SledExpunged => {
                // This is the expected situation.
                info!(
                    &log,
                    "expunged sled with {} non-expunged zones found \
                     (will expunge all zones)",
                    zones_to_expunge.len()
                );
            }
        }

        // Now expunge all the zones that need it.
        let change = self.zones.change_sled_zones(sled_id);
        change.expunge_zones(zones_to_expunge.clone()).map_err(|error| {
            anyhow!(error)
                .context(format!("for sled {sled_id}, error expunging zones"))
        })?;

        // Finally, add a comment describing what happened.
        let reason = match reason {
            ZoneExpungeReason::SledDecommissioned { .. } => {
                "sled state is decommissioned"
            }
            ZoneExpungeReason::SledExpunged => "sled policy is expunged",
        };

        self.comment(format!(
            "sled {} ({reason}): {} zones expunged",
            sled_id,
            zones_to_expunge.len(),
        ));

        Ok(zones_to_expunge)
    }

    /// Ensures that the blueprint contains disks for a sled which already
    /// exists in the database.
    ///
    /// This operation must perform the following:
    /// - Ensure that any disks / zpools that exist in the database
    ///   are propagated into the blueprint.
    /// - Ensure that any disks that are expunged from the database are
    ///   removed from the blueprint.
    pub fn sled_ensure_disks(
        &mut self,
        sled_id: SledUuid,
        resources: &SledResources,
    ) -> Result<Ensure, Error> {
        let (mut additions, removals) = {
            // These are the disks known to our (last?) blueprint
            let blueprint_disks: BTreeMap<_, _> = self
                .disks
                .current_sled_disks(sled_id)
                .map(|disk| {
                    (PhysicalDiskUuid::from_untyped_uuid(disk.id), disk)
                })
                .collect();

            // These are the in-service disks as we observed them in the database,
            // during the planning phase
            let database_disks: BTreeMap<_, _> = resources
                .all_disks(DiskFilter::InService)
                .map(|(zpool, disk)| (disk.disk_id, (zpool, disk)))
                .collect();

            // Add any disks that appear in the database, but not the blueprint
            let additions = database_disks
                .iter()
                .filter_map(|(disk_id, (zpool, disk))| {
                    if !blueprint_disks.contains_key(disk_id) {
                        Some(BlueprintPhysicalDiskConfig {
                            identity: disk.disk_identity.clone(),
                            id: disk_id.into_untyped_uuid(),
                            pool_id: **zpool,
                        })
                    } else {
                        None
                    }
                })
                .collect::<Vec<BlueprintPhysicalDiskConfig>>();

            // Remove any disks that appear in the blueprint, but not the database
            let removals: HashSet<PhysicalDiskUuid> = blueprint_disks
                .keys()
                .filter_map(|disk_id| {
                    if !database_disks.contains_key(disk_id) {
                        Some(*disk_id)
                    } else {
                        None
                    }
                })
                .collect();

            (additions, removals)
        };

        if additions.is_empty() && removals.is_empty() {
            return Ok(Ensure::NotNeeded);
        }

        let disks = &mut self.disks.change_sled_disks(sled_id).disks;

        disks.append(&mut additions);
        disks.retain(|config| {
            !removals.contains(&PhysicalDiskUuid::from_untyped_uuid(config.id))
        });

        Ok(Ensure::Added)
    }

    pub fn sled_ensure_zone_ntp(
        &mut self,
        sled_id: SledUuid,
    ) -> Result<Ensure, Error> {
        // If there's already an NTP zone on this sled, do nothing.
        let has_ntp = self
            .zones
            .current_sled_zones(sled_id)
            .any(|(z, _)| z.zone_type.is_ntp());
        if has_ntp {
            return Ok(Ensure::NotNeeded);
        }

        let sled_info = self.sled_resources(sled_id)?;
        let sled_subnet = sled_info.subnet;
        let ip = self.sled_alloc_ip(sled_id)?;
        let ntp_address = SocketAddrV6::new(ip, NTP_PORT, 0, 0);

        // Construct the list of internal DNS servers.
        //
        // It'd be tempting to get this list from the other internal NTP
        // servers but there may not be any of those.  We could also
        // construct this list manually from the set of internal DNS servers
        // actually deployed.  Instead, we take the same approach as RSS:
        // these are at known, fixed addresses relative to the AZ subnet
        // (which itself is a known-prefix parent subnet of the sled subnet).
        let dns_servers =
            get_internal_dns_server_addresses(sled_subnet.net().network());

        // The list of boundary NTP servers is not necessarily stored
        // anywhere (unless there happens to be another internal NTP zone
        // lying around).  Recompute it based on what boundary servers
        // currently exist.
        let ntp_servers = self
            .parent_blueprint
            .all_omicron_zones(BlueprintZoneFilter::All)
            .filter_map(|(_, z)| {
                if matches!(z.zone_type, BlueprintZoneType::BoundaryNtp(_)) {
                    Some(Host::for_zone(Zone::Other(z.id)).fqdn())
                } else {
                    None
                }
            })
            .collect();

        let zone = BlueprintZoneConfig {
            disposition: BlueprintZoneDisposition::InService,
            id: self.rng.zone_rng.next(),
            underlay_address: ip,
            zone_type: BlueprintZoneType::InternalNtp(
                blueprint_zone_type::InternalNtp {
                    address: ntp_address,
                    ntp_servers,
                    dns_servers,
                    domain: None,
                },
            ),
        };

        self.sled_add_zone(sled_id, zone)?;
        Ok(Ensure::Added)
    }

    pub fn sled_ensure_zone_crucible(
        &mut self,
        sled_id: SledUuid,
        zpool_id: ZpoolUuid,
    ) -> Result<Ensure, Error> {
        let pool_name = ZpoolName::new_external(zpool_id);

        // If this sled already has a Crucible zone on this pool, do nothing.
        let has_crucible_on_this_pool =
            self.zones.current_sled_zones(sled_id).any(|(z, _)| {
                matches!(
                    &z.zone_type,
                    BlueprintZoneType::Crucible(blueprint_zone_type::Crucible {
                        dataset,
                        ..
                    })
                    if dataset.pool_name == pool_name
                )
            });
        if has_crucible_on_this_pool {
            return Ok(Ensure::NotNeeded);
        }

        let sled_info = self.sled_resources(sled_id)?;
        if !sled_info.zpools.contains_key(&zpool_id) {
            return Err(Error::Planner(anyhow!(
                "adding crucible zone for sled {:?}: \
                attempted to use unknown zpool {:?}",
                sled_id,
                pool_name
            )));
        }

        let ip = self.sled_alloc_ip(sled_id)?;
        let port = omicron_common::address::CRUCIBLE_PORT;
        let address = SocketAddrV6::new(ip, port, 0, 0);
        let zone = BlueprintZoneConfig {
            disposition: BlueprintZoneDisposition::InService,
            id: self.rng.zone_rng.next(),
            underlay_address: ip,
            zone_type: BlueprintZoneType::Crucible(
                blueprint_zone_type::Crucible {
                    address,
                    dataset: OmicronZoneDataset { pool_name },
                },
            ),
        };

        self.sled_add_zone(sled_id, zone)?;
        Ok(Ensure::Added)
    }

    /// Return the number of Nexus zones that would be configured to run on the
    /// given sled if this builder generated a blueprint
    ///
    /// This value may change before a blueprint is actually generated if
    /// further changes are made to the builder.
    pub fn sled_num_nexus_zones(&self, sled_id: SledUuid) -> usize {
        self.zones
            .current_sled_zones(sled_id)
            .filter(|(z, _)| z.zone_type.is_nexus())
            .count()
    }

    pub fn sled_ensure_zone_multiple_nexus(
        &mut self,
        sled_id: SledUuid,
        desired_zone_count: usize,
    ) -> Result<EnsureMultiple, Error> {
        // Whether Nexus should use TLS and what the external DNS servers it
        // should use are currently provided at rack-setup time, and should be
        // consistent across all Nexus instances. We'll assume we can copy them
        // from any other Nexus zone in our parent blueprint.
        //
        // TODO-correctness Once these properties can be changed by a rack
        // operator, this will need more work. At a minimum, if such a change
        // goes through the blueprint system (which seems likely), we'll need to
        // check that we're if this builder is being used to make such a change,
        // that change is also reflected here in a new zone. Perhaps these
        // settings should be part of `Policy` instead?
        let (external_tls, external_dns_servers) = self
            .parent_blueprint
            .all_omicron_zones(BlueprintZoneFilter::All)
            .find_map(|(_, z)| match &z.zone_type {
                BlueprintZoneType::Nexus(nexus) => Some((
                    nexus.external_tls,
                    nexus.external_dns_servers.clone(),
                )),
                _ => None,
            })
            .ok_or(Error::NoNexusZonesInParentBlueprint)?;
        self.sled_ensure_zone_multiple_nexus_with_config(
            sled_id,
            desired_zone_count,
            external_tls,
            external_dns_servers,
        )
    }

    pub fn sled_ensure_zone_multiple_nexus_with_config(
        &mut self,
        sled_id: SledUuid,
        desired_zone_count: usize,
        external_tls: bool,
        external_dns_servers: Vec<IpAddr>,
    ) -> Result<EnsureMultiple, Error> {
        // How many Nexus zones do we need to add?
        let nexus_count = self.sled_num_nexus_zones(sled_id);
        let num_nexus_to_add = match desired_zone_count.checked_sub(nexus_count)
        {
            Some(0) => return Ok(EnsureMultiple::NotNeeded),
            Some(n) => n,
            None => {
                return Err(Error::Planner(anyhow!(
                    "removing a Nexus zone not yet supported \
                     (sled {sled_id} has {nexus_count}; \
                     planner wants {desired_zone_count})"
                )));
            }
        };

        for _ in 0..num_nexus_to_add {
            let nexus_id = self.rng.zone_rng.next();
            let ExternalNetworkingChoice {
                external_ip,
                nic_ip,
                nic_subnet,
                nic_mac,
            } = self.external_networking.for_new_nexus()?;
            let external_ip = OmicronZoneExternalFloatingIp {
<<<<<<< HEAD
                id: ExternalIpUuid::new_v4(),
                ip: external_ip,
=======
                id: self.rng.external_ip_rng.next(),
                ip: self
                    .available_external_ips
                    .next()
                    .ok_or(Error::NoExternalServiceIpAvailable)?,
>>>>>>> 316a7d21
            };

            let nic = {
                NetworkInterface {
                    id: self.rng.network_interface_rng.next(),
                    kind: NetworkInterfaceKind::Service {
                        id: nexus_id.into_untyped_uuid(),
                    },
                    name: format!("nexus-{nexus_id}").parse().unwrap(),
                    ip: nic_ip,
                    mac: nic_mac,
                    subnet: nic_subnet,
                    vni: Vni::SERVICES_VNI,
                    primary: true,
                    slot: 0,
                }
            };

            let ip = self.sled_alloc_ip(sled_id)?;
            let port = omicron_common::address::NEXUS_INTERNAL_PORT;
            let internal_address = SocketAddrV6::new(ip, port, 0, 0);
            let zone = BlueprintZoneConfig {
                disposition: BlueprintZoneDisposition::InService,
                id: nexus_id,
                underlay_address: ip,
                zone_type: BlueprintZoneType::Nexus(
                    blueprint_zone_type::Nexus {
                        internal_address,
                        external_ip,
                        nic,
                        external_tls,
                        external_dns_servers: external_dns_servers.clone(),
                    },
                ),
            };
            self.sled_add_zone(sled_id, zone)?;
        }

        Ok(EnsureMultiple::Added(num_nexus_to_add))
    }

    fn sled_add_zone(
        &mut self,
        sled_id: SledUuid,
        zone: BlueprintZoneConfig,
    ) -> Result<(), Error> {
        // Check the sled id and return an appropriate error if it's invalid.
        let _ = self.sled_resources(sled_id)?;

        let sled_zones = self.zones.change_sled_zones(sled_id);
        sled_zones.add_zone(zone).map_err(|error| {
            anyhow!(error)
                .context(format!("error adding zone to sled {sled_id}"))
        })?;

        Ok(())
    }

    /// Returns a newly-allocated underlay address suitable for use by Omicron
    /// zones
    fn sled_alloc_ip(&mut self, sled_id: SledUuid) -> Result<Ipv6Addr, Error> {
        let sled_subnet = self.sled_resources(sled_id)?.subnet;
        let allocator =
            self.sled_ip_allocators.entry(sled_id).or_insert_with(|| {
                let sled_subnet_addr = sled_subnet.net().network();
                let minimum = sled_subnet_addr
                    .saturating_add(u128::from(SLED_RESERVED_ADDRESSES));
                let maximum = sled_subnet_addr
                    .saturating_add(u128::from(CP_SERVICES_RESERVED_ADDRESSES));
                assert!(sled_subnet.net().contains(minimum));
                assert!(sled_subnet.net().contains(maximum));
                let mut allocator = IpAllocator::new(minimum, maximum);

                // We shouldn't need to explicitly reserve the sled's global
                // zone and switch addresses because they should be out of our
                // range, but we do so just to be sure.
                let sled_gz_addr = *get_sled_address(sled_subnet).ip();
                assert!(sled_subnet.net().contains(sled_gz_addr));
                assert!(minimum > sled_gz_addr);
                assert!(maximum > sled_gz_addr);
                let switch_zone_addr = get_switch_zone_address(sled_subnet);
                assert!(sled_subnet.net().contains(switch_zone_addr));
                assert!(minimum > switch_zone_addr);
                assert!(maximum > switch_zone_addr);

                // Record each of the sled's zones' underlay addresses as
                // allocated.
                for (z, _) in self.zones.current_sled_zones(sled_id) {
                    allocator.reserve(z.underlay_address);
                }

                allocator
            });

        allocator.alloc().ok_or(Error::OutOfAddresses { sled_id })
    }

    fn sled_resources(
        &self,
        sled_id: SledUuid,
    ) -> Result<&SledResources, Error> {
        self.input.sled_resources(&sled_id).ok_or_else(|| {
            Error::Planner(anyhow!(
                "attempted to use sled that is not currently known: {}",
                sled_id
            ))
        })
    }
}

#[derive(Debug)]
struct BlueprintBuilderRng {
    // Have separate RNGs for the different kinds of UUIDs we might add,
    // generated from the main RNG. This is so that e.g. adding a new network
    // interface doesn't alter the blueprint or sled UUID.
    //
    // In the future, when we switch to typed UUIDs, each of these will be
    // associated with a specific `TypedUuidKind`.
    blueprint_rng: UuidRng,
    zone_rng: TypedUuidRng<OmicronZoneKind>,
    network_interface_rng: UuidRng,
    external_ip_rng: TypedUuidRng<ExternalIpKind>,
}

impl BlueprintBuilderRng {
    fn new() -> Self {
        Self::new_from_parent(StdRng::from_entropy())
    }

    fn new_from_parent(mut parent: StdRng) -> Self {
        let blueprint_rng = UuidRng::from_parent_rng(&mut parent, "blueprint");
        let zone_rng = TypedUuidRng::from_parent_rng(&mut parent, "zone");
        let network_interface_rng =
            UuidRng::from_parent_rng(&mut parent, "network_interface");
        let external_ip_rng =
            TypedUuidRng::from_parent_rng(&mut parent, "external_ip");

        BlueprintBuilderRng {
            blueprint_rng,
            zone_rng,
            network_interface_rng,
            external_ip_rng,
        }
    }

    fn set_seed<H: Hash>(&mut self, seed: H) {
        // Important to add some more bytes here, so that builders with the
        // same seed but different purposes don't end up with the same UUIDs.
        const SEED_EXTRA: &str = "blueprint-builder";
        *self = Self::new_from_parent(typed_rng::from_seed(seed, SEED_EXTRA));
    }
}

/// Helper for working with sets of zones on each sled
///
/// Tracking the set of zones is slightly non-trivial because we need to bump
/// the per-sled generation number iff the zones are changed.  So we need to
/// keep track of whether we've changed the zones relative to the parent
/// blueprint.  We do this by keeping a copy of any [`BlueprintZonesConfig`]
/// that we've changed and a _reference_ to the parent blueprint's zones.  This
/// struct makes it easy for callers iterate over the right set of zones.
pub(super) struct BlueprintZonesBuilder<'a> {
    changed_zones: BTreeMap<SledUuid, BuilderZonesConfig>,
    parent_zones: &'a BTreeMap<SledUuid, BlueprintZonesConfig>,
}

impl<'a> BlueprintZonesBuilder<'a> {
    pub fn new(parent_blueprint: &'a Blueprint) -> BlueprintZonesBuilder {
        BlueprintZonesBuilder {
            changed_zones: BTreeMap::new(),
            parent_zones: &parent_blueprint.blueprint_zones,
        }
    }

    /// Returns a mutable reference to a sled's Omicron zones *because* we're
    /// going to change them.  It's essential that the caller _does_ change them
    /// because we will have bumped the generation number and we don't want to
    /// do that if no changes are being made.
    pub fn change_sled_zones(
        &mut self,
        sled_id: SledUuid,
    ) -> &mut BuilderZonesConfig {
        self.changed_zones.entry(sled_id).or_insert_with(|| {
            if let Some(old_sled_zones) = self.parent_zones.get(&sled_id) {
                BuilderZonesConfig::from_parent(old_sled_zones)
            } else {
                BuilderZonesConfig::new()
            }
        })
    }

    /// Iterates over the list of sled IDs for which we have zones.
    ///
    /// This may include decommissioned sleds.
    pub fn sled_ids_with_zones(&self) -> impl Iterator<Item = SledUuid> {
        let mut sled_ids =
            self.changed_zones.keys().copied().collect::<BTreeSet<_>>();
        for &sled_id in self.parent_zones.keys() {
            sled_ids.insert(sled_id);
        }
        sled_ids.into_iter()
    }

    /// Iterates over the list of Omicron zones currently configured for this
    /// sled in the blueprint that's being built, along with each zone's state
    /// in the builder.
    pub fn current_sled_zones(
        &self,
        sled_id: SledUuid,
    ) -> Box<dyn Iterator<Item = (&BlueprintZoneConfig, BuilderZoneState)> + '_>
    {
        if let Some(sled_zones) = self.changed_zones.get(&sled_id) {
            Box::new(sled_zones.iter_zones().map(|z| (z.zone(), z.state())))
        } else if let Some(parent_zones) = self.parent_zones.get(&sled_id) {
            Box::new(
                parent_zones
                    .zones
                    .iter()
                    .map(|z| (z, BuilderZoneState::Unchanged)),
            )
        } else {
            Box::new(std::iter::empty())
        }
    }

    /// Produces an owned map of zones for the sleds recorded in this blueprint
    /// plus any newly-added sleds
    pub fn into_zones_map(
        self,
        added_sled_ids: impl Iterator<Item = SledUuid>,
    ) -> BTreeMap<SledUuid, BlueprintZonesConfig> {
        // Start with self.changed_zones, which contains entries for any
        // sled whose zones config is changing in this blueprint.
        let mut zones = self
            .changed_zones
            .into_iter()
            .map(|(sled_id, zones)| (sled_id, zones.build()))
            .collect::<BTreeMap<_, _>>();

        // Carry forward any zones from our parent blueprint. This may include
        // zones for decommissioned sleds.
        for (sled_id, parent_zones) in self.parent_zones {
            zones.entry(*sled_id).or_insert_with(|| parent_zones.clone());
        }

        // Finally, insert any newly-added sleds.
        for sled_id in added_sled_ids {
            zones.entry(sled_id).or_insert_with(|| BlueprintZonesConfig {
                generation: Generation::new(),
                zones: vec![],
            });
        }

        zones
    }
}

/// Helper for working with sets of disks on each sled
///
/// Tracking the set of disks is slightly non-trivial because we need to bump
/// the per-sled generation number iff the disks are changed.  So we need to
/// keep track of whether we've changed the disks relative to the parent
/// blueprint.  We do this by keeping a copy of any [`BlueprintDisksConfig`]
/// that we've changed and a _reference_ to the parent blueprint's disks.  This
/// struct makes it easy for callers iterate over the right set of disks.
struct BlueprintDisksBuilder<'a> {
    changed_disks: BTreeMap<SledUuid, BlueprintPhysicalDisksConfig>,
    parent_disks: &'a BTreeMap<SledUuid, BlueprintPhysicalDisksConfig>,
}

impl<'a> BlueprintDisksBuilder<'a> {
    pub fn new(parent_blueprint: &'a Blueprint) -> BlueprintDisksBuilder {
        BlueprintDisksBuilder {
            changed_disks: BTreeMap::new(),
            parent_disks: &parent_blueprint.blueprint_disks,
        }
    }

    /// Returns a mutable reference to a sled's Omicron disks *because* we're
    /// going to change them.  It's essential that the caller _does_ change them
    /// because we will have bumped the generation number and we don't want to
    /// do that if no changes are being made.
    pub fn change_sled_disks(
        &mut self,
        sled_id: SledUuid,
    ) -> &mut BlueprintPhysicalDisksConfig {
        self.changed_disks.entry(sled_id).or_insert_with(|| {
            if let Some(old_sled_disks) = self.parent_disks.get(&sled_id) {
                BlueprintPhysicalDisksConfig {
                    generation: old_sled_disks.generation.next(),
                    disks: old_sled_disks.disks.clone(),
                }
            } else {
                // No requests have been sent to the disk previously,
                // we should be able to use the first generation.
                BlueprintPhysicalDisksConfig {
                    generation: Generation::new(),
                    disks: vec![],
                }
            }
        })
    }

    /// Iterates over the list of Omicron disks currently configured for this
    /// sled in the blueprint that's being built
    pub fn current_sled_disks(
        &self,
        sled_id: SledUuid,
    ) -> Box<dyn Iterator<Item = &BlueprintPhysicalDiskConfig> + '_> {
        if let Some(sled_disks) = self
            .changed_disks
            .get(&sled_id)
            .or_else(|| self.parent_disks.get(&sled_id))
        {
            Box::new(sled_disks.disks.iter())
        } else {
            Box::new(std::iter::empty())
        }
    }

    /// Produces an owned map of disks for the requested sleds
    pub fn into_disks_map(
        mut self,
        sled_ids: impl Iterator<Item = SledUuid>,
    ) -> BTreeMap<SledUuid, BlueprintPhysicalDisksConfig> {
        sled_ids
            .map(|sled_id| {
                // Start with self.changed_disks, which contains entries for any
                // sled whose disks config is changing in this blueprint.
                let mut disks = self
                    .changed_disks
                    .remove(&sled_id)
                    // If it's not there, use the config from the parent
                    // blueprint.
                    .or_else(|| self.parent_disks.get(&sled_id).cloned())
                    // If it's not there either, then this must be a new sled
                    // and we haven't added any disks to it yet.  Use the
                    // standard initial config.
                    .unwrap_or_else(|| BlueprintPhysicalDisksConfig {
                        generation: Generation::new(),
                        disks: vec![],
                    });
                disks.disks.sort_unstable_by_key(|d| d.id);

                (sled_id, disks)
            })
            .collect()
    }
}

#[cfg(test)]
pub mod test {
    use super::*;
    use crate::example::example;
    use crate::example::ExampleSystem;
    use crate::system::SledBuilder;
    use expectorate::assert_contents;
    use nexus_types::deployment::BlueprintOrCollectionZoneConfig;
    use nexus_types::deployment::BlueprintZoneFilter;
    use nexus_types::deployment::OmicronZoneNetworkResources;
    use nexus_types::external_api::views::SledPolicy;
    use omicron_common::address::IpRange;
    use omicron_test_utils::dev::test_setup_log;
    use std::collections::BTreeSet;
    use std::mem;

    pub const DEFAULT_N_SLEDS: usize = 3;

    /// Checks various conditions that should be true for all blueprints
    pub fn verify_blueprint(blueprint: &Blueprint) {
        let mut underlay_ips: BTreeMap<Ipv6Addr, &BlueprintZoneConfig> =
            BTreeMap::new();
        for (_, zone) in blueprint.all_omicron_zones(BlueprintZoneFilter::All) {
            if let Some(previous) =
                underlay_ips.insert(zone.underlay_address, zone)
            {
                panic!(
                    "found duplicate underlay IP {} in zones {} and {}\
                    \n\n\
                    blueprint: {}",
                    zone.underlay_address,
                    zone.id,
                    previous.id,
                    blueprint.display(),
                );
            }
        }
    }

    #[test]
    fn test_initial() {
        // Test creating a blueprint from a collection and verifying that it
        // describes no changes.
        static TEST_NAME: &str = "blueprint_builder_test_initial";
        let logctx = test_setup_log(TEST_NAME);
        let (collection, input, blueprint_initial) =
            example(&logctx.log, TEST_NAME, DEFAULT_N_SLEDS);
        verify_blueprint(&blueprint_initial);

        let diff = blueprint_initial.diff_since_collection(&collection);
        // There are some differences with even a no-op diff between a
        // collection and a blueprint, such as new data being added to
        // blueprints like DNS generation numbers.
        println!(
            "collection -> initial blueprint \
             (expected no non-trivial changes):\n{}",
            diff.display()
        );
        assert_contents(
            "tests/output/blueprint_builder_initial_diff.txt",
            &diff.display().to_string(),
        );
        assert_eq!(diff.sleds_added.len(), 0);
        assert_eq!(diff.sleds_removed.len(), 0);
        assert_eq!(diff.sleds_modified.len(), 0);

        // Test a no-op blueprint.
        let builder = BlueprintBuilder::new_based_on(
            &logctx.log,
            &blueprint_initial,
            &input,
            "test_basic",
        )
        .expect("failed to create builder");
        let blueprint = builder.build();
        verify_blueprint(&blueprint);
        let diff = blueprint.diff_since_blueprint(&blueprint_initial);
        println!(
            "initial blueprint -> next blueprint (expected no changes):\n{}",
            diff.display()
        );
        assert_eq!(diff.sleds_added.len(), 0);
        assert_eq!(diff.sleds_removed.len(), 0);
        assert_eq!(diff.sleds_modified.len(), 0);

        logctx.cleanup_successful();
    }

    #[test]
    fn test_basic() {
        static TEST_NAME: &str = "blueprint_builder_test_basic";
        let logctx = test_setup_log(TEST_NAME);
        let mut example =
            ExampleSystem::new(&logctx.log, TEST_NAME, DEFAULT_N_SLEDS);
        let blueprint1 = &example.blueprint;
        verify_blueprint(blueprint1);

        let mut builder = BlueprintBuilder::new_based_on(
            &logctx.log,
            blueprint1,
            &example.input,
            "test_basic",
        )
        .expect("failed to create builder");

        // The example blueprint should have internal NTP zones on all the
        // existing sleds, plus Crucible zones on all pools.  So if we ensure
        // all these zones exist, we should see no change.
        for (sled_id, sled_resources) in
            example.input.all_sled_resources(SledFilter::Commissioned)
        {
            builder.sled_ensure_zone_ntp(sled_id).unwrap();
            for pool_id in sled_resources.zpools.keys() {
                builder.sled_ensure_zone_crucible(sled_id, *pool_id).unwrap();
            }
        }

        let blueprint2 = builder.build();
        verify_blueprint(&blueprint2);
        let diff = blueprint2.diff_since_blueprint(&blueprint1);
        println!(
            "initial blueprint -> next blueprint (expected no changes):\n{}",
            diff.display()
        );
        assert_eq!(diff.sleds_added.len(), 0);
        assert_eq!(diff.sleds_removed.len(), 0);
        assert_eq!(diff.sleds_modified.len(), 0);

        // The next step is adding these zones to a new sled.
        let new_sled_id = example.sled_rng.next();
        let _ =
            example.system.sled(SledBuilder::new().id(new_sled_id)).unwrap();
        let input = example.system.to_planning_input_builder().unwrap().build();
        let mut builder = BlueprintBuilder::new_based_on(
            &logctx.log,
            &blueprint2,
            &input,
            "test_basic",
        )
        .expect("failed to create builder");
        builder.sled_ensure_zone_ntp(new_sled_id).unwrap();
        // TODO-cleanup use `TypedUuid` everywhere
        let new_sled_resources = input.sled_resources(&new_sled_id).unwrap();
        for pool_id in new_sled_resources.zpools.keys() {
            builder.sled_ensure_zone_crucible(new_sled_id, *pool_id).unwrap();
        }

        let blueprint3 = builder.build();
        verify_blueprint(&blueprint3);
        let diff = blueprint3.diff_since_blueprint(&blueprint2);
        println!("expecting new NTP and Crucible zones:\n{}", diff.display());

        // No sleds were changed or removed.
        assert_eq!(diff.sleds_modified.len(), 0);
        assert_eq!(diff.sleds_removed.len(), 0);

        // One sled was added.
        assert_eq!(diff.sleds_added.len(), 1);
        let sled_id = diff.sleds_added.first().unwrap();
        let new_sled_zones = diff.zones.added.get(sled_id).unwrap();
        assert_eq!(*sled_id, new_sled_id);
        // The generation number should be newer than the initial default.
        assert!(new_sled_zones.generation_after.unwrap() > Generation::new());

        // All zones' underlay addresses ought to be on the sled's subnet.
        for z in &new_sled_zones.zones {
            assert!(new_sled_resources
                .subnet
                .net()
                .contains(z.underlay_address()));
        }

        // Check for an NTP zone.  Its sockaddr's IP should also be on the
        // sled's subnet.
        assert!(new_sled_zones.zones.iter().any(|z| {
            if let BlueprintOrCollectionZoneConfig::Blueprint(
                BlueprintZoneConfig {
                    zone_type:
                        BlueprintZoneType::InternalNtp(
                            blueprint_zone_type::InternalNtp {
                                address, ..
                            },
                        ),
                    ..
                },
            ) = &z
            {
                assert!(new_sled_resources
                    .subnet
                    .net()
                    .contains(*address.ip()));
                true
            } else {
                false
            }
        }));
        let crucible_pool_names = new_sled_zones
            .zones
            .iter()
            .filter_map(|z| {
                if let BlueprintOrCollectionZoneConfig::Blueprint(
                    BlueprintZoneConfig {
                        zone_type:
                            BlueprintZoneType::Crucible(
                                blueprint_zone_type::Crucible {
                                    address,
                                    dataset,
                                },
                            ),
                        ..
                    },
                ) = &z
                {
                    let ip = address.ip();
                    assert!(new_sled_resources.subnet.net().contains(*ip));
                    Some(dataset.pool_name.clone())
                } else {
                    None
                }
            })
            .collect::<BTreeSet<_>>();
        assert_eq!(
            crucible_pool_names,
            new_sled_resources
                .zpools
                .keys()
                .map(|id| { ZpoolName::new_external(*id) })
                .collect()
        );

        logctx.cleanup_successful();
    }

    #[test]
    fn test_prune_decommissioned_sleds() {
        static TEST_NAME: &str =
            "blueprint_builder_test_prune_decommissioned_sleds";
        let logctx = test_setup_log(TEST_NAME);
        let (_, input, mut blueprint1) =
            example(&logctx.log, TEST_NAME, DEFAULT_N_SLEDS);
        verify_blueprint(&blueprint1);

        // Mark one sled as having a desired state of decommissioned.
        let decommision_sled_id = blueprint1
            .sled_state
            .keys()
            .copied()
            .next()
            .expect("at least one sled");
        *blueprint1.sled_state.get_mut(&decommision_sled_id).unwrap() =
            SledState::Decommissioned;

        // Change the input to note that the sled is expunged, but still active.
        let mut builder = input.into_builder();
        builder.sleds_mut().get_mut(&decommision_sled_id).unwrap().policy =
            SledPolicy::Expunged;
        builder.sleds_mut().get_mut(&decommision_sled_id).unwrap().state =
            SledState::Active;
        let input = builder.build();

        // Generate a new blueprint. This sled should still be included: even
        // though the desired state is decommissioned, the current state is
        // still active, so we should carry it forward.
        let blueprint2 = BlueprintBuilder::new_based_on(
            &logctx.log,
            &blueprint1,
            &input,
            "test_prune_decommissioned_sleds",
        )
        .expect("created builder")
        .build();
        verify_blueprint(&blueprint2);

        // We carried forward the desired state.
        assert_eq!(
            blueprint2.sled_state.get(&decommision_sled_id).copied(),
            Some(SledState::Decommissioned)
        );

        // Change the input to mark the sled decommissioned. (Normally realizing
        // blueprint2 would make this change.)
        let mut builder = input.into_builder();
        builder.sleds_mut().get_mut(&decommision_sled_id).unwrap().state =
            SledState::Decommissioned;
        let input = builder.build();

        // Generate a new blueprint. This desired sled state should no longer be
        // present: it has reached the terminal decommissioned state, so there's
        // no more work to be done.
        let blueprint3 = BlueprintBuilder::new_based_on(
            &logctx.log,
            &blueprint2,
            &input,
            "test_prune_decommissioned_sleds",
        )
        .expect("created builder")
        .build();
        verify_blueprint(&blueprint3);

        // Ensure we've dropped the decommissioned sled. (We may still have
        // _zones_ for it that need cleanup work, but all state transitions for
        // it are complete.)
        assert_eq!(
            blueprint3.sled_state.get(&decommision_sled_id).copied(),
            None,
        );

        logctx.cleanup_successful();
    }

    #[test]
    fn test_add_physical_disks() {
        static TEST_NAME: &str = "blueprint_builder_test_add_physical_disks";
        let logctx = test_setup_log(TEST_NAME);
        let (_, input, _) = example(&logctx.log, TEST_NAME, DEFAULT_N_SLEDS);
        let input = {
            // Clear out the external networking records from `input`, since
            // we're building an empty blueprint.
            let mut builder = input.into_builder();
            *builder.network_resources_mut() =
                OmicronZoneNetworkResources::new();
            builder.build()
        };

        // Start with an empty blueprint (sleds with no zones).
        let parent = BlueprintBuilder::build_empty_with_sleds_seeded(
            input.all_sled_ids(SledFilter::Commissioned),
            "test",
            TEST_NAME,
        );

        {
            // We start empty, and can add a disk
            let mut builder = BlueprintBuilder::new_based_on(
                &logctx.log,
                &parent,
                &input,
                "test",
            )
            .expect("failed to create builder");

            assert!(builder.disks.changed_disks.is_empty());
            assert!(builder.disks.parent_disks.is_empty());

            for (sled_id, sled_resources) in
                input.all_sled_resources(SledFilter::InService)
            {
                assert_eq!(
                    builder
                        .sled_ensure_disks(sled_id, &sled_resources)
                        .unwrap(),
                    Ensure::Added,
                );
            }

            assert!(!builder.disks.changed_disks.is_empty());
            assert!(builder.disks.parent_disks.is_empty());
        }

        logctx.cleanup_successful();
    }

    #[test]
    fn test_add_nexus_with_no_existing_nexus_zones() {
        static TEST_NAME: &str =
            "blueprint_builder_test_add_nexus_with_no_existing_nexus_zones";
        let logctx = test_setup_log(TEST_NAME);

        // Discard the example blueprint and start with an empty one.
        let (collection, input, _) =
            example(&logctx.log, TEST_NAME, DEFAULT_N_SLEDS);
        let input = {
            // Clear out the external networking records from `input`, since
            // we're building an empty blueprint.
            let mut builder = input.into_builder();
            *builder.network_resources_mut() =
                OmicronZoneNetworkResources::new();
            builder.build()
        };
        let parent = BlueprintBuilder::build_empty_with_sleds_seeded(
            input.all_sled_ids(SledFilter::Commissioned),
            "test",
            TEST_NAME,
        );

        // Adding a new Nexus zone currently requires copying settings from an
        // existing Nexus zone. `parent` has no zones, so we should fail if we
        // try to add a Nexus zone.
        let mut builder = BlueprintBuilder::new_based_on(
            &logctx.log,
            &parent,
            &input,
            "test",
        )
        .expect("failed to create builder");

        let err = builder
            .sled_ensure_zone_multiple_nexus(
                collection
                    .omicron_zones
                    .keys()
                    .next()
                    .copied()
                    .expect("no sleds present"),
                1,
            )
            .unwrap_err();

        assert!(
            matches!(err, Error::NoNexusZonesInParentBlueprint),
            "unexpected error {err}"
        );

        logctx.cleanup_successful();
    }

    #[test]
    fn test_add_nexus_error_cases() {
        static TEST_NAME: &str = "blueprint_builder_test_add_nexus_error_cases";
        let logctx = test_setup_log(TEST_NAME);
        let (mut collection, mut input, mut parent) =
            example(&logctx.log, TEST_NAME, DEFAULT_N_SLEDS);

        // Remove the Nexus zone from one of the sleds so that
        // `sled_ensure_zone_nexus` can attempt to add a Nexus zone to
        // `sled_id`.
        let sled_id = {
            let mut selected_sled_id = None;
            for (sled_id, zones) in &mut collection.omicron_zones {
                let nzones_before_retain = zones.zones.zones.len();
                zones.zones.zones.retain(|z| !z.zone_type.is_nexus());
                if zones.zones.zones.len() < nzones_before_retain {
                    selected_sled_id = Some(*sled_id);
                    // Also remove this zone from the blueprint.
                    let mut removed_nexus = None;
                    parent
                        .blueprint_zones
                        .get_mut(sled_id)
                        .expect("missing sled")
                        .zones
                        .retain(|z| match &z.zone_type {
                            BlueprintZoneType::Nexus(z) => {
                                removed_nexus = Some(z.clone());
                                false
                            }
                            _ => true,
                        });
                    let removed_nexus =
                        removed_nexus.expect("removed Nexus from blueprint");

                    // Also remove this Nexus's external networking resources
                    // from `input`.
                    let mut builder = input.into_builder();
                    let mut new_network_resources =
                        OmicronZoneNetworkResources::new();
                    let old_network_resources = builder.network_resources_mut();
                    for ip in old_network_resources.omicron_zone_external_ips()
                    {
                        if ip.ip.id() != removed_nexus.external_ip.id {
                            new_network_resources
                                .add_external_ip(ip.zone_id, ip.ip)
                                .expect("copied IP to new input");
                        }
                    }
                    for nic in old_network_resources.omicron_zone_nics() {
                        if nic.nic.id.into_untyped_uuid()
                            != removed_nexus.nic.id
                        {
                            new_network_resources
                                .add_nic(nic.zone_id, nic.nic)
                                .expect("copied NIC to new input");
                        }
                    }
                    mem::swap(
                        old_network_resources,
                        &mut new_network_resources,
                    );
                    input = builder.build();

                    break;
                }
            }
            selected_sled_id.expect("found no sleds with Nexus zone")
        };

        {
            // Attempting to add Nexus to the sled we removed it from (with no
            // other changes to the environment) should succeed.
            let mut builder = BlueprintBuilder::new_based_on(
                &logctx.log,
                &parent,
                &input,
                "test",
            )
            .expect("failed to create builder");
            let added = builder
                .sled_ensure_zone_multiple_nexus(sled_id, 1)
                .expect("failed to ensure nexus zone");

            assert_eq!(added, EnsureMultiple::Added(1));
        }

        {
            // Attempting to add multiple Nexus zones to the sled we removed it
            // from (with no other changes to the environment) should also
            // succeed.
            let mut builder = BlueprintBuilder::new_based_on(
                &logctx.log,
                &parent,
                &input,
                "test",
            )
            .expect("failed to create builder");
            let added = builder
                .sled_ensure_zone_multiple_nexus(sled_id, 3)
                .expect("failed to ensure nexus zone");

            assert_eq!(added, EnsureMultiple::Added(3));
        }

        {
            // Replace the policy's external service IP pool ranges with ranges
            // that are already in use by existing zones. Attempting to add a
            // Nexus with no remaining external IPs should fail.
            let mut used_ip_ranges = Vec::new();
            for (_, z) in parent.all_omicron_zones(BlueprintZoneFilter::All) {
                if let Some((external_ip, _)) =
                    z.zone_type.external_networking()
                {
                    used_ip_ranges.push(IpRange::from(external_ip.ip()));
                }
            }
            assert!(!used_ip_ranges.is_empty());
            let input = {
                let mut builder = input.into_builder();
                builder.policy_mut().service_ip_pool_ranges = used_ip_ranges;
                builder.build()
            };

            let mut builder = BlueprintBuilder::new_based_on(
                &logctx.log,
                &parent,
                &input,
                "test",
            )
            .expect("failed to create builder");
            let err = builder
                .sled_ensure_zone_multiple_nexus(sled_id, 1)
                .unwrap_err();

            assert!(
                matches!(err, Error::NoExternalServiceIpAvailable),
                "unexpected error {err}"
            );
        }

        // We're not testing the `ExhaustedNexusIps` error case (where we've run
        // out of Nexus OPTE addresses), because it's fairly diffiult to induce
        // that from outside: we would need to start from a parent blueprint
        // that contained a Nexus instance for every IP in the
        // `NEXUS_OPTE_*_SUBNET`. We could hack around that by creating the
        // `BlueprintBuilder` and mucking with its internals, but that doesn't
        // seem like a particularly useful test either.

        logctx.cleanup_successful();
    }

    #[test]
    fn test_invalid_parent_blueprint_two_zones_with_same_external_ip() {
        static TEST_NAME: &str =
            "blueprint_builder_test_invalid_parent_blueprint_\
             two_zones_with_same_external_ip";
        let logctx = test_setup_log(TEST_NAME);
        let (_, input, mut parent) =
            example(&logctx.log, TEST_NAME, DEFAULT_N_SLEDS);

        // We should fail if the parent blueprint claims to contain two
        // zones with the same external IP. Skim through the zones, copy the
        // external IP from one Nexus zone, then assign it to a later Nexus
        // zone.
        let mut found_second_nexus_zone = false;
        let mut nexus_external_ip = None;

        'outer: for zones in parent.blueprint_zones.values_mut() {
            for z in zones.zones.iter_mut() {
                if let BlueprintZoneType::Nexus(blueprint_zone_type::Nexus {
                    external_ip,
                    ..
                }) = &mut z.zone_type
                {
                    if let Some(ip) = nexus_external_ip {
                        *external_ip = ip;
                        found_second_nexus_zone = true;
                        break 'outer;
                    } else {
                        nexus_external_ip = Some(*external_ip);
                        continue 'outer;
                    }
                }
            }
        }
        assert!(found_second_nexus_zone, "only one Nexus zone present?");

        match BlueprintBuilder::new_based_on(
            &logctx.log,
            &parent,
            &input,
            "test",
        ) {
            Ok(_) => panic!("unexpected success"),
            Err(err) => assert!(
                err.to_string().contains("duplicate external IP"),
                "unexpected error: {err:#}"
            ),
        };

        logctx.cleanup_successful();
    }

    #[test]
    fn test_invalid_parent_blueprint_two_nexus_zones_with_same_nic_ip() {
        static TEST_NAME: &str =
            "blueprint_builder_test_invalid_parent_blueprint_\
             two_nexus_zones_with_same_nic_ip";
        let logctx = test_setup_log(TEST_NAME);
        let (_, input, mut parent) =
            example(&logctx.log, TEST_NAME, DEFAULT_N_SLEDS);

        // We should fail if the parent blueprint claims to contain two
        // Nexus zones with the same NIC IP. Skim through the zones, copy
        // the NIC IP from one Nexus zone, then assign it to a later
        // Nexus zone.
        let mut found_second_nexus_zone = false;
        let mut nexus_nic_ip = None;

        'outer: for zones in parent.blueprint_zones.values_mut() {
            for z in zones.zones.iter_mut() {
                if let BlueprintZoneType::Nexus(blueprint_zone_type::Nexus {
                    nic,
                    ..
                }) = &mut z.zone_type
                {
                    if let Some(ip) = nexus_nic_ip {
                        nic.ip = ip;
                        found_second_nexus_zone = true;
                        break 'outer;
                    } else {
                        nexus_nic_ip = Some(nic.ip);
                        continue 'outer;
                    }
                }
            }
        }
        assert!(found_second_nexus_zone, "only one Nexus zone present?");

        match BlueprintBuilder::new_based_on(
            &logctx.log,
            &parent,
            &input,
            "test",
        ) {
            Ok(_) => panic!("unexpected success"),
            Err(err) => assert!(
                err.to_string().contains("duplicate Nexus NIC IP"),
                "unexpected error: {err:#}"
            ),
        };

        logctx.cleanup_successful();
    }

    #[test]
    fn test_invalid_parent_blueprint_two_zones_with_same_vnic_mac() {
        static TEST_NAME: &str =
            "blueprint_builder_test_invalid_parent_blueprint_\
             two_zones_with_same_vnic_mac";
        let logctx = test_setup_log(TEST_NAME);
        let (_, input, mut parent) =
            example(&logctx.log, TEST_NAME, DEFAULT_N_SLEDS);

        // We should fail if the parent blueprint claims to contain two
        // zones with the same service vNIC MAC address. Skim through the
        // zones, copy the NIC MAC from one Nexus zone, then assign it to a
        // later Nexus zone.
        let mut found_second_nexus_zone = false;
        let mut nexus_nic_mac = None;

        'outer: for zones in parent.blueprint_zones.values_mut() {
            for z in zones.zones.iter_mut() {
                if let BlueprintZoneType::Nexus(blueprint_zone_type::Nexus {
                    nic,
                    ..
                }) = &mut z.zone_type
                {
                    if let Some(mac) = nexus_nic_mac {
                        nic.mac = mac;
                        found_second_nexus_zone = true;
                        break 'outer;
                    } else {
                        nexus_nic_mac = Some(nic.mac);
                        continue 'outer;
                    }
                }
            }
        }
        assert!(found_second_nexus_zone, "only one Nexus zone present?");

        match BlueprintBuilder::new_based_on(
            &logctx.log,
            &parent,
            &input,
            "test",
        ) {
            Ok(_) => panic!("unexpected success"),
            Err(err) => assert!(
                err.to_string().contains("duplicate service vNIC MAC"),
                "unexpected error: {err:#}"
            ),
        };

        logctx.cleanup_successful();
    }
}<|MERGE_RESOLUTION|>--- conflicted
+++ resolved
@@ -692,16 +692,8 @@
                 nic_mac,
             } = self.external_networking.for_new_nexus()?;
             let external_ip = OmicronZoneExternalFloatingIp {
-<<<<<<< HEAD
-                id: ExternalIpUuid::new_v4(),
+                id: self.rng.external_ip_rng.next(),
                 ip: external_ip,
-=======
-                id: self.rng.external_ip_rng.next(),
-                ip: self
-                    .available_external_ips
-                    .next()
-                    .ok_or(Error::NoExternalServiceIpAvailable)?,
->>>>>>> 316a7d21
             };
 
             let nic = {
