--- conflicted
+++ resolved
@@ -11,21 +11,12 @@
 use anyhow::anyhow;
 use clickhouse_admin_types::OXIMETER_CLUSTER;
 use datasets_editor::BlueprintDatasetsEditError;
-<<<<<<< HEAD
-=======
-use datasets_editor::BlueprintDatasetsEditor;
-use disks_editor::BlueprintDisksEditor;
->>>>>>> 0b1d42d5
 use ipnet::IpAdd;
 use nexus_inventory::now_db_precision;
 use nexus_sled_agent_shared::inventory::OmicronZoneDataset;
 use nexus_sled_agent_shared::inventory::ZoneKind;
 use nexus_types::deployment::blueprint_zone_type;
 use nexus_types::deployment::Blueprint;
-<<<<<<< HEAD
-=======
-use nexus_types::deployment::BlueprintDatasetDisposition;
->>>>>>> 0b1d42d5
 use nexus_types::deployment::BlueprintPhysicalDiskConfig;
 use nexus_types::deployment::BlueprintZoneConfig;
 use nexus_types::deployment::BlueprintZoneDisposition;
@@ -59,11 +50,6 @@
 use omicron_common::api::external::Vni;
 use omicron_common::api::internal::shared::NetworkInterface;
 use omicron_common::api::internal::shared::NetworkInterfaceKind;
-<<<<<<< HEAD
-=======
-use omicron_common::disk::CompressionAlgorithm;
-use omicron_common::disk::DatasetName;
->>>>>>> 0b1d42d5
 use omicron_common::policy::INTERNAL_DNS_REDUNDANCY;
 use omicron_uuid_kinds::GenericUuid;
 use omicron_uuid_kinds::OmicronZoneUuid;
@@ -99,10 +85,7 @@
 
 mod datasets_editor;
 mod disks_editor;
-<<<<<<< HEAD
 mod storage_editor;
-=======
->>>>>>> 0b1d42d5
 
 /// Errors encountered while assembling blueprints
 #[derive(Debug, Error)]
@@ -317,12 +300,7 @@
     // These fields will become part of the final blueprint.  See the
     // corresponding fields in `Blueprint`.
     pub(super) zones: BlueprintZonesBuilder<'a>,
-<<<<<<< HEAD
     storage: BlueprintStorageEditor,
-=======
-    disks: BlueprintDisksEditor,
-    datasets: BlueprintDatasetsEditor,
->>>>>>> 0b1d42d5
     sled_state: BTreeMap<SledUuid, SledState>,
     cockroachdb_setting_preserve_downgrade: CockroachDbPreserveDowngrade,
 
@@ -446,15 +424,8 @@
             external_networking: OnceCell::new(),
             internal_dns_subnets: OnceCell::new(),
             zones: BlueprintZonesBuilder::new(parent_blueprint),
-<<<<<<< HEAD
             storage: BlueprintStorageEditor::new(
                 parent_blueprint.blueprint_disks.clone(),
-=======
-            disks: BlueprintDisksEditor::new(
-                parent_blueprint.blueprint_disks.clone(),
-            ),
-            datasets: BlueprintDatasetsEditor::new(
->>>>>>> 0b1d42d5
                 parent_blueprint.blueprint_datasets.clone(),
             ),
             sled_state,
@@ -544,18 +515,11 @@
         let blueprint_zones = self
             .zones
             .into_zones_map(self.input.all_sled_ids(SledFilter::Commissioned));
-<<<<<<< HEAD
         let (disks, datasets) = self.storage.into_builders();
         let blueprint_disks =
             disks.build(self.input.all_sled_ids(SledFilter::InService));
         let blueprint_datasets =
             datasets.build(self.input.all_sled_ids(SledFilter::InService));
-=======
-        let blueprint_disks =
-            self.disks.build(self.input.all_sled_ids(SledFilter::InService));
-        let blueprint_datasets =
-            self.datasets.build(self.input.all_sled_ids(SledFilter::InService));
->>>>>>> 0b1d42d5
 
         // If we have the clickhouse cluster setup enabled via policy and we
         // don't yet have a `ClickhouseClusterConfiguration`, then we must create
@@ -853,7 +817,6 @@
         resources: &SledResources,
     ) -> Result<EnsureMultiple, Error> {
         let mut added = 0;
-<<<<<<< HEAD
         let mut updated = 0;
         let mut removed = 0;
 
@@ -864,14 +827,6 @@
             &mut self.rng,
         )?;
         let blueprint_disk_ids = sled_storage.disk_ids().collect::<Vec<_>>();
-=======
-        let mut removed = 0;
-
-        // These are the disks known to our (last?) blueprint
-        let mut blueprint_disks = self.disks.sled_disks_editor(sled_id);
-        let blueprint_disk_ids =
-            blueprint_disks.disks_ids().collect::<Vec<_>>();
->>>>>>> 0b1d42d5
 
         // These are the in-service disks as we observed them in the database,
         // during the planning phase
@@ -880,7 +835,6 @@
             .map(|(zpool, disk)| (disk.disk_id, (zpool, disk)));
         let mut database_disk_ids = BTreeSet::new();
 
-<<<<<<< HEAD
         // Ensure any disk present in the database is also present in the
         // blueprint
         for (disk_id, (zpool, disk)) in database_disks {
@@ -929,38 +883,13 @@
         // depended on it.
         for zone_id in zones_to_expunge {
             self.sled_expunge_zone(sled_id, zone_id)?;
-=======
-        // Add any disks that appear in the database, but not the blueprint
-        for (disk_id, (zpool, disk)) in database_disks {
-            database_disk_ids.insert(disk_id);
-            if !blueprint_disks.contains_disk(&disk_id) {
-                blueprint_disks.add_disk(BlueprintPhysicalDiskConfig {
-                    identity: disk.disk_identity.clone(),
-                    id: disk_id.into_untyped_uuid(),
-                    pool_id: *zpool,
-                });
-                added += 1;
-            }
-        }
-
-        // Remove any disks that appear in the blueprint, but not the database
-        for disk_id in blueprint_disk_ids {
-            if !database_disk_ids.contains(&disk_id) {
-                blueprint_disks.remove_disk(&disk_id);
-                removed += 1;
-            }
->>>>>>> 0b1d42d5
         }
 
         if added == 0 && removed == 0 {
             return Ok(EnsureMultiple::NotNeeded);
         }
 
-<<<<<<< HEAD
         Ok(EnsureMultiple::Changed { added, updated, expunged: 0, removed })
-=======
-        Ok(EnsureMultiple::Changed { added, updated: 0, expunged: 0, removed })
->>>>>>> 0b1d42d5
     }
 
     /// Ensure that a sled in the blueprint has all the datasets it needs for
@@ -982,166 +911,21 @@
         sled_id: SledUuid,
         resources: &SledResources,
     ) -> Result<EnsureMultiple, Error> {
-<<<<<<< HEAD
         let mut sled_storage = self.storage.sled_storage_editor(
-=======
-        let mut datasets_editor = self.datasets.sled_datasets_editor(
->>>>>>> 0b1d42d5
             sled_id,
             resources,
             &mut self.rng,
         )?;
-<<<<<<< HEAD
-
-        let mut ensure = EnsureMultiple::NotNeeded;
 
         // Ensure that datasets needed for zones exist.
         for (zone, _zone_state) in self
             .zones
             .current_sled_zones(sled_id, BlueprintZoneFilter::ShouldBeRunning)
         {
-            ensure = ensure.merge_with(sled_storage.ensure_zone_datasets(zone));
-        }
-
-        Ok(ensure)
-=======
-
-        let mut datasets_ensured = BTreeSet::new();
-
-        // Ensure each zpool has a "Debug" and "Zone Root" dataset.
-        for zpool_id in self
-            .disks
-            .sled_disks_editor(sled_id)
-            .disks()
-            .map(|disk_config| disk_config.pool_id)
-        {
-            let zpool = ZpoolName::new_external(zpool_id);
-
-            let debug_id = datasets_editor.ensure_debug_dataset(zpool.clone());
-            let zone_root_id = datasets_editor.ensure_zone_root_dataset(zpool);
-
-            datasets_ensured.insert(debug_id);
-            datasets_ensured.insert(zone_root_id);
-        }
-
-        // Ensure that datasets needed for zones exist.
-        for (zone, _zone_state) in self
-            .zones
-            .current_sled_zones(sled_id, BlueprintZoneFilter::ShouldBeRunning)
-        {
-            // Dataset for transient zone filesystem
-            if let Some(fs_zpool) = &zone.filesystem_pool {
-                let name = zone_name(&zone);
-                let address = None;
-                let quota = None;
-                let reservation = None;
-                let id = datasets_editor.ensure_dataset(
-                    DatasetName::new(
-                        fs_zpool.clone(),
-                        DatasetKind::TransientZone { name },
-                    ),
-                    address,
-                    quota,
-                    reservation,
-                    CompressionAlgorithm::Off,
-                );
-                datasets_ensured.insert(id);
-            }
-
-            // Dataset for durable dataset co-located with zone
-            if let Some(dataset) = zone.zone_type.durable_dataset() {
-                let zpool = &dataset.dataset.pool_name;
-                let address = match zone.zone_type {
-                    BlueprintZoneType::Crucible(
-                        blueprint_zone_type::Crucible { address, .. },
-                    ) => Some(address),
-                    _ => None,
-                };
-                let quota = None;
-                let reservation = None;
-                let id = datasets_editor.ensure_dataset(
-                    DatasetName::new(zpool.clone(), dataset.kind),
-                    address,
-                    quota,
-                    reservation,
-                    CompressionAlgorithm::Off,
-                );
-                datasets_ensured.insert(id);
-            }
-        }
-
-        // TODO: Note that we also have datasets in "zone/" for propolis
-        // zones, but these are not currently being tracked by blueprints.
-
-        // Expunge any datasets that were present in the parent blueprint that
-        // we didn't ensure above.
-        datasets_editor.expunge_datasets_if(|dataset_config| {
-            if datasets_ensured.contains(&dataset_config.id) {
-                false
-            } else {
-                info!(
-                    self.log, "dataset expungeable (not needed in blueprint)";
-                    "id" => %dataset_config.id,
-                );
-                true
-            }
-        });
-
-        // TODO(https://github.com/oxidecomputer/omicron/issues/6646): We could
-        // remove datasets that are expunged and no longer present in the
-        // database, but instead, opt to just log that the dataset is removable
-        // and keep it in the blueprint.
-        for dataset in datasets_editor.datasets() {
-            match dataset.disposition {
-                BlueprintDatasetDisposition::InService => continue,
-                BlueprintDatasetDisposition::Expunged => (),
-            }
-
-            let Some(db_kind_id_map) =
-                datasets_editor.database_dataset_ids().get(&dataset.pool.id())
-            else {
-                continue;
-            };
-
-            match db_kind_id_map.get(&dataset.kind) {
-                Some(existing_id) => {
-                    if *existing_id != dataset.id {
-                        return Err(Error::Planner(anyhow!(
-                            "internal corruption: zpool {} has dataset of kind \
-                             {:?} with ID {}, but we assigned another dataset \
-                             of the same kind to the same zpool: {}",
-                             dataset.pool.id(),
-                             dataset.kind,
-                             existing_id,
-                             dataset.id,
-                        )));
-                    }
-                }
-                None => {
-                    // No entry in the database for this dataset's
-                    // zpool/DatasetKind pair; ensure we don't see its ID
-                    // recorded under a different kind.
-                    if db_kind_id_map.values().any(|&id| id == dataset.id) {
-                        return Err(Error::Planner(anyhow!(
-                            "internal corruption: zpool {} has dataset of kind \
-                             {:?} with ID {}, but the same dataset ID is also \
-                             assigned to a different kind in this same pool",
-                             dataset.pool.id(),
-                             dataset.kind,
-                             dataset.id,
-                        )));
-                    }
-                    info!(
-                        self.log,
-                        "dataset removable (expunged, not in database)";
-                        "id" => %dataset.id,
-                    );
-                }
-            }
-        }
-
-        Ok(datasets_editor.finalize())
->>>>>>> 0b1d42d5
+            sled_storage.ensure_zone_datasets(zone);
+        }
+
+        Ok(sled_storage.finalize())
     }
 
     fn sled_add_zone_internal_dns(
@@ -2313,10 +2097,7 @@
     use expectorate::assert_contents;
     use nexus_inventory::CollectionBuilder;
     use nexus_types::deployment::BlueprintDatasetConfig;
-<<<<<<< HEAD
     use nexus_types::deployment::BlueprintDatasetDisposition;
-=======
->>>>>>> 0b1d42d5
     use nexus_types::deployment::BlueprintOrCollectionZoneConfig;
     use nexus_types::deployment::BlueprintZoneFilter;
     use nexus_types::deployment::OmicronZoneNetworkResources;
@@ -2838,11 +2619,7 @@
             // not have any disks in them.
             for sled_id in input.all_sled_ids(SledFilter::InService) {
                 let disks = builder
-<<<<<<< HEAD
                     .storage
-=======
-                    .disks
->>>>>>> 0b1d42d5
                     .current_sled_disks(&sled_id)
                     .expect("found disks config for sled");
                 assert!(
@@ -2867,16 +2644,11 @@
                 );
             }
 
-<<<<<<< HEAD
             let new_disks = builder
                 .storage
                 .into_builders()
                 .0
                 .build(input.all_sled_ids(SledFilter::InService));
-=======
-            let new_disks =
-                builder.disks.build(input.all_sled_ids(SledFilter::InService));
->>>>>>> 0b1d42d5
             // We should have disks and a generation bump for every sled.
             let parent_disk_gens = parent
                 .blueprint_disks
