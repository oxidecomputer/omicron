--- conflicted
+++ resolved
@@ -52,14 +52,11 @@
 use omicron_common::api::internal::shared::DatasetKind;
 use omicron_common::api::internal::shared::NetworkInterface;
 use omicron_common::api::internal::shared::NetworkInterfaceKind;
-<<<<<<< HEAD
 use omicron_common::disk::CompressionAlgorithm;
 use omicron_common::disk::DatasetConfig;
 use omicron_common::disk::DatasetName;
+use omicron_common::policy::MAX_INTERNAL_DNS_REDUNDANCY;
 use omicron_uuid_kinds::DatasetUuid;
-=======
-use omicron_common::policy::MAX_INTERNAL_DNS_REDUNDANCY;
->>>>>>> 7693ef0f
 use omicron_uuid_kinds::ExternalIpKind;
 use omicron_uuid_kinds::GenericUuid;
 use omicron_uuid_kinds::OmicronZoneKind;
@@ -936,7 +933,7 @@
             )?;
         }
 
-        Ok(EnsureMultiple::Changed { added: to_add, removed: 0 })
+        Ok(EnsureMultiple::Changed { added: to_add, removed: 0, expunged: 0, updated: 0 })
     }
 
     pub fn sled_ensure_zone_ntp(
