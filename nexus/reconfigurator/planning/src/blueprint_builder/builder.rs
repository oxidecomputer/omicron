// This Source Code Form is subject to the terms of the Mozilla Public
// License, v. 2.0. If a copy of the MPL was not distributed with this
// file, You can obtain one at https://mozilla.org/MPL/2.0/.

//! Low-level facility for generating Blueprints

use crate::blueprint_editor::BlueprintResourceAllocator;
use crate::blueprint_editor::BlueprintResourceAllocatorInputError;
use crate::blueprint_editor::DiskExpungeDetails;
use crate::blueprint_editor::EditedSled;
use crate::blueprint_editor::ExternalNetworkingChoice;
use crate::blueprint_editor::ExternalNetworkingError;
use crate::blueprint_editor::ExternalSnatNetworkingChoice;
use crate::blueprint_editor::NoAvailableDnsSubnets;
use crate::blueprint_editor::SledEditError;
use crate::blueprint_editor::SledEditor;
use crate::planner::ZoneExpungeReason;
use crate::planner::rng::PlannerRng;
use anyhow::Context as _;
use anyhow::anyhow;
use anyhow::bail;
use clickhouse_admin_types::OXIMETER_CLUSTER;
use id_map::IdMap;
use itertools::Either;
use nexus_inventory::now_db_precision;
use nexus_sled_agent_shared::inventory::OmicronZoneDataset;
use nexus_sled_agent_shared::inventory::ZoneKind;
use nexus_types::deployment::Blueprint;
use nexus_types::deployment::BlueprintDatasetDisposition;
use nexus_types::deployment::BlueprintPhysicalDiskConfig;
use nexus_types::deployment::BlueprintPhysicalDiskDisposition;
use nexus_types::deployment::BlueprintSledConfig;
use nexus_types::deployment::BlueprintZoneConfig;
use nexus_types::deployment::BlueprintZoneDisposition;
use nexus_types::deployment::BlueprintZoneImageSource;
use nexus_types::deployment::BlueprintZoneType;
use nexus_types::deployment::ClickhouseClusterConfig;
use nexus_types::deployment::CockroachDbPreserveDowngrade;
use nexus_types::deployment::DiskFilter;
use nexus_types::deployment::OmicronZoneExternalFloatingAddr;
use nexus_types::deployment::OmicronZoneExternalFloatingIp;
use nexus_types::deployment::OmicronZoneExternalSnatIp;
use nexus_types::deployment::OximeterReadMode;
use nexus_types::deployment::PendingMgsUpdates;
use nexus_types::deployment::PlanningInput;
use nexus_types::deployment::SledFilter;
use nexus_types::deployment::SledResources;
use nexus_types::deployment::ZpoolFilter;
use nexus_types::deployment::ZpoolName;
use nexus_types::deployment::blueprint_zone_type;
use nexus_types::external_api::views::SledState;
use nexus_types::inventory::Collection;
use omicron_common::address::CLICKHOUSE_HTTP_PORT;
use omicron_common::address::DNS_HTTP_PORT;
use omicron_common::address::DNS_PORT;
use omicron_common::address::NTP_PORT;
use omicron_common::address::ReservedRackSubnet;
use omicron_common::api::external::Generation;
use omicron_common::api::external::TufRepoDescription;
use omicron_common::api::external::Vni;
use omicron_common::api::internal::shared::NetworkInterface;
use omicron_common::api::internal::shared::NetworkInterfaceKind;
use omicron_common::policy::INTERNAL_DNS_REDUNDANCY;
use omicron_uuid_kinds::GenericUuid;
use omicron_uuid_kinds::MupdateOverrideUuid;
use omicron_uuid_kinds::OmicronZoneUuid;
use omicron_uuid_kinds::PhysicalDiskUuid;
use omicron_uuid_kinds::SledUuid;
use omicron_uuid_kinds::ZpoolUuid;
use once_cell::unsync::OnceCell;
use slog::Logger;
use slog::debug;
use slog::error;
use slog::info;
use slog::o;
use std::collections::BTreeMap;
use std::collections::BTreeSet;
use std::collections::HashSet;
use std::collections::btree_map::Entry;
use std::fmt;
use std::iter;
use std::net::IpAddr;
use std::net::Ipv6Addr;
use std::net::SocketAddr;
use std::net::SocketAddrV6;
use thiserror::Error;

use super::ClickhouseZonesThatShouldBeRunning;
use super::clickhouse::ClickhouseAllocator;
use nexus_types::inventory::BaseboardId;
use std::sync::Arc;

/// Errors encountered while assembling blueprints
#[derive(Debug, Error)]
pub enum Error {
    #[error(
        "sled {sled_id}: no available zpools for additional {kind:?} zones"
    )]
    NoAvailableZpool { sled_id: SledUuid, kind: ZoneKind },
    #[error("no Nexus zones exist in parent blueprint")]
    NoNexusZonesInParentBlueprint,
    #[error("no Boundary NTP zones exist in parent blueprint")]
    NoBoundaryNtpZonesInParentBlueprint,
    #[error(
        "invariant violation: found decommissioned sled with \
         {num_zones} non-expunged zones: {sled_id}"
    )]
    DecommissionedSledWithNonExpungedZones {
        sled_id: SledUuid,
        num_zones: usize,
    },
    #[error("programming error in planner")]
    Planner(#[source] anyhow::Error),
    #[error("error editing sled {sled_id}")]
    SledEditError {
        sled_id: SledUuid,
        #[source]
        err: SledEditError,
    },
    #[error("error constructing resource allocator")]
    AllocatorInput(#[from] BlueprintResourceAllocatorInputError),
    #[error("error allocating internal DNS subnet")]
    AllocateInternalDnsSubnet(#[from] NoAvailableDnsSubnets),
    #[error("error allocating external networking resources")]
    AllocateExternalNetworking(#[from] ExternalNetworkingError),
    #[error("can only have {INTERNAL_DNS_REDUNDANCY} internal DNS servers")]
    PolicySpecifiesTooManyInternalDnsServers,
<<<<<<< HEAD
    #[error(
        "mismatch while setting target_release_minimum_generation, \
         expected current value is {expected} but actual value is {actual}"
    )]
    TargetReleaseMinimumGenerationMismatch {
        expected: Generation,
        actual: Generation,
    },
=======
    #[error("zone is already up-to-date and should not be updated")]
    ZoneAlreadyUpToDate,
>>>>>>> d2aa2c5f
}

/// Describes the result of an idempotent "ensure" operation
#[derive(Debug, Clone, Copy, Eq, PartialEq)]
pub enum Ensure {
    /// a new item was added
    Added,
    /// an existing item was updated
    Updated,
    /// no action was necessary
    NotNeeded,
}

/// Describes whether an idempotent "ensure" operation resulted in multiple
/// actions taken or no action was necessary
#[derive(Debug, Clone, Copy, Eq, PartialEq)]
pub enum EnsureMultiple {
    /// action was taken within the operation
    Changed {
        /// An item was added to the blueprint
        added: usize,
        /// An item was updated within the blueprint
        updated: usize,
        /// An item was expunged in the blueprint
        expunged: usize,
        /// An item was removed from the blueprint.
        ///
        /// This happens after expungement or decommissioning has completed
        /// depending upon the resource type.
        removed: usize,
    },

    /// no action was necessary
    NotNeeded,
}

impl From<EditCounts> for EnsureMultiple {
    fn from(value: EditCounts) -> Self {
        let EditCounts { added, updated, expunged, removed } = value;
        if added == 0 && updated == 0 && expunged == 0 && removed == 0 {
            Self::NotNeeded
        } else {
            Self::Changed { added, updated, expunged, removed }
        }
    }
}

/// Counts of changes made by an operation.
#[derive(Debug, Default, Clone, Copy, Eq, PartialEq)]
pub struct EditCounts {
    /// An item was added to the blueprint
    pub added: usize,
    /// An item was updated within the blueprint
    pub updated: usize,
    /// An item was expunged in the blueprint
    pub expunged: usize,
    /// An item was removed from the blueprint.
    ///
    /// This happens after expungement or decommissioning has completed
    /// depending upon the resource type.
    pub removed: usize,
}

impl EditCounts {
    pub fn zeroes() -> Self {
        Self::default()
    }

    pub fn has_nonzero_counts(&self) -> bool {
        *self != Self::zeroes()
    }

    pub fn difference_since(self, other: Self) -> Self {
        Self {
            added: self.added - other.added,
            updated: self.updated - other.updated,
            expunged: self.expunged - other.expunged,
            removed: self.removed - other.removed,
        }
    }
}

/// Counts of changes made by `BlueprintStorageEditor`.
#[derive(Debug, Clone, Copy, Eq, PartialEq)]
pub struct StorageEditCounts {
    pub disks: EditCounts,
    pub datasets: EditCounts,
}

/// Counts of changes made by operations that may affect multiple resources.
#[derive(Debug, Clone, Copy, Eq, PartialEq)]
pub struct SledEditCounts {
    pub disks: EditCounts,
    pub datasets: EditCounts,
    pub zones: EditCounts,
}

impl SledEditCounts {
    pub fn zeroes() -> Self {
        Self {
            disks: EditCounts::zeroes(),
            datasets: EditCounts::zeroes(),
            zones: EditCounts::zeroes(),
        }
    }

    fn has_nonzero_counts(&self) -> bool {
        let Self { disks, datasets, zones } = self;
        disks.has_nonzero_counts()
            || datasets.has_nonzero_counts()
            || zones.has_nonzero_counts()
    }

    fn difference_since(self, other: Self) -> Self {
        Self {
            disks: self.disks.difference_since(other.disks),
            datasets: self.datasets.difference_since(other.datasets),
            zones: self.zones.difference_since(other.zones),
        }
    }
}

impl From<StorageEditCounts> for SledEditCounts {
    fn from(value: StorageEditCounts) -> Self {
        let StorageEditCounts { disks, datasets } = value;
        Self { disks, datasets, zones: EditCounts::zeroes() }
    }
}

/// Describes operations which the BlueprintBuilder has performed to arrive
/// at its state.
///
/// This information is meant to act as a more strongly-typed flavor of
/// "comment", identifying which operations have occurred on the blueprint.
#[derive(Debug, Clone, Eq, PartialEq)]
pub(crate) enum Operation {
    AddZone {
        sled_id: SledUuid,
        kind: ZoneKind,
    },
    UpdateDisks {
        sled_id: SledUuid,
        added: usize,
        updated: usize,
        removed: usize,
    },
    UpdateDatasets {
        sled_id: SledUuid,
        added: usize,
        updated: usize,
        expunged: usize,
        removed: usize,
    },
    ZoneExpunged {
        sled_id: SledUuid,
        reason: ZoneExpungeReason,
        count: usize,
    },
    DiskExpunged {
        sled_id: SledUuid,
        details: DiskExpungeDetails,
    },
    SledExpunged {
        sled_id: SledUuid,
        num_disks_expunged: usize,
        num_datasets_expunged: usize,
        num_zones_expunged: usize,
    },
}

impl fmt::Display for Operation {
    fn fmt(&self, f: &mut fmt::Formatter<'_>) -> fmt::Result {
        match self {
            Self::AddZone { sled_id, kind } => {
                write!(f, "sled {sled_id}: added zone: {}", kind.report_str())
            }
            Self::UpdateDisks { sled_id, added, updated, removed } => {
                write!(
                    f,
                    "sled {sled_id}: added {added} disks, updated {updated}, removed {removed} disks"
                )
            }
            Self::UpdateDatasets {
                sled_id,
                added,
                updated,
                expunged,
                removed,
            } => {
                write!(
                    f,
                    "sled {sled_id}: added {added} datasets, updated: {updated}, expunged {expunged}, removed {removed} datasets"
                )
            }
            Self::ZoneExpunged { sled_id, reason, count } => {
                let reason = match reason {
                    ZoneExpungeReason::ClickhouseClusterDisabled => {
                        "clickhouse cluster disabled via policy"
                    }
                    ZoneExpungeReason::ClickhouseSingleNodeDisabled => {
                        "clickhouse single-node disabled via policy"
                    }
                };
                write!(
                    f,
                    "sled {sled_id}: expunged {count} zones because: {reason}"
                )
            }
            Self::DiskExpunged { sled_id, details } => {
                write!(
                    f,
                    "sled {sled_id}: expunged disk {} with \
                     {} associated datasets and {} associated zones",
                    details.disk_id,
                    details.num_datasets_expunged,
                    details.num_zones_expunged,
                )
            }
            Self::SledExpunged {
                sled_id,
                num_disks_expunged,
                num_datasets_expunged,
                num_zones_expunged,
            } => {
                write!(
                    f,
                    "sled {sled_id} expunged \
                     (expunged {num_disks_expunged} disks, \
                      {num_datasets_expunged} datasets, \
                      {num_zones_expunged} zones)"
                )
            }
        }
    }
}

/// Helper for assembling a blueprint
///
/// There are two basic ways to assemble a new blueprint:
///
/// 1. Build one directly. This would generally only be used once in the
///    lifetime of a rack, to assemble the first blueprint during rack setup.
///    It is also common in tests. To start with a blueprint that contains an
///    empty zone config for some number of sleds, use
///    [`BlueprintBuilder::build_empty_with_sleds`].
///
/// 2. Build one _from_ another blueprint, called the "parent", making changes
///    as desired.  Use [`BlueprintBuilder::new_based_on`] for this.  Once the
///    new blueprint is created, there is no dependency on the parent one.
///    However, the new blueprint can only be made the system's target if its
///    parent is the current target.
pub struct BlueprintBuilder<'a> {
    #[allow(dead_code)]
    log: Logger,

    /// previous blueprint, on which this one will be based
    parent_blueprint: &'a Blueprint,

    /// The latest inventory collection
    #[allow(unused)]
    collection: &'a Collection,

    // These fields are used to allocate resources for sleds.
    input: &'a PlanningInput,

    // `allocators` contains logic for choosing new underlay IPs, external IPs,
    // internal DNS subnets, etc. It's held in a `OnceCell` to delay its
    // creation until it's first needed; the planner expunges zones before
    // adding zones, so this delay allows us to reuse resources that just came
    // free. (This is implicit and awkward; as we rework the builder we should
    // rework this to make it more explicit.)
    //
    // Note: this is currently still a `once_cell` `OnceCell` rather than a std
    // `OnceCell`, because `get_or_try_init` isn't stable yet.
    resource_allocator: OnceCell<BlueprintResourceAllocator>,

    // These fields will become part of the final blueprint.  See the
    // corresponding fields in `Blueprint`.
    sled_editors: BTreeMap<SledUuid, SledEditor>,
    cockroachdb_setting_preserve_downgrade: CockroachDbPreserveDowngrade,
    target_release_minimum_generation: Generation,

    creator: String,
    operations: Vec<Operation>,
    comments: Vec<String>,
    pending_mgs_updates: PendingMgsUpdates,

    // Random number generator for new UUIDs
    rng: PlannerRng,
}

impl<'a> BlueprintBuilder<'a> {
    /// Directly construct a `Blueprint` that contains an empty zone config for
    /// the given sleds.
    pub fn build_empty_with_sleds(
        sled_ids: impl Iterator<Item = SledUuid>,
        creator: &str,
    ) -> Blueprint {
        Self::build_empty_with_sleds_impl(
            sled_ids,
            creator,
            PlannerRng::from_entropy(),
        )
    }

    /// A version of [`Self::build_empty_with_sleds`] that allows the
    /// blueprint ID to be generated from a deterministic RNG.
    pub fn build_empty_with_sleds_seeded(
        sled_ids: impl Iterator<Item = SledUuid>,
        creator: &str,
        rng: PlannerRng,
    ) -> Blueprint {
        Self::build_empty_with_sleds_impl(sled_ids, creator, rng)
    }

    fn build_empty_with_sleds_impl(
        sled_ids: impl Iterator<Item = SledUuid>,
        creator: &str,
        mut rng: PlannerRng,
    ) -> Blueprint {
        let sleds = sled_ids
            .map(|sled_id| {
                let config = BlueprintSledConfig {
                    state: SledState::Active,
                    sled_agent_generation: Generation::new(),
                    disks: IdMap::default(),
                    datasets: IdMap::default(),
                    zones: IdMap::default(),
                    remove_mupdate_override: None,
                };
                (sled_id, config)
            })
            .collect::<BTreeMap<_, _>>();
        let num_sleds = sleds.len();

        Blueprint {
            id: rng.next_blueprint(),
            sleds,
            pending_mgs_updates: PendingMgsUpdates::new(),
            parent_blueprint_id: None,
            internal_dns_version: Generation::new(),
            external_dns_version: Generation::new(),
            target_release_minimum_generation: Generation::new(),
            cockroachdb_fingerprint: String::new(),
            cockroachdb_setting_preserve_downgrade:
                CockroachDbPreserveDowngrade::DoNotModify,
            clickhouse_cluster_config: None,
            oximeter_read_version: Generation::new(),
            oximeter_read_mode: OximeterReadMode::SingleNode,
            time_created: now_db_precision(),
            creator: creator.to_owned(),
            comment: format!("starting blueprint with {num_sleds} empty sleds"),
        }
    }

    /// Construct a new `BlueprintBuilder` based on a previous blueprint,
    /// starting with no changes from that state
    pub fn new_based_on(
        log: &Logger,
        parent_blueprint: &'a Blueprint,
        input: &'a PlanningInput,
        inventory: &'a Collection,
        creator: &str,
    ) -> anyhow::Result<BlueprintBuilder<'a>> {
        let log = log.new(o!(
            "component" => "BlueprintBuilder",
            "parent_id" => parent_blueprint.id.to_string(),
        ));

        // Convert our parent blueprint's sled configs into `SledEditor`s.
        let mut sled_editors = BTreeMap::new();
        for (sled_id, sled_cfg) in &parent_blueprint.sleds {
            let state = sled_cfg.state;

            let editor = match state {
                SledState::Active => {
                    let subnet = input
                        .sled_lookup(SledFilter::Commissioned, *sled_id)
                        .with_context(|| {
                            format!(
                                "failed to find sled details for \
                                 active sled in parent blueprint {sled_id}"
                            )
                        })?
                        .resources
                        .subnet;
                    SledEditor::for_existing_active(subnet, sled_cfg.clone())
                }
                SledState::Decommissioned => {
                    SledEditor::for_existing_decommissioned(sled_cfg.clone())
                }
            }
            .with_context(|| {
                format!("failed to construct SledEditor for sled {sled_id}")
            })?;

            sled_editors.insert(*sled_id, editor);
        }

        // Add new, empty `SledEditor`s for any commissioned sleds in our input
        // that weren't in the parent blueprint. (These are newly-added sleds.)
        for (sled_id, details) in input.all_sleds(SledFilter::Commissioned) {
            if let Entry::Vacant(slot) = sled_editors.entry(sled_id) {
                slot.insert(SledEditor::for_new_active(
                    details.resources.subnet,
                ));
            }
        }

        Ok(BlueprintBuilder {
            log,
            parent_blueprint,
            collection: inventory,
            input,
            resource_allocator: OnceCell::new(),
            sled_editors,
            cockroachdb_setting_preserve_downgrade: parent_blueprint
                .cockroachdb_setting_preserve_downgrade,
            pending_mgs_updates: parent_blueprint.pending_mgs_updates.clone(),
            target_release_minimum_generation: parent_blueprint
                .target_release_minimum_generation,
            creator: creator.to_owned(),
            operations: Vec::new(),
            comments: Vec::new(),
            rng: PlannerRng::from_entropy(),
        })
    }

    pub fn parent_blueprint(&self) -> &Blueprint {
        &self.parent_blueprint
    }

    fn resource_allocator(
        &mut self,
    ) -> Result<&mut BlueprintResourceAllocator, Error> {
        self.resource_allocator.get_or_try_init(|| {
            // Check the planning input: there shouldn't be any external
            // networking resources in the database (the source of `input`)
            // that we don't know about from the parent blueprint.
            //
            // TODO-cleanup Should the planner do this instead? Move this check
            // to blippy.
            ensure_input_networking_records_appear_in_parent_blueprint(
                self.parent_blueprint,
                self.input,
            )
            .map_err(Error::Planner)?;

            let allocator = BlueprintResourceAllocator::new(
                self.sled_editors.values(),
                self.input.service_ip_pool_ranges().to_vec(),
            )?;

            Ok::<_, Error>(allocator)
        })?;
        Ok(self.resource_allocator.get_mut().expect("get_or_init succeeded"))
    }

    /// Iterates over the list of sled IDs for which we have zones.
    ///
    /// This may include decommissioned sleds.
    pub fn sled_ids_with_zones(&self) -> impl Iterator<Item = SledUuid> + '_ {
        self.sled_editors.keys().copied()
    }

    pub fn current_sled_zones<F>(
        &self,
        sled_id: SledUuid,
        filter: F,
    ) -> impl Iterator<Item = &BlueprintZoneConfig>
    where
        F: FnMut(BlueprintZoneDisposition) -> bool,
    {
        let Some(editor) = self.sled_editors.get(&sled_id) else {
            return Either::Left(iter::empty());
        };
        Either::Right(editor.zones(filter))
    }

    pub fn current_sled_disks<F>(
        &self,
        sled_id: SledUuid,
        filter: F,
    ) -> impl Iterator<Item = &BlueprintPhysicalDiskConfig>
    where
        F: FnMut(BlueprintPhysicalDiskDisposition) -> bool,
    {
        let Some(editor) = self.sled_editors.get(&sled_id) else {
            return Either::Left(iter::empty());
        };
        Either::Right(editor.disks(filter))
    }

    /// Assemble a final [`Blueprint`] based on the contents of the builder
    pub fn build(mut self) -> Blueprint {
        let blueprint_id = self.rng.next_blueprint();

        // Collect the Omicron zones config for all sleds, including sleds that
        // are no longer in service and need expungement work.
        let mut sleds = BTreeMap::new();
        for (sled_id, editor) in self.sled_editors {
            let EditedSled { config, edit_counts } = editor.finalize();
            sleds.insert(sled_id, config);
            if edit_counts.has_nonzero_counts() {
                debug!(
                    self.log, "sled modified in new blueprint";
                    "sled_id" => %sled_id,
                    "blueprint_id" => %blueprint_id,
                    "disk_edits" => ?edit_counts.disks,
                    "dataset_edits" => ?edit_counts.datasets,
                    "zone_edits" => ?edit_counts.zones,
                );
            } else {
                debug!(
                    self.log, "sled unchanged in new blueprint";
                    "sled_id" => %sled_id,
                    "blueprint_id" => %blueprint_id,
                );
            }
        }

        // If we have the clickhouse cluster setup enabled via policy and we
        // don't yet have a `ClickhouseClusterConfiguration`, then we must
        // create one and feed it to our `ClickhouseAllocator`.
        let clickhouse_allocator = if self.input.clickhouse_cluster_enabled() {
            let parent_config = self
                .parent_blueprint
                .clickhouse_cluster_config
                .clone()
                .unwrap_or_else(|| {
                    info!(
                        self.log,
                        concat!(
                            "Clickhouse cluster enabled by policy: ",
                            "generating initial 'ClickhouseClusterConfig' ",
                            "and 'ClickhouseAllocator'"
                        )
                    );
                    ClickhouseClusterConfig::new(
                        OXIMETER_CLUSTER.to_string(),
                        self.rng.next_clickhouse().to_string(),
                    )
                });
            Some(ClickhouseAllocator::new(
                self.log.clone(),
                parent_config,
                self.collection.latest_clickhouse_keeper_membership(),
            ))
        } else {
            if self.parent_blueprint.clickhouse_cluster_config.is_some() {
                info!(
                    self.log,
                    concat!(
                        "clickhouse cluster disabled via policy ",
                        "discarding existing 'ClickhouseAllocator' and ",
                        "the resulting generated 'ClickhouseClusterConfig"
                    )
                );
            }
            None
        };

        // If we have an allocator, use it to generate a new config. If an error
        // is returned then log it and carry over the parent_config.
        let clickhouse_cluster_config = clickhouse_allocator.map(|a| {
            let should_be_running = ClickhouseZonesThatShouldBeRunning::new(
                sleds.iter().map(|(id, c)| (*id, c)),
            );
            match a.plan(&should_be_running) {
                Ok(config) => config,
                Err(e) => {
                    error!(self.log, "clickhouse allocator error: {e}");
                    a.parent_config().clone()
                }
            }
        });

        let (oximeter_read_mode, oximeter_read_version) = {
            let policy = self.input.oximeter_read_settings();
            (policy.mode.clone(), policy.version)
        };

        Blueprint {
            id: blueprint_id,
            sleds,
            pending_mgs_updates: self.pending_mgs_updates,
            parent_blueprint_id: Some(self.parent_blueprint.id),
            internal_dns_version: self.input.internal_dns_version(),
            external_dns_version: self.input.external_dns_version(),
            target_release_minimum_generation: self
                .target_release_minimum_generation,
            cockroachdb_fingerprint: self
                .input
                .cockroachdb_settings()
                .state_fingerprint
                .clone(),
            cockroachdb_setting_preserve_downgrade: self
                .cockroachdb_setting_preserve_downgrade,

            clickhouse_cluster_config,
            oximeter_read_version: oximeter_read_version.into(),
            oximeter_read_mode,
            time_created: now_db_precision(),
            creator: self.creator,
            comment: self
                .comments
                .into_iter()
                .chain(self.operations.iter().map(|op| op.to_string()))
                .collect::<Vec<String>>()
                .join(", "),
        }
    }

    pub fn current_sled_state(
        &self,
        sled_id: SledUuid,
    ) -> Result<SledState, Error> {
        let editor = self.sled_editors.get(&sled_id).ok_or_else(|| {
            Error::Planner(anyhow!(
                "tried to get sled state for unknown sled {sled_id}"
            ))
        })?;
        Ok(editor.state())
    }

    /// Set the desired state of the given sled.
    pub fn set_sled_decommissioned(
        &mut self,
        sled_id: SledUuid,
    ) -> Result<(), Error> {
        let editor = self.sled_editors.get_mut(&sled_id).ok_or_else(|| {
            Error::Planner(anyhow!(
                "tried to set sled state for unknown sled {sled_id}"
            ))
        })?;
        editor
            .decommission()
            .map_err(|err| Error::SledEditError { sled_id, err })
    }

    /// Within tests, set an RNG for deterministic results.
    ///
    /// This will ensure that tests that use this builder will produce the same
    /// results each time they are run.
    pub fn set_rng(&mut self, rng: PlannerRng) -> &mut Self {
        self.rng = rng;
        self
    }

    /// This is a short human-readable string summarizing the changes reflected
    /// in the blueprint. This is only intended for debugging.
    pub fn comment<S>(&mut self, comment: S)
    where
        String: From<S>,
    {
        self.comments.push(String::from(comment));
    }

    /// Records an operation to the blueprint, identifying what changes have
    /// occurred.
    ///
    /// This is currently intended only for debugging.
    pub(crate) fn record_operation(&mut self, operation: Operation) {
        self.operations.push(operation);
    }

    /// Expunges a disk from a sled.
    pub(crate) fn expunge_disk(
        &mut self,
        sled_id: SledUuid,
        disk_id: PhysicalDiskUuid,
    ) -> Result<(), Error> {
        let editor = self.sled_editors.get_mut(&sled_id).ok_or_else(|| {
            Error::Planner(anyhow!(
                "tried to expunge disk for unknown sled {sled_id}"
            ))
        })?;
        let details = editor
            .expunge_disk(&disk_id)
            .map_err(|err| Error::SledEditError { sled_id, err })?;
        if details.did_expunge_disk {
            self.record_operation(Operation::DiskExpunged { sled_id, details });
        }
        Ok(())
    }

    /// Expunge everything on a sled.
    pub(crate) fn expunge_sled(
        &mut self,
        sled_id: SledUuid,
    ) -> Result<(), Error> {
        let editor = self.sled_editors.get_mut(&sled_id).ok_or_else(|| {
            Error::Planner(anyhow!("tried to expunge unknown sled {sled_id}"))
        })?;

        // We don't have an explicit "sled disposition" in the blueprint, but we
        // can expunge all the disks, datasets, and zones on the sled. It is
        // sufficient to just expunge the disks: expunging all disks will
        // expunge all datasets and zones that depend on those disks, which
        // should include all datasets and zones on the sled. (We'll
        // double-check this below and fail if this is wrong.)
        let mut num_disks_expunged = 0;
        let mut num_datasets_expunged = 0;
        let mut num_zones_expunged = 0;

        let mut disks_to_expunge = Vec::new();
        for disk in
            editor.disks(BlueprintPhysicalDiskDisposition::is_in_service)
        {
            disks_to_expunge.push(disk.id);
        }
        for disk_id in disks_to_expunge {
            let details = editor
                .expunge_disk(&disk_id)
                .map_err(|err| Error::SledEditError { sled_id, err })?;
            if details.did_expunge_disk {
                num_disks_expunged += 1;
            }
            num_datasets_expunged += details.num_datasets_expunged;
            num_zones_expunged += details.num_zones_expunged;

            // When we expunge a disk on an expunged sled, we can decommission
            // it immediately because the sled is already gone. There is no sled
            // agent to notify about the  disk expungement.
            editor
                .decommission_disk(&disk_id)
                .map_err(|err| Error::SledEditError { sled_id, err })?;
        }

        // Expunging a disk expunges any datasets and zones that depend on it,
        // so expunging all in-service disks should have also expunged all
        // datasets and zones. Double-check that that's true.
        let mut zones_ready_for_cleanup = Vec::new();
        for zone in editor.zones(BlueprintZoneDisposition::any) {
            match zone.disposition {
                BlueprintZoneDisposition::Expunged { .. } => {
                    // Since this is a full sled expungement, we'll never see an
                    // inventory collection indicating the zones are shut down,
                    // nor do we need to: go ahead and mark any expunged zones
                    // as ready for cleanup.
                    zones_ready_for_cleanup.push(zone.id);
                }
                BlueprintZoneDisposition::InService => {
                    return Err(Error::Planner(anyhow!(
                        "expunged all disks but a zone \
                         is still in service: {zone:?}"
                    )));
                }
            }
        }
        if let Some(dataset) =
            editor.datasets(BlueprintDatasetDisposition::is_in_service).next()
        {
            return Err(Error::Planner(anyhow!(
                "expunged all disks but a dataset \
                 is still in service: {dataset:?}"
            )));
        }
        for zone_id in zones_ready_for_cleanup {
            editor
                .mark_expunged_zone_ready_for_cleanup(&zone_id)
                .map_err(|err| Error::SledEditError { sled_id, err })?;
        }

        // If we didn't expunge anything, this sled was presumably expunged in a
        // prior planning run. Only note the operation if we did anything.
        if num_disks_expunged > 0
            || num_datasets_expunged > 0
            || num_zones_expunged > 0
        {
            self.record_operation(Operation::SledExpunged {
                sled_id,
                num_disks_expunged,
                num_datasets_expunged,
                num_zones_expunged,
            });
        }

        Ok(())
    }

    /// Mark expunged zones as ready for cleanup.
    pub(crate) fn mark_expunged_zones_ready_for_cleanup(
        &mut self,
        sled_id: SledUuid,
        zone_ids: &[OmicronZoneUuid],
    ) -> Result<(), Error> {
        let editor = self.sled_editors.get_mut(&sled_id).ok_or_else(|| {
            Error::Planner(anyhow!("tried to expunge unknown sled {sled_id}"))
        })?;
        for zone_id in zone_ids {
            editor
                .mark_expunged_zone_ready_for_cleanup(zone_id)
                .map_err(|err| Error::SledEditError { sled_id, err })?;
        }
        Ok(())
    }

    pub(crate) fn expunge_all_multinode_clickhouse(
        &mut self,
        sled_id: SledUuid,
        reason: ZoneExpungeReason,
    ) -> Result<(), Error> {
        let editor = self.sled_editors.get_mut(&sled_id).ok_or_else(|| {
            Error::Planner(anyhow!(
                "tried to expunge multinode clickhouse zones for unknown \
                 sled {sled_id}"
            ))
        })?;

        let mut zones_to_expunge = Vec::new();

        for zone in editor.zones(BlueprintZoneDisposition::is_in_service) {
            if zone.zone_type.is_clickhouse_keeper()
                || zone.zone_type.is_clickhouse_server()
            {
                zones_to_expunge.push(zone.id);
            }
        }

        let mut nexpunged = 0;
        for zone_id in zones_to_expunge {
            if editor
                .expunge_zone(&zone_id)
                .map_err(|err| Error::SledEditError { sled_id, err })?
            {
                nexpunged += 1;
            }
        }

        if nexpunged > 0 {
            self.record_operation(Operation::ZoneExpunged {
                sled_id,
                reason,
                count: nexpunged,
            });
        }

        Ok(())
    }

    pub(crate) fn expunge_all_singlenode_clickhouse(
        &mut self,
        sled_id: SledUuid,
        reason: ZoneExpungeReason,
    ) -> Result<(), Error> {
        let editor = self.sled_editors.get_mut(&sled_id).ok_or_else(|| {
            Error::Planner(anyhow!(
                "tried to expunge singlenode clickhouse zones for unknown \
                 sled {sled_id}"
            ))
        })?;

        let mut zones_to_expunge = Vec::new();

        for zone in editor.zones(BlueprintZoneDisposition::is_in_service) {
            if zone.zone_type.is_clickhouse() {
                zones_to_expunge.push(zone.id);
            }
        }

        let mut nexpunged = 0;
        for zone_id in zones_to_expunge {
            if editor
                .expunge_zone(&zone_id)
                .map_err(|err| Error::SledEditError { sled_id, err })?
            {
                nexpunged += 1;
            }
        }

        if nexpunged > 0 {
            self.record_operation(Operation::ZoneExpunged {
                sled_id,
                reason,
                count: nexpunged,
            });
        }

        Ok(())
    }

    /// Add any disks to the blueprint
    /// Called by the planner in the `do_plan_add()` stage of planning
    pub fn sled_add_disks(
        &mut self,
        sled_id: SledUuid,
        sled_resources: &SledResources,
    ) -> Result<SledEditCounts, Error> {
        let editor = self.sled_editors.get_mut(&sled_id).ok_or_else(|| {
            Error::Planner(anyhow!(
                "tried to add disks for unknown sled {sled_id}"
            ))
        })?;
        let initial_counts = editor.edit_counts();

        // These are the in-service disks as we observed them in the database,
        // during the planning phase
        let database_disks = sled_resources
            .all_disks(DiskFilter::InService)
            .map(|(zpool, disk)| (disk.disk_id, (zpool, disk)));
        let mut database_disk_ids = BTreeSet::new();

        // Ensure any disk present in the database is also present in the
        // blueprint
        for (disk_id, (zpool, disk)) in database_disks {
            database_disk_ids.insert(disk_id);
            editor
                .ensure_disk(
                    BlueprintPhysicalDiskConfig {
                        disposition:
                            BlueprintPhysicalDiskDisposition::InService,
                        identity: disk.disk_identity.clone(),
                        id: disk_id,
                        pool_id: *zpool,
                    },
                    self.rng.sled_rng(sled_id),
                )
                .map_err(|err| Error::SledEditError { sled_id, err })?;
        }

        let final_counts = editor.edit_counts();
        Ok(final_counts.difference_since(initial_counts))
    }

    /// Decommission any expunged disks.
    ///
    /// Note: This method is called by the planner only for `InService` sleds.
    /// `Self::expunge_sled` expunges and decommissions disks immediately since
    /// the sled is already gone by that point.
    ///
    /// Called by the planner in
    /// `do_plan_decommission_expunged_disks_for_in_service_sled()`.
    pub fn sled_decommission_disks(
        &mut self,
        sled_id: SledUuid,
        disk_ids: Vec<PhysicalDiskUuid>,
    ) -> Result<(), Error> {
        let editor = self.sled_editors.get_mut(&sled_id).ok_or_else(|| {
            Error::Planner(anyhow!(
                "tried to decommission disks for unknown sled {sled_id}"
            ))
        })?;

        for disk_id in disk_ids {
            editor
                .decommission_disk(&disk_id)
                .map_err(|err| Error::SledEditError { sled_id, err })?;
        }

        Ok(())
    }

    /// Ensure that a sled in the blueprint has all the datasets it needs for
    /// its running zones.
    ///
    /// In general calling this method should not be required, as adding zones
    /// also adds their datasets. This is here primarily for (a) tests and (b)
    /// backwards compatibility with blueprints that were created before
    /// datasets were added to them.
    ///
    /// Not covered by this method:
    ///
    /// * Expunging datasets associated with expunged zones (this is handled
    ///   when the zone is expunged)
    /// * Adding or removing the debug and zone root datasets (this is handled
    ///   by `sled_ensure_disks`)
    pub fn sled_ensure_zone_datasets(
        &mut self,
        sled_id: SledUuid,
    ) -> Result<EnsureMultiple, Error> {
        let editor = self.sled_editors.get_mut(&sled_id).ok_or_else(|| {
            Error::Planner(anyhow!(
                "tried to ensure zone datasets for unknown sled {sled_id}"
            ))
        })?;

        let initial_counts = editor.edit_counts();
        editor
            .ensure_datasets_for_running_zones(self.rng.sled_rng(sled_id))
            .map_err(|err| Error::SledEditError { sled_id, err })?;
        let final_counts = editor.edit_counts();

        let SledEditCounts { disks, datasets, zones } =
            final_counts.difference_since(initial_counts);
        debug_assert_eq!(
            disks,
            EditCounts::zeroes(),
            "we only edited datasets"
        );
        debug_assert_eq!(
            zones,
            EditCounts::zeroes(),
            "we only edited datasets"
        );
        Ok(datasets.into())
    }

    fn next_internal_dns_gz_address_index(&self, sled_id: SledUuid) -> u32 {
        let used_internal_dns_gz_address_indices = self
            .current_sled_zones(
                sled_id,
                BlueprintZoneDisposition::is_in_service,
            )
            .filter_map(|z| match z.zone_type {
                BlueprintZoneType::InternalDns(
                    blueprint_zone_type::InternalDns {
                        gz_address_index, ..
                    },
                ) => Some(gz_address_index),
                _ => None,
            })
            .collect::<BTreeSet<_>>();

        // In production, we expect any given sled to have 0 or 1 internal DNS
        // zones. In test environments, we might have as many as 5. Either way,
        // an O(n^2) loop here to find the next unused index is probably fine.
        for i in 0.. {
            if !used_internal_dns_gz_address_indices.contains(&i) {
                return i;
            }
        }
        unreachable!("more than u32::MAX internal DNS zones on one sled");
    }

    pub fn sled_add_zone_internal_dns(
        &mut self,
        sled_id: SledUuid,
    ) -> Result<(), Error> {
        let gz_address_index = self.next_internal_dns_gz_address_index(sled_id);
        let sled_subnet = self.sled_resources(sled_id)?.subnet;
        let rack_subnet = ReservedRackSubnet::from_subnet(sled_subnet);
        let dns_subnet =
            self.resource_allocator()?.next_internal_dns_subnet(rack_subnet)?;
        let address = dns_subnet.dns_address();
        let zpool = self.sled_select_zpool(sled_id, ZoneKind::InternalDns)?;
        let zone_type =
            BlueprintZoneType::InternalDns(blueprint_zone_type::InternalDns {
                dataset: OmicronZoneDataset { pool_name: zpool },
                dns_address: SocketAddrV6::new(address, DNS_PORT, 0, 0),
                http_address: SocketAddrV6::new(address, DNS_HTTP_PORT, 0, 0),
                gz_address: dns_subnet.gz_address(),
                gz_address_index,
            });
        let image_source = self.zone_image_source(zone_type.kind());

        let zone = BlueprintZoneConfig {
            disposition: BlueprintZoneDisposition::InService,
            id: self.rng.sled_rng(sled_id).next_zone(),
            filesystem_pool: zpool,
            zone_type,
            image_source,
        };

        self.sled_add_zone(sled_id, zone)
    }

    pub fn sled_add_zone_external_dns(
        &mut self,
        sled_id: SledUuid,
    ) -> Result<(), Error> {
        let id = self.rng.sled_rng(sled_id).next_zone();
        let ExternalNetworkingChoice {
            external_ip,
            nic_ip,
            nic_subnet,
            nic_mac,
        } = self.resource_allocator()?.next_external_ip_external_dns()?;
        let nic = NetworkInterface {
            id: self.rng.sled_rng(sled_id).next_network_interface(),
            kind: NetworkInterfaceKind::Service { id: id.into_untyped_uuid() },
            name: format!("external-dns-{id}").parse().unwrap(),
            ip: nic_ip,
            mac: nic_mac,
            subnet: nic_subnet,
            vni: Vni::SERVICES_VNI,
            primary: true,
            slot: 0,
            transit_ips: vec![],
        };

        let underlay_address = self.sled_alloc_ip(sled_id)?;
        let http_address =
            SocketAddrV6::new(underlay_address, DNS_HTTP_PORT, 0, 0);
        let dns_address = OmicronZoneExternalFloatingAddr {
            id: self.rng.sled_rng(sled_id).next_external_ip(),
            addr: SocketAddr::new(external_ip, DNS_PORT),
        };
        let pool_name =
            self.sled_select_zpool(sled_id, ZoneKind::ExternalDns)?;
        let zone_type =
            BlueprintZoneType::ExternalDns(blueprint_zone_type::ExternalDns {
                dataset: OmicronZoneDataset { pool_name },
                http_address,
                dns_address,
                nic,
            });
        let image_source = self.zone_image_source(zone_type.kind());

        let zone = BlueprintZoneConfig {
            disposition: BlueprintZoneDisposition::InService,
            id,
            filesystem_pool: pool_name,
            zone_type,
            image_source,
        };
        self.sled_add_zone(sled_id, zone)
    }

    pub fn sled_ensure_zone_ntp(
        &mut self,
        sled_id: SledUuid,
    ) -> Result<Ensure, Error> {
        // If there's already an NTP zone on this sled, do nothing.
        let has_ntp = {
            let editor = self.sled_editors.get(&sled_id).ok_or_else(|| {
                Error::Planner(anyhow!(
                    "tried to ensure NTP zone for unknown sled {sled_id}"
                ))
            })?;
            editor
                .zones(BlueprintZoneDisposition::is_in_service)
                .any(|z| z.zone_type.is_ntp())
        };
        if has_ntp {
            return Ok(Ensure::NotNeeded);
        }

        let ip = self.sled_alloc_ip(sled_id)?;
        let ntp_address = SocketAddrV6::new(ip, NTP_PORT, 0, 0);

        let zone_type =
            BlueprintZoneType::InternalNtp(blueprint_zone_type::InternalNtp {
                address: ntp_address,
            });
        let filesystem_pool =
            self.sled_select_zpool(sled_id, zone_type.kind())?;
        let image_source = self.zone_image_source(zone_type.kind());

        let zone = BlueprintZoneConfig {
            disposition: BlueprintZoneDisposition::InService,
            id: self.rng.sled_rng(sled_id).next_zone(),
            filesystem_pool,
            zone_type,
            image_source,
        };

        self.sled_add_zone(sled_id, zone)?;
        Ok(Ensure::Added)
    }

    pub fn sled_ensure_zone_crucible(
        &mut self,
        sled_id: SledUuid,
        zpool_id: ZpoolUuid,
    ) -> Result<Ensure, Error> {
        let pool_name = ZpoolName::new_external(zpool_id);

        // If this sled already has a Crucible zone on this pool, do nothing.
        let has_crucible_on_this_pool = {
            let editor = self.sled_editors.get(&sled_id).ok_or_else(|| {
                Error::Planner(anyhow!(
                    "tried to ensure crucible zone for unknown sled {sled_id}"
                ))
            })?;
            editor.zones(BlueprintZoneDisposition::is_in_service).any(|z| {
                matches!(
                    &z.zone_type,
                    BlueprintZoneType::Crucible(blueprint_zone_type::Crucible {
                        dataset,
                        ..
                    })
                    if dataset.pool_name == pool_name
                )
            })
        };
        if has_crucible_on_this_pool {
            return Ok(Ensure::NotNeeded);
        }

        let sled_info = self.sled_resources(sled_id)?;
        if !sled_info.zpools.contains_key(&zpool_id) {
            return Err(Error::Planner(anyhow!(
                "adding crucible zone for sled {:?}: \
                attempted to use unknown zpool {:?}",
                sled_id,
                pool_name
            )));
        }

        let ip = self.sled_alloc_ip(sled_id)?;
        let port = omicron_common::address::CRUCIBLE_PORT;
        let address = SocketAddrV6::new(ip, port, 0, 0);
        let zone_type =
            BlueprintZoneType::Crucible(blueprint_zone_type::Crucible {
                address,
                dataset: OmicronZoneDataset { pool_name },
            });
        let filesystem_pool = pool_name;

        let zone = BlueprintZoneConfig {
            disposition: BlueprintZoneDisposition::InService,
            id: self.rng.sled_rng(sled_id).next_zone(),
            filesystem_pool,
            zone_type,
            image_source: BlueprintZoneImageSource::InstallDataset,
        };

        self.sled_add_zone(sled_id, zone)?;
        Ok(Ensure::Added)
    }

    pub fn sled_add_zone_nexus(
        &mut self,
        sled_id: SledUuid,
    ) -> Result<(), Error> {
        // Whether Nexus should use TLS and what the external DNS servers it
        // should use are currently provided at rack-setup time, and should be
        // consistent across all Nexus instances. We'll assume we can copy them
        // from any other Nexus zone in our parent blueprint.
        //
        // TODO-correctness Once these properties can be changed by a rack
        // operator, this will need more work. At a minimum, if such a change
        // goes through the blueprint system (which seems likely), we'll need to
        // check that we're if this builder is being used to make such a change,
        // that change is also reflected here in a new zone. Perhaps these
        // settings should be part of `Policy` instead?
        let (external_tls, external_dns_servers) = self
            .parent_blueprint
            .all_omicron_zones(BlueprintZoneDisposition::any)
            .find_map(|(_, z)| match &z.zone_type {
                BlueprintZoneType::Nexus(nexus) => Some((
                    nexus.external_tls,
                    nexus.external_dns_servers.clone(),
                )),
                _ => None,
            })
            .ok_or(Error::NoNexusZonesInParentBlueprint)?;
        self.sled_add_zone_nexus_with_config(
            sled_id,
            external_tls,
            external_dns_servers,
        )
    }

    pub fn sled_add_zone_nexus_with_config(
        &mut self,
        sled_id: SledUuid,
        external_tls: bool,
        external_dns_servers: Vec<IpAddr>,
    ) -> Result<(), Error> {
        let nexus_id = self.rng.sled_rng(sled_id).next_zone();
        let ExternalNetworkingChoice {
            external_ip,
            nic_ip,
            nic_subnet,
            nic_mac,
        } = self.resource_allocator()?.next_external_ip_nexus()?;
        let external_ip = OmicronZoneExternalFloatingIp {
            id: self.rng.sled_rng(sled_id).next_external_ip(),
            ip: external_ip,
        };

        let nic = NetworkInterface {
            id: self.rng.sled_rng(sled_id).next_network_interface(),
            kind: NetworkInterfaceKind::Service {
                id: nexus_id.into_untyped_uuid(),
            },
            name: format!("nexus-{nexus_id}").parse().unwrap(),
            ip: nic_ip,
            mac: nic_mac,
            subnet: nic_subnet,
            vni: Vni::SERVICES_VNI,
            primary: true,
            slot: 0,
            transit_ips: vec![],
        };

        let ip = self.sled_alloc_ip(sled_id)?;
        let port = omicron_common::address::NEXUS_INTERNAL_PORT;
        let internal_address = SocketAddrV6::new(ip, port, 0, 0);
        let zone_type = BlueprintZoneType::Nexus(blueprint_zone_type::Nexus {
            internal_address,
            external_ip,
            nic,
            external_tls,
            external_dns_servers: external_dns_servers.clone(),
        });
        let filesystem_pool =
            self.sled_select_zpool(sled_id, zone_type.kind())?;
        let image_source = self.zone_image_source(zone_type.kind());

        let zone = BlueprintZoneConfig {
            disposition: BlueprintZoneDisposition::InService,
            id: nexus_id,
            filesystem_pool,
            zone_type,
            image_source,
        };
        self.sled_add_zone(sled_id, zone)
    }

    pub fn sled_add_zone_oximeter(
        &mut self,
        sled_id: SledUuid,
    ) -> Result<(), Error> {
        let oximeter_id = self.rng.sled_rng(sled_id).next_zone();
        let ip = self.sled_alloc_ip(sled_id)?;
        let port = omicron_common::address::OXIMETER_PORT;
        let address = SocketAddrV6::new(ip, port, 0, 0);
        let zone_type =
            BlueprintZoneType::Oximeter(blueprint_zone_type::Oximeter {
                address,
            });
        let filesystem_pool =
            self.sled_select_zpool(sled_id, zone_type.kind())?;
        let image_source = self.zone_image_source(zone_type.kind());

        let zone = BlueprintZoneConfig {
            disposition: BlueprintZoneDisposition::InService,
            id: oximeter_id,
            filesystem_pool,
            zone_type,
            image_source,
        };
        self.sled_add_zone(sled_id, zone)
    }

    pub fn sled_add_zone_crucible_pantry(
        &mut self,
        sled_id: SledUuid,
    ) -> Result<(), Error> {
        let pantry_id = self.rng.sled_rng(sled_id).next_zone();
        let ip = self.sled_alloc_ip(sled_id)?;
        let port = omicron_common::address::CRUCIBLE_PANTRY_PORT;
        let address = SocketAddrV6::new(ip, port, 0, 0);
        let zone_type = BlueprintZoneType::CruciblePantry(
            blueprint_zone_type::CruciblePantry { address },
        );
        let filesystem_pool =
            self.sled_select_zpool(sled_id, zone_type.kind())?;
        let image_source = self.zone_image_source(zone_type.kind());

        let zone = BlueprintZoneConfig {
            disposition: BlueprintZoneDisposition::InService,
            id: pantry_id,
            filesystem_pool,
            zone_type,
            image_source,
        };
        self.sled_add_zone(sled_id, zone)
    }

    pub fn cockroachdb_preserve_downgrade(
        &mut self,
        version: CockroachDbPreserveDowngrade,
    ) {
        self.cockroachdb_setting_preserve_downgrade = version;
    }

    pub fn sled_add_zone_cockroachdb(
        &mut self,
        sled_id: SledUuid,
    ) -> Result<(), Error> {
        let zone_id = self.rng.sled_rng(sled_id).next_zone();
        let underlay_ip = self.sled_alloc_ip(sled_id)?;
        let pool_name =
            self.sled_select_zpool(sled_id, ZoneKind::CockroachDb)?;
        let port = omicron_common::address::COCKROACH_PORT;
        let address = SocketAddrV6::new(underlay_ip, port, 0, 0);
        let zone_type =
            BlueprintZoneType::CockroachDb(blueprint_zone_type::CockroachDb {
                address,
                dataset: OmicronZoneDataset { pool_name },
            });
        let filesystem_pool = pool_name;
        let image_source = self.zone_image_source(zone_type.kind());

        let zone = BlueprintZoneConfig {
            disposition: BlueprintZoneDisposition::InService,
            id: zone_id,
            filesystem_pool,
            zone_type,
            image_source,
        };
        self.sled_add_zone(sled_id, zone)
    }

    pub fn sled_add_zone_clickhouse(
        &mut self,
        sled_id: SledUuid,
    ) -> Result<(), Error> {
        let id = self.rng.sled_rng(sled_id).next_zone();
        let underlay_address = self.sled_alloc_ip(sled_id)?;
        let address =
            SocketAddrV6::new(underlay_address, CLICKHOUSE_HTTP_PORT, 0, 0);
        let pool_name =
            self.sled_select_zpool(sled_id, ZoneKind::Clickhouse)?;
        let zone_type =
            BlueprintZoneType::Clickhouse(blueprint_zone_type::Clickhouse {
                address,
                dataset: OmicronZoneDataset { pool_name },
            });
        let image_source = self.zone_image_source(zone_type.kind());

        let zone = BlueprintZoneConfig {
            disposition: BlueprintZoneDisposition::InService,
            id,
            filesystem_pool: pool_name,
            zone_type,
            image_source,
        };
        self.sled_add_zone(sled_id, zone)
    }

    pub fn sled_add_zone_clickhouse_server(
        &mut self,
        sled_id: SledUuid,
    ) -> Result<(), Error> {
        let zone_id = self.rng.sled_rng(sled_id).next_zone();
        let underlay_ip = self.sled_alloc_ip(sled_id)?;
        let pool_name =
            self.sled_select_zpool(sled_id, ZoneKind::ClickhouseServer)?;
        let address =
            SocketAddrV6::new(underlay_ip, CLICKHOUSE_HTTP_PORT, 0, 0);
        let zone_type = BlueprintZoneType::ClickhouseServer(
            blueprint_zone_type::ClickhouseServer {
                address,
                dataset: OmicronZoneDataset { pool_name },
            },
        );
        let filesystem_pool = pool_name;
        let image_source = self.zone_image_source(zone_type.kind());

        let zone = BlueprintZoneConfig {
            disposition: BlueprintZoneDisposition::InService,
            id: zone_id,
            filesystem_pool,
            zone_type,
            image_source,
        };
        self.sled_add_zone(sled_id, zone)
    }

    pub fn sled_add_zone_clickhouse_keeper(
        &mut self,
        sled_id: SledUuid,
    ) -> Result<(), Error> {
        let zone_id = self.rng.sled_rng(sled_id).next_zone();
        let underlay_ip = self.sled_alloc_ip(sled_id)?;
        let pool_name =
            self.sled_select_zpool(sled_id, ZoneKind::ClickhouseKeeper)?;
        let port = omicron_common::address::CLICKHOUSE_KEEPER_TCP_PORT;
        let address = SocketAddrV6::new(underlay_ip, port, 0, 0);
        let zone_type = BlueprintZoneType::ClickhouseKeeper(
            blueprint_zone_type::ClickhouseKeeper {
                address,
                dataset: OmicronZoneDataset { pool_name },
            },
        );
        let filesystem_pool = pool_name;
        let image_source = self.zone_image_source(zone_type.kind());

        let zone = BlueprintZoneConfig {
            disposition: BlueprintZoneDisposition::InService,
            id: zone_id,
            filesystem_pool,
            zone_type,
            image_source,
        };
        self.sled_add_zone(sled_id, zone)
    }

    pub fn sled_promote_internal_ntp_to_boundary_ntp(
        &mut self,
        sled_id: SledUuid,
    ) -> Result<(), Error> {
        // The upstream NTP/DNS servers and domain _should_ come from Nexus and
        // be modifiable by the operator, but currently can only be set at RSS.
        // We can only promote a new boundary NTP zone by copying these settings
        // from an existing one.
        let (ntp_servers, dns_servers, domain) = self
            .parent_blueprint
            .all_omicron_zones(BlueprintZoneDisposition::any)
            .find_map(|(_, z)| match &z.zone_type {
                BlueprintZoneType::BoundaryNtp(zone_config) => Some((
                    zone_config.ntp_servers.clone(),
                    zone_config.dns_servers.clone(),
                    zone_config.domain.clone(),
                )),
                _ => None,
            })
            .ok_or(Error::NoBoundaryNtpZonesInParentBlueprint)?;

        self.sled_promote_internal_ntp_to_boundary_ntp_with_config(
            sled_id,
            ntp_servers,
            dns_servers,
            domain,
        )
    }

    pub fn sled_promote_internal_ntp_to_boundary_ntp_with_config(
        &mut self,
        sled_id: SledUuid,
        ntp_servers: Vec<String>,
        dns_servers: Vec<IpAddr>,
        domain: Option<String>,
    ) -> Result<(), Error> {
        let editor = self.sled_editors.get_mut(&sled_id).ok_or_else(|| {
            Error::Planner(anyhow!(
                "tried to promote NTP zone on unknown sled {sled_id}"
            ))
        })?;

        // Find the internal NTP zone and expunge it.
        let mut internal_ntp_zone_id_iter = editor
            .zones(BlueprintZoneDisposition::is_in_service)
            .filter_map(|zone| {
                if matches!(zone.zone_type, BlueprintZoneType::InternalNtp(_)) {
                    Some(zone.id)
                } else {
                    None
                }
            });

        // We should have exactly one internal NTP zone.
        let internal_ntp_zone_id =
            internal_ntp_zone_id_iter.next().ok_or_else(|| {
                Error::Planner(anyhow!(
                    "cannot promote internal NTP zone on sled {sled_id}: \
                     no internal NTP zone found"
                ))
            })?;
        if internal_ntp_zone_id_iter.next().is_some() {
            return Err(Error::Planner(anyhow!(
                "sled {sled_id} has multiple internal NTP zones"
            )));
        }
        std::mem::drop(internal_ntp_zone_id_iter);

        // Expunge the internal NTP zone.
        editor.expunge_zone(&internal_ntp_zone_id).map_err(|error| {
            Error::Planner(anyhow!(error).context(format!(
                "error expunging internal NTP zone from sled {sled_id}"
            )))
        })?;

        // Add the new boundary NTP zone.
        let new_zone_id = self.rng.sled_rng(sled_id).next_zone();
        let ExternalSnatNetworkingChoice {
            snat_cfg,
            nic_ip,
            nic_subnet,
            nic_mac,
        } = self.resource_allocator()?.next_external_ip_boundary_ntp()?;
        let external_ip = OmicronZoneExternalSnatIp {
            id: self.rng.sled_rng(sled_id).next_external_ip(),
            snat_cfg,
        };
        let nic = NetworkInterface {
            id: self.rng.sled_rng(sled_id).next_network_interface(),
            kind: NetworkInterfaceKind::Service {
                id: new_zone_id.into_untyped_uuid(),
            },
            name: format!("ntp-{new_zone_id}").parse().unwrap(),
            ip: nic_ip,
            mac: nic_mac,
            subnet: nic_subnet,
            vni: Vni::SERVICES_VNI,
            primary: true,
            slot: 0,
            transit_ips: vec![],
        };

        let underlay_ip = self.sled_alloc_ip(sled_id)?;
        let port = omicron_common::address::NTP_PORT;
        let zone_type =
            BlueprintZoneType::BoundaryNtp(blueprint_zone_type::BoundaryNtp {
                address: SocketAddrV6::new(underlay_ip, port, 0, 0),
                ntp_servers,
                dns_servers,
                domain,
                nic,
                external_ip,
            });
        let filesystem_pool =
            self.sled_select_zpool(sled_id, zone_type.kind())?;
        let image_source = self.zone_image_source(zone_type.kind());

        self.sled_add_zone(
            sled_id,
            BlueprintZoneConfig {
                disposition: BlueprintZoneDisposition::InService,
                id: new_zone_id,
                filesystem_pool,
                zone_type,
                image_source,
            },
        )
    }

    pub fn sled_expunge_zone(
        &mut self,
        sled_id: SledUuid,
        zone_id: OmicronZoneUuid,
    ) -> Result<SledEditCounts, Error> {
        let editor = self.sled_editors.get_mut(&sled_id).ok_or_else(|| {
            Error::Planner(anyhow!(
                "tried to expunge zone on unknown sled {sled_id}"
            ))
        })?;
        let initial_counts = editor.edit_counts();
        editor
            .expunge_zone(&zone_id)
            .map_err(|err| Error::SledEditError { sled_id, err })?;
        let final_counts = editor.edit_counts();

        Ok(final_counts.difference_since(initial_counts))
    }

    pub fn sled_mark_expunged_zone_ready_for_cleanup(
        &mut self,
        sled_id: SledUuid,
        zone_id: OmicronZoneUuid,
    ) -> Result<SledEditCounts, Error> {
        let editor = self.sled_editors.get_mut(&sled_id).ok_or_else(|| {
            Error::Planner(anyhow!(
                "tried to mark expunged zone ready for cleanup on unknown sled {sled_id}"
            ))
        })?;
        let initial_counts = editor.edit_counts();
        editor
            .mark_expunged_zone_ready_for_cleanup(&zone_id)
            .map_err(|err| Error::SledEditError { sled_id, err })?;
        let final_counts = editor.edit_counts();

        Ok(final_counts.difference_since(initial_counts))
    }

    pub fn sled_set_zone_source(
        &mut self,
        sled_id: SledUuid,
        zone_id: OmicronZoneUuid,
        source: BlueprintZoneImageSource,
    ) -> Result<SledEditCounts, Error> {
        let editor = self.sled_editors.get_mut(&sled_id).ok_or_else(|| {
            Error::Planner(anyhow!(
                "tried to change image of zone on unknown sled {sled_id}"
            ))
        })?;
        let initial_counts = editor.edit_counts();
        editor
            .set_zone_image_source(&zone_id, source)
            .map_err(|err| Error::SledEditError { sled_id, err })?;
        let final_counts = editor.edit_counts();
        Ok(final_counts.difference_since(initial_counts))
    }

    /// Set the `remove_mupdate_override` field of the given sled.
    pub fn sled_set_remove_mupdate_override(
        &mut self,
        sled_id: SledUuid,
        remove_mupdate_override: Option<MupdateOverrideUuid>,
    ) -> Result<(), Error> {
        let editor = self.sled_editors.get_mut(&sled_id).ok_or_else(|| {
            Error::Planner(anyhow!(
                "tried to set sled state for unknown sled {sled_id}"
            ))
        })?;
        editor
            .set_remove_mupdate_override(remove_mupdate_override)
            .map_err(|err| Error::SledEditError { sled_id, err })
    }

    fn sled_add_zone(
        &mut self,
        sled_id: SledUuid,
        zone: BlueprintZoneConfig,
    ) -> Result<(), Error> {
        let editor = self.sled_editors.get_mut(&sled_id).ok_or_else(|| {
            Error::Planner(anyhow!(
                "tried to add zone on unknown sled {sled_id}"
            ))
        })?;
        editor
            .add_zone(zone, self.rng.sled_rng(sled_id))
            .map_err(|err| Error::SledEditError { sled_id, err })
    }

    /// Returns a newly-allocated underlay address suitable for use by Omicron
    /// zones
    fn sled_alloc_ip(&mut self, sled_id: SledUuid) -> Result<Ipv6Addr, Error> {
        let editor = self.sled_editors.get_mut(&sled_id).ok_or_else(|| {
            Error::Planner(anyhow!(
                "tried to allocate underlay IP on unknown sled {sled_id}"
            ))
        })?;
        editor
            .alloc_underlay_ip()
            .map_err(|err| Error::SledEditError { sled_id, err })
    }

    /// Selects a zpool for this zone type.
    ///
    /// This zpool may be used for either durable storage or transient
    /// storage - the usage is up to the caller.
    ///
    /// If `zone_kind` already exists on `sled_id`, it is prevented
    /// from using the same zpool as existing zones with the same kind.
    fn sled_select_zpool(
        &self,
        sled_id: SledUuid,
        zone_kind: ZoneKind,
    ) -> Result<ZpoolName, Error> {
        let editor = self.sled_editors.get(&sled_id).ok_or_else(|| {
            Error::Planner(anyhow!(
                "tried to select zpool for unknown sled {sled_id}"
            ))
        })?;

        // We'll check both the disks available to this sled per our current
        // blueprint and the list of all in-service zpools on this sled per our
        // planning input, and only pick zpools that are available in both.
        let current_sled_disks = editor
            .disks(BlueprintPhysicalDiskDisposition::is_in_service)
            .map(|disk_config| disk_config.pool_id)
            .collect::<BTreeSet<_>>();

        let all_in_service_zpools =
            self.sled_resources(sled_id)?.all_zpools(ZpoolFilter::InService);

        // We refuse to choose a zpool for a zone of a given `zone_kind` if this
        // sled already has a durable zone of that kind on the same zpool. Build
        // up a set of invalid zpools for this sled/kind pair.
        let mut skip_zpools = BTreeSet::new();
        for zone_config in self
            .current_sled_zones(
                sled_id,
                BlueprintZoneDisposition::is_in_service,
            )
            .filter(|z| z.zone_type.kind() == zone_kind)
        {
            if let Some(zpool) = zone_config.zone_type.durable_zpool() {
                skip_zpools.insert(zpool);
            }
            skip_zpools.insert(&zone_config.filesystem_pool);
        }

        for &zpool_id in all_in_service_zpools {
            let zpool_name = ZpoolName::new_external(zpool_id);
            if !skip_zpools.contains(&zpool_name)
                && current_sled_disks.contains(&zpool_id)
            {
                return Ok(zpool_name);
            }
        }
        Err(Error::NoAvailableZpool { sled_id, kind: zone_kind })
    }

    /// Returns the resources for a sled that hasn't been decommissioned.
    fn sled_resources(
        &self,
        sled_id: SledUuid,
    ) -> Result<&'a SledResources, Error> {
        let details = self
            .input
            .sled_lookup(SledFilter::Commissioned, sled_id)
            .map_err(|error| {
                Error::Planner(anyhow!(error).context(format!(
                    "for sled {sled_id}, error looking up resources"
                )))
            })?;
        Ok(&details.resources)
    }

    /// Determine the number of desired external DNS zones by counting
    /// unique addresses in the parent blueprint.
    ///
    /// TODO-cleanup: Remove when external DNS addresses are in the policy.
    pub fn count_parent_external_dns_zones(&self) -> usize {
        self.parent_blueprint
            .all_omicron_zones(BlueprintZoneDisposition::any)
            .filter_map(|(_id, zone)| match &zone.zone_type {
                BlueprintZoneType::ExternalDns(dns) => {
                    Some(dns.dns_address.addr.ip())
                }
                _ => None,
            })
            .collect::<HashSet<IpAddr>>()
            .len()
    }

    /// Given the current value of `target_release_minimum_generation`, set the
    /// new value for this blueprint.
    pub fn set_target_release_minimum_generation(
        &mut self,
        current: Generation,
        target_release_minimum_generation: Generation,
    ) -> Result<(), Error> {
        if self.target_release_minimum_generation != current {
            return Err(Error::TargetReleaseMinimumGenerationMismatch {
                expected: current,
                actual: self.target_release_minimum_generation,
            });
        }
        self.target_release_minimum_generation =
            target_release_minimum_generation;
        Ok(())
    }

    /// Allow a test to manually add an external DNS address, which could
    /// ordinarily only come from RSS.
    ///
    /// TODO-cleanup: Remove when external DNS addresses are in the policy.
    // This can't be `#[cfg(test)]` because it's used by the `ExampleSystem`
    // helper (which itself is used by reconfigurator-cli and friends). We give
    // it a scary name instead.
    pub(crate) fn inject_untracked_external_dns_ip(
        &mut self,
        addr: IpAddr,
    ) -> Result<(), Error> {
        Ok(self.resource_allocator()?.inject_untracked_external_dns_ip(addr)?)
    }

    pub fn pending_mgs_update_insert(
        &mut self,
        update: nexus_types::deployment::PendingMgsUpdate,
    ) {
        self.pending_mgs_updates.insert(update);
    }

    pub fn pending_mgs_update_delete(
        &mut self,
        baseboard_id: &Arc<BaseboardId>,
    ) {
        self.pending_mgs_updates.remove(baseboard_id);
    }

    fn zone_image_artifact(
        repo: Option<&TufRepoDescription>,
        zone_kind: ZoneKind,
    ) -> BlueprintZoneImageSource {
        repo.and_then(|repo| {
            repo.artifacts
                .iter()
                .find(|artifact| {
                    zone_kind.is_control_plane_zone_artifact(&artifact.id)
                })
                .map(BlueprintZoneImageSource::from_available_artifact)
        })
        .unwrap_or(BlueprintZoneImageSource::InstallDataset)
    }

    /// Try to find an artifact in either the current or previous release repo
    /// that contains an image for a zone of the given kind; see RFD 565 §9.
    /// Defaults to the install dataset.
    pub(crate) fn zone_image_source(
        &self,
        zone_kind: ZoneKind,
    ) -> BlueprintZoneImageSource {
        let new_repo = self.input.tuf_repo();
        let old_repo = self.input.old_repo();
        Self::zone_image_artifact(
            if self.zone_is_ready_for_update(zone_kind, new_repo) {
                new_repo
            } else {
                old_repo
            },
            zone_kind,
        )
    }

    /// Return `true` iff a zone of the given kind is ready to be updated;
    /// i.e., its dependencies have been updated, or its data sufficiently
    /// replicated, etc.
    fn zone_is_ready_for_update(
        &self,
        zone_kind: ZoneKind,
        new_repo: Option<&TufRepoDescription>,
    ) -> bool {
        match zone_kind {
            ZoneKind::Nexus => {
                // Nexus can only be updated if all non-Nexus zones have been updated,
                // i.e., their image source is an artifact from the new repo.
                self.sled_ids_with_zones().all(|sled_id| {
                    self.current_sled_zones(
                        sled_id,
                        BlueprintZoneDisposition::is_in_service,
                    )
                    .filter(|z| z.zone_type.kind() != ZoneKind::Nexus)
                    .all(|z| {
                        z.image_source
                            == Self::zone_image_artifact(new_repo, z.kind())
                    })
                })
            }
            // <https://github.com/oxidecomputer/omicron/issues/6404>
            // ZoneKind::CockroachDb => todo!("check cluster status in inventory"),
            _ => true, // other zone kinds have no special dependencies
        }
    }

    /// Debug method to remove a sled from a blueprint entirely.
    ///
    /// Bypasses all expungement checks. Do not use in production.
    pub fn debug_sled_remove(
        &mut self,
        sled_id: SledUuid,
    ) -> Result<(), Error> {
        if self.sled_editors.remove(&sled_id).is_none() {
            return Err(Error::Planner(anyhow!(
                "for sled {sled_id}, error looking up resources"
            )));
        }
        Ok(())
    }

    /// Debug method to force a sled agent generation number to be bumped, even
    /// if there are no changes to the sled.
    ///
    /// Do not use in production. Instead, update the logic that decides if the
    /// generation number should be bumped.
    pub fn debug_sled_force_generation_bump(
        &mut self,
        sled_id: SledUuid,
    ) -> Result<(), Error> {
        let editor = self.sled_editors.get_mut(&sled_id).ok_or_else(|| {
            Error::Planner(anyhow!(
                "tried to force generation bump for unknown sled {sled_id}"
            ))
        })?;
        editor
            .debug_force_generation_bump()
            .map_err(|err| Error::SledEditError { sled_id, err })
    }
}

// Helper to validate that the system hasn't gone off the rails. There should
// never be any external networking resources in the planning input (which is
// derived from the contents of CRDB) that we don't know about from the parent
// blueprint. It's possible a given planning iteration could see such a state
// there have been intermediate changes made by other Nexus instances; e.g.,
//
// 1. Nexus A generates a `PlanningInput` by reading from CRDB
// 2. Nexus B executes on a target blueprint that removes IPs/NICs from
//    CRDB
// 3. Nexus B regenerates a new blueprint and prunes the zone(s) associated
//    with the IPs/NICs from step 2
// 4. Nexus B makes this new blueprint the target
// 5. Nexus A attempts to run planning with its `PlanningInput` from step 1 but
//    the target blueprint from step 4; this will fail the following checks
//    because the input contains records that were removed in step 3
//
// We do not need to handle this class of error; it's a transient failure that
// will clear itself up when Nexus A repeats its planning loop from the top and
// generates a new `PlanningInput`.
//
// There may still be database records corresponding to _expunged_ zones, but
// that's okay: it just means we haven't yet realized a blueprint where those
// zones are expunged. And those should should still be in the blueprint (not
// pruned) until their database records are cleaned up.
//
// It's also possible that there may be networking records in the database
// assigned to zones that have been expunged, and our parent blueprint uses
// those same records for new zones. This is also fine and expected, and is a
// similar case to the previous paragraph: a zone with networking resources was
// expunged, the database doesn't realize it yet, but can still move forward and
// make planning decisions that reuse those resources for new zones.
pub(super) fn ensure_input_networking_records_appear_in_parent_blueprint(
    parent_blueprint: &Blueprint,
    input: &PlanningInput,
) -> anyhow::Result<()> {
    use nexus_types::deployment::OmicronZoneExternalIp;
    use omicron_common::address::DNS_OPTE_IPV4_SUBNET;
    use omicron_common::address::DNS_OPTE_IPV6_SUBNET;
    use omicron_common::address::NEXUS_OPTE_IPV4_SUBNET;
    use omicron_common::address::NEXUS_OPTE_IPV6_SUBNET;
    use omicron_common::address::NTP_OPTE_IPV4_SUBNET;
    use omicron_common::address::NTP_OPTE_IPV6_SUBNET;
    use omicron_common::api::external::MacAddr;

    let mut all_macs: HashSet<MacAddr> = HashSet::new();
    let mut all_nexus_nic_ips: HashSet<IpAddr> = HashSet::new();
    let mut all_boundary_ntp_nic_ips: HashSet<IpAddr> = HashSet::new();
    let mut all_external_dns_nic_ips: HashSet<IpAddr> = HashSet::new();
    let mut all_external_ips: HashSet<OmicronZoneExternalIp> = HashSet::new();

    // Unlike the construction of the external IP allocator and existing IPs
    // constructed above in `BuilderExternalNetworking::new()`, we do not
    // check for duplicates here: we could very well see reuse of IPs
    // between expunged zones or between expunged -> running zones.
    for (_, z) in
        parent_blueprint.all_omicron_zones(BlueprintZoneDisposition::any)
    {
        let zone_type = &z.zone_type;
        match zone_type {
            BlueprintZoneType::BoundaryNtp(ntp) => {
                all_boundary_ntp_nic_ips.insert(ntp.nic.ip);
            }
            BlueprintZoneType::Nexus(nexus) => {
                all_nexus_nic_ips.insert(nexus.nic.ip);
            }
            BlueprintZoneType::ExternalDns(dns) => {
                all_external_dns_nic_ips.insert(dns.nic.ip);
            }
            _ => (),
        }

        if let Some((external_ip, nic)) = zone_type.external_networking() {
            // As above, ignore localhost (used by the test suite).
            if !external_ip.ip().is_loopback() {
                all_external_ips.insert(external_ip);
            }
            all_macs.insert(nic.mac);
        }
    }
    for external_ip_entry in
        input.network_resources().omicron_zone_external_ips()
    {
        // As above, ignore localhost (used by the test suite).
        if external_ip_entry.ip.ip().is_loopback() {
            continue;
        }
        if !all_external_ips.contains(&external_ip_entry.ip) {
            bail!(
                "planning input contains unexpected external IP \
                 (IP not found in parent blueprint): {external_ip_entry:?}"
            );
        }
    }
    for nic_entry in input.network_resources().omicron_zone_nics() {
        if !all_macs.contains(&nic_entry.nic.mac) {
            bail!(
                "planning input contains unexpected NIC \
                 (MAC not found in parent blueprint): {nic_entry:?}"
            );
        }
        match nic_entry.nic.ip {
            IpAddr::V4(ip) if NEXUS_OPTE_IPV4_SUBNET.contains(ip) => {
                if !all_nexus_nic_ips.contains(&ip.into()) {
                    bail!(
                        "planning input contains unexpected NIC \
                         (IP not found in parent blueprint): {nic_entry:?}"
                    );
                }
            }
            IpAddr::V4(ip) if NTP_OPTE_IPV4_SUBNET.contains(ip) => {
                if !all_boundary_ntp_nic_ips.contains(&ip.into()) {
                    bail!(
                        "planning input contains unexpected NIC \
                         (IP not found in parent blueprint): {nic_entry:?}"
                    );
                }
            }
            IpAddr::V4(ip) if DNS_OPTE_IPV4_SUBNET.contains(ip) => {
                if !all_external_dns_nic_ips.contains(&ip.into()) {
                    bail!(
                        "planning input contains unexpected NIC \
                         (IP not found in parent blueprint): {nic_entry:?}"
                    );
                }
            }
            IpAddr::V6(ip) if NEXUS_OPTE_IPV6_SUBNET.contains(ip) => {
                if !all_nexus_nic_ips.contains(&ip.into()) {
                    bail!(
                        "planning input contains unexpected NIC \
                         (IP not found in parent blueprint): {nic_entry:?}"
                    );
                }
            }
            IpAddr::V6(ip) if NTP_OPTE_IPV6_SUBNET.contains(ip) => {
                if !all_boundary_ntp_nic_ips.contains(&ip.into()) {
                    bail!(
                        "planning input contains unexpected NIC \
                         (IP not found in parent blueprint): {nic_entry:?}"
                    );
                }
            }
            IpAddr::V6(ip) if DNS_OPTE_IPV6_SUBNET.contains(ip) => {
                if !all_external_dns_nic_ips.contains(&ip.into()) {
                    bail!(
                        "planning input contains unexpected NIC \
                         (IP not found in parent blueprint): {nic_entry:?}"
                    );
                }
            }
            _ => {
                bail!(
                    "planning input contains unexpected NIC \
                    (IP not contained in known OPTE subnet): {nic_entry:?}"
                )
            }
        }
    }
    Ok(())
}

#[cfg(test)]
pub mod test {
    use super::*;
    use crate::example::ExampleSystemBuilder;
    use crate::example::SimRngState;
    use crate::example::example;
    use crate::planner::test::assert_planning_makes_no_changes;
    use crate::system::SledBuilder;
    use expectorate::assert_contents;
    use nexus_reconfigurator_blippy::Blippy;
    use nexus_reconfigurator_blippy::BlippyReportSortKey;
    use nexus_types::deployment::BlueprintDatasetDisposition;
    use nexus_types::deployment::BlueprintZoneImageVersion;
    use nexus_types::deployment::OmicronZoneNetworkResources;
    use nexus_types::external_api::views::SledPolicy;
    use omicron_common::address::IpRange;
    use omicron_test_utils::dev::test_setup_log;
    use std::collections::BTreeSet;
    use std::mem;
    use tufaceous_artifact::ArtifactHash;
    use tufaceous_artifact::ArtifactVersion;

    pub const DEFAULT_N_SLEDS: usize = 3;

    /// Checks various conditions that should be true for all blueprints
    #[track_caller]
    pub fn verify_blueprint(blueprint: &Blueprint) {
        let blippy_report =
            Blippy::new(blueprint).into_report(BlippyReportSortKey::Kind);
        if !blippy_report.notes().is_empty() {
            eprintln!("{}", blueprint.display());
            eprintln!("---");
            eprintln!("{}", blippy_report.display());
            panic!("expected blippy report for blueprint to have no notes");
        }
    }

    #[test]
    fn test_basic() {
        static TEST_NAME: &str = "blueprint_builder_test_basic";
        let logctx = test_setup_log(TEST_NAME);

        let mut rng = SimRngState::from_seed(TEST_NAME);
        let (mut example, blueprint1) = ExampleSystemBuilder::new_with_rng(
            &logctx.log,
            rng.next_system_rng(),
        )
        .build();
        verify_blueprint(&blueprint1);

        let mut builder = BlueprintBuilder::new_based_on(
            &logctx.log,
            &blueprint1,
            &example.input,
            &example.collection,
            "test_basic",
        )
        .expect("failed to create builder");

        // The example blueprint should have internal NTP zones on all the
        // existing sleds, plus Crucible zones on all pools.  So if we ensure
        // all these zones exist, we should see no change.
        for (sled_id, sled_resources) in
            example.input.all_sled_resources(SledFilter::Commissioned)
        {
            builder.sled_add_disks(sled_id, sled_resources).unwrap();
            builder.sled_ensure_zone_ntp(sled_id).unwrap();
            for pool_id in sled_resources.zpools.keys() {
                builder.sled_ensure_zone_crucible(sled_id, *pool_id).unwrap();
            }
        }

        let blueprint2 = builder.build();
        verify_blueprint(&blueprint2);
        let summary = blueprint2.diff_since_blueprint(&blueprint1);
        println!(
            "initial blueprint -> next blueprint (expected no changes):\n{}",
            summary.display()
        );
        assert_eq!(summary.diff.sleds.added.len(), 0);
        assert_eq!(summary.diff.sleds.removed.len(), 0);
        assert_eq!(summary.diff.sleds.modified().count(), 0);

        // The next step is adding these zones to a new sled.
        let mut sled_id_rng = rng.next_sled_id_rng();
        let new_sled_id = sled_id_rng.next();

        let _ =
            example.system.sled(SledBuilder::new().id(new_sled_id)).unwrap();
        let input = example.system.to_planning_input_builder().unwrap().build();
        let mut builder = BlueprintBuilder::new_based_on(
            &logctx.log,
            &blueprint2,
            &input,
            &example.collection,
            "test_basic",
        )
        .expect("failed to create builder");
        let new_sled_resources = &input
            .sled_lookup(SledFilter::Commissioned, new_sled_id)
            .unwrap()
            .resources;
        builder.sled_add_disks(new_sled_id, &new_sled_resources).unwrap();
        builder.sled_ensure_zone_ntp(new_sled_id).unwrap();
        for pool_id in new_sled_resources.zpools.keys() {
            builder.sled_ensure_zone_crucible(new_sled_id, *pool_id).unwrap();
        }
        builder.sled_ensure_zone_datasets(new_sled_id).unwrap();

        let blueprint3 = builder.build();
        verify_blueprint(&blueprint3);
        let summary = blueprint3.diff_since_blueprint(&blueprint2);
        println!(
            "expecting new NTP and Crucible zones:\n{}",
            summary.display()
        );

        // No sleds were changed or removed.
        assert_eq!(summary.diff.sleds.modified().count(), 0);
        assert_eq!(summary.diff.sleds.removed.len(), 0);

        // One sled was added.
        assert_eq!(summary.diff.sleds.added.len(), 1);
        let (&sled_id, new_sled) =
            summary.diff.sleds.added.first_key_value().unwrap();
        assert_eq!(*sled_id, new_sled_id);
        // The generation number should be newer than the initial default.
        assert!(new_sled.sled_agent_generation > Generation::new());

        // All zones' underlay addresses ought to be on the sled's subnet.
        for z in &new_sled.zones {
            assert!(new_sled_resources.subnet.net().contains(z.underlay_ip()));
        }

        // Check for an NTP zone.  Its sockaddr's IP should also be on the
        // sled's subnet.
        assert!(new_sled.zones.iter().any(|z| {
            if let BlueprintZoneConfig {
                zone_type:
                    BlueprintZoneType::InternalNtp(
                        blueprint_zone_type::InternalNtp { address, .. },
                    ),
                ..
            } = &z
            {
                assert!(
                    new_sled_resources.subnet.net().contains(*address.ip())
                );
                true
            } else {
                false
            }
        }));
        let crucible_pool_names =
            new_sled
                .zones
                .iter()
                .filter_map(|z| {
                    if let BlueprintZoneConfig {
                        zone_type:
                            BlueprintZoneType::Crucible(
                                blueprint_zone_type::Crucible {
                                    address,
                                    dataset,
                                },
                            ),
                        ..
                    } = &z
                    {
                        let ip = address.ip();
                        assert!(new_sled_resources.subnet.net().contains(*ip));
                        Some(dataset.pool_name)
                    } else {
                        None
                    }
                })
                .collect::<BTreeSet<_>>();
        assert_eq!(
            crucible_pool_names,
            new_sled_resources
                .zpools
                .keys()
                .map(|id| { ZpoolName::new_external(*id) })
                .collect()
        );

        // Test a no-op planning iteration.
        assert_planning_makes_no_changes(
            &logctx.log,
            &blueprint3,
            &input,
            &example.collection,
            TEST_NAME,
        );

        logctx.cleanup_successful();
    }

    #[test]
    fn test_decommissioned_sleds() {
        static TEST_NAME: &str = "blueprint_builder_test_decommissioned_sleds";
        let logctx = test_setup_log(TEST_NAME);
        let (collection, input, mut blueprint1) =
            example(&logctx.log, TEST_NAME);
        verify_blueprint(&blueprint1);

        // Mark one sled as having a desired state of decommissioned.
        let decommision_sled_id =
            blueprint1.sleds.keys().copied().next().expect("at least one sled");

        // We're going under the hood of the blueprint here; a sled can only get
        // to the decommissioned state if all its disks/datasets/zones have been
        // expunged, so do that too.
        {
            let sled_config =
                blueprint1.sleds.get_mut(&decommision_sled_id).unwrap();
            sled_config.state = SledState::Decommissioned;

            for mut zone in &mut sled_config.zones {
                zone.disposition = BlueprintZoneDisposition::Expunged {
                    as_of_generation: Generation::new(),
                    ready_for_cleanup: false,
                };
            }
            for mut dataset in &mut sled_config.datasets {
                dataset.disposition = BlueprintDatasetDisposition::Expunged;
            }
            for mut disk in &mut sled_config.disks {
                disk.disposition = BlueprintPhysicalDiskDisposition::Expunged {
                    as_of_generation: Generation::new(),
                    ready_for_cleanup: false,
                };
            }
        }

        // Change the input to note that the sled is expunged, but still active.
        let mut builder = input.into_builder();
        builder.sleds_mut().get_mut(&decommision_sled_id).unwrap().policy =
            SledPolicy::Expunged;
        builder.sleds_mut().get_mut(&decommision_sled_id).unwrap().state =
            SledState::Active;
        let input = builder.build();

        // Generate a new blueprint. This sled should still be included: even
        // though the desired state is decommissioned, the current state is
        // still active, so we should carry it forward.
        let mut blueprint2 = BlueprintBuilder::new_based_on(
            &logctx.log,
            &blueprint1,
            &input,
            &collection,
            "test_decommissioned_sleds",
        )
        .expect("created builder")
        .build();
        verify_blueprint(&blueprint2);

        // We carried forward the desired state.
        assert_eq!(
            blueprint2.sleds.get(&decommision_sled_id).map(|c| c.state),
            Some(SledState::Decommissioned)
        );

        // Change the input to mark the sled decommissioned. (Normally realizing
        // blueprint2 would make this change.) We must also mark all its zones
        // expunged to avoid tripping over an invalid state check in
        // `new_based_on()`.
        let mut builder = input.into_builder();
        builder.sleds_mut().get_mut(&decommision_sled_id).unwrap().state =
            SledState::Decommissioned;
        let input = builder.build();
        for mut z in
            &mut blueprint2.sleds.get_mut(&decommision_sled_id).unwrap().zones
        {
            z.disposition = BlueprintZoneDisposition::Expunged {
                as_of_generation: Generation::new(),
                ready_for_cleanup: false,
            };
        }

        // Generate a new blueprint. This desired sled state should still be
        // decommissioned, because we haven't implemented all the cleanup
        // necessary to prune sleds from the blueprint.
        let blueprint3 = BlueprintBuilder::new_based_on(
            &logctx.log,
            &blueprint2,
            &input,
            &collection,
            "test_decommissioned_sleds",
        )
        .expect("created builder")
        .build();
        verify_blueprint(&blueprint3);
        assert_eq!(
            blueprint3.sleds.get(&decommision_sled_id).map(|c| c.state),
            Some(SledState::Decommissioned),
        );

        logctx.cleanup_successful();
    }

    #[test]
    fn test_add_physical_disks() {
        static TEST_NAME: &str = "blueprint_builder_test_add_physical_disks";
        let logctx = test_setup_log(TEST_NAME);

        // Start with an empty system (sleds with no zones). However, we leave
        // the disks around so that `sled_add_disks` can add them.
        let (example, parent) =
            ExampleSystemBuilder::new(&logctx.log, TEST_NAME)
                .create_zones(false)
                .create_disks_in_blueprint(false)
                .build();
        let collection = example.collection;
        let input = example.input;

        {
            // We start empty, and can add a disk
            let mut builder = BlueprintBuilder::new_based_on(
                &logctx.log,
                &parent,
                &input,
                &collection,
                "test",
            )
            .expect("failed to create builder");

            // In the map, we expect entries to be present for each sled, but
            // not have any disks in them.
            for sled_id in input.all_sled_ids(SledFilter::InService) {
                let disks = builder
                    .sled_editors
                    .get(&sled_id)
                    .unwrap()
                    .disks(BlueprintPhysicalDiskDisposition::any)
                    .collect::<Vec<_>>();
                assert!(
                    disks.is_empty(),
                    "expected empty disks for sled {sled_id}, got {disks:?}"
                );
            }

            for (sled_id, sled_resources) in
                input.all_sled_resources(SledFilter::InService)
            {
                let edits =
                    builder.sled_add_disks(sled_id, &sled_resources).unwrap();
                assert_eq!(
                    edits.disks,
                    EditCounts {
                        added: usize::from(SledBuilder::DEFAULT_NPOOLS),
                        updated: 0,
                        expunged: 0,
                        removed: 0
                    }
                );
                // Each disk addition should also result in a debug + zone root
                // dataset addition.
                assert_eq!(
                    edits.datasets,
                    EditCounts {
                        added: 2 * usize::from(SledBuilder::DEFAULT_NPOOLS),
                        updated: 0,
                        expunged: 0,
                        removed: 0
                    }
                );
            }

            // We should have disks and a generation bump for every sled.
            let parent_gens = parent.sleds.iter().map(|(&sled_id, config)| {
                (sled_id, config.sled_agent_generation)
            });
            for (sled_id, parent_gen) in parent_gens {
                let EditedSled { config, .. } =
                    builder.sled_editors.remove(&sled_id).unwrap().finalize();
                assert_eq!(config.sled_agent_generation, parent_gen.next());
                assert_eq!(
                    config.disks.len(),
                    usize::from(SledBuilder::DEFAULT_NPOOLS),
                );
            }
        }

        logctx.cleanup_successful();
    }

    // Tests that provisioning zones with durable zones co-locates their zone filesystems.
    #[test]
    fn test_zone_filesystem_zpool_colocated() {
        static TEST_NAME: &str =
            "blueprint_builder_test_zone_filesystem_zpool_colocated";
        let logctx = test_setup_log(TEST_NAME);
        let (_, _, blueprint) = example(&logctx.log, TEST_NAME);

        for (_, sled_config) in &blueprint.sleds {
            for zone in &sled_config.zones {
                if let Some(durable_pool) = zone.zone_type.durable_zpool() {
                    assert_eq!(*durable_pool, zone.filesystem_pool);
                }
            }
        }
        logctx.cleanup_successful();
    }

    #[test]
    fn test_datasets_for_zpools_and_zones() {
        static TEST_NAME: &str = "test_datasets_for_zpools_and_zones";
        let logctx = test_setup_log(TEST_NAME);
        let (collection, input, blueprint) = example(&logctx.log, TEST_NAME);

        // Creating the "example" blueprint should already invoke
        // `sled_ensure_datasets`.
        //
        // Verify that it has created the datasets we expect to exist.
        verify_blueprint(&blueprint);

        let mut builder = BlueprintBuilder::new_based_on(
            &logctx.log,
            &blueprint,
            &input,
            &collection,
            "test",
        )
        .expect("failed to create builder");

        // Before we make any modifications, there should be no work to do.
        //
        // If we haven't changed inputs, the output should be the same!
        for sled_id in input.all_sled_ids(SledFilter::Commissioned) {
            let r = builder.sled_ensure_zone_datasets(sled_id).unwrap();
            assert_eq!(r, EnsureMultiple::NotNeeded);
        }

        // Expunge a zone from the blueprint, observe that the dataset is
        // removed.
        let sled_id = input
            .all_sled_ids(SledFilter::Commissioned)
            .next()
            .expect("at least one sled present");
        let editor =
            builder.sled_editors.get_mut(&sled_id).expect("found sled");
        let crucible_zone_id = editor
            .zones(BlueprintZoneDisposition::is_in_service)
            .find_map(|zone_config| {
                if zone_config.zone_type.is_crucible() {
                    return Some(zone_config.id);
                }
                None
            })
            .expect("at least one crucible must be present");
        println!("Expunging crucible zone: {crucible_zone_id}");

        let initial_counts = editor.edit_counts();
        editor.expunge_zone(&crucible_zone_id).expect("expunged crucible");
        let changed_counts =
            editor.edit_counts().difference_since(initial_counts);

        // In the case of Crucible, we have a durable dataset and a transient
        // zone filesystem, so we expect two datasets to be expunged.
        assert_eq!(
            changed_counts.datasets,
            EditCounts { added: 0, updated: 0, expunged: 2, removed: 0 }
        );
        // Once the datasets are expunged, no further changes will be proposed.
        let r = builder.sled_ensure_zone_datasets(sled_id).unwrap();
        assert_eq!(r, EnsureMultiple::NotNeeded);

        let blueprint = builder.build();
        verify_blueprint(&blueprint);

        let mut builder = BlueprintBuilder::new_based_on(
            &logctx.log,
            &blueprint,
            &input,
            &collection,
            "test",
        )
        .expect("failed to create builder");

        // While the datasets still exist in the input (effectively, the db) we
        // cannot remove them.
        let r = builder.sled_ensure_zone_datasets(sled_id).unwrap();
        assert_eq!(r, EnsureMultiple::NotNeeded);

        let blueprint = builder.build();
        verify_blueprint(&blueprint);

        // Find the datasets we've expunged in the blueprint
        let expunged_datasets = blueprint
            .sleds
            .get(&sled_id)
            .unwrap()
            .datasets
            .iter()
            .filter_map(|dataset_config| {
                if dataset_config.disposition
                    == BlueprintDatasetDisposition::Expunged
                {
                    Some(dataset_config.id)
                } else {
                    None
                }
            })
            .collect::<Vec<_>>();
        // We saw two datasets being expunged earlier when we called
        // `sled_ensure_datasets` -- validate that this is true when inspecting
        // the blueprint too.
        assert_eq!(expunged_datasets.len(), 2);

        let mut builder = BlueprintBuilder::new_based_on(
            &logctx.log,
            &blueprint,
            &input,
            &collection,
            "test",
        )
        .expect("failed to create builder");

        // Now, we should see the datasets "removed" from the blueprint, since
        // we no longer need to keep around records of their expungement.
        let r = builder.sled_ensure_zone_datasets(sled_id).unwrap();

        // TODO(https://github.com/oxidecomputer/omicron/issues/6646):
        // Because of the workaround for #6646, we don't actually remove
        // datasets yet.
        //
        // In the future, however, we will.
        assert_eq!(r, EnsureMultiple::NotNeeded);

        logctx.cleanup_successful();
    }

    #[test]
    fn test_add_nexus_with_no_existing_nexus_zones() {
        static TEST_NAME: &str =
            "blueprint_builder_test_add_nexus_with_no_existing_nexus_zones";
        let logctx = test_setup_log(TEST_NAME);

        // Start with an empty system (sleds with no zones).
        let (example, parent) =
            ExampleSystemBuilder::new(&logctx.log, TEST_NAME)
                .create_zones(false)
                .build();
        let collection = example.collection;
        let input = example.input;

        // Adding a new Nexus zone currently requires copying settings from an
        // existing Nexus zone. `parent` has no zones, so we should fail if we
        // try to add a Nexus zone.
        let mut builder = BlueprintBuilder::new_based_on(
            &logctx.log,
            &parent,
            &input,
            &collection,
            "test",
        )
        .expect("failed to create builder");

        let err = builder
            .sled_add_zone_nexus(
                collection
                    .sled_agents
                    .keys()
                    .next()
                    .copied()
                    .expect("no sleds present"),
            )
            .unwrap_err();

        assert!(
            matches!(err, Error::NoNexusZonesInParentBlueprint),
            "unexpected error {err}"
        );

        logctx.cleanup_successful();
    }

    #[test]
    fn test_add_nexus_error_cases() {
        static TEST_NAME: &str = "blueprint_builder_test_add_nexus_error_cases";
        let logctx = test_setup_log(TEST_NAME);
        let (mut collection, mut input, mut parent) =
            example(&logctx.log, TEST_NAME);

        // Remove the Nexus zone from one of the sleds so that
        // `sled_ensure_zone_nexus` can attempt to add a Nexus zone to
        // `sled_id`.
        let sled_id = {
            let mut selected_sled_id = None;
            for (sled_id, sa) in &mut collection.sled_agents {
                let sa_zones = &mut sa
                    .ledgered_sled_config
                    .as_mut()
                    .expect("example should have a sled config")
                    .zones;
                let nzones_before_retain = sa_zones.len();
                sa_zones.retain(|z| !z.zone_type.is_nexus());
                if sa_zones.len() < nzones_before_retain {
                    selected_sled_id = Some(*sled_id);
                    // Also remove this zone from the blueprint.
                    let mut removed_nexus = None;
                    parent
                        .sleds
                        .get_mut(sled_id)
                        .expect("missing sled")
                        .zones
                        .retain(|z| match &z.zone_type {
                            BlueprintZoneType::Nexus(z) => {
                                removed_nexus = Some(z.clone());
                                false
                            }
                            _ => true,
                        });
                    let removed_nexus =
                        removed_nexus.expect("removed Nexus from blueprint");

                    // Also remove this Nexus's external networking resources
                    // from `input`.
                    let mut builder = input.into_builder();
                    let mut new_network_resources =
                        OmicronZoneNetworkResources::new();
                    let old_network_resources = builder.network_resources_mut();
                    for ip in old_network_resources.omicron_zone_external_ips()
                    {
                        if ip.ip.id() != removed_nexus.external_ip.id {
                            new_network_resources
                                .add_external_ip(ip.zone_id, ip.ip)
                                .expect("copied IP to new input");
                        }
                    }
                    for nic in old_network_resources.omicron_zone_nics() {
                        if nic.nic.id.into_untyped_uuid()
                            != removed_nexus.nic.id
                        {
                            new_network_resources
                                .add_nic(nic.zone_id, nic.nic)
                                .expect("copied NIC to new input");
                        }
                    }
                    mem::swap(
                        old_network_resources,
                        &mut new_network_resources,
                    );
                    input = builder.build();

                    break;
                }
            }
            selected_sled_id.expect("found no sleds with Nexus zone")
        };

        {
            // Attempting to add Nexus to the sled we removed it from (with no
            // other changes to the environment) should succeed.
            let mut builder = BlueprintBuilder::new_based_on(
                &logctx.log,
                &parent,
                &input,
                &collection,
                "test",
            )
            .expect("failed to create builder");
            builder.sled_add_zone_nexus(sled_id).expect("added nexus zone");
        }

        {
            // Attempting to add multiple Nexus zones to the sled we removed it
            // from (with no other changes to the environment) should also
            // succeed.
            let mut builder = BlueprintBuilder::new_based_on(
                &logctx.log,
                &parent,
                &input,
                &collection,
                "test",
            )
            .expect("failed to create builder");
            for _ in 0..3 {
                builder.sled_add_zone_nexus(sled_id).expect("added nexus zone");
            }
        }

        {
            // Replace the policy's external service IP pool ranges with ranges
            // that are already in use by existing zones. Attempting to add a
            // Nexus with no remaining external IPs should fail.
            let mut used_ip_ranges = Vec::new();
            for (_, z) in
                parent.all_omicron_zones(BlueprintZoneDisposition::any)
            {
                if let Some((external_ip, _)) =
                    z.zone_type.external_networking()
                {
                    used_ip_ranges.push(IpRange::from(external_ip.ip()));
                }
            }
            assert!(!used_ip_ranges.is_empty());
            let input = {
                let mut builder = input.into_builder();
                builder.policy_mut().service_ip_pool_ranges = used_ip_ranges;
                builder.build()
            };

            let mut builder = BlueprintBuilder::new_based_on(
                &logctx.log,
                &parent,
                &input,
                &collection,
                "test",
            )
            .expect("failed to create builder");
            let err = builder.sled_add_zone_nexus(sled_id).unwrap_err();

            assert!(
                matches!(
                    err,
                    Error::AllocateExternalNetworking(
                        ExternalNetworkingError::NoExternalServiceIpAvailable
                    )
                ),
                "unexpected error {err}"
            );
        }

        // We're not testing the `ExhaustedNexusIps` error case (where we've run
        // out of Nexus OPTE addresses), because it's fairly diffiult to induce
        // that from outside: we would need to start from a parent blueprint
        // that contained a Nexus instance for every IP in the
        // `NEXUS_OPTE_*_SUBNET`. We could hack around that by creating the
        // `BlueprintBuilder` and mucking with its internals, but that doesn't
        // seem like a particularly useful test either.

        logctx.cleanup_successful();
    }

    #[test]
    fn test_ensure_cockroachdb() {
        static TEST_NAME: &str = "blueprint_builder_test_ensure_cockroachdb";
        let logctx = test_setup_log(TEST_NAME);

        // Start with an example system (no CRDB zones).
        let (example, parent) =
            ExampleSystemBuilder::new(&logctx.log, TEST_NAME).build();
        let collection = example.collection;
        let input = example.input;

        // Ensure no CRDB zones (currently `ExampleSystemBuilder` never
        // provisions CRDB; this check makes sure we update our use of it if
        // that changes).
        for (_, z) in
            parent.all_omicron_zones(BlueprintZoneDisposition::is_in_service)
        {
            assert!(
                !z.zone_type.is_cockroach(),
                "unexpected cockroach zone \
                 (update use of ExampleSystemBuilder?): {z:?}"
            );
        }

        // Pick an arbitrary sled.
        let (target_sled_id, sled_resources) = input
            .all_sled_resources(SledFilter::InService)
            .next()
            .expect("at least one sled");

        // It should have multiple zpools.
        let num_sled_zpools = sled_resources.zpools.len();
        assert!(
            num_sled_zpools > 1,
            "expected more than 1 zpool, got {num_sled_zpools}"
        );

        // We should be able to ask for a CRDB zone per zpool.
        let mut builder = BlueprintBuilder::new_based_on(
            &logctx.log,
            &parent,
            &input,
            &collection,
            "test",
        )
        .expect("constructed builder");
        for _ in 0..num_sled_zpools {
            builder
                .sled_add_zone_cockroachdb(target_sled_id)
                .expect("added CRDB zone");
        }
        builder.sled_ensure_zone_datasets(target_sled_id).unwrap();

        let blueprint = builder.build();
        verify_blueprint(&blueprint);
        assert_eq!(
            blueprint
                .all_omicron_zones(BlueprintZoneDisposition::is_in_service)
                .filter(|(sled_id, z)| {
                    *sled_id == target_sled_id
                        && z.zone_type.kind() == ZoneKind::CockroachDb
                })
                .count(),
            num_sled_zpools
        );

        // Test a no-op planning iteration.
        assert_planning_makes_no_changes(
            &logctx.log,
            &blueprint,
            &input,
            &collection,
            TEST_NAME,
        );

        // If we instead ask for one more zone than there are zpools, we should
        // get a zpool allocation error.
        let mut builder = BlueprintBuilder::new_based_on(
            &logctx.log,
            &parent,
            &input,
            &collection,
            "test",
        )
        .expect("constructed builder");
        for _ in 0..num_sled_zpools {
            builder
                .sled_add_zone_cockroachdb(target_sled_id)
                .expect("added CRDB zone");
        }
        let err = builder
            .sled_add_zone_cockroachdb(target_sled_id)
            .expect_err("failed to create too many CRDB zones");
        match err {
            Error::NoAvailableZpool { sled_id, kind } => {
                assert_eq!(target_sled_id, sled_id);
                assert_eq!(kind, ZoneKind::CockroachDb);
            }
            _ => panic!("unexpected error {err}"),
        }

        logctx.cleanup_successful();
    }

    /// Test that if an Omicron zone's image source changes, the diff reflects the change.
    #[test]
    fn test_zone_image_source_change_diff() {
        static TEST_NAME: &str = "builder_zone_image_source_change_diff";
        let logctx = test_setup_log(TEST_NAME);
        let log = logctx.log.clone();

        // Use our example system.
        let (system, blueprint1) =
            ExampleSystemBuilder::new(&log, TEST_NAME).nsleds(1).build();

        // Find a zone and change its image source.
        let mut blueprint_builder = BlueprintBuilder::new_based_on(
            &logctx.log,
            &blueprint1,
            &system.input,
            &system.collection,
            TEST_NAME,
        )
        .expect("built blueprint builder");
        blueprint_builder.set_rng(PlannerRng::from_seed((TEST_NAME, "bp2")));

        let sled_id = system
            .input
            .all_sled_ids(SledFilter::All)
            .next()
            .expect("system has one sled");
        {
            let editor = blueprint_builder
                .sled_editors
                .get_mut(&sled_id)
                .expect("sled editor exists");
            let mut zones = blueprint1
                .sleds
                .get(&sled_id)
                .expect("sled exists")
                .zones
                .iter();
            let zone_id = zones.next().expect("zone exists").id;
            // Set the zone's image source to an artifact.
            const ARTIFACT_VERSION: ArtifactVersion =
                ArtifactVersion::new_const("1.2.3");
            editor
                .set_zone_image_source(
                    &zone_id,
                    BlueprintZoneImageSource::Artifact {
                        version: BlueprintZoneImageVersion::Available {
                            version: ARTIFACT_VERSION,
                        },
                        // The hash is not displayed in the diff -- only the
                        // version is.
                        hash: ArtifactHash([0x12; 32]),
                    },
                )
                .expect("set zone image source successfully");
        }

        let blueprint2 = blueprint_builder.build();
        let diff = blueprint2.diff_since_blueprint(&blueprint1);
        let display = diff.display();
        assert_contents(
            "tests/output/zone_image_source_change_1.txt",
            &display.to_string(),
        );

        logctx.cleanup_successful();
    }
}<|MERGE_RESOLUTION|>--- conflicted
+++ resolved
@@ -125,7 +125,8 @@
     AllocateExternalNetworking(#[from] ExternalNetworkingError),
     #[error("can only have {INTERNAL_DNS_REDUNDANCY} internal DNS servers")]
     PolicySpecifiesTooManyInternalDnsServers,
-<<<<<<< HEAD
+    #[error("zone is already up-to-date and should not be updated")]
+    ZoneAlreadyUpToDate,
     #[error(
         "mismatch while setting target_release_minimum_generation, \
          expected current value is {expected} but actual value is {actual}"
@@ -134,10 +135,6 @@
         expected: Generation,
         actual: Generation,
     },
-=======
-    #[error("zone is already up-to-date and should not be updated")]
-    ZoneAlreadyUpToDate,
->>>>>>> d2aa2c5f
 }
 
 /// Describes the result of an idempotent "ensure" operation
