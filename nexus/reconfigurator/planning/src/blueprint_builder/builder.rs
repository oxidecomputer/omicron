// This Source Code Form is subject to the terms of the Mozilla Public
// License, v. 2.0. If a copy of the MPL was not distributed with this
// file, You can obtain one at https://mozilla.org/MPL/2.0/.

//! Low-level facility for generating Blueprints

use crate::blueprint_editor::BlueprintResourceAllocator;
use crate::blueprint_editor::BlueprintResourceAllocatorInputError;
use crate::blueprint_editor::DiskExpungeDetails;
use crate::blueprint_editor::EditedSled;
use crate::blueprint_editor::ExternalNetworkingChoice;
use crate::blueprint_editor::ExternalNetworkingError;
use crate::blueprint_editor::ExternalSnatNetworkingChoice;
use crate::blueprint_editor::NoAvailableDnsSubnets;
use crate::blueprint_editor::SledEditError;
use crate::blueprint_editor::SledEditor;
use crate::planner::ZoneExpungeReason;
use crate::planner::rng::PlannerRng;
use anyhow::Context as _;
use anyhow::anyhow;
use anyhow::bail;
use clickhouse_admin_types::OXIMETER_CLUSTER;
use id_map::IdMap;
use iddqd::IdOrdItem;
use iddqd::IdOrdMap;
use iddqd::id_upcast;
use itertools::Either;
use nexus_inventory::now_db_precision;
use nexus_sled_agent_shared::inventory::OmicronZoneDataset;
use nexus_sled_agent_shared::inventory::ZoneKind;
use nexus_types::deployment::Blueprint;
use nexus_types::deployment::BlueprintDatasetDisposition;
use nexus_types::deployment::BlueprintPhysicalDiskConfig;
use nexus_types::deployment::BlueprintPhysicalDiskDisposition;
use nexus_types::deployment::BlueprintSledConfig;
use nexus_types::deployment::BlueprintZoneConfig;
use nexus_types::deployment::BlueprintZoneDisposition;
use nexus_types::deployment::BlueprintZoneImageSource;
use nexus_types::deployment::BlueprintZoneType;
use nexus_types::deployment::ClickhouseClusterConfig;
use nexus_types::deployment::CockroachDbPreserveDowngrade;
use nexus_types::deployment::DiskFilter;
use nexus_types::deployment::OmicronZoneExternalFloatingAddr;
use nexus_types::deployment::OmicronZoneExternalFloatingIp;
use nexus_types::deployment::OmicronZoneExternalSnatIp;
use nexus_types::deployment::OximeterReadMode;
use nexus_types::deployment::PendingMgsUpdates;
use nexus_types::deployment::PlanningInput;
use nexus_types::deployment::SledFilter;
use nexus_types::deployment::SledResources;
use nexus_types::deployment::TufRepoContentsError;
use nexus_types::deployment::ZpoolFilter;
use nexus_types::deployment::ZpoolName;
use nexus_types::deployment::blueprint_zone_type;
use nexus_types::external_api::views::SledState;
use nexus_types::inventory::Collection;
use omicron_common::address::CLICKHOUSE_HTTP_PORT;
use omicron_common::address::DNS_HTTP_PORT;
use omicron_common::address::DNS_PORT;
use omicron_common::address::NTP_PORT;
use omicron_common::address::ReservedRackSubnet;
use omicron_common::api::external::Generation;
use omicron_common::api::external::Vni;
use omicron_common::api::internal::shared::NetworkInterface;
use omicron_common::api::internal::shared::NetworkInterfaceKind;
use omicron_common::policy::INTERNAL_DNS_REDUNDANCY;
use omicron_uuid_kinds::GenericUuid;
use omicron_uuid_kinds::MupdateOverrideUuid;
use omicron_uuid_kinds::OmicronZoneUuid;
use omicron_uuid_kinds::PhysicalDiskUuid;
use omicron_uuid_kinds::SledUuid;
use omicron_uuid_kinds::ZpoolUuid;
use once_cell::unsync::OnceCell;
use slog::Logger;
use slog::debug;
use slog::error;
use slog::info;
use slog::o;
use std::collections::BTreeMap;
use std::collections::BTreeSet;
use std::collections::HashSet;
use std::collections::btree_map::Entry;
use std::fmt;
use std::iter;
use std::net::IpAddr;
use std::net::Ipv6Addr;
use std::net::SocketAddr;
use std::net::SocketAddrV6;
use swrite::SWrite;
use swrite::swriteln;
use thiserror::Error;

use super::ClickhouseZonesThatShouldBeRunning;
use super::clickhouse::ClickhouseAllocator;
use nexus_types::inventory::BaseboardId;
use std::sync::Arc;

/// Errors encountered while assembling blueprints
#[derive(Debug, Error)]
pub enum Error {
    #[error(
        "sled {sled_id}: no available zpools for additional {kind:?} zones"
    )]
    NoAvailableZpool { sled_id: SledUuid, kind: ZoneKind },
    #[error("no Nexus zones exist in parent blueprint")]
    NoNexusZonesInParentBlueprint,
    #[error("no Boundary NTP zones exist in parent blueprint")]
    NoBoundaryNtpZonesInParentBlueprint,
    #[error(
        "invariant violation: found decommissioned sled with \
         {num_zones} non-expunged zones: {sled_id}"
    )]
    DecommissionedSledWithNonExpungedZones {
        sled_id: SledUuid,
        num_zones: usize,
    },
    #[error("programming error in planner")]
    Planner(#[source] anyhow::Error),
    #[error("error editing sled {sled_id}")]
    SledEditError {
        sled_id: SledUuid,
        #[source]
        err: SledEditError,
    },
    #[error("error constructing resource allocator")]
    AllocatorInput(#[from] BlueprintResourceAllocatorInputError),
    #[error("error allocating internal DNS subnet")]
    AllocateInternalDnsSubnet(#[from] NoAvailableDnsSubnets),
    #[error("error allocating external networking resources")]
    AllocateExternalNetworking(#[from] ExternalNetworkingError),
    #[error("can only have {INTERNAL_DNS_REDUNDANCY} internal DNS servers")]
    PolicySpecifiesTooManyInternalDnsServers,
    #[error("zone is already up-to-date and should not be updated")]
    ZoneAlreadyUpToDate,
    #[error(
        "mismatch while setting target_release_minimum_generation, \
         expected current value is {expected} but actual value is {actual}"
    )]
    TargetReleaseMinimumGenerationMismatch {
        expected: Generation,
        actual: Generation,
    },
    #[error(transparent)]
    TufRepoContentsError(#[from] TufRepoContentsError),
}

/// Describes the result of an idempotent "ensure" operation
#[derive(Debug, Clone, Copy, Eq, PartialEq)]
pub enum Ensure {
    /// a new item was added
    Added,
    /// an existing item was updated
    Updated,
    /// no action was necessary
    NotNeeded,
}

/// Describes whether an idempotent "ensure" operation resulted in multiple
/// actions taken or no action was necessary
#[derive(Debug, Clone, Copy, Eq, PartialEq)]
pub enum EnsureMultiple {
    /// action was taken within the operation
    Changed {
        /// An item was added to the blueprint
        added: usize,
        /// An item was updated within the blueprint
        updated: usize,
        /// An item was expunged in the blueprint
        expunged: usize,
        /// An item was removed from the blueprint.
        ///
        /// This happens after expungement or decommissioning has completed
        /// depending upon the resource type.
        removed: usize,
    },

    /// no action was necessary
    NotNeeded,
}

impl From<EditCounts> for EnsureMultiple {
    fn from(value: EditCounts) -> Self {
        let EditCounts { added, updated, expunged, removed } = value;
        if added == 0 && updated == 0 && expunged == 0 && removed == 0 {
            Self::NotNeeded
        } else {
            Self::Changed { added, updated, expunged, removed }
        }
    }
}

/// Counts of changes made by an operation.
#[derive(Debug, Default, Clone, Copy, Eq, PartialEq)]
pub struct EditCounts {
    /// An item was added to the blueprint
    pub added: usize,
    /// An item was updated within the blueprint
    pub updated: usize,
    /// An item was expunged in the blueprint
    pub expunged: usize,
    /// An item was removed from the blueprint.
    ///
    /// This happens after expungement or decommissioning has completed
    /// depending upon the resource type.
    pub removed: usize,
}

impl EditCounts {
    pub fn zeroes() -> Self {
        Self::default()
    }

    pub fn has_nonzero_counts(&self) -> bool {
        *self != Self::zeroes()
    }

    pub fn difference_since(self, other: Self) -> Self {
        Self {
            added: self.added - other.added,
            updated: self.updated - other.updated,
            expunged: self.expunged - other.expunged,
            removed: self.removed - other.removed,
        }
    }
}

/// Counts of changes made by `BlueprintStorageEditor`.
#[derive(Debug, Clone, Copy, Eq, PartialEq)]
pub struct StorageEditCounts {
    pub disks: EditCounts,
    pub datasets: EditCounts,
}

/// Counts of changes made by operations that may affect multiple resources.
#[derive(Debug, Clone, Copy, Eq, PartialEq)]
pub struct SledEditCounts {
    pub disks: EditCounts,
    pub datasets: EditCounts,
    pub zones: EditCounts,
}

impl SledEditCounts {
    pub fn zeroes() -> Self {
        Self {
            disks: EditCounts::zeroes(),
            datasets: EditCounts::zeroes(),
            zones: EditCounts::zeroes(),
        }
    }

    fn has_nonzero_counts(&self) -> bool {
        let Self { disks, datasets, zones } = self;
        disks.has_nonzero_counts()
            || datasets.has_nonzero_counts()
            || zones.has_nonzero_counts()
    }

    fn difference_since(self, other: Self) -> Self {
        Self {
            disks: self.disks.difference_since(other.disks),
            datasets: self.datasets.difference_since(other.datasets),
            zones: self.zones.difference_since(other.zones),
        }
    }
}

impl From<StorageEditCounts> for SledEditCounts {
    fn from(value: StorageEditCounts) -> Self {
        let StorageEditCounts { disks, datasets } = value;
        Self { disks, datasets, zones: EditCounts::zeroes() }
    }
}

/// A list of scalar (primitive) values which have been edited on a sled.
#[derive(Debug, Clone, Copy, Eq, PartialEq)]
pub struct EditedSledScalarEdits {
    /// Whether the remove_mupdate_override field was modified.
    pub remove_mupdate_override: bool,
    /// Whether the debug operation to force a Sled Agent generation bump was
    /// set.
    pub debug_force_generation_bump: bool,
}

impl EditedSledScalarEdits {
    pub fn zeroes() -> Self {
        Self {
            debug_force_generation_bump: false,
            remove_mupdate_override: false,
        }
    }

    pub fn has_edits(&self) -> bool {
        self.debug_force_generation_bump || self.remove_mupdate_override
    }
}

/// Describes operations which the BlueprintBuilder has performed to arrive
/// at its state.
///
/// This information is meant to act as a more strongly-typed flavor of
/// "comment", identifying which operations have occurred on the blueprint.
#[derive(Debug, Clone, Eq, PartialEq)]
pub(crate) enum Operation {
    AddZone {
        sled_id: SledUuid,
        kind: ZoneKind,
    },
    UpdateDisks {
        sled_id: SledUuid,
        added: usize,
        updated: usize,
        removed: usize,
    },
    UpdateDatasets {
        sled_id: SledUuid,
        added: usize,
        updated: usize,
        expunged: usize,
        removed: usize,
    },
    ZoneExpunged {
        sled_id: SledUuid,
        reason: ZoneExpungeReason,
        count: usize,
    },
    DiskExpunged {
        sled_id: SledUuid,
        details: DiskExpungeDetails,
    },
    SledExpunged {
        sled_id: SledUuid,
        num_disks_expunged: usize,
        num_datasets_expunged: usize,
        num_zones_expunged: usize,
    },
<<<<<<< HEAD
    SetTargetReleaseMinimumGeneration {
        current_generation: Generation,
        new_generation: Generation,
=======
    SledNoopZoneImageSourcesUpdated {
        sled_id: SledUuid,
        count: usize,
>>>>>>> 7a9908bf
    },
}

impl fmt::Display for Operation {
    fn fmt(&self, f: &mut fmt::Formatter<'_>) -> fmt::Result {
        match self {
            Self::AddZone { sled_id, kind } => {
                write!(f, "sled {sled_id}: added zone: {}", kind.report_str())
            }
            Self::UpdateDisks { sled_id, added, updated, removed } => {
                write!(
                    f,
                    "sled {sled_id}: added {added} disks, updated {updated}, removed {removed} disks"
                )
            }
            Self::UpdateDatasets {
                sled_id,
                added,
                updated,
                expunged,
                removed,
            } => {
                write!(
                    f,
                    "sled {sled_id}: added {added} datasets, updated: {updated}, expunged {expunged}, removed {removed} datasets"
                )
            }
            Self::ZoneExpunged { sled_id, reason, count } => {
                let reason = match reason {
                    ZoneExpungeReason::ClickhouseClusterDisabled => {
                        "clickhouse cluster disabled via policy"
                    }
                    ZoneExpungeReason::ClickhouseSingleNodeDisabled => {
                        "clickhouse single-node disabled via policy"
                    }
                };
                write!(
                    f,
                    "sled {sled_id}: expunged {count} zones because: {reason}"
                )
            }
            Self::DiskExpunged { sled_id, details } => {
                write!(
                    f,
                    "sled {sled_id}: expunged disk {} with \
                     {} associated datasets and {} associated zones",
                    details.disk_id,
                    details.num_datasets_expunged,
                    details.num_zones_expunged,
                )
            }
            Self::SledExpunged {
                sled_id,
                num_disks_expunged,
                num_datasets_expunged,
                num_zones_expunged,
            } => {
                write!(
                    f,
                    "sled {sled_id} expunged \
                     (expunged {num_disks_expunged} disks, \
                      {num_datasets_expunged} datasets, \
                      {num_zones_expunged} zones)"
                )
            }
<<<<<<< HEAD
            Self::SetTargetReleaseMinimumGeneration {
                current_generation,
                new_generation,
            } => {
                write!(
                    f,
                    "updated target release minimum generation from \
                     {current_generation} to {new_generation}"
=======
            Self::SledNoopZoneImageSourcesUpdated { sled_id, count } => {
                write!(
                    f,
                    "sled {sled_id}: performed {count} noop \
                     zone image source updates"
>>>>>>> 7a9908bf
                )
            }
        }
    }
}

/// Helper for assembling a blueprint
///
/// There are two basic ways to assemble a new blueprint:
///
/// 1. Build one directly. This would generally only be used once in the
///    lifetime of a rack, to assemble the first blueprint during rack setup.
///    It is also common in tests. To start with a blueprint that contains an
///    empty zone config for some number of sleds, use
///    [`BlueprintBuilder::build_empty_with_sleds`].
///
/// 2. Build one _from_ another blueprint, called the "parent", making changes
///    as desired.  Use [`BlueprintBuilder::new_based_on`] for this.  Once the
///    new blueprint is created, there is no dependency on the parent one.
///    However, the new blueprint can only be made the system's target if its
///    parent is the current target.
pub struct BlueprintBuilder<'a> {
    #[allow(dead_code)]
    log: Logger,

    /// previous blueprint, on which this one will be based
    parent_blueprint: &'a Blueprint,

    /// The latest inventory collection
    #[allow(unused)]
    collection: &'a Collection,

    // These fields are used to allocate resources for sleds.
    input: &'a PlanningInput,

    // `allocators` contains logic for choosing new underlay IPs, external IPs,
    // internal DNS subnets, etc. It's held in a `OnceCell` to delay its
    // creation until it's first needed; the planner expunges zones before
    // adding zones, so this delay allows us to reuse resources that just came
    // free. (This is implicit and awkward; as we rework the builder we should
    // rework this to make it more explicit.)
    //
    // Note: this is currently still a `once_cell` `OnceCell` rather than a std
    // `OnceCell`, because `get_or_try_init` isn't stable yet.
    resource_allocator: OnceCell<BlueprintResourceAllocator>,

    // These fields will become part of the final blueprint.  See the
    // corresponding fields in `Blueprint`.
    sled_editors: BTreeMap<SledUuid, SledEditor>,
    cockroachdb_setting_preserve_downgrade: CockroachDbPreserveDowngrade,
    target_release_minimum_generation: Generation,

    creator: String,
    operations: Vec<Operation>,
    comments: Vec<String>,
    pending_mgs_updates: PendingMgsUpdates,

    // Random number generator for new UUIDs
    rng: PlannerRng,
}

impl<'a> BlueprintBuilder<'a> {
    /// Directly construct a `Blueprint` that contains an empty zone config for
    /// the given sleds.
    pub fn build_empty_with_sleds(
        sled_ids: impl Iterator<Item = SledUuid>,
        creator: &str,
    ) -> Blueprint {
        Self::build_empty_with_sleds_impl(
            sled_ids,
            creator,
            PlannerRng::from_entropy(),
        )
    }

    /// A version of [`Self::build_empty_with_sleds`] that allows the
    /// blueprint ID to be generated from a deterministic RNG.
    pub fn build_empty_with_sleds_seeded(
        sled_ids: impl Iterator<Item = SledUuid>,
        creator: &str,
        rng: PlannerRng,
    ) -> Blueprint {
        Self::build_empty_with_sleds_impl(sled_ids, creator, rng)
    }

    fn build_empty_with_sleds_impl(
        sled_ids: impl Iterator<Item = SledUuid>,
        creator: &str,
        mut rng: PlannerRng,
    ) -> Blueprint {
        let sleds = sled_ids
            .map(|sled_id| {
                let config = BlueprintSledConfig {
                    state: SledState::Active,
                    sled_agent_generation: Generation::new(),
                    disks: IdMap::default(),
                    datasets: IdMap::default(),
                    zones: IdMap::default(),
                    remove_mupdate_override: None,
                };
                (sled_id, config)
            })
            .collect::<BTreeMap<_, _>>();
        let num_sleds = sleds.len();

        Blueprint {
            id: rng.next_blueprint(),
            sleds,
            pending_mgs_updates: PendingMgsUpdates::new(),
            parent_blueprint_id: None,
            internal_dns_version: Generation::new(),
            external_dns_version: Generation::new(),
            target_release_minimum_generation: Generation::new(),
            cockroachdb_fingerprint: String::new(),
            cockroachdb_setting_preserve_downgrade:
                CockroachDbPreserveDowngrade::DoNotModify,
            clickhouse_cluster_config: None,
            oximeter_read_version: Generation::new(),
            oximeter_read_mode: OximeterReadMode::SingleNode,
            time_created: now_db_precision(),
            creator: creator.to_owned(),
            comment: format!("starting blueprint with {num_sleds} empty sleds"),
        }
    }

    /// Construct a new `BlueprintBuilder` based on a previous blueprint,
    /// starting with no changes from that state
    pub fn new_based_on(
        log: &Logger,
        parent_blueprint: &'a Blueprint,
        input: &'a PlanningInput,
        inventory: &'a Collection,
        creator: &str,
    ) -> anyhow::Result<BlueprintBuilder<'a>> {
        let log = log.new(o!(
            "component" => "BlueprintBuilder",
            "parent_id" => parent_blueprint.id.to_string(),
        ));

        // Convert our parent blueprint's sled configs into `SledEditor`s.
        let mut sled_editors = BTreeMap::new();
        for (sled_id, sled_cfg) in &parent_blueprint.sleds {
            let state = sled_cfg.state;

            let editor = match state {
                SledState::Active => {
                    let subnet = input
                        .sled_lookup(SledFilter::Commissioned, *sled_id)
                        .with_context(|| {
                            format!(
                                "failed to find sled details for \
                                 active sled in parent blueprint {sled_id}"
                            )
                        })?
                        .resources
                        .subnet;
                    SledEditor::for_existing_active(subnet, sled_cfg.clone())
                }
                SledState::Decommissioned => {
                    SledEditor::for_existing_decommissioned(sled_cfg.clone())
                }
            }
            .with_context(|| {
                format!("failed to construct SledEditor for sled {sled_id}")
            })?;

            sled_editors.insert(*sled_id, editor);
        }

        // Add new, empty `SledEditor`s for any commissioned sleds in our input
        // that weren't in the parent blueprint. (These are newly-added sleds.)
        for (sled_id, details) in input.all_sleds(SledFilter::Commissioned) {
            if let Entry::Vacant(slot) = sled_editors.entry(sled_id) {
                slot.insert(SledEditor::for_new_active(
                    details.resources.subnet,
                ));
            }
        }

        Ok(BlueprintBuilder {
            log,
            parent_blueprint,
            collection: inventory,
            input,
            resource_allocator: OnceCell::new(),
            sled_editors,
            cockroachdb_setting_preserve_downgrade: parent_blueprint
                .cockroachdb_setting_preserve_downgrade,
            pending_mgs_updates: parent_blueprint.pending_mgs_updates.clone(),
            target_release_minimum_generation: parent_blueprint
                .target_release_minimum_generation,
            creator: creator.to_owned(),
            operations: Vec::new(),
            comments: Vec::new(),
            rng: PlannerRng::from_entropy(),
        })
    }

    pub fn parent_blueprint(&self) -> &Blueprint {
        &self.parent_blueprint
    }

    fn resource_allocator(
        &mut self,
    ) -> Result<&mut BlueprintResourceAllocator, Error> {
        self.resource_allocator.get_or_try_init(|| {
            // Check the planning input: there shouldn't be any external
            // networking resources in the database (the source of `input`)
            // that we don't know about from the parent blueprint.
            //
            // TODO-cleanup Should the planner do this instead? Move this check
            // to blippy.
            ensure_input_networking_records_appear_in_parent_blueprint(
                self.parent_blueprint,
                self.input,
            )
            .map_err(Error::Planner)?;

            let allocator = BlueprintResourceAllocator::new(
                self.sled_editors.values(),
                self.input.service_ip_pool_ranges().to_vec(),
            )?;

            Ok::<_, Error>(allocator)
        })?;
        Ok(self.resource_allocator.get_mut().expect("get_or_init succeeded"))
    }

    /// Iterates over the list of sled IDs for which we have zones.
    ///
    /// This may include decommissioned sleds.
    pub fn sled_ids_with_zones(&self) -> impl Iterator<Item = SledUuid> + '_ {
        self.sled_editors.keys().copied()
    }

    pub fn current_sled_zones<F>(
        &self,
        sled_id: SledUuid,
        filter: F,
    ) -> impl Iterator<Item = &BlueprintZoneConfig>
    where
        F: FnMut(BlueprintZoneDisposition) -> bool,
    {
        let Some(editor) = self.sled_editors.get(&sled_id) else {
            return Either::Left(iter::empty());
        };
        Either::Right(editor.zones(filter))
    }

    pub fn current_sled_disks<F>(
        &self,
        sled_id: SledUuid,
        filter: F,
    ) -> impl Iterator<Item = &BlueprintPhysicalDiskConfig>
    where
        F: FnMut(BlueprintPhysicalDiskDisposition) -> bool,
    {
        let Some(editor) = self.sled_editors.get(&sled_id) else {
            return Either::Left(iter::empty());
        };
        Either::Right(editor.disks(filter))
    }

    /// Assemble a final [`Blueprint`] based on the contents of the builder
    pub fn build(mut self) -> Blueprint {
        let blueprint_id = self.rng.next_blueprint();

        // Collect the Omicron zones config for all sleds, including sleds that
        // are no longer in service and need expungement work.
        let mut sleds = BTreeMap::new();
        for (sled_id, editor) in self.sled_editors {
            let EditedSled { config, edit_counts, scalar_edits } =
                editor.finalize();
            sleds.insert(sled_id, config);
            if edit_counts.has_nonzero_counts() || scalar_edits.has_edits() {
                let EditedSledScalarEdits {
                    debug_force_generation_bump,
                    remove_mupdate_override,
                } = scalar_edits;
                debug!(
                    self.log, "sled modified in new blueprint";
                    "sled_id" => %sled_id,
                    "blueprint_id" => %blueprint_id,
                    "disk_edits" => ?edit_counts.disks,
                    "dataset_edits" => ?edit_counts.datasets,
                    "zone_edits" => ?edit_counts.zones,
                    "debug_force_generation_bump" => debug_force_generation_bump,
                    "remove_mupdate_override_modified" => remove_mupdate_override,
                );
            } else {
                debug!(
                    self.log, "sled unchanged in new blueprint";
                    "sled_id" => %sled_id,
                    "blueprint_id" => %blueprint_id,
                );
            }
        }

        // If we have the clickhouse cluster setup enabled via policy and we
        // don't yet have a `ClickhouseClusterConfiguration`, then we must
        // create one and feed it to our `ClickhouseAllocator`.
        let clickhouse_allocator = if self.input.clickhouse_cluster_enabled() {
            let parent_config = self
                .parent_blueprint
                .clickhouse_cluster_config
                .clone()
                .unwrap_or_else(|| {
                    info!(
                        self.log,
                        concat!(
                            "Clickhouse cluster enabled by policy: ",
                            "generating initial 'ClickhouseClusterConfig' ",
                            "and 'ClickhouseAllocator'"
                        )
                    );
                    ClickhouseClusterConfig::new(
                        OXIMETER_CLUSTER.to_string(),
                        self.rng.next_clickhouse().to_string(),
                    )
                });
            Some(ClickhouseAllocator::new(
                self.log.clone(),
                parent_config,
                self.collection.latest_clickhouse_keeper_membership(),
            ))
        } else {
            if self.parent_blueprint.clickhouse_cluster_config.is_some() {
                info!(
                    self.log,
                    concat!(
                        "clickhouse cluster disabled via policy ",
                        "discarding existing 'ClickhouseAllocator' and ",
                        "the resulting generated 'ClickhouseClusterConfig"
                    )
                );
            }
            None
        };

        // If we have an allocator, use it to generate a new config. If an error
        // is returned then log it and carry over the parent_config.
        let clickhouse_cluster_config = clickhouse_allocator.map(|a| {
            let should_be_running = ClickhouseZonesThatShouldBeRunning::new(
                sleds.iter().map(|(id, c)| (*id, c)),
            );
            match a.plan(&should_be_running) {
                Ok(config) => config,
                Err(e) => {
                    error!(self.log, "clickhouse allocator error: {e}");
                    a.parent_config().clone()
                }
            }
        });

        let (oximeter_read_mode, oximeter_read_version) = {
            let policy = self.input.oximeter_read_settings();
            (policy.mode.clone(), policy.version)
        };

        Blueprint {
            id: blueprint_id,
            sleds,
            pending_mgs_updates: self.pending_mgs_updates,
            parent_blueprint_id: Some(self.parent_blueprint.id),
            internal_dns_version: self.input.internal_dns_version(),
            external_dns_version: self.input.external_dns_version(),
            target_release_minimum_generation: self
                .target_release_minimum_generation,
            cockroachdb_fingerprint: self
                .input
                .cockroachdb_settings()
                .state_fingerprint
                .clone(),
            cockroachdb_setting_preserve_downgrade: self
                .cockroachdb_setting_preserve_downgrade,

            clickhouse_cluster_config,
            oximeter_read_version: oximeter_read_version.into(),
            oximeter_read_mode,
            time_created: now_db_precision(),
            creator: self.creator,
            comment: self
                .comments
                .into_iter()
                .chain(self.operations.iter().map(|op| op.to_string()))
                .collect::<Vec<String>>()
                .join(", "),
        }
    }

    pub fn current_sled_state(
        &self,
        sled_id: SledUuid,
    ) -> Result<SledState, Error> {
        let editor = self.sled_editors.get(&sled_id).ok_or_else(|| {
            Error::Planner(anyhow!(
                "tried to get sled state for unknown sled {sled_id}"
            ))
        })?;
        Ok(editor.state())
    }

    /// Set the desired state of the given sled.
    pub fn set_sled_decommissioned(
        &mut self,
        sled_id: SledUuid,
    ) -> Result<(), Error> {
        let editor = self.sled_editors.get_mut(&sled_id).ok_or_else(|| {
            Error::Planner(anyhow!(
                "tried to set sled state for unknown sled {sled_id}"
            ))
        })?;
        editor
            .decommission()
            .map_err(|err| Error::SledEditError { sled_id, err })
    }

    /// Within tests, set an RNG for deterministic results.
    ///
    /// This will ensure that tests that use this builder will produce the same
    /// results each time they are run.
    pub fn set_rng(&mut self, rng: PlannerRng) -> &mut Self {
        self.rng = rng;
        self
    }

    /// This is a short human-readable string summarizing the changes reflected
    /// in the blueprint. This is only intended for debugging.
    pub fn comment<S>(&mut self, comment: S)
    where
        String: From<S>,
    {
        self.comments.push(String::from(comment));
    }

    /// Records an operation to the blueprint, identifying what changes have
    /// occurred.
    ///
    /// This is currently intended only for debugging.
    pub(crate) fn record_operation(&mut self, operation: Operation) {
        self.operations.push(operation);
    }

    /// Expunges a disk from a sled.
    pub(crate) fn expunge_disk(
        &mut self,
        sled_id: SledUuid,
        disk_id: PhysicalDiskUuid,
    ) -> Result<(), Error> {
        let editor = self.sled_editors.get_mut(&sled_id).ok_or_else(|| {
            Error::Planner(anyhow!(
                "tried to expunge disk for unknown sled {sled_id}"
            ))
        })?;
        let details = editor
            .expunge_disk(&disk_id)
            .map_err(|err| Error::SledEditError { sled_id, err })?;
        if details.did_expunge_disk {
            self.record_operation(Operation::DiskExpunged { sled_id, details });
        }
        Ok(())
    }

    /// Expunge everything on a sled.
    pub(crate) fn expunge_sled(
        &mut self,
        sled_id: SledUuid,
    ) -> Result<(), Error> {
        let editor = self.sled_editors.get_mut(&sled_id).ok_or_else(|| {
            Error::Planner(anyhow!("tried to expunge unknown sled {sled_id}"))
        })?;

        // We don't have an explicit "sled disposition" in the blueprint, but we
        // can expunge all the disks, datasets, and zones on the sled. It is
        // sufficient to just expunge the disks: expunging all disks will
        // expunge all datasets and zones that depend on those disks, which
        // should include all datasets and zones on the sled. (We'll
        // double-check this below and fail if this is wrong.)
        let mut num_disks_expunged = 0;
        let mut num_datasets_expunged = 0;
        let mut num_zones_expunged = 0;

        let mut disks_to_expunge = Vec::new();
        for disk in
            editor.disks(BlueprintPhysicalDiskDisposition::is_in_service)
        {
            disks_to_expunge.push(disk.id);
        }
        for disk_id in disks_to_expunge {
            let details = editor
                .expunge_disk(&disk_id)
                .map_err(|err| Error::SledEditError { sled_id, err })?;
            if details.did_expunge_disk {
                num_disks_expunged += 1;
            }
            num_datasets_expunged += details.num_datasets_expunged;
            num_zones_expunged += details.num_zones_expunged;

            // When we expunge a disk on an expunged sled, we can decommission
            // it immediately because the sled is already gone. There is no sled
            // agent to notify about the  disk expungement.
            editor
                .decommission_disk(&disk_id)
                .map_err(|err| Error::SledEditError { sled_id, err })?;
        }

        // Expunging a disk expunges any datasets and zones that depend on it,
        // so expunging all in-service disks should have also expunged all
        // datasets and zones. Double-check that that's true.
        let mut zones_ready_for_cleanup = Vec::new();
        for zone in editor.zones(BlueprintZoneDisposition::any) {
            match zone.disposition {
                BlueprintZoneDisposition::Expunged { .. } => {
                    // Since this is a full sled expungement, we'll never see an
                    // inventory collection indicating the zones are shut down,
                    // nor do we need to: go ahead and mark any expunged zones
                    // as ready for cleanup.
                    zones_ready_for_cleanup.push(zone.id);
                }
                BlueprintZoneDisposition::InService => {
                    return Err(Error::Planner(anyhow!(
                        "expunged all disks but a zone \
                         is still in service: {zone:?}"
                    )));
                }
            }
        }
        if let Some(dataset) =
            editor.datasets(BlueprintDatasetDisposition::is_in_service).next()
        {
            return Err(Error::Planner(anyhow!(
                "expunged all disks but a dataset \
                 is still in service: {dataset:?}"
            )));
        }
        for zone_id in zones_ready_for_cleanup {
            editor
                .mark_expunged_zone_ready_for_cleanup(&zone_id)
                .map_err(|err| Error::SledEditError { sled_id, err })?;
        }

        // If we didn't expunge anything, this sled was presumably expunged in a
        // prior planning run. Only note the operation if we did anything.
        if num_disks_expunged > 0
            || num_datasets_expunged > 0
            || num_zones_expunged > 0
        {
            self.record_operation(Operation::SledExpunged {
                sled_id,
                num_disks_expunged,
                num_datasets_expunged,
                num_zones_expunged,
            });
        }

        Ok(())
    }

    /// Mark expunged zones as ready for cleanup.
    pub(crate) fn mark_expunged_zones_ready_for_cleanup(
        &mut self,
        sled_id: SledUuid,
        zone_ids: &[OmicronZoneUuid],
    ) -> Result<(), Error> {
        let editor = self.sled_editors.get_mut(&sled_id).ok_or_else(|| {
            Error::Planner(anyhow!("tried to expunge unknown sled {sled_id}"))
        })?;
        for zone_id in zone_ids {
            editor
                .mark_expunged_zone_ready_for_cleanup(zone_id)
                .map_err(|err| Error::SledEditError { sled_id, err })?;
        }
        Ok(())
    }

    pub(crate) fn expunge_all_multinode_clickhouse(
        &mut self,
        sled_id: SledUuid,
        reason: ZoneExpungeReason,
    ) -> Result<(), Error> {
        let editor = self.sled_editors.get_mut(&sled_id).ok_or_else(|| {
            Error::Planner(anyhow!(
                "tried to expunge multinode clickhouse zones for unknown \
                 sled {sled_id}"
            ))
        })?;

        let mut zones_to_expunge = Vec::new();

        for zone in editor.zones(BlueprintZoneDisposition::is_in_service) {
            if zone.zone_type.is_clickhouse_keeper()
                || zone.zone_type.is_clickhouse_server()
            {
                zones_to_expunge.push(zone.id);
            }
        }

        let mut nexpunged = 0;
        for zone_id in zones_to_expunge {
            if editor
                .expunge_zone(&zone_id)
                .map_err(|err| Error::SledEditError { sled_id, err })?
            {
                nexpunged += 1;
            }
        }

        if nexpunged > 0 {
            self.record_operation(Operation::ZoneExpunged {
                sled_id,
                reason,
                count: nexpunged,
            });
        }

        Ok(())
    }

    pub(crate) fn expunge_all_singlenode_clickhouse(
        &mut self,
        sled_id: SledUuid,
        reason: ZoneExpungeReason,
    ) -> Result<(), Error> {
        let editor = self.sled_editors.get_mut(&sled_id).ok_or_else(|| {
            Error::Planner(anyhow!(
                "tried to expunge singlenode clickhouse zones for unknown \
                 sled {sled_id}"
            ))
        })?;

        let mut zones_to_expunge = Vec::new();

        for zone in editor.zones(BlueprintZoneDisposition::is_in_service) {
            if zone.zone_type.is_clickhouse() {
                zones_to_expunge.push(zone.id);
            }
        }

        let mut nexpunged = 0;
        for zone_id in zones_to_expunge {
            if editor
                .expunge_zone(&zone_id)
                .map_err(|err| Error::SledEditError { sled_id, err })?
            {
                nexpunged += 1;
            }
        }

        if nexpunged > 0 {
            self.record_operation(Operation::ZoneExpunged {
                sled_id,
                reason,
                count: nexpunged,
            });
        }

        Ok(())
    }

    /// Add any disks to the blueprint
    /// Called by the planner in the `do_plan_add()` stage of planning
    pub fn sled_add_disks(
        &mut self,
        sled_id: SledUuid,
        sled_resources: &SledResources,
    ) -> Result<SledEditCounts, Error> {
        let editor = self.sled_editors.get_mut(&sled_id).ok_or_else(|| {
            Error::Planner(anyhow!(
                "tried to add disks for unknown sled {sled_id}"
            ))
        })?;
        let initial_counts = editor.edit_counts();

        // These are the in-service disks as we observed them in the database,
        // during the planning phase
        let database_disks = sled_resources
            .all_disks(DiskFilter::InService)
            .map(|(zpool, disk)| (disk.disk_id, (zpool, disk)));
        let mut database_disk_ids = BTreeSet::new();

        // Ensure any disk present in the database is also present in the
        // blueprint
        for (disk_id, (zpool, disk)) in database_disks {
            database_disk_ids.insert(disk_id);
            editor
                .ensure_disk(
                    BlueprintPhysicalDiskConfig {
                        disposition:
                            BlueprintPhysicalDiskDisposition::InService,
                        identity: disk.disk_identity.clone(),
                        id: disk_id,
                        pool_id: *zpool,
                    },
                    self.rng.sled_rng(sled_id),
                )
                .map_err(|err| Error::SledEditError { sled_id, err })?;
        }

        let final_counts = editor.edit_counts();
        Ok(final_counts.difference_since(initial_counts))
    }

    /// Decommission any expunged disks.
    ///
    /// Note: This method is called by the planner only for `InService` sleds.
    /// `Self::expunge_sled` expunges and decommissions disks immediately since
    /// the sled is already gone by that point.
    ///
    /// Called by the planner in
    /// `do_plan_decommission_expunged_disks_for_in_service_sled()`.
    pub fn sled_decommission_disks(
        &mut self,
        sled_id: SledUuid,
        disk_ids: Vec<PhysicalDiskUuid>,
    ) -> Result<(), Error> {
        let editor = self.sled_editors.get_mut(&sled_id).ok_or_else(|| {
            Error::Planner(anyhow!(
                "tried to decommission disks for unknown sled {sled_id}"
            ))
        })?;

        for disk_id in disk_ids {
            editor
                .decommission_disk(&disk_id)
                .map_err(|err| Error::SledEditError { sled_id, err })?;
        }

        Ok(())
    }

    /// Ensure that a sled in the blueprint has all the datasets it needs for
    /// its running zones.
    ///
    /// In general calling this method should not be required, as adding zones
    /// also adds their datasets. This is here primarily for (a) tests and (b)
    /// backwards compatibility with blueprints that were created before
    /// datasets were added to them.
    ///
    /// Not covered by this method:
    ///
    /// * Expunging datasets associated with expunged zones (this is handled
    ///   when the zone is expunged)
    /// * Adding or removing the debug and zone root datasets (this is handled
    ///   by `sled_ensure_disks`)
    pub fn sled_ensure_zone_datasets(
        &mut self,
        sled_id: SledUuid,
    ) -> Result<EnsureMultiple, Error> {
        let editor = self.sled_editors.get_mut(&sled_id).ok_or_else(|| {
            Error::Planner(anyhow!(
                "tried to ensure zone datasets for unknown sled {sled_id}"
            ))
        })?;

        let initial_counts = editor.edit_counts();
        editor
            .ensure_datasets_for_running_zones(self.rng.sled_rng(sled_id))
            .map_err(|err| Error::SledEditError { sled_id, err })?;
        let final_counts = editor.edit_counts();

        let SledEditCounts { disks, datasets, zones } =
            final_counts.difference_since(initial_counts);
        debug_assert_eq!(
            disks,
            EditCounts::zeroes(),
            "we only edited datasets"
        );
        debug_assert_eq!(
            zones,
            EditCounts::zeroes(),
            "we only edited datasets"
        );
        Ok(datasets.into())
    }

<<<<<<< HEAD
    /// Updates a sled's mupdate override field based on the mupdate override
    /// provided by inventory.
    pub fn sled_ensure_mupdate_override(
        &mut self,
        sled_id: SledUuid,
        inv_mupdate_override_id: Option<MupdateOverrideUuid>,
    ) -> Result<EnsureMupdateOverrideAction, Error> {
        let editor = self.sled_editors.get_mut(&sled_id).ok_or_else(|| {
            Error::Planner(anyhow!(
                "tried to ensure mupdate override for unknown sled {sled_id}"
            ))
        })?;

        editor
            .ensure_mupdate_override(inv_mupdate_override_id)
            .map_err(|err| Error::SledEditError { sled_id, err })
    }

    /// Returns the list of commissioned sleds that currently have the
    /// `remove_mupdate_override` field set.
    pub fn sled_get_remove_mupdate_override(
=======
    /// Returns the remove_mupdate_override field for a sled.
    pub(crate) fn sled_get_remove_mupdate_override(
>>>>>>> 7a9908bf
        &self,
        sled_id: SledUuid,
    ) -> Result<Option<MupdateOverrideUuid>, Error> {
        let editor = self.sled_editors.get(&sled_id).ok_or_else(|| {
            Error::Planner(anyhow!(
                "tried to get remove_mupdate_override for \
                 unknown sled {sled_id}"
            ))
        })?;
<<<<<<< HEAD

=======
>>>>>>> 7a9908bf
        Ok(editor.get_remove_mupdate_override())
    }

    fn next_internal_dns_gz_address_index(&self, sled_id: SledUuid) -> u32 {
        let used_internal_dns_gz_address_indices = self
            .current_sled_zones(
                sled_id,
                BlueprintZoneDisposition::is_in_service,
            )
            .filter_map(|z| match z.zone_type {
                BlueprintZoneType::InternalDns(
                    blueprint_zone_type::InternalDns {
                        gz_address_index, ..
                    },
                ) => Some(gz_address_index),
                _ => None,
            })
            .collect::<BTreeSet<_>>();

        // In production, we expect any given sled to have 0 or 1 internal DNS
        // zones. In test environments, we might have as many as 5. Either way,
        // an O(n^2) loop here to find the next unused index is probably fine.
        for i in 0.. {
            if !used_internal_dns_gz_address_indices.contains(&i) {
                return i;
            }
        }
        unreachable!("more than u32::MAX internal DNS zones on one sled");
    }

    pub fn sled_add_zone_internal_dns(
        &mut self,
        sled_id: SledUuid,
        image_source: BlueprintZoneImageSource,
    ) -> Result<(), Error> {
        let gz_address_index = self.next_internal_dns_gz_address_index(sled_id);
        let sled_subnet = self.sled_resources(sled_id)?.subnet;
        let rack_subnet = ReservedRackSubnet::from_subnet(sled_subnet);
        let dns_subnet =
            self.resource_allocator()?.next_internal_dns_subnet(rack_subnet)?;
        let address = dns_subnet.dns_address();
        let zpool = self.sled_select_zpool(sled_id, ZoneKind::InternalDns)?;
        let zone_type =
            BlueprintZoneType::InternalDns(blueprint_zone_type::InternalDns {
                dataset: OmicronZoneDataset { pool_name: zpool },
                dns_address: SocketAddrV6::new(address, DNS_PORT, 0, 0),
                http_address: SocketAddrV6::new(address, DNS_HTTP_PORT, 0, 0),
                gz_address: dns_subnet.gz_address(),
                gz_address_index,
            });

        let zone = BlueprintZoneConfig {
            disposition: BlueprintZoneDisposition::InService,
            id: self.rng.sled_rng(sled_id).next_zone(),
            filesystem_pool: zpool,
            zone_type,
            image_source,
        };

        self.sled_add_zone(sled_id, zone)
    }

    pub fn sled_add_zone_external_dns(
        &mut self,
        sled_id: SledUuid,
        image_source: BlueprintZoneImageSource,
    ) -> Result<(), Error> {
        let id = self.rng.sled_rng(sled_id).next_zone();
        let ExternalNetworkingChoice {
            external_ip,
            nic_ip,
            nic_subnet,
            nic_mac,
        } = self.resource_allocator()?.next_external_ip_external_dns()?;
        let nic = NetworkInterface {
            id: self.rng.sled_rng(sled_id).next_network_interface(),
            kind: NetworkInterfaceKind::Service { id: id.into_untyped_uuid() },
            name: format!("external-dns-{id}").parse().unwrap(),
            ip: nic_ip,
            mac: nic_mac,
            subnet: nic_subnet,
            vni: Vni::SERVICES_VNI,
            primary: true,
            slot: 0,
            transit_ips: vec![],
        };

        let underlay_address = self.sled_alloc_ip(sled_id)?;
        let http_address =
            SocketAddrV6::new(underlay_address, DNS_HTTP_PORT, 0, 0);
        let dns_address = OmicronZoneExternalFloatingAddr {
            id: self.rng.sled_rng(sled_id).next_external_ip(),
            addr: SocketAddr::new(external_ip, DNS_PORT),
        };
        let pool_name =
            self.sled_select_zpool(sled_id, ZoneKind::ExternalDns)?;
        let zone_type =
            BlueprintZoneType::ExternalDns(blueprint_zone_type::ExternalDns {
                dataset: OmicronZoneDataset { pool_name },
                http_address,
                dns_address,
                nic,
            });

        let zone = BlueprintZoneConfig {
            disposition: BlueprintZoneDisposition::InService,
            id,
            filesystem_pool: pool_name,
            zone_type,
            image_source,
        };
        self.sled_add_zone(sled_id, zone)
    }

    pub fn sled_ensure_zone_ntp(
        &mut self,
        sled_id: SledUuid,
        image_source: BlueprintZoneImageSource,
    ) -> Result<Ensure, Error> {
        // If there's already an NTP zone on this sled, do nothing.
        let has_ntp = {
            let editor = self.sled_editors.get(&sled_id).ok_or_else(|| {
                Error::Planner(anyhow!(
                    "tried to ensure NTP zone for unknown sled {sled_id}"
                ))
            })?;
            editor
                .zones(BlueprintZoneDisposition::is_in_service)
                .any(|z| z.zone_type.is_ntp())
        };
        if has_ntp {
            return Ok(Ensure::NotNeeded);
        }

        let ip = self.sled_alloc_ip(sled_id)?;
        let ntp_address = SocketAddrV6::new(ip, NTP_PORT, 0, 0);

        let zone_type =
            BlueprintZoneType::InternalNtp(blueprint_zone_type::InternalNtp {
                address: ntp_address,
            });
        let filesystem_pool =
            self.sled_select_zpool(sled_id, zone_type.kind())?;

        let zone = BlueprintZoneConfig {
            disposition: BlueprintZoneDisposition::InService,
            id: self.rng.sled_rng(sled_id).next_zone(),
            filesystem_pool,
            zone_type,
            image_source,
        };

        self.sled_add_zone(sled_id, zone)?;
        Ok(Ensure::Added)
    }

    pub fn sled_ensure_zone_crucible(
        &mut self,
        sled_id: SledUuid,
        zpool_id: ZpoolUuid,
        image_source: BlueprintZoneImageSource,
    ) -> Result<Ensure, Error> {
        let pool_name = ZpoolName::new_external(zpool_id);

        // If this sled already has a Crucible zone on this pool, do nothing.
        let has_crucible_on_this_pool = {
            let editor = self.sled_editors.get(&sled_id).ok_or_else(|| {
                Error::Planner(anyhow!(
                    "tried to ensure crucible zone for unknown sled {sled_id}"
                ))
            })?;
            editor.zones(BlueprintZoneDisposition::is_in_service).any(|z| {
                matches!(
                    &z.zone_type,
                    BlueprintZoneType::Crucible(blueprint_zone_type::Crucible {
                        dataset,
                        ..
                    })
                    if dataset.pool_name == pool_name
                )
            })
        };
        if has_crucible_on_this_pool {
            return Ok(Ensure::NotNeeded);
        }

        let sled_info = self.sled_resources(sled_id)?;
        if !sled_info.zpools.contains_key(&zpool_id) {
            return Err(Error::Planner(anyhow!(
                "adding crucible zone for sled {:?}: \
                attempted to use unknown zpool {:?}",
                sled_id,
                pool_name
            )));
        }

        let ip = self.sled_alloc_ip(sled_id)?;
        let port = omicron_common::address::CRUCIBLE_PORT;
        let address = SocketAddrV6::new(ip, port, 0, 0);
        let zone_type =
            BlueprintZoneType::Crucible(blueprint_zone_type::Crucible {
                address,
                dataset: OmicronZoneDataset { pool_name },
            });
        let filesystem_pool = pool_name;

        let zone = BlueprintZoneConfig {
            disposition: BlueprintZoneDisposition::InService,
            id: self.rng.sled_rng(sled_id).next_zone(),
            filesystem_pool,
            zone_type,
            image_source,
        };

        self.sled_add_zone(sled_id, zone)?;
        Ok(Ensure::Added)
    }

    pub fn sled_add_zone_nexus(
        &mut self,
        sled_id: SledUuid,
        image_source: BlueprintZoneImageSource,
    ) -> Result<(), Error> {
        // Whether Nexus should use TLS and what the external DNS servers it
        // should use are currently provided at rack-setup time, and should be
        // consistent across all Nexus instances. We'll assume we can copy them
        // from any other Nexus zone in our parent blueprint.
        //
        // TODO-correctness Once these properties can be changed by a rack
        // operator, this will need more work. At a minimum, if such a change
        // goes through the blueprint system (which seems likely), we'll need to
        // check that we're if this builder is being used to make such a change,
        // that change is also reflected here in a new zone. Perhaps these
        // settings should be part of `Policy` instead?
        let (external_tls, external_dns_servers) = self
            .parent_blueprint
            .all_omicron_zones(BlueprintZoneDisposition::any)
            .find_map(|(_, z)| match &z.zone_type {
                BlueprintZoneType::Nexus(nexus) => Some((
                    nexus.external_tls,
                    nexus.external_dns_servers.clone(),
                )),
                _ => None,
            })
            .ok_or(Error::NoNexusZonesInParentBlueprint)?;
        self.sled_add_zone_nexus_with_config(
            sled_id,
            external_tls,
            external_dns_servers,
            image_source,
        )
    }

    pub fn sled_add_zone_nexus_with_config(
        &mut self,
        sled_id: SledUuid,
        external_tls: bool,
        external_dns_servers: Vec<IpAddr>,
        image_source: BlueprintZoneImageSource,
    ) -> Result<(), Error> {
        let nexus_id = self.rng.sled_rng(sled_id).next_zone();
        let ExternalNetworkingChoice {
            external_ip,
            nic_ip,
            nic_subnet,
            nic_mac,
        } = self.resource_allocator()?.next_external_ip_nexus()?;
        let external_ip = OmicronZoneExternalFloatingIp {
            id: self.rng.sled_rng(sled_id).next_external_ip(),
            ip: external_ip,
        };

        let nic = NetworkInterface {
            id: self.rng.sled_rng(sled_id).next_network_interface(),
            kind: NetworkInterfaceKind::Service {
                id: nexus_id.into_untyped_uuid(),
            },
            name: format!("nexus-{nexus_id}").parse().unwrap(),
            ip: nic_ip,
            mac: nic_mac,
            subnet: nic_subnet,
            vni: Vni::SERVICES_VNI,
            primary: true,
            slot: 0,
            transit_ips: vec![],
        };

        let ip = self.sled_alloc_ip(sled_id)?;
        let port = omicron_common::address::NEXUS_INTERNAL_PORT;
        let internal_address = SocketAddrV6::new(ip, port, 0, 0);
        let zone_type = BlueprintZoneType::Nexus(blueprint_zone_type::Nexus {
            internal_address,
            external_ip,
            nic,
            external_tls,
            external_dns_servers: external_dns_servers.clone(),
        });
        let filesystem_pool =
            self.sled_select_zpool(sled_id, zone_type.kind())?;

        let zone = BlueprintZoneConfig {
            disposition: BlueprintZoneDisposition::InService,
            id: nexus_id,
            filesystem_pool,
            zone_type,
            image_source,
        };
        self.sled_add_zone(sled_id, zone)
    }

    pub fn sled_add_zone_oximeter(
        &mut self,
        sled_id: SledUuid,
        image_source: BlueprintZoneImageSource,
    ) -> Result<(), Error> {
        let oximeter_id = self.rng.sled_rng(sled_id).next_zone();
        let ip = self.sled_alloc_ip(sled_id)?;
        let port = omicron_common::address::OXIMETER_PORT;
        let address = SocketAddrV6::new(ip, port, 0, 0);
        let zone_type =
            BlueprintZoneType::Oximeter(blueprint_zone_type::Oximeter {
                address,
            });
        let filesystem_pool =
            self.sled_select_zpool(sled_id, zone_type.kind())?;

        let zone = BlueprintZoneConfig {
            disposition: BlueprintZoneDisposition::InService,
            id: oximeter_id,
            filesystem_pool,
            zone_type,
            image_source,
        };
        self.sled_add_zone(sled_id, zone)
    }

    pub fn sled_add_zone_crucible_pantry(
        &mut self,
        sled_id: SledUuid,
        image_source: BlueprintZoneImageSource,
    ) -> Result<(), Error> {
        let pantry_id = self.rng.sled_rng(sled_id).next_zone();
        let ip = self.sled_alloc_ip(sled_id)?;
        let port = omicron_common::address::CRUCIBLE_PANTRY_PORT;
        let address = SocketAddrV6::new(ip, port, 0, 0);
        let zone_type = BlueprintZoneType::CruciblePantry(
            blueprint_zone_type::CruciblePantry { address },
        );
        let filesystem_pool =
            self.sled_select_zpool(sled_id, zone_type.kind())?;

        let zone = BlueprintZoneConfig {
            disposition: BlueprintZoneDisposition::InService,
            id: pantry_id,
            filesystem_pool,
            zone_type,
            image_source,
        };
        self.sled_add_zone(sled_id, zone)
    }

    pub fn cockroachdb_preserve_downgrade(
        &mut self,
        version: CockroachDbPreserveDowngrade,
    ) {
        self.cockroachdb_setting_preserve_downgrade = version;
    }

    pub fn sled_add_zone_cockroachdb(
        &mut self,
        sled_id: SledUuid,
        image_source: BlueprintZoneImageSource,
    ) -> Result<(), Error> {
        let zone_id = self.rng.sled_rng(sled_id).next_zone();
        let underlay_ip = self.sled_alloc_ip(sled_id)?;
        let pool_name =
            self.sled_select_zpool(sled_id, ZoneKind::CockroachDb)?;
        let port = omicron_common::address::COCKROACH_PORT;
        let address = SocketAddrV6::new(underlay_ip, port, 0, 0);
        let zone_type =
            BlueprintZoneType::CockroachDb(blueprint_zone_type::CockroachDb {
                address,
                dataset: OmicronZoneDataset { pool_name },
            });
        let filesystem_pool = pool_name;

        let zone = BlueprintZoneConfig {
            disposition: BlueprintZoneDisposition::InService,
            id: zone_id,
            filesystem_pool,
            zone_type,
            image_source,
        };
        self.sled_add_zone(sled_id, zone)
    }

    pub fn sled_add_zone_clickhouse(
        &mut self,
        sled_id: SledUuid,
        image_source: BlueprintZoneImageSource,
    ) -> Result<(), Error> {
        let id = self.rng.sled_rng(sled_id).next_zone();
        let underlay_address = self.sled_alloc_ip(sled_id)?;
        let address =
            SocketAddrV6::new(underlay_address, CLICKHOUSE_HTTP_PORT, 0, 0);
        let pool_name =
            self.sled_select_zpool(sled_id, ZoneKind::Clickhouse)?;
        let zone_type =
            BlueprintZoneType::Clickhouse(blueprint_zone_type::Clickhouse {
                address,
                dataset: OmicronZoneDataset { pool_name },
            });

        let zone = BlueprintZoneConfig {
            disposition: BlueprintZoneDisposition::InService,
            id,
            filesystem_pool: pool_name,
            zone_type,
            image_source,
        };
        self.sled_add_zone(sled_id, zone)
    }

    pub fn sled_add_zone_clickhouse_server(
        &mut self,
        sled_id: SledUuid,
        image_source: BlueprintZoneImageSource,
    ) -> Result<(), Error> {
        let zone_id = self.rng.sled_rng(sled_id).next_zone();
        let underlay_ip = self.sled_alloc_ip(sled_id)?;
        let pool_name =
            self.sled_select_zpool(sled_id, ZoneKind::ClickhouseServer)?;
        let address =
            SocketAddrV6::new(underlay_ip, CLICKHOUSE_HTTP_PORT, 0, 0);
        let zone_type = BlueprintZoneType::ClickhouseServer(
            blueprint_zone_type::ClickhouseServer {
                address,
                dataset: OmicronZoneDataset { pool_name },
            },
        );
        let filesystem_pool = pool_name;

        let zone = BlueprintZoneConfig {
            disposition: BlueprintZoneDisposition::InService,
            id: zone_id,
            filesystem_pool,
            zone_type,
            image_source,
        };
        self.sled_add_zone(sled_id, zone)
    }

    pub fn sled_add_zone_clickhouse_keeper(
        &mut self,
        sled_id: SledUuid,
        image_source: BlueprintZoneImageSource,
    ) -> Result<(), Error> {
        let zone_id = self.rng.sled_rng(sled_id).next_zone();
        let underlay_ip = self.sled_alloc_ip(sled_id)?;
        let pool_name =
            self.sled_select_zpool(sled_id, ZoneKind::ClickhouseKeeper)?;
        let port = omicron_common::address::CLICKHOUSE_KEEPER_TCP_PORT;
        let address = SocketAddrV6::new(underlay_ip, port, 0, 0);
        let zone_type = BlueprintZoneType::ClickhouseKeeper(
            blueprint_zone_type::ClickhouseKeeper {
                address,
                dataset: OmicronZoneDataset { pool_name },
            },
        );
        let filesystem_pool = pool_name;

        let zone = BlueprintZoneConfig {
            disposition: BlueprintZoneDisposition::InService,
            id: zone_id,
            filesystem_pool,
            zone_type,
            image_source,
        };
        self.sled_add_zone(sled_id, zone)
    }

    pub fn sled_promote_internal_ntp_to_boundary_ntp(
        &mut self,
        sled_id: SledUuid,
        image_source: BlueprintZoneImageSource,
    ) -> Result<(), Error> {
        // The upstream NTP/DNS servers and domain _should_ come from Nexus and
        // be modifiable by the operator, but currently can only be set at RSS.
        // We can only promote a new boundary NTP zone by copying these settings
        // from an existing one.
        let (ntp_servers, dns_servers, domain) = self
            .parent_blueprint
            .all_omicron_zones(BlueprintZoneDisposition::any)
            .find_map(|(_, z)| match &z.zone_type {
                BlueprintZoneType::BoundaryNtp(zone_config) => Some((
                    zone_config.ntp_servers.clone(),
                    zone_config.dns_servers.clone(),
                    zone_config.domain.clone(),
                )),
                _ => None,
            })
            .ok_or(Error::NoBoundaryNtpZonesInParentBlueprint)?;

        self.sled_promote_internal_ntp_to_boundary_ntp_with_config(
            sled_id,
            ntp_servers,
            dns_servers,
            domain,
            image_source,
        )
    }

    pub fn sled_promote_internal_ntp_to_boundary_ntp_with_config(
        &mut self,
        sled_id: SledUuid,
        ntp_servers: Vec<String>,
        dns_servers: Vec<IpAddr>,
        domain: Option<String>,
        image_source: BlueprintZoneImageSource,
    ) -> Result<(), Error> {
        let editor = self.sled_editors.get_mut(&sled_id).ok_or_else(|| {
            Error::Planner(anyhow!(
                "tried to promote NTP zone on unknown sled {sled_id}"
            ))
        })?;

        // Find the internal NTP zone and expunge it.
        let mut internal_ntp_zone_id_iter = editor
            .zones(BlueprintZoneDisposition::is_in_service)
            .filter_map(|zone| {
                if matches!(zone.zone_type, BlueprintZoneType::InternalNtp(_)) {
                    Some(zone.id)
                } else {
                    None
                }
            });

        // We should have exactly one internal NTP zone.
        let internal_ntp_zone_id =
            internal_ntp_zone_id_iter.next().ok_or_else(|| {
                Error::Planner(anyhow!(
                    "cannot promote internal NTP zone on sled {sled_id}: \
                     no internal NTP zone found"
                ))
            })?;
        if internal_ntp_zone_id_iter.next().is_some() {
            return Err(Error::Planner(anyhow!(
                "sled {sled_id} has multiple internal NTP zones"
            )));
        }
        std::mem::drop(internal_ntp_zone_id_iter);

        // Expunge the internal NTP zone.
        editor.expunge_zone(&internal_ntp_zone_id).map_err(|error| {
            Error::Planner(anyhow!(error).context(format!(
                "error expunging internal NTP zone from sled {sled_id}"
            )))
        })?;

        // Add the new boundary NTP zone.
        let new_zone_id = self.rng.sled_rng(sled_id).next_zone();
        let ExternalSnatNetworkingChoice {
            snat_cfg,
            nic_ip,
            nic_subnet,
            nic_mac,
        } = self.resource_allocator()?.next_external_ip_boundary_ntp()?;
        let external_ip = OmicronZoneExternalSnatIp {
            id: self.rng.sled_rng(sled_id).next_external_ip(),
            snat_cfg,
        };
        let nic = NetworkInterface {
            id: self.rng.sled_rng(sled_id).next_network_interface(),
            kind: NetworkInterfaceKind::Service {
                id: new_zone_id.into_untyped_uuid(),
            },
            name: format!("ntp-{new_zone_id}").parse().unwrap(),
            ip: nic_ip,
            mac: nic_mac,
            subnet: nic_subnet,
            vni: Vni::SERVICES_VNI,
            primary: true,
            slot: 0,
            transit_ips: vec![],
        };

        let underlay_ip = self.sled_alloc_ip(sled_id)?;
        let port = omicron_common::address::NTP_PORT;
        let zone_type =
            BlueprintZoneType::BoundaryNtp(blueprint_zone_type::BoundaryNtp {
                address: SocketAddrV6::new(underlay_ip, port, 0, 0),
                ntp_servers,
                dns_servers,
                domain,
                nic,
                external_ip,
            });
        let filesystem_pool =
            self.sled_select_zpool(sled_id, zone_type.kind())?;

        self.sled_add_zone(
            sled_id,
            BlueprintZoneConfig {
                disposition: BlueprintZoneDisposition::InService,
                id: new_zone_id,
                filesystem_pool,
                zone_type,
                image_source,
            },
        )
    }

    pub fn sled_expunge_zone(
        &mut self,
        sled_id: SledUuid,
        zone_id: OmicronZoneUuid,
    ) -> Result<SledEditCounts, Error> {
        let editor = self.sled_editors.get_mut(&sled_id).ok_or_else(|| {
            Error::Planner(anyhow!(
                "tried to expunge zone on unknown sled {sled_id}"
            ))
        })?;
        let initial_counts = editor.edit_counts();
        editor
            .expunge_zone(&zone_id)
            .map_err(|err| Error::SledEditError { sled_id, err })?;
        let final_counts = editor.edit_counts();

        Ok(final_counts.difference_since(initial_counts))
    }

    pub fn sled_mark_expunged_zone_ready_for_cleanup(
        &mut self,
        sled_id: SledUuid,
        zone_id: OmicronZoneUuid,
    ) -> Result<SledEditCounts, Error> {
        let editor = self.sled_editors.get_mut(&sled_id).ok_or_else(|| {
            Error::Planner(anyhow!(
                "tried to mark expunged zone ready for cleanup on unknown sled {sled_id}"
            ))
        })?;
        let initial_counts = editor.edit_counts();
        editor
            .mark_expunged_zone_ready_for_cleanup(&zone_id)
            .map_err(|err| Error::SledEditError { sled_id, err })?;
        let final_counts = editor.edit_counts();

        Ok(final_counts.difference_since(initial_counts))
    }

    pub fn sled_set_zone_source(
        &mut self,
        sled_id: SledUuid,
        zone_id: OmicronZoneUuid,
        source: BlueprintZoneImageSource,
    ) -> Result<SledEditCounts, Error> {
        let editor = self.sled_editors.get_mut(&sled_id).ok_or_else(|| {
            Error::Planner(anyhow!(
                "tried to change image of zone on unknown sled {sled_id}"
            ))
        })?;
        let initial_counts = editor.edit_counts();
        editor
            .set_zone_image_source(&zone_id, source)
            .map_err(|err| Error::SledEditError { sled_id, err })?;
        let final_counts = editor.edit_counts();
        Ok(final_counts.difference_since(initial_counts))
    }

    /// Set the `remove_mupdate_override` field of the given sled.
    pub fn sled_set_remove_mupdate_override(
        &mut self,
        sled_id: SledUuid,
        remove_mupdate_override: Option<MupdateOverrideUuid>,
    ) -> Result<(), Error> {
        let editor = self.sled_editors.get_mut(&sled_id).ok_or_else(|| {
            Error::Planner(anyhow!(
                "tried to set sled state for unknown sled {sled_id}"
            ))
        })?;
        editor
            .set_remove_mupdate_override(remove_mupdate_override)
            .map_err(|err| Error::SledEditError { sled_id, err })
    }

    fn sled_add_zone(
        &mut self,
        sled_id: SledUuid,
        zone: BlueprintZoneConfig,
    ) -> Result<(), Error> {
        let editor = self.sled_editors.get_mut(&sled_id).ok_or_else(|| {
            Error::Planner(anyhow!(
                "tried to add zone on unknown sled {sled_id}"
            ))
        })?;
        editor
            .add_zone(zone, self.rng.sled_rng(sled_id))
            .map_err(|err| Error::SledEditError { sled_id, err })
    }

    /// Returns a newly-allocated underlay address suitable for use by Omicron
    /// zones
    fn sled_alloc_ip(&mut self, sled_id: SledUuid) -> Result<Ipv6Addr, Error> {
        let editor = self.sled_editors.get_mut(&sled_id).ok_or_else(|| {
            Error::Planner(anyhow!(
                "tried to allocate underlay IP on unknown sled {sled_id}"
            ))
        })?;
        editor
            .alloc_underlay_ip()
            .map_err(|err| Error::SledEditError { sled_id, err })
    }

    /// Selects a zpool for this zone type.
    ///
    /// This zpool may be used for either durable storage or transient
    /// storage - the usage is up to the caller.
    ///
    /// If `zone_kind` already exists on `sled_id`, it is prevented
    /// from using the same zpool as existing zones with the same kind.
    fn sled_select_zpool(
        &self,
        sled_id: SledUuid,
        zone_kind: ZoneKind,
    ) -> Result<ZpoolName, Error> {
        let editor = self.sled_editors.get(&sled_id).ok_or_else(|| {
            Error::Planner(anyhow!(
                "tried to select zpool for unknown sled {sled_id}"
            ))
        })?;

        // We'll check both the disks available to this sled per our current
        // blueprint and the list of all in-service zpools on this sled per our
        // planning input, and only pick zpools that are available in both.
        let current_sled_disks = editor
            .disks(BlueprintPhysicalDiskDisposition::is_in_service)
            .map(|disk_config| disk_config.pool_id)
            .collect::<BTreeSet<_>>();

        let all_in_service_zpools =
            self.sled_resources(sled_id)?.all_zpools(ZpoolFilter::InService);

        // We refuse to choose a zpool for a zone of a given `zone_kind` if this
        // sled already has a durable zone of that kind on the same zpool. Build
        // up a set of invalid zpools for this sled/kind pair.
        let mut skip_zpools = BTreeSet::new();
        for zone_config in self
            .current_sled_zones(
                sled_id,
                BlueprintZoneDisposition::is_in_service,
            )
            .filter(|z| z.zone_type.kind() == zone_kind)
        {
            if let Some(zpool) = zone_config.zone_type.durable_zpool() {
                skip_zpools.insert(zpool);
            }
            skip_zpools.insert(&zone_config.filesystem_pool);
        }

        for &zpool_id in all_in_service_zpools {
            let zpool_name = ZpoolName::new_external(zpool_id);
            if !skip_zpools.contains(&zpool_name)
                && current_sled_disks.contains(&zpool_id)
            {
                return Ok(zpool_name);
            }
        }
        Err(Error::NoAvailableZpool { sled_id, kind: zone_kind })
    }

    /// Returns the resources for a sled that hasn't been decommissioned.
    fn sled_resources(
        &self,
        sled_id: SledUuid,
    ) -> Result<&'a SledResources, Error> {
        let details = self
            .input
            .sled_lookup(SledFilter::Commissioned, sled_id)
            .map_err(|error| {
                Error::Planner(anyhow!(error).context(format!(
                    "for sled {sled_id}, error looking up resources"
                )))
            })?;
        Ok(&details.resources)
    }

    /// Determine the number of desired external DNS zones by counting
    /// unique addresses in the parent blueprint.
    ///
    /// TODO-cleanup: Remove when external DNS addresses are in the policy.
    pub fn count_parent_external_dns_zones(&self) -> usize {
        self.parent_blueprint
            .all_omicron_zones(BlueprintZoneDisposition::any)
            .filter_map(|(_id, zone)| match &zone.zone_type {
                BlueprintZoneType::ExternalDns(dns) => {
                    Some(dns.dns_address.addr.ip())
                }
                _ => None,
            })
            .collect::<HashSet<IpAddr>>()
            .len()
    }

    /// Get the value of `target_release_minimum_generation`.
    pub fn target_release_minimum_generation(&self) -> Generation {
        self.target_release_minimum_generation
    }

    /// Given the current value of `target_release_minimum_generation`, set the
    /// new value for this blueprint.
    pub fn set_target_release_minimum_generation(
        &mut self,
        current_generation: Generation,
        new_generation: Generation,
    ) -> Result<(), Error> {
        if self.target_release_minimum_generation != current_generation {
            return Err(Error::TargetReleaseMinimumGenerationMismatch {
                expected: current_generation,
                actual: self.target_release_minimum_generation,
            });
        }
        self.target_release_minimum_generation = new_generation;
        self.record_operation(Operation::SetTargetReleaseMinimumGeneration {
            current_generation,
            new_generation,
        });
        Ok(())
    }

    /// Allow a test to manually add an external DNS address, which could
    /// ordinarily only come from RSS.
    ///
    /// TODO-cleanup: Remove when external DNS addresses are in the policy.
    // This can't be `#[cfg(test)]` because it's used by the `ExampleSystem`
    // helper (which itself is used by reconfigurator-cli and friends). We give
    // it a scary name instead.
    pub(crate) fn inject_untracked_external_dns_ip(
        &mut self,
        addr: IpAddr,
    ) -> Result<(), Error> {
        Ok(self.resource_allocator()?.inject_untracked_external_dns_ip(addr)?)
    }

    pub fn pending_mgs_updates_replace_all(
        &mut self,
        updates: nexus_types::deployment::PendingMgsUpdates,
    ) {
        self.pending_mgs_updates = updates;
    }

    pub fn pending_mgs_update_insert(
        &mut self,
        update: nexus_types::deployment::PendingMgsUpdate,
    ) {
        self.pending_mgs_updates.insert(update);
    }

    pub fn pending_mgs_update_delete(
        &mut self,
        baseboard_id: &Arc<BaseboardId>,
    ) {
        self.pending_mgs_updates.remove(baseboard_id);
    }

    /// Debug method to remove a sled from a blueprint entirely.
    ///
    /// Bypasses all expungement checks. Do not use in production.
    pub fn debug_sled_remove(
        &mut self,
        sled_id: SledUuid,
    ) -> Result<(), Error> {
        if self.sled_editors.remove(&sled_id).is_none() {
            return Err(Error::Planner(anyhow!(
                "for sled {sled_id}, error looking up resources"
            )));
        }
        Ok(())
    }

    /// Debug method to force a sled agent generation number to be bumped, even
    /// if there are no changes to the sled.
    ///
    /// Do not use in production. Instead, update the logic that decides if the
    /// generation number should be bumped.
    pub fn debug_sled_force_generation_bump(
        &mut self,
        sled_id: SledUuid,
    ) -> Result<(), Error> {
        let editor = self.sled_editors.get_mut(&sled_id).ok_or_else(|| {
            Error::Planner(anyhow!(
                "tried to force generation bump for unknown sled {sled_id}"
            ))
        })?;
        editor
            .debug_force_generation_bump()
            .map_err(|err| Error::SledEditError { sled_id, err })
    }
}

// Helper to validate that the system hasn't gone off the rails. There should
// never be any external networking resources in the planning input (which is
// derived from the contents of CRDB) that we don't know about from the parent
// blueprint. It's possible a given planning iteration could see such a state
// there have been intermediate changes made by other Nexus instances; e.g.,
//
// 1. Nexus A generates a `PlanningInput` by reading from CRDB
// 2. Nexus B executes on a target blueprint that removes IPs/NICs from
//    CRDB
// 3. Nexus B regenerates a new blueprint and prunes the zone(s) associated
//    with the IPs/NICs from step 2
// 4. Nexus B makes this new blueprint the target
// 5. Nexus A attempts to run planning with its `PlanningInput` from step 1 but
//    the target blueprint from step 4; this will fail the following checks
//    because the input contains records that were removed in step 3
//
// We do not need to handle this class of error; it's a transient failure that
// will clear itself up when Nexus A repeats its planning loop from the top and
// generates a new `PlanningInput`.
//
// There may still be database records corresponding to _expunged_ zones, but
// that's okay: it just means we haven't yet realized a blueprint where those
// zones are expunged. And those should should still be in the blueprint (not
// pruned) until their database records are cleaned up.
//
// It's also possible that there may be networking records in the database
// assigned to zones that have been expunged, and our parent blueprint uses
// those same records for new zones. This is also fine and expected, and is a
// similar case to the previous paragraph: a zone with networking resources was
// expunged, the database doesn't realize it yet, but can still move forward and
// make planning decisions that reuse those resources for new zones.
pub(super) fn ensure_input_networking_records_appear_in_parent_blueprint(
    parent_blueprint: &Blueprint,
    input: &PlanningInput,
) -> anyhow::Result<()> {
    use nexus_types::deployment::OmicronZoneExternalIp;
    use omicron_common::address::DNS_OPTE_IPV4_SUBNET;
    use omicron_common::address::DNS_OPTE_IPV6_SUBNET;
    use omicron_common::address::NEXUS_OPTE_IPV4_SUBNET;
    use omicron_common::address::NEXUS_OPTE_IPV6_SUBNET;
    use omicron_common::address::NTP_OPTE_IPV4_SUBNET;
    use omicron_common::address::NTP_OPTE_IPV6_SUBNET;
    use omicron_common::api::external::MacAddr;

    let mut all_macs: HashSet<MacAddr> = HashSet::new();
    let mut all_nexus_nic_ips: HashSet<IpAddr> = HashSet::new();
    let mut all_boundary_ntp_nic_ips: HashSet<IpAddr> = HashSet::new();
    let mut all_external_dns_nic_ips: HashSet<IpAddr> = HashSet::new();
    let mut all_external_ips: HashSet<OmicronZoneExternalIp> = HashSet::new();

    // Unlike the construction of the external IP allocator and existing IPs
    // constructed above in `BuilderExternalNetworking::new()`, we do not
    // check for duplicates here: we could very well see reuse of IPs
    // between expunged zones or between expunged -> running zones.
    for (_, z) in
        parent_blueprint.all_omicron_zones(BlueprintZoneDisposition::any)
    {
        let zone_type = &z.zone_type;
        match zone_type {
            BlueprintZoneType::BoundaryNtp(ntp) => {
                all_boundary_ntp_nic_ips.insert(ntp.nic.ip);
            }
            BlueprintZoneType::Nexus(nexus) => {
                all_nexus_nic_ips.insert(nexus.nic.ip);
            }
            BlueprintZoneType::ExternalDns(dns) => {
                all_external_dns_nic_ips.insert(dns.nic.ip);
            }
            _ => (),
        }

        if let Some((external_ip, nic)) = zone_type.external_networking() {
            // As above, ignore localhost (used by the test suite).
            if !external_ip.ip().is_loopback() {
                all_external_ips.insert(external_ip);
            }
            all_macs.insert(nic.mac);
        }
    }
    for external_ip_entry in
        input.network_resources().omicron_zone_external_ips()
    {
        // As above, ignore localhost (used by the test suite).
        if external_ip_entry.ip.ip().is_loopback() {
            continue;
        }
        if !all_external_ips.contains(&external_ip_entry.ip) {
            bail!(
                "planning input contains unexpected external IP \
                 (IP not found in parent blueprint): {external_ip_entry:?}"
            );
        }
    }
    for nic_entry in input.network_resources().omicron_zone_nics() {
        if !all_macs.contains(&nic_entry.nic.mac) {
            bail!(
                "planning input contains unexpected NIC \
                 (MAC not found in parent blueprint): {nic_entry:?}"
            );
        }
        match nic_entry.nic.ip {
            IpAddr::V4(ip) if NEXUS_OPTE_IPV4_SUBNET.contains(ip) => {
                if !all_nexus_nic_ips.contains(&ip.into()) {
                    bail!(
                        "planning input contains unexpected NIC \
                         (IP not found in parent blueprint): {nic_entry:?}"
                    );
                }
            }
            IpAddr::V4(ip) if NTP_OPTE_IPV4_SUBNET.contains(ip) => {
                if !all_boundary_ntp_nic_ips.contains(&ip.into()) {
                    bail!(
                        "planning input contains unexpected NIC \
                         (IP not found in parent blueprint): {nic_entry:?}"
                    );
                }
            }
            IpAddr::V4(ip) if DNS_OPTE_IPV4_SUBNET.contains(ip) => {
                if !all_external_dns_nic_ips.contains(&ip.into()) {
                    bail!(
                        "planning input contains unexpected NIC \
                         (IP not found in parent blueprint): {nic_entry:?}"
                    );
                }
            }
            IpAddr::V6(ip) if NEXUS_OPTE_IPV6_SUBNET.contains(ip) => {
                if !all_nexus_nic_ips.contains(&ip.into()) {
                    bail!(
                        "planning input contains unexpected NIC \
                         (IP not found in parent blueprint): {nic_entry:?}"
                    );
                }
            }
            IpAddr::V6(ip) if NTP_OPTE_IPV6_SUBNET.contains(ip) => {
                if !all_boundary_ntp_nic_ips.contains(&ip.into()) {
                    bail!(
                        "planning input contains unexpected NIC \
                         (IP not found in parent blueprint): {nic_entry:?}"
                    );
                }
            }
            IpAddr::V6(ip) if DNS_OPTE_IPV6_SUBNET.contains(ip) => {
                if !all_external_dns_nic_ips.contains(&ip.into()) {
                    bail!(
                        "planning input contains unexpected NIC \
                         (IP not found in parent blueprint): {nic_entry:?}"
                    );
                }
            }
            _ => {
                bail!(
                    "planning input contains unexpected NIC \
                    (IP not contained in known OPTE subnet): {nic_entry:?}"
                )
            }
        }
    }
    Ok(())
}

/// The result of an `ensure_mupdate_override` call for a particular sled.
#[derive(Clone, Debug, Eq, PartialEq)]
pub enum EnsureMupdateOverrideAction {
    /// The inventory and blueprint overrides are consistent, so no action was
    /// taken.
    NoAction {
        /// The mupdate override currently in place.
        mupdate_override: Option<MupdateOverrideUuid>,
    },
    /// Inventory had an override that didn't match what was in the blueprint,
    /// so the blueprint was updated to match the inventory.
    BpSetOverride {
        /// The override ID that was set.
        inv_override: MupdateOverrideUuid,
        /// The previous blueprint override that was removed.
        prev_bp_override: Option<MupdateOverrideUuid>,
        /// The zones which were updated to the install dataset, along with
        /// their old values.
        zones: IdOrdMap<EnsureMupdateOverrideUpdatedZone>,
    },
    /// The inventory did not have an override but the blueprint did, so the
    /// blueprint's override was cleared.
    BpClearOverride {
        /// The previous blueprint override that was removed.
        prev_bp_override: MupdateOverrideUuid,
    },
    /// Sled Agent encountered an error occurred retrieving the mupdate override
    /// from the inventory.
    GetOverrideError {
        /// An error message.
        message: String,
    },
}

impl EnsureMupdateOverrideAction {
    pub fn log_to(&self, log: &slog::Logger) {
        match self {
            EnsureMupdateOverrideAction::NoAction { mupdate_override } => {
                debug!(
                    log,
                    "no mupdate override action taken, current value left unchanged";
                    "mupdate_override" => ?mupdate_override,
                );
            }
            EnsureMupdateOverrideAction::BpSetOverride {
                inv_override,
                prev_bp_override,
                zones,
            } => {
                let mut zones_desc = String::new();
                if zones.is_empty() {
                    zones_desc.push_str("(none)");
                } else {
                    // Add a newline before the first zone -- it makes it easier
                    // to read in log output.
                    zones_desc.push('\n');
                    for zone in zones {
                        swriteln!(zones_desc, "  - {}", zone);
                    }
                }
                info!(
                    log,
                    "blueprint mupdate override updated to match inventory";
                    "new_bp_override" => %inv_override,
                    "prev_bp_override" => ?prev_bp_override,
                    "zones" => %zones_desc,
                );
            }
            EnsureMupdateOverrideAction::BpClearOverride {
                prev_bp_override,
            } => {
                info!(
                    log,
                    "inventory override no longer exists, blueprint override \
                     cleared";
                    "prev_bp_override" => %prev_bp_override,
                )
            }
            EnsureMupdateOverrideAction::GetOverrideError { message } => {
                error!(
                    log, "error getting mupdate override info for sled, \
                          not altering blueprint override";
                    "message" => %message,
                );
            }
        }
    }
}

#[derive(Clone, Debug, Eq, PartialEq)]
pub struct EnsureMupdateOverrideUpdatedZone {
    /// The ID of the zone.
    pub zone_id: OmicronZoneUuid,

    /// The Omicron zone kind.
    pub kind: ZoneKind,

    /// The previous image source.
    pub old_image_source: BlueprintZoneImageSource,

    /// The new image source.
    pub new_image_source: BlueprintZoneImageSource,
}

impl fmt::Display for EnsureMupdateOverrideUpdatedZone {
    fn fmt(&self, f: &mut fmt::Formatter<'_>) -> fmt::Result {
        if self.old_image_source == self.new_image_source {
            write!(
                f,
                "zone {} ({:?}) left unchanged, image source: {}",
                self.zone_id, self.kind, self.old_image_source,
            )
        } else {
            write!(
                f,
                "zone {} ({:?}) updated from {} to {}",
                self.zone_id,
                self.kind,
                self.old_image_source,
                self.new_image_source,
            )
        }
    }
}

impl IdOrdItem for EnsureMupdateOverrideUpdatedZone {
    type Key<'a> = OmicronZoneUuid;
    fn key(&self) -> Self::Key<'_> {
        self.zone_id
    }
    id_upcast!();
}

#[cfg(test)]
pub mod test {
    use super::*;
    use crate::example::ExampleSystemBuilder;
    use crate::example::SimRngState;
    use crate::example::example;
    use crate::planner::test::assert_planning_makes_no_changes;
    use crate::system::SledBuilder;
    use expectorate::assert_contents;
    use nexus_reconfigurator_blippy::Blippy;
    use nexus_reconfigurator_blippy::BlippyReportSortKey;
    use nexus_types::deployment::BlueprintDatasetDisposition;
    use nexus_types::deployment::BlueprintZoneImageVersion;
    use nexus_types::deployment::OmicronZoneNetworkResources;
    use nexus_types::external_api::views::SledPolicy;
    use omicron_common::address::IpRange;
    use omicron_test_utils::dev::test_setup_log;
    use std::collections::BTreeSet;
    use std::mem;
    use tufaceous_artifact::ArtifactHash;
    use tufaceous_artifact::ArtifactVersion;

    pub const DEFAULT_N_SLEDS: usize = 3;

    /// Checks various conditions that should be true for all blueprints
    #[track_caller]
    pub fn verify_blueprint(blueprint: &Blueprint) {
        let blippy_report =
            Blippy::new(blueprint).into_report(BlippyReportSortKey::Kind);
        if !blippy_report.notes().is_empty() {
            eprintln!("{}", blueprint.display());
            eprintln!("---");
            eprintln!("{}", blippy_report.display());
            panic!("expected blippy report for blueprint to have no notes");
        }
    }

    #[test]
    fn test_basic() {
        static TEST_NAME: &str = "blueprint_builder_test_basic";
        let logctx = test_setup_log(TEST_NAME);

        let mut rng = SimRngState::from_seed(TEST_NAME);
        let (mut example, blueprint1) = ExampleSystemBuilder::new_with_rng(
            &logctx.log,
            rng.next_system_rng(),
        )
        .build();
        verify_blueprint(&blueprint1);

        let mut builder = BlueprintBuilder::new_based_on(
            &logctx.log,
            &blueprint1,
            &example.input,
            &example.collection,
            "test_basic",
        )
        .expect("failed to create builder");

        // The example blueprint should have internal NTP zones on all the
        // existing sleds, plus Crucible zones on all pools.  So if we ensure
        // all these zones exist, we should see no change.
        for (sled_id, sled_resources) in
            example.input.all_sled_resources(SledFilter::Commissioned)
        {
            builder.sled_add_disks(sled_id, sled_resources).unwrap();
            builder
                .sled_ensure_zone_ntp(
                    sled_id,
                    BlueprintZoneImageSource::InstallDataset,
                )
                .unwrap();
            for pool_id in sled_resources.zpools.keys() {
                builder
                    .sled_ensure_zone_crucible(
                        sled_id,
                        *pool_id,
                        BlueprintZoneImageSource::InstallDataset,
                    )
                    .unwrap();
            }
        }

        let blueprint2 = builder.build();
        verify_blueprint(&blueprint2);
        let summary = blueprint2.diff_since_blueprint(&blueprint1);
        println!(
            "initial blueprint -> next blueprint (expected no changes):\n{}",
            summary.display()
        );
        assert_eq!(summary.diff.sleds.added.len(), 0);
        assert_eq!(summary.diff.sleds.removed.len(), 0);
        assert_eq!(summary.diff.sleds.modified().count(), 0);

        // The next step is adding these zones to a new sled.
        let mut sled_id_rng = rng.next_sled_id_rng();
        let new_sled_id = sled_id_rng.next();

        let _ =
            example.system.sled(SledBuilder::new().id(new_sled_id)).unwrap();
        let input = example.system.to_planning_input_builder().unwrap().build();
        let mut builder = BlueprintBuilder::new_based_on(
            &logctx.log,
            &blueprint2,
            &input,
            &example.collection,
            "test_basic",
        )
        .expect("failed to create builder");
        let new_sled_resources = &input
            .sled_lookup(SledFilter::Commissioned, new_sled_id)
            .unwrap()
            .resources;
        builder.sled_add_disks(new_sled_id, &new_sled_resources).unwrap();
        builder
            .sled_ensure_zone_ntp(
                new_sled_id,
                BlueprintZoneImageSource::InstallDataset,
            )
            .unwrap();
        for pool_id in new_sled_resources.zpools.keys() {
            builder
                .sled_ensure_zone_crucible(
                    new_sled_id,
                    *pool_id,
                    BlueprintZoneImageSource::InstallDataset,
                )
                .unwrap();
        }
        builder.sled_ensure_zone_datasets(new_sled_id).unwrap();

        let blueprint3 = builder.build();
        verify_blueprint(&blueprint3);
        let summary = blueprint3.diff_since_blueprint(&blueprint2);
        println!(
            "expecting new NTP and Crucible zones:\n{}",
            summary.display()
        );

        // No sleds were changed or removed.
        assert_eq!(summary.diff.sleds.modified().count(), 0);
        assert_eq!(summary.diff.sleds.removed.len(), 0);

        // One sled was added.
        assert_eq!(summary.diff.sleds.added.len(), 1);
        let (&sled_id, new_sled) =
            summary.diff.sleds.added.first_key_value().unwrap();
        assert_eq!(*sled_id, new_sled_id);
        // The generation number should be newer than the initial default.
        assert!(new_sled.sled_agent_generation > Generation::new());

        // All zones' underlay addresses ought to be on the sled's subnet.
        for z in &new_sled.zones {
            assert!(new_sled_resources.subnet.net().contains(z.underlay_ip()));
        }

        // Check for an NTP zone.  Its sockaddr's IP should also be on the
        // sled's subnet.
        assert!(new_sled.zones.iter().any(|z| {
            if let BlueprintZoneConfig {
                zone_type:
                    BlueprintZoneType::InternalNtp(
                        blueprint_zone_type::InternalNtp { address, .. },
                    ),
                ..
            } = &z
            {
                assert!(
                    new_sled_resources.subnet.net().contains(*address.ip())
                );
                true
            } else {
                false
            }
        }));
        let crucible_pool_names =
            new_sled
                .zones
                .iter()
                .filter_map(|z| {
                    if let BlueprintZoneConfig {
                        zone_type:
                            BlueprintZoneType::Crucible(
                                blueprint_zone_type::Crucible {
                                    address,
                                    dataset,
                                },
                            ),
                        ..
                    } = &z
                    {
                        let ip = address.ip();
                        assert!(new_sled_resources.subnet.net().contains(*ip));
                        Some(dataset.pool_name)
                    } else {
                        None
                    }
                })
                .collect::<BTreeSet<_>>();
        assert_eq!(
            crucible_pool_names,
            new_sled_resources
                .zpools
                .keys()
                .map(|id| { ZpoolName::new_external(*id) })
                .collect()
        );

        // Test a no-op planning iteration.
        assert_planning_makes_no_changes(
            &logctx.log,
            &blueprint3,
            &input,
            &example.collection,
            TEST_NAME,
        );

        logctx.cleanup_successful();
    }

    #[test]
    fn test_decommissioned_sleds() {
        static TEST_NAME: &str = "blueprint_builder_test_decommissioned_sleds";
        let logctx = test_setup_log(TEST_NAME);
        let (collection, input, mut blueprint1) =
            example(&logctx.log, TEST_NAME);
        verify_blueprint(&blueprint1);

        // Mark one sled as having a desired state of decommissioned.
        let decommision_sled_id =
            blueprint1.sleds.keys().copied().next().expect("at least one sled");

        // We're going under the hood of the blueprint here; a sled can only get
        // to the decommissioned state if all its disks/datasets/zones have been
        // expunged, so do that too.
        {
            let sled_config =
                blueprint1.sleds.get_mut(&decommision_sled_id).unwrap();
            sled_config.state = SledState::Decommissioned;

            for mut zone in &mut sled_config.zones {
                zone.disposition = BlueprintZoneDisposition::Expunged {
                    as_of_generation: Generation::new(),
                    ready_for_cleanup: false,
                };
            }
            for mut dataset in &mut sled_config.datasets {
                dataset.disposition = BlueprintDatasetDisposition::Expunged;
            }
            for mut disk in &mut sled_config.disks {
                disk.disposition = BlueprintPhysicalDiskDisposition::Expunged {
                    as_of_generation: Generation::new(),
                    ready_for_cleanup: false,
                };
            }
        }

        // Change the input to note that the sled is expunged, but still active.
        let mut builder = input.into_builder();
        builder.sleds_mut().get_mut(&decommision_sled_id).unwrap().policy =
            SledPolicy::Expunged;
        builder.sleds_mut().get_mut(&decommision_sled_id).unwrap().state =
            SledState::Active;
        let input = builder.build();

        // Generate a new blueprint. This sled should still be included: even
        // though the desired state is decommissioned, the current state is
        // still active, so we should carry it forward.
        let mut blueprint2 = BlueprintBuilder::new_based_on(
            &logctx.log,
            &blueprint1,
            &input,
            &collection,
            "test_decommissioned_sleds",
        )
        .expect("created builder")
        .build();
        verify_blueprint(&blueprint2);

        // We carried forward the desired state.
        assert_eq!(
            blueprint2.sleds.get(&decommision_sled_id).map(|c| c.state),
            Some(SledState::Decommissioned)
        );

        // Change the input to mark the sled decommissioned. (Normally realizing
        // blueprint2 would make this change.) We must also mark all its zones
        // expunged to avoid tripping over an invalid state check in
        // `new_based_on()`.
        let mut builder = input.into_builder();
        builder.sleds_mut().get_mut(&decommision_sled_id).unwrap().state =
            SledState::Decommissioned;
        let input = builder.build();
        for mut z in
            &mut blueprint2.sleds.get_mut(&decommision_sled_id).unwrap().zones
        {
            z.disposition = BlueprintZoneDisposition::Expunged {
                as_of_generation: Generation::new(),
                ready_for_cleanup: false,
            };
        }

        // Generate a new blueprint. This desired sled state should still be
        // decommissioned, because we haven't implemented all the cleanup
        // necessary to prune sleds from the blueprint.
        let blueprint3 = BlueprintBuilder::new_based_on(
            &logctx.log,
            &blueprint2,
            &input,
            &collection,
            "test_decommissioned_sleds",
        )
        .expect("created builder")
        .build();
        verify_blueprint(&blueprint3);
        assert_eq!(
            blueprint3.sleds.get(&decommision_sled_id).map(|c| c.state),
            Some(SledState::Decommissioned),
        );

        logctx.cleanup_successful();
    }

    #[test]
    fn test_add_physical_disks() {
        static TEST_NAME: &str = "blueprint_builder_test_add_physical_disks";
        let logctx = test_setup_log(TEST_NAME);

        // Start with an empty system (sleds with no zones). However, we leave
        // the disks around so that `sled_add_disks` can add them.
        let (example, parent) =
            ExampleSystemBuilder::new(&logctx.log, TEST_NAME)
                .create_zones(false)
                .create_disks_in_blueprint(false)
                .build();
        let collection = example.collection;
        let input = example.input;

        {
            // We start empty, and can add a disk
            let mut builder = BlueprintBuilder::new_based_on(
                &logctx.log,
                &parent,
                &input,
                &collection,
                "test",
            )
            .expect("failed to create builder");

            // In the map, we expect entries to be present for each sled, but
            // not have any disks in them.
            for sled_id in input.all_sled_ids(SledFilter::InService) {
                let disks = builder
                    .sled_editors
                    .get(&sled_id)
                    .unwrap()
                    .disks(BlueprintPhysicalDiskDisposition::any)
                    .collect::<Vec<_>>();
                assert!(
                    disks.is_empty(),
                    "expected empty disks for sled {sled_id}, got {disks:?}"
                );
            }

            for (sled_id, sled_resources) in
                input.all_sled_resources(SledFilter::InService)
            {
                let edits =
                    builder.sled_add_disks(sled_id, &sled_resources).unwrap();
                assert_eq!(
                    edits.disks,
                    EditCounts {
                        added: usize::from(SledBuilder::DEFAULT_NPOOLS),
                        updated: 0,
                        expunged: 0,
                        removed: 0
                    }
                );
                // Each disk addition should also result in a debug + zone root
                // dataset addition.
                assert_eq!(
                    edits.datasets,
                    EditCounts {
                        added: 2 * usize::from(SledBuilder::DEFAULT_NPOOLS),
                        updated: 0,
                        expunged: 0,
                        removed: 0
                    }
                );
            }

            // We should have disks and a generation bump for every sled.
            let parent_gens = parent.sleds.iter().map(|(&sled_id, config)| {
                (sled_id, config.sled_agent_generation)
            });
            for (sled_id, parent_gen) in parent_gens {
                let EditedSled { config, .. } =
                    builder.sled_editors.remove(&sled_id).unwrap().finalize();
                assert_eq!(config.sled_agent_generation, parent_gen.next());
                assert_eq!(
                    config.disks.len(),
                    usize::from(SledBuilder::DEFAULT_NPOOLS),
                );
            }
        }

        logctx.cleanup_successful();
    }

    // Tests that provisioning zones with durable zones co-locates their zone filesystems.
    #[test]
    fn test_zone_filesystem_zpool_colocated() {
        static TEST_NAME: &str =
            "blueprint_builder_test_zone_filesystem_zpool_colocated";
        let logctx = test_setup_log(TEST_NAME);
        let (_, _, blueprint) = example(&logctx.log, TEST_NAME);

        for (_, sled_config) in &blueprint.sleds {
            for zone in &sled_config.zones {
                if let Some(durable_pool) = zone.zone_type.durable_zpool() {
                    assert_eq!(*durable_pool, zone.filesystem_pool);
                }
            }
        }
        logctx.cleanup_successful();
    }

    #[test]
    fn test_datasets_for_zpools_and_zones() {
        static TEST_NAME: &str = "test_datasets_for_zpools_and_zones";
        let logctx = test_setup_log(TEST_NAME);
        let (collection, input, blueprint) = example(&logctx.log, TEST_NAME);

        // Creating the "example" blueprint should already invoke
        // `sled_ensure_datasets`.
        //
        // Verify that it has created the datasets we expect to exist.
        verify_blueprint(&blueprint);

        let mut builder = BlueprintBuilder::new_based_on(
            &logctx.log,
            &blueprint,
            &input,
            &collection,
            "test",
        )
        .expect("failed to create builder");

        // Before we make any modifications, there should be no work to do.
        //
        // If we haven't changed inputs, the output should be the same!
        for sled_id in input.all_sled_ids(SledFilter::Commissioned) {
            let r = builder.sled_ensure_zone_datasets(sled_id).unwrap();
            assert_eq!(r, EnsureMultiple::NotNeeded);
        }

        // Expunge a zone from the blueprint, observe that the dataset is
        // removed.
        let sled_id = input
            .all_sled_ids(SledFilter::Commissioned)
            .next()
            .expect("at least one sled present");
        let editor =
            builder.sled_editors.get_mut(&sled_id).expect("found sled");
        let crucible_zone_id = editor
            .zones(BlueprintZoneDisposition::is_in_service)
            .find_map(|zone_config| {
                if zone_config.zone_type.is_crucible() {
                    return Some(zone_config.id);
                }
                None
            })
            .expect("at least one crucible must be present");
        println!("Expunging crucible zone: {crucible_zone_id}");

        let initial_counts = editor.edit_counts();
        editor.expunge_zone(&crucible_zone_id).expect("expunged crucible");
        let changed_counts =
            editor.edit_counts().difference_since(initial_counts);

        // In the case of Crucible, we have a durable dataset and a transient
        // zone filesystem, so we expect two datasets to be expunged.
        assert_eq!(
            changed_counts.datasets,
            EditCounts { added: 0, updated: 0, expunged: 2, removed: 0 }
        );
        // Once the datasets are expunged, no further changes will be proposed.
        let r = builder.sled_ensure_zone_datasets(sled_id).unwrap();
        assert_eq!(r, EnsureMultiple::NotNeeded);

        let blueprint = builder.build();
        verify_blueprint(&blueprint);

        let mut builder = BlueprintBuilder::new_based_on(
            &logctx.log,
            &blueprint,
            &input,
            &collection,
            "test",
        )
        .expect("failed to create builder");

        // While the datasets still exist in the input (effectively, the db) we
        // cannot remove them.
        let r = builder.sled_ensure_zone_datasets(sled_id).unwrap();
        assert_eq!(r, EnsureMultiple::NotNeeded);

        let blueprint = builder.build();
        verify_blueprint(&blueprint);

        // Find the datasets we've expunged in the blueprint
        let expunged_datasets = blueprint
            .sleds
            .get(&sled_id)
            .unwrap()
            .datasets
            .iter()
            .filter_map(|dataset_config| {
                if dataset_config.disposition
                    == BlueprintDatasetDisposition::Expunged
                {
                    Some(dataset_config.id)
                } else {
                    None
                }
            })
            .collect::<Vec<_>>();
        // We saw two datasets being expunged earlier when we called
        // `sled_ensure_datasets` -- validate that this is true when inspecting
        // the blueprint too.
        assert_eq!(expunged_datasets.len(), 2);

        let mut builder = BlueprintBuilder::new_based_on(
            &logctx.log,
            &blueprint,
            &input,
            &collection,
            "test",
        )
        .expect("failed to create builder");

        // Now, we should see the datasets "removed" from the blueprint, since
        // we no longer need to keep around records of their expungement.
        let r = builder.sled_ensure_zone_datasets(sled_id).unwrap();

        // TODO(https://github.com/oxidecomputer/omicron/issues/6646):
        // Because of the workaround for #6646, we don't actually remove
        // datasets yet.
        //
        // In the future, however, we will.
        assert_eq!(r, EnsureMultiple::NotNeeded);

        logctx.cleanup_successful();
    }

    #[test]
    fn test_add_nexus_with_no_existing_nexus_zones() {
        static TEST_NAME: &str =
            "blueprint_builder_test_add_nexus_with_no_existing_nexus_zones";
        let logctx = test_setup_log(TEST_NAME);

        // Start with an empty system (sleds with no zones).
        let (example, parent) =
            ExampleSystemBuilder::new(&logctx.log, TEST_NAME)
                .create_zones(false)
                .build();
        let collection = example.collection;
        let input = example.input;

        // Adding a new Nexus zone currently requires copying settings from an
        // existing Nexus zone. `parent` has no zones, so we should fail if we
        // try to add a Nexus zone.
        let mut builder = BlueprintBuilder::new_based_on(
            &logctx.log,
            &parent,
            &input,
            &collection,
            "test",
        )
        .expect("failed to create builder");

        let err = builder
            .sled_add_zone_nexus(
                collection
                    .sled_agents
                    .iter()
                    .next()
                    .map(|sa| sa.sled_id)
                    .expect("no sleds present"),
                BlueprintZoneImageSource::InstallDataset,
            )
            .unwrap_err();

        assert!(
            matches!(err, Error::NoNexusZonesInParentBlueprint),
            "unexpected error {err}"
        );

        logctx.cleanup_successful();
    }

    #[test]
    fn test_add_nexus_error_cases() {
        static TEST_NAME: &str = "blueprint_builder_test_add_nexus_error_cases";
        let logctx = test_setup_log(TEST_NAME);
        let (mut collection, mut input, mut parent) =
            example(&logctx.log, TEST_NAME);

        // Remove the Nexus zone from one of the sleds so that
        // `sled_ensure_zone_nexus` can attempt to add a Nexus zone to
        // `sled_id`.
        let sled_id = {
            let mut selected_sled_id = None;
            for mut sa in &mut collection.sled_agents {
                let sa_zones = &mut sa
                    .ledgered_sled_config
                    .as_mut()
                    .expect("example should have a sled config")
                    .zones;
                let nzones_before_retain = sa_zones.len();
                sa_zones.retain(|z| !z.zone_type.is_nexus());
                if sa_zones.len() < nzones_before_retain {
                    selected_sled_id = Some(sa.sled_id);
                    // Also remove this zone from the blueprint.
                    let mut removed_nexus = None;
                    parent
                        .sleds
                        .get_mut(&sa.sled_id)
                        .expect("missing sled")
                        .zones
                        .retain(|z| match &z.zone_type {
                            BlueprintZoneType::Nexus(z) => {
                                removed_nexus = Some(z.clone());
                                false
                            }
                            _ => true,
                        });
                    let removed_nexus =
                        removed_nexus.expect("removed Nexus from blueprint");

                    // Also remove this Nexus's external networking resources
                    // from `input`.
                    let mut builder = input.into_builder();
                    let mut new_network_resources =
                        OmicronZoneNetworkResources::new();
                    let old_network_resources = builder.network_resources_mut();
                    for ip in old_network_resources.omicron_zone_external_ips()
                    {
                        if ip.ip.id() != removed_nexus.external_ip.id {
                            new_network_resources
                                .add_external_ip(ip.zone_id, ip.ip)
                                .expect("copied IP to new input");
                        }
                    }
                    for nic in old_network_resources.omicron_zone_nics() {
                        if nic.nic.id.into_untyped_uuid()
                            != removed_nexus.nic.id
                        {
                            new_network_resources
                                .add_nic(nic.zone_id, nic.nic)
                                .expect("copied NIC to new input");
                        }
                    }
                    mem::swap(
                        old_network_resources,
                        &mut new_network_resources,
                    );
                    input = builder.build();

                    break;
                }
            }
            selected_sled_id.expect("found no sleds with Nexus zone")
        };

        {
            // Attempting to add Nexus to the sled we removed it from (with no
            // other changes to the environment) should succeed.
            let mut builder = BlueprintBuilder::new_based_on(
                &logctx.log,
                &parent,
                &input,
                &collection,
                "test",
            )
            .expect("failed to create builder");
            builder
                .sled_add_zone_nexus(
                    sled_id,
                    BlueprintZoneImageSource::InstallDataset,
                )
                .expect("added nexus zone");
        }

        {
            // Attempting to add multiple Nexus zones to the sled we removed it
            // from (with no other changes to the environment) should also
            // succeed.
            let mut builder = BlueprintBuilder::new_based_on(
                &logctx.log,
                &parent,
                &input,
                &collection,
                "test",
            )
            .expect("failed to create builder");
            for _ in 0..3 {
                builder
                    .sled_add_zone_nexus(
                        sled_id,
                        BlueprintZoneImageSource::InstallDataset,
                    )
                    .expect("added nexus zone");
            }
        }

        {
            // Replace the policy's external service IP pool ranges with ranges
            // that are already in use by existing zones. Attempting to add a
            // Nexus with no remaining external IPs should fail.
            let mut used_ip_ranges = Vec::new();
            for (_, z) in
                parent.all_omicron_zones(BlueprintZoneDisposition::any)
            {
                if let Some((external_ip, _)) =
                    z.zone_type.external_networking()
                {
                    used_ip_ranges.push(IpRange::from(external_ip.ip()));
                }
            }
            assert!(!used_ip_ranges.is_empty());
            let input = {
                let mut builder = input.into_builder();
                builder.policy_mut().service_ip_pool_ranges = used_ip_ranges;
                builder.build()
            };

            let mut builder = BlueprintBuilder::new_based_on(
                &logctx.log,
                &parent,
                &input,
                &collection,
                "test",
            )
            .expect("failed to create builder");
            let err = builder
                .sled_add_zone_nexus(
                    sled_id,
                    BlueprintZoneImageSource::InstallDataset,
                )
                .unwrap_err();

            assert!(
                matches!(
                    err,
                    Error::AllocateExternalNetworking(
                        ExternalNetworkingError::NoExternalServiceIpAvailable
                    )
                ),
                "unexpected error {err}"
            );
        }

        // We're not testing the `ExhaustedNexusIps` error case (where we've run
        // out of Nexus OPTE addresses), because it's fairly diffiult to induce
        // that from outside: we would need to start from a parent blueprint
        // that contained a Nexus instance for every IP in the
        // `NEXUS_OPTE_*_SUBNET`. We could hack around that by creating the
        // `BlueprintBuilder` and mucking with its internals, but that doesn't
        // seem like a particularly useful test either.

        logctx.cleanup_successful();
    }

    #[test]
    fn test_ensure_cockroachdb() {
        static TEST_NAME: &str = "blueprint_builder_test_ensure_cockroachdb";
        let logctx = test_setup_log(TEST_NAME);

        // Start with an example system (no CRDB zones).
        let (example, parent) =
            ExampleSystemBuilder::new(&logctx.log, TEST_NAME).build();
        let collection = example.collection;
        let input = example.input;

        // Ensure no CRDB zones (currently `ExampleSystemBuilder` never
        // provisions CRDB; this check makes sure we update our use of it if
        // that changes).
        for (_, z) in
            parent.all_omicron_zones(BlueprintZoneDisposition::is_in_service)
        {
            assert!(
                !z.zone_type.is_cockroach(),
                "unexpected cockroach zone \
                 (update use of ExampleSystemBuilder?): {z:?}"
            );
        }

        // Pick an arbitrary sled.
        let (target_sled_id, sled_resources) = input
            .all_sled_resources(SledFilter::InService)
            .next()
            .expect("at least one sled");

        // It should have multiple zpools.
        let num_sled_zpools = sled_resources.zpools.len();
        assert!(
            num_sled_zpools > 1,
            "expected more than 1 zpool, got {num_sled_zpools}"
        );

        // We should be able to ask for a CRDB zone per zpool.
        let mut builder = BlueprintBuilder::new_based_on(
            &logctx.log,
            &parent,
            &input,
            &collection,
            "test",
        )
        .expect("constructed builder");
        for _ in 0..num_sled_zpools {
            builder
                .sled_add_zone_cockroachdb(
                    target_sled_id,
                    BlueprintZoneImageSource::InstallDataset,
                )
                .expect("added CRDB zone");
        }
        builder.sled_ensure_zone_datasets(target_sled_id).unwrap();

        let blueprint = builder.build();
        verify_blueprint(&blueprint);
        assert_eq!(
            blueprint
                .all_omicron_zones(BlueprintZoneDisposition::is_in_service)
                .filter(|(sled_id, z)| {
                    *sled_id == target_sled_id
                        && z.zone_type.kind() == ZoneKind::CockroachDb
                })
                .count(),
            num_sled_zpools
        );

        // Test a no-op planning iteration.
        assert_planning_makes_no_changes(
            &logctx.log,
            &blueprint,
            &input,
            &collection,
            TEST_NAME,
        );

        // If we instead ask for one more zone than there are zpools, we should
        // get a zpool allocation error.
        let mut builder = BlueprintBuilder::new_based_on(
            &logctx.log,
            &parent,
            &input,
            &collection,
            "test",
        )
        .expect("constructed builder");
        for _ in 0..num_sled_zpools {
            builder
                .sled_add_zone_cockroachdb(
                    target_sled_id,
                    BlueprintZoneImageSource::InstallDataset,
                )
                .expect("added CRDB zone");
        }
        let err = builder
            .sled_add_zone_cockroachdb(
                target_sled_id,
                BlueprintZoneImageSource::InstallDataset,
            )
            .expect_err("failed to create too many CRDB zones");
        match err {
            Error::NoAvailableZpool { sled_id, kind } => {
                assert_eq!(target_sled_id, sled_id);
                assert_eq!(kind, ZoneKind::CockroachDb);
            }
            _ => panic!("unexpected error {err}"),
        }

        logctx.cleanup_successful();
    }

    /// Test that if an Omicron zone's image source changes, the diff reflects the change.
    #[test]
    fn test_zone_image_source_change_diff() {
        static TEST_NAME: &str = "builder_zone_image_source_change_diff";
        let logctx = test_setup_log(TEST_NAME);
        let log = logctx.log.clone();

        // Use our example system.
        let (system, blueprint1) =
            ExampleSystemBuilder::new(&log, TEST_NAME).nsleds(1).build();

        // Find a zone and change its image source.
        let mut blueprint_builder = BlueprintBuilder::new_based_on(
            &logctx.log,
            &blueprint1,
            &system.input,
            &system.collection,
            TEST_NAME,
        )
        .expect("built blueprint builder");
        blueprint_builder.set_rng(PlannerRng::from_seed((TEST_NAME, "bp2")));

        let sled_id = system
            .input
            .all_sled_ids(SledFilter::All)
            .next()
            .expect("system has one sled");
        {
            let editor = blueprint_builder
                .sled_editors
                .get_mut(&sled_id)
                .expect("sled editor exists");
            let mut zones = blueprint1
                .sleds
                .get(&sled_id)
                .expect("sled exists")
                .zones
                .iter();
            let zone_id = zones.next().expect("zone exists").id;
            // Set the zone's image source to an artifact.
            const ARTIFACT_VERSION: ArtifactVersion =
                ArtifactVersion::new_const("1.2.3");
            editor
                .set_zone_image_source(
                    &zone_id,
                    BlueprintZoneImageSource::Artifact {
                        version: BlueprintZoneImageVersion::Available {
                            version: ARTIFACT_VERSION,
                        },
                        // The hash is not displayed in the diff -- only the
                        // version is.
                        hash: ArtifactHash([0x12; 32]),
                    },
                )
                .expect("set zone image source successfully");
        }

        let blueprint2 = blueprint_builder.build();
        let diff = blueprint2.diff_since_blueprint(&blueprint1);
        let display = diff.display();
        assert_contents(
            "tests/output/zone_image_source_change_1.txt",
            &display.to_string(),
        );

        logctx.cleanup_successful();
    }
}<|MERGE_RESOLUTION|>--- conflicted
+++ resolved
@@ -140,6 +140,15 @@
         expected: Generation,
         actual: Generation,
     },
+    #[error(
+        "target release minimum generation was set to {current}, \
+         but we tried to set it to the older generation {new}, indicating a \
+         possible table rollback which should not happen"
+    )]
+    TargetReleaseMinimumGenerationRollback {
+        current: Generation,
+        new: Generation,
+    },
     #[error(transparent)]
     TufRepoContentsError(#[from] TufRepoContentsError),
 }
@@ -333,15 +342,13 @@
         num_datasets_expunged: usize,
         num_zones_expunged: usize,
     },
-<<<<<<< HEAD
     SetTargetReleaseMinimumGeneration {
         current_generation: Generation,
         new_generation: Generation,
-=======
+    },
     SledNoopZoneImageSourcesUpdated {
         sled_id: SledUuid,
         count: usize,
->>>>>>> 7a9908bf
     },
 }
 
@@ -407,7 +414,13 @@
                       {num_zones_expunged} zones)"
                 )
             }
-<<<<<<< HEAD
+            Self::SledNoopZoneImageSourcesUpdated { sled_id, count } => {
+                write!(
+                    f,
+                    "sled {sled_id}: performed {count} noop \
+                     zone image source updates"
+                )
+            }
             Self::SetTargetReleaseMinimumGeneration {
                 current_generation,
                 new_generation,
@@ -416,13 +429,6 @@
                     f,
                     "updated target release minimum generation from \
                      {current_generation} to {new_generation}"
-=======
-            Self::SledNoopZoneImageSourcesUpdated { sled_id, count } => {
-                write!(
-                    f,
-                    "sled {sled_id}: performed {count} noop \
-                     zone image source updates"
->>>>>>> 7a9908bf
                 )
             }
         }
@@ -1198,7 +1204,20 @@
         Ok(datasets.into())
     }
 
-<<<<<<< HEAD
+    /// Returns the remove_mupdate_override field for a sled.
+    pub(crate) fn sled_get_remove_mupdate_override(
+        &self,
+        sled_id: SledUuid,
+    ) -> Result<Option<MupdateOverrideUuid>, Error> {
+        let editor = self.sled_editors.get(&sled_id).ok_or_else(|| {
+            Error::Planner(anyhow!(
+                "tried to get remove_mupdate_override for \
+                 unknown sled {sled_id}"
+            ))
+        })?;
+        Ok(editor.get_remove_mupdate_override())
+    }
+
     /// Updates a sled's mupdate override field based on the mupdate override
     /// provided by inventory.
     pub fn sled_ensure_mupdate_override(
@@ -1215,29 +1234,6 @@
         editor
             .ensure_mupdate_override(inv_mupdate_override_id)
             .map_err(|err| Error::SledEditError { sled_id, err })
-    }
-
-    /// Returns the list of commissioned sleds that currently have the
-    /// `remove_mupdate_override` field set.
-    pub fn sled_get_remove_mupdate_override(
-=======
-    /// Returns the remove_mupdate_override field for a sled.
-    pub(crate) fn sled_get_remove_mupdate_override(
->>>>>>> 7a9908bf
-        &self,
-        sled_id: SledUuid,
-    ) -> Result<Option<MupdateOverrideUuid>, Error> {
-        let editor = self.sled_editors.get(&sled_id).ok_or_else(|| {
-            Error::Planner(anyhow!(
-                "tried to get remove_mupdate_override for \
-                 unknown sled {sled_id}"
-            ))
-        })?;
-<<<<<<< HEAD
-
-=======
->>>>>>> 7a9908bf
-        Ok(editor.get_remove_mupdate_override())
     }
 
     fn next_internal_dns_gz_address_index(&self, sled_id: SledUuid) -> u32 {
