// This Source Code Form is subject to the terms of the Mozilla Public
// License, v. 2.0. If a copy of the MPL was not distributed with this
// file, You can obtain one at https://mozilla.org/MPL/2.0/.

//! Low-level facility for generating Blueprints

use crate::ip_allocator::IpAllocator;
use crate::planner::ZoneExpungeReason;
use anyhow::anyhow;
use internal_dns::config::Host;
use internal_dns::config::Zone;
use ipnet::IpAdd;
use nexus_inventory::now_db_precision;
use nexus_types::deployment::blueprint_zone_type;
use nexus_types::deployment::Blueprint;
use nexus_types::deployment::BlueprintPhysicalDiskConfig;
use nexus_types::deployment::BlueprintPhysicalDisksConfig;
use nexus_types::deployment::BlueprintZoneConfig;
use nexus_types::deployment::BlueprintZoneDisposition;
use nexus_types::deployment::BlueprintZoneFilter;
use nexus_types::deployment::BlueprintZoneType;
use nexus_types::deployment::BlueprintZonesConfig;
use nexus_types::deployment::DiskFilter;
use nexus_types::deployment::OmicronZoneDataset;
use nexus_types::deployment::OmicronZoneExternalFloatingIp;
use nexus_types::deployment::PlanningInput;
use nexus_types::deployment::SledFilter;
use nexus_types::deployment::SledResources;
use nexus_types::deployment::ZpoolName;
use nexus_types::external_api::views::SledState;
use omicron_common::address::get_internal_dns_server_addresses;
use omicron_common::address::get_sled_address;
use omicron_common::address::get_switch_zone_address;
use omicron_common::address::CP_SERVICES_RESERVED_ADDRESSES;
use omicron_common::address::NTP_PORT;
use omicron_common::address::SLED_RESERVED_ADDRESSES;
use omicron_common::api::external::Generation;
<<<<<<< HEAD
use omicron_common::api::external::MacAddr;
=======
>>>>>>> e2d9575c
use omicron_common::api::external::Vni;
use omicron_common::api::internal::shared::NetworkInterface;
use omicron_common::api::internal::shared::NetworkInterfaceKind;
use omicron_uuid_kinds::ExternalIpKind;
use omicron_uuid_kinds::GenericUuid;
use omicron_uuid_kinds::OmicronZoneKind;
use omicron_uuid_kinds::OmicronZoneUuid;
use omicron_uuid_kinds::PhysicalDiskUuid;
use omicron_uuid_kinds::SledUuid;
use omicron_uuid_kinds::ZpoolUuid;
use oxnet::IpNet;
use rand::rngs::StdRng;
use rand::SeedableRng;
use slog::debug;
use slog::error;
use slog::info;
use slog::o;
use slog::Logger;
use std::collections::BTreeMap;
use std::collections::BTreeSet;
use std::collections::HashSet;
use std::hash::Hash;
use std::net::IpAddr;
use std::net::Ipv6Addr;
use std::net::SocketAddrV6;
use thiserror::Error;
use typed_rng::TypedUuidRng;
use typed_rng::UuidRng;

use super::external_networking::BuilderExternalNetworking;
use super::external_networking::ExternalNetworkingChoice;
use super::zones::is_already_expunged;
use super::zones::BuilderZoneState;
use super::zones::BuilderZonesConfig;

/// Errors encountered while assembling blueprints
#[derive(Debug, Error)]
pub enum Error {
    #[error("sled {sled_id}: ran out of available addresses for sled")]
    OutOfAddresses { sled_id: SledUuid },
    #[error("no Nexus zones exist in parent blueprint")]
    NoNexusZonesInParentBlueprint,
    #[error("no external service IP addresses are available")]
    NoExternalServiceIpAvailable,
    #[error("no system MAC addresses are available")]
    NoSystemMacAddressAvailable,
    #[error("exhausted available Nexus IP addresses")]
    ExhaustedNexusIps,
    #[error(
        "invariant violation: found decommissioned sled with \
         {num_zones} non-expunged zones: {sled_id}"
    )]
    DecommissionedSledWithNonExpungedZones {
        sled_id: SledUuid,
        num_zones: usize,
    },
    #[error("programming error in planner")]
    Planner(#[from] anyhow::Error),
}

/// Describes whether an idempotent "ensure" operation resulted in action taken
/// or no action was necessary
#[derive(Debug, Clone, Copy, Eq, PartialEq)]
pub enum Ensure {
    /// action was taken
    Added,
    /// no action was necessary
    NotNeeded,
}

/// Describes whether an idempotent "ensure" operation resulted in multiple
/// actions taken or no action was necessary
#[derive(Debug, Clone, Copy, Eq, PartialEq)]
pub enum EnsureMultiple {
    /// action was taken, and multiple items were added
    Added(usize),
    /// no action was necessary
    NotNeeded,
}

/// Helper for assembling a blueprint
///
/// There are two basic ways to assemble a new blueprint:
///
/// 1. Build one directly. This would generally only be used once in the
///    lifetime of a rack, to assemble the first blueprint during rack setup.
///    It is also common in tests. To start with a blueprint that contains an
///    empty zone config for some number of sleds, use
///    [`BlueprintBuilder::build_empty_with_sleds`].
///
/// 2. Build one _from_ another blueprint, called the "parent", making changes
///    as desired.  Use [`BlueprintBuilder::new_based_on`] for this.  Once the
///    new blueprint is created, there is no dependency on the parent one.
///    However, the new blueprint can only be made the system's target if its
///    parent is the current target.
pub struct BlueprintBuilder<'a> {
    #[allow(dead_code)]
    log: Logger,

    /// previous blueprint, on which this one will be based
    parent_blueprint: &'a Blueprint,

    // These fields are used to allocate resources for sleds.
    input: &'a PlanningInput,
    sled_ip_allocators: BTreeMap<SledUuid, IpAllocator>,
    external_networking: BuilderExternalNetworking<'a>,

    // These fields will become part of the final blueprint.  See the
    // corresponding fields in `Blueprint`.
    pub(super) zones: BlueprintZonesBuilder<'a>,
    disks: BlueprintDisksBuilder<'a>,
    sled_state: BTreeMap<SledUuid, SledState>,

    creator: String,
    comments: Vec<String>,

    // Random number generator for new UUIDs
    rng: BlueprintBuilderRng,
}

impl<'a> BlueprintBuilder<'a> {
    /// Directly construct a `Blueprint` that contains an empty zone config for
    /// the given sleds.
    pub fn build_empty_with_sleds(
        sled_ids: impl Iterator<Item = SledUuid>,
        creator: &str,
    ) -> Blueprint {
        Self::build_empty_with_sleds_impl(
            sled_ids,
            creator,
            BlueprintBuilderRng::new(),
        )
    }

    /// A version of [`Self::build_empty_with_sleds`] that allows the
    /// blueprint ID to be generated from a random seed.
    pub fn build_empty_with_sleds_seeded<H: Hash>(
        sled_ids: impl Iterator<Item = SledUuid>,
        creator: &str,
        seed: H,
    ) -> Blueprint {
        let mut rng = BlueprintBuilderRng::new();
        rng.set_seed(seed);
        Self::build_empty_with_sleds_impl(sled_ids, creator, rng)
    }

    fn build_empty_with_sleds_impl(
        sled_ids: impl Iterator<Item = SledUuid>,
        creator: &str,
        mut rng: BlueprintBuilderRng,
    ) -> Blueprint {
        let blueprint_zones = sled_ids
            .map(|sled_id| {
                let config = BlueprintZonesConfig {
                    generation: Generation::new(),
                    zones: Vec::new(),
                };
                (sled_id, config)
            })
            .collect::<BTreeMap<_, _>>();
        let num_sleds = blueprint_zones.len();
        let sled_state = blueprint_zones
            .keys()
            .copied()
            .map(|sled_id| (sled_id, SledState::Active))
            .collect();
        Blueprint {
            id: rng.blueprint_rng.next(),
            blueprint_zones,
            blueprint_disks: BTreeMap::new(),
            sled_state,
            parent_blueprint_id: None,
            internal_dns_version: Generation::new(),
            external_dns_version: Generation::new(),
            time_created: now_db_precision(),
            creator: creator.to_owned(),
            comment: format!("starting blueprint with {num_sleds} empty sleds"),
        }
    }

    /// Construct a new `BlueprintBuilder` based on a previous blueprint,
    /// starting with no changes from that state
    pub fn new_based_on(
        log: &Logger,
        parent_blueprint: &'a Blueprint,
        input: &'a PlanningInput,
        creator: &str,
    ) -> anyhow::Result<BlueprintBuilder<'a>> {
        let log = log.new(o!(
            "component" => "BlueprintBuilder",
            "parent_id" => parent_blueprint.id.to_string(),
        ));

        let external_networking =
            BuilderExternalNetworking::new(parent_blueprint, input)?;

        // Prefer the sled state from our parent blueprint for sleds
        // that were in it; there may be new sleds in `input`, in which
        // case we'll use their current state as our starting point.
        let mut sled_state = parent_blueprint.sled_state.clone();
        let mut commissioned_sled_ids = BTreeSet::new();
        for (sled_id, details) in input.all_sleds(SledFilter::Commissioned) {
            commissioned_sled_ids.insert(sled_id);
            sled_state.entry(sled_id).or_insert(details.state);
        }

<<<<<<< HEAD
        // TODO-performance Building these iterators as "walk through the list
        // and skip anything we've used already" is fine as long as we're
        // talking about a small number of resources (e.g., single-digit number
        // of Nexus instances), but wouldn't be ideal if we have many resources
        // we need to skip. We could do something smarter here based on the sets
        // of used resources we built above if needed.
        let nexus_v4_ips = AvailableIterator::new(
            NEXUS_OPTE_IPV4_SUBNET
                .addr_iter()
                .skip(NUM_INITIAL_RESERVED_IP_ADDRESSES),
            existing_nexus_v4_ips,
        );
        let nexus_v6_ips = AvailableIterator::new(
            NEXUS_OPTE_IPV6_SUBNET
                .iter()
                .skip(NUM_INITIAL_RESERVED_IP_ADDRESSES),
            existing_nexus_v6_ips,
        );
        let available_external_ips = AvailableIterator::new(
            input.service_ip_pool_ranges().iter().flat_map(|r| r.iter()),
            used_external_ips,
        );
        let available_system_macs =
            AvailableIterator::new(MacAddr::iter_system(), used_macs);
=======
        // Make a garbage collection pass through `sled_state`. We want to keep
        // any sleds which either:
        //
        // 1. do not have a desired state of `Decommissioned`
        // 2. do have a desired state of `Decommissioned` and are still included
        //    in our input's list of commissioned sleds
        //
        // Sleds that don't fall into either of these cases have reached the
        // actual `Decommissioned` state, which means we no longer need to carry
        // forward that desired state.
        sled_state.retain(|sled_id, state| {
            *state != SledState::Decommissioned
                || commissioned_sled_ids.contains(sled_id)
        });
>>>>>>> e2d9575c

        Ok(BlueprintBuilder {
            log,
            parent_blueprint,
            input,
            sled_ip_allocators: BTreeMap::new(),
            external_networking,
            zones: BlueprintZonesBuilder::new(parent_blueprint),
            disks: BlueprintDisksBuilder::new(parent_blueprint),
            sled_state,
            creator: creator.to_owned(),
            comments: Vec::new(),
            rng: BlueprintBuilderRng::new(),
        })
    }

    /// Iterates over the list of sled IDs for which we have zones.
    ///
    /// This may include decommissioned sleds.
    pub fn sled_ids_with_zones(&self) -> impl Iterator<Item = SledUuid> {
        self.zones.sled_ids_with_zones()
    }

    pub fn current_sled_zones(
        &self,
        sled_id: SledUuid,
    ) -> impl Iterator<Item = &BlueprintZoneConfig> {
        self.zones.current_sled_zones(sled_id).map(|(config, _)| config)
    }

    /// Assemble a final [`Blueprint`] based on the contents of the builder
    pub fn build(mut self) -> Blueprint {
        // Collect the Omicron zones config for all sleds, including sleds that
        // are no longer in service and need expungement work.
        let blueprint_zones = self
            .zones
            .into_zones_map(self.input.all_sled_ids(SledFilter::Commissioned));
        let blueprint_disks = self
            .disks
            .into_disks_map(self.input.all_sled_ids(SledFilter::InService));
        Blueprint {
            id: self.rng.blueprint_rng.next(),
            blueprint_zones,
            blueprint_disks,
            sled_state: self.sled_state,
            parent_blueprint_id: Some(self.parent_blueprint.id),
            internal_dns_version: self.input.internal_dns_version(),
            external_dns_version: self.input.external_dns_version(),
            time_created: now_db_precision(),
            creator: self.creator,
            comment: self.comments.join(", "),
        }
    }

    /// Set the desired state of the given sled.
    pub fn set_sled_state(
        &mut self,
        sled_id: SledUuid,
        desired_state: SledState,
    ) {
        self.sled_state.insert(sled_id, desired_state);
    }

    /// Within tests, set a seeded RNG for deterministic results.
    ///
    /// This will ensure that tests that use this builder will produce the same
    /// results each time they are run.
    pub fn set_rng_seed<H: Hash>(&mut self, seed: H) -> &mut Self {
        self.rng.set_seed(seed);
        self
    }

    /// Sets the blueprints "comment"
    ///
    /// This is a short human-readable string summarizing the changes reflected
    /// in the blueprint.  This is only intended for debugging.
    pub fn comment<S>(&mut self, comment: S)
    where
        String: From<S>,
    {
        self.comments.push(String::from(comment));
    }

    /// Expunges all zones from a sled.
    ///
    /// Returns a list of zone IDs expunged (excluding zones that were already
    /// expunged). If the list is empty, then the operation was a no-op.
    pub(crate) fn expunge_all_zones_for_sled(
        &mut self,
        sled_id: SledUuid,
        reason: ZoneExpungeReason,
    ) -> Result<BTreeSet<OmicronZoneUuid>, Error> {
        let log = self.log.new(o!(
            "sled_id" => sled_id.to_string(),
        ));

        // Do any zones need to be marked expunged?
        let mut zones_to_expunge = BTreeSet::new();

        let sled_zones = self.zones.current_sled_zones(sled_id);
        for (z, state) in sled_zones {
            let is_expunged =
                is_already_expunged(z, state).map_err(|error| {
                    Error::Planner(anyhow!(error).context(format!(
                        "for sled {sled_id}, error computing zones to expunge"
                    )))
                })?;

            if !is_expunged {
                zones_to_expunge.insert(z.id);
            }
        }

        if zones_to_expunge.is_empty() {
            debug!(
                log,
                "sled has no zones that need expungement; skipping";
            );
            return Ok(zones_to_expunge);
        }

        match reason {
            ZoneExpungeReason::SledDecommissioned { policy } => {
                // A sled marked as decommissioned should have no resources
                // allocated to it. If it does, it's an illegal state, possibly
                // introduced by a bug elsewhere in the system -- we need to
                // produce a loud warning (i.e. an ERROR-level log message) on
                // this, while still removing the zones.
                error!(
                    &log,
                    "sled has state Decommissioned, yet has zones \
                     allocated to it; will expunge them \
                     (sled policy is \"{policy:?}\")"
                );
            }
            ZoneExpungeReason::SledExpunged => {
                // This is the expected situation.
                info!(
                    &log,
                    "expunged sled with {} non-expunged zones found \
                     (will expunge all zones)",
                    zones_to_expunge.len()
                );
            }
        }

        // Now expunge all the zones that need it.
        let change = self.zones.change_sled_zones(sled_id);
        change.expunge_zones(zones_to_expunge.clone()).map_err(|error| {
            anyhow!(error)
                .context(format!("for sled {sled_id}, error expunging zones"))
        })?;

        // Finally, add a comment describing what happened.
        let reason = match reason {
            ZoneExpungeReason::SledDecommissioned { .. } => {
                "sled state is decommissioned"
            }
            ZoneExpungeReason::SledExpunged => "sled policy is expunged",
        };

        self.comment(format!(
            "sled {} ({reason}): {} zones expunged",
            sled_id,
            zones_to_expunge.len(),
        ));

        Ok(zones_to_expunge)
    }

    /// Ensures that the blueprint contains disks for a sled which already
    /// exists in the database.
    ///
    /// This operation must perform the following:
    /// - Ensure that any disks / zpools that exist in the database
    ///   are propagated into the blueprint.
    /// - Ensure that any disks that are expunged from the database are
    ///   removed from the blueprint.
    pub fn sled_ensure_disks(
        &mut self,
        sled_id: SledUuid,
        resources: &SledResources,
    ) -> Result<Ensure, Error> {
        let (mut additions, removals) = {
            // These are the disks known to our (last?) blueprint
            let blueprint_disks: BTreeMap<_, _> = self
                .disks
                .current_sled_disks(sled_id)
                .map(|disk| {
                    (PhysicalDiskUuid::from_untyped_uuid(disk.id), disk)
                })
                .collect();

            // These are the in-service disks as we observed them in the database,
            // during the planning phase
            let database_disks: BTreeMap<_, _> = resources
                .all_disks(DiskFilter::InService)
                .map(|(zpool, disk)| (disk.disk_id, (zpool, disk)))
                .collect();

            // Add any disks that appear in the database, but not the blueprint
            let additions = database_disks
                .iter()
                .filter_map(|(disk_id, (zpool, disk))| {
                    if !blueprint_disks.contains_key(disk_id) {
                        Some(BlueprintPhysicalDiskConfig {
                            identity: disk.disk_identity.clone(),
                            id: disk_id.into_untyped_uuid(),
                            pool_id: **zpool,
                        })
                    } else {
                        None
                    }
                })
                .collect::<Vec<BlueprintPhysicalDiskConfig>>();

            // Remove any disks that appear in the blueprint, but not the database
            let removals: HashSet<PhysicalDiskUuid> = blueprint_disks
                .keys()
                .filter_map(|disk_id| {
                    if !database_disks.contains_key(disk_id) {
                        Some(*disk_id)
                    } else {
                        None
                    }
                })
                .collect();

            (additions, removals)
        };

        if additions.is_empty() && removals.is_empty() {
            return Ok(Ensure::NotNeeded);
        }

        let disks = &mut self.disks.change_sled_disks(sled_id).disks;

        disks.append(&mut additions);
        disks.retain(|config| {
            !removals.contains(&PhysicalDiskUuid::from_untyped_uuid(config.id))
        });

        Ok(Ensure::Added)
    }

    pub fn sled_ensure_zone_ntp(
        &mut self,
        sled_id: SledUuid,
    ) -> Result<Ensure, Error> {
        // If there's already an NTP zone on this sled, do nothing.
        let has_ntp = self
            .zones
            .current_sled_zones(sled_id)
            .any(|(z, _)| z.zone_type.is_ntp());
        if has_ntp {
            return Ok(Ensure::NotNeeded);
        }

        let sled_info = self.sled_resources(sled_id)?;
        let sled_subnet = sled_info.subnet;
        let ip = self.sled_alloc_ip(sled_id)?;
        let ntp_address = SocketAddrV6::new(ip, NTP_PORT, 0, 0);

        // Construct the list of internal DNS servers.
        //
        // It'd be tempting to get this list from the other internal NTP
        // servers but there may not be any of those.  We could also
        // construct this list manually from the set of internal DNS servers
        // actually deployed.  Instead, we take the same approach as RSS:
        // these are at known, fixed addresses relative to the AZ subnet
        // (which itself is a known-prefix parent subnet of the sled subnet).
        let dns_servers =
            get_internal_dns_server_addresses(sled_subnet.net().prefix());

        // The list of boundary NTP servers is not necessarily stored
        // anywhere (unless there happens to be another internal NTP zone
        // lying around).  Recompute it based on what boundary servers
        // currently exist.
        let ntp_servers = self
            .parent_blueprint
            .all_omicron_zones(BlueprintZoneFilter::All)
            .filter_map(|(_, z)| {
                if matches!(z.zone_type, BlueprintZoneType::BoundaryNtp(_)) {
                    Some(Host::for_zone(Zone::Other(z.id)).fqdn())
                } else {
                    None
                }
            })
            .collect();

        let zone = BlueprintZoneConfig {
            disposition: BlueprintZoneDisposition::InService,
            id: self.rng.zone_rng.next(),
            underlay_address: ip,
            zone_type: BlueprintZoneType::InternalNtp(
                blueprint_zone_type::InternalNtp {
                    address: ntp_address,
                    ntp_servers,
                    dns_servers,
                    domain: None,
                },
            ),
        };

        self.sled_add_zone(sled_id, zone)?;
        Ok(Ensure::Added)
    }

    pub fn sled_ensure_zone_crucible(
        &mut self,
        sled_id: SledUuid,
        zpool_id: ZpoolUuid,
    ) -> Result<Ensure, Error> {
        let pool_name = ZpoolName::new_external(zpool_id);

        // If this sled already has a Crucible zone on this pool, do nothing.
        let has_crucible_on_this_pool =
            self.zones.current_sled_zones(sled_id).any(|(z, _)| {
                matches!(
                    &z.zone_type,
                    BlueprintZoneType::Crucible(blueprint_zone_type::Crucible {
                        dataset,
                        ..
                    })
                    if dataset.pool_name == pool_name
                )
            });
        if has_crucible_on_this_pool {
            return Ok(Ensure::NotNeeded);
        }

        let sled_info = self.sled_resources(sled_id)?;
        if !sled_info.zpools.contains_key(&zpool_id) {
            return Err(Error::Planner(anyhow!(
                "adding crucible zone for sled {:?}: \
                attempted to use unknown zpool {:?}",
                sled_id,
                pool_name
            )));
        }

        let ip = self.sled_alloc_ip(sled_id)?;
        let port = omicron_common::address::CRUCIBLE_PORT;
        let address = SocketAddrV6::new(ip, port, 0, 0);
        let zone = BlueprintZoneConfig {
            disposition: BlueprintZoneDisposition::InService,
            id: self.rng.zone_rng.next(),
            underlay_address: ip,
            zone_type: BlueprintZoneType::Crucible(
                blueprint_zone_type::Crucible {
                    address,
                    dataset: OmicronZoneDataset { pool_name },
                },
            ),
        };

        self.sled_add_zone(sled_id, zone)?;
        Ok(Ensure::Added)
    }

    /// Return the number of Nexus zones that would be configured to run on the
    /// given sled if this builder generated a blueprint
    ///
    /// This value may change before a blueprint is actually generated if
    /// further changes are made to the builder.
    pub fn sled_num_nexus_zones(&self, sled_id: SledUuid) -> usize {
        self.zones
            .current_sled_zones(sled_id)
            .filter(|(z, _)| z.zone_type.is_nexus())
            .count()
    }

    pub fn sled_ensure_zone_multiple_nexus(
        &mut self,
        sled_id: SledUuid,
        desired_zone_count: usize,
    ) -> Result<EnsureMultiple, Error> {
        // Whether Nexus should use TLS and what the external DNS servers it
        // should use are currently provided at rack-setup time, and should be
        // consistent across all Nexus instances. We'll assume we can copy them
        // from any other Nexus zone in our parent blueprint.
        //
        // TODO-correctness Once these properties can be changed by a rack
        // operator, this will need more work. At a minimum, if such a change
        // goes through the blueprint system (which seems likely), we'll need to
        // check that we're if this builder is being used to make such a change,
        // that change is also reflected here in a new zone. Perhaps these
        // settings should be part of `Policy` instead?
        let (external_tls, external_dns_servers) = self
            .parent_blueprint
            .all_omicron_zones(BlueprintZoneFilter::All)
            .find_map(|(_, z)| match &z.zone_type {
                BlueprintZoneType::Nexus(nexus) => Some((
                    nexus.external_tls,
                    nexus.external_dns_servers.clone(),
                )),
                _ => None,
            })
            .ok_or(Error::NoNexusZonesInParentBlueprint)?;
        self.sled_ensure_zone_multiple_nexus_with_config(
            sled_id,
            desired_zone_count,
            external_tls,
            external_dns_servers,
        )
    }

    pub fn sled_ensure_zone_multiple_nexus_with_config(
        &mut self,
        sled_id: SledUuid,
        desired_zone_count: usize,
        external_tls: bool,
        external_dns_servers: Vec<IpAddr>,
    ) -> Result<EnsureMultiple, Error> {
        // How many Nexus zones do we need to add?
        let nexus_count = self.sled_num_nexus_zones(sled_id);
        let num_nexus_to_add = match desired_zone_count.checked_sub(nexus_count)
        {
            Some(0) => return Ok(EnsureMultiple::NotNeeded),
            Some(n) => n,
            None => {
                return Err(Error::Planner(anyhow!(
                    "removing a Nexus zone not yet supported \
                     (sled {sled_id} has {nexus_count}; \
                     planner wants {desired_zone_count})"
                )));
            }
        };

        for _ in 0..num_nexus_to_add {
            let nexus_id = self.rng.zone_rng.next();
            let ExternalNetworkingChoice {
                external_ip,
                nic_ip,
                nic_subnet,
                nic_mac,
            } = self.external_networking.for_new_nexus()?;
            let external_ip = OmicronZoneExternalFloatingIp {
                id: self.rng.external_ip_rng.next(),
                ip: external_ip,
            };

            let nic = {
                NetworkInterface {
                    id: self.rng.network_interface_rng.next(),
                    kind: NetworkInterfaceKind::Service {
                        id: nexus_id.into_untyped_uuid(),
                    },
                    name: format!("nexus-{nexus_id}").parse().unwrap(),
                    ip: nic_ip,
                    mac: nic_mac,
                    subnet: nic_subnet,
                    vni: Vni::SERVICES_VNI,
                    primary: true,
                    slot: 0,
                }
            };

            let ip = self.sled_alloc_ip(sled_id)?;
            let port = omicron_common::address::NEXUS_INTERNAL_PORT;
            let internal_address = SocketAddrV6::new(ip, port, 0, 0);
            let zone = BlueprintZoneConfig {
                disposition: BlueprintZoneDisposition::InService,
                id: nexus_id,
                underlay_address: ip,
                zone_type: BlueprintZoneType::Nexus(
                    blueprint_zone_type::Nexus {
                        internal_address,
                        external_ip,
                        nic,
                        external_tls,
                        external_dns_servers: external_dns_servers.clone(),
                    },
                ),
            };
            self.sled_add_zone(sled_id, zone)?;
        }

        Ok(EnsureMultiple::Added(num_nexus_to_add))
    }

    fn sled_add_zone(
        &mut self,
        sled_id: SledUuid,
        zone: BlueprintZoneConfig,
    ) -> Result<(), Error> {
        // Check the sled id and return an appropriate error if it's invalid.
        let _ = self.sled_resources(sled_id)?;

        let sled_zones = self.zones.change_sled_zones(sled_id);
        sled_zones.add_zone(zone).map_err(|error| {
            anyhow!(error)
                .context(format!("error adding zone to sled {sled_id}"))
        })?;

        Ok(())
    }

    /// Returns a newly-allocated underlay address suitable for use by Omicron
    /// zones
    fn sled_alloc_ip(&mut self, sled_id: SledUuid) -> Result<Ipv6Addr, Error> {
        let sled_subnet = self.sled_resources(sled_id)?.subnet;
        let allocator =
            self.sled_ip_allocators.entry(sled_id).or_insert_with(|| {
                let sled_subnet_addr = sled_subnet.net().prefix();
                let minimum = sled_subnet_addr
                    .saturating_add(u128::from(SLED_RESERVED_ADDRESSES));
                let maximum = sled_subnet_addr
                    .saturating_add(u128::from(CP_SERVICES_RESERVED_ADDRESSES));
                assert!(sled_subnet.net().contains(minimum));
                assert!(sled_subnet.net().contains(maximum));
                let mut allocator = IpAllocator::new(minimum, maximum);

                // We shouldn't need to explicitly reserve the sled's global
                // zone and switch addresses because they should be out of our
                // range, but we do so just to be sure.
                let sled_gz_addr = *get_sled_address(sled_subnet).ip();
                assert!(sled_subnet.net().contains(sled_gz_addr));
                assert!(minimum > sled_gz_addr);
                assert!(maximum > sled_gz_addr);
                let switch_zone_addr = get_switch_zone_address(sled_subnet);
                assert!(sled_subnet.net().contains(switch_zone_addr));
                assert!(minimum > switch_zone_addr);
                assert!(maximum > switch_zone_addr);

                // Record each of the sled's zones' underlay addresses as
                // allocated.
                for (z, _) in self.zones.current_sled_zones(sled_id) {
                    allocator.reserve(z.underlay_address);
                }

                allocator
            });

        allocator.alloc().ok_or(Error::OutOfAddresses { sled_id })
    }

    fn sled_resources(
        &self,
        sled_id: SledUuid,
    ) -> Result<&SledResources, Error> {
        self.input.sled_resources(&sled_id).ok_or_else(|| {
            Error::Planner(anyhow!(
                "attempted to use sled that is not currently known: {}",
                sled_id
            ))
        })
    }
}

#[derive(Debug)]
struct BlueprintBuilderRng {
    // Have separate RNGs for the different kinds of UUIDs we might add,
    // generated from the main RNG. This is so that e.g. adding a new network
    // interface doesn't alter the blueprint or sled UUID.
    //
    // In the future, when we switch to typed UUIDs, each of these will be
    // associated with a specific `TypedUuidKind`.
    blueprint_rng: UuidRng,
    zone_rng: TypedUuidRng<OmicronZoneKind>,
    network_interface_rng: UuidRng,
    external_ip_rng: TypedUuidRng<ExternalIpKind>,
}

impl BlueprintBuilderRng {
    fn new() -> Self {
        Self::new_from_parent(StdRng::from_entropy())
    }

    fn new_from_parent(mut parent: StdRng) -> Self {
        let blueprint_rng = UuidRng::from_parent_rng(&mut parent, "blueprint");
        let zone_rng = TypedUuidRng::from_parent_rng(&mut parent, "zone");
        let network_interface_rng =
            UuidRng::from_parent_rng(&mut parent, "network_interface");
        let external_ip_rng =
            TypedUuidRng::from_parent_rng(&mut parent, "external_ip");

        BlueprintBuilderRng {
            blueprint_rng,
            zone_rng,
            network_interface_rng,
            external_ip_rng,
        }
    }

    fn set_seed<H: Hash>(&mut self, seed: H) {
        // Important to add some more bytes here, so that builders with the
        // same seed but different purposes don't end up with the same UUIDs.
        const SEED_EXTRA: &str = "blueprint-builder";
        *self = Self::new_from_parent(typed_rng::from_seed(seed, SEED_EXTRA));
    }
}

/// Helper for working with sets of zones on each sled
///
/// Tracking the set of zones is slightly non-trivial because we need to bump
/// the per-sled generation number iff the zones are changed.  So we need to
/// keep track of whether we've changed the zones relative to the parent
/// blueprint.  We do this by keeping a copy of any [`BlueprintZonesConfig`]
/// that we've changed and a _reference_ to the parent blueprint's zones.  This
/// struct makes it easy for callers iterate over the right set of zones.
pub(super) struct BlueprintZonesBuilder<'a> {
    changed_zones: BTreeMap<SledUuid, BuilderZonesConfig>,
    parent_zones: &'a BTreeMap<SledUuid, BlueprintZonesConfig>,
}

impl<'a> BlueprintZonesBuilder<'a> {
    pub fn new(parent_blueprint: &'a Blueprint) -> BlueprintZonesBuilder {
        BlueprintZonesBuilder {
            changed_zones: BTreeMap::new(),
            parent_zones: &parent_blueprint.blueprint_zones,
        }
    }

    /// Returns a mutable reference to a sled's Omicron zones *because* we're
    /// going to change them.  It's essential that the caller _does_ change them
    /// because we will have bumped the generation number and we don't want to
    /// do that if no changes are being made.
    pub fn change_sled_zones(
        &mut self,
        sled_id: SledUuid,
    ) -> &mut BuilderZonesConfig {
        self.changed_zones.entry(sled_id).or_insert_with(|| {
            if let Some(old_sled_zones) = self.parent_zones.get(&sled_id) {
                BuilderZonesConfig::from_parent(old_sled_zones)
            } else {
                BuilderZonesConfig::new()
            }
        })
    }

    /// Iterates over the list of sled IDs for which we have zones.
    ///
    /// This may include decommissioned sleds.
    pub fn sled_ids_with_zones(&self) -> impl Iterator<Item = SledUuid> {
        let mut sled_ids =
            self.changed_zones.keys().copied().collect::<BTreeSet<_>>();
        for &sled_id in self.parent_zones.keys() {
            sled_ids.insert(sled_id);
        }
        sled_ids.into_iter()
    }

    /// Iterates over the list of Omicron zones currently configured for this
    /// sled in the blueprint that's being built, along with each zone's state
    /// in the builder.
    pub fn current_sled_zones(
        &self,
        sled_id: SledUuid,
    ) -> Box<dyn Iterator<Item = (&BlueprintZoneConfig, BuilderZoneState)> + '_>
    {
        if let Some(sled_zones) = self.changed_zones.get(&sled_id) {
            Box::new(sled_zones.iter_zones().map(|z| (z.zone(), z.state())))
        } else if let Some(parent_zones) = self.parent_zones.get(&sled_id) {
            Box::new(
                parent_zones
                    .zones
                    .iter()
                    .map(|z| (z, BuilderZoneState::Unchanged)),
            )
        } else {
            Box::new(std::iter::empty())
        }
    }

    /// Produces an owned map of zones for the sleds recorded in this blueprint
    /// plus any newly-added sleds
    pub fn into_zones_map(
        self,
        added_sled_ids: impl Iterator<Item = SledUuid>,
    ) -> BTreeMap<SledUuid, BlueprintZonesConfig> {
        // Start with self.changed_zones, which contains entries for any
        // sled whose zones config is changing in this blueprint.
        let mut zones = self
            .changed_zones
            .into_iter()
            .map(|(sled_id, zones)| (sled_id, zones.build()))
            .collect::<BTreeMap<_, _>>();

        // Carry forward any zones from our parent blueprint. This may include
        // zones for decommissioned sleds.
        for (sled_id, parent_zones) in self.parent_zones {
            zones.entry(*sled_id).or_insert_with(|| parent_zones.clone());
        }

        // Finally, insert any newly-added sleds.
        for sled_id in added_sled_ids {
            zones.entry(sled_id).or_insert_with(|| BlueprintZonesConfig {
                generation: Generation::new(),
                zones: vec![],
            });
        }

        zones
    }
}

/// Helper for working with sets of disks on each sled
///
/// Tracking the set of disks is slightly non-trivial because we need to bump
/// the per-sled generation number iff the disks are changed.  So we need to
/// keep track of whether we've changed the disks relative to the parent
/// blueprint.  We do this by keeping a copy of any [`BlueprintDisksConfig`]
/// that we've changed and a _reference_ to the parent blueprint's disks.  This
/// struct makes it easy for callers iterate over the right set of disks.
struct BlueprintDisksBuilder<'a> {
    changed_disks: BTreeMap<SledUuid, BlueprintPhysicalDisksConfig>,
    parent_disks: &'a BTreeMap<SledUuid, BlueprintPhysicalDisksConfig>,
}

impl<'a> BlueprintDisksBuilder<'a> {
    pub fn new(parent_blueprint: &'a Blueprint) -> BlueprintDisksBuilder {
        BlueprintDisksBuilder {
            changed_disks: BTreeMap::new(),
            parent_disks: &parent_blueprint.blueprint_disks,
        }
    }

    /// Returns a mutable reference to a sled's Omicron disks *because* we're
    /// going to change them.  It's essential that the caller _does_ change them
    /// because we will have bumped the generation number and we don't want to
    /// do that if no changes are being made.
    pub fn change_sled_disks(
        &mut self,
        sled_id: SledUuid,
    ) -> &mut BlueprintPhysicalDisksConfig {
        self.changed_disks.entry(sled_id).or_insert_with(|| {
            if let Some(old_sled_disks) = self.parent_disks.get(&sled_id) {
                BlueprintPhysicalDisksConfig {
                    generation: old_sled_disks.generation.next(),
                    disks: old_sled_disks.disks.clone(),
                }
            } else {
                // No requests have been sent to the disk previously,
                // we should be able to use the first generation.
                BlueprintPhysicalDisksConfig {
                    generation: Generation::new(),
                    disks: vec![],
                }
            }
        })
    }

    /// Iterates over the list of Omicron disks currently configured for this
    /// sled in the blueprint that's being built
    pub fn current_sled_disks(
        &self,
        sled_id: SledUuid,
    ) -> Box<dyn Iterator<Item = &BlueprintPhysicalDiskConfig> + '_> {
        if let Some(sled_disks) = self
            .changed_disks
            .get(&sled_id)
            .or_else(|| self.parent_disks.get(&sled_id))
        {
            Box::new(sled_disks.disks.iter())
        } else {
            Box::new(std::iter::empty())
        }
    }

    /// Produces an owned map of disks for the requested sleds
    pub fn into_disks_map(
        mut self,
        sled_ids: impl Iterator<Item = SledUuid>,
    ) -> BTreeMap<SledUuid, BlueprintPhysicalDisksConfig> {
        sled_ids
            .map(|sled_id| {
                // Start with self.changed_disks, which contains entries for any
                // sled whose disks config is changing in this blueprint.
                let mut disks = self
                    .changed_disks
                    .remove(&sled_id)
                    // If it's not there, use the config from the parent
                    // blueprint.
                    .or_else(|| self.parent_disks.get(&sled_id).cloned())
                    // If it's not there either, then this must be a new sled
                    // and we haven't added any disks to it yet.  Use the
                    // standard initial config.
                    .unwrap_or_else(|| BlueprintPhysicalDisksConfig {
                        generation: Generation::new(),
                        disks: vec![],
                    });
                disks.disks.sort_unstable_by_key(|d| d.id);

                (sled_id, disks)
            })
            .collect()
    }
}

#[cfg(test)]
pub mod test {
    use super::*;
    use crate::example::example;
    use crate::example::ExampleSystem;
    use crate::system::SledBuilder;
    use expectorate::assert_contents;
    use nexus_types::deployment::BlueprintOrCollectionZoneConfig;
    use nexus_types::deployment::BlueprintZoneFilter;
    use nexus_types::deployment::OmicronZoneNetworkResources;
    use nexus_types::external_api::views::SledPolicy;
    use omicron_common::address::IpRange;
    use omicron_test_utils::dev::test_setup_log;
    use std::collections::BTreeSet;
    use std::mem;

    pub const DEFAULT_N_SLEDS: usize = 3;

    /// Checks various conditions that should be true for all blueprints
    pub fn verify_blueprint(blueprint: &Blueprint) {
        let mut underlay_ips: BTreeMap<Ipv6Addr, &BlueprintZoneConfig> =
            BTreeMap::new();
        for (_, zone) in blueprint.all_omicron_zones(BlueprintZoneFilter::All) {
            if let Some(previous) =
                underlay_ips.insert(zone.underlay_address, zone)
            {
                panic!(
                    "found duplicate underlay IP {} in zones {} and {}\
                    \n\n\
                    blueprint: {}",
                    zone.underlay_address,
                    zone.id,
                    previous.id,
                    blueprint.display(),
                );
            }
        }
    }

    #[test]
    fn test_initial() {
        // Test creating a blueprint from a collection and verifying that it
        // describes no changes.
        static TEST_NAME: &str = "blueprint_builder_test_initial";
        let logctx = test_setup_log(TEST_NAME);
        let (collection, input, blueprint_initial) =
            example(&logctx.log, TEST_NAME, DEFAULT_N_SLEDS);
        verify_blueprint(&blueprint_initial);

        let diff = blueprint_initial.diff_since_collection(&collection);
        // There are some differences with even a no-op diff between a
        // collection and a blueprint, such as new data being added to
        // blueprints like DNS generation numbers.
        println!(
            "collection -> initial blueprint \
             (expected no non-trivial changes):\n{}",
            diff.display()
        );
        assert_contents(
            "tests/output/blueprint_builder_initial_diff.txt",
            &diff.display().to_string(),
        );
        assert_eq!(diff.sleds_added.len(), 0);
        assert_eq!(diff.sleds_removed.len(), 0);
        assert_eq!(diff.sleds_modified.len(), 0);

        // Test a no-op blueprint.
        let builder = BlueprintBuilder::new_based_on(
            &logctx.log,
            &blueprint_initial,
            &input,
            "test_basic",
        )
        .expect("failed to create builder");
        let blueprint = builder.build();
        verify_blueprint(&blueprint);
        let diff = blueprint.diff_since_blueprint(&blueprint_initial);
        println!(
            "initial blueprint -> next blueprint (expected no changes):\n{}",
            diff.display()
        );
        assert_eq!(diff.sleds_added.len(), 0);
        assert_eq!(diff.sleds_removed.len(), 0);
        assert_eq!(diff.sleds_modified.len(), 0);

        logctx.cleanup_successful();
    }

    #[test]
    fn test_basic() {
        static TEST_NAME: &str = "blueprint_builder_test_basic";
        let logctx = test_setup_log(TEST_NAME);
        let mut example =
            ExampleSystem::new(&logctx.log, TEST_NAME, DEFAULT_N_SLEDS);
        let blueprint1 = &example.blueprint;
        verify_blueprint(blueprint1);

        let mut builder = BlueprintBuilder::new_based_on(
            &logctx.log,
            blueprint1,
            &example.input,
            "test_basic",
        )
        .expect("failed to create builder");

        // The example blueprint should have internal NTP zones on all the
        // existing sleds, plus Crucible zones on all pools.  So if we ensure
        // all these zones exist, we should see no change.
        for (sled_id, sled_resources) in
            example.input.all_sled_resources(SledFilter::Commissioned)
        {
            builder.sled_ensure_zone_ntp(sled_id).unwrap();
            for pool_id in sled_resources.zpools.keys() {
                builder.sled_ensure_zone_crucible(sled_id, *pool_id).unwrap();
            }
        }

        let blueprint2 = builder.build();
        verify_blueprint(&blueprint2);
        let diff = blueprint2.diff_since_blueprint(&blueprint1);
        println!(
            "initial blueprint -> next blueprint (expected no changes):\n{}",
            diff.display()
        );
        assert_eq!(diff.sleds_added.len(), 0);
        assert_eq!(diff.sleds_removed.len(), 0);
        assert_eq!(diff.sleds_modified.len(), 0);

        // The next step is adding these zones to a new sled.
        let new_sled_id = example.sled_rng.next();
        let _ =
            example.system.sled(SledBuilder::new().id(new_sled_id)).unwrap();
        let input = example.system.to_planning_input_builder().unwrap().build();
        let mut builder = BlueprintBuilder::new_based_on(
            &logctx.log,
            &blueprint2,
            &input,
            "test_basic",
        )
        .expect("failed to create builder");
        builder.sled_ensure_zone_ntp(new_sled_id).unwrap();
        // TODO-cleanup use `TypedUuid` everywhere
        let new_sled_resources = input.sled_resources(&new_sled_id).unwrap();
        for pool_id in new_sled_resources.zpools.keys() {
            builder.sled_ensure_zone_crucible(new_sled_id, *pool_id).unwrap();
        }

        let blueprint3 = builder.build();
        verify_blueprint(&blueprint3);
        let diff = blueprint3.diff_since_blueprint(&blueprint2);
        println!("expecting new NTP and Crucible zones:\n{}", diff.display());

        // No sleds were changed or removed.
        assert_eq!(diff.sleds_modified.len(), 0);
        assert_eq!(diff.sleds_removed.len(), 0);

        // One sled was added.
        assert_eq!(diff.sleds_added.len(), 1);
        let sled_id = diff.sleds_added.first().unwrap();
        let new_sled_zones = diff.zones.added.get(sled_id).unwrap();
        assert_eq!(*sled_id, new_sled_id);
        // The generation number should be newer than the initial default.
        assert!(new_sled_zones.generation_after.unwrap() > Generation::new());

        // All zones' underlay addresses ought to be on the sled's subnet.
        for z in &new_sled_zones.zones {
            assert!(new_sled_resources
                .subnet
                .net()
                .contains(z.underlay_address()));
        }

        // Check for an NTP zone.  Its sockaddr's IP should also be on the
        // sled's subnet.
        assert!(new_sled_zones.zones.iter().any(|z| {
            if let BlueprintOrCollectionZoneConfig::Blueprint(
                BlueprintZoneConfig {
                    zone_type:
                        BlueprintZoneType::InternalNtp(
                            blueprint_zone_type::InternalNtp {
                                address, ..
                            },
                        ),
                    ..
                },
            ) = &z
            {
                assert!(new_sled_resources
                    .subnet
                    .net()
                    .contains(*address.ip()));
                true
            } else {
                false
            }
        }));
        let crucible_pool_names = new_sled_zones
            .zones
            .iter()
            .filter_map(|z| {
                if let BlueprintOrCollectionZoneConfig::Blueprint(
                    BlueprintZoneConfig {
                        zone_type:
                            BlueprintZoneType::Crucible(
                                blueprint_zone_type::Crucible {
                                    address,
                                    dataset,
                                },
                            ),
                        ..
                    },
                ) = &z
                {
                    let ip = address.ip();
                    assert!(new_sled_resources.subnet.net().contains(*ip));
                    Some(dataset.pool_name.clone())
                } else {
                    None
                }
            })
            .collect::<BTreeSet<_>>();
        assert_eq!(
            crucible_pool_names,
            new_sled_resources
                .zpools
                .keys()
                .map(|id| { ZpoolName::new_external(*id) })
                .collect()
        );

        logctx.cleanup_successful();
    }

    #[test]
    fn test_prune_decommissioned_sleds() {
        static TEST_NAME: &str =
            "blueprint_builder_test_prune_decommissioned_sleds";
        let logctx = test_setup_log(TEST_NAME);
        let (_, input, mut blueprint1) =
            example(&logctx.log, TEST_NAME, DEFAULT_N_SLEDS);
        verify_blueprint(&blueprint1);

        // Mark one sled as having a desired state of decommissioned.
        let decommision_sled_id = blueprint1
            .sled_state
            .keys()
            .copied()
            .next()
            .expect("at least one sled");
        *blueprint1.sled_state.get_mut(&decommision_sled_id).unwrap() =
            SledState::Decommissioned;

        // Change the input to note that the sled is expunged, but still active.
        let mut builder = input.into_builder();
        builder.sleds_mut().get_mut(&decommision_sled_id).unwrap().policy =
            SledPolicy::Expunged;
        builder.sleds_mut().get_mut(&decommision_sled_id).unwrap().state =
            SledState::Active;
        let input = builder.build();

        // Generate a new blueprint. This sled should still be included: even
        // though the desired state is decommissioned, the current state is
        // still active, so we should carry it forward.
        let blueprint2 = BlueprintBuilder::new_based_on(
            &logctx.log,
            &blueprint1,
            &input,
            "test_prune_decommissioned_sleds",
        )
        .expect("created builder")
        .build();
        verify_blueprint(&blueprint2);

        // We carried forward the desired state.
        assert_eq!(
            blueprint2.sled_state.get(&decommision_sled_id).copied(),
            Some(SledState::Decommissioned)
        );

        // Change the input to mark the sled decommissioned. (Normally realizing
        // blueprint2 would make this change.)
        let mut builder = input.into_builder();
        builder.sleds_mut().get_mut(&decommision_sled_id).unwrap().state =
            SledState::Decommissioned;
        let input = builder.build();

        // Generate a new blueprint. This desired sled state should no longer be
        // present: it has reached the terminal decommissioned state, so there's
        // no more work to be done.
        let blueprint3 = BlueprintBuilder::new_based_on(
            &logctx.log,
            &blueprint2,
            &input,
            "test_prune_decommissioned_sleds",
        )
        .expect("created builder")
        .build();
        verify_blueprint(&blueprint3);

        // Ensure we've dropped the decommissioned sled. (We may still have
        // _zones_ for it that need cleanup work, but all state transitions for
        // it are complete.)
        assert_eq!(
            blueprint3.sled_state.get(&decommision_sled_id).copied(),
            None,
        );

        logctx.cleanup_successful();
    }

    #[test]
    fn test_add_physical_disks() {
        static TEST_NAME: &str = "blueprint_builder_test_add_physical_disks";
        let logctx = test_setup_log(TEST_NAME);
        let (_, input, _) = example(&logctx.log, TEST_NAME, DEFAULT_N_SLEDS);
        let input = {
            // Clear out the external networking records from `input`, since
            // we're building an empty blueprint.
            let mut builder = input.into_builder();
            *builder.network_resources_mut() =
                OmicronZoneNetworkResources::new();
            builder.build()
        };

        // Start with an empty blueprint (sleds with no zones).
        let parent = BlueprintBuilder::build_empty_with_sleds_seeded(
            input.all_sled_ids(SledFilter::Commissioned),
            "test",
            TEST_NAME,
        );

        {
            // We start empty, and can add a disk
            let mut builder = BlueprintBuilder::new_based_on(
                &logctx.log,
                &parent,
                &input,
                "test",
            )
            .expect("failed to create builder");

            assert!(builder.disks.changed_disks.is_empty());
            assert!(builder.disks.parent_disks.is_empty());

            for (sled_id, sled_resources) in
                input.all_sled_resources(SledFilter::InService)
            {
                assert_eq!(
                    builder
                        .sled_ensure_disks(sled_id, &sled_resources)
                        .unwrap(),
                    Ensure::Added,
                );
            }

            assert!(!builder.disks.changed_disks.is_empty());
            assert!(builder.disks.parent_disks.is_empty());
        }

        logctx.cleanup_successful();
    }

    #[test]
    fn test_add_nexus_with_no_existing_nexus_zones() {
        static TEST_NAME: &str =
            "blueprint_builder_test_add_nexus_with_no_existing_nexus_zones";
        let logctx = test_setup_log(TEST_NAME);

        // Discard the example blueprint and start with an empty one.
        let (collection, input, _) =
            example(&logctx.log, TEST_NAME, DEFAULT_N_SLEDS);
        let input = {
            // Clear out the external networking records from `input`, since
            // we're building an empty blueprint.
            let mut builder = input.into_builder();
            *builder.network_resources_mut() =
                OmicronZoneNetworkResources::new();
            builder.build()
        };
        let parent = BlueprintBuilder::build_empty_with_sleds_seeded(
            input.all_sled_ids(SledFilter::Commissioned),
            "test",
            TEST_NAME,
        );

        // Adding a new Nexus zone currently requires copying settings from an
        // existing Nexus zone. `parent` has no zones, so we should fail if we
        // try to add a Nexus zone.
        let mut builder = BlueprintBuilder::new_based_on(
            &logctx.log,
            &parent,
            &input,
            "test",
        )
        .expect("failed to create builder");

        let err = builder
            .sled_ensure_zone_multiple_nexus(
                collection
                    .omicron_zones
                    .keys()
                    .next()
                    .copied()
                    .expect("no sleds present"),
                1,
            )
            .unwrap_err();

        assert!(
            matches!(err, Error::NoNexusZonesInParentBlueprint),
            "unexpected error {err}"
        );

        logctx.cleanup_successful();
    }

    #[test]
    fn test_add_nexus_error_cases() {
        static TEST_NAME: &str = "blueprint_builder_test_add_nexus_error_cases";
        let logctx = test_setup_log(TEST_NAME);
        let (mut collection, mut input, mut parent) =
            example(&logctx.log, TEST_NAME, DEFAULT_N_SLEDS);

        // Remove the Nexus zone from one of the sleds so that
        // `sled_ensure_zone_nexus` can attempt to add a Nexus zone to
        // `sled_id`.
        let sled_id = {
            let mut selected_sled_id = None;
            for (sled_id, zones) in &mut collection.omicron_zones {
                let nzones_before_retain = zones.zones.zones.len();
                zones.zones.zones.retain(|z| !z.zone_type.is_nexus());
                if zones.zones.zones.len() < nzones_before_retain {
                    selected_sled_id = Some(*sled_id);
                    // Also remove this zone from the blueprint.
                    let mut removed_nexus = None;
                    parent
                        .blueprint_zones
                        .get_mut(sled_id)
                        .expect("missing sled")
                        .zones
                        .retain(|z| match &z.zone_type {
                            BlueprintZoneType::Nexus(z) => {
                                removed_nexus = Some(z.clone());
                                false
                            }
                            _ => true,
                        });
                    let removed_nexus =
                        removed_nexus.expect("removed Nexus from blueprint");

                    // Also remove this Nexus's external networking resources
                    // from `input`.
                    let mut builder = input.into_builder();
                    let mut new_network_resources =
                        OmicronZoneNetworkResources::new();
                    let old_network_resources = builder.network_resources_mut();
                    for ip in old_network_resources.omicron_zone_external_ips()
                    {
                        if ip.ip.id() != removed_nexus.external_ip.id {
                            new_network_resources
                                .add_external_ip(ip.zone_id, ip.ip)
                                .expect("copied IP to new input");
                        }
                    }
                    for nic in old_network_resources.omicron_zone_nics() {
                        if nic.nic.id.into_untyped_uuid()
                            != removed_nexus.nic.id
                        {
                            new_network_resources
                                .add_nic(nic.zone_id, nic.nic)
                                .expect("copied NIC to new input");
                        }
                    }
                    mem::swap(
                        old_network_resources,
                        &mut new_network_resources,
                    );
                    input = builder.build();

                    break;
                }
            }
            selected_sled_id.expect("found no sleds with Nexus zone")
        };

        {
            // Attempting to add Nexus to the sled we removed it from (with no
            // other changes to the environment) should succeed.
            let mut builder = BlueprintBuilder::new_based_on(
                &logctx.log,
                &parent,
                &input,
                "test",
            )
            .expect("failed to create builder");
            let added = builder
                .sled_ensure_zone_multiple_nexus(sled_id, 1)
                .expect("failed to ensure nexus zone");

            assert_eq!(added, EnsureMultiple::Added(1));
        }

        {
            // Attempting to add multiple Nexus zones to the sled we removed it
            // from (with no other changes to the environment) should also
            // succeed.
            let mut builder = BlueprintBuilder::new_based_on(
                &logctx.log,
                &parent,
                &input,
                "test",
            )
            .expect("failed to create builder");
            let added = builder
                .sled_ensure_zone_multiple_nexus(sled_id, 3)
                .expect("failed to ensure nexus zone");

            assert_eq!(added, EnsureMultiple::Added(3));
        }

        {
            // Replace the policy's external service IP pool ranges with ranges
            // that are already in use by existing zones. Attempting to add a
            // Nexus with no remaining external IPs should fail.
            let mut used_ip_ranges = Vec::new();
            for (_, z) in parent.all_omicron_zones(BlueprintZoneFilter::All) {
                if let Some((external_ip, _)) =
                    z.zone_type.external_networking()
                {
                    used_ip_ranges.push(IpRange::from(external_ip.ip()));
                }
            }
            assert!(!used_ip_ranges.is_empty());
            let input = {
                let mut builder = input.into_builder();
                builder.policy_mut().service_ip_pool_ranges = used_ip_ranges;
                builder.build()
            };

            let mut builder = BlueprintBuilder::new_based_on(
                &logctx.log,
                &parent,
                &input,
                "test",
            )
            .expect("failed to create builder");
            let err = builder
                .sled_ensure_zone_multiple_nexus(sled_id, 1)
                .unwrap_err();

            assert!(
                matches!(err, Error::NoExternalServiceIpAvailable),
                "unexpected error {err}"
            );
        }

        // We're not testing the `ExhaustedNexusIps` error case (where we've run
        // out of Nexus OPTE addresses), because it's fairly diffiult to induce
        // that from outside: we would need to start from a parent blueprint
        // that contained a Nexus instance for every IP in the
        // `NEXUS_OPTE_*_SUBNET`. We could hack around that by creating the
        // `BlueprintBuilder` and mucking with its internals, but that doesn't
        // seem like a particularly useful test either.

        logctx.cleanup_successful();
    }

    #[test]
    fn test_invalid_parent_blueprint_two_zones_with_same_external_ip() {
        static TEST_NAME: &str =
            "blueprint_builder_test_invalid_parent_blueprint_\
             two_zones_with_same_external_ip";
        let logctx = test_setup_log(TEST_NAME);
        let (_, input, mut parent) =
            example(&logctx.log, TEST_NAME, DEFAULT_N_SLEDS);

        // We should fail if the parent blueprint claims to contain two
        // zones with the same external IP. Skim through the zones, copy the
        // external IP from one Nexus zone, then assign it to a later Nexus
        // zone.
        let mut found_second_nexus_zone = false;
        let mut nexus_external_ip = None;

        'outer: for zones in parent.blueprint_zones.values_mut() {
            for z in zones.zones.iter_mut() {
                if let BlueprintZoneType::Nexus(blueprint_zone_type::Nexus {
                    external_ip,
                    ..
                }) = &mut z.zone_type
                {
                    if let Some(ip) = nexus_external_ip {
                        *external_ip = ip;
                        found_second_nexus_zone = true;
                        break 'outer;
                    } else {
                        nexus_external_ip = Some(*external_ip);
                        continue 'outer;
                    }
                }
            }
        }
        assert!(found_second_nexus_zone, "only one Nexus zone present?");

        match BlueprintBuilder::new_based_on(
            &logctx.log,
            &parent,
            &input,
            "test",
        ) {
            Ok(_) => panic!("unexpected success"),
            Err(err) => assert!(
                err.to_string().contains("duplicate external IP"),
                "unexpected error: {err:#}"
            ),
        };

        logctx.cleanup_successful();
    }

    #[test]
    fn test_invalid_parent_blueprint_two_nexus_zones_with_same_nic_ip() {
        static TEST_NAME: &str =
            "blueprint_builder_test_invalid_parent_blueprint_\
             two_nexus_zones_with_same_nic_ip";
        let logctx = test_setup_log(TEST_NAME);
        let (_, input, mut parent) =
            example(&logctx.log, TEST_NAME, DEFAULT_N_SLEDS);

        // We should fail if the parent blueprint claims to contain two
        // Nexus zones with the same NIC IP. Skim through the zones, copy
        // the NIC IP from one Nexus zone, then assign it to a later
        // Nexus zone.
        let mut found_second_nexus_zone = false;
        let mut nexus_nic_ip = None;

        'outer: for zones in parent.blueprint_zones.values_mut() {
            for z in zones.zones.iter_mut() {
                if let BlueprintZoneType::Nexus(blueprint_zone_type::Nexus {
                    nic,
                    ..
                }) = &mut z.zone_type
                {
                    if let Some(ip) = nexus_nic_ip {
                        nic.ip = ip;
                        found_second_nexus_zone = true;
                        break 'outer;
                    } else {
                        nexus_nic_ip = Some(nic.ip);
                        continue 'outer;
                    }
                }
            }
        }
        assert!(found_second_nexus_zone, "only one Nexus zone present?");

        match BlueprintBuilder::new_based_on(
            &logctx.log,
            &parent,
            &input,
            "test",
        ) {
            Ok(_) => panic!("unexpected success"),
            Err(err) => assert!(
                err.to_string().contains("duplicate Nexus NIC IP"),
                "unexpected error: {err:#}"
            ),
        };

        logctx.cleanup_successful();
    }

    #[test]
    fn test_invalid_parent_blueprint_two_zones_with_same_vnic_mac() {
        static TEST_NAME: &str =
            "blueprint_builder_test_invalid_parent_blueprint_\
             two_zones_with_same_vnic_mac";
        let logctx = test_setup_log(TEST_NAME);
        let (_, input, mut parent) =
            example(&logctx.log, TEST_NAME, DEFAULT_N_SLEDS);

        // We should fail if the parent blueprint claims to contain two
        // zones with the same service vNIC MAC address. Skim through the
        // zones, copy the NIC MAC from one Nexus zone, then assign it to a
        // later Nexus zone.
        let mut found_second_nexus_zone = false;
        let mut nexus_nic_mac = None;

        'outer: for zones in parent.blueprint_zones.values_mut() {
            for z in zones.zones.iter_mut() {
                if let BlueprintZoneType::Nexus(blueprint_zone_type::Nexus {
                    nic,
                    ..
                }) = &mut z.zone_type
                {
                    if let Some(mac) = nexus_nic_mac {
                        nic.mac = mac;
                        found_second_nexus_zone = true;
                        break 'outer;
                    } else {
                        nexus_nic_mac = Some(nic.mac);
                        continue 'outer;
                    }
                }
            }
        }
        assert!(found_second_nexus_zone, "only one Nexus zone present?");

        match BlueprintBuilder::new_based_on(
            &logctx.log,
            &parent,
            &input,
            "test",
        ) {
            Ok(_) => panic!("unexpected success"),
            Err(err) => assert!(
                err.to_string().contains("duplicate service vNIC MAC"),
                "unexpected error: {err:#}"
            ),
        };

        logctx.cleanup_successful();
    }
}<|MERGE_RESOLUTION|>--- conflicted
+++ resolved
@@ -35,10 +35,6 @@
 use omicron_common::address::NTP_PORT;
 use omicron_common::address::SLED_RESERVED_ADDRESSES;
 use omicron_common::api::external::Generation;
-<<<<<<< HEAD
-use omicron_common::api::external::MacAddr;
-=======
->>>>>>> e2d9575c
 use omicron_common::api::external::Vni;
 use omicron_common::api::internal::shared::NetworkInterface;
 use omicron_common::api::internal::shared::NetworkInterfaceKind;
@@ -49,7 +45,6 @@
 use omicron_uuid_kinds::PhysicalDiskUuid;
 use omicron_uuid_kinds::SledUuid;
 use omicron_uuid_kinds::ZpoolUuid;
-use oxnet::IpNet;
 use rand::rngs::StdRng;
 use rand::SeedableRng;
 use slog::debug;
@@ -245,32 +240,6 @@
             sled_state.entry(sled_id).or_insert(details.state);
         }
 
-<<<<<<< HEAD
-        // TODO-performance Building these iterators as "walk through the list
-        // and skip anything we've used already" is fine as long as we're
-        // talking about a small number of resources (e.g., single-digit number
-        // of Nexus instances), but wouldn't be ideal if we have many resources
-        // we need to skip. We could do something smarter here based on the sets
-        // of used resources we built above if needed.
-        let nexus_v4_ips = AvailableIterator::new(
-            NEXUS_OPTE_IPV4_SUBNET
-                .addr_iter()
-                .skip(NUM_INITIAL_RESERVED_IP_ADDRESSES),
-            existing_nexus_v4_ips,
-        );
-        let nexus_v6_ips = AvailableIterator::new(
-            NEXUS_OPTE_IPV6_SUBNET
-                .iter()
-                .skip(NUM_INITIAL_RESERVED_IP_ADDRESSES),
-            existing_nexus_v6_ips,
-        );
-        let available_external_ips = AvailableIterator::new(
-            input.service_ip_pool_ranges().iter().flat_map(|r| r.iter()),
-            used_external_ips,
-        );
-        let available_system_macs =
-            AvailableIterator::new(MacAddr::iter_system(), used_macs);
-=======
         // Make a garbage collection pass through `sled_state`. We want to keep
         // any sleds which either:
         //
@@ -285,7 +254,6 @@
             *state != SledState::Decommissioned
                 || commissioned_sled_ids.contains(sled_id)
         });
->>>>>>> e2d9575c
 
         Ok(BlueprintBuilder {
             log,
