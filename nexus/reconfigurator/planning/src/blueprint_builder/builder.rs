// This Source Code Form is subject to the terms of the Mozilla Public
// License, v. 2.0. If a copy of the MPL was not distributed with this
// file, You can obtain one at https://mozilla.org/MPL/2.0/.

//! Low-level facility for generating Blueprints

use crate::ip_allocator::IpAllocator;
use crate::planner::zone_needs_expungement;
use crate::planner::ZoneExpungeReason;
use anyhow::anyhow;
use clickhouse_admin_types::OXIMETER_CLUSTER;
use ipnet::IpAdd;
use nexus_inventory::now_db_precision;
use nexus_sled_agent_shared::inventory::OmicronZoneDataset;
use nexus_sled_agent_shared::inventory::ZoneKind;
use nexus_types::deployment::blueprint_zone_type;
use nexus_types::deployment::Blueprint;
use nexus_types::deployment::BlueprintPhysicalDiskConfig;
use nexus_types::deployment::BlueprintPhysicalDisksConfig;
use nexus_types::deployment::BlueprintZoneConfig;
use nexus_types::deployment::BlueprintZoneDisposition;
use nexus_types::deployment::BlueprintZoneFilter;
use nexus_types::deployment::BlueprintZoneType;
use nexus_types::deployment::BlueprintZonesConfig;
use nexus_types::deployment::ClickhouseClusterConfig;
use nexus_types::deployment::CockroachDbPreserveDowngrade;
use nexus_types::deployment::DiskFilter;
use nexus_types::deployment::OmicronZoneExternalFloatingAddr;
use nexus_types::deployment::OmicronZoneExternalFloatingIp;
use nexus_types::deployment::OmicronZoneExternalSnatIp;
use nexus_types::deployment::PlanningInput;
use nexus_types::deployment::SledDetails;
use nexus_types::deployment::SledFilter;
use nexus_types::deployment::SledResources;
use nexus_types::deployment::ZpoolFilter;
use nexus_types::deployment::ZpoolName;
use nexus_types::external_api::views::SledState;
use nexus_types::inventory::Collection;
use omicron_common::address::get_sled_address;
use omicron_common::address::get_switch_zone_address;
use omicron_common::address::ReservedRackSubnet;
use omicron_common::address::CP_SERVICES_RESERVED_ADDRESSES;
use omicron_common::address::DNS_HTTP_PORT;
use omicron_common::address::DNS_PORT;
use omicron_common::address::NTP_PORT;
use omicron_common::address::SLED_RESERVED_ADDRESSES;
use omicron_common::api::external::Generation;
use omicron_common::api::external::Vni;
use omicron_common::api::internal::shared::NetworkInterface;
use omicron_common::api::internal::shared::NetworkInterfaceKind;
use omicron_common::policy::INTERNAL_DNS_REDUNDANCY;
use omicron_uuid_kinds::ExternalIpKind;
use omicron_uuid_kinds::GenericUuid;
use omicron_uuid_kinds::OmicronZoneKind;
use omicron_uuid_kinds::OmicronZoneUuid;
use omicron_uuid_kinds::PhysicalDiskUuid;
use omicron_uuid_kinds::SledUuid;
use omicron_uuid_kinds::ZpoolUuid;
use once_cell::unsync::OnceCell;
use rand::rngs::StdRng;
use rand::SeedableRng;
use slog::debug;
use slog::error;
use slog::info;
use slog::o;
use slog::Logger;
use std::collections::BTreeMap;
use std::collections::BTreeSet;
use std::collections::HashSet;
use std::fmt;
use std::hash::Hash;
use std::net::IpAddr;
use std::net::Ipv6Addr;
use std::net::SocketAddr;
use std::net::SocketAddrV6;
use thiserror::Error;
use typed_rng::TypedUuidRng;
use typed_rng::UuidRng;

use super::clickhouse::ClickhouseAllocator;
use super::external_networking::BuilderExternalNetworking;
use super::external_networking::ExternalNetworkingChoice;
use super::external_networking::ExternalSnatNetworkingChoice;
use super::internal_dns::DnsSubnetAllocator;
use super::zones::is_already_expunged;
use super::zones::BuilderZoneState;
use super::zones::BuilderZonesConfig;

/// Errors encountered while assembling blueprints
#[derive(Debug, Error)]
pub enum Error {
    #[error("sled {sled_id}: ran out of available addresses for sled")]
    OutOfAddresses { sled_id: SledUuid },
    #[error(
        "sled {sled_id}: no available zpools for additional {kind:?} zones"
    )]
    NoAvailableZpool { sled_id: SledUuid, kind: ZoneKind },
    #[error("no Nexus zones exist in parent blueprint")]
    NoNexusZonesInParentBlueprint,
    #[error("no Boundary NTP zones exist in parent blueprint")]
    NoBoundaryNtpZonesInParentBlueprint,
    #[error("no external DNS IP addresses are available")]
    NoExternalDnsIpAvailable,
    #[error("no external service IP addresses are available")]
    NoExternalServiceIpAvailable,
    #[error("no system MAC addresses are available")]
    NoSystemMacAddressAvailable,
    #[error("exhausted available OPTE IP addresses for service {kind:?}")]
    ExhaustedOpteIps { kind: ZoneKind },
    #[error(
        "invariant violation: found decommissioned sled with \
         {num_zones} non-expunged zones: {sled_id}"
    )]
    DecommissionedSledWithNonExpungedZones {
        sled_id: SledUuid,
        num_zones: usize,
    },
    #[error("programming error in planner")]
    Planner(#[source] anyhow::Error),
    #[error("no reserved subnets available for DNS")]
    NoAvailableDnsSubnets,
    #[error("can only have {INTERNAL_DNS_REDUNDANCY} internal DNS servers")]
    TooManyDnsServers,
    #[error("planner produced too many {kind:?} zones")]
    TooManyZones { kind: ZoneKind },
}

/// Describes whether an idempotent "ensure" operation resulted in action taken
/// or no action was necessary
#[derive(Debug, Clone, Copy, Eq, PartialEq)]
pub enum Ensure {
    /// action was taken
    Added,
    /// no action was necessary
    NotNeeded,
}

/// Describes whether an idempotent "ensure" operation resulted in multiple
/// actions taken or no action was necessary
#[derive(Debug, Clone, Copy, Eq, PartialEq)]
pub enum EnsureMultiple {
    /// action was taken, and multiple items were added
    Changed { added: usize, removed: usize },

    /// no action was necessary
    NotNeeded,
}

/// Describes operations which the BlueprintBuilder has performed to arrive
/// at its state.
///
/// This information is meant to act as a more strongly-typed flavor of
/// "comment", identifying which operations have occurred on the blueprint.
#[derive(Debug, Clone, Eq, PartialEq)]
pub(crate) enum Operation {
    AddZone { sled_id: SledUuid, kind: ZoneKind },
    UpdateDisks { sled_id: SledUuid, added: usize, removed: usize },
    ZoneExpunged { sled_id: SledUuid, reason: ZoneExpungeReason, count: usize },
}

impl fmt::Display for Operation {
    fn fmt(&self, f: &mut fmt::Formatter<'_>) -> fmt::Result {
        match self {
            Self::AddZone { sled_id, kind } => {
                write!(f, "sled {sled_id}: added zone: {}", kind.report_str())
            }
            Self::UpdateDisks { sled_id, added, removed } => {
                write!(f, "sled {sled_id}: added {added} disks, removed {removed} disks")
            }
            Self::ZoneExpunged { sled_id, reason, count } => {
                let reason = match reason {
                    ZoneExpungeReason::DiskExpunged => {
                        "zone using expunged disk"
                    }
                    ZoneExpungeReason::SledDecommissioned => {
                        "sled state is decomissioned"
                    }
                    ZoneExpungeReason::SledExpunged => {
                        "sled policy is expunged"
                    }
                    ZoneExpungeReason::ClickhouseClusterDisabled => {
                        "clickhouse cluster disabled via policy"
                    }
                };
                write!(
                    f,
                    "sled {sled_id}: expunged {count} zones because: {reason}"
                )
            }
        }
    }
}

/// Helper for assembling a blueprint
///
/// There are two basic ways to assemble a new blueprint:
///
/// 1. Build one directly. This would generally only be used once in the
///    lifetime of a rack, to assemble the first blueprint during rack setup.
///    It is also common in tests. To start with a blueprint that contains an
///    empty zone config for some number of sleds, use
///    [`BlueprintBuilder::build_empty_with_sleds`].
///
/// 2. Build one _from_ another blueprint, called the "parent", making changes
///    as desired.  Use [`BlueprintBuilder::new_based_on`] for this.  Once the
///    new blueprint is created, there is no dependency on the parent one.
///    However, the new blueprint can only be made the system's target if its
///    parent is the current target.
pub struct BlueprintBuilder<'a> {
    #[allow(dead_code)]
    log: Logger,

    /// previous blueprint, on which this one will be based
    parent_blueprint: &'a Blueprint,

    /// The latest inventory collection
    #[allow(unused)]
    collection: &'a Collection,

    // These fields are used to allocate resources for sleds.
    input: &'a PlanningInput,
    sled_ip_allocators: BTreeMap<SledUuid, IpAllocator>,
    external_networking: OnceCell<BuilderExternalNetworking<'a>>,
    internal_dns_subnets: OnceCell<DnsSubnetAllocator>,
    clickhouse_allocator: Option<ClickhouseAllocator>,

    // These fields will become part of the final blueprint.  See the
    // corresponding fields in `Blueprint`.
    pub(super) zones: BlueprintZonesBuilder<'a>,
    disks: BlueprintDisksBuilder<'a>,
    sled_state: BTreeMap<SledUuid, SledState>,
    cockroachdb_setting_preserve_downgrade: CockroachDbPreserveDowngrade,

    creator: String,
    operations: Vec<Operation>,
    comments: Vec<String>,

    // Random number generator for new UUIDs
    rng: BlueprintBuilderRng,
}

impl<'a> BlueprintBuilder<'a> {
    /// Directly construct a `Blueprint` that contains an empty zone config for
    /// the given sleds.
    pub fn build_empty_with_sleds(
        sled_ids: impl Iterator<Item = SledUuid>,
        creator: &str,
    ) -> Blueprint {
        Self::build_empty_with_sleds_impl(
            sled_ids,
            creator,
            BlueprintBuilderRng::new(),
        )
    }

    /// A version of [`Self::build_empty_with_sleds`] that allows the
    /// blueprint ID to be generated from a random seed.
    pub fn build_empty_with_sleds_seeded<H: Hash>(
        sled_ids: impl Iterator<Item = SledUuid>,
        creator: &str,
        seed: H,
    ) -> Blueprint {
        let mut rng = BlueprintBuilderRng::new();
        rng.set_seed(seed);
        Self::build_empty_with_sleds_impl(sled_ids, creator, rng)
    }

    fn build_empty_with_sleds_impl(
        sled_ids: impl Iterator<Item = SledUuid>,
        creator: &str,
        mut rng: BlueprintBuilderRng,
    ) -> Blueprint {
        let blueprint_zones = sled_ids
            .map(|sled_id| {
                let config = BlueprintZonesConfig {
                    generation: Generation::new(),
                    zones: Vec::new(),
                };
                (sled_id, config)
            })
            .collect::<BTreeMap<_, _>>();
        let num_sleds = blueprint_zones.len();
        let sled_state = blueprint_zones
            .keys()
            .copied()
            .map(|sled_id| (sled_id, SledState::Active))
            .collect();

        Blueprint {
            id: rng.blueprint_rng.next(),
            blueprint_zones,
            blueprint_disks: BTreeMap::new(),
            sled_state,
            parent_blueprint_id: None,
            internal_dns_version: Generation::new(),
            external_dns_version: Generation::new(),
            cockroachdb_fingerprint: String::new(),
            cockroachdb_setting_preserve_downgrade:
                CockroachDbPreserveDowngrade::DoNotModify,
            clickhouse_cluster_config: None,
            time_created: now_db_precision(),
            creator: creator.to_owned(),
            comment: format!("starting blueprint with {num_sleds} empty sleds"),
        }
    }

    /// Construct a new `BlueprintBuilder` based on a previous blueprint,
    /// starting with no changes from that state
    pub fn new_based_on(
        log: &Logger,
        parent_blueprint: &'a Blueprint,
        input: &'a PlanningInput,
        inventory: &'a Collection,
        creator: &str,
    ) -> anyhow::Result<BlueprintBuilder<'a>> {
        let log = log.new(o!(
            "component" => "BlueprintBuilder",
            "parent_id" => parent_blueprint.id.to_string(),
        ));

        // Prefer the sled state from our parent blueprint for sleds
        // that were in it; there may be new sleds in `input`, in which
        // case we'll use their current state as our starting point.
        let mut sled_state = parent_blueprint.sled_state.clone();
        let mut commissioned_sled_ids = BTreeSet::new();
        for (sled_id, details) in input.all_sleds(SledFilter::Commissioned) {
            commissioned_sled_ids.insert(sled_id);
            sled_state.entry(sled_id).or_insert(details.state);
        }

        // Make a garbage collection pass through `sled_state`. We want to keep
        // any sleds which either:
        //
        // 1. do not have a desired state of `Decommissioned`
        // 2. do have a desired state of `Decommissioned` and are still included
        //    in our input's list of commissioned sleds
        //
        // Sleds that don't fall into either of these cases have reached the
        // actual `Decommissioned` state, which means we no longer need to carry
        // forward that desired state.
        sled_state.retain(|sled_id, state| {
            *state != SledState::Decommissioned
                || commissioned_sled_ids.contains(sled_id)
        });

        // If we have the clickhouse cluster setup enabled via policy and we
        // don't yet have a `ClickhouseClusterConfiguration`, then we must create
        // one and feed it to our `ClickhouseAllocator`.
        let clickhouse_allocator = if input.clickhouse_cluster_enabled() {
            let parent_config = parent_blueprint
                .clickhouse_cluster_config
                .clone()
                .unwrap_or_else(|| {
                    info!(
                        log,
                        concat!(
                            "Clickhouse cluster enabled by policy: ",
                            "generating initial 'ClickhouseClusterConfig' ",
                            "and 'ClickhouseAllocator'"
                        )
                    );
                    ClickhouseClusterConfig::new(OXIMETER_CLUSTER.to_string())
                });
            Some(ClickhouseAllocator::new(
                log.clone(),
                parent_config,
                inventory.latest_clickhouse_keeper_membership(),
            ))
        } else {
            if parent_blueprint.clickhouse_cluster_config.is_some() {
                info!(
                    log,
                    concat!(
                        "clickhouse cluster disabled via policy ",
                        "discarding existing 'ClickhouseAllocator' and ",
                        "the resulting generated 'ClickhouseClusterConfig"
                    )
                );
            }
            None
        };

        Ok(BlueprintBuilder {
            log,
            parent_blueprint,
            collection: inventory,
            input,
            sled_ip_allocators: BTreeMap::new(),
            external_networking: OnceCell::new(),
            internal_dns_subnets: OnceCell::new(),
            zones: BlueprintZonesBuilder::new(parent_blueprint),
            disks: BlueprintDisksBuilder::new(parent_blueprint),
            sled_state,
            cockroachdb_setting_preserve_downgrade: parent_blueprint
                .cockroachdb_setting_preserve_downgrade,
            clickhouse_allocator,
            creator: creator.to_owned(),
            operations: Vec::new(),
            comments: Vec::new(),
            rng: BlueprintBuilderRng::new(),
        })
    }

    // Helper method to create a `BuilderExternalNetworking` allocator at the
    // point of first use. This is to work around some timing issues between the
    // planner and the builder: `BuilderExternalNetworking` wants to know what
    // resources are in use by running zones, but the planner constructs the
    // `BlueprintBuilder` before it expunges zones. We want to wait to look at
    // resources are in use until after that expungement happens; this
    // implicitly does that by virtue of knowing that the planner won't try to
    // allocate new external networking until after it's done expunging and has
    // started to provision new zones.
    //
    // This is gross and fragile. We should clean up the planner/builder split
    // soon.
    fn external_networking(
        &mut self,
    ) -> Result<&mut BuilderExternalNetworking<'a>, Error> {
        self.external_networking
            .get_or_try_init(|| {
                BuilderExternalNetworking::new(
                    self.parent_blueprint,
                    self.zones
                        .current_zones(BlueprintZoneFilter::ShouldBeRunning)
                        .flat_map(|(_sled_id, zone_config)| zone_config),
                    self.zones
                        .current_zones(BlueprintZoneFilter::Expunged)
                        .flat_map(|(_sled_id, zone_config)| zone_config),
                    self.input,
                )
            })
            .map_err(Error::Planner)?;
        Ok(self.external_networking.get_mut().unwrap())
    }

    // See `external_networking`; this is a similar helper for DNS subnet
    // allocation, with deferred creation for the same reasons.
    fn internal_dns_subnets(
        &mut self,
    ) -> Result<&mut DnsSubnetAllocator, Error> {
        self.internal_dns_subnets.get_or_try_init(|| {
            DnsSubnetAllocator::new(
                self.zones
                    .current_zones(BlueprintZoneFilter::ShouldBeRunning)
                    .flat_map(|(_sled_id, zone_config)| zone_config),
                self.input,
            )
        })?;
        Ok(self.internal_dns_subnets.get_mut().unwrap())
    }

    /// Iterates over the list of sled IDs for which we have zones.
    ///
    /// This may include decommissioned sleds.
    pub fn sled_ids_with_zones(&self) -> impl Iterator<Item = SledUuid> {
        self.zones.sled_ids_with_zones()
    }

    pub fn current_sled_zones(
        &self,
        sled_id: SledUuid,
        filter: BlueprintZoneFilter,
    ) -> impl Iterator<Item = &BlueprintZoneConfig> {
        self.zones.current_sled_zones(sled_id, filter).map(|(config, _)| config)
    }

    /// Assemble a final [`Blueprint`] based on the contents of the builder
    pub fn build(mut self) -> Blueprint {
        // Collect the Omicron zones config for all sleds, including sleds that
        // are no longer in service and need expungement work.
        let blueprint_zones = self
            .zones
            .into_zones_map(self.input.all_sled_ids(SledFilter::Commissioned));
        let blueprint_disks = self
            .disks
            .into_disks_map(self.input.all_sled_ids(SledFilter::InService));

        // If we have an allocator, use it to generate a new config. If an error
        // is returned then log it and carry over the parent_config.
        let clickhouse_cluster_config = self.clickhouse_allocator.map(|a| {
            match a.plan(&(&blueprint_zones).into()) {
                Ok(config) => config,
                Err(e) => {
                    error!(self.log, "clickhouse allocator error: {e}");
                    a.parent_config().clone()
                }
            }
        });
        Blueprint {
            id: self.rng.blueprint_rng.next(),
            blueprint_zones,
            blueprint_disks,
            sled_state: self.sled_state,
            parent_blueprint_id: Some(self.parent_blueprint.id),
            internal_dns_version: self.input.internal_dns_version(),
            external_dns_version: self.input.external_dns_version(),
            cockroachdb_fingerprint: self
                .input
                .cockroachdb_settings()
                .state_fingerprint
                .clone(),
            cockroachdb_setting_preserve_downgrade: self
                .cockroachdb_setting_preserve_downgrade,
            clickhouse_cluster_config,
            time_created: now_db_precision(),
            creator: self.creator,
            comment: self
                .comments
                .into_iter()
                .chain(self.operations.iter().map(|op| op.to_string()))
                .collect::<Vec<String>>()
                .join(", "),
        }
    }

    /// Set the desired state of the given sled.
    pub fn set_sled_state(
        &mut self,
        sled_id: SledUuid,
        desired_state: SledState,
    ) {
        self.sled_state.insert(sled_id, desired_state);
    }

    /// Within tests, set a seeded RNG for deterministic results.
    ///
    /// This will ensure that tests that use this builder will produce the same
    /// results each time they are run.
    pub fn set_rng_seed<H: Hash>(&mut self, seed: H) -> &mut Self {
        self.rng.set_seed(seed);
        self
    }

    /// This is a short human-readable string summarizing the changes reflected
    /// in the blueprint. This is only intended for debugging.
    pub fn comment<S>(&mut self, comment: S)
    where
        String: From<S>,
    {
        self.comments.push(String::from(comment));
    }

    /// Records an operation to the blueprint, identifying what changes have
    /// occurred.
    ///
    /// This is currently intended only for debugging.
    pub(crate) fn record_operation(&mut self, operation: Operation) {
        self.operations.push(operation);
    }

    /// Expunges all zones requiring expungement from a sled.
    ///
    /// Returns a list of zone IDs expunged (excluding zones that were already
    /// expunged). If the list is empty, then the operation was a no-op.
    pub(crate) fn expunge_zones_for_sled(
        &mut self,
        sled_id: SledUuid,
        sled_details: &SledDetails,
    ) -> Result<BTreeMap<OmicronZoneUuid, ZoneExpungeReason>, Error> {
        let log = self.log.new(o!(
            "sled_id" => sled_id.to_string(),
        ));

        // If there are any `ClickhouseServer` or `ClickhouseKeeper` zones that
        // are not expunged and we no longer have a `ClickhousePolicy` which
        // indicates replicated clickhouse clusters should be running, we need
        // to expunge all such zones.
        let clickhouse_cluster_enabled =
            self.input.clickhouse_cluster_enabled();

        // Do any zones need to be marked expunged?
        let mut zones_to_expunge = BTreeMap::new();

        let sled_zones =
            self.zones.current_sled_zones(sled_id, BlueprintZoneFilter::All);
        for (zone_config, state) in sled_zones {
            let zone_id = zone_config.id;
            let log = log.new(o!(
                "zone_id" => zone_id.to_string()
            ));

            let Some(reason) = zone_needs_expungement(
                sled_details,
                zone_config,
                clickhouse_cluster_enabled,
            ) else {
                continue;
            };

            let is_expunged =
                is_already_expunged(zone_config, state).map_err(|error| {
                    Error::Planner(anyhow!(error).context(format!(
                        "for sled {sled_id}, error computing zones to expunge"
                    )))
                })?;

            if !is_expunged {
                match reason {
                    ZoneExpungeReason::DiskExpunged => {
                        info!(
                            &log,
                            "expunged disk with non-expunged zone was found"
                        );
                    }
                    ZoneExpungeReason::SledDecommissioned => {
                        // A sled marked as decommissioned should have no
                        // resources allocated to it. If it does, it's an
                        // illegal state, possibly introduced by a bug elsewhere
                        // in the system -- we need to produce a loud warning
                        // (i.e. an ERROR-level log message) on this, while
                        // still removing the zones.
                        error!(
                            &log,
                            "sled has state Decommissioned, yet has zone \
                             allocated to it; will expunge it"
                        );
                    }
                    ZoneExpungeReason::SledExpunged => {
                        // This is the expected situation.
                        info!(
                            &log,
                            "expunged sled with non-expunged zone found"
                        );
                    }
                    ZoneExpungeReason::ClickhouseClusterDisabled => {
                        info!(
                            &log,
                            "clickhouse cluster disabled via policy, \
                            expunging related zone"
                        );
                    }
                }

                zones_to_expunge.insert(zone_id, reason);
            }
        }

        if zones_to_expunge.is_empty() {
            debug!(
                log,
                "sled has no zones that need expungement; skipping";
            );
            return Ok(zones_to_expunge);
        }

        // Now expunge all the zones that need it.
        let change = self.zones.change_sled_zones(sled_id);
        change
            .expunge_zones(zones_to_expunge.keys().cloned().collect())
            .map_err(|error| {
                Error::Planner(anyhow!(error).context(format!(
                    "for sled {sled_id}, error expunging zones"
                )))
            })?;

        // Finally, add comments describing what happened.
        //
        // Group the zones by their reason for expungement.
        let mut count_disk_expunged = 0;
        let mut count_sled_decommissioned = 0;
        let mut count_sled_expunged = 0;
        let mut count_clickhouse_cluster_disabled = 0;
        for reason in zones_to_expunge.values() {
            match reason {
                ZoneExpungeReason::DiskExpunged => count_disk_expunged += 1,
                ZoneExpungeReason::SledDecommissioned => {
                    count_sled_decommissioned += 1;
                }
                ZoneExpungeReason::SledExpunged => count_sled_expunged += 1,
                ZoneExpungeReason::ClickhouseClusterDisabled => {
                    count_clickhouse_cluster_disabled += 1
                }
            };
        }
        let count_and_reason = [
            (count_disk_expunged, ZoneExpungeReason::DiskExpunged),
            (count_sled_decommissioned, ZoneExpungeReason::SledDecommissioned),
            (count_sled_expunged, ZoneExpungeReason::SledExpunged),
            (
                count_clickhouse_cluster_disabled,
                ZoneExpungeReason::ClickhouseClusterDisabled,
            ),
        ];
        for (count, reason) in count_and_reason {
            if count > 0 {
                self.record_operation(Operation::ZoneExpunged {
                    sled_id,
                    reason,
                    count,
                });
            }
        }

        Ok(zones_to_expunge)
    }

    /// Ensures that the blueprint contains disks for a sled which already
    /// exists in the database.
    ///
    /// This operation must perform the following:
    /// - Ensure that any disks / zpools that exist in the database
    ///   are propagated into the blueprint.
    /// - Ensure that any disks that are expunged from the database are
    ///   removed from the blueprint.
    pub fn sled_ensure_disks(
        &mut self,
        sled_id: SledUuid,
        resources: &SledResources,
    ) -> Result<EnsureMultiple, Error> {
        let (mut additions, removals) = {
            // These are the disks known to our (last?) blueprint
            let blueprint_disks: BTreeMap<_, _> = self
                .disks
                .current_sled_disks(sled_id)
                .map(|disk| {
                    (PhysicalDiskUuid::from_untyped_uuid(disk.id), disk)
                })
                .collect();

            // These are the in-service disks as we observed them in the database,
            // during the planning phase
            let database_disks: BTreeMap<_, _> = resources
                .all_disks(DiskFilter::InService)
                .map(|(zpool, disk)| (disk.disk_id, (zpool, disk)))
                .collect();

            // Add any disks that appear in the database, but not the blueprint
            let additions = database_disks
                .iter()
                .filter_map(|(disk_id, (zpool, disk))| {
                    if !blueprint_disks.contains_key(disk_id) {
                        Some(BlueprintPhysicalDiskConfig {
                            identity: disk.disk_identity.clone(),
                            id: disk_id.into_untyped_uuid(),
                            pool_id: **zpool,
                        })
                    } else {
                        None
                    }
                })
                .collect::<Vec<BlueprintPhysicalDiskConfig>>();

            // Remove any disks that appear in the blueprint, but not the database
            let removals: HashSet<PhysicalDiskUuid> = blueprint_disks
                .keys()
                .filter_map(|disk_id| {
                    if !database_disks.contains_key(disk_id) {
                        Some(*disk_id)
                    } else {
                        None
                    }
                })
                .collect();

            (additions, removals)
        };

        if additions.is_empty() && removals.is_empty() {
            return Ok(EnsureMultiple::NotNeeded);
        }
        let added = additions.len();
        let removed = removals.len();

        let disks = &mut self.disks.change_sled_disks(sled_id).disks;

        disks.append(&mut additions);
        disks.retain(|config| {
            !removals.contains(&PhysicalDiskUuid::from_untyped_uuid(config.id))
        });

        Ok(EnsureMultiple::Changed { added, removed })
    }

    fn sled_add_zone_internal_dns(
        &mut self,
        sled_id: SledUuid,
        gz_address_index: u32,
    ) -> Result<Ensure, Error> {
        let sled_subnet = self.sled_resources(sled_id)?.subnet;
        let rack_subnet = ReservedRackSubnet::from_subnet(sled_subnet);
        let dns_subnet = self.internal_dns_subnets()?.alloc(rack_subnet)?;
        let address = dns_subnet.dns_address();
        let zpool = self.sled_select_zpool(sled_id, ZoneKind::InternalDns)?;
        let zone_type =
            BlueprintZoneType::InternalDns(blueprint_zone_type::InternalDns {
                dataset: OmicronZoneDataset { pool_name: zpool.clone() },
                dns_address: SocketAddrV6::new(address, DNS_PORT, 0, 0),
                http_address: SocketAddrV6::new(address, DNS_HTTP_PORT, 0, 0),
                gz_address: dns_subnet.gz_address(),
                gz_address_index,
            });

        let zone = BlueprintZoneConfig {
            disposition: BlueprintZoneDisposition::InService,
            id: self.rng.zone_rng.next(),
            underlay_address: address,
            filesystem_pool: Some(zpool),
            zone_type,
        };

        self.sled_add_zone(sled_id, zone)?;
        Ok(Ensure::Added)
    }

    pub fn sled_ensure_zone_multiple_internal_dns(
        &mut self,
        sled_id: SledUuid,
        desired_zone_count: usize,
    ) -> Result<EnsureMultiple, Error> {
        // How many internal DNS zones do we need to add?
        let count =
            self.sled_num_running_zones_of_kind(sled_id, ZoneKind::InternalDns);
        let to_add = match desired_zone_count.checked_sub(count) {
            Some(0) => return Ok(EnsureMultiple::NotNeeded),
            Some(n) => n,
            None => {
                return Err(Error::Planner(anyhow!(
                    "removing an internal DNS zone not yet supported \
                     (sled {sled_id} has {count}; \
                     planner wants {desired_zone_count})"
                )));
            }
        };

        for i in count..desired_zone_count {
            self.sled_add_zone_internal_dns(
                sled_id,
                i.try_into().map_err(|_| {
                    Error::Planner(anyhow!("zone index overflow"))
                })?,
            )?;
        }

        Ok(EnsureMultiple::Changed { added: to_add, removed: 0 })
    }

    fn sled_add_zone_external_dns(
        &mut self,
        sled_id: SledUuid,
    ) -> Result<Ensure, Error> {
        let id = self.rng.zone_rng.next();
        let ExternalNetworkingChoice {
            external_ip,
            nic_ip,
            nic_subnet,
            nic_mac,
        } = self.external_networking()?.for_new_external_dns()?;
        let nic = NetworkInterface {
            id: self.rng.network_interface_rng.next(),
            kind: NetworkInterfaceKind::Service { id: id.into_untyped_uuid() },
            name: format!("external-dns-{id}").parse().unwrap(),
            ip: nic_ip,
            mac: nic_mac,
            subnet: nic_subnet,
            vni: Vni::SERVICES_VNI,
            primary: true,
            slot: 0,
            transit_ips: vec![],
        };

        let underlay_address = self.sled_alloc_ip(sled_id)?;
        let http_address =
            SocketAddrV6::new(underlay_address, DNS_HTTP_PORT, 0, 0);
        let dns_address = OmicronZoneExternalFloatingAddr {
            id: self.rng.external_ip_rng.next(),
            addr: SocketAddr::new(external_ip, DNS_PORT),
        };
        let pool_name =
            self.sled_select_zpool(sled_id, ZoneKind::ExternalDns)?;
        let zone_type =
            BlueprintZoneType::ExternalDns(blueprint_zone_type::ExternalDns {
                dataset: OmicronZoneDataset { pool_name: pool_name.clone() },
                http_address,
                dns_address,
                nic,
            });

        let zone = BlueprintZoneConfig {
            disposition: BlueprintZoneDisposition::InService,
            id,
            underlay_address,
            filesystem_pool: Some(pool_name),
            zone_type,
        };
        self.sled_add_zone(sled_id, zone)?;
        Ok(Ensure::Added)
    }

    pub fn sled_ensure_zone_multiple_external_dns(
        &mut self,
        sled_id: SledUuid,
        desired_zone_count: usize,
    ) -> Result<EnsureMultiple, Error> {
        // How many external DNS zones do we want to add?
        let count =
            self.sled_num_running_zones_of_kind(sled_id, ZoneKind::ExternalDns);
        let to_add = match desired_zone_count.checked_sub(count) {
            Some(0) => return Ok(EnsureMultiple::NotNeeded),
            Some(n) => n,
            None => {
                return Err(Error::Planner(anyhow!(
                    "removing an external DNS zone not yet supported \
                     (sled {sled_id} has {count}; \
                     planner wants {desired_zone_count})"
                )));
            }
        };

        // Running out of DNS addresses is not a fatal error. This happens,
        // for instance, when a sled is first marked expunged, since the
        // available addresses are collected before planning, but the
        // zones on the sled aren't marked expunged until after planning
        // has begun. The *next* round of planning will add them back in,
        // since it will see the zones as expunged and recycle their
        // addresses.
        let mut added = 0;
        for _ in 0..to_add {
            match self.sled_add_zone_external_dns(sled_id) {
                Ok(_) => added += 1,
                Err(Error::NoExternalDnsIpAvailable) => break,
                Err(e) => return Err(e),
            }
        }

        Ok(EnsureMultiple::Changed { added, removed: 0 })
    }

    pub fn sled_ensure_zone_ntp(
        &mut self,
        sled_id: SledUuid,
    ) -> Result<Ensure, Error> {
        // If there's already an NTP zone on this sled, do nothing.
        let has_ntp = self
            .zones
            .current_sled_zones(sled_id, BlueprintZoneFilter::ShouldBeRunning)
            .any(|(z, _)| z.zone_type.is_ntp());
        if has_ntp {
            return Ok(Ensure::NotNeeded);
        }

        let ip = self.sled_alloc_ip(sled_id)?;
        let ntp_address = SocketAddrV6::new(ip, NTP_PORT, 0, 0);

        let zone_type =
            BlueprintZoneType::InternalNtp(blueprint_zone_type::InternalNtp {
                address: ntp_address,
            });
        let filesystem_pool =
            self.sled_select_zpool(sled_id, zone_type.kind())?;

        let zone = BlueprintZoneConfig {
            disposition: BlueprintZoneDisposition::InService,
            id: self.rng.zone_rng.next(),
            underlay_address: ip,
            filesystem_pool: Some(filesystem_pool),
            zone_type,
        };

        self.sled_add_zone(sled_id, zone)?;
        Ok(Ensure::Added)
    }

    pub fn sled_ensure_zone_crucible(
        &mut self,
        sled_id: SledUuid,
        zpool_id: ZpoolUuid,
    ) -> Result<Ensure, Error> {
        let pool_name = ZpoolName::new_external(zpool_id);

        // If this sled already has a Crucible zone on this pool, do nothing.
        let has_crucible_on_this_pool = self
            .zones
            .current_sled_zones(sled_id, BlueprintZoneFilter::ShouldBeRunning)
            .any(|(z, _)| {
                matches!(
                    &z.zone_type,
                    BlueprintZoneType::Crucible(blueprint_zone_type::Crucible {
                        dataset,
                        ..
                    })
                    if dataset.pool_name == pool_name
                )
            });
        if has_crucible_on_this_pool {
            return Ok(Ensure::NotNeeded);
        }

        let sled_info = self.sled_resources(sled_id)?;
        if !sled_info.zpools.contains_key(&zpool_id) {
            return Err(Error::Planner(anyhow!(
                "adding crucible zone for sled {:?}: \
                attempted to use unknown zpool {:?}",
                sled_id,
                pool_name
            )));
        }

        let ip = self.sled_alloc_ip(sled_id)?;
        let port = omicron_common::address::CRUCIBLE_PORT;
        let address = SocketAddrV6::new(ip, port, 0, 0);
        let zone_type =
            BlueprintZoneType::Crucible(blueprint_zone_type::Crucible {
                address,
                dataset: OmicronZoneDataset { pool_name: pool_name.clone() },
            });
        let filesystem_pool = pool_name;

        let zone = BlueprintZoneConfig {
            disposition: BlueprintZoneDisposition::InService,
            id: self.rng.zone_rng.next(),
            underlay_address: ip,
            filesystem_pool: Some(filesystem_pool),
            zone_type,
        };

        self.sled_add_zone(sled_id, zone)?;
        Ok(Ensure::Added)
    }

    /// Return the number of zones of a given kind that would be configured to
    /// run on the given sled if this builder generated a blueprint.
    ///
    /// This value may change before a blueprint is actually generated if
    /// further changes are made to the builder.
    pub fn sled_num_running_zones_of_kind(
        &self,
        sled_id: SledUuid,
        kind: ZoneKind,
    ) -> usize {
        self.zones
            .current_sled_zones(sled_id, BlueprintZoneFilter::ShouldBeRunning)
            .filter(|(z, _)| z.zone_type.kind() == kind)
            .count()
    }

    pub fn sled_ensure_zone_multiple_nexus(
        &mut self,
        sled_id: SledUuid,
        desired_zone_count: usize,
    ) -> Result<EnsureMultiple, Error> {
        // Whether Nexus should use TLS and what the external DNS servers it
        // should use are currently provided at rack-setup time, and should be
        // consistent across all Nexus instances. We'll assume we can copy them
        // from any other Nexus zone in our parent blueprint.
        //
        // TODO-correctness Once these properties can be changed by a rack
        // operator, this will need more work. At a minimum, if such a change
        // goes through the blueprint system (which seems likely), we'll need to
        // check that we're if this builder is being used to make such a change,
        // that change is also reflected here in a new zone. Perhaps these
        // settings should be part of `Policy` instead?
        let (external_tls, external_dns_servers) = self
            .parent_blueprint
            .all_omicron_zones(BlueprintZoneFilter::All)
            .find_map(|(_, z)| match &z.zone_type {
                BlueprintZoneType::Nexus(nexus) => Some((
                    nexus.external_tls,
                    nexus.external_dns_servers.clone(),
                )),
                _ => None,
            })
            .ok_or(Error::NoNexusZonesInParentBlueprint)?;
        self.sled_ensure_zone_multiple_nexus_with_config(
            sled_id,
            desired_zone_count,
            external_tls,
            external_dns_servers,
        )
    }

    pub fn sled_ensure_zone_multiple_nexus_with_config(
        &mut self,
        sled_id: SledUuid,
        desired_zone_count: usize,
        external_tls: bool,
        external_dns_servers: Vec<IpAddr>,
    ) -> Result<EnsureMultiple, Error> {
        // How many Nexus zones do we need to add?
        let nexus_count =
            self.sled_num_running_zones_of_kind(sled_id, ZoneKind::Nexus);
        let num_nexus_to_add = match desired_zone_count.checked_sub(nexus_count)
        {
            Some(0) => return Ok(EnsureMultiple::NotNeeded),
            Some(n) => n,
            None => {
                return Err(Error::Planner(anyhow!(
                    "removing a Nexus zone not yet supported \
                     (sled {sled_id} has {nexus_count}; \
                     planner wants {desired_zone_count})"
                )));
            }
        };

        for _ in 0..num_nexus_to_add {
            let nexus_id = self.rng.zone_rng.next();
            let ExternalNetworkingChoice {
                external_ip,
                nic_ip,
                nic_subnet,
                nic_mac,
            } = self.external_networking()?.for_new_nexus()?;
            let external_ip = OmicronZoneExternalFloatingIp {
                id: self.rng.external_ip_rng.next(),
                ip: external_ip,
            };

            let nic = NetworkInterface {
                id: self.rng.network_interface_rng.next(),
                kind: NetworkInterfaceKind::Service {
                    id: nexus_id.into_untyped_uuid(),
                },
                name: format!("nexus-{nexus_id}").parse().unwrap(),
                ip: nic_ip,
                mac: nic_mac,
                subnet: nic_subnet,
                vni: Vni::SERVICES_VNI,
                primary: true,
                slot: 0,
                transit_ips: vec![],
            };

            let ip = self.sled_alloc_ip(sled_id)?;
            let port = omicron_common::address::NEXUS_INTERNAL_PORT;
            let internal_address = SocketAddrV6::new(ip, port, 0, 0);
            let zone_type =
                BlueprintZoneType::Nexus(blueprint_zone_type::Nexus {
                    internal_address,
                    external_ip,
                    nic,
                    external_tls,
                    external_dns_servers: external_dns_servers.clone(),
                });
            let filesystem_pool =
                self.sled_select_zpool(sled_id, zone_type.kind())?;

            let zone = BlueprintZoneConfig {
                disposition: BlueprintZoneDisposition::InService,
                id: nexus_id,
                underlay_address: ip,
                filesystem_pool: Some(filesystem_pool),
                zone_type,
            };
            self.sled_add_zone(sled_id, zone)?;
        }

        Ok(EnsureMultiple::Changed { added: num_nexus_to_add, removed: 0 })
    }

    pub fn sled_ensure_zone_multiple_oximeter(
        &mut self,
        sled_id: SledUuid,
        desired_zone_count: usize,
    ) -> Result<EnsureMultiple, Error> {
        // How many Oximeter zones do we need to add?
        let oximeter_count =
            self.sled_num_running_zones_of_kind(sled_id, ZoneKind::Oximeter);
        let num_oximeter_to_add =
            match desired_zone_count.checked_sub(oximeter_count) {
                Some(0) => return Ok(EnsureMultiple::NotNeeded),
                Some(n) => n,
                None => {
                    return Err(Error::Planner(anyhow!(
                        "removing an Oximeter zone not yet supported \
                         (sled {sled_id} has {oximeter_count}; \
                         planner wants {desired_zone_count})"
                    )));
                }
            };

        for _ in 0..num_oximeter_to_add {
            let oximeter_id = self.rng.zone_rng.next();
            let ip = self.sled_alloc_ip(sled_id)?;
            let port = omicron_common::address::OXIMETER_PORT;
            let address = SocketAddrV6::new(ip, port, 0, 0);
            let zone_type =
                BlueprintZoneType::Oximeter(blueprint_zone_type::Oximeter {
                    address,
                });
            let filesystem_pool =
                self.sled_select_zpool(sled_id, zone_type.kind())?;

            let zone = BlueprintZoneConfig {
                disposition: BlueprintZoneDisposition::InService,
                id: oximeter_id,
                underlay_address: ip,
                filesystem_pool: Some(filesystem_pool),
                zone_type,
            };
            self.sled_add_zone(sled_id, zone)?;
        }

        Ok(EnsureMultiple::Changed { added: num_oximeter_to_add, removed: 0 })
    }

    pub fn cockroachdb_preserve_downgrade(
        &mut self,
        version: CockroachDbPreserveDowngrade,
    ) {
        self.cockroachdb_setting_preserve_downgrade = version;
    }

    pub fn sled_ensure_zone_multiple_cockroachdb(
        &mut self,
        sled_id: SledUuid,
        desired_zone_count: usize,
    ) -> Result<EnsureMultiple, Error> {
        // How many CRDB zones do we need to add?
        let crdb_count =
            self.sled_num_running_zones_of_kind(sled_id, ZoneKind::CockroachDb);
        let num_crdb_to_add = match desired_zone_count.checked_sub(crdb_count) {
            Some(0) => return Ok(EnsureMultiple::NotNeeded),
            Some(n) => n,
            None => {
                return Err(Error::Planner(anyhow!(
                    "removing a CockroachDb zone not yet supported \
                     (sled {sled_id} has {crdb_count}; \
                     planner wants {desired_zone_count})"
                )));
            }
        };
        for _ in 0..num_crdb_to_add {
            let zone_id = self.rng.zone_rng.next();
            let underlay_ip = self.sled_alloc_ip(sled_id)?;
            let pool_name =
                self.sled_select_zpool(sled_id, ZoneKind::CockroachDb)?;
            let port = omicron_common::address::COCKROACH_PORT;
            let address = SocketAddrV6::new(underlay_ip, port, 0, 0);
            let zone_type = BlueprintZoneType::CockroachDb(
                blueprint_zone_type::CockroachDb {
                    address,
                    dataset: OmicronZoneDataset {
                        pool_name: pool_name.clone(),
                    },
                },
            );
            let filesystem_pool = pool_name;

            let zone = BlueprintZoneConfig {
                disposition: BlueprintZoneDisposition::InService,
                id: zone_id,
                underlay_address: underlay_ip,
                filesystem_pool: Some(filesystem_pool),
                zone_type,
            };
            self.sled_add_zone(sled_id, zone)?;
        }

        Ok(EnsureMultiple::Changed { added: num_crdb_to_add, removed: 0 })
    }

    pub fn sled_ensure_zone_multiple_clickhouse_server(
        &mut self,
        sled_id: SledUuid,
        desired_zone_count: usize,
    ) -> Result<EnsureMultiple, Error> {
        //  How many clickhouse server zones do we want to add?
        let clickhouse_server_count = self.sled_num_running_zones_of_kind(
            sled_id,
            ZoneKind::ClickhouseServer,
        );
        let num_clickhouse_servers_to_add =
            match desired_zone_count.checked_sub(clickhouse_server_count) {
                Some(0) => return Ok(EnsureMultiple::NotNeeded),
                Some(n) => n,
                None => {
                    return Err(Error::Planner(anyhow!(
                        "removing a ClickhouseServer zone not yet supported \
                     (sled {sled_id} has {clickhouse_server_count}; \
                     planner wants {desired_zone_count})"
                    )));
                }
            };
        for _ in 0..num_clickhouse_servers_to_add {
            let zone_id = self.rng.zone_rng.next();
            let underlay_ip = self.sled_alloc_ip(sled_id)?;
            let pool_name =
                self.sled_select_zpool(sled_id, ZoneKind::ClickhouseServer)?;
            let port = omicron_common::address::CLICKHOUSE_HTTP_PORT;
            let address = SocketAddrV6::new(underlay_ip, port, 0, 0);
            let zone_type = BlueprintZoneType::ClickhouseServer(
                blueprint_zone_type::ClickhouseServer {
                    address,
                    dataset: OmicronZoneDataset {
                        pool_name: pool_name.clone(),
                    },
                },
            );
            let filesystem_pool = pool_name;

            let zone = BlueprintZoneConfig {
                disposition: BlueprintZoneDisposition::InService,
                id: zone_id,
                underlay_address: underlay_ip,
                filesystem_pool: Some(filesystem_pool),
                zone_type,
            };
            self.sled_add_zone(sled_id, zone)?;
        }

        Ok(EnsureMultiple::Changed {
            added: num_clickhouse_servers_to_add,
            removed: 0,
        })
    }

    pub fn sled_ensure_zone_multiple_clickhouse_keeper(
        &mut self,
        sled_id: SledUuid,
        desired_zone_count: usize,
    ) -> Result<EnsureMultiple, Error> {
        //  How many clickhouse keeper zones do we want to add?
        let clickhouse_keeper_count = self.sled_num_running_zones_of_kind(
            sled_id,
            ZoneKind::ClickhouseKeeper,
        );
        let num_clickhouse_keepers_to_add =
            match desired_zone_count.checked_sub(clickhouse_keeper_count) {
                Some(0) => return Ok(EnsureMultiple::NotNeeded),
                Some(n) => n,
                None => {
                    return Err(Error::Planner(anyhow!(
                        "removing a ClickhouseKeeper zone not yet supported \
                     (sled {sled_id} has {clickhouse_keeper_count}; \
                     planner wants {desired_zone_count})"
                    )));
                }
            };

        for _ in 0..num_clickhouse_keepers_to_add {
            let zone_id = self.rng.zone_rng.next();
            let underlay_ip = self.sled_alloc_ip(sled_id)?;
            let pool_name =
                self.sled_select_zpool(sled_id, ZoneKind::ClickhouseKeeper)?;
            let port = omicron_common::address::CLICKHOUSE_KEEPER_TCP_PORT;
            let address = SocketAddrV6::new(underlay_ip, port, 0, 0);
            let zone_type = BlueprintZoneType::ClickhouseKeeper(
                blueprint_zone_type::ClickhouseKeeper {
                    address,
                    dataset: OmicronZoneDataset {
                        pool_name: pool_name.clone(),
                    },
                },
            );
            let filesystem_pool = pool_name;

            let zone = BlueprintZoneConfig {
                disposition: BlueprintZoneDisposition::InService,
                id: zone_id,
                underlay_address: underlay_ip,
                filesystem_pool: Some(filesystem_pool),
                zone_type,
            };
            self.sled_add_zone(sled_id, zone)?;
        }

        Ok(EnsureMultiple::Changed {
            added: num_clickhouse_keepers_to_add,
            removed: 0,
        })
    }

    pub fn sled_promote_internal_ntp_to_boundary_ntp(
        &mut self,
        sled_id: SledUuid,
    ) -> Result<EnsureMultiple, Error> {
        // The upstream NTP/DNS servers and domain _should_ come from Nexus and
        // be modifiable by the operator, but currently can only be set at RSS.
        // We can only promote a new boundary NTP zone by copying these settings
        // from an existing one.
        let (ntp_servers, dns_servers, domain) = self
            .parent_blueprint
            .all_omicron_zones(BlueprintZoneFilter::All)
            .find_map(|(_, z)| match &z.zone_type {
                BlueprintZoneType::BoundaryNtp(zone_config) => Some((
                    zone_config.ntp_servers.clone(),
                    zone_config.dns_servers.clone(),
                    zone_config.domain.clone(),
                )),
                _ => None,
            })
            .ok_or(Error::NoBoundaryNtpZonesInParentBlueprint)?;

        self.sled_promote_internal_ntp_to_boundary_ntp_with_config(
            sled_id,
            ntp_servers,
            dns_servers,
            domain,
        )
    }

    pub fn sled_promote_internal_ntp_to_boundary_ntp_with_config(
        &mut self,
        sled_id: SledUuid,
        ntp_servers: Vec<String>,
        dns_servers: Vec<IpAddr>,
        domain: Option<String>,
    ) -> Result<EnsureMultiple, Error> {
        // Check the sled id and return an appropriate error if it's invalid.
        let _ = self.sled_resources(sled_id)?;

        let sled_zones = self.zones.change_sled_zones(sled_id);

        // Find the internal NTP zone and expunge it.
        let mut internal_ntp_zone_id_iter = sled_zones
            .iter_zones(BlueprintZoneFilter::ShouldBeRunning)
            .filter_map(|config| {
                if matches!(
                    config.zone().zone_type,
                    BlueprintZoneType::InternalNtp(_)
                ) {
                    Some(config.zone().id)
                } else {
                    None
                }
            });

        // We should have exactly one internal NTP zone.
        let internal_ntp_zone_id =
            internal_ntp_zone_id_iter.next().ok_or_else(|| {
                Error::Planner(anyhow!(
                    "cannot promote internal NTP zone on sled {sled_id}: \
                     no internal NTP zone found"
                ))
            })?;
        if internal_ntp_zone_id_iter.next().is_some() {
            return Err(Error::Planner(anyhow!(
                "sled {sled_id} has multiple internal NTP zones"
            )));
        }
        std::mem::drop(internal_ntp_zone_id_iter);

        // Expunge the internal NTP zone.
        sled_zones.expunge_zone(internal_ntp_zone_id).map_err(|error| {
            Error::Planner(anyhow!(error).context(format!(
                "error expunging internal NTP zone from sled {sled_id}"
            )))
        })?;

        // Add the new boundary NTP zone.
        let new_zone_id = self.rng.zone_rng.next();
        let ExternalSnatNetworkingChoice {
            snat_cfg,
            nic_ip,
            nic_subnet,
            nic_mac,
        } = self.external_networking()?.for_new_boundary_ntp()?;
        let external_ip = OmicronZoneExternalSnatIp {
            id: self.rng.external_ip_rng.next(),
            snat_cfg,
        };
        let nic = NetworkInterface {
            id: self.rng.network_interface_rng.next(),
            kind: NetworkInterfaceKind::Service {
                id: new_zone_id.into_untyped_uuid(),
            },
            name: format!("ntp-{new_zone_id}").parse().unwrap(),
            ip: nic_ip,
            mac: nic_mac,
            subnet: nic_subnet,
            vni: Vni::SERVICES_VNI,
            primary: true,
            slot: 0,
            transit_ips: vec![],
        };

        let underlay_ip = self.sled_alloc_ip(sled_id)?;
        let port = omicron_common::address::NTP_PORT;
        let zone_type =
            BlueprintZoneType::BoundaryNtp(blueprint_zone_type::BoundaryNtp {
                address: SocketAddrV6::new(underlay_ip, port, 0, 0),
                ntp_servers,
                dns_servers,
                domain,
                nic,
                external_ip,
            });
        let filesystem_pool =
            self.sled_select_zpool(sled_id, zone_type.kind())?;

        self.sled_add_zone(
            sled_id,
            BlueprintZoneConfig {
                disposition: BlueprintZoneDisposition::InService,
                id: new_zone_id,
                underlay_address: underlay_ip,
                filesystem_pool: Some(filesystem_pool),
                zone_type,
            },
        )?;

        Ok(EnsureMultiple::Changed { added: 1, removed: 1 })
    }

    pub fn sled_expunge_zone(
        &mut self,
        sled_id: SledUuid,
        zone_id: OmicronZoneUuid,
    ) -> Result<(), Error> {
        // Check the sled id and return an appropriate error if it's invalid.
        let _ = self.sled_resources(sled_id)?;

        let sled_zones = self.zones.change_sled_zones(sled_id);
        sled_zones.expunge_zone(zone_id).map_err(|error| {
            Error::Planner(
                anyhow!(error)
                    .context("failed to expunge zone from sled {sled_id}"),
            )
        })?;

        Ok(())
    }

    fn sled_add_zone(
        &mut self,
        sled_id: SledUuid,
        zone: BlueprintZoneConfig,
    ) -> Result<(), Error> {
        // Check the sled id and return an appropriate error if it's invalid.
        let _ = self.sled_resources(sled_id)?;

        let sled_zones = self.zones.change_sled_zones(sled_id);
        sled_zones.add_zone(zone).map_err(|error| {
            Error::Planner(
                anyhow!(error)
                    .context(format!("error adding zone to sled {sled_id}")),
            )
        })?;

        Ok(())
    }

    /// Returns a newly-allocated underlay address suitable for use by Omicron
    /// zones
    fn sled_alloc_ip(&mut self, sled_id: SledUuid) -> Result<Ipv6Addr, Error> {
        let sled_subnet = self.sled_resources(sled_id)?.subnet;
        let allocator =
            self.sled_ip_allocators.entry(sled_id).or_insert_with(|| {
                let sled_subnet_addr = sled_subnet.net().prefix();
                let minimum = sled_subnet_addr
                    .saturating_add(u128::from(SLED_RESERVED_ADDRESSES));
                let maximum = sled_subnet_addr
                    .saturating_add(u128::from(CP_SERVICES_RESERVED_ADDRESSES));
                assert!(sled_subnet.net().contains(minimum));
                assert!(sled_subnet.net().contains(maximum));
                let mut allocator = IpAllocator::new(minimum, maximum);

                // We shouldn't need to explicitly reserve the sled's global
                // zone and switch addresses because they should be out of our
                // range, but we do so just to be sure.
                let sled_gz_addr = *get_sled_address(sled_subnet).ip();
                assert!(sled_subnet.net().contains(sled_gz_addr));
                assert!(minimum > sled_gz_addr);
                assert!(maximum > sled_gz_addr);
                let switch_zone_addr = get_switch_zone_address(sled_subnet);
                assert!(sled_subnet.net().contains(switch_zone_addr));
                assert!(minimum > switch_zone_addr);
                assert!(maximum > switch_zone_addr);

                // Record each of the sled's zones' underlay addresses as
                // allocated.
                for (z, _) in self
                    .zones
                    .current_sled_zones(sled_id, BlueprintZoneFilter::All)
                {
                    allocator.reserve(z.underlay_address);
                }

                allocator
            });

        allocator.alloc().ok_or(Error::OutOfAddresses { sled_id })
    }

    /// Selects a zpool for this zone type.
    ///
    /// This zpool may be used for either durable storage or transient
    /// storage - the usage is up to the caller.
    ///
    /// If `zone_kind` already exists on `sled_id`, it is prevented
    /// from using the same zpool as existing zones with the same kind.
    fn sled_select_zpool(
        &self,
        sled_id: SledUuid,
        zone_kind: ZoneKind,
    ) -> Result<ZpoolName, Error> {
        let all_in_service_zpools =
            self.sled_resources(sled_id)?.all_zpools(ZpoolFilter::InService);

        // We refuse to choose a zpool for a zone of a given `zone_kind` if this
        // sled already has a durable zone of that kind on the same zpool. Build
        // up a set of invalid zpools for this sled/kind pair.
        let mut skip_zpools = BTreeSet::new();
        for zone_config in self
            .current_sled_zones(sled_id, BlueprintZoneFilter::ShouldBeRunning)
        {
            if let Some(zpool) = zone_config.zone_type.durable_zpool() {
                if zone_kind == zone_config.zone_type.kind() {
                    skip_zpools.insert(zpool);
                }
            }
        }

        for &zpool_id in all_in_service_zpools {
            let zpool_name = ZpoolName::new_external(zpool_id);
            if !skip_zpools.contains(&zpool_name) {
                return Ok(zpool_name);
            }
        }
        Err(Error::NoAvailableZpool { sled_id, kind: zone_kind })
    }

    /// Returns the resources for a sled that hasn't been decommissioned.
    fn sled_resources(
        &self,
        sled_id: SledUuid,
    ) -> Result<&SledResources, Error> {
        let details = self
            .input
            .sled_lookup(SledFilter::Commissioned, sled_id)
            .map_err(|error| {
                Error::Planner(anyhow!(error).context(format!(
                    "for sled {sled_id}, error looking up resources"
                )))
            })?;
        Ok(&details.resources)
    }

    /// Determine the number of desired external DNS zones by counting
    /// unique addresses in the parent blueprint.
    ///
    /// TODO-cleanup: Remove when external DNS addresses are in the policy.
    pub fn count_parent_external_dns_zones(&self) -> usize {
        self.parent_blueprint
            .all_omicron_zones(BlueprintZoneFilter::All)
            .filter_map(|(_id, zone)| match &zone.zone_type {
                BlueprintZoneType::ExternalDns(dns) => {
                    Some(dns.dns_address.addr.ip())
                }
                _ => None,
            })
            .collect::<HashSet<IpAddr>>()
            .len()
    }

    /// Allow a test to manually add an external DNS address, which could
    /// ordinarily only come from RSS.
    ///
    /// TODO-cleanup: Remove when external DNS addresses are in the policy.
<<<<<<< HEAD
    #[track_caller]
    pub(crate) fn add_external_dns_ip(&mut self, addr: IpAddr) {
        self.external_networking()
            .expect("failed to initialize external networking allocator")
            .add_external_dns_ip(addr);
=======
    pub(crate) fn add_external_dns_ip(
        &mut self,
        addr: IpAddr,
    ) -> Result<(), Error> {
        self.external_networking()?.add_external_dns_ip(addr)
>>>>>>> 93d69748
    }
}

#[derive(Debug)]
struct BlueprintBuilderRng {
    // Have separate RNGs for the different kinds of UUIDs we might add,
    // generated from the main RNG. This is so that e.g. adding a new network
    // interface doesn't alter the blueprint or sled UUID.
    //
    // In the future, when we switch to typed UUIDs, each of these will be
    // associated with a specific `TypedUuidKind`.
    blueprint_rng: UuidRng,
    zone_rng: TypedUuidRng<OmicronZoneKind>,
    network_interface_rng: UuidRng,
    external_ip_rng: TypedUuidRng<ExternalIpKind>,
}

impl BlueprintBuilderRng {
    fn new() -> Self {
        Self::new_from_parent(StdRng::from_entropy())
    }

    fn new_from_parent(mut parent: StdRng) -> Self {
        let blueprint_rng = UuidRng::from_parent_rng(&mut parent, "blueprint");
        let zone_rng = TypedUuidRng::from_parent_rng(&mut parent, "zone");
        let network_interface_rng =
            UuidRng::from_parent_rng(&mut parent, "network_interface");
        let external_ip_rng =
            TypedUuidRng::from_parent_rng(&mut parent, "external_ip");

        BlueprintBuilderRng {
            blueprint_rng,
            zone_rng,
            network_interface_rng,
            external_ip_rng,
        }
    }

    fn set_seed<H: Hash>(&mut self, seed: H) {
        // Important to add some more bytes here, so that builders with the
        // same seed but different purposes don't end up with the same UUIDs.
        const SEED_EXTRA: &str = "blueprint-builder";
        *self = Self::new_from_parent(typed_rng::from_seed(seed, SEED_EXTRA));
    }
}

/// Helper for working with sets of zones on each sled
///
/// Tracking the set of zones is slightly non-trivial because we need to bump
/// the per-sled generation number iff the zones are changed.  So we need to
/// keep track of whether we've changed the zones relative to the parent
/// blueprint.  We do this by keeping a copy of any [`BlueprintZonesConfig`]
/// that we've changed and a _reference_ to the parent blueprint's zones.  This
/// struct makes it easy for callers iterate over the right set of zones.
pub(super) struct BlueprintZonesBuilder<'a> {
    changed_zones: BTreeMap<SledUuid, BuilderZonesConfig>,
    parent_zones: &'a BTreeMap<SledUuid, BlueprintZonesConfig>,
}

impl<'a> BlueprintZonesBuilder<'a> {
    pub fn new(parent_blueprint: &'a Blueprint) -> BlueprintZonesBuilder {
        BlueprintZonesBuilder {
            changed_zones: BTreeMap::new(),
            parent_zones: &parent_blueprint.blueprint_zones,
        }
    }

    /// Returns a mutable reference to a sled's Omicron zones *because* we're
    /// going to change them.
    ///
    /// This updates internal data structures, and it is recommended that it be
    /// called only when the caller actually wishes to make changes to zones.
    /// But making no changes after calling this does not result in a changed
    /// blueprint. (In particular, the generation number is only updated if
    /// the state of any zones was updated.)
    pub fn change_sled_zones(
        &mut self,
        sled_id: SledUuid,
    ) -> &mut BuilderZonesConfig {
        self.changed_zones.entry(sled_id).or_insert_with(|| {
            if let Some(old_sled_zones) = self.parent_zones.get(&sled_id) {
                BuilderZonesConfig::from_parent(old_sled_zones)
            } else {
                BuilderZonesConfig::new()
            }
        })
    }

    /// Iterates over the list of sled IDs for which we have zones.
    ///
    /// This may include decommissioned sleds.
    pub fn sled_ids_with_zones(&self) -> impl Iterator<Item = SledUuid> {
        let mut sled_ids =
            self.changed_zones.keys().copied().collect::<BTreeSet<_>>();
        for &sled_id in self.parent_zones.keys() {
            sled_ids.insert(sled_id);
        }
        sled_ids.into_iter()
    }

    /// Iterates over the list of `current_sled_zones` for all sled IDs for
    /// which we have zones.
    ///
    /// This may include decommissioned sleds.
    pub fn current_zones(
        &self,
        filter: BlueprintZoneFilter,
    ) -> impl Iterator<Item = (SledUuid, Vec<&BlueprintZoneConfig>)> {
        let sled_ids = self.sled_ids_with_zones();
        sled_ids.map(move |sled_id| {
            let zones = self
                .current_sled_zones(sled_id, filter)
                .map(|(zone_config, _)| zone_config)
                .collect();
            (sled_id, zones)
        })
    }

    /// Iterates over the list of Omicron zones currently configured for this
    /// sled in the blueprint that's being built, along with each zone's state
    /// in the builder.
    pub fn current_sled_zones(
        &self,
        sled_id: SledUuid,
        filter: BlueprintZoneFilter,
    ) -> Box<dyn Iterator<Item = (&BlueprintZoneConfig, BuilderZoneState)> + '_>
    {
        if let Some(sled_zones) = self.changed_zones.get(&sled_id) {
            Box::new(
                sled_zones.iter_zones(filter).map(|z| (z.zone(), z.state())),
            )
        } else if let Some(parent_zones) = self.parent_zones.get(&sled_id) {
            Box::new(parent_zones.zones.iter().filter_map(move |z| {
                if z.disposition.matches(filter) {
                    Some((z, BuilderZoneState::Unchanged))
                } else {
                    None
                }
            }))
        } else {
            Box::new(std::iter::empty())
        }
    }

    /// Produces an owned map of zones for the sleds recorded in this blueprint
    /// plus any newly-added sleds
    pub fn into_zones_map(
        self,
        added_sled_ids: impl Iterator<Item = SledUuid>,
    ) -> BTreeMap<SledUuid, BlueprintZonesConfig> {
        // Start with self.changed_zones, which contains entries for any
        // sled whose zones config is changing in this blueprint.
        let mut zones = self
            .changed_zones
            .into_iter()
            .map(|(sled_id, zones)| (sled_id, zones.build()))
            .collect::<BTreeMap<_, _>>();

        // Carry forward any zones from our parent blueprint. This may include
        // zones for decommissioned sleds.
        for (sled_id, parent_zones) in self.parent_zones {
            zones.entry(*sled_id).or_insert_with(|| parent_zones.clone());
        }

        // Finally, insert any newly-added sleds.
        for sled_id in added_sled_ids {
            zones.entry(sled_id).or_insert_with(|| BlueprintZonesConfig {
                generation: Generation::new(),
                zones: vec![],
            });
        }

        zones
    }
}

/// Helper for working with sets of disks on each sled
///
/// Tracking the set of disks is slightly non-trivial because we need to
/// bump the per-sled generation number iff the disks are changed.  So
/// we need to keep track of whether we've changed the disks relative
/// to the parent blueprint.  We do this by keeping a copy of any
/// [`BlueprintPhysicalDisksConfig`] that we've changed and a _reference_ to
/// the parent blueprint's disks.  This struct makes it easy for callers iterate
/// over the right set of disks.
struct BlueprintDisksBuilder<'a> {
    changed_disks: BTreeMap<SledUuid, BlueprintPhysicalDisksConfig>,
    parent_disks: &'a BTreeMap<SledUuid, BlueprintPhysicalDisksConfig>,
}

impl<'a> BlueprintDisksBuilder<'a> {
    pub fn new(parent_blueprint: &'a Blueprint) -> BlueprintDisksBuilder {
        BlueprintDisksBuilder {
            changed_disks: BTreeMap::new(),
            parent_disks: &parent_blueprint.blueprint_disks,
        }
    }

    /// Returns a mutable reference to a sled's Omicron disks *because* we're
    /// going to change them.
    ///
    /// Unlike [`BlueprintZonesBuilder::change_sled_zones`], it is essential
    /// that the caller _does_ change them, because constructing this bumps the
    /// generation number unconditionally.
    pub fn change_sled_disks(
        &mut self,
        sled_id: SledUuid,
    ) -> &mut BlueprintPhysicalDisksConfig {
        self.changed_disks.entry(sled_id).or_insert_with(|| {
            if let Some(old_sled_disks) = self.parent_disks.get(&sled_id) {
                BlueprintPhysicalDisksConfig {
                    generation: old_sled_disks.generation.next(),
                    disks: old_sled_disks.disks.clone(),
                }
            } else {
                // No requests have been sent to the disk previously,
                // we should be able to use the first generation.
                BlueprintPhysicalDisksConfig {
                    generation: Generation::new(),
                    disks: vec![],
                }
            }
        })
    }

    /// Iterates over the list of Omicron disks currently configured for this
    /// sled in the blueprint that's being built
    pub fn current_sled_disks(
        &self,
        sled_id: SledUuid,
    ) -> Box<dyn Iterator<Item = &BlueprintPhysicalDiskConfig> + '_> {
        if let Some(sled_disks) = self
            .changed_disks
            .get(&sled_id)
            .or_else(|| self.parent_disks.get(&sled_id))
        {
            Box::new(sled_disks.disks.iter())
        } else {
            Box::new(std::iter::empty())
        }
    }

    /// Produces an owned map of disks for the requested sleds
    pub fn into_disks_map(
        mut self,
        sled_ids: impl Iterator<Item = SledUuid>,
    ) -> BTreeMap<SledUuid, BlueprintPhysicalDisksConfig> {
        sled_ids
            .map(|sled_id| {
                // Start with self.changed_disks, which contains entries for any
                // sled whose disks config is changing in this blueprint.
                let mut disks = self
                    .changed_disks
                    .remove(&sled_id)
                    // If it's not there, use the config from the parent
                    // blueprint.
                    .or_else(|| self.parent_disks.get(&sled_id).cloned())
                    // If it's not there either, then this must be a new sled
                    // and we haven't added any disks to it yet.  Use the
                    // standard initial config.
                    .unwrap_or_else(|| BlueprintPhysicalDisksConfig {
                        generation: Generation::new(),
                        disks: vec![],
                    });
                disks.disks.sort_unstable_by_key(|d| d.id);

                (sled_id, disks)
            })
            .collect()
    }
}

#[cfg(test)]
pub mod test {
    use super::*;
    use crate::example::example;
    use crate::example::ExampleSystemBuilder;
    use crate::system::SledBuilder;
    use expectorate::assert_contents;
    use nexus_inventory::CollectionBuilder;
    use nexus_types::deployment::BlueprintOrCollectionZoneConfig;
    use nexus_types::deployment::BlueprintZoneFilter;
    use nexus_types::deployment::OmicronZoneNetworkResources;
    use nexus_types::external_api::views::SledPolicy;
    use omicron_common::address::IpRange;
    use omicron_test_utils::dev::test_setup_log;
    use slog_error_chain::InlineErrorChain;
    use std::collections::BTreeSet;
    use std::mem;

    /// Checks various conditions that should be true for all blueprints
    #[track_caller]
    pub fn verify_blueprint(blueprint: &Blueprint) {
        // There should be no duplicate underlay IPs.
        let mut underlay_ips: BTreeMap<Ipv6Addr, &BlueprintZoneConfig> =
            BTreeMap::new();
        for (_, zone) in
            blueprint.all_omicron_zones(BlueprintZoneFilter::ShouldBeRunning)
        {
            if let Some(previous) =
                underlay_ips.insert(zone.underlay_address, zone)
            {
                panic!(
                    "found duplicate underlay IP {} in zones {} and {}\
                    \n\n\
                    blueprint: {}",
                    zone.underlay_address,
                    zone.id,
                    previous.id,
                    blueprint.display(),
                );
            }
        }

        // On any given zpool, we should have at most one zone of any given
        // kind.
        //
        // TODO: we may want a similar check for non-durable datasets?
        let mut kinds_by_zpool: BTreeMap<
            ZpoolUuid,
            BTreeMap<ZoneKind, OmicronZoneUuid>,
        > = BTreeMap::new();
        for (_, zone) in blueprint.all_omicron_zones(BlueprintZoneFilter::All) {
            if let Some(dataset) = zone.zone_type.durable_dataset() {
                let kind = zone.zone_type.kind();
                if let Some(previous) = kinds_by_zpool
                    .entry(dataset.dataset.pool_name.id())
                    .or_default()
                    .insert(kind, zone.id)
                {
                    panic!(
                        "zpool {} has two zones of kind {kind:?}: {} and {}\
                            \n\n\
                            blueprint: {}",
                        dataset.dataset.pool_name,
                        zone.id,
                        previous,
                        blueprint.display(),
                    );
                }
            }
        }
    }

    #[track_caller]
    pub fn assert_planning_makes_no_changes(
        log: &Logger,
        blueprint: &Blueprint,
        input: &PlanningInput,
        test_name: &'static str,
    ) {
        let collection = CollectionBuilder::new("test").build();
        let builder = BlueprintBuilder::new_based_on(
            &log,
            &blueprint,
            &input,
            &collection,
            test_name,
        )
        .expect("failed to create builder");
        let child_blueprint = builder.build();
        verify_blueprint(&child_blueprint);
        let diff = child_blueprint.diff_since_blueprint(&blueprint);
        println!(
            "diff between blueprints (expected no changes):\n{}",
            diff.display()
        );
        assert_eq!(diff.sleds_added.len(), 0);
        assert_eq!(diff.sleds_removed.len(), 0);
        assert_eq!(diff.sleds_modified.len(), 0);
    }

    #[test]
    fn test_initial() {
        // Test creating a blueprint from a collection and verifying that it
        // describes no changes.
        static TEST_NAME: &str = "blueprint_builder_test_initial";
        let logctx = test_setup_log(TEST_NAME);
        let (collection, input, blueprint_initial) =
            example(&logctx.log, TEST_NAME);
        verify_blueprint(&blueprint_initial);

        let diff = blueprint_initial.diff_since_collection(&collection);
        // There are some differences with even a no-op diff between a
        // collection and a blueprint, such as new data being added to
        // blueprints like DNS generation numbers.
        println!(
            "collection -> initial blueprint \
             (expected no non-trivial changes):\n{}",
            diff.display()
        );
        assert_contents(
            "tests/output/blueprint_builder_initial_diff.txt",
            &diff.display().to_string(),
        );
        assert_eq!(diff.sleds_added.len(), 0);
        assert_eq!(diff.sleds_removed.len(), 0);
        assert_eq!(diff.sleds_modified.len(), 0);

        // Test a no-op planning iteration.
        assert_planning_makes_no_changes(
            &logctx.log,
            &blueprint_initial,
            &input,
            TEST_NAME,
        );

        logctx.cleanup_successful();
    }

    #[test]
    fn test_basic() {
        static TEST_NAME: &str = "blueprint_builder_test_basic";
        let logctx = test_setup_log(TEST_NAME);
        let (mut example, blueprint1) =
            ExampleSystemBuilder::new(&logctx.log, TEST_NAME).build();
        verify_blueprint(&blueprint1);

        let mut builder = BlueprintBuilder::new_based_on(
            &logctx.log,
            &blueprint1,
            &example.input,
            &example.collection,
            "test_basic",
        )
        .expect("failed to create builder");

        // The example blueprint should have internal NTP zones on all the
        // existing sleds, plus Crucible zones on all pools.  So if we ensure
        // all these zones exist, we should see no change.
        for (sled_id, sled_resources) in
            example.input.all_sled_resources(SledFilter::Commissioned)
        {
            builder.sled_ensure_zone_ntp(sled_id).unwrap();
            for pool_id in sled_resources.zpools.keys() {
                builder.sled_ensure_zone_crucible(sled_id, *pool_id).unwrap();
            }
        }

        let blueprint2 = builder.build();
        verify_blueprint(&blueprint2);
        let diff = blueprint2.diff_since_blueprint(&blueprint1);
        println!(
            "initial blueprint -> next blueprint (expected no changes):\n{}",
            diff.display()
        );
        assert_eq!(diff.sleds_added.len(), 0);
        assert_eq!(diff.sleds_removed.len(), 0);
        assert_eq!(diff.sleds_modified.len(), 0);

        // The next step is adding these zones to a new sled.
        let new_sled_id = example.sled_rng.next();
        let _ =
            example.system.sled(SledBuilder::new().id(new_sled_id)).unwrap();
        let input = example.system.to_planning_input_builder().unwrap().build();
        let mut builder = BlueprintBuilder::new_based_on(
            &logctx.log,
            &blueprint2,
            &input,
            &example.collection,
            "test_basic",
        )
        .expect("failed to create builder");
        builder.sled_ensure_zone_ntp(new_sled_id).unwrap();
        let new_sled_resources = &input
            .sled_lookup(SledFilter::Commissioned, new_sled_id)
            .unwrap()
            .resources;
        for pool_id in new_sled_resources.zpools.keys() {
            builder.sled_ensure_zone_crucible(new_sled_id, *pool_id).unwrap();
        }

        let blueprint3 = builder.build();
        verify_blueprint(&blueprint3);
        let diff = blueprint3.diff_since_blueprint(&blueprint2);
        println!("expecting new NTP and Crucible zones:\n{}", diff.display());

        // No sleds were changed or removed.
        assert_eq!(diff.sleds_modified.len(), 0);
        assert_eq!(diff.sleds_removed.len(), 0);

        // One sled was added.
        assert_eq!(diff.sleds_added.len(), 1);
        let sled_id = diff.sleds_added.first().unwrap();
        let new_sled_zones = diff.zones.added.get(sled_id).unwrap();
        assert_eq!(*sled_id, new_sled_id);
        // The generation number should be newer than the initial default.
        assert!(new_sled_zones.generation_after.unwrap() > Generation::new());

        // All zones' underlay addresses ought to be on the sled's subnet.
        for z in &new_sled_zones.zones {
            assert!(new_sled_resources
                .subnet
                .net()
                .contains(z.underlay_address()));
        }

        // Check for an NTP zone.  Its sockaddr's IP should also be on the
        // sled's subnet.
        assert!(new_sled_zones.zones.iter().any(|z| {
            if let BlueprintOrCollectionZoneConfig::Blueprint(
                BlueprintZoneConfig {
                    zone_type:
                        BlueprintZoneType::InternalNtp(
                            blueprint_zone_type::InternalNtp {
                                address, ..
                            },
                        ),
                    ..
                },
            ) = &z
            {
                assert!(new_sled_resources
                    .subnet
                    .net()
                    .contains(*address.ip()));
                true
            } else {
                false
            }
        }));
        let crucible_pool_names = new_sled_zones
            .zones
            .iter()
            .filter_map(|z| {
                if let BlueprintOrCollectionZoneConfig::Blueprint(
                    BlueprintZoneConfig {
                        zone_type:
                            BlueprintZoneType::Crucible(
                                blueprint_zone_type::Crucible {
                                    address,
                                    dataset,
                                },
                            ),
                        ..
                    },
                ) = &z
                {
                    let ip = address.ip();
                    assert!(new_sled_resources.subnet.net().contains(*ip));
                    Some(dataset.pool_name.clone())
                } else {
                    None
                }
            })
            .collect::<BTreeSet<_>>();
        assert_eq!(
            crucible_pool_names,
            new_sled_resources
                .zpools
                .keys()
                .map(|id| { ZpoolName::new_external(*id) })
                .collect()
        );

        // Test a no-op planning iteration.
        assert_planning_makes_no_changes(
            &logctx.log,
            &blueprint3,
            &input,
            TEST_NAME,
        );

        logctx.cleanup_successful();
    }

    #[test]
    fn test_prune_decommissioned_sleds() {
        static TEST_NAME: &str =
            "blueprint_builder_test_prune_decommissioned_sleds";
        let logctx = test_setup_log(TEST_NAME);
        let (collection, input, mut blueprint1) =
            example(&logctx.log, TEST_NAME);
        verify_blueprint(&blueprint1);

        // Mark one sled as having a desired state of decommissioned.
        let decommision_sled_id = blueprint1
            .sled_state
            .keys()
            .copied()
            .next()
            .expect("at least one sled");
        *blueprint1.sled_state.get_mut(&decommision_sled_id).unwrap() =
            SledState::Decommissioned;

        // Change the input to note that the sled is expunged, but still active.
        let mut builder = input.into_builder();
        builder.sleds_mut().get_mut(&decommision_sled_id).unwrap().policy =
            SledPolicy::Expunged;
        builder.sleds_mut().get_mut(&decommision_sled_id).unwrap().state =
            SledState::Active;
        let input = builder.build();

        // Generate a new blueprint. This sled should still be included: even
        // though the desired state is decommissioned, the current state is
        // still active, so we should carry it forward.
        let blueprint2 = BlueprintBuilder::new_based_on(
            &logctx.log,
            &blueprint1,
            &input,
            &collection,
            "test_prune_decommissioned_sleds",
        )
        .expect("created builder")
        .build();
        verify_blueprint(&blueprint2);

        // We carried forward the desired state.
        assert_eq!(
            blueprint2.sled_state.get(&decommision_sled_id).copied(),
            Some(SledState::Decommissioned)
        );

        // Change the input to mark the sled decommissioned. (Normally realizing
        // blueprint2 would make this change.)
        let mut builder = input.into_builder();
        builder.sleds_mut().get_mut(&decommision_sled_id).unwrap().state =
            SledState::Decommissioned;
        let input = builder.build();

        // Generate a new blueprint. This desired sled state should no longer be
        // present: it has reached the terminal decommissioned state, so there's
        // no more work to be done.
        let blueprint3 = BlueprintBuilder::new_based_on(
            &logctx.log,
            &blueprint2,
            &input,
            &collection,
            "test_prune_decommissioned_sleds",
        )
        .expect("created builder")
        .build();
        verify_blueprint(&blueprint3);

        // Ensure we've dropped the decommissioned sled. (We may still have
        // _zones_ for it that need cleanup work, but all state transitions for
        // it are complete.)
        assert_eq!(
            blueprint3.sled_state.get(&decommision_sled_id).copied(),
            None,
        );

        // Test a no-op planning iteration.
        assert_planning_makes_no_changes(
            &logctx.log,
            &blueprint3,
            &input,
            TEST_NAME,
        );

        logctx.cleanup_successful();
    }

    #[test]
    fn test_add_physical_disks() {
        static TEST_NAME: &str = "blueprint_builder_test_add_physical_disks";
        let logctx = test_setup_log(TEST_NAME);

        // Start with an empty system (sleds with no zones). However, we leave
        // the disks around so that `sled_ensure_disks` can add them.
        let (example, parent) =
            ExampleSystemBuilder::new(&logctx.log, TEST_NAME)
                .create_zones(false)
                .create_disks_in_blueprint(false)
                .build();
        let collection = example.collection;
        let input = example.input;

        {
            // We start empty, and can add a disk
            let mut builder = BlueprintBuilder::new_based_on(
                &logctx.log,
                &parent,
                &input,
                &collection,
                "test",
            )
            .expect("failed to create builder");

            assert!(builder.disks.changed_disks.is_empty());
            // In the parent_disks map, we expect entries to be present for
            // each sled, but not have any disks in them.
            for (sled_id, disks) in builder.disks.parent_disks {
                assert_eq!(
                    disks.disks,
                    Vec::new(),
                    "for sled {}, expected no disks present in parent, \
                     but found some",
                    sled_id
                );
            }

            for (sled_id, sled_resources) in
                input.all_sled_resources(SledFilter::InService)
            {
                assert_eq!(
                    builder
                        .sled_ensure_disks(sled_id, &sled_resources)
                        .unwrap(),
                    EnsureMultiple::Changed {
                        added: usize::from(SledBuilder::DEFAULT_NPOOLS),
                        removed: 0
                    },
                );
            }

            assert!(!builder.disks.changed_disks.is_empty());
            // In the parent_disks map, we expect entries to be present for
            // each sled, but not have any disks in them.
            for (sled_id, disks) in builder.disks.parent_disks {
                assert_eq!(
                    disks.disks,
                    Vec::new(),
                    "for sled {}, expected no disks present in parent, \
                     but found some",
                    sled_id
                );
            }
        }

        logctx.cleanup_successful();
    }

    // Tests that provisioning zones with durable zones co-locates their zone filesystems.
    #[test]
    fn test_zone_filesystem_zpool_colocated() {
        static TEST_NAME: &str =
            "blueprint_builder_test_zone_filesystem_zpool_colocated";
        let logctx = test_setup_log(TEST_NAME);
        let (_, _, blueprint) = example(&logctx.log, TEST_NAME);

        for (_, zone_config) in &blueprint.blueprint_zones {
            for zone in &zone_config.zones {
                // The pool should only be optional for backwards compatibility.
                let filesystem_pool = zone
                    .filesystem_pool
                    .as_ref()
                    .expect("Should have filesystem pool");

                if let Some(durable_pool) = zone.zone_type.durable_zpool() {
                    assert_eq!(durable_pool, filesystem_pool);
                }
            }
        }
        logctx.cleanup_successful();
    }

    #[test]
    fn test_add_nexus_with_no_existing_nexus_zones() {
        static TEST_NAME: &str =
            "blueprint_builder_test_add_nexus_with_no_existing_nexus_zones";
        let logctx = test_setup_log(TEST_NAME);

        // Start with an empty system (sleds with no zones).
        let (example, parent) =
            ExampleSystemBuilder::new(&logctx.log, TEST_NAME)
                .create_zones(false)
                .build();
        let collection = example.collection;
        let input = example.input;

        // Adding a new Nexus zone currently requires copying settings from an
        // existing Nexus zone. `parent` has no zones, so we should fail if we
        // try to add a Nexus zone.
        let mut builder = BlueprintBuilder::new_based_on(
            &logctx.log,
            &parent,
            &input,
            &collection,
            "test",
        )
        .expect("failed to create builder");

        let err = builder
            .sled_ensure_zone_multiple_nexus(
                collection
                    .omicron_zones
                    .keys()
                    .next()
                    .copied()
                    .expect("no sleds present"),
                1,
            )
            .unwrap_err();

        assert!(
            matches!(err, Error::NoNexusZonesInParentBlueprint),
            "unexpected error {err}"
        );

        logctx.cleanup_successful();
    }

    #[test]
    fn test_add_nexus_error_cases() {
        static TEST_NAME: &str = "blueprint_builder_test_add_nexus_error_cases";
        let logctx = test_setup_log(TEST_NAME);
        let (mut collection, mut input, mut parent) =
            example(&logctx.log, TEST_NAME);

        // Remove the Nexus zone from one of the sleds so that
        // `sled_ensure_zone_nexus` can attempt to add a Nexus zone to
        // `sled_id`.
        let sled_id = {
            let mut selected_sled_id = None;
            for (sled_id, zones) in &mut collection.omicron_zones {
                let nzones_before_retain = zones.zones.zones.len();
                zones.zones.zones.retain(|z| !z.zone_type.is_nexus());
                if zones.zones.zones.len() < nzones_before_retain {
                    selected_sled_id = Some(*sled_id);
                    // Also remove this zone from the blueprint.
                    let mut removed_nexus = None;
                    parent
                        .blueprint_zones
                        .get_mut(sled_id)
                        .expect("missing sled")
                        .zones
                        .retain(|z| match &z.zone_type {
                            BlueprintZoneType::Nexus(z) => {
                                removed_nexus = Some(z.clone());
                                false
                            }
                            _ => true,
                        });
                    let removed_nexus =
                        removed_nexus.expect("removed Nexus from blueprint");

                    // Also remove this Nexus's external networking resources
                    // from `input`.
                    let mut builder = input.into_builder();
                    let mut new_network_resources =
                        OmicronZoneNetworkResources::new();
                    let old_network_resources = builder.network_resources_mut();
                    for ip in old_network_resources.omicron_zone_external_ips()
                    {
                        if ip.ip.id() != removed_nexus.external_ip.id {
                            new_network_resources
                                .add_external_ip(ip.zone_id, ip.ip)
                                .expect("copied IP to new input");
                        }
                    }
                    for nic in old_network_resources.omicron_zone_nics() {
                        if nic.nic.id.into_untyped_uuid()
                            != removed_nexus.nic.id
                        {
                            new_network_resources
                                .add_nic(nic.zone_id, nic.nic)
                                .expect("copied NIC to new input");
                        }
                    }
                    mem::swap(
                        old_network_resources,
                        &mut new_network_resources,
                    );
                    input = builder.build();

                    break;
                }
            }
            selected_sled_id.expect("found no sleds with Nexus zone")
        };

        {
            // Attempting to add Nexus to the sled we removed it from (with no
            // other changes to the environment) should succeed.
            let mut builder = BlueprintBuilder::new_based_on(
                &logctx.log,
                &parent,
                &input,
                &collection,
                "test",
            )
            .expect("failed to create builder");
            let added = builder
                .sled_ensure_zone_multiple_nexus(sled_id, 1)
                .expect("failed to ensure nexus zone");

            assert_eq!(added, EnsureMultiple::Changed { added: 1, removed: 0 });
        }

        {
            // Attempting to add multiple Nexus zones to the sled we removed it
            // from (with no other changes to the environment) should also
            // succeed.
            let mut builder = BlueprintBuilder::new_based_on(
                &logctx.log,
                &parent,
                &input,
                &collection,
                "test",
            )
            .expect("failed to create builder");
            let added = builder
                .sled_ensure_zone_multiple_nexus(sled_id, 3)
                .expect("failed to ensure nexus zone");

            assert_eq!(added, EnsureMultiple::Changed { added: 3, removed: 0 });
        }

        {
            // Replace the policy's external service IP pool ranges with ranges
            // that are already in use by existing zones. Attempting to add a
            // Nexus with no remaining external IPs should fail.
            let mut used_ip_ranges = Vec::new();
            for (_, z) in parent.all_omicron_zones(BlueprintZoneFilter::All) {
                if let Some((external_ip, _)) =
                    z.zone_type.external_networking()
                {
                    used_ip_ranges.push(IpRange::from(external_ip.ip()));
                }
            }
            assert!(!used_ip_ranges.is_empty());
            let input = {
                let mut builder = input.into_builder();
                builder.policy_mut().service_ip_pool_ranges = used_ip_ranges;
                builder.build()
            };

            let mut builder = BlueprintBuilder::new_based_on(
                &logctx.log,
                &parent,
                &input,
                &collection,
                "test",
            )
            .expect("failed to create builder");
            let err = builder
                .sled_ensure_zone_multiple_nexus(sled_id, 1)
                .unwrap_err();

            assert!(
                matches!(err, Error::NoExternalServiceIpAvailable),
                "unexpected error {err}"
            );
        }

        // We're not testing the `ExhaustedNexusIps` error case (where we've run
        // out of Nexus OPTE addresses), because it's fairly diffiult to induce
        // that from outside: we would need to start from a parent blueprint
        // that contained a Nexus instance for every IP in the
        // `NEXUS_OPTE_*_SUBNET`. We could hack around that by creating the
        // `BlueprintBuilder` and mucking with its internals, but that doesn't
        // seem like a particularly useful test either.

        logctx.cleanup_successful();
    }

    #[test]
    fn test_invalid_parent_blueprint_two_zones_with_same_external_ip() {
        static TEST_NAME: &str =
            "blueprint_builder_test_invalid_parent_blueprint_\
             two_zones_with_same_external_ip";
        let logctx = test_setup_log(TEST_NAME);
        let (collection, input, mut parent) = example(&logctx.log, TEST_NAME);

        // We should fail if the parent blueprint claims to contain two
        // zones with the same external IP. Skim through the zones, copy the
        // external IP from one Nexus zone, then assign it to a later Nexus
        // zone.
        let mut found_second_nexus_zone = false;
        let mut nexus_external_ip = None;

        'outer: for zones in parent.blueprint_zones.values_mut() {
            for z in zones.zones.iter_mut() {
                if let BlueprintZoneType::Nexus(blueprint_zone_type::Nexus {
                    external_ip,
                    ..
                }) = &mut z.zone_type
                {
                    if let Some(ip) = nexus_external_ip {
                        *external_ip = ip;
                        found_second_nexus_zone = true;
                        break 'outer;
                    } else {
                        nexus_external_ip = Some(*external_ip);
                        continue 'outer;
                    }
                }
            }
        }
        assert!(found_second_nexus_zone, "only one Nexus zone present?");

        let mut builder = BlueprintBuilder::new_based_on(
            &logctx.log,
            &parent,
            &input,
            &collection,
            "test",
        )
        .expect("created builder");

        match builder.external_networking() {
            Ok(_) => panic!("unexpected success"),
            Err(err) => {
                let err = InlineErrorChain::new(&err).to_string();
                assert!(
                    err.contains("duplicate external IP"),
                    "unexpected error: {err}"
                );
            }
        };

        logctx.cleanup_successful();
    }

    #[test]
    fn test_invalid_parent_blueprint_two_nexus_zones_with_same_nic_ip() {
        static TEST_NAME: &str =
            "blueprint_builder_test_invalid_parent_blueprint_\
             two_nexus_zones_with_same_nic_ip";
        let logctx = test_setup_log(TEST_NAME);
        let (collection, input, mut parent) = example(&logctx.log, TEST_NAME);

        // We should fail if the parent blueprint claims to contain two
        // Nexus zones with the same NIC IP. Skim through the zones, copy
        // the NIC IP from one Nexus zone, then assign it to a later
        // Nexus zone.
        let mut found_second_nexus_zone = false;
        let mut nexus_nic_ip = None;

        'outer: for zones in parent.blueprint_zones.values_mut() {
            for z in zones.zones.iter_mut() {
                if let BlueprintZoneType::Nexus(blueprint_zone_type::Nexus {
                    nic,
                    ..
                }) = &mut z.zone_type
                {
                    if let Some(ip) = nexus_nic_ip {
                        nic.ip = ip;
                        found_second_nexus_zone = true;
                        break 'outer;
                    } else {
                        nexus_nic_ip = Some(nic.ip);
                        continue 'outer;
                    }
                }
            }
        }
        assert!(found_second_nexus_zone, "only one Nexus zone present?");

        let mut builder = BlueprintBuilder::new_based_on(
            &logctx.log,
            &parent,
            &input,
            &collection,
            "test",
        )
        .expect("created builder");

        match builder.external_networking() {
            Ok(_) => panic!("unexpected success"),
            Err(err) => {
                let err = InlineErrorChain::new(&err).to_string();
                assert!(
                    err.contains("duplicate Nexus NIC IP"),
                    "unexpected error: {err}"
                );
            }
        };

        logctx.cleanup_successful();
    }

    #[test]
    fn test_invalid_parent_blueprint_two_zones_with_same_vnic_mac() {
        static TEST_NAME: &str =
            "blueprint_builder_test_invalid_parent_blueprint_\
             two_zones_with_same_vnic_mac";
        let logctx = test_setup_log(TEST_NAME);
        let (collection, input, mut parent) = example(&logctx.log, TEST_NAME);

        // We should fail if the parent blueprint claims to contain two
        // zones with the same service vNIC MAC address. Skim through the
        // zones, copy the NIC MAC from one Nexus zone, then assign it to a
        // later Nexus zone.
        let mut found_second_nexus_zone = false;
        let mut nexus_nic_mac = None;

        'outer: for zones in parent.blueprint_zones.values_mut() {
            for z in zones.zones.iter_mut() {
                if let BlueprintZoneType::Nexus(blueprint_zone_type::Nexus {
                    nic,
                    ..
                }) = &mut z.zone_type
                {
                    if let Some(mac) = nexus_nic_mac {
                        nic.mac = mac;
                        found_second_nexus_zone = true;
                        break 'outer;
                    } else {
                        nexus_nic_mac = Some(nic.mac);
                        continue 'outer;
                    }
                }
            }
        }
        assert!(found_second_nexus_zone, "only one Nexus zone present?");

        let mut builder = BlueprintBuilder::new_based_on(
            &logctx.log,
            &parent,
            &input,
            &collection,
            "test",
        )
        .expect("created builder");

        match builder.external_networking() {
            Ok(_) => panic!("unexpected success"),
            Err(err) => {
                let err = InlineErrorChain::new(&err).to_string();
                assert!(
                    err.contains("duplicate service vNIC MAC"),
                    "unexpected error: {err}"
                );
            }
        };

        logctx.cleanup_successful();
    }

    #[test]
    fn test_ensure_cockroachdb() {
        static TEST_NAME: &str = "blueprint_builder_test_ensure_cockroachdb";
        let logctx = test_setup_log(TEST_NAME);

        // Start with an empty system (sleds with no zones).
        let (example, parent) =
            ExampleSystemBuilder::new(&logctx.log, TEST_NAME)
                .create_zones(false)
                .build();
        let collection = example.collection;
        let input = example.input;

        // Pick an arbitrary sled.
        let (target_sled_id, sled_resources) = input
            .all_sled_resources(SledFilter::InService)
            .next()
            .expect("at least one sled");

        // It should have multiple zpools.
        let num_sled_zpools = sled_resources.zpools.len();
        assert!(
            num_sled_zpools > 1,
            "expected more than 1 zpool, got {num_sled_zpools}"
        );

        // We should be able to ask for a CRDB zone per zpool.
        let mut builder = BlueprintBuilder::new_based_on(
            &logctx.log,
            &parent,
            &input,
            &collection,
            "test",
        )
        .expect("constructed builder");
        let ensure_result = builder
            .sled_ensure_zone_multiple_cockroachdb(
                target_sled_id,
                num_sled_zpools,
            )
            .expect("ensured multiple CRDB zones");
        assert_eq!(
            ensure_result,
            EnsureMultiple::Changed { added: num_sled_zpools, removed: 0 }
        );

        let blueprint = builder.build();
        verify_blueprint(&blueprint);
        assert_eq!(
            blueprint
                .all_omicron_zones(BlueprintZoneFilter::ShouldBeRunning)
                .filter(|(sled_id, z)| {
                    *sled_id == target_sled_id
                        && z.zone_type.kind() == ZoneKind::CockroachDb
                })
                .count(),
            num_sled_zpools
        );

        // Test a no-op planning iteration.
        assert_planning_makes_no_changes(
            &logctx.log,
            &blueprint,
            &input,
            TEST_NAME,
        );

        // If we instead ask for one more zone than there are zpools, we should
        // get a zpool allocation error.
        let mut builder = BlueprintBuilder::new_based_on(
            &logctx.log,
            &parent,
            &input,
            &collection,
            "test",
        )
        .expect("constructed builder");
        let ensure_error = builder
            .sled_ensure_zone_multiple_cockroachdb(
                target_sled_id,
                num_sled_zpools + 1,
            )
            .expect_err("failed to create too many CRDB zones");
        match ensure_error {
            Error::NoAvailableZpool { sled_id, kind } => {
                assert_eq!(target_sled_id, sled_id);
                assert_eq!(kind, ZoneKind::CockroachDb);
            }
            _ => panic!("unexpected error {ensure_error}"),
        }

        logctx.cleanup_successful();
    }
}<|MERGE_RESOLUTION|>--- conflicted
+++ resolved
@@ -1646,19 +1646,11 @@
     /// ordinarily only come from RSS.
     ///
     /// TODO-cleanup: Remove when external DNS addresses are in the policy.
-<<<<<<< HEAD
-    #[track_caller]
-    pub(crate) fn add_external_dns_ip(&mut self, addr: IpAddr) {
-        self.external_networking()
-            .expect("failed to initialize external networking allocator")
-            .add_external_dns_ip(addr);
-=======
     pub(crate) fn add_external_dns_ip(
         &mut self,
         addr: IpAddr,
     ) -> Result<(), Error> {
         self.external_networking()?.add_external_dns_ip(addr)
->>>>>>> 93d69748
     }
 }
 
