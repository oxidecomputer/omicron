// This Source Code Form is subject to the terms of the Mozilla Public
// License, v. 2.0. If a copy of the MPL was not distributed with this
// file, You can obtain one at https://mozilla.org/MPL/2.0/.

//! Low-level facility for generating Blueprints

use crate::blueprint_editor::BlueprintResourceAllocator;
use crate::blueprint_editor::BlueprintResourceAllocatorInputError;
use crate::blueprint_editor::DiskExpungeDetails;
use crate::blueprint_editor::EditedSled;
use crate::blueprint_editor::ExternalNetworkingChoice;
use crate::blueprint_editor::ExternalNetworkingError;
use crate::blueprint_editor::ExternalSnatNetworkingChoice;
use crate::blueprint_editor::NoAvailableDnsSubnets;
use crate::blueprint_editor::SledEditError;
use crate::blueprint_editor::SledEditor;
use crate::planner::OrderedComponent;
use crate::planner::ZoneExpungeReason;
use crate::planner::rng::PlannerRng;
use anyhow::Context as _;
use anyhow::anyhow;
use anyhow::bail;
use clickhouse_admin_types::OXIMETER_CLUSTER;
use id_map::IdMap;
use itertools::Either;
use nexus_inventory::now_db_precision;
use nexus_sled_agent_shared::inventory::OmicronZoneDataset;
use nexus_sled_agent_shared::inventory::ZoneKind;
use nexus_types::deployment::Blueprint;
use nexus_types::deployment::BlueprintDatasetDisposition;
use nexus_types::deployment::BlueprintPhysicalDiskConfig;
use nexus_types::deployment::BlueprintPhysicalDiskDisposition;
use nexus_types::deployment::BlueprintSledConfig;
use nexus_types::deployment::BlueprintZoneConfig;
use nexus_types::deployment::BlueprintZoneDisposition;
use nexus_types::deployment::BlueprintZoneImageSource;
use nexus_types::deployment::BlueprintZoneType;
use nexus_types::deployment::ClickhouseClusterConfig;
use nexus_types::deployment::CockroachDbPreserveDowngrade;
use nexus_types::deployment::DiskFilter;
use nexus_types::deployment::OmicronZoneExternalFloatingAddr;
use nexus_types::deployment::OmicronZoneExternalFloatingIp;
use nexus_types::deployment::OmicronZoneExternalSnatIp;
use nexus_types::deployment::OximeterReadMode;
use nexus_types::deployment::PendingMgsUpdates;
use nexus_types::deployment::PlanningInput;
use nexus_types::deployment::SledFilter;
use nexus_types::deployment::SledResources;
use nexus_types::deployment::ZpoolFilter;
use nexus_types::deployment::ZpoolName;
use nexus_types::deployment::blueprint_zone_type;
use nexus_types::external_api::views::SledState;
use nexus_types::inventory::Collection;
use omicron_common::address::CLICKHOUSE_HTTP_PORT;
use omicron_common::address::DNS_HTTP_PORT;
use omicron_common::address::DNS_PORT;
use omicron_common::address::NTP_PORT;
use omicron_common::address::ReservedRackSubnet;
use omicron_common::api::external::Generation;
use omicron_common::api::external::TufRepoDescription;
use omicron_common::api::external::Vni;
use omicron_common::api::internal::shared::NetworkInterface;
use omicron_common::api::internal::shared::NetworkInterfaceKind;
use omicron_common::policy::INTERNAL_DNS_REDUNDANCY;
use omicron_uuid_kinds::GenericUuid;
use omicron_uuid_kinds::MupdateOverrideUuid;
use omicron_uuid_kinds::OmicronZoneUuid;
use omicron_uuid_kinds::PhysicalDiskUuid;
use omicron_uuid_kinds::SledUuid;
use omicron_uuid_kinds::ZpoolUuid;
use once_cell::unsync::OnceCell;
use slog::Logger;
use slog::debug;
use slog::error;
use slog::info;
use slog::o;
use std::collections::BTreeMap;
use std::collections::BTreeSet;
use std::collections::HashSet;
use std::collections::btree_map::Entry;
use std::fmt;
use std::iter;
use std::net::IpAddr;
use std::net::Ipv6Addr;
use std::net::SocketAddr;
use std::net::SocketAddrV6;
use thiserror::Error;

use super::ClickhouseZonesThatShouldBeRunning;
use super::clickhouse::ClickhouseAllocator;
use nexus_types::inventory::BaseboardId;
use std::sync::Arc;

/// Errors encountered while assembling blueprints
#[derive(Debug, Error)]
pub enum Error {
    #[error(
        "sled {sled_id}: no available zpools for additional {kind:?} zones"
    )]
    NoAvailableZpool { sled_id: SledUuid, kind: ZoneKind },
    #[error("no Nexus zones exist in parent blueprint")]
    NoNexusZonesInParentBlueprint,
    #[error("no Boundary NTP zones exist in parent blueprint")]
    NoBoundaryNtpZonesInParentBlueprint,
    #[error(
        "invariant violation: found decommissioned sled with \
         {num_zones} non-expunged zones: {sled_id}"
    )]
    DecommissionedSledWithNonExpungedZones {
        sled_id: SledUuid,
        num_zones: usize,
    },
    #[error("programming error in planner")]
    Planner(#[source] anyhow::Error),
    #[error("error editing sled {sled_id}")]
    SledEditError {
        sled_id: SledUuid,
        #[source]
        err: SledEditError,
    },
    #[error("error constructing resource allocator")]
    AllocatorInput(#[from] BlueprintResourceAllocatorInputError),
    #[error("error allocating internal DNS subnet")]
    AllocateInternalDnsSubnet(#[from] NoAvailableDnsSubnets),
    #[error("error allocating external networking resources")]
    AllocateExternalNetworking(#[from] ExternalNetworkingError),
    #[error("can only have {INTERNAL_DNS_REDUNDANCY} internal DNS servers")]
    PolicySpecifiesTooManyInternalDnsServers,
    #[error("zone is already up-to-date and should not be updated")]
    ZoneAlreadyUpToDate,
}

/// Describes the result of an idempotent "ensure" operation
#[derive(Debug, Clone, Copy, Eq, PartialEq)]
pub enum Ensure {
    /// a new item was added
    Added,
    /// an existing item was updated
    Updated,
    /// no action was necessary
    NotNeeded,
}

/// Describes whether an idempotent "ensure" operation resulted in multiple
/// actions taken or no action was necessary
#[derive(Debug, Clone, Copy, Eq, PartialEq)]
pub enum EnsureMultiple {
    /// action was taken within the operation
    Changed {
        /// An item was added to the blueprint
        added: usize,
        /// An item was updated within the blueprint
        updated: usize,
        /// An item was expunged in the blueprint
        expunged: usize,
        /// An item was removed from the blueprint.
        ///
        /// This happens after expungement or decommissioning has completed
        /// depending upon the resource type.
        removed: usize,
    },

    /// no action was necessary
    NotNeeded,
}

impl From<EditCounts> for EnsureMultiple {
    fn from(value: EditCounts) -> Self {
        let EditCounts { added, updated, expunged, removed } = value;
        if added == 0 && updated == 0 && expunged == 0 && removed == 0 {
            Self::NotNeeded
        } else {
            Self::Changed { added, updated, expunged, removed }
        }
    }
}

/// Counts of changes made by an operation.
#[derive(Debug, Default, Clone, Copy, Eq, PartialEq)]
pub struct EditCounts {
    /// An item was added to the blueprint
    pub added: usize,
    /// An item was updated within the blueprint
    pub updated: usize,
    /// An item was expunged in the blueprint
    pub expunged: usize,
    /// An item was removed from the blueprint.
    ///
    /// This happens after expungement or decommissioning has completed
    /// depending upon the resource type.
    pub removed: usize,
}

impl EditCounts {
    pub fn zeroes() -> Self {
        Self::default()
    }

    pub fn has_nonzero_counts(&self) -> bool {
        *self != Self::zeroes()
    }

    pub fn difference_since(self, other: Self) -> Self {
        Self {
            added: self.added - other.added,
            updated: self.updated - other.updated,
            expunged: self.expunged - other.expunged,
            removed: self.removed - other.removed,
        }
    }
}

/// Counts of changes made by `BlueprintStorageEditor`.
#[derive(Debug, Clone, Copy, Eq, PartialEq)]
pub struct StorageEditCounts {
    pub disks: EditCounts,
    pub datasets: EditCounts,
}

/// Counts of changes made by operations that may affect multiple resources.
#[derive(Debug, Clone, Copy, Eq, PartialEq)]
pub struct SledEditCounts {
    pub disks: EditCounts,
    pub datasets: EditCounts,
    pub zones: EditCounts,
}

impl SledEditCounts {
    pub fn zeroes() -> Self {
        Self {
            disks: EditCounts::zeroes(),
            datasets: EditCounts::zeroes(),
            zones: EditCounts::zeroes(),
        }
    }

    fn has_nonzero_counts(&self) -> bool {
        let Self { disks, datasets, zones } = self;
        disks.has_nonzero_counts()
            || datasets.has_nonzero_counts()
            || zones.has_nonzero_counts()
    }

    fn difference_since(self, other: Self) -> Self {
        Self {
            disks: self.disks.difference_since(other.disks),
            datasets: self.datasets.difference_since(other.datasets),
            zones: self.zones.difference_since(other.zones),
        }
    }
}

impl From<StorageEditCounts> for SledEditCounts {
    fn from(value: StorageEditCounts) -> Self {
        let StorageEditCounts { disks, datasets } = value;
        Self { disks, datasets, zones: EditCounts::zeroes() }
    }
}

/// Describes operations which the BlueprintBuilder has performed to arrive
/// at its state.
///
/// This information is meant to act as a more strongly-typed flavor of
/// "comment", identifying which operations have occurred on the blueprint.
#[derive(Debug, Clone, Eq, PartialEq)]
pub(crate) enum Operation {
    AddZone {
        sled_id: SledUuid,
        kind: ZoneKind,
    },
    UpdateDisks {
        sled_id: SledUuid,
        added: usize,
        updated: usize,
        removed: usize,
    },
    UpdateDatasets {
        sled_id: SledUuid,
        added: usize,
        updated: usize,
        expunged: usize,
        removed: usize,
    },
    ZoneExpunged {
        sled_id: SledUuid,
        reason: ZoneExpungeReason,
        count: usize,
    },
    DiskExpunged {
        sled_id: SledUuid,
        details: DiskExpungeDetails,
    },
    SledExpunged {
        sled_id: SledUuid,
        num_disks_expunged: usize,
        num_datasets_expunged: usize,
        num_zones_expunged: usize,
    },
}

impl fmt::Display for Operation {
    fn fmt(&self, f: &mut fmt::Formatter<'_>) -> fmt::Result {
        match self {
            Self::AddZone { sled_id, kind } => {
                write!(f, "sled {sled_id}: added zone: {}", kind.report_str())
            }
            Self::UpdateDisks { sled_id, added, updated, removed } => {
                write!(
                    f,
                    "sled {sled_id}: added {added} disks, updated {updated}, removed {removed} disks"
                )
            }
            Self::UpdateDatasets {
                sled_id,
                added,
                updated,
                expunged,
                removed,
            } => {
                write!(
                    f,
                    "sled {sled_id}: added {added} datasets, updated: {updated}, expunged {expunged}, removed {removed} datasets"
                )
            }
            Self::ZoneExpunged { sled_id, reason, count } => {
                let reason = match reason {
                    ZoneExpungeReason::ClickhouseClusterDisabled => {
                        "clickhouse cluster disabled via policy"
                    }
                    ZoneExpungeReason::ClickhouseSingleNodeDisabled => {
                        "clickhouse single-node disabled via policy"
                    }
                };
                write!(
                    f,
                    "sled {sled_id}: expunged {count} zones because: {reason}"
                )
            }
            Self::DiskExpunged { sled_id, details } => {
                write!(
                    f,
                    "sled {sled_id}: expunged disk {} with \
                     {} associated datasets and {} associated zones",
                    details.disk_id,
                    details.num_datasets_expunged,
                    details.num_zones_expunged,
                )
            }
            Self::SledExpunged {
                sled_id,
                num_disks_expunged,
                num_datasets_expunged,
                num_zones_expunged,
            } => {
                write!(
                    f,
                    "sled {sled_id} expunged \
                     (expunged {num_disks_expunged} disks, \
                      {num_datasets_expunged} datasets, \
                      {num_zones_expunged} zones)"
                )
            }
        }
    }
}

/// Helper for assembling a blueprint
///
/// There are two basic ways to assemble a new blueprint:
///
/// 1. Build one directly. This would generally only be used once in the
///    lifetime of a rack, to assemble the first blueprint during rack setup.
///    It is also common in tests. To start with a blueprint that contains an
///    empty zone config for some number of sleds, use
///    [`BlueprintBuilder::build_empty_with_sleds`].
///
/// 2. Build one _from_ another blueprint, called the "parent", making changes
///    as desired.  Use [`BlueprintBuilder::new_based_on`] for this.  Once the
///    new blueprint is created, there is no dependency on the parent one.
///    However, the new blueprint can only be made the system's target if its
///    parent is the current target.
pub struct BlueprintBuilder<'a> {
    #[allow(dead_code)]
    log: Logger,

    /// previous blueprint, on which this one will be based
    parent_blueprint: &'a Blueprint,

    /// The latest inventory collection
    #[allow(unused)]
    collection: &'a Collection,

    // These fields are used to allocate resources for sleds.
    input: &'a PlanningInput,

    // `allocators` contains logic for choosing new underlay IPs, external IPs,
    // internal DNS subnets, etc. It's held in a `OnceCell` to delay its
    // creation until it's first needed; the planner expunges zones before
    // adding zones, so this delay allows us to reuse resources that just came
    // free. (This is implicit and awkward; as we rework the builder we should
    // rework this to make it more explicit.)
    //
    // Note: this is currently still a `once_cell` `OnceCell` rather than a std
    // `OnceCell`, because `get_or_try_init` isn't stable yet.
    resource_allocator: OnceCell<BlueprintResourceAllocator>,

    // These fields will become part of the final blueprint.  See the
    // corresponding fields in `Blueprint`.
    sled_editors: BTreeMap<SledUuid, SledEditor>,
    cockroachdb_setting_preserve_downgrade: CockroachDbPreserveDowngrade,

    creator: String,
    operations: Vec<Operation>,
    comments: Vec<String>,
    pending_mgs_updates: PendingMgsUpdates,

    // Random number generator for new UUIDs
    rng: PlannerRng,
}

impl<'a> BlueprintBuilder<'a> {
    /// Directly construct a `Blueprint` that contains an empty zone config for
    /// the given sleds.
    pub fn build_empty_with_sleds(
        sled_ids: impl Iterator<Item = SledUuid>,
        creator: &str,
    ) -> Blueprint {
        Self::build_empty_with_sleds_impl(
            sled_ids,
            creator,
            PlannerRng::from_entropy(),
        )
    }

    /// A version of [`Self::build_empty_with_sleds`] that allows the
    /// blueprint ID to be generated from a deterministic RNG.
    pub fn build_empty_with_sleds_seeded(
        sled_ids: impl Iterator<Item = SledUuid>,
        creator: &str,
        rng: PlannerRng,
    ) -> Blueprint {
        Self::build_empty_with_sleds_impl(sled_ids, creator, rng)
    }

    fn build_empty_with_sleds_impl(
        sled_ids: impl Iterator<Item = SledUuid>,
        creator: &str,
        mut rng: PlannerRng,
    ) -> Blueprint {
        let sleds = sled_ids
            .map(|sled_id| {
                let config = BlueprintSledConfig {
                    state: SledState::Active,
                    sled_agent_generation: Generation::new(),
                    disks: IdMap::default(),
                    datasets: IdMap::default(),
                    zones: IdMap::default(),
                    remove_mupdate_override: None,
                };
                (sled_id, config)
            })
            .collect::<BTreeMap<_, _>>();
        let num_sleds = sleds.len();

        Blueprint {
            id: rng.next_blueprint(),
            sleds,
            pending_mgs_updates: PendingMgsUpdates::new(),
            parent_blueprint_id: None,
            internal_dns_version: Generation::new(),
            external_dns_version: Generation::new(),
            cockroachdb_fingerprint: String::new(),
            cockroachdb_setting_preserve_downgrade:
                CockroachDbPreserveDowngrade::DoNotModify,
            clickhouse_cluster_config: None,
            oximeter_read_version: Generation::new(),
            oximeter_read_mode: OximeterReadMode::SingleNode,
            time_created: now_db_precision(),
            creator: creator.to_owned(),
            comment: format!("starting blueprint with {num_sleds} empty sleds"),
        }
    }

    /// Construct a new `BlueprintBuilder` based on a previous blueprint,
    /// starting with no changes from that state
    pub fn new_based_on(
        log: &Logger,
        parent_blueprint: &'a Blueprint,
        input: &'a PlanningInput,
        inventory: &'a Collection,
        creator: &str,
    ) -> anyhow::Result<BlueprintBuilder<'a>> {
        let log = log.new(o!(
            "component" => "BlueprintBuilder",
            "parent_id" => parent_blueprint.id.to_string(),
        ));

        // Convert our parent blueprint's sled configs into `SledEditor`s.
        let mut sled_editors = BTreeMap::new();
        for (sled_id, sled_cfg) in &parent_blueprint.sleds {
            let state = sled_cfg.state;

            let editor = match state {
                SledState::Active => {
                    let subnet = input
                        .sled_lookup(SledFilter::Commissioned, *sled_id)
                        .with_context(|| {
                            format!(
                                "failed to find sled details for \
                                 active sled in parent blueprint {sled_id}"
                            )
                        })?
                        .resources
                        .subnet;
                    SledEditor::for_existing_active(subnet, sled_cfg.clone())
                }
                SledState::Decommissioned => {
                    SledEditor::for_existing_decommissioned(sled_cfg.clone())
                }
            }
            .with_context(|| {
                format!("failed to construct SledEditor for sled {sled_id}")
            })?;

            sled_editors.insert(*sled_id, editor);
        }

        // Add new, empty `SledEditor`s for any commissioned sleds in our input
        // that weren't in the parent blueprint. (These are newly-added sleds.)
        for (sled_id, details) in input.all_sleds(SledFilter::Commissioned) {
            if let Entry::Vacant(slot) = sled_editors.entry(sled_id) {
                slot.insert(SledEditor::for_new_active(
                    details.resources.subnet,
                ));
            }
        }

        Ok(BlueprintBuilder {
            log,
            parent_blueprint,
            collection: inventory,
            input,
            resource_allocator: OnceCell::new(),
            sled_editors,
            cockroachdb_setting_preserve_downgrade: parent_blueprint
                .cockroachdb_setting_preserve_downgrade,
            pending_mgs_updates: parent_blueprint.pending_mgs_updates.clone(),
            creator: creator.to_owned(),
            operations: Vec::new(),
            comments: Vec::new(),
            rng: PlannerRng::from_entropy(),
        })
    }

    pub fn parent_blueprint(&self) -> &Blueprint {
        &self.parent_blueprint
    }

    fn resource_allocator(
        &mut self,
    ) -> Result<&mut BlueprintResourceAllocator, Error> {
        self.resource_allocator.get_or_try_init(|| {
            // Check the planning input: there shouldn't be any external
            // networking resources in the database (the source of `input`)
            // that we don't know about from the parent blueprint.
            //
            // TODO-cleanup Should the planner do this instead? Move this check
            // to blippy.
            ensure_input_networking_records_appear_in_parent_blueprint(
                self.parent_blueprint,
                self.input,
            )
            .map_err(Error::Planner)?;

            let allocator = BlueprintResourceAllocator::new(
                self.sled_editors.values(),
                self.input.service_ip_pool_ranges().to_vec(),
            )?;

            Ok::<_, Error>(allocator)
        })?;
        Ok(self.resource_allocator.get_mut().expect("get_or_init succeeded"))
    }

    /// Iterates over the list of sled IDs for which we have zones.
    ///
    /// This may include decommissioned sleds.
    pub fn sled_ids_with_zones(&self) -> impl Iterator<Item = SledUuid> + '_ {
        self.sled_editors.keys().copied()
    }

    pub fn current_sled_zones<F>(
        &self,
        sled_id: SledUuid,
        filter: F,
    ) -> impl Iterator<Item = &BlueprintZoneConfig>
    where
        F: FnMut(BlueprintZoneDisposition) -> bool,
    {
        let Some(editor) = self.sled_editors.get(&sled_id) else {
            return Either::Left(iter::empty());
        };
        Either::Right(editor.zones(filter))
    }

    pub fn current_sled_disks<F>(
        &self,
        sled_id: SledUuid,
        filter: F,
    ) -> impl Iterator<Item = &BlueprintPhysicalDiskConfig>
    where
        F: FnMut(BlueprintPhysicalDiskDisposition) -> bool,
    {
        let Some(editor) = self.sled_editors.get(&sled_id) else {
            return Either::Left(iter::empty());
        };
        Either::Right(editor.disks(filter))
    }

    /// Assemble a final [`Blueprint`] based on the contents of the builder
    pub fn build(mut self) -> Blueprint {
        let blueprint_id = self.rng.next_blueprint();

        // Collect the Omicron zones config for all sleds, including sleds that
        // are no longer in service and need expungement work.
        let mut sleds = BTreeMap::new();
        for (sled_id, editor) in self.sled_editors {
            let EditedSled { config, edit_counts } = editor.finalize();
            sleds.insert(sled_id, config);
            if edit_counts.has_nonzero_counts() {
                debug!(
                    self.log, "sled modified in new blueprint";
                    "sled_id" => %sled_id,
                    "blueprint_id" => %blueprint_id,
                    "disk_edits" => ?edit_counts.disks,
                    "dataset_edits" => ?edit_counts.datasets,
                    "zone_edits" => ?edit_counts.zones,
                );
            } else {
                debug!(
                    self.log, "sled unchanged in new blueprint";
                    "sled_id" => %sled_id,
                    "blueprint_id" => %blueprint_id,
                );
            }
        }

        // If we have the clickhouse cluster setup enabled via policy and we
        // don't yet have a `ClickhouseClusterConfiguration`, then we must
        // create one and feed it to our `ClickhouseAllocator`.
        let clickhouse_allocator = if self.input.clickhouse_cluster_enabled() {
            let parent_config = self
                .parent_blueprint
                .clickhouse_cluster_config
                .clone()
                .unwrap_or_else(|| {
                    info!(
                        self.log,
                        concat!(
                            "Clickhouse cluster enabled by policy: ",
                            "generating initial 'ClickhouseClusterConfig' ",
                            "and 'ClickhouseAllocator'"
                        )
                    );
                    ClickhouseClusterConfig::new(
                        OXIMETER_CLUSTER.to_string(),
                        self.rng.next_clickhouse().to_string(),
                    )
                });
            Some(ClickhouseAllocator::new(
                self.log.clone(),
                parent_config,
                self.collection.latest_clickhouse_keeper_membership(),
            ))
        } else {
            if self.parent_blueprint.clickhouse_cluster_config.is_some() {
                info!(
                    self.log,
                    concat!(
                        "clickhouse cluster disabled via policy ",
                        "discarding existing 'ClickhouseAllocator' and ",
                        "the resulting generated 'ClickhouseClusterConfig"
                    )
                );
            }
            None
        };

        // If we have an allocator, use it to generate a new config. If an error
        // is returned then log it and carry over the parent_config.
        let clickhouse_cluster_config = clickhouse_allocator.map(|a| {
            let should_be_running = ClickhouseZonesThatShouldBeRunning::new(
                sleds.iter().map(|(id, c)| (*id, c)),
            );
            match a.plan(&should_be_running) {
                Ok(config) => config,
                Err(e) => {
                    error!(self.log, "clickhouse allocator error: {e}");
                    a.parent_config().clone()
                }
            }
        });

        let (oximeter_read_mode, oximeter_read_version) = {
            let policy = self.input.oximeter_read_settings();
            (policy.mode.clone(), policy.version)
        };

        Blueprint {
            id: blueprint_id,
            sleds,
            pending_mgs_updates: self.pending_mgs_updates,
            parent_blueprint_id: Some(self.parent_blueprint.id),
            internal_dns_version: self.input.internal_dns_version(),
            external_dns_version: self.input.external_dns_version(),
            cockroachdb_fingerprint: self
                .input
                .cockroachdb_settings()
                .state_fingerprint
                .clone(),
            cockroachdb_setting_preserve_downgrade: self
                .cockroachdb_setting_preserve_downgrade,
            clickhouse_cluster_config,
            oximeter_read_version: oximeter_read_version.into(),
            oximeter_read_mode,
            time_created: now_db_precision(),
            creator: self.creator,
            comment: self
                .comments
                .into_iter()
                .chain(self.operations.iter().map(|op| op.to_string()))
                .collect::<Vec<String>>()
                .join(", "),
        }
    }

    pub fn current_sled_state(
        &self,
        sled_id: SledUuid,
    ) -> Result<SledState, Error> {
        let editor = self.sled_editors.get(&sled_id).ok_or_else(|| {
            Error::Planner(anyhow!(
                "tried to get sled state for unknown sled {sled_id}"
            ))
        })?;
        Ok(editor.state())
    }

    /// Set the desired state of the given sled.
    pub fn set_sled_decommissioned(
        &mut self,
        sled_id: SledUuid,
    ) -> Result<(), Error> {
        let editor = self.sled_editors.get_mut(&sled_id).ok_or_else(|| {
            Error::Planner(anyhow!(
                "tried to set sled state for unknown sled {sled_id}"
            ))
        })?;
        editor
            .decommission()
            .map_err(|err| Error::SledEditError { sled_id, err })
    }

    /// Within tests, set an RNG for deterministic results.
    ///
    /// This will ensure that tests that use this builder will produce the same
    /// results each time they are run.
    pub fn set_rng(&mut self, rng: PlannerRng) -> &mut Self {
        self.rng = rng;
        self
    }

    /// This is a short human-readable string summarizing the changes reflected
    /// in the blueprint. This is only intended for debugging.
    pub fn comment<S>(&mut self, comment: S)
    where
        String: From<S>,
    {
        self.comments.push(String::from(comment));
    }

    /// Records an operation to the blueprint, identifying what changes have
    /// occurred.
    ///
    /// This is currently intended only for debugging.
    pub(crate) fn record_operation(&mut self, operation: Operation) {
        self.operations.push(operation);
    }

    /// Expunges a disk from a sled.
    pub(crate) fn expunge_disk(
        &mut self,
        sled_id: SledUuid,
        disk_id: PhysicalDiskUuid,
    ) -> Result<(), Error> {
        let editor = self.sled_editors.get_mut(&sled_id).ok_or_else(|| {
            Error::Planner(anyhow!(
                "tried to expunge disk for unknown sled {sled_id}"
            ))
        })?;
        let details = editor
            .expunge_disk(&disk_id)
            .map_err(|err| Error::SledEditError { sled_id, err })?;
        if details.did_expunge_disk {
            self.record_operation(Operation::DiskExpunged { sled_id, details });
        }
        Ok(())
    }

    /// Expunge everything on a sled.
    pub(crate) fn expunge_sled(
        &mut self,
        sled_id: SledUuid,
    ) -> Result<(), Error> {
        let editor = self.sled_editors.get_mut(&sled_id).ok_or_else(|| {
            Error::Planner(anyhow!("tried to expunge unknown sled {sled_id}"))
        })?;

        // We don't have an explicit "sled disposition" in the blueprint, but we
        // can expunge all the disks, datasets, and zones on the sled. It is
        // sufficient to just expunge the disks: expunging all disks will
        // expunge all datasets and zones that depend on those disks, which
        // should include all datasets and zones on the sled. (We'll
        // double-check this below and fail if this is wrong.)
        let mut num_disks_expunged = 0;
        let mut num_datasets_expunged = 0;
        let mut num_zones_expunged = 0;

        let mut disks_to_expunge = Vec::new();
        for disk in
            editor.disks(BlueprintPhysicalDiskDisposition::is_in_service)
        {
            disks_to_expunge.push(disk.id);
        }
        for disk_id in disks_to_expunge {
            let details = editor
                .expunge_disk(&disk_id)
                .map_err(|err| Error::SledEditError { sled_id, err })?;
            if details.did_expunge_disk {
                num_disks_expunged += 1;
            }
            num_datasets_expunged += details.num_datasets_expunged;
            num_zones_expunged += details.num_zones_expunged;

            // When we expunge a disk on an expunged sled, we can decommission
            // it immediately because the sled is already gone. There is no sled
            // agent to notify about the  disk expungement.
            editor
                .decommission_disk(&disk_id)
                .map_err(|err| Error::SledEditError { sled_id, err })?;
        }

        // Expunging a disk expunges any datasets and zones that depend on it,
        // so expunging all in-service disks should have also expunged all
        // datasets and zones. Double-check that that's true.
        let mut zones_ready_for_cleanup = Vec::new();
        for zone in editor.zones(BlueprintZoneDisposition::any) {
            match zone.disposition {
                BlueprintZoneDisposition::Expunged { .. } => {
                    // Since this is a full sled expungement, we'll never see an
                    // inventory collection indicating the zones are shut down,
                    // nor do we need to: go ahead and mark any expunged zones
                    // as ready for cleanup.
                    zones_ready_for_cleanup.push(zone.id);
                }
                BlueprintZoneDisposition::InService => {
                    return Err(Error::Planner(anyhow!(
                        "expunged all disks but a zone \
                         is still in service: {zone:?}"
                    )));
                }
            }
        }
        if let Some(dataset) =
            editor.datasets(BlueprintDatasetDisposition::is_in_service).next()
        {
            return Err(Error::Planner(anyhow!(
                "expunged all disks but a dataset \
                 is still in service: {dataset:?}"
            )));
        }
        for zone_id in zones_ready_for_cleanup {
            editor
                .mark_expunged_zone_ready_for_cleanup(&zone_id)
                .map_err(|err| Error::SledEditError { sled_id, err })?;
        }

        // If we didn't expunge anything, this sled was presumably expunged in a
        // prior planning run. Only note the operation if we did anything.
        if num_disks_expunged > 0
            || num_datasets_expunged > 0
            || num_zones_expunged > 0
        {
            self.record_operation(Operation::SledExpunged {
                sled_id,
                num_disks_expunged,
                num_datasets_expunged,
                num_zones_expunged,
            });
        }

        Ok(())
    }

    /// Mark expunged zones as ready for cleanup.
    pub(crate) fn mark_expunged_zones_ready_for_cleanup(
        &mut self,
        sled_id: SledUuid,
        zone_ids: &[OmicronZoneUuid],
    ) -> Result<(), Error> {
        let editor = self.sled_editors.get_mut(&sled_id).ok_or_else(|| {
            Error::Planner(anyhow!("tried to expunge unknown sled {sled_id}"))
        })?;
        for zone_id in zone_ids {
            editor
                .mark_expunged_zone_ready_for_cleanup(zone_id)
                .map_err(|err| Error::SledEditError { sled_id, err })?;
        }
        Ok(())
    }

    pub(crate) fn expunge_all_multinode_clickhouse(
        &mut self,
        sled_id: SledUuid,
        reason: ZoneExpungeReason,
    ) -> Result<(), Error> {
        let editor = self.sled_editors.get_mut(&sled_id).ok_or_else(|| {
            Error::Planner(anyhow!(
                "tried to expunge multinode clickhouse zones for unknown \
                 sled {sled_id}"
            ))
        })?;

        let mut zones_to_expunge = Vec::new();

        for zone in editor.zones(BlueprintZoneDisposition::is_in_service) {
            if zone.zone_type.is_clickhouse_keeper()
                || zone.zone_type.is_clickhouse_server()
            {
                zones_to_expunge.push(zone.id);
            }
        }

        let mut nexpunged = 0;
        for zone_id in zones_to_expunge {
            if editor
                .expunge_zone(&zone_id)
                .map_err(|err| Error::SledEditError { sled_id, err })?
            {
                nexpunged += 1;
            }
        }

        if nexpunged > 0 {
            self.record_operation(Operation::ZoneExpunged {
                sled_id,
                reason,
                count: nexpunged,
            });
        }

        Ok(())
    }

    pub(crate) fn expunge_all_singlenode_clickhouse(
        &mut self,
        sled_id: SledUuid,
        reason: ZoneExpungeReason,
    ) -> Result<(), Error> {
        let editor = self.sled_editors.get_mut(&sled_id).ok_or_else(|| {
            Error::Planner(anyhow!(
                "tried to expunge singlenode clickhouse zones for unknown \
                 sled {sled_id}"
            ))
        })?;

        let mut zones_to_expunge = Vec::new();

        for zone in editor.zones(BlueprintZoneDisposition::is_in_service) {
            if zone.zone_type.is_clickhouse() {
                zones_to_expunge.push(zone.id);
            }
        }

        let mut nexpunged = 0;
        for zone_id in zones_to_expunge {
            if editor
                .expunge_zone(&zone_id)
                .map_err(|err| Error::SledEditError { sled_id, err })?
            {
                nexpunged += 1;
            }
        }

        if nexpunged > 0 {
            self.record_operation(Operation::ZoneExpunged {
                sled_id,
                reason,
                count: nexpunged,
            });
        }

        Ok(())
    }

    /// Add any disks to the blueprint
    /// Called by the planner in the `do_plan_add()` stage of planning
    pub fn sled_add_disks(
        &mut self,
        sled_id: SledUuid,
        sled_resources: &SledResources,
    ) -> Result<SledEditCounts, Error> {
        let editor = self.sled_editors.get_mut(&sled_id).ok_or_else(|| {
            Error::Planner(anyhow!(
                "tried to add disks for unknown sled {sled_id}"
            ))
        })?;
        let initial_counts = editor.edit_counts();

        // These are the in-service disks as we observed them in the database,
        // during the planning phase
        let database_disks = sled_resources
            .all_disks(DiskFilter::InService)
            .map(|(zpool, disk)| (disk.disk_id, (zpool, disk)));
        let mut database_disk_ids = BTreeSet::new();

        // Ensure any disk present in the database is also present in the
        // blueprint
        for (disk_id, (zpool, disk)) in database_disks {
            database_disk_ids.insert(disk_id);
            editor
                .ensure_disk(
                    BlueprintPhysicalDiskConfig {
                        disposition:
                            BlueprintPhysicalDiskDisposition::InService,
                        identity: disk.disk_identity.clone(),
                        id: disk_id,
                        pool_id: *zpool,
                    },
                    self.rng.sled_rng(sled_id),
                )
                .map_err(|err| Error::SledEditError { sled_id, err })?;
        }

        let final_counts = editor.edit_counts();
        Ok(final_counts.difference_since(initial_counts))
    }

    /// Decommission any expunged disks.
    ///
    /// Note: This method is called by the planner only for `InService` sleds.
    /// `Self::expunge_sled` expunges and decommissions disks immediately since
    /// the sled is already gone by that point.
    ///
    /// Called by the planner in
    /// `do_plan_decommission_expunged_disks_for_in_service_sled()`.
    pub fn sled_decommission_disks(
        &mut self,
        sled_id: SledUuid,
        disk_ids: Vec<PhysicalDiskUuid>,
    ) -> Result<(), Error> {
        let editor = self.sled_editors.get_mut(&sled_id).ok_or_else(|| {
            Error::Planner(anyhow!(
                "tried to decommission disks for unknown sled {sled_id}"
            ))
        })?;

        for disk_id in disk_ids {
            editor
                .decommission_disk(&disk_id)
                .map_err(|err| Error::SledEditError { sled_id, err })?;
        }

        Ok(())
    }

    /// Ensure that a sled in the blueprint has all the datasets it needs for
    /// its running zones.
    ///
    /// In general calling this method should not be required, as adding zones
    /// also adds their datasets. This is here primarily for (a) tests and (b)
    /// backwards compatibility with blueprints that were created before
    /// datasets were added to them.
    ///
    /// Not covered by this method:
    ///
    /// * Expunging datasets associated with expunged zones (this is handled
    ///   when the zone is expunged)
    /// * Adding or removing the debug and zone root datasets (this is handled
    ///   by `sled_ensure_disks`)
    pub fn sled_ensure_zone_datasets(
        &mut self,
        sled_id: SledUuid,
    ) -> Result<EnsureMultiple, Error> {
        let editor = self.sled_editors.get_mut(&sled_id).ok_or_else(|| {
            Error::Planner(anyhow!(
                "tried to ensure zone datasets for unknown sled {sled_id}"
            ))
        })?;

        let initial_counts = editor.edit_counts();
        editor
            .ensure_datasets_for_running_zones(self.rng.sled_rng(sled_id))
            .map_err(|err| Error::SledEditError { sled_id, err })?;
        let final_counts = editor.edit_counts();

        let SledEditCounts { disks, datasets, zones } =
            final_counts.difference_since(initial_counts);
        debug_assert_eq!(
            disks,
            EditCounts::zeroes(),
            "we only edited datasets"
        );
        debug_assert_eq!(
            zones,
            EditCounts::zeroes(),
            "we only edited datasets"
        );
        Ok(datasets.into())
    }

    fn next_internal_dns_gz_address_index(&self, sled_id: SledUuid) -> u32 {
        let used_internal_dns_gz_address_indices = self
            .current_sled_zones(
                sled_id,
                BlueprintZoneDisposition::is_in_service,
            )
            .filter_map(|z| match z.zone_type {
                BlueprintZoneType::InternalDns(
                    blueprint_zone_type::InternalDns {
                        gz_address_index, ..
                    },
                ) => Some(gz_address_index),
                _ => None,
            })
            .collect::<BTreeSet<_>>();

        // In production, we expect any given sled to have 0 or 1 internal DNS
        // zones. In test environments, we might have as many as 5. Either way,
        // an O(n^2) loop here to find the next unused index is probably fine.
        for i in 0.. {
            if !used_internal_dns_gz_address_indices.contains(&i) {
                return i;
            }
        }
        unreachable!("more than u32::MAX internal DNS zones on one sled");
    }

    pub fn sled_add_zone_internal_dns(
        &mut self,
        sled_id: SledUuid,
    ) -> Result<(), Error> {
        let gz_address_index = self.next_internal_dns_gz_address_index(sled_id);
        let sled_subnet = self.sled_resources(sled_id)?.subnet;
        let rack_subnet = ReservedRackSubnet::from_subnet(sled_subnet);
        let dns_subnet =
            self.resource_allocator()?.next_internal_dns_subnet(rack_subnet)?;
        let address = dns_subnet.dns_address();
        let zpool = self.sled_select_zpool(sled_id, ZoneKind::InternalDns)?;
        let zone_type =
            BlueprintZoneType::InternalDns(blueprint_zone_type::InternalDns {
                dataset: OmicronZoneDataset { pool_name: zpool },
                dns_address: SocketAddrV6::new(address, DNS_PORT, 0, 0),
                http_address: SocketAddrV6::new(address, DNS_HTTP_PORT, 0, 0),
                gz_address: dns_subnet.gz_address(),
                gz_address_index,
            });
        let image_source = self.zone_image_source(zone_type.kind());

        let zone = BlueprintZoneConfig {
            disposition: BlueprintZoneDisposition::InService,
            id: self.rng.sled_rng(sled_id).next_zone(),
            filesystem_pool: zpool,
            zone_type,
            image_source,
        };

        self.sled_add_zone(sled_id, zone)
    }

    pub fn sled_add_zone_external_dns(
        &mut self,
        sled_id: SledUuid,
    ) -> Result<(), Error> {
        let id = self.rng.sled_rng(sled_id).next_zone();
        let ExternalNetworkingChoice {
            external_ip,
            nic_ip,
            nic_subnet,
            nic_mac,
        } = self.resource_allocator()?.next_external_ip_external_dns()?;
        let nic = NetworkInterface {
            id: self.rng.sled_rng(sled_id).next_network_interface(),
            kind: NetworkInterfaceKind::Service { id: id.into_untyped_uuid() },
            name: format!("external-dns-{id}").parse().unwrap(),
            ip: nic_ip,
            mac: nic_mac,
            subnet: nic_subnet,
            vni: Vni::SERVICES_VNI,
            primary: true,
            slot: 0,
            transit_ips: vec![],
        };

        let underlay_address = self.sled_alloc_ip(sled_id)?;
        let http_address =
            SocketAddrV6::new(underlay_address, DNS_HTTP_PORT, 0, 0);
        let dns_address = OmicronZoneExternalFloatingAddr {
            id: self.rng.sled_rng(sled_id).next_external_ip(),
            addr: SocketAddr::new(external_ip, DNS_PORT),
        };
        let pool_name =
            self.sled_select_zpool(sled_id, ZoneKind::ExternalDns)?;
        let zone_type =
            BlueprintZoneType::ExternalDns(blueprint_zone_type::ExternalDns {
                dataset: OmicronZoneDataset { pool_name },
                http_address,
                dns_address,
                nic,
            });
        let image_source = self.zone_image_source(zone_type.kind());

        let zone = BlueprintZoneConfig {
            disposition: BlueprintZoneDisposition::InService,
            id,
            filesystem_pool: pool_name,
            zone_type,
            image_source,
        };
        self.sled_add_zone(sled_id, zone)
    }

    pub fn sled_ensure_zone_ntp(
        &mut self,
        sled_id: SledUuid,
    ) -> Result<Ensure, Error> {
        // If there's already an NTP zone on this sled, do nothing.
        let has_ntp = {
            let editor = self.sled_editors.get(&sled_id).ok_or_else(|| {
                Error::Planner(anyhow!(
                    "tried to ensure NTP zone for unknown sled {sled_id}"
                ))
            })?;
            editor
                .zones(BlueprintZoneDisposition::is_in_service)
                .any(|z| z.zone_type.is_ntp())
        };
        if has_ntp {
            return Ok(Ensure::NotNeeded);
        }

        let ip = self.sled_alloc_ip(sled_id)?;
        let ntp_address = SocketAddrV6::new(ip, NTP_PORT, 0, 0);

        let zone_type =
            BlueprintZoneType::InternalNtp(blueprint_zone_type::InternalNtp {
                address: ntp_address,
            });
        let filesystem_pool =
            self.sled_select_zpool(sled_id, zone_type.kind())?;
        let image_source = self.zone_image_source(zone_type.kind());

        let zone = BlueprintZoneConfig {
            disposition: BlueprintZoneDisposition::InService,
            id: self.rng.sled_rng(sled_id).next_zone(),
            filesystem_pool,
            zone_type,
            image_source,
        };

        self.sled_add_zone(sled_id, zone)?;
        Ok(Ensure::Added)
    }

    pub fn sled_ensure_zone_crucible(
        &mut self,
        sled_id: SledUuid,
        zpool_id: ZpoolUuid,
    ) -> Result<Ensure, Error> {
        let pool_name = ZpoolName::new_external(zpool_id);

        // If this sled already has a Crucible zone on this pool, do nothing.
        let has_crucible_on_this_pool = {
            let editor = self.sled_editors.get(&sled_id).ok_or_else(|| {
                Error::Planner(anyhow!(
                    "tried to ensure crucible zone for unknown sled {sled_id}"
                ))
            })?;
            editor.zones(BlueprintZoneDisposition::is_in_service).any(|z| {
                matches!(
                    &z.zone_type,
                    BlueprintZoneType::Crucible(blueprint_zone_type::Crucible {
                        dataset,
                        ..
                    })
                    if dataset.pool_name == pool_name
                )
            })
        };
        if has_crucible_on_this_pool {
            return Ok(Ensure::NotNeeded);
        }

        let sled_info = self.sled_resources(sled_id)?;
        if !sled_info.zpools.contains_key(&zpool_id) {
            return Err(Error::Planner(anyhow!(
                "adding crucible zone for sled {:?}: \
                attempted to use unknown zpool {:?}",
                sled_id,
                pool_name
            )));
        }

        let ip = self.sled_alloc_ip(sled_id)?;
        let port = omicron_common::address::CRUCIBLE_PORT;
        let address = SocketAddrV6::new(ip, port, 0, 0);
        let zone_type =
            BlueprintZoneType::Crucible(blueprint_zone_type::Crucible {
                address,
                dataset: OmicronZoneDataset { pool_name },
            });
        let filesystem_pool = pool_name;

        let zone = BlueprintZoneConfig {
            disposition: BlueprintZoneDisposition::InService,
            id: self.rng.sled_rng(sled_id).next_zone(),
            filesystem_pool,
            zone_type,
            image_source: BlueprintZoneImageSource::InstallDataset,
        };

        self.sled_add_zone(sled_id, zone)?;
        Ok(Ensure::Added)
    }

    pub fn sled_add_zone_nexus(
        &mut self,
        sled_id: SledUuid,
    ) -> Result<(), Error> {
        // Whether Nexus should use TLS and what the external DNS servers it
        // should use are currently provided at rack-setup time, and should be
        // consistent across all Nexus instances. We'll assume we can copy them
        // from any other Nexus zone in our parent blueprint.
        //
        // TODO-correctness Once these properties can be changed by a rack
        // operator, this will need more work. At a minimum, if such a change
        // goes through the blueprint system (which seems likely), we'll need to
        // check that we're if this builder is being used to make such a change,
        // that change is also reflected here in a new zone. Perhaps these
        // settings should be part of `Policy` instead?
        let (external_tls, external_dns_servers) = self
            .parent_blueprint
            .all_omicron_zones(BlueprintZoneDisposition::any)
            .find_map(|(_, z)| match &z.zone_type {
                BlueprintZoneType::Nexus(nexus) => Some((
                    nexus.external_tls,
                    nexus.external_dns_servers.clone(),
                )),
                _ => None,
            })
            .ok_or(Error::NoNexusZonesInParentBlueprint)?;
        self.sled_add_zone_nexus_with_config(
            sled_id,
            external_tls,
            external_dns_servers,
        )
    }

    pub fn sled_add_zone_nexus_with_config(
        &mut self,
        sled_id: SledUuid,
        external_tls: bool,
        external_dns_servers: Vec<IpAddr>,
    ) -> Result<(), Error> {
        let nexus_id = self.rng.sled_rng(sled_id).next_zone();
        let ExternalNetworkingChoice {
            external_ip,
            nic_ip,
            nic_subnet,
            nic_mac,
        } = self.resource_allocator()?.next_external_ip_nexus()?;
        let external_ip = OmicronZoneExternalFloatingIp {
            id: self.rng.sled_rng(sled_id).next_external_ip(),
            ip: external_ip,
        };

        let nic = NetworkInterface {
            id: self.rng.sled_rng(sled_id).next_network_interface(),
            kind: NetworkInterfaceKind::Service {
                id: nexus_id.into_untyped_uuid(),
            },
            name: format!("nexus-{nexus_id}").parse().unwrap(),
            ip: nic_ip,
            mac: nic_mac,
            subnet: nic_subnet,
            vni: Vni::SERVICES_VNI,
            primary: true,
            slot: 0,
            transit_ips: vec![],
        };

        let ip = self.sled_alloc_ip(sled_id)?;
        let port = omicron_common::address::NEXUS_INTERNAL_PORT;
        let internal_address = SocketAddrV6::new(ip, port, 0, 0);
        let zone_type = BlueprintZoneType::Nexus(blueprint_zone_type::Nexus {
            internal_address,
            external_ip,
            nic,
            external_tls,
            external_dns_servers: external_dns_servers.clone(),
        });
        let filesystem_pool =
            self.sled_select_zpool(sled_id, zone_type.kind())?;
        let image_source = self.zone_image_source(zone_type.kind());

        let zone = BlueprintZoneConfig {
            disposition: BlueprintZoneDisposition::InService,
            id: nexus_id,
            filesystem_pool,
            zone_type,
            image_source,
        };
        self.sled_add_zone(sled_id, zone)
    }

    pub fn sled_add_zone_oximeter(
        &mut self,
        sled_id: SledUuid,
    ) -> Result<(), Error> {
        let oximeter_id = self.rng.sled_rng(sled_id).next_zone();
        let ip = self.sled_alloc_ip(sled_id)?;
        let port = omicron_common::address::OXIMETER_PORT;
        let address = SocketAddrV6::new(ip, port, 0, 0);
        let zone_type =
            BlueprintZoneType::Oximeter(blueprint_zone_type::Oximeter {
                address,
            });
        let filesystem_pool =
            self.sled_select_zpool(sled_id, zone_type.kind())?;
        let image_source = self.zone_image_source(zone_type.kind());

        let zone = BlueprintZoneConfig {
            disposition: BlueprintZoneDisposition::InService,
            id: oximeter_id,
            filesystem_pool,
            zone_type,
            image_source,
        };
        self.sled_add_zone(sled_id, zone)
    }

    pub fn sled_add_zone_crucible_pantry(
        &mut self,
        sled_id: SledUuid,
    ) -> Result<(), Error> {
        let pantry_id = self.rng.sled_rng(sled_id).next_zone();
        let ip = self.sled_alloc_ip(sled_id)?;
        let port = omicron_common::address::CRUCIBLE_PANTRY_PORT;
        let address = SocketAddrV6::new(ip, port, 0, 0);
        let zone_type = BlueprintZoneType::CruciblePantry(
            blueprint_zone_type::CruciblePantry { address },
        );
        let filesystem_pool =
            self.sled_select_zpool(sled_id, zone_type.kind())?;
        let image_source = self.zone_image_source(zone_type.kind());

        let zone = BlueprintZoneConfig {
            disposition: BlueprintZoneDisposition::InService,
            id: pantry_id,
            filesystem_pool,
            zone_type,
            image_source,
        };
        self.sled_add_zone(sled_id, zone)
    }

    pub fn cockroachdb_preserve_downgrade(
        &mut self,
        version: CockroachDbPreserveDowngrade,
    ) {
        self.cockroachdb_setting_preserve_downgrade = version;
    }

    pub fn sled_add_zone_cockroachdb(
        &mut self,
        sled_id: SledUuid,
    ) -> Result<(), Error> {
        let zone_id = self.rng.sled_rng(sled_id).next_zone();
        let underlay_ip = self.sled_alloc_ip(sled_id)?;
        let pool_name =
            self.sled_select_zpool(sled_id, ZoneKind::CockroachDb)?;
        let port = omicron_common::address::COCKROACH_PORT;
        let address = SocketAddrV6::new(underlay_ip, port, 0, 0);
        let zone_type =
            BlueprintZoneType::CockroachDb(blueprint_zone_type::CockroachDb {
                address,
                dataset: OmicronZoneDataset { pool_name },
            });
        let filesystem_pool = pool_name;
        let image_source = self.zone_image_source(zone_type.kind());

        let zone = BlueprintZoneConfig {
            disposition: BlueprintZoneDisposition::InService,
            id: zone_id,
            filesystem_pool,
            zone_type,
            image_source,
        };
        self.sled_add_zone(sled_id, zone)
    }

    pub fn sled_add_zone_clickhouse(
        &mut self,
        sled_id: SledUuid,
    ) -> Result<(), Error> {
        let id = self.rng.sled_rng(sled_id).next_zone();
        let underlay_address = self.sled_alloc_ip(sled_id)?;
        let address =
            SocketAddrV6::new(underlay_address, CLICKHOUSE_HTTP_PORT, 0, 0);
        let pool_name =
            self.sled_select_zpool(sled_id, ZoneKind::Clickhouse)?;
        let zone_type =
            BlueprintZoneType::Clickhouse(blueprint_zone_type::Clickhouse {
                address,
                dataset: OmicronZoneDataset { pool_name },
            });
        let image_source = self.zone_image_source(zone_type.kind());

        let zone = BlueprintZoneConfig {
            disposition: BlueprintZoneDisposition::InService,
            id,
            filesystem_pool: pool_name,
            zone_type,
            image_source,
        };
        self.sled_add_zone(sled_id, zone)
    }

    pub fn sled_add_zone_clickhouse_server(
        &mut self,
        sled_id: SledUuid,
    ) -> Result<(), Error> {
        let zone_id = self.rng.sled_rng(sled_id).next_zone();
        let underlay_ip = self.sled_alloc_ip(sled_id)?;
        let pool_name =
            self.sled_select_zpool(sled_id, ZoneKind::ClickhouseServer)?;
        let address =
            SocketAddrV6::new(underlay_ip, CLICKHOUSE_HTTP_PORT, 0, 0);
        let zone_type = BlueprintZoneType::ClickhouseServer(
            blueprint_zone_type::ClickhouseServer {
                address,
                dataset: OmicronZoneDataset { pool_name },
            },
        );
        let filesystem_pool = pool_name;
        let image_source = self.zone_image_source(zone_type.kind());

        let zone = BlueprintZoneConfig {
            disposition: BlueprintZoneDisposition::InService,
            id: zone_id,
            filesystem_pool,
            zone_type,
            image_source,
        };
        self.sled_add_zone(sled_id, zone)
    }

    pub fn sled_add_zone_clickhouse_keeper(
        &mut self,
        sled_id: SledUuid,
    ) -> Result<(), Error> {
        let zone_id = self.rng.sled_rng(sled_id).next_zone();
        let underlay_ip = self.sled_alloc_ip(sled_id)?;
        let pool_name =
            self.sled_select_zpool(sled_id, ZoneKind::ClickhouseKeeper)?;
        let port = omicron_common::address::CLICKHOUSE_KEEPER_TCP_PORT;
        let address = SocketAddrV6::new(underlay_ip, port, 0, 0);
        let zone_type = BlueprintZoneType::ClickhouseKeeper(
            blueprint_zone_type::ClickhouseKeeper {
                address,
                dataset: OmicronZoneDataset { pool_name },
            },
        );
        let filesystem_pool = pool_name;
        let image_source = self.zone_image_source(zone_type.kind());

        let zone = BlueprintZoneConfig {
            disposition: BlueprintZoneDisposition::InService,
            id: zone_id,
            filesystem_pool,
            zone_type,
            image_source,
        };
        self.sled_add_zone(sled_id, zone)
    }

    pub fn sled_promote_internal_ntp_to_boundary_ntp(
        &mut self,
        sled_id: SledUuid,
    ) -> Result<(), Error> {
        // The upstream NTP/DNS servers and domain _should_ come from Nexus and
        // be modifiable by the operator, but currently can only be set at RSS.
        // We can only promote a new boundary NTP zone by copying these settings
        // from an existing one.
        let (ntp_servers, dns_servers, domain) = self
            .parent_blueprint
            .all_omicron_zones(BlueprintZoneDisposition::any)
            .find_map(|(_, z)| match &z.zone_type {
                BlueprintZoneType::BoundaryNtp(zone_config) => Some((
                    zone_config.ntp_servers.clone(),
                    zone_config.dns_servers.clone(),
                    zone_config.domain.clone(),
                )),
                _ => None,
            })
            .ok_or(Error::NoBoundaryNtpZonesInParentBlueprint)?;

        self.sled_promote_internal_ntp_to_boundary_ntp_with_config(
            sled_id,
            ntp_servers,
            dns_servers,
            domain,
        )
    }

    pub fn sled_promote_internal_ntp_to_boundary_ntp_with_config(
        &mut self,
        sled_id: SledUuid,
        ntp_servers: Vec<String>,
        dns_servers: Vec<IpAddr>,
        domain: Option<String>,
    ) -> Result<(), Error> {
        let editor = self.sled_editors.get_mut(&sled_id).ok_or_else(|| {
            Error::Planner(anyhow!(
                "tried to promote NTP zone on unknown sled {sled_id}"
            ))
        })?;

        // Find the internal NTP zone and expunge it.
        let mut internal_ntp_zone_id_iter = editor
            .zones(BlueprintZoneDisposition::is_in_service)
            .filter_map(|zone| {
                if matches!(zone.zone_type, BlueprintZoneType::InternalNtp(_)) {
                    Some(zone.id)
                } else {
                    None
                }
            });

        // We should have exactly one internal NTP zone.
        let internal_ntp_zone_id =
            internal_ntp_zone_id_iter.next().ok_or_else(|| {
                Error::Planner(anyhow!(
                    "cannot promote internal NTP zone on sled {sled_id}: \
                     no internal NTP zone found"
                ))
            })?;
        if internal_ntp_zone_id_iter.next().is_some() {
            return Err(Error::Planner(anyhow!(
                "sled {sled_id} has multiple internal NTP zones"
            )));
        }
        std::mem::drop(internal_ntp_zone_id_iter);

        // Expunge the internal NTP zone.
        editor.expunge_zone(&internal_ntp_zone_id).map_err(|error| {
            Error::Planner(anyhow!(error).context(format!(
                "error expunging internal NTP zone from sled {sled_id}"
            )))
        })?;

        // Add the new boundary NTP zone.
        let new_zone_id = self.rng.sled_rng(sled_id).next_zone();
        let ExternalSnatNetworkingChoice {
            snat_cfg,
            nic_ip,
            nic_subnet,
            nic_mac,
        } = self.resource_allocator()?.next_external_ip_boundary_ntp()?;
        let external_ip = OmicronZoneExternalSnatIp {
            id: self.rng.sled_rng(sled_id).next_external_ip(),
            snat_cfg,
        };
        let nic = NetworkInterface {
            id: self.rng.sled_rng(sled_id).next_network_interface(),
            kind: NetworkInterfaceKind::Service {
                id: new_zone_id.into_untyped_uuid(),
            },
            name: format!("ntp-{new_zone_id}").parse().unwrap(),
            ip: nic_ip,
            mac: nic_mac,
            subnet: nic_subnet,
            vni: Vni::SERVICES_VNI,
            primary: true,
            slot: 0,
            transit_ips: vec![],
        };

        let underlay_ip = self.sled_alloc_ip(sled_id)?;
        let port = omicron_common::address::NTP_PORT;
        let zone_type =
            BlueprintZoneType::BoundaryNtp(blueprint_zone_type::BoundaryNtp {
                address: SocketAddrV6::new(underlay_ip, port, 0, 0),
                ntp_servers,
                dns_servers,
                domain,
                nic,
                external_ip,
            });
        let filesystem_pool =
            self.sled_select_zpool(sled_id, zone_type.kind())?;
        let image_source = self.zone_image_source(zone_type.kind());

        self.sled_add_zone(
            sled_id,
            BlueprintZoneConfig {
                disposition: BlueprintZoneDisposition::InService,
                id: new_zone_id,
                filesystem_pool,
                zone_type,
                image_source,
            },
        )
    }

    pub fn sled_expunge_zone(
        &mut self,
        sled_id: SledUuid,
        zone_id: OmicronZoneUuid,
    ) -> Result<SledEditCounts, Error> {
        let editor = self.sled_editors.get_mut(&sled_id).ok_or_else(|| {
            Error::Planner(anyhow!(
                "tried to expunge zone on unknown sled {sled_id}"
            ))
        })?;
        let initial_counts = editor.edit_counts();
        editor
            .expunge_zone(&zone_id)
            .map_err(|err| Error::SledEditError { sled_id, err })?;
        let final_counts = editor.edit_counts();

        Ok(final_counts.difference_since(initial_counts))
    }

    pub fn sled_set_zone_source(
        &mut self,
        sled_id: SledUuid,
        zone_id: OmicronZoneUuid,
        source: BlueprintZoneImageSource,
    ) -> Result<SledEditCounts, Error> {
        let editor = self.sled_editors.get_mut(&sled_id).ok_or_else(|| {
            Error::Planner(anyhow!(
                "tried to change image of zone on unknown sled {sled_id}"
            ))
        })?;
        let initial_counts = editor.edit_counts();
        editor
            .set_zone_image_source(&zone_id, source)
            .map_err(|err| Error::SledEditError { sled_id, err })?;
        let final_counts = editor.edit_counts();
        Ok(final_counts.difference_since(initial_counts))
    }

    /// Set the `remove_mupdate_override` field of the given sled.
    pub fn sled_set_remove_mupdate_override(
        &mut self,
        sled_id: SledUuid,
        remove_mupdate_override: Option<MupdateOverrideUuid>,
    ) -> Result<(), Error> {
        let editor = self.sled_editors.get_mut(&sled_id).ok_or_else(|| {
            Error::Planner(anyhow!(
                "tried to set sled state for unknown sled {sled_id}"
            ))
        })?;
        editor
            .set_remove_mupdate_override(remove_mupdate_override)
            .map_err(|err| Error::SledEditError { sled_id, err })
    }

    fn sled_add_zone(
        &mut self,
        sled_id: SledUuid,
        zone: BlueprintZoneConfig,
    ) -> Result<(), Error> {
        let editor = self.sled_editors.get_mut(&sled_id).ok_or_else(|| {
            Error::Planner(anyhow!(
                "tried to add zone on unknown sled {sled_id}"
            ))
        })?;
        editor
            .add_zone(zone, self.rng.sled_rng(sled_id))
            .map_err(|err| Error::SledEditError { sled_id, err })
    }

    /// Returns a newly-allocated underlay address suitable for use by Omicron
    /// zones
    fn sled_alloc_ip(&mut self, sled_id: SledUuid) -> Result<Ipv6Addr, Error> {
        let editor = self.sled_editors.get_mut(&sled_id).ok_or_else(|| {
            Error::Planner(anyhow!(
                "tried to allocate underlay IP on unknown sled {sled_id}"
            ))
        })?;
        editor
            .alloc_underlay_ip()
            .map_err(|err| Error::SledEditError { sled_id, err })
    }

    /// Selects a zpool for this zone type.
    ///
    /// This zpool may be used for either durable storage or transient
    /// storage - the usage is up to the caller.
    ///
    /// If `zone_kind` already exists on `sled_id`, it is prevented
    /// from using the same zpool as existing zones with the same kind.
    fn sled_select_zpool(
        &self,
        sled_id: SledUuid,
        zone_kind: ZoneKind,
    ) -> Result<ZpoolName, Error> {
        let editor = self.sled_editors.get(&sled_id).ok_or_else(|| {
            Error::Planner(anyhow!(
                "tried to select zpool for unknown sled {sled_id}"
            ))
        })?;

        // We'll check both the disks available to this sled per our current
        // blueprint and the list of all in-service zpools on this sled per our
        // planning input, and only pick zpools that are available in both.
        let current_sled_disks = editor
            .disks(BlueprintPhysicalDiskDisposition::is_in_service)
            .map(|disk_config| disk_config.pool_id)
            .collect::<BTreeSet<_>>();

        let all_in_service_zpools =
            self.sled_resources(sled_id)?.all_zpools(ZpoolFilter::InService);

        // We refuse to choose a zpool for a zone of a given `zone_kind` if this
        // sled already has a durable zone of that kind on the same zpool. Build
        // up a set of invalid zpools for this sled/kind pair.
        let mut skip_zpools = BTreeSet::new();
        for zone_config in self
            .current_sled_zones(
                sled_id,
                BlueprintZoneDisposition::is_in_service,
            )
            .filter(|z| z.zone_type.kind() == zone_kind)
        {
            if let Some(zpool) = zone_config.zone_type.durable_zpool() {
                skip_zpools.insert(zpool);
            }
            skip_zpools.insert(&zone_config.filesystem_pool);
        }

        for &zpool_id in all_in_service_zpools {
            let zpool_name = ZpoolName::new_external(zpool_id);
            if !skip_zpools.contains(&zpool_name)
                && current_sled_disks.contains(&zpool_id)
            {
                return Ok(zpool_name);
            }
        }
        Err(Error::NoAvailableZpool { sled_id, kind: zone_kind })
    }

    /// Returns the resources for a sled that hasn't been decommissioned.
    fn sled_resources(
        &self,
        sled_id: SledUuid,
    ) -> Result<&'a SledResources, Error> {
        let details = self
            .input
            .sled_lookup(SledFilter::Commissioned, sled_id)
            .map_err(|error| {
                Error::Planner(anyhow!(error).context(format!(
                    "for sled {sled_id}, error looking up resources"
                )))
            })?;
        Ok(&details.resources)
    }

    /// Determine the number of desired external DNS zones by counting
    /// unique addresses in the parent blueprint.
    ///
    /// TODO-cleanup: Remove when external DNS addresses are in the policy.
    pub fn count_parent_external_dns_zones(&self) -> usize {
        self.parent_blueprint
            .all_omicron_zones(BlueprintZoneDisposition::any)
            .filter_map(|(_id, zone)| match &zone.zone_type {
                BlueprintZoneType::ExternalDns(dns) => {
                    Some(dns.dns_address.addr.ip())
                }
                _ => None,
            })
            .collect::<HashSet<IpAddr>>()
            .len()
    }

    /// Allow a test to manually add an external DNS address, which could
    /// ordinarily only come from RSS.
    ///
    /// TODO-cleanup: Remove when external DNS addresses are in the policy.
    // This can't be `#[cfg(test)]` because it's used by the `ExampleSystem`
    // helper (which itself is used by reconfigurator-cli and friends). We give
    // it a scary name instead.
    pub(crate) fn inject_untracked_external_dns_ip(
        &mut self,
        addr: IpAddr,
    ) -> Result<(), Error> {
        Ok(self.resource_allocator()?.inject_untracked_external_dns_ip(addr)?)
    }

    pub fn pending_mgs_update_insert(
        &mut self,
        update: nexus_types::deployment::PendingMgsUpdate,
    ) {
        self.pending_mgs_updates.insert(update);
    }

    pub fn pending_mgs_update_delete(
        &mut self,
        baseboard_id: &Arc<BaseboardId>,
    ) {
        self.pending_mgs_updates.remove(baseboard_id);
    }

<<<<<<< HEAD
    fn zone_image_artifact(
        repo: Option<&TufRepoDescription>,
        zone_kind: ZoneKind,
    ) -> BlueprintZoneImageSource {
        repo.and_then(|repo| {
            repo.artifacts
                .iter()
                .find(|artifact| {
                    zone_kind.is_control_plane_zone_artifact(&artifact.id)
                })
                .map(BlueprintZoneImageSource::from_available_artifact)
        })
        .unwrap_or(BlueprintZoneImageSource::InstallDataset)
    }

    /// Try to find an artifact in either the current or previous release repo
    /// that contains an image for a zone of the given kind; see RFD 565 §9.
    /// Defaults to the install dataset.
    pub(crate) fn zone_image_source(
        &self,
        zone_kind: ZoneKind,
    ) -> BlueprintZoneImageSource {
        let new_repo = self.input.tuf_repo();
        let old_repo = self.input.old_repo();
        let new_artifact = Self::zone_image_artifact(new_repo, zone_kind);
        let old_artifact = Self::zone_image_artifact(old_repo, zone_kind);
        match OrderedComponent::from(zone_kind) {
            // Nexus can only be updated if all non-Nexus zones have been updated.
            OrderedComponent::NexusZone => {
                if self.sled_ids_with_zones().any(|sled_id| {
                    self.current_sled_zones(
                        sled_id,
                        BlueprintZoneDisposition::is_in_service,
                    )
                    .filter(|z| {
                        OrderedComponent::from(z.zone_type.kind())
                            == OrderedComponent::NonNexusOmicronZone
                    })
                    .any(|z| z.image_source != new_artifact)
                }) {
                    // Some dependent zone is not up-to-date.
                    old_artifact
                } else {
                    // All dependent zones are up-to-date.
                    new_artifact
                }
            }
            // It's always safe to use the new artifact for non-Nexus zones.
            OrderedComponent::NonNexusOmicronZone => new_artifact,
            OrderedComponent::HostOs | OrderedComponent::SpRot => {
                unreachable!("can't get an OS or SP/RoT image from a zone")
            }
        }
=======
    /// Debug method to remove a sled from a blueprint entirely.
    ///
    /// Bypasses all expungement checks. Do not use in production.
    pub fn debug_sled_remove(
        &mut self,
        sled_id: SledUuid,
    ) -> Result<(), Error> {
        if self.sled_editors.remove(&sled_id).is_none() {
            return Err(Error::Planner(anyhow!(
                "for sled {sled_id}, error looking up resources"
            )));
        }
        Ok(())
    }

    /// Debug method to force a sled agent generation number to be bumped, even
    /// if there are no changes to the sled.
    ///
    /// Do not use in production. Instead, update the logic that decides if the
    /// generation number should be bumped.
    pub fn debug_sled_force_generation_bump(
        &mut self,
        sled_id: SledUuid,
    ) -> Result<(), Error> {
        let editor = self.sled_editors.get_mut(&sled_id).ok_or_else(|| {
            Error::Planner(anyhow!(
                "tried to force generation bump for unknown sled {sled_id}"
            ))
        })?;
        editor
            .debug_force_generation_bump()
            .map_err(|err| Error::SledEditError { sled_id, err })
>>>>>>> 0313f706
    }
}

// Helper to validate that the system hasn't gone off the rails. There should
// never be any external networking resources in the planning input (which is
// derived from the contents of CRDB) that we don't know about from the parent
// blueprint. It's possible a given planning iteration could see such a state
// there have been intermediate changes made by other Nexus instances; e.g.,
//
// 1. Nexus A generates a `PlanningInput` by reading from CRDB
// 2. Nexus B executes on a target blueprint that removes IPs/NICs from
//    CRDB
// 3. Nexus B regenerates a new blueprint and prunes the zone(s) associated
//    with the IPs/NICs from step 2
// 4. Nexus B makes this new blueprint the target
// 5. Nexus A attempts to run planning with its `PlanningInput` from step 1 but
//    the target blueprint from step 4; this will fail the following checks
//    because the input contains records that were removed in step 3
//
// We do not need to handle this class of error; it's a transient failure that
// will clear itself up when Nexus A repeats its planning loop from the top and
// generates a new `PlanningInput`.
//
// There may still be database records corresponding to _expunged_ zones, but
// that's okay: it just means we haven't yet realized a blueprint where those
// zones are expunged. And those should should still be in the blueprint (not
// pruned) until their database records are cleaned up.
//
// It's also possible that there may be networking records in the database
// assigned to zones that have been expunged, and our parent blueprint uses
// those same records for new zones. This is also fine and expected, and is a
// similar case to the previous paragraph: a zone with networking resources was
// expunged, the database doesn't realize it yet, but can still move forward and
// make planning decisions that reuse those resources for new zones.
pub(super) fn ensure_input_networking_records_appear_in_parent_blueprint(
    parent_blueprint: &Blueprint,
    input: &PlanningInput,
) -> anyhow::Result<()> {
    use nexus_types::deployment::OmicronZoneExternalIp;
    use omicron_common::address::DNS_OPTE_IPV4_SUBNET;
    use omicron_common::address::DNS_OPTE_IPV6_SUBNET;
    use omicron_common::address::NEXUS_OPTE_IPV4_SUBNET;
    use omicron_common::address::NEXUS_OPTE_IPV6_SUBNET;
    use omicron_common::address::NTP_OPTE_IPV4_SUBNET;
    use omicron_common::address::NTP_OPTE_IPV6_SUBNET;
    use omicron_common::api::external::MacAddr;

    let mut all_macs: HashSet<MacAddr> = HashSet::new();
    let mut all_nexus_nic_ips: HashSet<IpAddr> = HashSet::new();
    let mut all_boundary_ntp_nic_ips: HashSet<IpAddr> = HashSet::new();
    let mut all_external_dns_nic_ips: HashSet<IpAddr> = HashSet::new();
    let mut all_external_ips: HashSet<OmicronZoneExternalIp> = HashSet::new();

    // Unlike the construction of the external IP allocator and existing IPs
    // constructed above in `BuilderExternalNetworking::new()`, we do not
    // check for duplicates here: we could very well see reuse of IPs
    // between expunged zones or between expunged -> running zones.
    for (_, z) in
        parent_blueprint.all_omicron_zones(BlueprintZoneDisposition::any)
    {
        let zone_type = &z.zone_type;
        match zone_type {
            BlueprintZoneType::BoundaryNtp(ntp) => {
                all_boundary_ntp_nic_ips.insert(ntp.nic.ip);
            }
            BlueprintZoneType::Nexus(nexus) => {
                all_nexus_nic_ips.insert(nexus.nic.ip);
            }
            BlueprintZoneType::ExternalDns(dns) => {
                all_external_dns_nic_ips.insert(dns.nic.ip);
            }
            _ => (),
        }

        if let Some((external_ip, nic)) = zone_type.external_networking() {
            // As above, ignore localhost (used by the test suite).
            if !external_ip.ip().is_loopback() {
                all_external_ips.insert(external_ip);
            }
            all_macs.insert(nic.mac);
        }
    }
    for external_ip_entry in
        input.network_resources().omicron_zone_external_ips()
    {
        // As above, ignore localhost (used by the test suite).
        if external_ip_entry.ip.ip().is_loopback() {
            continue;
        }
        if !all_external_ips.contains(&external_ip_entry.ip) {
            bail!(
                "planning input contains unexpected external IP \
                 (IP not found in parent blueprint): {external_ip_entry:?}"
            );
        }
    }
    for nic_entry in input.network_resources().omicron_zone_nics() {
        if !all_macs.contains(&nic_entry.nic.mac) {
            bail!(
                "planning input contains unexpected NIC \
                 (MAC not found in parent blueprint): {nic_entry:?}"
            );
        }
        match nic_entry.nic.ip {
            IpAddr::V4(ip) if NEXUS_OPTE_IPV4_SUBNET.contains(ip) => {
                if !all_nexus_nic_ips.contains(&ip.into()) {
                    bail!(
                        "planning input contains unexpected NIC \
                         (IP not found in parent blueprint): {nic_entry:?}"
                    );
                }
            }
            IpAddr::V4(ip) if NTP_OPTE_IPV4_SUBNET.contains(ip) => {
                if !all_boundary_ntp_nic_ips.contains(&ip.into()) {
                    bail!(
                        "planning input contains unexpected NIC \
                         (IP not found in parent blueprint): {nic_entry:?}"
                    );
                }
            }
            IpAddr::V4(ip) if DNS_OPTE_IPV4_SUBNET.contains(ip) => {
                if !all_external_dns_nic_ips.contains(&ip.into()) {
                    bail!(
                        "planning input contains unexpected NIC \
                         (IP not found in parent blueprint): {nic_entry:?}"
                    );
                }
            }
            IpAddr::V6(ip) if NEXUS_OPTE_IPV6_SUBNET.contains(ip) => {
                if !all_nexus_nic_ips.contains(&ip.into()) {
                    bail!(
                        "planning input contains unexpected NIC \
                         (IP not found in parent blueprint): {nic_entry:?}"
                    );
                }
            }
            IpAddr::V6(ip) if NTP_OPTE_IPV6_SUBNET.contains(ip) => {
                if !all_boundary_ntp_nic_ips.contains(&ip.into()) {
                    bail!(
                        "planning input contains unexpected NIC \
                         (IP not found in parent blueprint): {nic_entry:?}"
                    );
                }
            }
            IpAddr::V6(ip) if DNS_OPTE_IPV6_SUBNET.contains(ip) => {
                if !all_external_dns_nic_ips.contains(&ip.into()) {
                    bail!(
                        "planning input contains unexpected NIC \
                         (IP not found in parent blueprint): {nic_entry:?}"
                    );
                }
            }
            _ => {
                bail!(
                    "planning input contains unexpected NIC \
                    (IP not contained in known OPTE subnet): {nic_entry:?}"
                )
            }
        }
    }
    Ok(())
}

#[cfg(test)]
pub mod test {
    use super::*;
    use crate::example::ExampleSystemBuilder;
    use crate::example::SimRngState;
    use crate::example::example;
    use crate::planner::test::assert_planning_makes_no_changes;
    use crate::system::SledBuilder;
    use expectorate::assert_contents;
    use nexus_reconfigurator_blippy::Blippy;
    use nexus_reconfigurator_blippy::BlippyReportSortKey;
    use nexus_types::deployment::BlueprintDatasetDisposition;
    use nexus_types::deployment::BlueprintZoneImageVersion;
    use nexus_types::deployment::OmicronZoneNetworkResources;
    use nexus_types::external_api::views::SledPolicy;
    use omicron_common::address::IpRange;
    use omicron_test_utils::dev::test_setup_log;
    use std::collections::BTreeSet;
    use std::mem;
    use tufaceous_artifact::ArtifactHash;
    use tufaceous_artifact::ArtifactVersion;

    pub const DEFAULT_N_SLEDS: usize = 3;

    /// Checks various conditions that should be true for all blueprints
    #[track_caller]
    pub fn verify_blueprint(blueprint: &Blueprint) {
        let blippy_report =
            Blippy::new(blueprint).into_report(BlippyReportSortKey::Kind);
        if !blippy_report.notes().is_empty() {
            eprintln!("{}", blueprint.display());
            eprintln!("---");
            eprintln!("{}", blippy_report.display());
            panic!("expected blippy report for blueprint to have no notes");
        }
    }

    #[test]
    fn test_basic() {
        static TEST_NAME: &str = "blueprint_builder_test_basic";
        let logctx = test_setup_log(TEST_NAME);

        let mut rng = SimRngState::from_seed(TEST_NAME);
        let (mut example, blueprint1) = ExampleSystemBuilder::new_with_rng(
            &logctx.log,
            rng.next_system_rng(),
        )
        .build();
        verify_blueprint(&blueprint1);

        let mut builder = BlueprintBuilder::new_based_on(
            &logctx.log,
            &blueprint1,
            &example.input,
            &example.collection,
            "test_basic",
        )
        .expect("failed to create builder");

        // The example blueprint should have internal NTP zones on all the
        // existing sleds, plus Crucible zones on all pools.  So if we ensure
        // all these zones exist, we should see no change.
        for (sled_id, sled_resources) in
            example.input.all_sled_resources(SledFilter::Commissioned)
        {
            builder.sled_add_disks(sled_id, sled_resources).unwrap();
            builder.sled_ensure_zone_ntp(sled_id).unwrap();
            for pool_id in sled_resources.zpools.keys() {
                builder.sled_ensure_zone_crucible(sled_id, *pool_id).unwrap();
            }
        }

        let blueprint2 = builder.build();
        verify_blueprint(&blueprint2);
        let summary = blueprint2.diff_since_blueprint(&blueprint1);
        println!(
            "initial blueprint -> next blueprint (expected no changes):\n{}",
            summary.display()
        );
        assert_eq!(summary.diff.sleds.added.len(), 0);
        assert_eq!(summary.diff.sleds.removed.len(), 0);
        assert_eq!(summary.diff.sleds.modified().count(), 0);

        // The next step is adding these zones to a new sled.
        let mut sled_id_rng = rng.next_sled_id_rng();
        let new_sled_id = sled_id_rng.next();

        let _ =
            example.system.sled(SledBuilder::new().id(new_sled_id)).unwrap();
        let input = example.system.to_planning_input_builder().unwrap().build();
        let mut builder = BlueprintBuilder::new_based_on(
            &logctx.log,
            &blueprint2,
            &input,
            &example.collection,
            "test_basic",
        )
        .expect("failed to create builder");
        let new_sled_resources = &input
            .sled_lookup(SledFilter::Commissioned, new_sled_id)
            .unwrap()
            .resources;
        builder.sled_add_disks(new_sled_id, &new_sled_resources).unwrap();
        builder.sled_ensure_zone_ntp(new_sled_id).unwrap();
        for pool_id in new_sled_resources.zpools.keys() {
            builder.sled_ensure_zone_crucible(new_sled_id, *pool_id).unwrap();
        }
        builder.sled_ensure_zone_datasets(new_sled_id).unwrap();

        let blueprint3 = builder.build();
        verify_blueprint(&blueprint3);
        let summary = blueprint3.diff_since_blueprint(&blueprint2);
        println!(
            "expecting new NTP and Crucible zones:\n{}",
            summary.display()
        );

        // No sleds were changed or removed.
        assert_eq!(summary.diff.sleds.modified().count(), 0);
        assert_eq!(summary.diff.sleds.removed.len(), 0);

        // One sled was added.
        assert_eq!(summary.diff.sleds.added.len(), 1);
        let (&sled_id, new_sled) =
            summary.diff.sleds.added.first_key_value().unwrap();
        assert_eq!(*sled_id, new_sled_id);
        // The generation number should be newer than the initial default.
        assert!(new_sled.sled_agent_generation > Generation::new());

        // All zones' underlay addresses ought to be on the sled's subnet.
        for z in &new_sled.zones {
            assert!(new_sled_resources.subnet.net().contains(z.underlay_ip()));
        }

        // Check for an NTP zone.  Its sockaddr's IP should also be on the
        // sled's subnet.
        assert!(new_sled.zones.iter().any(|z| {
            if let BlueprintZoneConfig {
                zone_type:
                    BlueprintZoneType::InternalNtp(
                        blueprint_zone_type::InternalNtp { address, .. },
                    ),
                ..
            } = &z
            {
                assert!(
                    new_sled_resources.subnet.net().contains(*address.ip())
                );
                true
            } else {
                false
            }
        }));
        let crucible_pool_names =
            new_sled
                .zones
                .iter()
                .filter_map(|z| {
                    if let BlueprintZoneConfig {
                        zone_type:
                            BlueprintZoneType::Crucible(
                                blueprint_zone_type::Crucible {
                                    address,
                                    dataset,
                                },
                            ),
                        ..
                    } = &z
                    {
                        let ip = address.ip();
                        assert!(new_sled_resources.subnet.net().contains(*ip));
                        Some(dataset.pool_name)
                    } else {
                        None
                    }
                })
                .collect::<BTreeSet<_>>();
        assert_eq!(
            crucible_pool_names,
            new_sled_resources
                .zpools
                .keys()
                .map(|id| { ZpoolName::new_external(*id) })
                .collect()
        );

        // Test a no-op planning iteration.
        assert_planning_makes_no_changes(
            &logctx.log,
            &blueprint3,
            &input,
            &example.collection,
            TEST_NAME,
        );

        logctx.cleanup_successful();
    }

    #[test]
    fn test_decommissioned_sleds() {
        static TEST_NAME: &str = "blueprint_builder_test_decommissioned_sleds";
        let logctx = test_setup_log(TEST_NAME);
        let (collection, input, mut blueprint1) =
            example(&logctx.log, TEST_NAME);
        verify_blueprint(&blueprint1);

        // Mark one sled as having a desired state of decommissioned.
        let decommision_sled_id =
            blueprint1.sleds.keys().copied().next().expect("at least one sled");

        // We're going under the hood of the blueprint here; a sled can only get
        // to the decommissioned state if all its disks/datasets/zones have been
        // expunged, so do that too.
        {
            let sled_config =
                blueprint1.sleds.get_mut(&decommision_sled_id).unwrap();
            sled_config.state = SledState::Decommissioned;

            for mut zone in &mut sled_config.zones {
                zone.disposition = BlueprintZoneDisposition::Expunged {
                    as_of_generation: Generation::new(),
                    ready_for_cleanup: false,
                };
            }
            for mut dataset in &mut sled_config.datasets {
                dataset.disposition = BlueprintDatasetDisposition::Expunged;
            }
            for mut disk in &mut sled_config.disks {
                disk.disposition = BlueprintPhysicalDiskDisposition::Expunged {
                    as_of_generation: Generation::new(),
                    ready_for_cleanup: false,
                };
            }
        }

        // Change the input to note that the sled is expunged, but still active.
        let mut builder = input.into_builder();
        builder.sleds_mut().get_mut(&decommision_sled_id).unwrap().policy =
            SledPolicy::Expunged;
        builder.sleds_mut().get_mut(&decommision_sled_id).unwrap().state =
            SledState::Active;
        let input = builder.build();

        // Generate a new blueprint. This sled should still be included: even
        // though the desired state is decommissioned, the current state is
        // still active, so we should carry it forward.
        let mut blueprint2 = BlueprintBuilder::new_based_on(
            &logctx.log,
            &blueprint1,
            &input,
            &collection,
            "test_decommissioned_sleds",
        )
        .expect("created builder")
        .build();
        verify_blueprint(&blueprint2);

        // We carried forward the desired state.
        assert_eq!(
            blueprint2.sleds.get(&decommision_sled_id).map(|c| c.state),
            Some(SledState::Decommissioned)
        );

        // Change the input to mark the sled decommissioned. (Normally realizing
        // blueprint2 would make this change.) We must also mark all its zones
        // expunged to avoid tripping over an invalid state check in
        // `new_based_on()`.
        let mut builder = input.into_builder();
        builder.sleds_mut().get_mut(&decommision_sled_id).unwrap().state =
            SledState::Decommissioned;
        let input = builder.build();
        for mut z in
            &mut blueprint2.sleds.get_mut(&decommision_sled_id).unwrap().zones
        {
            z.disposition = BlueprintZoneDisposition::Expunged {
                as_of_generation: Generation::new(),
                ready_for_cleanup: false,
            };
        }

        // Generate a new blueprint. This desired sled state should still be
        // decommissioned, because we haven't implemented all the cleanup
        // necessary to prune sleds from the blueprint.
        let blueprint3 = BlueprintBuilder::new_based_on(
            &logctx.log,
            &blueprint2,
            &input,
            &collection,
            "test_decommissioned_sleds",
        )
        .expect("created builder")
        .build();
        verify_blueprint(&blueprint3);
        assert_eq!(
            blueprint3.sleds.get(&decommision_sled_id).map(|c| c.state),
            Some(SledState::Decommissioned),
        );

        logctx.cleanup_successful();
    }

    #[test]
    fn test_add_physical_disks() {
        static TEST_NAME: &str = "blueprint_builder_test_add_physical_disks";
        let logctx = test_setup_log(TEST_NAME);

        // Start with an empty system (sleds with no zones). However, we leave
        // the disks around so that `sled_add_disks` can add them.
        let (example, parent) =
            ExampleSystemBuilder::new(&logctx.log, TEST_NAME)
                .create_zones(false)
                .create_disks_in_blueprint(false)
                .build();
        let collection = example.collection;
        let input = example.input;

        {
            // We start empty, and can add a disk
            let mut builder = BlueprintBuilder::new_based_on(
                &logctx.log,
                &parent,
                &input,
                &collection,
                "test",
            )
            .expect("failed to create builder");

            // In the map, we expect entries to be present for each sled, but
            // not have any disks in them.
            for sled_id in input.all_sled_ids(SledFilter::InService) {
                let disks = builder
                    .sled_editors
                    .get(&sled_id)
                    .unwrap()
                    .disks(BlueprintPhysicalDiskDisposition::any)
                    .collect::<Vec<_>>();
                assert!(
                    disks.is_empty(),
                    "expected empty disks for sled {sled_id}, got {disks:?}"
                );
            }

            for (sled_id, sled_resources) in
                input.all_sled_resources(SledFilter::InService)
            {
                let edits =
                    builder.sled_add_disks(sled_id, &sled_resources).unwrap();
                assert_eq!(
                    edits.disks,
                    EditCounts {
                        added: usize::from(SledBuilder::DEFAULT_NPOOLS),
                        updated: 0,
                        expunged: 0,
                        removed: 0
                    }
                );
                // Each disk addition should also result in a debug + zone root
                // dataset addition.
                assert_eq!(
                    edits.datasets,
                    EditCounts {
                        added: 2 * usize::from(SledBuilder::DEFAULT_NPOOLS),
                        updated: 0,
                        expunged: 0,
                        removed: 0
                    }
                );
            }

            // We should have disks and a generation bump for every sled.
            let parent_gens = parent.sleds.iter().map(|(&sled_id, config)| {
                (sled_id, config.sled_agent_generation)
            });
            for (sled_id, parent_gen) in parent_gens {
                let EditedSled { config, .. } =
                    builder.sled_editors.remove(&sled_id).unwrap().finalize();
                assert_eq!(config.sled_agent_generation, parent_gen.next());
                assert_eq!(
                    config.disks.len(),
                    usize::from(SledBuilder::DEFAULT_NPOOLS),
                );
            }
        }

        logctx.cleanup_successful();
    }

    // Tests that provisioning zones with durable zones co-locates their zone filesystems.
    #[test]
    fn test_zone_filesystem_zpool_colocated() {
        static TEST_NAME: &str =
            "blueprint_builder_test_zone_filesystem_zpool_colocated";
        let logctx = test_setup_log(TEST_NAME);
        let (_, _, blueprint) = example(&logctx.log, TEST_NAME);

        for (_, sled_config) in &blueprint.sleds {
            for zone in &sled_config.zones {
                if let Some(durable_pool) = zone.zone_type.durable_zpool() {
                    assert_eq!(*durable_pool, zone.filesystem_pool);
                }
            }
        }
        logctx.cleanup_successful();
    }

    #[test]
    fn test_datasets_for_zpools_and_zones() {
        static TEST_NAME: &str = "test_datasets_for_zpools_and_zones";
        let logctx = test_setup_log(TEST_NAME);
        let (collection, input, blueprint) = example(&logctx.log, TEST_NAME);

        // Creating the "example" blueprint should already invoke
        // `sled_ensure_datasets`.
        //
        // Verify that it has created the datasets we expect to exist.
        verify_blueprint(&blueprint);

        let mut builder = BlueprintBuilder::new_based_on(
            &logctx.log,
            &blueprint,
            &input,
            &collection,
            "test",
        )
        .expect("failed to create builder");

        // Before we make any modifications, there should be no work to do.
        //
        // If we haven't changed inputs, the output should be the same!
        for sled_id in input.all_sled_ids(SledFilter::Commissioned) {
            let r = builder.sled_ensure_zone_datasets(sled_id).unwrap();
            assert_eq!(r, EnsureMultiple::NotNeeded);
        }

        // Expunge a zone from the blueprint, observe that the dataset is
        // removed.
        let sled_id = input
            .all_sled_ids(SledFilter::Commissioned)
            .next()
            .expect("at least one sled present");
        let editor =
            builder.sled_editors.get_mut(&sled_id).expect("found sled");
        let crucible_zone_id = editor
            .zones(BlueprintZoneDisposition::is_in_service)
            .find_map(|zone_config| {
                if zone_config.zone_type.is_crucible() {
                    return Some(zone_config.id);
                }
                None
            })
            .expect("at least one crucible must be present");
        println!("Expunging crucible zone: {crucible_zone_id}");

        let initial_counts = editor.edit_counts();
        editor.expunge_zone(&crucible_zone_id).expect("expunged crucible");
        let changed_counts =
            editor.edit_counts().difference_since(initial_counts);

        // In the case of Crucible, we have a durable dataset and a transient
        // zone filesystem, so we expect two datasets to be expunged.
        assert_eq!(
            changed_counts.datasets,
            EditCounts { added: 0, updated: 0, expunged: 2, removed: 0 }
        );
        // Once the datasets are expunged, no further changes will be proposed.
        let r = builder.sled_ensure_zone_datasets(sled_id).unwrap();
        assert_eq!(r, EnsureMultiple::NotNeeded);

        let blueprint = builder.build();
        verify_blueprint(&blueprint);

        let mut builder = BlueprintBuilder::new_based_on(
            &logctx.log,
            &blueprint,
            &input,
            &collection,
            "test",
        )
        .expect("failed to create builder");

        // While the datasets still exist in the input (effectively, the db) we
        // cannot remove them.
        let r = builder.sled_ensure_zone_datasets(sled_id).unwrap();
        assert_eq!(r, EnsureMultiple::NotNeeded);

        let blueprint = builder.build();
        verify_blueprint(&blueprint);

        // Find the datasets we've expunged in the blueprint
        let expunged_datasets = blueprint
            .sleds
            .get(&sled_id)
            .unwrap()
            .datasets
            .iter()
            .filter_map(|dataset_config| {
                if dataset_config.disposition
                    == BlueprintDatasetDisposition::Expunged
                {
                    Some(dataset_config.id)
                } else {
                    None
                }
            })
            .collect::<Vec<_>>();
        // We saw two datasets being expunged earlier when we called
        // `sled_ensure_datasets` -- validate that this is true when inspecting
        // the blueprint too.
        assert_eq!(expunged_datasets.len(), 2);

        let mut builder = BlueprintBuilder::new_based_on(
            &logctx.log,
            &blueprint,
            &input,
            &collection,
            "test",
        )
        .expect("failed to create builder");

        // Now, we should see the datasets "removed" from the blueprint, since
        // we no longer need to keep around records of their expungement.
        let r = builder.sled_ensure_zone_datasets(sled_id).unwrap();

        // TODO(https://github.com/oxidecomputer/omicron/issues/6646):
        // Because of the workaround for #6646, we don't actually remove
        // datasets yet.
        //
        // In the future, however, we will.
        assert_eq!(r, EnsureMultiple::NotNeeded);

        logctx.cleanup_successful();
    }

    #[test]
    fn test_add_nexus_with_no_existing_nexus_zones() {
        static TEST_NAME: &str =
            "blueprint_builder_test_add_nexus_with_no_existing_nexus_zones";
        let logctx = test_setup_log(TEST_NAME);

        // Start with an empty system (sleds with no zones).
        let (example, parent) =
            ExampleSystemBuilder::new(&logctx.log, TEST_NAME)
                .create_zones(false)
                .build();
        let collection = example.collection;
        let input = example.input;

        // Adding a new Nexus zone currently requires copying settings from an
        // existing Nexus zone. `parent` has no zones, so we should fail if we
        // try to add a Nexus zone.
        let mut builder = BlueprintBuilder::new_based_on(
            &logctx.log,
            &parent,
            &input,
            &collection,
            "test",
        )
        .expect("failed to create builder");

        let err = builder
            .sled_add_zone_nexus(
                collection
                    .sled_agents
                    .keys()
                    .next()
                    .copied()
                    .expect("no sleds present"),
            )
            .unwrap_err();

        assert!(
            matches!(err, Error::NoNexusZonesInParentBlueprint),
            "unexpected error {err}"
        );

        logctx.cleanup_successful();
    }

    #[test]
    fn test_add_nexus_error_cases() {
        static TEST_NAME: &str = "blueprint_builder_test_add_nexus_error_cases";
        let logctx = test_setup_log(TEST_NAME);
        let (mut collection, mut input, mut parent) =
            example(&logctx.log, TEST_NAME);

        // Remove the Nexus zone from one of the sleds so that
        // `sled_ensure_zone_nexus` can attempt to add a Nexus zone to
        // `sled_id`.
        let sled_id = {
            let mut selected_sled_id = None;
            for (sled_id, sa) in &mut collection.sled_agents {
                let nzones_before_retain = sa.omicron_zones.zones.len();
                sa.omicron_zones.zones.retain(|z| !z.zone_type.is_nexus());
                if sa.omicron_zones.zones.len() < nzones_before_retain {
                    selected_sled_id = Some(*sled_id);
                    // Also remove this zone from the blueprint.
                    let mut removed_nexus = None;
                    parent
                        .sleds
                        .get_mut(sled_id)
                        .expect("missing sled")
                        .zones
                        .retain(|z| match &z.zone_type {
                            BlueprintZoneType::Nexus(z) => {
                                removed_nexus = Some(z.clone());
                                false
                            }
                            _ => true,
                        });
                    let removed_nexus =
                        removed_nexus.expect("removed Nexus from blueprint");

                    // Also remove this Nexus's external networking resources
                    // from `input`.
                    let mut builder = input.into_builder();
                    let mut new_network_resources =
                        OmicronZoneNetworkResources::new();
                    let old_network_resources = builder.network_resources_mut();
                    for ip in old_network_resources.omicron_zone_external_ips()
                    {
                        if ip.ip.id() != removed_nexus.external_ip.id {
                            new_network_resources
                                .add_external_ip(ip.zone_id, ip.ip)
                                .expect("copied IP to new input");
                        }
                    }
                    for nic in old_network_resources.omicron_zone_nics() {
                        if nic.nic.id.into_untyped_uuid()
                            != removed_nexus.nic.id
                        {
                            new_network_resources
                                .add_nic(nic.zone_id, nic.nic)
                                .expect("copied NIC to new input");
                        }
                    }
                    mem::swap(
                        old_network_resources,
                        &mut new_network_resources,
                    );
                    input = builder.build();

                    break;
                }
            }
            selected_sled_id.expect("found no sleds with Nexus zone")
        };

        {
            // Attempting to add Nexus to the sled we removed it from (with no
            // other changes to the environment) should succeed.
            let mut builder = BlueprintBuilder::new_based_on(
                &logctx.log,
                &parent,
                &input,
                &collection,
                "test",
            )
            .expect("failed to create builder");
            builder.sled_add_zone_nexus(sled_id).expect("added nexus zone");
        }

        {
            // Attempting to add multiple Nexus zones to the sled we removed it
            // from (with no other changes to the environment) should also
            // succeed.
            let mut builder = BlueprintBuilder::new_based_on(
                &logctx.log,
                &parent,
                &input,
                &collection,
                "test",
            )
            .expect("failed to create builder");
            for _ in 0..3 {
                builder.sled_add_zone_nexus(sled_id).expect("added nexus zone");
            }
        }

        {
            // Replace the policy's external service IP pool ranges with ranges
            // that are already in use by existing zones. Attempting to add a
            // Nexus with no remaining external IPs should fail.
            let mut used_ip_ranges = Vec::new();
            for (_, z) in
                parent.all_omicron_zones(BlueprintZoneDisposition::any)
            {
                if let Some((external_ip, _)) =
                    z.zone_type.external_networking()
                {
                    used_ip_ranges.push(IpRange::from(external_ip.ip()));
                }
            }
            assert!(!used_ip_ranges.is_empty());
            let input = {
                let mut builder = input.into_builder();
                builder.policy_mut().service_ip_pool_ranges = used_ip_ranges;
                builder.build()
            };

            let mut builder = BlueprintBuilder::new_based_on(
                &logctx.log,
                &parent,
                &input,
                &collection,
                "test",
            )
            .expect("failed to create builder");
            let err = builder.sled_add_zone_nexus(sled_id).unwrap_err();

            assert!(
                matches!(
                    err,
                    Error::AllocateExternalNetworking(
                        ExternalNetworkingError::NoExternalServiceIpAvailable
                    )
                ),
                "unexpected error {err}"
            );
        }

        // We're not testing the `ExhaustedNexusIps` error case (where we've run
        // out of Nexus OPTE addresses), because it's fairly diffiult to induce
        // that from outside: we would need to start from a parent blueprint
        // that contained a Nexus instance for every IP in the
        // `NEXUS_OPTE_*_SUBNET`. We could hack around that by creating the
        // `BlueprintBuilder` and mucking with its internals, but that doesn't
        // seem like a particularly useful test either.

        logctx.cleanup_successful();
    }

    #[test]
    fn test_ensure_cockroachdb() {
        static TEST_NAME: &str = "blueprint_builder_test_ensure_cockroachdb";
        let logctx = test_setup_log(TEST_NAME);

        // Start with an example system (no CRDB zones).
        let (example, parent) =
            ExampleSystemBuilder::new(&logctx.log, TEST_NAME).build();
        let collection = example.collection;
        let input = example.input;

        // Ensure no CRDB zones (currently `ExampleSystemBuilder` never
        // provisions CRDB; this check makes sure we update our use of it if
        // that changes).
        for (_, z) in
            parent.all_omicron_zones(BlueprintZoneDisposition::is_in_service)
        {
            assert!(
                !z.zone_type.is_cockroach(),
                "unexpected cockroach zone \
                 (update use of ExampleSystemBuilder?): {z:?}"
            );
        }

        // Pick an arbitrary sled.
        let (target_sled_id, sled_resources) = input
            .all_sled_resources(SledFilter::InService)
            .next()
            .expect("at least one sled");

        // It should have multiple zpools.
        let num_sled_zpools = sled_resources.zpools.len();
        assert!(
            num_sled_zpools > 1,
            "expected more than 1 zpool, got {num_sled_zpools}"
        );

        // We should be able to ask for a CRDB zone per zpool.
        let mut builder = BlueprintBuilder::new_based_on(
            &logctx.log,
            &parent,
            &input,
            &collection,
            "test",
        )
        .expect("constructed builder");
        for _ in 0..num_sled_zpools {
            builder
                .sled_add_zone_cockroachdb(target_sled_id)
                .expect("added CRDB zone");
        }
        builder.sled_ensure_zone_datasets(target_sled_id).unwrap();

        let blueprint = builder.build();
        verify_blueprint(&blueprint);
        assert_eq!(
            blueprint
                .all_omicron_zones(BlueprintZoneDisposition::is_in_service)
                .filter(|(sled_id, z)| {
                    *sled_id == target_sled_id
                        && z.zone_type.kind() == ZoneKind::CockroachDb
                })
                .count(),
            num_sled_zpools
        );

        // Test a no-op planning iteration.
        assert_planning_makes_no_changes(
            &logctx.log,
            &blueprint,
            &input,
            &collection,
            TEST_NAME,
        );

        // If we instead ask for one more zone than there are zpools, we should
        // get a zpool allocation error.
        let mut builder = BlueprintBuilder::new_based_on(
            &logctx.log,
            &parent,
            &input,
            &collection,
            "test",
        )
        .expect("constructed builder");
        for _ in 0..num_sled_zpools {
            builder
                .sled_add_zone_cockroachdb(target_sled_id)
                .expect("added CRDB zone");
        }
        let err = builder
            .sled_add_zone_cockroachdb(target_sled_id)
            .expect_err("failed to create too many CRDB zones");
        match err {
            Error::NoAvailableZpool { sled_id, kind } => {
                assert_eq!(target_sled_id, sled_id);
                assert_eq!(kind, ZoneKind::CockroachDb);
            }
            _ => panic!("unexpected error {err}"),
        }

        logctx.cleanup_successful();
    }

    /// Test that if an Omicron zone's image source changes, the diff reflects the change.
    #[test]
    fn test_zone_image_source_change_diff() {
        static TEST_NAME: &str = "builder_zone_image_source_change_diff";
        let logctx = test_setup_log(TEST_NAME);
        let log = logctx.log.clone();

        // Use our example system.
        let (system, blueprint1) =
            ExampleSystemBuilder::new(&log, TEST_NAME).nsleds(1).build();

        // Find a zone and change its image source.
        let mut blueprint_builder = BlueprintBuilder::new_based_on(
            &logctx.log,
            &blueprint1,
            &system.input,
            &system.collection,
            TEST_NAME,
        )
        .expect("built blueprint builder");
        blueprint_builder.set_rng(PlannerRng::from_seed((TEST_NAME, "bp2")));

        let sled_id = system
            .input
            .all_sled_ids(SledFilter::All)
            .next()
            .expect("system has one sled");
        {
            let editor = blueprint_builder
                .sled_editors
                .get_mut(&sled_id)
                .expect("sled editor exists");
            let mut zones = blueprint1
                .sleds
                .get(&sled_id)
                .expect("sled exists")
                .zones
                .iter();
            let zone_id = zones.next().expect("zone exists").id;
            // Set the zone's image source to an artifact.
            const ARTIFACT_VERSION: ArtifactVersion =
                ArtifactVersion::new_const("1.2.3");
            editor
                .set_zone_image_source(
                    &zone_id,
                    BlueprintZoneImageSource::Artifact {
                        version: BlueprintZoneImageVersion::Available {
                            version: ARTIFACT_VERSION,
                        },
                        // The hash is not displayed in the diff -- only the
                        // version is.
                        hash: ArtifactHash([0x12; 32]),
                    },
                )
                .expect("set zone image source successfully");
        }

        let blueprint2 = blueprint_builder.build();
        let diff = blueprint2.diff_since_blueprint(&blueprint1);
        let display = diff.display();
        assert_contents(
            "tests/output/zone_image_source_change_1.txt",
            &display.to_string(),
        );

        logctx.cleanup_successful();
    }
}<|MERGE_RESOLUTION|>--- conflicted
+++ resolved
@@ -1923,7 +1923,6 @@
         self.pending_mgs_updates.remove(baseboard_id);
     }
 
-<<<<<<< HEAD
     fn zone_image_artifact(
         repo: Option<&TufRepoDescription>,
         zone_kind: ZoneKind,
@@ -1977,7 +1976,8 @@
                 unreachable!("can't get an OS or SP/RoT image from a zone")
             }
         }
-=======
+    }
+
     /// Debug method to remove a sled from a blueprint entirely.
     ///
     /// Bypasses all expungement checks. Do not use in production.
@@ -2010,7 +2010,6 @@
         editor
             .debug_force_generation_bump()
             .map_err(|err| Error::SledEditError { sled_id, err })
->>>>>>> 0313f706
     }
 }
 
