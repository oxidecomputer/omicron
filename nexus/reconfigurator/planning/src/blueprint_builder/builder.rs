--- conflicted
+++ resolved
@@ -1928,11 +1928,8 @@
 pub mod test {
     use super::*;
     use crate::example::example;
-<<<<<<< HEAD
-=======
     use crate::example::ExampleSystemBuilder;
     use crate::system::SledBuilder;
->>>>>>> 29eaceb7
     use expectorate::assert_contents;
     use nexus_inventory::CollectionBuilder;
     use nexus_types::deployment::BlueprintOrCollectionZoneConfig;
@@ -2033,17 +2030,11 @@
         // describes no changes.
         static TEST_NAME: &str = "blueprint_builder_test_initial";
         let logctx = test_setup_log(TEST_NAME);
-<<<<<<< HEAD
-        let (example, blueprint_initial) =
-            example(&logctx.log, TEST_NAME, DEFAULT_N_SLEDS);
-=======
         let (collection, input, blueprint_initial) =
             example(&logctx.log, TEST_NAME);
->>>>>>> 29eaceb7
         verify_blueprint(&blueprint_initial);
 
-        let diff =
-            blueprint_initial.diff_since_collection(example.collection());
+        let diff = blueprint_initial.diff_since_collection(&collection);
         // There are some differences with even a no-op diff between a
         // collection and a blueprint, such as new data being added to
         // blueprints like DNS generation numbers.
@@ -2064,7 +2055,7 @@
         assert_planning_makes_no_changes(
             &logctx.log,
             &blueprint_initial,
-            example.planning_input(),
+            &input,
             TEST_NAME,
         );
 
@@ -2076,23 +2067,14 @@
         static TEST_NAME: &str = "blueprint_builder_test_basic";
         let logctx = test_setup_log(TEST_NAME);
         let (mut example, blueprint1) =
-<<<<<<< HEAD
-            example(&logctx.log, TEST_NAME, DEFAULT_N_SLEDS);
-=======
             ExampleSystemBuilder::new(&logctx.log, TEST_NAME).build();
->>>>>>> 29eaceb7
         verify_blueprint(&blueprint1);
 
         let mut builder = BlueprintBuilder::new_based_on(
             &logctx.log,
             &blueprint1,
-<<<<<<< HEAD
-            example.planning_input(),
-            example.collection(),
-=======
             &example.input,
             &example.collection,
->>>>>>> 29eaceb7
             "test_basic",
         )
         .expect("failed to create builder");
@@ -2100,9 +2082,8 @@
         // The example blueprint should have internal NTP zones on all the
         // existing sleds, plus Crucible zones on all pools.  So if we ensure
         // all these zones exist, we should see no change.
-        for (sled_id, sled_resources) in example
-            .planning_input()
-            .all_sled_resources(SledFilter::Commissioned)
+        for (sled_id, sled_resources) in
+            example.input.all_sled_resources(SledFilter::Commissioned)
         {
             builder.sled_ensure_zone_ntp(sled_id).unwrap();
             for pool_id in sled_resources.zpools.keys() {
@@ -2122,18 +2103,20 @@
         assert_eq!(diff.sleds_modified.len(), 0);
 
         // The next step is adding these zones to a new sled.
-        let new_sled_id = example.add_empty_sled();
+        let new_sled_id = example.sled_rng.next();
+        let _ =
+            example.system.sled(SledBuilder::new().id(new_sled_id)).unwrap();
+        let input = example.system.to_planning_input_builder().unwrap().build();
         let mut builder = BlueprintBuilder::new_based_on(
             &logctx.log,
             &blueprint2,
-            example.planning_input(),
-            example.collection(),
+            &input,
+            &example.collection,
             "test_basic",
         )
         .expect("failed to create builder");
         builder.sled_ensure_zone_ntp(new_sled_id).unwrap();
-        let new_sled_resources = &example
-            .planning_input()
+        let new_sled_resources = &input
             .sled_lookup(SledFilter::Commissioned, new_sled_id)
             .unwrap()
             .resources;
@@ -2228,7 +2211,7 @@
         assert_planning_makes_no_changes(
             &logctx.log,
             &blueprint3,
-            example.planning_input(),
+            &input,
             TEST_NAME,
         );
 
@@ -2240,32 +2223,27 @@
         static TEST_NAME: &str =
             "blueprint_builder_test_prune_decommissioned_sleds";
         let logctx = test_setup_log(TEST_NAME);
-<<<<<<< HEAD
-        let (mut example, mut blueprint1) =
-            example(&logctx.log, TEST_NAME, DEFAULT_N_SLEDS);
-=======
         let (collection, input, mut blueprint1) =
             example(&logctx.log, TEST_NAME);
->>>>>>> 29eaceb7
         verify_blueprint(&blueprint1);
 
         // Mark one sled as having a desired state of decommissioned.
-        let decommissioned_sled_id = blueprint1
+        let decommision_sled_id = blueprint1
             .sled_state
             .keys()
             .copied()
             .next()
             .expect("at least one sled");
-        *blueprint1.sled_state.get_mut(&decommissioned_sled_id).unwrap() =
+        *blueprint1.sled_state.get_mut(&decommision_sled_id).unwrap() =
             SledState::Decommissioned;
 
         // Change the input to note that the sled is expunged, but still active.
-        example
-            .system_mut()
-            .sled_set_policy(decommissioned_sled_id, SledPolicy::Expunged)
-            .unwrap()
-            .sled_set_state(decommissioned_sled_id, SledState::Active)
-            .unwrap();
+        let mut builder = input.into_builder();
+        builder.sleds_mut().get_mut(&decommision_sled_id).unwrap().policy =
+            SledPolicy::Expunged;
+        builder.sleds_mut().get_mut(&decommision_sled_id).unwrap().state =
+            SledState::Active;
+        let input = builder.build();
 
         // Generate a new blueprint. This sled should still be included: even
         // though the desired state is decommissioned, the current state is
@@ -2273,8 +2251,8 @@
         let blueprint2 = BlueprintBuilder::new_based_on(
             &logctx.log,
             &blueprint1,
-            example.planning_input(),
-            example.collection(),
+            &input,
+            &collection,
             "test_prune_decommissioned_sleds",
         )
         .expect("created builder")
@@ -2283,16 +2261,16 @@
 
         // We carried forward the desired state.
         assert_eq!(
-            blueprint2.sled_state.get(&decommissioned_sled_id).copied(),
+            blueprint2.sled_state.get(&decommision_sled_id).copied(),
             Some(SledState::Decommissioned)
         );
 
-        // Change the system description to mark the sled decommissioned.
-        // (Normally, realizing blueprint2 would make this change.)
-        example
-            .system_mut()
-            .sled_set_state(decommissioned_sled_id, SledState::Decommissioned)
-            .unwrap();
+        // Change the input to mark the sled decommissioned. (Normally realizing
+        // blueprint2 would make this change.)
+        let mut builder = input.into_builder();
+        builder.sleds_mut().get_mut(&decommision_sled_id).unwrap().state =
+            SledState::Decommissioned;
+        let input = builder.build();
 
         // Generate a new blueprint. This desired sled state should no longer be
         // present: it has reached the terminal decommissioned state, so there's
@@ -2300,8 +2278,8 @@
         let blueprint3 = BlueprintBuilder::new_based_on(
             &logctx.log,
             &blueprint2,
-            example.planning_input(),
-            example.collection(),
+            &input,
+            &collection,
             "test_prune_decommissioned_sleds",
         )
         .expect("created builder")
@@ -2312,7 +2290,7 @@
         // _zones_ for it that need cleanup work, but all state transitions for
         // it are complete.)
         assert_eq!(
-            blueprint3.sled_state.get(&decommissioned_sled_id).copied(),
+            blueprint3.sled_state.get(&decommision_sled_id).copied(),
             None,
         );
 
@@ -2320,7 +2298,7 @@
         assert_planning_makes_no_changes(
             &logctx.log,
             &blueprint3,
-            example.planning_input(),
+            &input,
             TEST_NAME,
         );
 
@@ -2331,32 +2309,6 @@
     fn test_add_physical_disks() {
         static TEST_NAME: &str = "blueprint_builder_test_add_physical_disks";
         let logctx = test_setup_log(TEST_NAME);
-<<<<<<< HEAD
-        let (example, _) = example(&logctx.log, TEST_NAME, DEFAULT_N_SLEDS);
-
-        // Previously, we would clear out network resources from the planning
-        // input here. However, currently, while constructing the example
-        // system, network resources do not make their way into the planning
-        // input. So that operation was a no-op.
-        //
-        // For now, we just check that the network resources are empty.
-        //
-        // TODO: This is arguably a bug in how planning inputs are generated,
-        // and will hopefully be addressed in the future.
-        assert_eq!(
-            example.planning_input().network_resources(),
-            &OmicronZoneNetworkResources::new(),
-            "input network resources should be empty -- \
-             has the ExampleSystem logic been updated to populate them?"
-        );
-
-        // Start with an empty blueprint (sleds with no zones).
-        let parent = BlueprintBuilder::build_empty_with_sleds_seeded(
-            example.planning_input().all_sled_ids(SledFilter::Commissioned),
-            "test",
-            TEST_NAME,
-        );
-=======
 
         // Start with an empty system (sleds with no zones). However, we leave
         // the disks around so that `sled_ensure_disks` can add them.
@@ -2367,15 +2319,14 @@
                 .build();
         let collection = example.collection;
         let input = example.input;
->>>>>>> 29eaceb7
 
         {
             // We start empty, and can add a disk
             let mut builder = BlueprintBuilder::new_based_on(
                 &logctx.log,
                 &parent,
-                example.planning_input(),
-                example.collection(),
+                &input,
+                &collection,
                 "test",
             )
             .expect("failed to create builder");
@@ -2391,9 +2342,8 @@
                 );
             }
 
-            for (sled_id, sled_resources) in example
-                .planning_input()
-                .all_sled_resources(SledFilter::InService)
+            for (sled_id, sled_resources) in
+                input.all_sled_resources(SledFilter::InService)
             {
                 assert_eq!(
                     builder
@@ -2427,11 +2377,7 @@
         static TEST_NAME: &str =
             "blueprint_builder_test_zone_filesystem_zpool_colocated";
         let logctx = test_setup_log(TEST_NAME);
-<<<<<<< HEAD
-        let (_, blueprint) = example(&logctx.log, TEST_NAME, DEFAULT_N_SLEDS);
-=======
         let (_, _, blueprint) = example(&logctx.log, TEST_NAME);
->>>>>>> 29eaceb7
 
         for (_, zone_config) in &blueprint.blueprint_zones {
             for zone in &zone_config.zones {
@@ -2455,32 +2401,6 @@
             "blueprint_builder_test_add_nexus_with_no_existing_nexus_zones";
         let logctx = test_setup_log(TEST_NAME);
 
-<<<<<<< HEAD
-        // Discard the example blueprint and start with an empty one.
-        let (example, _) = example(&logctx.log, TEST_NAME, DEFAULT_N_SLEDS);
-
-        // Previously, we would clear out network resources from the planning
-        // input here. However, currently, while constructing the example
-        // system, network resources do not make their way into the planning
-        // input! So that operation was a no-op.
-        //
-        // For now, we just check that the network resources are empty.
-        //
-        // TODO: This is arguably a bug in how planning inputs are generated,
-        // and will hopefully be addressed in the future.
-        assert_eq!(
-            example.planning_input().network_resources(),
-            &OmicronZoneNetworkResources::new(),
-            "input network resources should be empty -- \
-             has the ExampleSystem logic been updated to populate them?"
-        );
-
-        let parent = BlueprintBuilder::build_empty_with_sleds_seeded(
-            example.planning_input().all_sled_ids(SledFilter::Commissioned),
-            "test",
-            TEST_NAME,
-        );
-=======
         // Start with an empty system (sleds with no zones).
         let (example, parent) =
             ExampleSystemBuilder::new(&logctx.log, TEST_NAME)
@@ -2488,7 +2408,6 @@
                 .build();
         let collection = example.collection;
         let input = example.input;
->>>>>>> 29eaceb7
 
         // Adding a new Nexus zone currently requires copying settings from an
         // existing Nexus zone. `parent` has no zones, so we should fail if we
@@ -2496,16 +2415,23 @@
         let mut builder = BlueprintBuilder::new_based_on(
             &logctx.log,
             &parent,
-            example.planning_input(),
-            example.collection(),
+            &input,
+            &collection,
             "test",
         )
         .expect("failed to create builder");
 
-        let sled_id =
-            example.system().sled_ids().next().expect("at least one sled");
-        let err =
-            builder.sled_ensure_zone_multiple_nexus(sled_id, 1).unwrap_err();
+        let err = builder
+            .sled_ensure_zone_multiple_nexus(
+                collection
+                    .sled_agents
+                    .keys()
+                    .next()
+                    .copied()
+                    .expect("no sleds present"),
+                1,
+            )
+            .unwrap_err();
 
         assert!(
             matches!(err, Error::NoNexusZonesInParentBlueprint),
@@ -2519,13 +2445,8 @@
     fn test_add_nexus_error_cases() {
         static TEST_NAME: &str = "blueprint_builder_test_add_nexus_error_cases";
         let logctx = test_setup_log(TEST_NAME);
-<<<<<<< HEAD
-        let (mut example, parent) =
-            example(&logctx.log, TEST_NAME, DEFAULT_N_SLEDS);
-=======
         let (mut collection, mut input, mut parent) =
             example(&logctx.log, TEST_NAME);
->>>>>>> 29eaceb7
 
         // Remove the Nexus zone from one of the sleds so that
         // `sled_ensure_zone_nexus` can attempt to add a Nexus zone to
@@ -2533,10 +2454,9 @@
         let sled_id = {
             let mut selected_sled_id = None;
             for (sled_id, sa) in &mut collection.sled_agents {
-                let zones = &mut sa.omicron_zones;
-                let nzones_before_retain = zones.zones.len();
-                zones.zones.retain(|z| !z.zone_type.is_nexus());
-                if zones.zones.len() < nzones_before_retain {
+                let nzones_before_retain = sa.omicron_zones.zones.len();
+                sa.omicron_zones.zones.retain(|z| !z.zone_type.is_nexus());
+                if sa.omicron_zones.zones.len() < nzones_before_retain {
                     selected_sled_id = Some(*sled_id);
                     // Also remove this zone from the blueprint.
                     let mut removed_nexus = None;
