--- conflicted
+++ resolved
@@ -303,11 +303,7 @@
         Self::build_empty_with_sleds_impl(
             sled_ids,
             creator,
-<<<<<<< HEAD
-            BlueprintBuilderRng::from_entropy(),
-=======
             PlannerRng::from_entropy(),
->>>>>>> 96ec5f8c
         )
     }
 
@@ -316,11 +312,7 @@
     pub fn build_empty_with_sleds_seeded(
         sled_ids: impl Iterator<Item = SledUuid>,
         creator: &str,
-<<<<<<< HEAD
-        rng: BlueprintBuilderRng,
-=======
         rng: PlannerRng,
->>>>>>> 96ec5f8c
     ) -> Blueprint {
         Self::build_empty_with_sleds_impl(sled_ids, creator, rng)
     }
@@ -459,11 +451,7 @@
             creator: creator.to_owned(),
             operations: Vec::new(),
             comments: Vec::new(),
-<<<<<<< HEAD
-            rng: BlueprintBuilderRng::from_entropy(),
-=======
             rng: PlannerRng::from_entropy(),
->>>>>>> 96ec5f8c
         })
     }
 
@@ -596,11 +584,7 @@
     ///
     /// This will ensure that tests that use this builder will produce the same
     /// results each time they are run.
-<<<<<<< HEAD
-    pub fn set_rng(&mut self, rng: BlueprintBuilderRng) -> &mut Self {
-=======
     pub fn set_rng(&mut self, rng: PlannerRng) -> &mut Self {
->>>>>>> 96ec5f8c
         self.rng = rng;
         self
     }
@@ -2069,53 +2053,6 @@
     }
 }
 
-<<<<<<< HEAD
-/// Random generator of UUIDs for a [`BlueprintBuilder`].
-#[derive(Debug, Clone)]
-pub struct BlueprintBuilderRng {
-    // Have separate RNGs for the different kinds of UUIDs we might add,
-    // generated from the main RNG. This is so that e.g. adding a new network
-    // interface doesn't alter the blueprint or sled UUID.
-    //
-    // In the future, when we switch to typed UUIDs, each of these will be
-    // associated with a specific `TypedUuidKind`.
-    blueprint_rng: UuidRng,
-    zone_rng: TypedUuidRng<OmicronZoneKind>,
-    network_interface_rng: UuidRng,
-    external_ip_rng: TypedUuidRng<ExternalIpKind>,
-}
-
-impl BlueprintBuilderRng {
-    pub fn from_entropy() -> Self {
-        Self::new_from_parent(StdRng::from_entropy())
-    }
-
-    pub fn from_seed<H: Hash>(seed: H) -> Self {
-        // Important to add some more bytes here, so that builders with the
-        // same seed but different purposes don't end up with the same UUIDs.
-        const SEED_EXTRA: &str = "blueprint-builder";
-        Self::new_from_parent(typed_rng::from_seed(seed, SEED_EXTRA))
-    }
-
-    fn new_from_parent(mut parent: StdRng) -> Self {
-        let blueprint_rng = UuidRng::from_parent_rng(&mut parent, "blueprint");
-        let zone_rng = TypedUuidRng::from_parent_rng(&mut parent, "zone");
-        let network_interface_rng =
-            UuidRng::from_parent_rng(&mut parent, "network_interface");
-        let external_ip_rng =
-            TypedUuidRng::from_parent_rng(&mut parent, "external_ip");
-
-        BlueprintBuilderRng {
-            blueprint_rng,
-            zone_rng,
-            network_interface_rng,
-            external_ip_rng,
-        }
-    }
-}
-
-=======
->>>>>>> 96ec5f8c
 /// Helper for working with sets of zones on each sled
 ///
 /// Tracking the set of zones is slightly non-trivial because we need to bump
@@ -2678,7 +2615,6 @@
 pub mod test {
     use super::*;
     use crate::example::example;
-    use crate::example::ExampleRngState;
     use crate::example::ExampleSystemBuilder;
     use crate::example::SimRngState;
     use crate::system::SledBuilder;
@@ -2908,11 +2844,7 @@
         static TEST_NAME: &str = "blueprint_builder_test_basic";
         let logctx = test_setup_log(TEST_NAME);
 
-<<<<<<< HEAD
-        let mut rng = ExampleRngState::from_seed(TEST_NAME);
-=======
         let mut rng = SimRngState::from_seed(TEST_NAME);
->>>>>>> 96ec5f8c
         let (mut example, blueprint1) = ExampleSystemBuilder::new_with_rng(
             &logctx.log,
             rng.next_system_rng(),
