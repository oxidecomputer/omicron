// This Source Code Form is subject to the terms of the Mozilla Public
// License, v. 2.0. If a copy of the MPL was not distributed with this
// file, You can obtain one at https://mozilla.org/MPL/2.0/.

use std::collections::BTreeSet;

use nexus_types::deployment::{
    BlueprintZoneConfig, BlueprintZoneDisposition, BlueprintZoneFilter,
    BlueprintZonesConfig,
};
use omicron_common::api::external::Generation;
use omicron_uuid_kinds::OmicronZoneUuid;
use thiserror::Error;

#[derive(Debug)]
#[must_use]
pub(super) struct BuilderZonesConfig {
    // The current generation -- this is bumped at blueprint build time and is
    // otherwise not exposed to callers.
    generation: Generation,

    // The list of zones, along with their state.
    zones: Vec<BuilderZoneConfig>,
}

impl BuilderZonesConfig {
    pub(super) fn new() -> Self {
        Self {
            // Note that the first generation is reserved to mean the one
            // containing no zones. See
            // OmicronZonesConfig::INITIAL_GENERATION.
            //
            // Since we're currently assuming that creating a new
            // `BuilderZonesConfig` means that we're going to add new zones
            // shortly, we start with Generation::new() here. It'll get
            // bumped up to the next one in `Self::build`.
            generation: Generation::new(),
            zones: vec![],
        }
    }

    pub(super) fn from_parent(parent: &BlueprintZonesConfig) -> Self {
        Self {
            // We'll bump this up at build time.
            generation: parent.generation,

            zones: parent
                .zones
                .iter()
                .map(|zone| BuilderZoneConfig {
                    zone: zone.clone(),
                    state: BuilderZoneState::Unchanged,
                })
                .collect(),
        }
    }

    pub(super) fn add_zone(
        &mut self,
        zone: BlueprintZoneConfig,
    ) -> Result<(), BuilderZonesConfigError> {
        if self.zones.iter().any(|z| z.zone.id == zone.id) {
            // We shouldn't be trying to add zones that already exist --
            // something went wrong in the planner logic.
            return Err(BuilderZonesConfigError::AddExistingZone {
                zone_id: zone.id,
            });
        };

        self.zones
            .push(BuilderZoneConfig { zone, state: BuilderZoneState::Added });
        Ok(())
    }

    pub(super) fn expunge_zone(
        &mut self,
        zone_id: OmicronZoneUuid,
    ) -> Result<(), BuilderZonesConfigError> {
        let zone = self
            .zones
            .iter_mut()
            .find(|zone| zone.zone.id == zone_id)
            .ok_or_else(|| {
            let mut unmatched = BTreeSet::new();
            unmatched.insert(zone_id);
            BuilderZonesConfigError::ExpungeUnmatchedZones { unmatched }
        })?;

        // Check that the zone is expungeable. Typically, zones passed
        // in here should have had this check done to them already, but
        // in case they're not, or in case something else about those
        // zones changed in between, check again.
        is_already_expunged(&zone.zone, zone.state)?;
        zone.zone.disposition = BlueprintZoneDisposition::Expunged;
        zone.state = BuilderZoneState::Modified;

        Ok(())
    }

    pub(super) fn expunge_zones(
        &mut self,
        mut zones: BTreeSet<OmicronZoneUuid>,
    ) -> Result<(), BuilderZonesConfigError> {
        for zone in &mut self.zones {
            if zones.remove(&zone.zone.id) {
                // Check that the zone is expungeable. Typically, zones passed
                // in here should have had this check done to them already, but
                // in case they're not, or in case something else about those
                // zones changed in between, check again.
                is_already_expunged(&zone.zone, zone.state)?;
                zone.zone.disposition = BlueprintZoneDisposition::Expunged;
                zone.state = BuilderZoneState::Modified;
            }
        }

        // All zones passed in should have been found -- are there any left
        // over?
        if !zones.is_empty() {
            return Err(BuilderZonesConfigError::ExpungeUnmatchedZones {
                unmatched: zones,
            });
        }

        Ok(())
    }

    pub(super) fn iter_zones(
        &self,
        filter: BlueprintZoneFilter,
    ) -> impl Iterator<Item = &BuilderZoneConfig> {
        self.zones.iter().filter(move |z| z.zone().disposition.matches(filter))
    }

    pub(super) fn build(self) -> BlueprintZonesConfig {
        // Only bump the generation if any zones have been changed.
        let generation = if self
            .zones
            .iter()
            .any(|z| z.state != BuilderZoneState::Unchanged)
        {
            self.generation.next()
        } else {
            self.generation
        };

        let mut ret = BlueprintZonesConfig {
            generation,
            zones: self.zones.into_iter().map(|z| z.zone).collect(),
        };
        ret.sort();
        ret
    }
}

pub(super) fn is_already_expunged(
    zone: &BlueprintZoneConfig,
    state: BuilderZoneState,
) -> Result<bool, BuilderZonesConfigError> {
    match zone.disposition {
        BlueprintZoneDisposition::InService
        | BlueprintZoneDisposition::Quiesced => {
            if state != BuilderZoneState::Unchanged {
                // We shouldn't be trying to expunge zones that have also been
                // changed in this blueprint -- something went wrong in the planner
                // logic.
                return Err(BuilderZonesConfigError::ExpungeModifiedZone {
                    zone_id: zone.id,
                    state,
                });
            }
            Ok(false)
        }
        BlueprintZoneDisposition::Expunged => {
            // Treat expungement as idempotent.
            Ok(true)
        }
    }
}

#[derive(Debug)]
pub(super) struct BuilderZoneConfig {
    zone: BlueprintZoneConfig,
    state: BuilderZoneState,
}

impl BuilderZoneConfig {
    pub(super) fn zone(&self) -> &BlueprintZoneConfig {
        &self.zone
    }

    pub(super) fn state(&self) -> BuilderZoneState {
        self.state
    }
}

#[derive(Copy, Clone, Debug, PartialEq, Eq)]
pub(super) enum BuilderZoneState {
    Unchanged,
    Modified,
    Added,
}

#[derive(Clone, Debug, PartialEq, Eq, Error)]
pub(super) enum BuilderZonesConfigError {
    #[error("attempted to add zone that already exists: {zone_id}")]
    AddExistingZone { zone_id: OmicronZoneUuid },
    #[error(
        "attempted to expunge zone {zone_id} that was in state {state:?} \
         (can only expunge unchanged zones)"
    )]
    ExpungeModifiedZone { zone_id: OmicronZoneUuid, state: BuilderZoneState },
    #[error(
        "while expunging zones, not all zones provided were found: {unmatched:?}"
    )]
    ExpungeUnmatchedZones { unmatched: BTreeSet<OmicronZoneUuid> },
}

#[cfg(test)]
mod tests {
    use std::net::{Ipv6Addr, SocketAddrV6};

    use maplit::btreeset;
    use nexus_types::deployment::{
        blueprint_zone_type, BlueprintZoneType, SledFilter,
    };
    use omicron_common::zpool_name::ZpoolName;
    use omicron_test_utils::dev::test_setup_log;
    use omicron_uuid_kinds::ZpoolUuid;

    use crate::{
<<<<<<< HEAD
        blueprint_builder::{
            test::{verify_blueprint, DEFAULT_N_SLEDS},
            BlueprintBuilder, Ensure,
        },
        example::example,
=======
        blueprint_builder::{test::verify_blueprint, BlueprintBuilder, Ensure},
        example::ExampleSystemBuilder,
>>>>>>> 29eaceb7
    };

    use super::*;

    /// A test focusing on `BlueprintZonesBuilder` and its internal logic.
    #[test]
    fn test_builder_zones() {
        static TEST_NAME: &str = "blueprint_test_builder_zones";
        let logctx = test_setup_log(TEST_NAME);
        let (mut example, blueprint_initial) =
<<<<<<< HEAD
            example(&logctx.log, TEST_NAME, DEFAULT_N_SLEDS);
=======
            ExampleSystemBuilder::new(&logctx.log, TEST_NAME).build();

        // Add a completely bare sled to the input.
        let (new_sled_id, input2) = {
            let mut input = example.input.clone().into_builder();
            let new_sled_id = example.sled_rng.next();
            input
                .add_sled(
                    new_sled_id,
                    SledDetails {
                        policy: SledPolicy::provisionable(),
                        state: SledState::Active,
                        resources: SledResources {
                            subnet: Ipv6Subnet::new(
                                "fd00:1::".parse().unwrap(),
                            ),
                            zpools: BTreeMap::from([(
                                ZpoolUuid::new_v4(),
                                SledDisk {
                                    disk_identity: DiskIdentity {
                                        vendor: String::from("fake-vendor"),
                                        serial: String::from("fake-serial"),
                                        model: String::from("fake-model"),
                                    },
                                    disk_id: PhysicalDiskUuid::new_v4(),
                                    policy: PhysicalDiskPolicy::InService,
                                    state: PhysicalDiskState::Active,
                                },
                            )]),
                        },
                    },
                )
                .expect("adding new sled");

            (new_sled_id, input.build())
        };
>>>>>>> 29eaceb7

        let existing_sled_id = example
            .planning_input()
            .all_sled_ids(SledFilter::Commissioned)
            .next()
            .expect("at least one sled present");

        // Add a completely bare sled to the input.
        let new_sled_id =
            example.add_sled_with_builder(|builder| builder.npools(1));

        let mut builder = BlueprintBuilder::new_based_on(
            &logctx.log,
            &blueprint_initial,
            example.planning_input(),
            example.collection(),
            "the_test",
        )
        .expect("creating blueprint builder");
        builder.set_rng_seed((TEST_NAME, "bp2"));

        // Test adding a new sled with an NTP zone.
        assert_eq!(
            builder.sled_ensure_zone_ntp(new_sled_id).unwrap(),
            Ensure::Added
        );

        // Iterate over the zones for the sled and ensure that the NTP zone is
        // present.
        {
            let mut zones = builder.zones.current_sled_zones(
                new_sled_id,
                BlueprintZoneFilter::ShouldBeRunning,
            );
            let (_, state) = zones.next().expect("exactly one zone for sled");
            assert!(zones.next().is_none(), "exactly one zone for sled");
            assert_eq!(
                state,
                BuilderZoneState::Added,
                "NTP zone should have been added"
            );
        }

        // Now, test adding a new zone (Oximeter, picked arbitrarily) to an
        // existing sled.
        let change = builder.zones.change_sled_zones(existing_sled_id);

        let new_zone_id = OmicronZoneUuid::new_v4();
        // NOTE: This pool doesn't actually exist on the sled, but nothing is
        // checking for that in this test?
        let filesystem_pool = ZpoolName::new_external(ZpoolUuid::new_v4());
        change
            .add_zone(BlueprintZoneConfig {
                disposition: BlueprintZoneDisposition::InService,
                id: new_zone_id,
                underlay_address: Ipv6Addr::UNSPECIFIED,
                filesystem_pool: Some(filesystem_pool),
                zone_type: BlueprintZoneType::Oximeter(
                    blueprint_zone_type::Oximeter {
                        address: SocketAddrV6::new(
                            Ipv6Addr::UNSPECIFIED,
                            0,
                            0,
                            0,
                        ),
                    },
                ),
            })
            .expect("adding new zone");

        // Attempt to expunge one of the other zones on the sled.
        let existing_zone_id = change
            .iter_zones(BlueprintZoneFilter::ShouldBeRunning)
            .find(|z| z.zone.id != new_zone_id)
            .expect("at least one existing zone")
            .zone
            .id;
        change
            .expunge_zones(btreeset! { existing_zone_id })
            .expect("expunging existing zone");
        // Do it again to ensure that expunging an already-expunged zone is
        // idempotent, even within the same blueprint.
        change
            .expunge_zones(btreeset! { existing_zone_id })
            .expect("expunging already-expunged zone");
        // But expunging a zone that doesn't exist should fail.
        let non_existent_zone_id = OmicronZoneUuid::new_v4();
        let non_existent_set = btreeset! { non_existent_zone_id };
        let error = change
            .expunge_zones(non_existent_set.clone())
            .expect_err("expunging non-existent zone");
        assert_eq!(
            error,
            BuilderZonesConfigError::ExpungeUnmatchedZones {
                unmatched: non_existent_set
            }
        );

        {
            // Iterate over the zones and ensure that the Oximeter zone is
            // present, and marked added.
            let mut zones = builder.zones.current_sled_zones(
                existing_sled_id,
                BlueprintZoneFilter::ShouldBeRunning,
            );
            zones
                .find_map(|(z, state)| {
                    if z.id == new_zone_id {
                        assert_eq!(
                            state,
                            BuilderZoneState::Added,
                            "new zone ID {new_zone_id} should be marked added"
                        );
                        Some(())
                    } else {
                        None
                    }
                })
                .expect("new zone ID should be present");
        }

        // Attempt to expunge the newly added Oximeter zone. This should fail
        // because we only support expunging zones that are unchanged from the
        // parent blueprint.
        let error = builder
            .zones
            .change_sled_zones(existing_sled_id)
            .expunge_zones(btreeset! { new_zone_id })
            .expect_err("expunging a new zone should fail");
        assert_eq!(
            error,
            BuilderZonesConfigError::ExpungeModifiedZone {
                zone_id: new_zone_id,
                state: BuilderZoneState::Added
            }
        );

        // Now build the blueprint and ensure that all the changes we described
        // above are present.
        let blueprint = builder.build();
        verify_blueprint(&blueprint);
        let diff = blueprint.diff_since_blueprint(&blueprint_initial);
        println!("expecting new NTP and Oximeter zones:\n{}", diff.display());

        // No sleds were removed.
        assert_eq!(diff.sleds_removed.len(), 0);

        // One sled was added.
        assert_eq!(diff.sleds_added.len(), 1);
        let sled_id = diff.sleds_added.first().unwrap();
        assert_eq!(*sled_id, new_sled_id);
        let new_sled_zones = diff.zones.added.get(sled_id).unwrap();
        // The generation number should be newer than the initial default.
        assert_eq!(
            new_sled_zones.generation_after.unwrap(),
            Generation::new().next()
        );
        assert_eq!(new_sled_zones.zones.len(), 1);

        // TODO: AJS - See comment above - we don't actually use the control sled anymore
        // so the comparison was changed.
        // One sled was modified: existing_sled_id
        assert_eq!(diff.sleds_modified.len(), 1, "1 sled modified");
        for sled_id in &diff.sleds_modified {
            assert_eq!(*sled_id, existing_sled_id);
            let added = diff.zones.added.get(sled_id).unwrap();
            assert_eq!(
                added.generation_after.unwrap(),
                added.generation_before.unwrap().next()
            );
            assert_eq!(added.zones.len(), 1);
            let added_zone = &added.zones[0];
            assert_eq!(added_zone.id(), new_zone_id);

            assert!(!diff.zones.removed.contains_key(sled_id));
            let modified = diff.zones.modified.get(sled_id).unwrap();
            assert_eq!(modified.zones.len(), 1);
            let modified_zone = &modified.zones[0];
            assert_eq!(modified_zone.zone.id(), existing_zone_id);
        }

        // Test a no-op change.
        {
            let mut builder = BlueprintBuilder::new_based_on(
                &logctx.log,
                &blueprint,
                example.planning_input(),
                example.collection(),
                "the_test",
            )
            .expect("creating blueprint builder");
            builder.set_rng_seed((TEST_NAME, "bp2"));

            // This call by itself shouldn't bump the generation number.
            builder.zones.change_sled_zones(existing_sled_id);

            let blueprint_noop = builder.build();
            verify_blueprint(&blueprint_noop);
            let diff = blueprint_noop.diff_since_blueprint(&blueprint);
            println!("expecting a noop:\n{}", diff.display());

            assert!(diff.sleds_modified.is_empty(), "no sleds modified");
            assert!(diff.sleds_added.is_empty(), "no sleds added");
            assert!(diff.sleds_removed.is_empty(), "no sleds removed");
        }

        logctx.cleanup_successful();
    }
}<|MERGE_RESOLUTION|>--- conflicted
+++ resolved
@@ -217,27 +217,32 @@
 
 #[cfg(test)]
 mod tests {
-    use std::net::{Ipv6Addr, SocketAddrV6};
+    use std::{
+        collections::BTreeMap,
+        net::{Ipv6Addr, SocketAddrV6},
+    };
 
     use maplit::btreeset;
-    use nexus_types::deployment::{
-        blueprint_zone_type, BlueprintZoneType, SledFilter,
+    use nexus_types::deployment::SledDisk;
+    use nexus_types::external_api::views::PhysicalDiskPolicy;
+    use nexus_types::external_api::views::PhysicalDiskState;
+    use nexus_types::{
+        deployment::{
+            blueprint_zone_type, BlueprintZoneType, SledDetails, SledFilter,
+            SledResources,
+        },
+        external_api::views::{SledPolicy, SledState},
     };
+    use omicron_common::address::Ipv6Subnet;
+    use omicron_common::disk::DiskIdentity;
     use omicron_common::zpool_name::ZpoolName;
     use omicron_test_utils::dev::test_setup_log;
+    use omicron_uuid_kinds::PhysicalDiskUuid;
     use omicron_uuid_kinds::ZpoolUuid;
 
     use crate::{
-<<<<<<< HEAD
-        blueprint_builder::{
-            test::{verify_blueprint, DEFAULT_N_SLEDS},
-            BlueprintBuilder, Ensure,
-        },
-        example::example,
-=======
         blueprint_builder::{test::verify_blueprint, BlueprintBuilder, Ensure},
         example::ExampleSystemBuilder,
->>>>>>> 29eaceb7
     };
 
     use super::*;
@@ -248,9 +253,6 @@
         static TEST_NAME: &str = "blueprint_test_builder_zones";
         let logctx = test_setup_log(TEST_NAME);
         let (mut example, blueprint_initial) =
-<<<<<<< HEAD
-            example(&logctx.log, TEST_NAME, DEFAULT_N_SLEDS);
-=======
             ExampleSystemBuilder::new(&logctx.log, TEST_NAME).build();
 
         // Add a completely bare sled to the input.
@@ -287,23 +289,18 @@
 
             (new_sled_id, input.build())
         };
->>>>>>> 29eaceb7
 
         let existing_sled_id = example
-            .planning_input()
+            .input
             .all_sled_ids(SledFilter::Commissioned)
             .next()
             .expect("at least one sled present");
 
-        // Add a completely bare sled to the input.
-        let new_sled_id =
-            example.add_sled_with_builder(|builder| builder.npools(1));
-
         let mut builder = BlueprintBuilder::new_based_on(
             &logctx.log,
             &blueprint_initial,
-            example.planning_input(),
-            example.collection(),
+            &input2,
+            &example.collection,
             "the_test",
         )
         .expect("creating blueprint builder");
@@ -474,8 +471,8 @@
             let mut builder = BlueprintBuilder::new_based_on(
                 &logctx.log,
                 &blueprint,
-                example.planning_input(),
-                example.collection(),
+                &input2,
+                &example.collection,
                 "the_test",
             )
             .expect("creating blueprint builder");
