// This Source Code Form is subject to the terms of the Mozilla Public
// License, v. 2.0. If a copy of the MPL was not distributed with this
// file, You can obtain one at https://mozilla.org/MPL/2.0/.

use std::collections::BTreeSet;

use nexus_types::deployment::{
    BlueprintZoneConfig, BlueprintZoneDisposition, BlueprintZoneFilter,
    BlueprintZonesConfig,
};
use omicron_common::api::external::Generation;
use omicron_uuid_kinds::OmicronZoneUuid;
use thiserror::Error;

#[derive(Debug)]
#[must_use]
pub(super) struct BuilderZonesConfig {
    // The current generation -- this is bumped at blueprint build time and is
    // otherwise not exposed to callers.
    generation: Generation,

    // The list of zones, along with their state.
    zones: Vec<BuilderZoneConfig>,
}

impl BuilderZonesConfig {
    pub(super) fn new() -> Self {
        Self {
            // Note that the first generation is reserved to mean the one
            // containing no zones. See
            // OmicronZonesConfig::INITIAL_GENERATION.
            //
            // Since we're currently assuming that creating a new
            // `BuilderZonesConfig` means that we're going to add new zones
            // shortly, we start with Generation::new() here. It'll get
            // bumped up to the next one in `Self::build`.
            generation: Generation::new(),
            zones: vec![],
        }
    }

    pub(super) fn from_parent(parent: &BlueprintZonesConfig) -> Self {
        Self {
            // We'll bump this up at build time.
            generation: parent.generation,

            zones: parent
                .zones
                .iter()
                .map(|zone| BuilderZoneConfig {
                    zone: zone.clone(),
                    state: BuilderZoneState::Unchanged,
                })
                .collect(),
        }
    }

    pub(super) fn add_zone(
        &mut self,
        zone: BlueprintZoneConfig,
    ) -> Result<(), BuilderZonesConfigError> {
        if self.zones.iter().any(|z| z.zone.id == zone.id) {
            // We shouldn't be trying to add zones that already exist --
            // something went wrong in the planner logic.
            return Err(BuilderZonesConfigError::AddExistingZone {
                zone_id: zone.id,
            });
        };

        self.zones
            .push(BuilderZoneConfig { zone, state: BuilderZoneState::Added });
        Ok(())
    }

    pub(super) fn expunge_zone(
        &mut self,
        zone_id: OmicronZoneUuid,
    ) -> Result<(), BuilderZonesConfigError> {
        let zone = self
            .zones
            .iter_mut()
            .find(|zone| zone.zone.id == zone_id)
            .ok_or_else(|| {
            let mut unmatched = BTreeSet::new();
            unmatched.insert(zone_id);
            BuilderZonesConfigError::ExpungeUnmatchedZones { unmatched }
        })?;

        // Check that the zone is expungeable. Typically, zones passed
        // in here should have had this check done to them already, but
        // in case they're not, or in case something else about those
        // zones changed in between, check again.
        is_already_expunged(&zone.zone, zone.state)?;
        zone.zone.disposition = BlueprintZoneDisposition::Expunged;
        zone.state = BuilderZoneState::Modified;

        Ok(())
    }

    pub(super) fn expunge_zones(
        &mut self,
        mut zones: BTreeSet<OmicronZoneUuid>,
    ) -> Result<(), BuilderZonesConfigError> {
        for zone in &mut self.zones {
            if zones.remove(&zone.zone.id) {
                // Check that the zone is expungeable. Typically, zones passed
                // in here should have had this check done to them already, but
                // in case they're not, or in case something else about those
                // zones changed in between, check again.
                is_already_expunged(&zone.zone, zone.state)?;
                zone.zone.disposition = BlueprintZoneDisposition::Expunged;
                zone.state = BuilderZoneState::Modified;
            }
        }

        // All zones passed in should have been found -- are there any left
        // over?
        if !zones.is_empty() {
            return Err(BuilderZonesConfigError::ExpungeUnmatchedZones {
                unmatched: zones,
            });
        }

        Ok(())
    }

    pub(super) fn iter_zones(
        &self,
        filter: BlueprintZoneFilter,
    ) -> impl Iterator<Item = &BuilderZoneConfig> {
        self.zones.iter().filter(move |z| z.zone().disposition.matches(filter))
    }

    pub(super) fn build(self) -> BlueprintZonesConfig {
        // Only bump the generation if any zones have been changed.
        let generation = if self
            .zones
            .iter()
            .any(|z| z.state != BuilderZoneState::Unchanged)
        {
            self.generation.next()
        } else {
            self.generation
        };

        let mut ret = BlueprintZonesConfig {
            generation,
            zones: self.zones.into_iter().map(|z| z.zone).collect(),
        };
        ret.sort();
        ret
    }
}

pub(super) fn is_already_expunged(
    zone: &BlueprintZoneConfig,
    state: BuilderZoneState,
) -> Result<bool, BuilderZonesConfigError> {
    match zone.disposition {
        BlueprintZoneDisposition::InService
        | BlueprintZoneDisposition::Quiesced => {
            if state != BuilderZoneState::Unchanged {
                // We shouldn't be trying to expunge zones that have also been
                // changed in this blueprint -- something went wrong in the planner
                // logic.
                return Err(BuilderZonesConfigError::ExpungeModifiedZone {
                    zone_id: zone.id,
                    state,
                });
            }
            Ok(false)
        }
        BlueprintZoneDisposition::Expunged => {
            // Treat expungement as idempotent.
            Ok(true)
        }
    }
}

#[derive(Debug)]
pub(super) struct BuilderZoneConfig {
    zone: BlueprintZoneConfig,
    state: BuilderZoneState,
}

impl BuilderZoneConfig {
    pub(super) fn zone(&self) -> &BlueprintZoneConfig {
        &self.zone
    }

    pub(super) fn state(&self) -> BuilderZoneState {
        self.state
    }
}

#[derive(Copy, Clone, Debug, PartialEq, Eq)]
pub(super) enum BuilderZoneState {
    Unchanged,
    Modified,
    Added,
}

#[derive(Clone, Debug, PartialEq, Eq, Error)]
pub(super) enum BuilderZonesConfigError {
    #[error("attempted to add zone that already exists: {zone_id}")]
    AddExistingZone { zone_id: OmicronZoneUuid },
    #[error(
        "attempted to expunge zone {zone_id} that was in state {state:?} \
         (can only expunge unchanged zones)"
    )]
    ExpungeModifiedZone { zone_id: OmicronZoneUuid, state: BuilderZoneState },
    #[error(
        "while expunging zones, not all zones provided were found: {unmatched:?}"
    )]
    ExpungeUnmatchedZones { unmatched: BTreeSet<OmicronZoneUuid> },
}

#[cfg(test)]
mod tests {
    use std::{
        collections::BTreeMap,
        net::{Ipv6Addr, SocketAddrV6},
    };

    use maplit::btreeset;
    use nexus_types::deployment::SledDisk;
    use nexus_types::external_api::views::PhysicalDiskPolicy;
    use nexus_types::external_api::views::PhysicalDiskState;
    use nexus_types::{
        deployment::{
            blueprint_zone_type, BlueprintZoneType, SledDetails, SledFilter,
            SledResources,
        },
        external_api::views::{SledPolicy, SledState},
    };
    use omicron_common::address::Ipv6Subnet;
    use omicron_common::disk::DiskIdentity;
    use omicron_common::zpool_name::ZpoolName;
    use omicron_test_utils::dev::test_setup_log;
    use omicron_uuid_kinds::PhysicalDiskUuid;
    use omicron_uuid_kinds::ZpoolUuid;

    use crate::{
<<<<<<< HEAD
        blueprint_builder::{
            test::verify_blueprint, BlueprintBuilder, BlueprintBuilderRng,
            Ensure,
        },
        example::{ExampleRngState, ExampleSystemBuilder},
=======
        blueprint_builder::{test::verify_blueprint, BlueprintBuilder, Ensure},
        example::{ExampleSystemBuilder, SimRngState},
        planner::rng::PlannerRng,
>>>>>>> 96ec5f8c
    };

    use super::*;

    /// A test focusing on `BlueprintZonesBuilder` and its internal logic.
    #[test]
    fn test_builder_zones() {
        static TEST_NAME: &str = "blueprint_test_builder_zones";
        let logctx = test_setup_log(TEST_NAME);

<<<<<<< HEAD
        let mut rng = ExampleRngState::from_seed(TEST_NAME);
=======
        let mut rng = SimRngState::from_seed(TEST_NAME);
>>>>>>> 96ec5f8c
        let (example, blueprint_initial) = ExampleSystemBuilder::new_with_rng(
            &logctx.log,
            rng.next_system_rng(),
        )
        .build();

        // Add a completely bare sled to the input.
        let (new_sled_id, input2) = {
            let mut sled_id_rng = rng.next_sled_id_rng();
            let new_sled_id = sled_id_rng.next();

            let mut input = example.input.clone().into_builder();

            input
                .add_sled(
                    new_sled_id,
                    SledDetails {
                        policy: SledPolicy::provisionable(),
                        state: SledState::Active,
                        resources: SledResources {
                            subnet: Ipv6Subnet::new(
                                "fd00:1::".parse().unwrap(),
                            ),
                            zpools: BTreeMap::from([(
                                ZpoolUuid::new_v4(),
                                (
                                    SledDisk {
                                        disk_identity: DiskIdentity {
                                            vendor: String::from("fake-vendor"),
                                            serial: String::from("fake-serial"),
                                            model: String::from("fake-model"),
                                        },
                                        disk_id: PhysicalDiskUuid::new_v4(),
                                        policy: PhysicalDiskPolicy::InService,
                                        state: PhysicalDiskState::Active,
                                    },
                                    // Datasets: Leave empty
                                    vec![],
                                ),
                            )]),
                        },
                    },
                )
                .expect("adding new sled");

            (new_sled_id, input.build())
        };

        let existing_sled_id = example
            .input
            .all_sled_ids(SledFilter::Commissioned)
            .next()
            .expect("at least one sled present");

        let mut builder = BlueprintBuilder::new_based_on(
            &logctx.log,
            &blueprint_initial,
            &input2,
            &example.collection,
            "the_test",
        )
        .expect("creating blueprint builder");
<<<<<<< HEAD
        builder.set_rng(BlueprintBuilderRng::from_seed((TEST_NAME, "bp2")));
=======
        builder.set_rng(PlannerRng::from_seed((TEST_NAME, "bp2")));
>>>>>>> 96ec5f8c

        // Test adding a new sled with an NTP zone.
        assert_eq!(
            builder.sled_ensure_zone_ntp(new_sled_id).unwrap(),
            Ensure::Added
        );

        // Iterate over the zones for the sled and ensure that the NTP zone is
        // present.
        {
            let mut zones = builder.zones.current_sled_zones(
                new_sled_id,
                BlueprintZoneFilter::ShouldBeRunning,
            );
            let (_, state) = zones.next().expect("exactly one zone for sled");
            assert!(zones.next().is_none(), "exactly one zone for sled");
            assert_eq!(
                state,
                BuilderZoneState::Added,
                "NTP zone should have been added"
            );
        }

        // Now, test adding a new zone (Oximeter, picked arbitrarily) to an
        // existing sled.
        let change = builder.zones.change_sled_zones(existing_sled_id);

        let new_zone_id = OmicronZoneUuid::new_v4();
        // NOTE: This pool doesn't actually exist on the sled, but nothing is
        // checking for that in this test?
        let filesystem_pool = ZpoolName::new_external(ZpoolUuid::new_v4());
        change
            .add_zone(BlueprintZoneConfig {
                disposition: BlueprintZoneDisposition::InService,
                id: new_zone_id,
                filesystem_pool: Some(filesystem_pool),
                zone_type: BlueprintZoneType::Oximeter(
                    blueprint_zone_type::Oximeter {
                        address: SocketAddrV6::new(
                            Ipv6Addr::UNSPECIFIED,
                            0,
                            0,
                            0,
                        ),
                    },
                ),
            })
            .expect("adding new zone");

        // Attempt to expunge one of the other zones on the sled.
        let existing_zone_id = change
            .iter_zones(BlueprintZoneFilter::ShouldBeRunning)
            .find(|z| z.zone.id != new_zone_id)
            .expect("at least one existing zone")
            .zone
            .id;
        change
            .expunge_zones(btreeset! { existing_zone_id })
            .expect("expunging existing zone");
        // Do it again to ensure that expunging an already-expunged zone is
        // idempotent, even within the same blueprint.
        change
            .expunge_zones(btreeset! { existing_zone_id })
            .expect("expunging already-expunged zone");
        // But expunging a zone that doesn't exist should fail.
        let non_existent_zone_id = OmicronZoneUuid::new_v4();
        let non_existent_set = btreeset! { non_existent_zone_id };
        let error = change
            .expunge_zones(non_existent_set.clone())
            .expect_err("expunging non-existent zone");
        assert_eq!(
            error,
            BuilderZonesConfigError::ExpungeUnmatchedZones {
                unmatched: non_existent_set
            }
        );

        {
            // Iterate over the zones and ensure that the Oximeter zone is
            // present, and marked added.
            let mut zones = builder.zones.current_sled_zones(
                existing_sled_id,
                BlueprintZoneFilter::ShouldBeRunning,
            );
            zones
                .find_map(|(z, state)| {
                    if z.id == new_zone_id {
                        assert_eq!(
                            state,
                            BuilderZoneState::Added,
                            "new zone ID {new_zone_id} should be marked added"
                        );
                        Some(())
                    } else {
                        None
                    }
                })
                .expect("new zone ID should be present");
        }

        // Attempt to expunge the newly added Oximeter zone. This should fail
        // because we only support expunging zones that are unchanged from the
        // parent blueprint.
        let error = builder
            .zones
            .change_sled_zones(existing_sled_id)
            .expunge_zones(btreeset! { new_zone_id })
            .expect_err("expunging a new zone should fail");
        assert_eq!(
            error,
            BuilderZonesConfigError::ExpungeModifiedZone {
                zone_id: new_zone_id,
                state: BuilderZoneState::Added
            }
        );

        // Ensure all datasets are created for the zones we've provisioned
        for (sled_id, resources) in
            input2.all_sled_resources(SledFilter::Commissioned)
        {
            builder.sled_ensure_datasets(sled_id, resources).unwrap();
        }

        // Now build the blueprint and ensure that all the changes we described
        // above are present.
        let blueprint = builder.build();
        verify_blueprint(&blueprint);
        let diff = blueprint.diff_since_blueprint(&blueprint_initial);
        println!("expecting new NTP and Oximeter zones:\n{}", diff.display());

        // No sleds were removed.
        assert_eq!(diff.sleds_removed.len(), 0);

        // One sled was added.
        assert_eq!(diff.sleds_added.len(), 1);
        let sled_id = diff.sleds_added.first().unwrap();
        assert_eq!(*sled_id, new_sled_id);
        let new_sled_zones = diff.zones.added.get(sled_id).unwrap();
        // The generation number should be newer than the initial default.
        assert_eq!(
            new_sled_zones.generation_after.unwrap(),
            Generation::new().next()
        );
        assert_eq!(new_sled_zones.zones.len(), 1);

        // TODO: AJS - See comment above - we don't actually use the control sled anymore
        // so the comparison was changed.
        // One sled was modified: existing_sled_id
        assert_eq!(diff.sleds_modified.len(), 1, "1 sled modified");
        for sled_id in &diff.sleds_modified {
            assert_eq!(*sled_id, existing_sled_id);
            let added = diff.zones.added.get(sled_id).unwrap();
            assert_eq!(
                added.generation_after.unwrap(),
                added.generation_before.unwrap().next()
            );
            assert_eq!(added.zones.len(), 1);
            let added_zone = &added.zones[0];
            assert_eq!(added_zone.id(), new_zone_id);

            assert!(!diff.zones.removed.contains_key(sled_id));
            let modified = diff.zones.modified.get(sled_id).unwrap();
            assert_eq!(modified.zones.len(), 1);
            let modified_zone = &modified.zones[0];
            assert_eq!(modified_zone.zone.id(), existing_zone_id);
        }

        // Test a no-op change.
        {
            let mut builder = BlueprintBuilder::new_based_on(
                &logctx.log,
                &blueprint,
                &input2,
                &example.collection,
                "the_test",
            )
            .expect("creating blueprint builder");
<<<<<<< HEAD
            builder.set_rng(BlueprintBuilderRng::from_seed((TEST_NAME, "bp2")));
=======
            builder.set_rng(PlannerRng::from_seed((TEST_NAME, "bp2")));
>>>>>>> 96ec5f8c

            // This call by itself shouldn't bump the generation number.
            builder.zones.change_sled_zones(existing_sled_id);

            let blueprint_noop = builder.build();
            verify_blueprint(&blueprint_noop);
            let diff = blueprint_noop.diff_since_blueprint(&blueprint);
            println!("expecting a noop:\n{}", diff.display());

            assert!(diff.sleds_modified.is_empty(), "no sleds modified");
            assert!(diff.sleds_added.is_empty(), "no sleds added");
            assert!(diff.sleds_removed.is_empty(), "no sleds removed");
        }

        logctx.cleanup_successful();
    }
}<|MERGE_RESOLUTION|>--- conflicted
+++ resolved
@@ -241,17 +241,9 @@
     use omicron_uuid_kinds::ZpoolUuid;
 
     use crate::{
-<<<<<<< HEAD
-        blueprint_builder::{
-            test::verify_blueprint, BlueprintBuilder, BlueprintBuilderRng,
-            Ensure,
-        },
-        example::{ExampleRngState, ExampleSystemBuilder},
-=======
         blueprint_builder::{test::verify_blueprint, BlueprintBuilder, Ensure},
         example::{ExampleSystemBuilder, SimRngState},
         planner::rng::PlannerRng,
->>>>>>> 96ec5f8c
     };
 
     use super::*;
@@ -262,11 +254,7 @@
         static TEST_NAME: &str = "blueprint_test_builder_zones";
         let logctx = test_setup_log(TEST_NAME);
 
-<<<<<<< HEAD
-        let mut rng = ExampleRngState::from_seed(TEST_NAME);
-=======
         let mut rng = SimRngState::from_seed(TEST_NAME);
->>>>>>> 96ec5f8c
         let (example, blueprint_initial) = ExampleSystemBuilder::new_with_rng(
             &logctx.log,
             rng.next_system_rng(),
@@ -329,11 +317,7 @@
             "the_test",
         )
         .expect("creating blueprint builder");
-<<<<<<< HEAD
-        builder.set_rng(BlueprintBuilderRng::from_seed((TEST_NAME, "bp2")));
-=======
         builder.set_rng(PlannerRng::from_seed((TEST_NAME, "bp2")));
->>>>>>> 96ec5f8c
 
         // Test adding a new sled with an NTP zone.
         assert_eq!(
@@ -511,11 +495,7 @@
                 "the_test",
             )
             .expect("creating blueprint builder");
-<<<<<<< HEAD
-            builder.set_rng(BlueprintBuilderRng::from_seed((TEST_NAME, "bp2")));
-=======
             builder.set_rng(PlannerRng::from_seed((TEST_NAME, "bp2")));
->>>>>>> 96ec5f8c
 
             // This call by itself shouldn't bump the generation number.
             builder.zones.change_sled_zones(existing_sled_id);
