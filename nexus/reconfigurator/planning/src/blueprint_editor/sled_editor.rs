--- conflicted
+++ resolved
@@ -9,15 +9,14 @@
 use crate::blueprint_builder::EnsureMupdateOverrideAction;
 use crate::blueprint_builder::EnsureMupdateOverrideUpdatedZone;
 use crate::blueprint_builder::SledEditCounts;
+use crate::planner::NoopConvertSledEligible;
+use crate::planner::NoopConvertSledIneligibleReason;
 use crate::planner::NoopConvertSledInfoMut;
 use crate::planner::NoopConvertSledStatus;
 use crate::planner::SledPlannerRng;
-<<<<<<< HEAD
+use host_phase_2::HostPhase2Editor;
 use id_map::Entry;
 use iddqd::IdOrdMap;
-=======
-use host_phase_2::HostPhase2Editor;
->>>>>>> eda5af18
 use illumos_utils::zpool::ZpoolName;
 use itertools::Either;
 use nexus_sled_agent_shared::inventory::ZoneKind;
@@ -133,6 +132,14 @@
     ZoneOnNonexistentZpool { zone_id: OmicronZoneUuid, zpool: ZpoolName },
     #[error("ran out of underlay IP addresses")]
     OutOfUnderlayIps,
+    #[error(
+        "noop conversion info's mupdate_override_id ({noop_id:?}) didn't \
+        match cached value in blueprint ({blueprint_id})"
+    )]
+    NoopMupdateOverrideMismatch {
+        noop_id: Option<MupdateOverrideUuid>,
+        blueprint_id: MupdateOverrideUuid,
+    },
 }
 
 #[derive(Debug)]
@@ -383,7 +390,25 @@
         self.as_active_mut()?.set_zone_image_source(zone_id, image_source)
     }
 
-<<<<<<< HEAD
+    // Sets the desired host phase 2 contents.
+    pub fn set_host_phase_2(
+        &mut self,
+        host_phase_2: BlueprintHostPhase2DesiredSlots,
+    ) -> Result<(), SledEditError> {
+        self.as_active_mut()?.set_host_phase_2(host_phase_2);
+        Ok(())
+    }
+
+    // Sets the desired host phase 2 contents of a particular slot.
+    pub fn set_host_phase_2_slot(
+        &mut self,
+        slot: M2Slot,
+        host_phase_2: BlueprintHostPhase2DesiredContents,
+    ) -> Result<(), SledEditError> {
+        self.as_active_mut()?.set_host_phase_2_slot(slot, host_phase_2);
+        Ok(())
+    }
+
     /// Updates a sled's mupdate override field based on the mupdate override
     /// provided by inventory.
     pub fn ensure_mupdate_override(
@@ -397,25 +422,6 @@
             pending_mgs_update,
             noop_sled_info,
         )
-=======
-    // Sets the desired host phase 2 contents.
-    pub fn set_host_phase_2(
-        &mut self,
-        host_phase_2: BlueprintHostPhase2DesiredSlots,
-    ) -> Result<(), SledEditError> {
-        self.as_active_mut()?.set_host_phase_2(host_phase_2);
-        Ok(())
-    }
-
-    // Sets the desired host phase 2 contents of a particular slot.
-    pub fn set_host_phase_2_slot(
-        &mut self,
-        slot: M2Slot,
-        host_phase_2: BlueprintHostPhase2DesiredContents,
-    ) -> Result<(), SledEditError> {
-        self.as_active_mut()?.set_host_phase_2_slot(slot, host_phase_2);
-        Ok(())
->>>>>>> eda5af18
     }
 
     /// Sets remove-mupdate-override configuration for this sled.
@@ -752,12 +758,14 @@
         Ok(self.zones.set_zone_image_source(zone_id, image_source)?)
     }
 
-    // Sets the desired host phase 2 contents for this sled.
+    /// Sets the desired host phase 2 contents for this sled.
+    ///
+    /// Returns the old host phase 2 contents.
     pub fn set_host_phase_2(
         &mut self,
         host_phase_2: BlueprintHostPhase2DesiredSlots,
-    ) {
-        self.host_phase_2.set_value(host_phase_2);
+    ) -> BlueprintHostPhase2DesiredSlots {
+        self.host_phase_2.set_value(host_phase_2)
     }
 
     // Sets the desired host phase 2 contents for a specific slot on this sled.
@@ -812,10 +820,30 @@
                 self.set_remove_mupdate_override(Some(inv_override));
                 // Also update the cached value inside `noop_sled_info`.
                 if let NoopConvertSledInfoMut::Ok(mut info) = noop_sled_info {
-                    if let NoopConvertSledStatus::MaybeEligible(me) =
-                        &mut info.status
-                    {
-                        me.mupdate_override_id = Some(inv_override);
+                    use NoopConvertSledIneligibleReason::*;
+
+                    match &mut info.status {
+                        NoopConvertSledStatus::Ineligible(
+                            MupdateOverride { mupdate_override_id, .. },
+                        ) => {
+                            *mupdate_override_id = inv_override;
+                        }
+                        NoopConvertSledStatus::Ineligible(_) => {
+                            // Some other reason -- sled remains ineligible.
+                        }
+                        NoopConvertSledStatus::Eligible(eligible) => {
+                            // Transition to Eligible with the new override.
+                            let zones = mem::replace(
+                                &mut eligible.zones,
+                                IdOrdMap::new(),
+                            );
+                            info.status = NoopConvertSledStatus::Ineligible(
+                                MupdateOverride {
+                                    mupdate_override_id: inv_override,
+                                    zones,
+                                },
+                            );
+                        }
                     }
                 }
 
@@ -850,13 +878,17 @@
                     Entry::Occupied(entry) => Some(Box::new(entry.remove())),
                 };
 
-                // TODO: Do the same for host OS.
+                // Clear out the host phase 2 information for this sled as well.
+                let prev_host_phase_2 = self.set_host_phase_2(
+                    BlueprintHostPhase2DesiredSlots::current_contents(),
+                );
 
                 Ok(EnsureMupdateOverrideAction::BpSetOverride {
                     inv_override,
                     prev_bp_override: bp_override,
                     zones,
                     prev_mgs_update,
+                    prev_host_phase_2,
                 })
             }
             (None, Some(bp_override)) => {
@@ -874,32 +906,55 @@
                     NoopConvertSledInfoMut::Ok(mut info) => match &mut info
                         .status
                     {
+                        NoopConvertSledStatus::Ineligible(
+                            NoopConvertSledIneligibleReason::MupdateOverride {
+                                mupdate_override_id,
+                                zones,
+                            },
+                        ) => {
+                            // Check that the mupdate override is the same as
+                            // what's in the blueprint.
+                            if *mupdate_override_id == bp_override {
+                                // TODO: Check if any zones are ineligible for
+                                // conversion, and don't clear the mupdate
+                                // override if so. We'll also need similar
+                                // checks for Hubris and host phase 2 images.
+
+                                // Clear the mupdate override field.
+                                //
+                                // The actual conversion process will happen
+                                // later, during do_plan_noop_image_source.
+                                self.set_remove_mupdate_override(None);
+                                let zones =
+                                    mem::replace(zones, IdOrdMap::new());
+                                info.status = NoopConvertSledStatus::Eligible(
+                                    NoopConvertSledEligible { zones },
+                                );
+                                Ok(EnsureMupdateOverrideAction::BpClearOverride {
+                                    prev_bp_override: bp_override,
+                                })
+                            } else {
+                                Err(
+                                    SledEditError::NoopMupdateOverrideMismatch {
+                                        noop_id: Some(*mupdate_override_id),
+                                        blueprint_id: bp_override,
+                                    },
+                                )
+                            }
+                        }
                         NoopConvertSledStatus::Ineligible(reason) => Ok(
                             EnsureMupdateOverrideAction::BpOverrideNotCleared {
                                 bp_override,
                                 reason: NoopSledIneligible(reason.clone()),
                             },
                         ),
-                        NoopConvertSledStatus::MaybeEligible(me) => {
-                            // Are any zones ineligible for conversion?
-                            let zone_counts = me.zone_counts();
-                            if zone_counts.num_ineligible > 0 {
-                                Ok(EnsureMupdateOverrideAction::BpOverrideNotCleared {
-                                    bp_override,
-                                    reason: NoopZonesIneligible { zone_counts },
-                                })
-                            } else {
-                                // All zones are eligible for conversion. Clear
-                                // the mupdate override field.
-                                //
-                                // The actual conversion process will happen
-                                // later, during do_plan_noop_image_source.
-                                self.set_remove_mupdate_override(None);
-                                me.mupdate_override_id = None;
-                                Ok(EnsureMupdateOverrideAction::BpClearOverride {
-                                    prev_bp_override: bp_override,
-                                })
-                            }
+                        NoopConvertSledStatus::Eligible(_) => {
+                            // If the override is set, then we should always be
+                            // in the Ineligible state (handled above).
+                            Err(SledEditError::NoopMupdateOverrideMismatch {
+                                noop_id: None,
+                                blueprint_id: bp_override,
+                            })
                         }
                     },
                     NoopConvertSledInfoMut::GlobalIneligible(reason) => {
