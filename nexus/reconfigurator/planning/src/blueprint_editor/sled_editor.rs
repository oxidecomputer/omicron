// This Source Code Form is subject to the terms of the Mozilla Public
// License, v. 2.0. If a copy of the MPL was not distributed with this
// file, You can obtain one at https://mozilla.org/MPL/2.0/.

//! Support for editing the blueprint details of a single sled.

use crate::blueprint_builder::SledEditCounts;
use crate::planner::SledPlannerRng;
use illumos_utils::zpool::ZpoolName;
use itertools::Either;
use nexus_sled_agent_shared::inventory::OmicronZoneImageSource;
use nexus_sled_agent_shared::inventory::ZoneKind;
use nexus_types::deployment::blueprint_zone_type;
use nexus_types::deployment::BlueprintDatasetConfig;
use nexus_types::deployment::BlueprintDatasetFilter;
use nexus_types::deployment::BlueprintDatasetsConfig;
use nexus_types::deployment::BlueprintPhysicalDiskConfig;
use nexus_types::deployment::BlueprintPhysicalDiskDisposition;
use nexus_types::deployment::BlueprintPhysicalDisksConfig;
use nexus_types::deployment::BlueprintZoneConfig;
use nexus_types::deployment::BlueprintZoneDisposition;
use nexus_types::deployment::BlueprintZoneType;
use nexus_types::deployment::BlueprintZonesConfig;
use nexus_types::external_api::views::SledState;
use nexus_types::inventory::Dataset;
use nexus_types::inventory::Zpool;
use omicron_common::address::Ipv6Subnet;
use omicron_common::address::SLED_PREFIX;
use omicron_common::disk::DatasetKind;
use omicron_common::disk::DatasetName;
use omicron_uuid_kinds::DatasetUuid;
use omicron_uuid_kinds::OmicronZoneUuid;
use omicron_uuid_kinds::PhysicalDiskUuid;
use omicron_uuid_kinds::ZpoolUuid;
use slog::info;
use slog::warn;
use slog::Logger;
use slog_error_chain::InlineErrorChain;
use std::borrow::Cow;
use std::collections::BTreeMap;
use std::iter;
use std::mem;
use std::net::Ipv6Addr;
use underlay_ip_allocator::SledUnderlayIpAllocator;

mod datasets;
mod disks;
mod underlay_ip_allocator;
mod zones;

pub use self::datasets::DatasetsEditError;
pub use self::datasets::MultipleDatasetsOfKind;
pub use self::disks::DisksEditError;
pub use self::disks::DuplicateDiskId;
pub use self::zones::DuplicateZoneId;
pub use self::zones::ZonesEditError;

use self::datasets::DatasetsEditor;
use self::datasets::PartialDatasetConfig;
use self::disks::DisksEditor;
use self::zones::ZonesEditor;

#[derive(Debug, thiserror::Error)]
pub enum SledInputError {
    #[error(transparent)]
    DuplicateZoneId(#[from] DuplicateZoneId),
    #[error(transparent)]
    DuplicateDiskId(#[from] DuplicateDiskId),
    #[error(transparent)]
    MultipleDatasetsOfKind(#[from] MultipleDatasetsOfKind),
}

#[derive(Debug, Clone, Eq, PartialEq)]
pub struct DiskExpungeDetails {
    pub disk_id: PhysicalDiskUuid,
    pub did_expunge_disk: bool,
    pub num_datasets_expunged: usize,
    pub num_zones_expunged: usize,
}

#[derive(Debug, thiserror::Error)]
pub enum SledEditError {
    #[error("editing a decommissioned sled is not allowed")]
    EditDecommissioned,
    #[error(
        "sled is not decommissionable: \
         disk {disk_id} (zpool {zpool_id}) is in service"
    )]
    NonDecommissionableDiskInService {
        disk_id: PhysicalDiskUuid,
        zpool_id: ZpoolUuid,
    },
    #[error(
        "sled is not decommissionable: \
         dataset {dataset_id} (kind {kind:?}) is in service"
    )]
    NonDecommissionableDatasetInService {
        dataset_id: DatasetUuid,
        kind: DatasetKind,
    },
    #[error(
        "sled is not decommissionable: \
         zone {zone_id} (kind {kind:?}) is not expunged"
    )]
    NonDecommissionableZoneNotExpunged {
        zone_id: OmicronZoneUuid,
        kind: ZoneKind,
    },
    #[error("failed to edit disks")]
    EditDisks(#[from] DisksEditError),
    #[error("failed to edit datasets")]
    EditDatasetsError(#[from] DatasetsEditError),
    #[error("failed to edit zones")]
    EditZones(#[from] ZonesEditError),
    #[error(
        "invalid configuration for zone {zone_id}: \
         filesystem root zpool ({fs_zpool}) and durable dataset zpool \
         ({dur_zpool}) should be the same"
    )]
    ZoneInvalidZpoolCombination {
        zone_id: OmicronZoneUuid,
        fs_zpool: ZpoolName,
        dur_zpool: ZpoolName,
    },
    #[error(
        "invalid configuration for zone {zone_id}: \
         zpool ({zpool}) is not present in this sled's disks"
    )]
    ZoneOnNonexistentZpool { zone_id: OmicronZoneUuid, zpool: ZpoolName },
    #[error("ran out of underlay IP addresses")]
    OutOfUnderlayIps,
}

#[derive(Debug)]
pub(crate) struct SledEditor(InnerSledEditor);

#[derive(Debug)]
enum InnerSledEditor {
    // Internally, `SledEditor` has a variant for each variant of `SledState`,
    // as the operations allowed in different states are substantially different
    // (i.e., an active sled allows any edit; a decommissioned sled allows
    // none).
    Active(ActiveSledEditor),
    Decommissioned(EditedSled),
}

impl SledEditor {
    pub fn for_existing_active(
        subnet: Ipv6Subnet<SLED_PREFIX>,
        zones: BlueprintZonesConfig,
        disks: BlueprintPhysicalDisksConfig,
        datasets: BlueprintDatasetsConfig,
    ) -> Result<Self, SledInputError> {
        let inner = ActiveSledEditor::new(subnet, zones, disks, datasets)?;
        Ok(Self(InnerSledEditor::Active(inner)))
    }

    pub fn for_existing_decommissioned(
        zones: BlueprintZonesConfig,
        disks: BlueprintPhysicalDisksConfig,
        datasets: BlueprintDatasetsConfig,
    ) -> Result<Self, SledInputError> {
        let inner = EditedSled {
            state: SledState::Decommissioned,
            zones,
            disks,
            datasets,
            edit_counts: SledEditCounts::zeroes(),
        };
        Ok(Self(InnerSledEditor::Decommissioned(inner)))
    }

    pub fn for_new_active(subnet: Ipv6Subnet<SLED_PREFIX>) -> Self {
        Self(InnerSledEditor::Active(ActiveSledEditor::new_empty(subnet)))
    }

    pub fn finalize(self) -> EditedSled {
        match self.0 {
            InnerSledEditor::Active(editor) => editor.finalize(),
            InnerSledEditor::Decommissioned(edited) => edited,
        }
    }

    pub fn state(&self) -> SledState {
        match &self.0 {
            InnerSledEditor::Active(_) => SledState::Active,
            InnerSledEditor::Decommissioned(edited_sled) => edited_sled.state,
        }
    }

    pub fn edit_counts(&self) -> SledEditCounts {
        match &self.0 {
            InnerSledEditor::Active(editor) => editor.edit_counts(),
            InnerSledEditor::Decommissioned(edited) => edited.edit_counts,
        }
    }

    pub fn decommission(&mut self) -> Result<(), SledEditError> {
        match &mut self.0 {
            InnerSledEditor::Active(editor) => {
                // Decommissioning a sled is a one-way trip that has many
                // preconditions. We can't check all of them here (e.g., we
                // should kick the sled out of trust quorum before
                // decommissioning, which is entirely outside the realm of
                // `SledEditor`. But we can do some basic checks: all of the
                // disks, datasets, and zones for this sled should be expunged.
                editor.validate_decommisionable()?;

                // We can't take ownership of `editor` from the `&mut self`
                // reference we have, and we need ownership to call
                // `finalize()`. Steal the contents via `mem::swap()` with an
                // empty editor. This isn't panic safe (i.e., if we panic
                // between the `mem::swap()` and the reassignment to `self.0`
                // below, we'll be left in the active state with an empty sled
                // editor), but omicron in general is not panic safe and aborts
                // on panic. Plus `finalize()` should never panic.
                let mut stolen = ActiveSledEditor::new_empty(Ipv6Subnet::new(
                    Ipv6Addr::LOCALHOST,
                ));
                mem::swap(editor, &mut stolen);

                let mut finalized = stolen.finalize();
                finalized.state = SledState::Decommissioned;
                self.0 = InnerSledEditor::Decommissioned(finalized);
            }
            // If we're already decommissioned, there's nothing to do.
            InnerSledEditor::Decommissioned(_) => (),
        }
        Ok(())
    }

    pub fn alloc_underlay_ip(&mut self) -> Result<Ipv6Addr, SledEditError> {
        self.as_active_mut()?
            .alloc_underlay_ip()
            .ok_or(SledEditError::OutOfUnderlayIps)
    }

    pub fn disks<F>(
        &self,
        mut filter: F,
    ) -> impl Iterator<Item = &BlueprintPhysicalDiskConfig>
    where
        F: FnMut(BlueprintPhysicalDiskDisposition) -> bool,
    {
        match &self.0 {
            InnerSledEditor::Active(editor) => {
                Either::Left(editor.disks(filter))
            }
            InnerSledEditor::Decommissioned(edited) => Either::Right(
                edited
                    .disks
                    .disks
                    .iter()
                    .filter(move |disk| filter(disk.disposition)),
            ),
        }
    }

    pub fn datasets(
        &self,
        filter: BlueprintDatasetFilter,
    ) -> impl Iterator<Item = &BlueprintDatasetConfig> {
        match &self.0 {
            InnerSledEditor::Active(editor) => {
                Either::Left(editor.datasets(filter))
            }
            InnerSledEditor::Decommissioned(edited) => Either::Right(
                edited
                    .datasets
                    .datasets
                    .iter()
                    .filter(move |disk| disk.disposition.matches(filter)),
            ),
        }
    }

    pub fn zones<F>(
        &self,
        mut filter: F,
    ) -> impl Iterator<Item = &BlueprintZoneConfig>
    where
        F: FnMut(BlueprintZoneDisposition) -> bool,
    {
        match &self.0 {
            InnerSledEditor::Active(editor) => {
                Either::Left(editor.zones(filter))
            }
            InnerSledEditor::Decommissioned(edited) => Either::Right(
                edited
                    .zones
                    .zones
                    .iter()
                    .filter(move |zone| filter(zone.disposition)),
            ),
        }
    }

    fn as_active_mut(
        &mut self,
    ) -> Result<&mut ActiveSledEditor, SledEditError> {
        match &mut self.0 {
            InnerSledEditor::Active(editor) => Ok(editor),
            InnerSledEditor::Decommissioned(_) => {
                Err(SledEditError::EditDecommissioned)
            }
        }
    }

    pub fn ensure_disk(
        &mut self,
        disk: BlueprintPhysicalDiskConfig,
        rng: &mut SledPlannerRng,
    ) -> Result<(), SledEditError> {
        self.as_active_mut()?.ensure_disk(disk, rng)
    }

    pub fn expunge_disk(
        &mut self,
        disk_id: &PhysicalDiskUuid,
    ) -> Result<DiskExpungeDetails, SledEditError> {
        self.as_active_mut()?.expunge_disk(disk_id)
    }

    pub fn decommission_disk(
        &mut self,
        disk_id: &PhysicalDiskUuid,
    ) -> Result<(), SledEditError> {
        self.as_active_mut()?.decommission_disk(disk_id)?;
        Ok(())
    }

    pub fn add_zone(
        &mut self,
        zone: BlueprintZoneConfig,
        rng: &mut SledPlannerRng,
    ) -> Result<(), SledEditError> {
        self.as_active_mut()?.add_zone(zone, rng)
    }

    pub fn expunge_zone(
        &mut self,
        zone_id: &OmicronZoneUuid,
    ) -> Result<bool, SledEditError> {
        self.as_active_mut()?.expunge_zone(zone_id)
    }

<<<<<<< HEAD
    /// Sets the image source for a zone.
    ///
    /// Currently only used by test code.
    #[cfg_attr(not(test), expect(dead_code))]
    pub fn set_zone_image_source(
        &mut self,
        zone_id: &OmicronZoneUuid,
        image_source: OmicronZoneImageSource,
    ) -> Result<OmicronZoneImageSource, SledEditError> {
        self.as_active_mut()?.set_zone_image_source(zone_id, image_source)
=======
    pub fn mark_expunged_zone_ready_for_cleanup(
        &mut self,
        zone_id: &OmicronZoneUuid,
    ) -> Result<bool, SledEditError> {
        self.as_active_mut()?.mark_expunged_zone_ready_for_cleanup(zone_id)
>>>>>>> fc9afe3f
    }

    /// Backwards compatibility / test helper: If we're given a blueprint that
    /// has zones but wasn't created via `SledEditor`, it might not have
    /// datasets for all its zones. This method backfills them.
    pub fn ensure_datasets_for_running_zones(
        &mut self,
        rng: &mut SledPlannerRng,
    ) -> Result<(), SledEditError> {
        self.as_active_mut()?.ensure_datasets_for_running_zones(rng)
    }

    // Apply fixes for #7229: If any zones have a missing or incorrect
    // `filesystem_pool` property, correct it based on the inventory pools and
    // datasets.
    pub fn backfill_zone_filesystem_pools(
        &mut self,
        inventory_zpools: &[Zpool],
        inventory_datasets: &[Dataset],
        log: &Logger,
    ) -> Result<(), SledEditError> {
        self.as_active_mut()?.backfill_zone_filesystem_pools(
            inventory_zpools,
            inventory_datasets,
            log,
        );
        Ok(())
    }
}

#[derive(Debug)]
struct ActiveSledEditor {
    underlay_ip_allocator: SledUnderlayIpAllocator,
    zones: ZonesEditor,
    disks: DisksEditor,
    datasets: DatasetsEditor,
}

#[derive(Debug)]
pub(crate) struct EditedSled {
    pub state: SledState,
    pub zones: BlueprintZonesConfig,
    pub disks: BlueprintPhysicalDisksConfig,
    pub datasets: BlueprintDatasetsConfig,
    pub edit_counts: SledEditCounts,
}

impl ActiveSledEditor {
    pub fn new(
        subnet: Ipv6Subnet<SLED_PREFIX>,
        zones: BlueprintZonesConfig,
        disks: BlueprintPhysicalDisksConfig,
        datasets: BlueprintDatasetsConfig,
    ) -> Result<Self, SledInputError> {
        let zones = ZonesEditor::from(zones);

        // We never reuse underlay IPs within a sled, regardless of zone
        // dispositions. If a zone has been fully removed from the blueprint
        // some time after expungement, we may reuse its IP; reconfigurator must
        // know that's safe prior to pruning the expunged zone.
        let zone_ips =
            zones.zones(BlueprintZoneDisposition::any).map(|z| z.underlay_ip());

        Ok(Self {
            underlay_ip_allocator: SledUnderlayIpAllocator::new(
                subnet, zone_ips,
            ),
            zones,
            disks: disks.try_into()?,
            datasets: DatasetsEditor::new(datasets)?,
        })
    }

    pub fn new_empty(subnet: Ipv6Subnet<SLED_PREFIX>) -> Self {
        // Creating the underlay IP allocator can only fail if we have a zone
        // with an IP outside the sled subnet, but we don't have any zones at
        // all, so this can't fail. Match explicitly to guard against this error
        // turning into an enum and getting new variants we'd need to check.
        let underlay_ip_allocator =
            SledUnderlayIpAllocator::new(subnet, iter::empty());

        Self {
            underlay_ip_allocator,
            zones: ZonesEditor::empty(),
            disks: DisksEditor::empty(),
            datasets: DatasetsEditor::empty(),
        }
    }

    pub fn finalize(self) -> EditedSled {
        let (disks, disks_counts) = self.disks.finalize();
        let (datasets, datasets_counts) = self.datasets.finalize();
        let (zones, zones_counts) = self.zones.finalize();
        EditedSled {
            state: SledState::Active,
            zones,
            disks,
            datasets,
            edit_counts: SledEditCounts {
                disks: disks_counts,
                datasets: datasets_counts,
                zones: zones_counts,
            },
        }
    }

    fn validate_decommisionable(&self) -> Result<(), SledEditError> {
        // A sled is only decommissionable if all its zones have been expunged
        // (i.e., there are no zones left with an in-service disposition).
        if let Some(zone) =
            self.zones(BlueprintZoneDisposition::is_in_service).next()
        {
            return Err(SledEditError::NonDecommissionableZoneNotExpunged {
                zone_id: zone.id,
                kind: zone.zone_type.kind(),
            });
        }

        Ok(())
    }

    pub fn edit_counts(&self) -> SledEditCounts {
        SledEditCounts {
            disks: self.disks.edit_counts(),
            datasets: self.datasets.edit_counts(),
            zones: self.zones.edit_counts(),
        }
    }

    pub fn alloc_underlay_ip(&mut self) -> Option<Ipv6Addr> {
        self.underlay_ip_allocator.alloc()
    }

    pub fn disks<F>(
        &self,
        filter: F,
    ) -> impl Iterator<Item = &BlueprintPhysicalDiskConfig>
    where
        F: FnMut(BlueprintPhysicalDiskDisposition) -> bool,
    {
        self.disks.disks(filter)
    }

    pub fn datasets(
        &self,
        filter: BlueprintDatasetFilter,
    ) -> impl Iterator<Item = &BlueprintDatasetConfig> {
        self.datasets.datasets(filter)
    }

    pub fn zones<F>(
        &self,
        filter: F,
    ) -> impl Iterator<Item = &BlueprintZoneConfig>
    where
        F: FnMut(BlueprintZoneDisposition) -> bool,
    {
        self.zones.zones(filter)
    }

    pub fn ensure_disk(
        &mut self,
        disk: BlueprintPhysicalDiskConfig,
        rng: &mut SledPlannerRng,
    ) -> Result<(), SledEditError> {
        let zpool = ZpoolName::new_external(disk.pool_id);

        self.disks.ensure(disk)?;

        // Every disk also gets a Debug and Transient Zone Root dataset; ensure
        // both of those exist as well.
        let debug = PartialDatasetConfig::for_debug(zpool.clone());
        let zone_root = PartialDatasetConfig::for_transient_zone_root(zpool);

        self.datasets.ensure_in_service(debug, rng);
        self.datasets.ensure_in_service(zone_root, rng);

        Ok(())
    }

    pub fn expunge_disk(
        &mut self,
        disk_id: &PhysicalDiskUuid,
    ) -> Result<DiskExpungeDetails, SledEditError> {
        let (did_expunge_disk, zpool_id) = self.disks.expunge(disk_id)?;

        // When we expunge a disk, we must also expunge any datasets on it, and
        // any zones that relied on those datasets.
        let num_datasets_expunged =
            self.datasets.expunge_all_on_zpool(&zpool_id);
        let num_zones_expunged = self.zones.expunge_all_on_zpool(&zpool_id);

        if !did_expunge_disk {
            // If we didn't expunge the disk, it was already expunged, so there
            // shouldn't have been any datasets or zones to expunge.
            debug_assert_eq!(num_datasets_expunged, 0);
            debug_assert_eq!(num_zones_expunged, 0);
        }

        Ok(DiskExpungeDetails {
            disk_id: *disk_id,
            did_expunge_disk,
            num_datasets_expunged,
            num_zones_expunged,
        })
    }

    pub fn decommission_disk(
        &mut self,
        disk_id: &PhysicalDiskUuid,
    ) -> Result<(), SledEditError> {
        // TODO: report decommissioning
        let _ = self.disks.decommission(disk_id)?;
        Ok(())
    }

    pub fn add_zone(
        &mut self,
        zone: BlueprintZoneConfig,
        rng: &mut SledPlannerRng,
    ) -> Result<(), SledEditError> {
        // Ensure we can construct the configs for the datasets for this zone.
        let datasets = ZoneDatasetConfigs::new(&self.disks, &zone)?;

        // This zone's underlay IP should have come from us (via
        // `alloc_underlay_ip()`), but in case it wasn't, ensure we don't hand
        // out this IP again later.
        self.underlay_ip_allocator.mark_as_allocated(zone.underlay_ip());

        // Actually add the zone and its datasets.
        self.zones.add_zone(zone)?;
        datasets.ensure_in_service(&mut self.datasets, rng);

        Ok(())
    }

    pub fn expunge_zone(
        &mut self,
        zone_id: &OmicronZoneUuid,
    ) -> Result<bool, SledEditError> {
        let (did_expunge, config) = self.zones.expunge(zone_id)?;

        // If we didn't actually expunge the zone in this edit, we don't
        // move on and expunge its datasets. This is to guard against
        // accidentally exposing a different zone's datasets (if that zone has
        // happens to have the same dataset kind as us and is running on the
        // same zpool as us, which is only possible if we were previously
        // expunged).
        //
        // This wouldn't be necessary if `config` tracked its dataset IDs
        // explicitly instead of only recording its zpool; once we fix that we
        // should be able to remove this check.
        if !did_expunge {
            return Ok(did_expunge);
        }

        if let Some(dataset) = config.filesystem_dataset() {
            self.datasets.expunge(&dataset.pool().id(), dataset.kind())?;
        }
        if let Some(dataset) = config.zone_type.durable_dataset() {
            self.datasets
                .expunge(&dataset.dataset.pool_name.id(), &dataset.kind)?;
        }

        Ok(did_expunge)
    }

<<<<<<< HEAD
    /// Set the image source for a zone, returning the old image source.
    pub fn set_zone_image_source(
        &mut self,
        zone_id: &OmicronZoneUuid,
        image_source: OmicronZoneImageSource,
    ) -> Result<OmicronZoneImageSource, SledEditError> {
        Ok(self.zones.set_zone_image_source(zone_id, image_source)?)
=======
    pub fn mark_expunged_zone_ready_for_cleanup(
        &mut self,
        zone_id: &OmicronZoneUuid,
    ) -> Result<bool, SledEditError> {
        let did_mark_ready =
            self.zones.mark_expunged_zone_ready_for_cleanup(zone_id)?;
        Ok(did_mark_ready)
>>>>>>> fc9afe3f
    }

    /// Backwards compatibility / test helper: If we're given a blueprint that
    /// has zones but wasn't created via `SledEditor`, it might not have
    /// datasets for all its zones. This method backfills them.
    pub fn ensure_datasets_for_running_zones(
        &mut self,
        rng: &mut SledPlannerRng,
    ) -> Result<(), SledEditError> {
        for zone in self.zones.zones(BlueprintZoneDisposition::is_in_service) {
            ZoneDatasetConfigs::new(&self.disks, zone)?
                .ensure_in_service(&mut self.datasets, rng);
        }
        Ok(())
    }

    pub fn backfill_zone_filesystem_pools(
        &mut self,
        inventory_zpools: &[Zpool],
        inventory_datasets: &[Dataset],
        log: &Logger,
    ) {
        let mut zones_to_edit: BTreeMap<OmicronZoneUuid, ZpoolName> =
            BTreeMap::new();

        for zone in self.zones.zones(BlueprintZoneDisposition::is_in_service) {
            let expected_filesystem_pool = if let Some(pool) =
                zone.zone_type.durable_zpool()
            {
                // Easy case: if this zone type has a durable dataset, its
                // filesystem_pool must be on the same zpool.
                Cow::Borrowed(pool)
            } else {
                // Hard case: this zone type has no durable dataset, so if
                // its `filesystem_pool` is `None` in sled-agent's ledger,
                // sled-agent chooses a random zpool each time it launches
                // the zone. Look at the provided inventory collection and
                // attempt to find that zpool. This could be fail in two
                // ways:
                //
                // 1. We might not have an inventory collection for this
                //    sled (in which case, we just skip this zone; we'll
                //    have to backfill it during some future planning run
                //    where we do have one)
                // 2. sled-agent might have restarted the zone since the
                //    inventory collection was taken and chosen a
                //    _different_ zpool. We have no way of detecting this
                //    now, but must be willing to overwrite a non-`None`
                //    `filesystem_pool` value to correct ourselves if we've
                //    hit this case (without knowing it!) in a past planner
                //    run.
                //
                // We have a list of dataset names from inventory; we could
                // try to parse those back into `DatasetName`s, but it's
                // more straightforward to construct what this zone's
                // `DatasetName` _would_ be (for any given zpool on the
                // sled) and see if it's present in the inventory list. This
                // is certainly less efficient than parsing the dataset name
                // string, but we only have 10 zpools per sled, so shouldn't
                // be too bad in practice.
                let mut found_zpool = None;
                let kind = DatasetKind::TransientZone {
                    name: illumos_utils::zone::zone_name(
                        zone.zone_type.kind().zone_prefix(),
                        Some(zone.id),
                    ),
                };

                for inv_zpool in inventory_zpools {
                    let zpool = ZpoolName::new_external(inv_zpool.id);
                    let dataset_name = DatasetName::new(zpool, kind.clone());
                    let dataset_name_string = dataset_name.full_name();
                    if inventory_datasets
                        .iter()
                        .any(|d| d.name == dataset_name_string)
                    {
                        found_zpool = Some(dataset_name.pool().clone());
                        break;
                    }
                }

                match found_zpool {
                    Some(zpool) => Cow::Owned(zpool),
                    None => {
                        warn!(
                            log,
                            "could not determine expected \
                             `filesystem_pool` for zone";
                            "zone_id" => %zone.id,
                            "zone_kind" => ?zone.zone_type.kind(),
                            "current_filesystem_pool" => ?zone.filesystem_pool,
                        );
                        continue;
                    }
                }
            };

            // If the pool is already correct, we have nothing to do.
            if zone.filesystem_pool.as_ref() == Some(&*expected_filesystem_pool)
            {
                continue;
            }

            info!(
                log,
                "updating filesystem_pool for zone";
                "zone_id" => %zone.id,
                "zone_kind" => ?zone.zone_type.kind(),
                "current_filesystem_pool" => ?zone.filesystem_pool,
                "new_filesystem_zpool" => %expected_filesystem_pool,
            );

            // If we're _correcting_ a filesystem_pool rather than just
            // filling it in, we also need to expunge the dataset from the
            // incorrect value.
            if let Some(old_filesystem) = zone.filesystem_dataset() {
                let (pool, kind) = old_filesystem.into_parts();
                match self.datasets.expunge(&pool.id(), &kind) {
                    Ok(()) => (),
                    // We're trying to get rid of a potentially-orphaned
                    // dataset; it not existing is okay but unexpected! Log
                    // a warning but don't fail.
                    Err(
                        err @ DatasetsEditError::ExpungeNonexistentDataset {
                            ..
                        },
                    ) => {
                        warn!(
                            log,
                            "unexpected failure trying to expunge dataset";
                            InlineErrorChain::new(&err),
                        );
                    }
                }
            }

            zones_to_edit
                .insert(zone.id, expected_filesystem_pool.into_owned());
        }

        for (zone_id, new_filesystem_zpool) in zones_to_edit {
            self.zones.backfill_filesystem_pool(zone_id, new_filesystem_zpool);
        }
    }
}

#[derive(Debug)]
struct ZoneDatasetConfigs {
    filesystem: Option<PartialDatasetConfig>,
    durable: Option<PartialDatasetConfig>,
}

impl ZoneDatasetConfigs {
    fn new(
        disks: &DisksEditor,
        zone: &BlueprintZoneConfig,
    ) -> Result<Self, SledEditError> {
        let filesystem_dataset = zone
            .filesystem_dataset()
            .map(|dataset| PartialDatasetConfig::for_transient_zone(dataset));
        let durable_dataset = zone.zone_type.durable_dataset().map(|dataset| {
            // `dataset` records include an optional socket address, which is
            // only applicable for durable datasets backing crucible. This this
            // is a little fishy and might go away with
            // https://github.com/oxidecomputer/omicron/issues/6998.
            let address = match &zone.zone_type {
                BlueprintZoneType::Crucible(
                    blueprint_zone_type::Crucible { address, .. },
                ) => Some(*address),
                _ => None,
            };
            PartialDatasetConfig::for_durable_zone(
                dataset.dataset.pool_name.clone(),
                dataset.kind,
                address,
            )
        });

        // Ensure that if this zone has both kinds of datasets, they reside on
        // the same zpool.
        if let (Some(fs), Some(dur)) = (&filesystem_dataset, &durable_dataset) {
            if fs.zpool() != dur.zpool() {
                return Err(SledEditError::ZoneInvalidZpoolCombination {
                    zone_id: zone.id,
                    fs_zpool: fs.zpool().clone(),
                    dur_zpool: dur.zpool().clone(),
                });
            }
        }

        // Ensure that if we have a zpool, we have a matching disk (i.e., a zone
        // can't be added if it has a dataset on a zpool that we don't have)
        if let Some(dataset) =
            filesystem_dataset.as_ref().or(durable_dataset.as_ref())
        {
            if !disks.contains_zpool(&dataset.zpool().id()) {
                return Err(SledEditError::ZoneOnNonexistentZpool {
                    zone_id: zone.id,
                    zpool: dataset.zpool().clone(),
                });
            }
        }

        Ok(Self { filesystem: filesystem_dataset, durable: durable_dataset })
    }

    fn ensure_in_service(
        self,
        datasets: &mut DatasetsEditor,
        rng: &mut SledPlannerRng,
    ) {
        if let Some(dataset) = self.filesystem {
            datasets.ensure_in_service(dataset, rng);
        }
        if let Some(dataset) = self.durable {
            datasets.ensure_in_service(dataset, rng);
        }
    }
}<|MERGE_RESOLUTION|>--- conflicted
+++ resolved
@@ -8,7 +8,6 @@
 use crate::planner::SledPlannerRng;
 use illumos_utils::zpool::ZpoolName;
 use itertools::Either;
-use nexus_sled_agent_shared::inventory::OmicronZoneImageSource;
 use nexus_sled_agent_shared::inventory::ZoneKind;
 use nexus_types::deployment::blueprint_zone_type;
 use nexus_types::deployment::BlueprintDatasetConfig;
@@ -19,6 +18,7 @@
 use nexus_types::deployment::BlueprintPhysicalDisksConfig;
 use nexus_types::deployment::BlueprintZoneConfig;
 use nexus_types::deployment::BlueprintZoneDisposition;
+use nexus_types::deployment::BlueprintZoneImageSource;
 use nexus_types::deployment::BlueprintZoneType;
 use nexus_types::deployment::BlueprintZonesConfig;
 use nexus_types::external_api::views::SledState;
@@ -344,7 +344,13 @@
         self.as_active_mut()?.expunge_zone(zone_id)
     }
 
-<<<<<<< HEAD
+    pub fn mark_expunged_zone_ready_for_cleanup(
+        &mut self,
+        zone_id: &OmicronZoneUuid,
+    ) -> Result<bool, SledEditError> {
+        self.as_active_mut()?.mark_expunged_zone_ready_for_cleanup(zone_id)
+    }
+
     /// Sets the image source for a zone.
     ///
     /// Currently only used by test code.
@@ -352,16 +358,9 @@
     pub fn set_zone_image_source(
         &mut self,
         zone_id: &OmicronZoneUuid,
-        image_source: OmicronZoneImageSource,
-    ) -> Result<OmicronZoneImageSource, SledEditError> {
+        image_source: BlueprintZoneImageSource,
+    ) -> Result<BlueprintZoneImageSource, SledEditError> {
         self.as_active_mut()?.set_zone_image_source(zone_id, image_source)
-=======
-    pub fn mark_expunged_zone_ready_for_cleanup(
-        &mut self,
-        zone_id: &OmicronZoneUuid,
-    ) -> Result<bool, SledEditError> {
-        self.as_active_mut()?.mark_expunged_zone_ready_for_cleanup(zone_id)
->>>>>>> fc9afe3f
     }
 
     /// Backwards compatibility / test helper: If we're given a blueprint that
@@ -629,15 +628,6 @@
         Ok(did_expunge)
     }
 
-<<<<<<< HEAD
-    /// Set the image source for a zone, returning the old image source.
-    pub fn set_zone_image_source(
-        &mut self,
-        zone_id: &OmicronZoneUuid,
-        image_source: OmicronZoneImageSource,
-    ) -> Result<OmicronZoneImageSource, SledEditError> {
-        Ok(self.zones.set_zone_image_source(zone_id, image_source)?)
-=======
     pub fn mark_expunged_zone_ready_for_cleanup(
         &mut self,
         zone_id: &OmicronZoneUuid,
@@ -645,7 +635,15 @@
         let did_mark_ready =
             self.zones.mark_expunged_zone_ready_for_cleanup(zone_id)?;
         Ok(did_mark_ready)
->>>>>>> fc9afe3f
+    }
+
+    /// Set the image source for a zone, returning the old image source.
+    pub fn set_zone_image_source(
+        &mut self,
+        zone_id: &OmicronZoneUuid,
+        image_source: BlueprintZoneImageSource,
+    ) -> Result<BlueprintZoneImageSource, SledEditError> {
+        Ok(self.zones.set_zone_image_source(zone_id, image_source)?)
     }
 
     /// Backwards compatibility / test helper: If we're given a blueprint that
