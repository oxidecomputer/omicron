--- conflicted
+++ resolved
@@ -4,12 +4,12 @@
 
 use crate::blueprint_builder::EditCounts;
 use illumos_utils::zpool::ZpoolName;
-use nexus_sled_agent_shared::inventory::OmicronZoneImageSource;
 use nexus_sled_agent_shared::inventory::ZoneKind;
 use nexus_types::deployment::id_map::Entry;
 use nexus_types::deployment::id_map::IdMap;
 use nexus_types::deployment::BlueprintZoneConfig;
 use nexus_types::deployment::BlueprintZoneDisposition;
+use nexus_types::deployment::BlueprintZoneImageSource;
 use nexus_types::deployment::BlueprintZonesConfig;
 use omicron_common::api::external::Generation;
 use omicron_uuid_kinds::OmicronZoneUuid;
@@ -23,20 +23,17 @@
     AddDuplicateZoneId { id: OmicronZoneUuid, kind1: ZoneKind, kind2: ZoneKind },
     #[error("tried to expunge nonexistent zone {id}")]
     ExpungeNonexistentZone { id: OmicronZoneUuid },
-<<<<<<< HEAD
+    #[error("tried to mark a nonexistent zone as ready for cleanup: {id}")]
+    MarkNonexistentZoneReadyForCleanup { id: OmicronZoneUuid },
+    #[error("tried to mark a non-expunged zone as ready for cleanup: {id}")]
+    MarkNonExpungedZoneReadyForCleanup { id: OmicronZoneUuid },
     #[error(
         "tried to set image source for nonexistent zone {id} to {image_source:?}"
     )]
     SetImageSourceForNonexistentZone {
         id: OmicronZoneUuid,
-        image_source: OmicronZoneImageSource,
+        image_source: BlueprintZoneImageSource,
     },
-=======
-    #[error("tried to mark a nonexistent zone as ready for cleanup: {id}")]
-    MarkNonexistentZoneReadyForCleanup { id: OmicronZoneUuid },
-    #[error("tried to mark a non-expunged zone as ready for cleanup: {id}")]
-    MarkNonExpungedZoneReadyForCleanup { id: OmicronZoneUuid },
->>>>>>> fc9afe3f
 }
 
 #[derive(Debug, thiserror::Error)]
@@ -153,28 +150,6 @@
         Ok((did_expunge, config.into_ref()))
     }
 
-<<<<<<< HEAD
-    /// Set the image source for a zone, returning the old image source.
-    pub fn set_zone_image_source(
-        &mut self,
-        zone_id: &OmicronZoneUuid,
-        image_source: OmicronZoneImageSource,
-    ) -> Result<OmicronZoneImageSource, ZonesEditError> {
-        let mut config = self.zones.get_mut(zone_id).ok_or_else(|| {
-            ZonesEditError::SetImageSourceForNonexistentZone {
-                id: *zone_id,
-                image_source: image_source.clone(),
-            }
-        })?;
-
-        let old_image_source = config.image_source.clone();
-        if old_image_source != image_source {
-            self.counts.updated += 1;
-        }
-        config.image_source = image_source;
-
-        Ok(old_image_source)
-=======
     /// Set an expunged zone's `ready_for_cleanup` flag to true.
     ///
     /// Unlike most edit operations, this (alone) will not result in an
@@ -208,7 +183,28 @@
                 Ok(did_mark_ready)
             }
         }
->>>>>>> fc9afe3f
+    }
+
+    /// Set the image source for a zone, returning the old image source.
+    pub fn set_zone_image_source(
+        &mut self,
+        zone_id: &OmicronZoneUuid,
+        image_source: BlueprintZoneImageSource,
+    ) -> Result<BlueprintZoneImageSource, ZonesEditError> {
+        let mut config = self.zones.get_mut(zone_id).ok_or_else(|| {
+            ZonesEditError::SetImageSourceForNonexistentZone {
+                id: *zone_id,
+                image_source: image_source.clone(),
+            }
+        })?;
+
+        let old_image_source = config.image_source.clone();
+        if old_image_source != image_source {
+            self.counts.updated += 1;
+        }
+        config.image_source = image_source;
+
+        Ok(old_image_source)
     }
 
     fn expunge_impl(
