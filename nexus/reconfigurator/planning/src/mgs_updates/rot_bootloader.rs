// This Source Code Form is subject to the terms of the Mozilla Public
// License, v. 2.0. If a copy of the MPL was not distributed with this
// file, You can obtain one at https://mozilla.org/MPL/2.0/.

//! Facilities for making choices about RoT bootloader updates

use super::MgsUpdateStatus;
use super::mgs_update_status_inactive_versions;

use nexus_types::deployment::ExpectedVersion;
use nexus_types::deployment::PendingMgsUpdate;
use nexus_types::deployment::PendingMgsUpdateDetails;
use nexus_types::deployment::PendingMgsUpdateRotBootloaderDetails;
use nexus_types::deployment::planning_report::FailedMgsUpdateReason;
use nexus_types::inventory::BaseboardId;
use nexus_types::inventory::CabooseWhich;
use nexus_types::inventory::Collection;
use omicron_common::api::external::TufRepoDescription;
use slog::{debug, warn};
use std::sync::Arc;
use tufaceous_artifact::ArtifactVersion;
use tufaceous_artifact::KnownArtifactKind;

/// Compares a configured RoT bootloader update with information from inventory
/// and determines the current status of the update.  See `MgsUpdateStatus`.
pub fn mgs_update_status_rot_bootloader(
    desired_version: &ArtifactVersion,
    expected_stage0_version: &ArtifactVersion,
    expected_stage0_next_version: &ExpectedVersion,
    found_stage0_version: &str,
    found_stage0_next_version: Option<&str>,
) -> MgsUpdateStatus {
    if found_stage0_version == desired_version.as_str() {
        // If we find the desired version in the active slot, we're done.
        return MgsUpdateStatus::Done;
    }

    // The update hasn't completed.
    //
    // Check to make sure the contents of the active slot are still what they
    // were when we configured this update.  If not, then this update cannot
    // proceed as currently configured.  It will fail its precondition check.
    if found_stage0_version != expected_stage0_version.as_str() {
        return MgsUpdateStatus::Impossible;
    }

    // Similarly, check the contents of the inactive slot to determine if it
    // still matches what we saw when we configured this update.  If not, then
    // this update cannot proceed as currently configured.  It will fail its
    // precondition check.
    mgs_update_status_inactive_versions(
        found_stage0_next_version,
        expected_stage0_next_version,
    )
}

/// Determine if the given baseboard needs an RoT bootloader update and, if so,
/// returns it.
pub fn try_make_update_rot_bootloader(
    log: &slog::Logger,
    baseboard_id: &Arc<BaseboardId>,
    inventory: &Collection,
    current_artifacts: &TufRepoDescription,
) -> Result<Option<PendingMgsUpdate>, FailedMgsUpdateReason> {
    let Some(sp_info) = inventory.sps.get(baseboard_id) else {
        warn!(
            log,
            "cannot configure RoT bootloader update for board \
             (missing SP info from inventory)";
            baseboard_id
        );
        return Err(FailedMgsUpdateReason::SpNotInInventory);
    };

    let Some(stage0_caboose) =
        inventory.caboose_for(CabooseWhich::Stage0, baseboard_id)
    else {
        warn!(
            log,
            "cannot configure RoT bootloader update for board \
             (missing stage0 caboose from inventory)";
            baseboard_id,
        );
        return Err(FailedMgsUpdateReason::CabooseNotInInventory(
            CabooseWhich::Stage0,
        ));
    };

    let Ok(expected_stage0_version) = stage0_caboose.caboose.version.parse()
    else {
        warn!(
            log,
            "cannot configure RoT bootloader update for board \
             (cannot parse current stage0 version as an ArtifactVersion)";
            baseboard_id,
            "found_version" => &stage0_caboose.caboose.version,
        );
        return Err(FailedMgsUpdateReason::FailedVersionParse);
    };

    let board = &stage0_caboose.caboose.board;
    let Some(rkth) = &stage0_caboose.caboose.sign else {
        warn!(
            log,
            "cannot configure RoT bootloader update for board \
             (missing sign in stage0 caboose from inventory)";
            baseboard_id
        );
        return Err(FailedMgsUpdateReason::CabooseMissingSign(
            CabooseWhich::Stage0,
        ));
    };

    let matching_artifacts: Vec<_> = current_artifacts
        .artifacts
        .iter()
        .filter(|a| {
            // A matching RoT bootloader artifact will have:
            //
            // - "board" matching the board name (found above from caboose)
            // - "kind" matching one of the known SP kinds
            // - "sign" matching the rkth (found above from caboose)

            if a.board.as_ref() != Some(board) {
                return false;
            }

            let Some(artifact_sign) = &a.sign else {
                return false;
            };
            let Ok(artifact_sign) = String::from_utf8(artifact_sign.to_vec())
            else {
                return false;
            };
            if artifact_sign != *rkth {
                return false;
            }

            match a.id.kind.to_known() {
                None => false,
                Some(
                    KnownArtifactKind::GimletRotBootloader
                    | KnownArtifactKind::PscRotBootloader
                    | KnownArtifactKind::SwitchRotBootloader,
                ) => true,
                Some(
                    KnownArtifactKind::GimletRot
                    | KnownArtifactKind::Host
                    | KnownArtifactKind::InstallinatorDocument
                    | KnownArtifactKind::Trampoline
                    | KnownArtifactKind::ControlPlane
                    | KnownArtifactKind::Zone
                    | KnownArtifactKind::PscRot
                    | KnownArtifactKind::SwitchRot
                    | KnownArtifactKind::GimletSp
                    | KnownArtifactKind::PscSp
                    | KnownArtifactKind::SwitchSp,
                ) => false,
            }
        })
        .collect();
    if matching_artifacts.is_empty() {
        warn!(
            log,
            "cannot configure RoT bootloader update for board (no matching artifact)";
            baseboard_id,
        );
        return Err(FailedMgsUpdateReason::NoMatchingArtifactFound);
    }

    if matching_artifacts.len() > 1 {
        // This should be impossible unless we shipped a TUF repo with multiple
        // artifacts for the same board and with the same signature. But it
        // doesn't prevent us from picking one and proceeding.
        // Make a note and proceed.
        warn!(
            log,
            "found more than one matching artifact for RoT bootloader update"
        );
    }

    let artifact = matching_artifacts[0];

    // If the artifact's version matches what's deployed, then no update is
    // needed.
    if artifact.id.version == expected_stage0_version {
        debug!(log, "no RoT bootloader update needed for board"; baseboard_id);
        return Ok(None);
    }

    // Begin configuring an update.
    let expected_stage0_next_version = match inventory
        .caboose_for(CabooseWhich::Stage0Next, baseboard_id)
        .map(|c| c.caboose.version.parse::<ArtifactVersion>())
        .transpose()
    {
        Ok(None) => ExpectedVersion::NoValidVersion,
        Ok(Some(v)) => ExpectedVersion::Version(v),
        Err(_) => {
            warn!(
                log,
                "cannot configure RoT bootloader update for board \
                 (found stage0 next contents but version was not valid)";
                baseboard_id
            );
            return Err(FailedMgsUpdateReason::FailedVersionParse);
        }
    };

    Ok(Some(PendingMgsUpdate {
        baseboard_id: baseboard_id.clone(),
        sp_type: sp_info.sp_type,
        slot_id: sp_info.sp_slot,
        details: PendingMgsUpdateDetails::RotBootloader(
            PendingMgsUpdateRotBootloaderDetails {
                expected_stage0_version,
                expected_stage0_next_version,
            },
        ),
        artifact_hash: artifact.hash,
        artifact_version: artifact.id.version.clone(),
<<<<<<< HEAD
    }))
=======
    })
}

#[cfg(test)]
mod tests {
    use crate::mgs_updates::ImpossibleUpdatePolicy;
    use crate::mgs_updates::PlannedMgsUpdates;
    use crate::mgs_updates::plan_mgs_updates;
    use crate::mgs_updates::test_helpers::ARTIFACT_HASH_ROT_BOOTLOADER_GIMLET;
    use crate::mgs_updates::test_helpers::ARTIFACT_HASH_ROT_BOOTLOADER_SWITCH;
    use crate::mgs_updates::test_helpers::ARTIFACT_VERSION_1;
    use crate::mgs_updates::test_helpers::ARTIFACT_VERSION_1_5;
    use crate::mgs_updates::test_helpers::ARTIFACT_VERSION_2;
    use crate::mgs_updates::test_helpers::TestBoards;
    use dropshot::ConfigLogging;
    use dropshot::ConfigLoggingLevel;
    use dropshot::test_util::LogContext;
    use gateway_client::types::SpType;
    use nexus_types::deployment::ExpectedVersion;
    use nexus_types::deployment::PendingMgsUpdateDetails;
    use nexus_types::deployment::PendingMgsUpdateRotBootloaderDetails;
    use nexus_types::deployment::PendingMgsUpdates;
    use nexus_types::deployment::TargetReleaseDescription;
    use std::collections::BTreeSet;

    // Short hand-rolled update sequence that exercises some basic behavior for
    // RoT bootloader updates.
    #[test]
    fn test_basic_rot_bootloader() {
        let test_name = "planning_mgs_updates_basic_rot_bootloader";
        let logctx = LogContext::new(
            test_name,
            &ConfigLogging::StderrTerminal { level: ConfigLoggingLevel::Debug },
        );
        let log = &logctx.log;
        let test_boards = TestBoards::new(test_name);

        // Test that with no updates pending and no TUF repo specified, there
        // will remain no updates pending.
        let collection = test_boards
            .collection_builder()
            .stage0_version_exception(SpType::Sled, 0, ARTIFACT_VERSION_1)
            .build();
        let current_boards = &collection.baseboards;
        let initial_updates = PendingMgsUpdates::new();
        let nmax_updates = 1;
        let impossible_update_policy = ImpossibleUpdatePolicy::Reevaluate;
        let PlannedMgsUpdates { pending_updates: updates, .. } =
            plan_mgs_updates(
                log,
                &collection,
                current_boards,
                &initial_updates,
                &TargetReleaseDescription::Initial,
                nmax_updates,
                impossible_update_policy,
            );
        assert!(updates.is_empty());

        // Test that when a TUF repo is specified and one RoT is outdated, then
        // it's configured with an update (and the update looks correct).
        let repo = test_boards.tuf_repo();
        let PlannedMgsUpdates { pending_updates: updates, .. } =
            plan_mgs_updates(
                log,
                &collection,
                current_boards,
                &initial_updates,
                &TargetReleaseDescription::TufRepo(repo.clone()),
                nmax_updates,
                impossible_update_policy,
            );
        assert_eq!(updates.len(), 1);
        let first_update = updates.iter().next().expect("at least one update");
        assert_eq!(first_update.baseboard_id.serial_number, "sled_0");
        assert_eq!(first_update.sp_type, SpType::Sled);
        assert_eq!(first_update.slot_id, 0);
        assert_eq!(
            first_update.artifact_hash,
            ARTIFACT_HASH_ROT_BOOTLOADER_GIMLET
        );
        assert_eq!(first_update.artifact_version, ARTIFACT_VERSION_2);

        // Test that when an update is already pending, and nothing changes
        // about the state of the world (i.e., the inventory), then the planner
        // makes no changes.
        let PlannedMgsUpdates { pending_updates: later_updates, .. } =
            plan_mgs_updates(
                log,
                &collection,
                current_boards,
                &updates,
                &TargetReleaseDescription::TufRepo(repo.clone()),
                nmax_updates,
                impossible_update_policy,
            );
        assert_eq!(updates, later_updates);

        // Test that when two updates are needed, but one is already pending,
        // then the other one is *not* started (because it exceeds
        // nmax_updates).
        let later_collection = test_boards
            .collection_builder()
            .stage0_version_exception(SpType::Sled, 0, ARTIFACT_VERSION_1)
            .stage0_version_exception(SpType::Switch, 1, ARTIFACT_VERSION_1)
            .build();
        let PlannedMgsUpdates { pending_updates: later_updates, .. } =
            plan_mgs_updates(
                log,
                &later_collection,
                current_boards,
                &updates,
                &TargetReleaseDescription::TufRepo(repo.clone()),
                nmax_updates,
                impossible_update_policy,
            );
        assert_eq!(updates, later_updates);

        // At this point, we're ready to test that when the first SpType update
        // completes, then the second one *is* started.  This tests three
        // different things: first that we noticed the first one completed,
        // second that we noticed another thing needed an update, and third that
        // the planner schedules the updates in the correct order: first RoT
        // bootloader, second RoT and third SP.
        let later_collection = test_boards
            .collection_builder()
            .sp_active_version_exception(SpType::Switch, 1, ARTIFACT_VERSION_1)
            .rot_active_version_exception(SpType::Switch, 1, ARTIFACT_VERSION_1)
            .stage0_version_exception(SpType::Switch, 1, ARTIFACT_VERSION_1)
            .build();
        let PlannedMgsUpdates { pending_updates: later_updates, .. } =
            plan_mgs_updates(
                log,
                &later_collection,
                current_boards,
                &updates,
                &TargetReleaseDescription::TufRepo(repo.clone()),
                nmax_updates,
                impossible_update_policy,
            );
        assert_eq!(later_updates.len(), 1);
        let next_update =
            later_updates.iter().next().expect("at least one update");
        assert_ne!(first_update, next_update);
        assert_eq!(next_update.baseboard_id.serial_number, "switch_1");
        assert_eq!(next_update.sp_type, SpType::Switch);
        assert_eq!(next_update.slot_id, 1);
        assert_eq!(
            next_update.artifact_hash,
            ARTIFACT_HASH_ROT_BOOTLOADER_SWITCH
        );
        assert_eq!(next_update.artifact_version, ARTIFACT_VERSION_2);

        // Finally, test that when all components are in spec, then no updates
        // are configured.
        let updated_collection = test_boards.collection_builder().build();
        let PlannedMgsUpdates { pending_updates: later_updates, .. } =
            plan_mgs_updates(
                log,
                &updated_collection,
                current_boards,
                &later_updates,
                &TargetReleaseDescription::TufRepo(repo.clone()),
                nmax_updates,
                impossible_update_policy,
            );
        assert!(later_updates.is_empty());

        // Test that we don't try to update boards that aren't in
        // `current_boards`, even if they're in inventory and outdated.
        let collection = test_boards
            .collection_builder()
            .stage0_version_exception(SpType::Sled, 0, ARTIFACT_VERSION_1)
            .build();
        let PlannedMgsUpdates { pending_updates: updates, .. } =
            plan_mgs_updates(
                log,
                &collection,
                &BTreeSet::new(),
                &PendingMgsUpdates::new(),
                &TargetReleaseDescription::TufRepo(repo.clone()),
                nmax_updates,
                impossible_update_policy,
            );
        assert!(updates.is_empty());
        let PlannedMgsUpdates { pending_updates: updates, .. } =
            plan_mgs_updates(
                log,
                &collection,
                &collection.baseboards,
                &PendingMgsUpdates::new(),
                &TargetReleaseDescription::TufRepo(repo.clone()),
                nmax_updates,
                impossible_update_policy,
            );
        // We verified most of the details above.  Here we're just double
        // checking that the baseboard being missing is the only reason that no
        // update was generated.
        assert_eq!(updates.len(), 1);

        // Verify the precondition details of an ordinary RoT update.
        let old_update =
            updates.into_iter().next().expect("at least one update");
        let PendingMgsUpdateDetails::RotBootloader(
            PendingMgsUpdateRotBootloaderDetails {
                expected_stage0_version: old_expected_stage0_version,
                expected_stage0_next_version: old_expected_stage0_next_version,
            },
        ) = &old_update.details
        else {
            panic!("expected RoT bootloader update");
        };
        assert_eq!(ARTIFACT_VERSION_1, *old_expected_stage0_version);
        assert_eq!(
            ExpectedVersion::NoValidVersion,
            *old_expected_stage0_next_version
        );

        // Test that if the inactive slot contents have changed, then we'll get
        // a new update reflecting that.
        let collection = test_boards
            .collection_builder()
            .stage0_versions(
                ARTIFACT_VERSION_2,
                ExpectedVersion::Version(ARTIFACT_VERSION_1),
            )
            .stage0_version_exception(SpType::Sled, 0, ARTIFACT_VERSION_1)
            .build();
        let PlannedMgsUpdates { pending_updates: new_updates, .. } =
            plan_mgs_updates(
                log,
                &collection,
                &collection.baseboards,
                &updates,
                &TargetReleaseDescription::TufRepo(repo.clone()),
                nmax_updates,
                impossible_update_policy,
            );
        assert_ne!(updates, new_updates);
        assert_eq!(new_updates.len(), 1);
        let new_update =
            new_updates.into_iter().next().expect("at least one update");
        assert_eq!(old_update.baseboard_id, new_update.baseboard_id);
        assert_eq!(old_update.sp_type, new_update.sp_type);
        assert_eq!(old_update.slot_id, new_update.slot_id);
        assert_eq!(old_update.artifact_hash, new_update.artifact_hash);
        assert_eq!(old_update.artifact_version, new_update.artifact_version);
        let PendingMgsUpdateDetails::RotBootloader(
            PendingMgsUpdateRotBootloaderDetails {
                expected_stage0_version: new_expected_stage0_version,
                expected_stage0_next_version: new_expected_stage0_next_version,
            },
        ) = &new_update.details
        else {
            panic!("expected RoT bootloader update");
        };
        assert_eq!(ARTIFACT_VERSION_1, *new_expected_stage0_version);
        assert_eq!(
            ExpectedVersion::Version(ARTIFACT_VERSION_1),
            *new_expected_stage0_next_version
        );

        // Test that if instead it's the active slot whose contents have changed
        // to something other than the new expected version, then we'll also get
        // a new update reflecting that.
        let collection = test_boards
            .collection_builder()
            .stage0_version_exception(SpType::Sled, 0, ARTIFACT_VERSION_1_5)
            .build();
        let PlannedMgsUpdates { pending_updates: new_updates, .. } =
            plan_mgs_updates(
                log,
                &collection,
                &collection.baseboards,
                &updates,
                &TargetReleaseDescription::TufRepo(repo.clone()),
                nmax_updates,
                impossible_update_policy,
            );
        assert_ne!(updates, new_updates);
        assert_eq!(new_updates.len(), 1);
        let new_update =
            new_updates.into_iter().next().expect("at least one update");
        assert_eq!(old_update.baseboard_id, new_update.baseboard_id);
        assert_eq!(old_update.sp_type, new_update.sp_type);
        assert_eq!(old_update.slot_id, new_update.slot_id);
        assert_eq!(old_update.artifact_hash, new_update.artifact_hash);
        assert_eq!(old_update.artifact_version, new_update.artifact_version);
        let PendingMgsUpdateDetails::RotBootloader(
            PendingMgsUpdateRotBootloaderDetails {
                expected_stage0_version: new_expected_stage0_version,
                expected_stage0_next_version: new_expected_stage0_next_version,
            },
        ) = &new_update.details
        else {
            panic!("expected RoT bootloader update");
        };
        assert_eq!(ARTIFACT_VERSION_1_5, *new_expected_stage0_version);
        assert_eq!(
            ExpectedVersion::NoValidVersion,
            *new_expected_stage0_next_version
        );

        logctx.cleanup_successful();
    }
>>>>>>> 0a3e169b
}<|MERGE_RESOLUTION|>--- conflicted
+++ resolved
@@ -219,10 +219,7 @@
         ),
         artifact_hash: artifact.hash,
         artifact_version: artifact.id.version.clone(),
-<<<<<<< HEAD
     }))
-=======
-    })
 }
 
 #[cfg(test)]
@@ -527,5 +524,4 @@
 
         logctx.cleanup_successful();
     }
->>>>>>> 0a3e169b
 }