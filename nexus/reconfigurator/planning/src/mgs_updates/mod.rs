--- conflicted
+++ resolved
@@ -5,22 +5,16 @@
 //! Facilities for making choices about MGS-managed updates
 
 mod rot;
-<<<<<<< HEAD
 mod rot_bootloader;
-=======
 mod sp;
->>>>>>> 71fbb2b2
 
 use crate::mgs_updates::rot::RotUpdateState;
 use crate::mgs_updates::rot::mgs_update_status_rot;
 use crate::mgs_updates::rot::try_make_update_rot;
-<<<<<<< HEAD
 use crate::mgs_updates::rot_bootloader::mgs_update_status_rot_bootloader;
 use crate::mgs_updates::rot_bootloader::try_make_update_rot_bootloader;
-=======
 use crate::mgs_updates::sp::mgs_update_status_sp;
 use crate::mgs_updates::sp::try_make_update_sp;
->>>>>>> 71fbb2b2
 
 use gateway_types::rot::RotSlot;
 use nexus_types::deployment::ExpectedActiveRotSlot;
@@ -350,13 +344,9 @@
                 found_inactive_version,
             ))
         }
-<<<<<<< HEAD
-=======
-        PendingMgsUpdateDetails::RotBootloader { .. }
-        | PendingMgsUpdateDetails::HostPhase1(_) => {
+        PendingMgsUpdateDetails::HostPhase1(_) => {
             return Err(MgsUpdateStatusError::NotYetImplemented);
         }
->>>>>>> 71fbb2b2
     };
 
     // If we're able to reach a clear determination based on the status alone,
@@ -2308,18 +2298,15 @@
                             .is_none()
                     );
                 }
-<<<<<<< HEAD
                 PendingMgsUpdateDetails::RotBootloader { .. } => {
                     assert!(
                         rot_bootloader_exceptions
                             .insert((sp_type, sp_slot), ARTIFACT_VERSION_2)
                             .is_none()
                     );
-=======
-                PendingMgsUpdateDetails::RotBootloader { .. }
-                | PendingMgsUpdateDetails::HostPhase1(_) => {
+                }
+                PendingMgsUpdateDetails::HostPhase1(_) => {
                     unimplemented!()
->>>>>>> 71fbb2b2
                 }
             }
 
@@ -2462,15 +2449,11 @@
                     expected_active_version,
                     expected_inactive_version,
                 } => (expected_active_version, expected_inactive_version),
-<<<<<<< HEAD
                 PendingMgsUpdateDetails::RotBootloader {
                     expected_stage0_version,
                     expected_stage0_next_version,
                 } => (expected_stage0_version, expected_stage0_next_version),
-=======
-                PendingMgsUpdateDetails::RotBootloader { .. }
-                | PendingMgsUpdateDetails::HostPhase1(_) => unimplemented!(),
->>>>>>> 71fbb2b2
+                PendingMgsUpdateDetails::HostPhase1(_) => unimplemented!(),
             };
         assert_eq!(*expected_active_version, ARTIFACT_VERSION_1);
         assert_eq!(*expected_inactive_version, ExpectedVersion::NoValidVersion);
