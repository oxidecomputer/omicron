// This Source Code Form is subject to the terms of the Mozilla Public
// License, v. 2.0. If a copy of the MPL was not distributed with this
// file, You can obtain one at https://mozilla.org/MPL/2.0/.

//! Facilities for making choices about MGS-managed updates

mod rot;

use crate::mgs_updates::rot::RotUpdateState;
use crate::mgs_updates::rot::mgs_update_status_rot;
use crate::mgs_updates::rot::try_make_update_rot;

use gateway_types::rot::RotSlot;
use nexus_types::deployment::ExpectedActiveRotSlot;
use nexus_types::deployment::ExpectedVersion;
use nexus_types::deployment::PendingMgsUpdate;
use nexus_types::deployment::PendingMgsUpdateDetails;
use nexus_types::deployment::PendingMgsUpdates;
use nexus_types::deployment::TargetReleaseDescription;
use nexus_types::inventory::BaseboardId;
use nexus_types::inventory::CabooseWhich;
use nexus_types::inventory::Collection;
use omicron_common::api::external::TufRepoDescription;
use slog::{debug, error, info, warn};
use slog_error_chain::InlineErrorChain;
use std::collections::BTreeSet;
use std::sync::Arc;
use thiserror::Error;
use tufaceous_artifact::ArtifactVersion;
use tufaceous_artifact::ArtifactVersionError;
use tufaceous_artifact::KnownArtifactKind;

/// How to handle an MGS-driven update that has become impossible due to
/// unsatisfied preconditions.
#[derive(Debug, Clone, Copy, strum::EnumIter)]
pub enum ImpossibleUpdatePolicy {
    /// Keep the update in the subsequent blueprint (e.g., because we believe it
    /// may become possible again).
    Keep,
    /// Remove the impossible update and attempt to replan, which will typically
    /// replace the impossible update with a new update for the same target with
    /// different preconditions.
    Reevaluate,
}

/// Generates a new set of `PendingMgsUpdates` based on:
///
/// * `inventory`: the latest inventory
/// * `current_boards`: a set of baseboards to consider updating
///   (it is possible to have baseboards in inventory that would never be
///   updated because they're not considered part of the current system)
/// * `current_updates`: the most recent set of configured `PendingMgsUpdates`
/// * `current_artifacts`: information about artifacts from the current target
///   release (if any)
/// * `nmax_updates`: the maximum number of updates allowed at once
/// * `impossible_update_policy`: what to do if we detect an update has become
///   impossible due to unsatisfied preconditions
///
/// By current policy, `nmax_updates` is always 1, but the implementation here
/// supports more than one update per invocation.
pub fn plan_mgs_updates(
    log: &slog::Logger,
    inventory: &Collection,
    current_boards: &BTreeSet<Arc<BaseboardId>>,
    current_updates: &PendingMgsUpdates,
    current_artifacts: &TargetReleaseDescription,
    nmax_updates: usize,
    impossible_update_policy: ImpossibleUpdatePolicy,
) -> PendingMgsUpdates {
    let mut rv = PendingMgsUpdates::new();
    let mut boards_preferred = BTreeSet::new();

    // Determine the status of all currently pending updates by comparing what
    // they were trying to do (and their preconditions) against the current
    // state (from inventory).
    //
    // If a pending update is either done or impossible, we'll prioritize
    // evaluating the same board for any further updates.  For the "done" case,
    // this will cause us to update one board's SP, RoT, etc. before moving onto
    // another board.  For the "impossible" case, this should just fix up the
    // update request with updated preconditions so that it can complete.
    //
    // If a pending update is in-progress or if we cannot determine its status
    // because inventory is incomplete, then we'll "keep" it (that is, we copy
    // the same update into the `PendingMgsUpdates` that we're returning).
    for update in current_updates {
        match mgs_update_status(log, inventory, update) {
            Ok(MgsUpdateStatus::Done) => {
                info!(
                    log,
                    "MGS-driven update completed \
                     (will remove it and re-evaluate board)";
                    update
                );
                boards_preferred.insert(update.baseboard_id.clone());
            }
            Ok(MgsUpdateStatus::Impossible) => match impossible_update_policy {
                ImpossibleUpdatePolicy::Keep => {
                    info!(
                        log,
                        "keeping apparently-impossible MGS-driven update \
                         (waiting for recent update to be applied)";
                        update
                    );
                    rv.insert(update.clone());
                }
                ImpossibleUpdatePolicy::Reevaluate => {
                    info!(
                        log,
                        "MGS-driven update impossible \
                         (will remove it and re-evaluate board)";
                        update
                    );
                    boards_preferred.insert(update.baseboard_id.clone());
                }
            },
            Ok(MgsUpdateStatus::NotDone) => {
                info!(
                    log,
                    "MGS-driven update not yet completed (will keep it)";
                    update
                );
                rv.insert(update.clone());
            }
            Err(error) => {
                info!(
                    log,
                    "cannot determine MGS-driven update status (will keep it)";
                    update,
                    InlineErrorChain::new(&error)
                );
                rv.insert(update.clone());
            }
        }
    }

    // If we don't have a "real" target release (i.e., an uploaded TUF repo
    // containing artifacts), then we cannot configure more updates.
    let current_artifacts = match current_artifacts {
        TargetReleaseDescription::Initial => {
            warn!(
                log,
                "cannot issue more MGS-driven updates (no current artifacts)",
            );
            return rv;
        }
        TargetReleaseDescription::TufRepo(description) => description,
    };

    // Next, configure new updates for any boards that need an update, up to
    // `nmax_updates`.
    //
    // For the reasons mentioned above, we'll start with the boards that just
    // had an in-progress update that we elected not to keep.  Then we'll look
    // at all the other boards.  Note that using `extend` here will cause the
    // boards that we're prioritizing to appear twice in this list.
    let non_preferred =
        current_boards.iter().filter(|b| !boards_preferred.contains(*b));
    let candidates = boards_preferred.iter().chain(non_preferred);
    for board in candidates {
        if rv.len() >= nmax_updates {
            info!(
                log,
                "reached maximum number of pending MGS-driven updates";
                "max" => nmax_updates
            );
            return rv;
        }

        match try_make_update(log, board, inventory, current_artifacts) {
            Some(update) => {
                info!(log, "configuring MGS-driven update"; &update);
                rv.insert(update);
            }
            None => {
                info!(log, "skipping board for MGS-driven update"; board);
            }
        }
    }

    info!(log, "ran out of boards for MGS-driven update");
    rv
}

#[derive(Debug)]
enum MgsUpdateStatus {
    /// the requested update has completed (i.e., the active slot is running the
    /// requested version)
    Done,
    /// the requested update has not completed, but remains possible
    /// (i.e., the active slot is not running the requested version and the
    /// preconditions remain true)
    NotDone,
    /// the requested update has not completed and the preconditions are not
    /// currently met
    ///
    /// The only way for this update to complete as-written is if reality
    /// changes such that the preconditions become met.  But the only normal
    /// operation that could make that happen is blueprint execution, which
    /// won't do anything while the preconditions aren't met.  So if an update
    /// is in this state, generally the planner must remove this update (and
    /// presumably add one with updated preconditions).
    Impossible,
}

#[derive(Debug, Error)]
enum MgsUpdateStatusError {
    #[error("no SP info found in inventory")]
    MissingSpInfo,
    #[error("no caboose found for active slot in inventory")]
    MissingActiveCaboose,
    #[error("no RoT state found in inventory")]
    MissingRotState,
    #[error("not yet implemented")]
    NotYetImplemented,
    #[error("unable to parse input into ArtifactVersion: {0:?}")]
    FailedArtifactVersionParse(ArtifactVersionError),
}

/// Determine the status of a single MGS-driven update based on what's in
/// inventory for that board.
fn mgs_update_status(
    log: &slog::Logger,
    inventory: &Collection,
    update: &PendingMgsUpdate,
) -> Result<MgsUpdateStatus, MgsUpdateStatusError> {
    let baseboard_id = &update.baseboard_id;
    let desired_version = &update.artifact_version;

    // Check the contents of the target of `update` against what we expect
    // either before or after the update.
    //
    // We check this before anything else because if we get back
    // `MgsUpdateStatus::Done`, then we're done no matter what else is true.
    let update_status = match &update.details {
        PendingMgsUpdateDetails::Sp {
            expected_active_version,
            expected_inactive_version,
        } => {
            let Some(active_caboose) =
                inventory.caboose_for(CabooseWhich::SpSlot0, baseboard_id)
            else {
                return Err(MgsUpdateStatusError::MissingActiveCaboose);
            };

            let found_inactive_version = inventory
                .caboose_for(CabooseWhich::SpSlot1, baseboard_id)
                .map(|c| c.caboose.version.as_ref());

            Ok(mgs_update_status_sp(
                desired_version,
                expected_active_version,
                expected_inactive_version,
                &active_caboose.caboose.version,
                found_inactive_version,
            ))
        }
<<<<<<< HEAD
        PendingMgsUpdateDetails::Rot { .. }
        | PendingMgsUpdateDetails::RotBootloader { .. }
        | PendingMgsUpdateDetails::HostPhase1(_) => {
=======
        PendingMgsUpdateDetails::Rot {
            expected_active_slot,
            expected_inactive_version,
            expected_persistent_boot_preference,
            expected_pending_persistent_boot_preference,
            expected_transient_boot_preference,
        } => {
            let active_caboose_which = match &expected_active_slot.slot {
                RotSlot::A => CabooseWhich::RotSlotA,
                RotSlot::B => CabooseWhich::RotSlotB,
            };

            let Some(active_caboose) =
                inventory.caboose_for(active_caboose_which, baseboard_id)
            else {
                return Err(MgsUpdateStatusError::MissingActiveCaboose);
            };

            let found_inactive_version = inventory
                .caboose_for(active_caboose_which.toggled_slot(), baseboard_id)
                .map(|c| c.caboose.version.as_ref());

            let rot_state = inventory
                .rots
                .get(baseboard_id)
                .ok_or(MgsUpdateStatusError::MissingRotState)?;

            let found_active_version =
                ArtifactVersion::new(active_caboose.caboose.version.clone())
                    .map_err(|e| {
                        MgsUpdateStatusError::FailedArtifactVersionParse(e)
                    })?;

            let found_active_slot = ExpectedActiveRotSlot {
                slot: rot_state.active_slot,
                version: found_active_version,
            };

            let expected = RotUpdateState {
                active_slot: expected_active_slot.clone(),
                persistent_boot_preference:
                    *expected_persistent_boot_preference,
                pending_persistent_boot_preference:
                    *expected_pending_persistent_boot_preference,
                transient_boot_preference: *expected_transient_boot_preference,
            };

            let found = RotUpdateState {
                active_slot: found_active_slot,
                persistent_boot_preference: rot_state
                    .persistent_boot_preference,
                pending_persistent_boot_preference: rot_state
                    .pending_persistent_boot_preference,
                transient_boot_preference: rot_state.transient_boot_preference,
            };

            Ok(mgs_update_status_rot(
                desired_version,
                expected,
                found,
                expected_inactive_version,
                found_inactive_version,
            ))
        }
        PendingMgsUpdateDetails::RotBootloader { .. } => {
>>>>>>> c097d37a
            return Err(MgsUpdateStatusError::NotYetImplemented);
        }
    };

    // If we're able to reach a clear determination based on the status alone,
    // great.  Return that.
    if matches!(
        update_status,
        Err(_) | Ok(MgsUpdateStatus::Done) | Ok(MgsUpdateStatus::Impossible)
    ) {
        return update_status;
    }

    // If based on the status we're only able to determine that the update is
    // not yet done, there's another "impossible" case to consider: that the
    // baseboard has moved in the rack.
    let sp_info = inventory
        .sps
        .get(baseboard_id)
        .ok_or(MgsUpdateStatusError::MissingSpInfo)?;
    if sp_info.sp_type != update.sp_type {
        // This should be impossible.  This same baseboard has somehow changed
        // its type (e.g., sled vs. switch vs. PSC).  This doesn't affect what
        // we do here but definitely raises a red flag.
        error!(
            log,
            "baseboard appears to have changed board type";
            "sp_info" => #?sp_info,
            update,
        );
        Ok(MgsUpdateStatus::Impossible)
    } else if sp_info.sp_slot != update.slot_id {
        warn!(
            log,
            "baseboard with in-progress MGS-driven update has moved";
            "sp_info" => #?sp_info,
            update,
        );
        Ok(MgsUpdateStatus::Impossible)
    } else {
        update_status
    }
}

/// Compares a configured SP update with information from inventory and
/// determines the current status of the update.  See `MgsUpdateStatus`.
fn mgs_update_status_sp(
    desired_version: &ArtifactVersion,
    expected_active_version: &ArtifactVersion,
    expected_inactive_version: &ExpectedVersion,
    found_active_version: &str,
    found_inactive_version: Option<&str>,
) -> MgsUpdateStatus {
    if found_active_version == desired_version.as_str() {
        // If we find the desired version in the active slot, we're done.
        return MgsUpdateStatus::Done;
    }

    // The update hasn't completed.
    //
    // Check to make sure the contents of the active slot are still what they
    // were when we configured this update.  If not, then this update cannot
    // proceed as currently configured.  It will fail its precondition check.
    if found_active_version != expected_active_version.as_str() {
        return MgsUpdateStatus::Impossible;
    }

    // Similarly, check the contents of the inactive slot to determine if it
    // still matches what we saw when we configured this update.  If not, then
    // this update cannot proceed as currently configured.  It will fail its
    // precondition check.
    mgs_update_status_inactive_versions(
        found_inactive_version,
        expected_inactive_version,
    )
}

fn mgs_update_status_inactive_versions(
    found_inactive_version: Option<&str>,
    expected_inactive_version: &ExpectedVersion,
) -> MgsUpdateStatus {
    // This logic is more complex than for the active slot because unlike the
    // active slot, it's possible for both the found contents and the expected
    // contents to be missing and that's not necessarily an error.
    match (found_inactive_version, expected_inactive_version) {
        (Some(_), ExpectedVersion::NoValidVersion) => {
            // We expected nothing in the inactive slot, but found something.
            MgsUpdateStatus::Impossible
        }
        (Some(found), ExpectedVersion::Version(expected)) => {
            if found == expected.as_str() {
                // We found something in the inactive slot that matches what we
                // expected.
                MgsUpdateStatus::NotDone
            } else {
                // We found something in the inactive slot that differs from
                // what we expected.
                MgsUpdateStatus::Impossible
            }
        }
        (None, ExpectedVersion::Version(_)) => {
            // We expected something in the inactive slot, but found nothing.
            // This case is tricky because we can't tell from the inventory
            // whether we transiently failed to fetch the caboose for some
            // reason or whether the caboose is actually garbage.  We choose to
            // assume that it's actually garbage, which would mean that this
            // update as-configured is impossible.  This will cause us to
            // generate a new update that expects garbage in the inactive slot.
            // If we're right, great.  If we're wrong, then *that* update will
            // be impossible to complete, but we should fix this again if the
            // transient error goes away.
            //
            // If we instead assumed that this was a transient error, we'd do
            // nothing here instead.  But if the caboose was really missing,
            // then we'd get stuck forever waiting for something that would
            // never happen.
            MgsUpdateStatus::Impossible
        }
        (None, ExpectedVersion::NoValidVersion) => {
            // We expected nothing in the inactive slot and found nothing there.
            // No problem!
            MgsUpdateStatus::NotDone
        }
    }
}

/// Determine if the given baseboard needs any MGS-driven update (e.g., update
/// to its SP, RoT, etc.).  If so, returns the update.  If not, returns `None`.
fn try_make_update(
    log: &slog::Logger,
    baseboard_id: &Arc<BaseboardId>,
    inventory: &Collection,
    current_artifacts: &TufRepoDescription,
) -> Option<PendingMgsUpdate> {
    // TODO When we add support for planning RoT bootloader, and host OS
    // updates, we'll try these in a hardcoded priority order until any of them
    // returns `Some`.  The order is described in RFD 565 section "Update
    // Sequence".  For now, we only plan SP and RoT updates.
    try_make_update_rot(log, baseboard_id, inventory, current_artifacts)
        .or_else(|| {
            try_make_update_sp(log, baseboard_id, inventory, current_artifacts)
        })
}

/// Determine if the given baseboard needs an SP update and, if so, returns it.
fn try_make_update_sp(
    log: &slog::Logger,
    baseboard_id: &Arc<BaseboardId>,
    inventory: &Collection,
    current_artifacts: &TufRepoDescription,
) -> Option<PendingMgsUpdate> {
    let Some(sp_info) = inventory.sps.get(baseboard_id) else {
        warn!(
            log,
            "cannot configure SP update for board \
             (missing SP info from inventory)";
            baseboard_id
        );
        return None;
    };

    let Some(active_caboose) =
        inventory.caboose_for(CabooseWhich::SpSlot0, baseboard_id)
    else {
        warn!(
            log,
            "cannot configure SP update for board \
             (missing active caboose from inventory)";
            baseboard_id,
        );
        return None;
    };

    let Ok(expected_active_version) = active_caboose.caboose.version.parse()
    else {
        warn!(
            log,
            "cannot configure SP update for board \
             (cannot parse current active version as an ArtifactVersion)";
            baseboard_id,
            "found_version" => &active_caboose.caboose.version,
        );
        return None;
    };

    let board = &active_caboose.caboose.board;
    let matching_artifacts: Vec<_> = current_artifacts
        .artifacts
        .iter()
        .filter(|a| {
            // A matching SP artifact will have:
            //
            // - "name" matching the board name (found above from caboose)
            // - "kind" matching one of the known SP kinds

            if a.id.name != *board {
                return false;
            }

            match a.id.kind.to_known() {
                None => false,
                Some(
                    KnownArtifactKind::GimletSp
                    | KnownArtifactKind::PscSp
                    | KnownArtifactKind::SwitchSp,
                ) => true,
                Some(
                    KnownArtifactKind::GimletRot
                    | KnownArtifactKind::Host
                    | KnownArtifactKind::Trampoline
                    | KnownArtifactKind::InstallinatorDocument
                    | KnownArtifactKind::ControlPlane
                    | KnownArtifactKind::Zone
                    | KnownArtifactKind::PscRot
                    | KnownArtifactKind::SwitchRot
                    | KnownArtifactKind::GimletRotBootloader
                    | KnownArtifactKind::PscRotBootloader
                    | KnownArtifactKind::SwitchRotBootloader,
                ) => false,
            }
        })
        .collect();
    if matching_artifacts.is_empty() {
        warn!(
            log,
            "cannot configure SP update for board (no matching artifact)";
            baseboard_id,
        );
        return None;
    }

    if matching_artifacts.len() > 1 {
        // This should be impossible unless we shipped a TUF repo with multiple
        // artifacts for the same board.  But it doesn't prevent us from picking
        // one and proceeding.  Make a note and proceed.
        warn!(log, "found more than one matching artifact for SP update");
    }

    let artifact = matching_artifacts[0];

    // If the artifact's version matches what's deployed, then no update is
    // needed.
    if artifact.id.version == expected_active_version {
        debug!(log, "no SP update needed for board"; baseboard_id);
        return None;
    }

    // Begin configuring an update.
    let expected_inactive_version = match inventory
        .caboose_for(CabooseWhich::SpSlot1, baseboard_id)
        .map(|c| c.caboose.version.parse::<ArtifactVersion>())
        .transpose()
    {
        Ok(None) => ExpectedVersion::NoValidVersion,
        Ok(Some(v)) => ExpectedVersion::Version(v),
        Err(_) => {
            warn!(
                log,
                "cannot configure SP update for board \
                 (found inactive slot contents but version was not valid)";
                baseboard_id
            );
            return None;
        }
    };

    Some(PendingMgsUpdate {
        baseboard_id: baseboard_id.clone(),
        sp_type: sp_info.sp_type,
        slot_id: sp_info.sp_slot,
        details: PendingMgsUpdateDetails::Sp {
            expected_active_version,
            expected_inactive_version,
        },
        artifact_hash: artifact.hash,
        artifact_version: artifact.id.version.clone(),
    })
}

#[cfg(test)]
mod test {
    use super::ImpossibleUpdatePolicy;
    use super::plan_mgs_updates;
    use chrono::Utc;
    use dropshot::ConfigLogging;
    use dropshot::ConfigLoggingLevel;
    use gateway_client::types::PowerState;
    use gateway_client::types::RotState;
    use gateway_client::types::SpComponentCaboose;
    use gateway_client::types::SpState;
    use gateway_client::types::SpType;
    use nexus_types::deployment::ExpectedVersion;
    use nexus_types::deployment::PendingMgsUpdate;
    use nexus_types::deployment::PendingMgsUpdateDetails;
    use nexus_types::deployment::PendingMgsUpdates;
    use nexus_types::deployment::TargetReleaseDescription;
    use nexus_types::inventory::CabooseWhich;
    use nexus_types::inventory::Collection;
    use nexus_types::inventory::RotSlot;
    use omicron_common::api::external::TufArtifactMeta;
    use omicron_common::api::external::TufRepoDescription;
    use omicron_common::api::external::TufRepoMeta;
    use omicron_common::update::ArtifactId;
    use omicron_test_utils::dev::LogContext;
    use std::collections::BTreeMap;
    use std::collections::BTreeSet;
    use strum::IntoEnumIterator;
    use tufaceous_artifact::ArtifactHash;
    use tufaceous_artifact::ArtifactKind;
    use tufaceous_artifact::ArtifactVersion;
    use tufaceous_artifact::KnownArtifactKind;

    /// Version that will be used for all artifacts in the TUF repo
    const ARTIFACT_VERSION_2: ArtifactVersion =
        ArtifactVersion::new_const("2.0.0");
    /// Version that will be "deployed" in the SP we want to update
    const ARTIFACT_VERSION_1: ArtifactVersion =
        ArtifactVersion::new_const("1.0.0");
    /// Version that's different from the other two
    const ARTIFACT_VERSION_1_5: ArtifactVersion =
        ArtifactVersion::new_const("1.5.0");

    /// Hash of fake artifact for fake gimlet-e SP
    const ARTIFACT_HASH_SP_GIMLET_E: ArtifactHash = ArtifactHash([1; 32]);
    /// Hash of fake artifact for fake gimlet-d SP
    const ARTIFACT_HASH_SP_GIMLET_D: ArtifactHash = ArtifactHash([2; 32]);
    /// Hash of fake artifact for fake sidecar-b SP
    const ARTIFACT_HASH_SP_SIDECAR_B: ArtifactHash = ArtifactHash([5; 32]);
    /// Hash of fake artifact for fake sidecar-c SP
    const ARTIFACT_HASH_SP_SIDECAR_C: ArtifactHash = ArtifactHash([6; 32]);
    /// Hash of fake artifact for fake psc-b SP
    const ARTIFACT_HASH_SP_PSC_B: ArtifactHash = ArtifactHash([9; 32]);
    /// Hash of fake artifact for fake psc-c SP
    const ARTIFACT_HASH_SP_PSC_C: ArtifactHash = ArtifactHash([10; 32]);
    /// Hash of fake artifact for fake gimlet RoT slot A
    const ARTIFACT_HASH_ROT_GIMLET_A: ArtifactHash = ArtifactHash([13; 32]);
    /// Hash of fake artifact for fake gimlet RoT slot B
    const ARTIFACT_HASH_ROT_GIMLET_B: ArtifactHash = ArtifactHash([14; 32]);
    /// Hash of fake artifact for fake psc RoT slot A
    const ARTIFACT_HASH_ROT_PSC_A: ArtifactHash = ArtifactHash([17; 32]);
    /// Hash of fake artifact for fake psc RoT slot B
    const ARTIFACT_HASH_ROT_PSC_B: ArtifactHash = ArtifactHash([18; 32]);
    /// Hash of fake artifact for fake switch RoT slot A
    const ARTIFACT_HASH_ROT_SWITCH_A: ArtifactHash = ArtifactHash([21; 32]);
    /// Hash of fake artifact for fake switch RoT slot B
    const ARTIFACT_HASH_ROT_SWITCH_B: ArtifactHash = ArtifactHash([22; 32]);

    // unused artifact hashes

    const ARTIFACT_HASH_CONTROL_PLANE: ArtifactHash = ArtifactHash([33; 32]);
    const ARTIFACT_HASH_NEXUS: ArtifactHash = ArtifactHash([34; 32]);
    const ARTIFACT_HASH_HOST_OS: ArtifactHash = ArtifactHash([35; 32]);

    /// Hash of a fake RoT signing keys
    const ROT_SIGN_GIMLET: &str =
        "1111111111111111111111111111111111111111111111111111111111111111";
    const ROT_SIGN_PSC: &str =
        "2222222222222222222222222222222222222222222222222222222222222222";
    const ROT_SIGN_SWITCH: &str =
        "3333333333333333333333333333333333333333333333333333333333333333";

    #[derive(Debug, PartialEq, Eq, PartialOrd, Ord)]
    enum MgsUpdateComponent {
        Sp,
        Rot,
        RotBootloader,
        #[allow(unused)]
        HostOs,
    }

    fn test_artifact_for_board(board: &str) -> ArtifactHash {
        match board {
            "gimlet-d" => ARTIFACT_HASH_SP_GIMLET_D,
            "gimlet-e" => ARTIFACT_HASH_SP_GIMLET_E,
            "sidecar-b" => ARTIFACT_HASH_SP_SIDECAR_B,
            "sidecar-c" => ARTIFACT_HASH_SP_SIDECAR_C,
            "psc-b" => ARTIFACT_HASH_SP_PSC_B,
            "psc-c" => ARTIFACT_HASH_SP_PSC_C,
            _ => panic!("test bug: no artifact for board {board:?}"),
        }
    }

    fn test_artifact_for_artifact_kind(kind: ArtifactKind) -> ArtifactHash {
        let artifact_hash = if kind == ArtifactKind::GIMLET_ROT_IMAGE_A {
            ARTIFACT_HASH_ROT_GIMLET_A
        } else if kind == ArtifactKind::GIMLET_ROT_IMAGE_B {
            ARTIFACT_HASH_ROT_GIMLET_B
        } else if kind == ArtifactKind::PSC_ROT_IMAGE_A {
            ARTIFACT_HASH_ROT_PSC_A
        } else if kind == ArtifactKind::PSC_ROT_IMAGE_B {
            ARTIFACT_HASH_ROT_PSC_B
        } else if kind == ArtifactKind::SWITCH_ROT_IMAGE_A {
            ARTIFACT_HASH_ROT_SWITCH_A
        } else if kind == ArtifactKind::SWITCH_ROT_IMAGE_B {
            ARTIFACT_HASH_ROT_SWITCH_B
        } else {
            panic!("test bug: no artifact for artifact kind {kind:?}")
        };

        return artifact_hash;
    }

    /// Describes the SPs and RoTs in the environment used in these tests
    ///
    /// There will be:
    ///
    /// - 4 sled SPs
    /// - 2 switch SPs
    /// - 2 PSC SPs
    ///
    /// The specific set of hardware (boards) vary and are hardcoded:
    ///
    /// - sled 0: gimlet-d, oxide-rot-1
    /// - other sleds: gimlet-e, oxide-rot-1
    /// - switch 0: sidecar-b, oxide-rot-1
    /// - switch 1: sidecar-c, oxide-rot-1
    /// - psc 0: psc-b, oxide-rot-1
    /// - psc 1: psc-c, oxide-rot-1
    fn test_collection_config() -> BTreeMap<
        (SpType, u16),
        (&'static str, &'static str, &'static str, &'static str),
    > {
        BTreeMap::from([
            (
                (SpType::Sled, 0),
                ("sled_0", "gimlet-d", "oxide-rot-1", ROT_SIGN_GIMLET),
            ),
            (
                (SpType::Sled, 1),
                ("sled_1", "gimlet-e", "oxide-rot-1", ROT_SIGN_GIMLET),
            ),
            (
                (SpType::Sled, 2),
                ("sled_2", "gimlet-e", "oxide-rot-1", ROT_SIGN_GIMLET),
            ),
            (
                (SpType::Sled, 3),
                ("sled_3", "gimlet-e", "oxide-rot-1", ROT_SIGN_GIMLET),
            ),
            (
                (SpType::Switch, 0),
                ("switch_0", "sidecar-b", "oxide-rot-1", ROT_SIGN_SWITCH),
            ),
            (
                (SpType::Switch, 1),
                ("switch_1", "sidecar-c", "oxide-rot-1", ROT_SIGN_SWITCH),
            ),
            (
                (SpType::Power, 0),
                ("power_0", "psc-b", "oxide-rot-1", ROT_SIGN_PSC),
            ),
            (
                (SpType::Power, 1),
                ("power_1", "psc-c", "oxide-rot-1", ROT_SIGN_PSC),
            ),
        ])
    }

    /// Describes the SPs and RoTs in the environment used in these tests, but
    /// spearated by component for use in sequential testing
    fn test_config()
    -> BTreeMap<(SpType, u16, MgsUpdateComponent), (&'static str, &'static str)>
    {
        test_collection_config()
            .into_iter()
            .flat_map(
                |(
                    (sp_type, slot_id),
                    (serial, sp_board_name, rot_board_name, ..),
                )| {
                    [
                        (
                            (sp_type, slot_id, MgsUpdateComponent::Sp),
                            (serial, sp_board_name),
                        ),
                        (
                            (sp_type, slot_id, MgsUpdateComponent::Rot),
                            (serial, rot_board_name),
                        ),
                    ]
                },
            )
            .collect()
    }

    /// Returns a TufRepoDescription that we can use to exercise the planning
    /// code.
    fn make_tuf_repo() -> TufRepoDescription {
        const SYSTEM_VERSION: semver::Version = semver::Version::new(0, 0, 1);
        const SYSTEM_HASH: ArtifactHash = ArtifactHash([3; 32]);

        // Include a bunch of SP-related artifacts, as well as a few others just
        // to make sure those are properly ignored.
        let artifacts = vec![
            make_artifact(
                "control-plane",
                KnownArtifactKind::ControlPlane.into(),
                ARTIFACT_HASH_CONTROL_PLANE,
                None,
            ),
            make_artifact(
                "nexus",
                KnownArtifactKind::Zone.into(),
                ARTIFACT_HASH_NEXUS,
                None,
            ),
            make_artifact(
                "host-os",
                KnownArtifactKind::Host.into(),
                ARTIFACT_HASH_HOST_OS,
                None,
            ),
            make_artifact(
                "gimlet-d",
                KnownArtifactKind::GimletSp.into(),
                test_artifact_for_board("gimlet-d"),
                None,
            ),
            make_artifact(
                "gimlet-e",
                KnownArtifactKind::GimletSp.into(),
                test_artifact_for_board("gimlet-e"),
                None,
            ),
            make_artifact(
                "sidecar-b",
                KnownArtifactKind::SwitchSp.into(),
                test_artifact_for_board("sidecar-b"),
                None,
            ),
            make_artifact(
                "sidecar-c",
                KnownArtifactKind::SwitchSp.into(),
                test_artifact_for_board("sidecar-c"),
                None,
            ),
            make_artifact(
                "psc-b",
                KnownArtifactKind::PscSp.into(),
                test_artifact_for_board("psc-b"),
                None,
            ),
            make_artifact(
                "psc-c",
                KnownArtifactKind::PscSp.into(),
                test_artifact_for_board("psc-c"),
                None,
            ),
            make_artifact(
                "oxide-rot-1",
                ArtifactKind::GIMLET_ROT_IMAGE_A,
                test_artifact_for_artifact_kind(
                    ArtifactKind::GIMLET_ROT_IMAGE_A,
                ),
                Some(ROT_SIGN_GIMLET.into()),
            ),
            make_artifact(
                "oxide-rot-1",
                ArtifactKind::GIMLET_ROT_IMAGE_B,
                test_artifact_for_artifact_kind(
                    ArtifactKind::GIMLET_ROT_IMAGE_B,
                ),
                Some(ROT_SIGN_GIMLET.into()),
            ),
            make_artifact(
                "oxide-rot-1",
                ArtifactKind::PSC_ROT_IMAGE_A,
                test_artifact_for_artifact_kind(ArtifactKind::PSC_ROT_IMAGE_A),
                Some(ROT_SIGN_PSC.into()),
            ),
            make_artifact(
                "oxide-rot-1",
                ArtifactKind::PSC_ROT_IMAGE_B,
                test_artifact_for_artifact_kind(ArtifactKind::PSC_ROT_IMAGE_B),
                Some(ROT_SIGN_PSC.into()),
            ),
            make_artifact(
                "oxide-rot-1",
                ArtifactKind::SWITCH_ROT_IMAGE_A,
                test_artifact_for_artifact_kind(
                    ArtifactKind::SWITCH_ROT_IMAGE_A,
                ),
                Some(ROT_SIGN_SWITCH.into()),
            ),
            make_artifact(
                "oxide-rot-1",
                ArtifactKind::SWITCH_ROT_IMAGE_B,
                test_artifact_for_artifact_kind(
                    ArtifactKind::SWITCH_ROT_IMAGE_B,
                ),
                Some(ROT_SIGN_SWITCH.into()),
            ),
        ];

        TufRepoDescription {
            repo: TufRepoMeta {
                hash: SYSTEM_HASH,
                targets_role_version: 0,
                valid_until: Utc::now(),
                system_version: SYSTEM_VERSION,
                file_name: String::new(),
            },
            artifacts,
        }
    }

    fn make_artifact(
        name: &str,
        kind: ArtifactKind,
        hash: ArtifactHash,
        sign: Option<Vec<u8>>,
    ) -> TufArtifactMeta {
        TufArtifactMeta {
            id: ArtifactId {
                name: name.to_string(),
                version: ARTIFACT_VERSION_2,
                kind,
            },
            hash,
            size: 0, // unused here
            sign,
        }
    }

    // Construct inventory for an environment suitable for our testing.
    //
    // See test_config() for information about the hardware.  All SPs and RoTs
    // will appear to be running version `active_version` except those
    // identified in `active_version_exceptions`.  All SPs and RoTs will appear
    // to have `inactive_version` in the inactive slot.
    fn make_collection(
        active_version: ArtifactVersion,
        active_version_exceptions: &BTreeMap<(SpType, u16), ArtifactVersion>,
        inactive_version: ExpectedVersion,
        active_rot_version: ArtifactVersion,
        active_rot_version_exceptions: &BTreeMap<
            (SpType, u16),
            ArtifactVersion,
        >,
        inactive_rot_version: ExpectedVersion,
    ) -> Collection {
        let mut builder = nexus_inventory::CollectionBuilder::new(
            "planning_mgs_updates_basic",
        );

        let dummy_sp_state = SpState {
            base_mac_address: [0; 6],
            hubris_archive_id: String::from("unused"),
            model: String::from("unused"),
            power_state: PowerState::A0,
            revision: 0,
            rot: RotState::V3 {
                active: RotSlot::A,
                pending_persistent_boot_preference: None,
                persistent_boot_preference: RotSlot::A,
                slot_a_error: None,
                slot_a_fwid: Default::default(),
                slot_b_error: None,
                slot_b_fwid: Default::default(),
                stage0_error: None,
                stage0_fwid: Default::default(),
                stage0next_error: None,
                stage0next_fwid: Default::default(),
                transient_boot_preference: None,
            },
            serial_number: String::from("unused"),
        };

        let test_config = test_collection_config();
        for (
            (sp_type, sp_slot),
            (serial, caboose_sp_board, caboose_rot_board, rkth),
        ) in test_config
        {
            let sp_state = SpState {
                model: format!("dummy_{}", sp_type),
                serial_number: serial.to_string(),
                ..dummy_sp_state.clone()
            };

            let baseboard_id = builder
                .found_sp_state("test", sp_type, sp_slot, sp_state)
                .unwrap();
            let active_version = active_version_exceptions
                .get(&(sp_type, sp_slot))
                .unwrap_or(&active_version);
            let active_rot_version = active_rot_version_exceptions
                .get(&(sp_type, sp_slot))
                .unwrap_or(&active_rot_version);

            builder
                .found_caboose(
                    &baseboard_id,
                    CabooseWhich::SpSlot0,
                    "test",
                    SpComponentCaboose {
                        board: caboose_sp_board.to_string(),
                        epoch: None,
                        git_commit: String::from("unused"),
                        name: caboose_sp_board.to_string(),
                        sign: None,
                        version: active_version.as_str().to_string(),
                    },
                )
                .unwrap();

            builder
                .found_caboose(
                    &baseboard_id,
                    CabooseWhich::RotSlotA,
                    "test",
                    SpComponentCaboose {
                        board: caboose_rot_board.to_string(),
                        epoch: None,
                        git_commit: String::from("unused"),
                        name: caboose_rot_board.to_string(),
                        sign: Some(rkth.to_string()),
                        version: active_rot_version.as_str().to_string(),
                    },
                )
                .unwrap();

            if let ExpectedVersion::Version(inactive_version) =
                &inactive_version
            {
                builder
                    .found_caboose(
                        &baseboard_id,
                        CabooseWhich::SpSlot1,
                        "test",
                        SpComponentCaboose {
                            board: caboose_sp_board.to_string(),
                            epoch: None,
                            git_commit: String::from("unused"),
                            name: caboose_sp_board.to_string(),
                            sign: None,
                            version: inactive_version.as_str().to_string(),
                        },
                    )
                    .unwrap();
            }

            if let ExpectedVersion::Version(inactive_rot_version) =
                &inactive_rot_version
            {
                builder
                    .found_caboose(
                        &baseboard_id,
                        CabooseWhich::RotSlotB,
                        "test",
                        SpComponentCaboose {
                            board: caboose_rot_board.to_string(),
                            epoch: None,
                            git_commit: String::from("unused"),
                            name: caboose_rot_board.to_string(),
                            sign: Some(rkth.to_string()),
                            version: inactive_rot_version.as_str().to_string(),
                        },
                    )
                    .unwrap();
            }
        }

        builder.build()
    }

    // Short hand-rolled update sequence that exercises some basic behavior for
    // SP updates.
    #[test]
    fn test_basic_sp() {
        let logctx = LogContext::new(
            "planning_mgs_updates_basic_sp",
            &ConfigLogging::StderrTerminal { level: ConfigLoggingLevel::Debug },
        );
        let log = &logctx.log;

        // Test that with no updates pending and no TUF repo specified, there
        // will remain no updates pending.
        let collection = make_collection(
            ARTIFACT_VERSION_2,
            &BTreeMap::from([((SpType::Sled, 0), ARTIFACT_VERSION_1)]),
            ExpectedVersion::NoValidVersion,
            ARTIFACT_VERSION_2,
            &BTreeMap::new(),
            ExpectedVersion::NoValidVersion,
        );
        let current_boards = &collection.baseboards;
        let initial_updates = PendingMgsUpdates::new();
        let nmax_updates = 1;
        let impossible_update_policy = ImpossibleUpdatePolicy::Reevaluate;
        let updates = plan_mgs_updates(
            log,
            &collection,
            current_boards,
            &initial_updates,
            &TargetReleaseDescription::Initial,
            nmax_updates,
            impossible_update_policy,
        );
        assert!(updates.is_empty());

        // Test that when a TUF repo is specified and one SP is outdated, then
        // it's configured with an update (and the update looks correct).
        let repo = make_tuf_repo();
        let updates = plan_mgs_updates(
            log,
            &collection,
            current_boards,
            &initial_updates,
            &TargetReleaseDescription::TufRepo(repo.clone()),
            nmax_updates,
            impossible_update_policy,
        );
        assert_eq!(updates.len(), 1);
        let first_update = updates.iter().next().expect("at least one update");
        assert_eq!(first_update.baseboard_id.serial_number, "sled_0");
        assert_eq!(first_update.sp_type, SpType::Sled);
        assert_eq!(first_update.slot_id, 0);
        assert_eq!(first_update.artifact_hash, ARTIFACT_HASH_SP_GIMLET_D);
        assert_eq!(first_update.artifact_version, ARTIFACT_VERSION_2);

        // Test that when an update is already pending, and nothing changes
        // about the state of the world (i.e., the inventory), then the planner
        // makes no changes.
        let later_updates = plan_mgs_updates(
            log,
            &collection,
            current_boards,
            &updates,
            &TargetReleaseDescription::TufRepo(repo.clone()),
            nmax_updates,
            impossible_update_policy,
        );
        assert_eq!(updates, later_updates);

        // Test that when two updates are needed, but one is already pending,
        // then the other one is *not* started (because it exceeds
        // nmax_updates).
        let later_collection = make_collection(
            ARTIFACT_VERSION_2,
            &BTreeMap::from([
                ((SpType::Sled, 0), ARTIFACT_VERSION_1),
                ((SpType::Switch, 1), ARTIFACT_VERSION_1),
            ]),
            ExpectedVersion::NoValidVersion,
            ARTIFACT_VERSION_2,
            &BTreeMap::new(),
            ExpectedVersion::NoValidVersion,
        );
        let later_updates = plan_mgs_updates(
            log,
            &later_collection,
            current_boards,
            &updates,
            &TargetReleaseDescription::TufRepo(repo.clone()),
            nmax_updates,
            impossible_update_policy,
        );
        assert_eq!(updates, later_updates);

        // At this point, we're ready to test that when the first update
        // completes, then the second one *is* started.  This tests two
        // different things: first that we noticed the first one completed, and
        // second that we noticed another thing needed an update
        let later_collection = make_collection(
            ARTIFACT_VERSION_2,
            &BTreeMap::from([((SpType::Switch, 1), ARTIFACT_VERSION_1)]),
            ExpectedVersion::NoValidVersion,
            ARTIFACT_VERSION_2,
            &BTreeMap::new(),
            ExpectedVersion::NoValidVersion,
        );
        let later_updates = plan_mgs_updates(
            log,
            &later_collection,
            current_boards,
            &updates,
            &TargetReleaseDescription::TufRepo(repo.clone()),
            nmax_updates,
            impossible_update_policy,
        );
        assert_eq!(later_updates.len(), 1);
        let next_update =
            later_updates.iter().next().expect("at least one update");
        assert_ne!(first_update, next_update);
        assert_eq!(next_update.baseboard_id.serial_number, "switch_1");
        assert_eq!(next_update.sp_type, SpType::Switch);
        assert_eq!(next_update.slot_id, 1);
        assert_eq!(next_update.artifact_hash, ARTIFACT_HASH_SP_SIDECAR_C);
        assert_eq!(next_update.artifact_version, ARTIFACT_VERSION_2);

        // Finally, test that when all SPs are in spec, then no updates are
        // configured.
        let updated_collection = make_collection(
            ARTIFACT_VERSION_2,
            &BTreeMap::new(),
            ExpectedVersion::NoValidVersion,
            ARTIFACT_VERSION_2,
            &BTreeMap::new(),
            ExpectedVersion::NoValidVersion,
        );
        let later_updates = plan_mgs_updates(
            log,
            &updated_collection,
            current_boards,
            &later_updates,
            &TargetReleaseDescription::TufRepo(repo.clone()),
            nmax_updates,
            impossible_update_policy,
        );
        assert!(later_updates.is_empty());

        // Test that we don't try to update boards that aren't in
        // `current_boards`, even if they're in inventory and outdated.
        let collection = make_collection(
            ARTIFACT_VERSION_2,
            &BTreeMap::from([((SpType::Sled, 0), ARTIFACT_VERSION_1)]),
            ExpectedVersion::NoValidVersion,
            ARTIFACT_VERSION_2,
            &BTreeMap::new(),
            ExpectedVersion::NoValidVersion,
        );
        let updates = plan_mgs_updates(
            log,
            &collection,
            &BTreeSet::new(),
            &PendingMgsUpdates::new(),
            &TargetReleaseDescription::TufRepo(repo.clone()),
            nmax_updates,
            impossible_update_policy,
        );
        assert!(updates.is_empty());
        let updates = plan_mgs_updates(
            log,
            &collection,
            &collection.baseboards,
            &PendingMgsUpdates::new(),
            &TargetReleaseDescription::TufRepo(repo.clone()),
            nmax_updates,
            impossible_update_policy,
        );
        // We verified most of the details above.  Here we're just double
        // checking that the baseboard being missing is the only reason that no
        // update was generated.
        assert_eq!(updates.len(), 1);

        // Verify the precondition details of an ordinary update.
        let old_update =
            updates.into_iter().next().expect("at least one update");
        let PendingMgsUpdateDetails::Sp {
            expected_active_version: old_expected_active_version,
            expected_inactive_version: old_expected_inactive_version,
        } = &old_update.details
        else {
            panic!("expected SP update");
        };
        assert_eq!(ARTIFACT_VERSION_1, *old_expected_active_version);
        assert_eq!(
            ExpectedVersion::NoValidVersion,
            *old_expected_inactive_version
        );

        // Test that if the inactive slot contents have changed, then we'll get
        // a new update reflecting that.
        let collection = make_collection(
            ARTIFACT_VERSION_2,
            &BTreeMap::from([((SpType::Sled, 0), ARTIFACT_VERSION_1)]),
            ExpectedVersion::Version(ARTIFACT_VERSION_1),
            ARTIFACT_VERSION_2,
            &BTreeMap::new(),
            ExpectedVersion::NoValidVersion,
        );
        let new_updates = plan_mgs_updates(
            log,
            &collection,
            &collection.baseboards,
            &updates,
            &TargetReleaseDescription::TufRepo(repo.clone()),
            nmax_updates,
            impossible_update_policy,
        );
        assert_ne!(updates, new_updates);
        assert_eq!(new_updates.len(), 1);
        let new_update =
            new_updates.into_iter().next().expect("at least one update");
        assert_eq!(old_update.baseboard_id, new_update.baseboard_id);
        assert_eq!(old_update.sp_type, new_update.sp_type);
        assert_eq!(old_update.slot_id, new_update.slot_id);
        assert_eq!(old_update.artifact_hash, new_update.artifact_hash);
        assert_eq!(old_update.artifact_version, new_update.artifact_version);
        let PendingMgsUpdateDetails::Sp {
            expected_active_version: new_expected_active_version,
            expected_inactive_version: new_expected_inactive_version,
        } = &new_update.details
        else {
            panic!("expected SP update");
        };
        assert_eq!(ARTIFACT_VERSION_1, *new_expected_active_version);
        assert_eq!(
            ExpectedVersion::Version(ARTIFACT_VERSION_1),
            *new_expected_inactive_version
        );

        // Test that if instead it's the active slot whose contents have changed
        // to something other than the new expected version, then we'll also get
        // a new update reflecting that.
        let collection = make_collection(
            ARTIFACT_VERSION_2,
            &BTreeMap::from([((SpType::Sled, 0), ARTIFACT_VERSION_1_5)]),
            ExpectedVersion::NoValidVersion,
            ARTIFACT_VERSION_2,
            &BTreeMap::new(),
            ExpectedVersion::NoValidVersion,
        );
        let new_updates = plan_mgs_updates(
            log,
            &collection,
            &collection.baseboards,
            &updates,
            &TargetReleaseDescription::TufRepo(repo.clone()),
            nmax_updates,
            impossible_update_policy,
        );
        assert_ne!(updates, new_updates);
        assert_eq!(new_updates.len(), 1);
        let new_update =
            new_updates.into_iter().next().expect("at least one update");
        assert_eq!(old_update.baseboard_id, new_update.baseboard_id);
        assert_eq!(old_update.sp_type, new_update.sp_type);
        assert_eq!(old_update.slot_id, new_update.slot_id);
        assert_eq!(old_update.artifact_hash, new_update.artifact_hash);
        assert_eq!(old_update.artifact_version, new_update.artifact_version);
        let PendingMgsUpdateDetails::Sp {
            expected_active_version: new_expected_active_version,
            expected_inactive_version: new_expected_inactive_version,
        } = &new_update.details
        else {
            panic!("expected SP update");
        };
        assert_eq!(ARTIFACT_VERSION_1_5, *new_expected_active_version);
        assert_eq!(
            ExpectedVersion::NoValidVersion,
            *new_expected_inactive_version
        );

        logctx.cleanup_successful();
    }

    // Short hand-rolled update sequence that exercises some basic behavior for
    // RoT updates.
    #[test]
    fn test_basic_rot() {
        let logctx = LogContext::new(
            "planning_mgs_updates_basic_rot",
            &ConfigLogging::StderrTerminal { level: ConfigLoggingLevel::Debug },
        );
        let log = &logctx.log;

        // Test that with no updates pending and no TUF repo specified, there
        // will remain no updates pending.
        let collection = make_collection(
            ARTIFACT_VERSION_2,
            &BTreeMap::new(),
            ExpectedVersion::NoValidVersion,
            ARTIFACT_VERSION_2,
            &BTreeMap::from([((SpType::Sled, 0), ARTIFACT_VERSION_1)]),
            ExpectedVersion::NoValidVersion,
        );
        let current_boards = &collection.baseboards;
        let initial_updates = PendingMgsUpdates::new();
        let nmax_updates = 1;
        let impossible_update_policy = ImpossibleUpdatePolicy::Reevaluate;
        let updates = plan_mgs_updates(
            log,
            &collection,
            current_boards,
            &initial_updates,
            &TargetReleaseDescription::Initial,
            nmax_updates,
            impossible_update_policy,
        );
        assert!(updates.is_empty());

        // Test that when a TUF repo is specified and one RoT is outdated, then
        // it's configured with an update (and the update looks correct).
        let repo = make_tuf_repo();
        let updates = plan_mgs_updates(
            log,
            &collection,
            current_boards,
            &initial_updates,
            &TargetReleaseDescription::TufRepo(repo.clone()),
            nmax_updates,
            impossible_update_policy,
        );
        assert_eq!(updates.len(), 1);
        let first_update = updates.iter().next().expect("at least one update");
        assert_eq!(first_update.baseboard_id.serial_number, "sled_0");
        assert_eq!(first_update.sp_type, SpType::Sled);
        assert_eq!(first_update.slot_id, 0);
        assert_eq!(first_update.artifact_hash, ARTIFACT_HASH_ROT_GIMLET_B);
        assert_eq!(first_update.artifact_version, ARTIFACT_VERSION_2);

        // Test that when an update is already pending, and nothing changes
        // about the state of the world (i.e., the inventory), then the planner
        // makes no changes.
        let later_updates = plan_mgs_updates(
            log,
            &collection,
            current_boards,
            &updates,
            &TargetReleaseDescription::TufRepo(repo.clone()),
            nmax_updates,
            impossible_update_policy,
        );
        assert_eq!(updates, later_updates);

        // Test that when two updates are needed, but one is already pending,
        // then the other one is *not* started (because it exceeds
        // nmax_updates).
        let later_collection = make_collection(
            ARTIFACT_VERSION_2,
            &BTreeMap::new(),
            ExpectedVersion::NoValidVersion,
            ARTIFACT_VERSION_2,
            &BTreeMap::from([
                ((SpType::Sled, 0), ARTIFACT_VERSION_1),
                ((SpType::Switch, 1), ARTIFACT_VERSION_1),
            ]),
            ExpectedVersion::NoValidVersion,
        );
        let later_updates = plan_mgs_updates(
            log,
            &later_collection,
            current_boards,
            &updates,
            &TargetReleaseDescription::TufRepo(repo.clone()),
            nmax_updates,
            impossible_update_policy,
        );
        assert_eq!(updates, later_updates);

        // At this point, we're ready to test that when the first SpType update
        // completes, then the second one *is* started.  This tests three
        // different things: first that we noticed the first one completed,
        // second that we noticed another thing needed an update, and third that
        // the planner schedules the updates in the correct order: first RoT,
        // and second SP.
        let later_collection = make_collection(
            ARTIFACT_VERSION_2,
            &BTreeMap::from([((SpType::Switch, 1), ARTIFACT_VERSION_1)]),
            ExpectedVersion::NoValidVersion,
            ARTIFACT_VERSION_2,
            &BTreeMap::from([((SpType::Switch, 1), ARTIFACT_VERSION_1)]),
            ExpectedVersion::NoValidVersion,
        );
        let later_updates = plan_mgs_updates(
            log,
            &later_collection,
            current_boards,
            &updates,
            &TargetReleaseDescription::TufRepo(repo.clone()),
            nmax_updates,
            impossible_update_policy,
        );
        assert_eq!(later_updates.len(), 1);
        let next_update =
            later_updates.iter().next().expect("at least one update");
        assert_ne!(first_update, next_update);
        assert_eq!(next_update.baseboard_id.serial_number, "switch_1");
        assert_eq!(next_update.sp_type, SpType::Switch);
        assert_eq!(next_update.slot_id, 1);
        assert_eq!(next_update.artifact_hash, ARTIFACT_HASH_ROT_SWITCH_B);
        assert_eq!(next_update.artifact_version, ARTIFACT_VERSION_2);

        // Finally, test that when all components are in spec, then no updates
        // are configured.
        let updated_collection = make_collection(
            ARTIFACT_VERSION_2,
            &BTreeMap::new(),
            ExpectedVersion::NoValidVersion,
            ARTIFACT_VERSION_2,
            &BTreeMap::new(),
            ExpectedVersion::NoValidVersion,
        );
        let later_updates = plan_mgs_updates(
            log,
            &updated_collection,
            current_boards,
            &later_updates,
            &TargetReleaseDescription::TufRepo(repo.clone()),
            nmax_updates,
            impossible_update_policy,
        );
        assert!(later_updates.is_empty());

        // Test that we don't try to update boards that aren't in
        // `current_boards`, even if they're in inventory and outdated.
        let collection = make_collection(
            ARTIFACT_VERSION_2,
            &BTreeMap::new(),
            ExpectedVersion::NoValidVersion,
            ARTIFACT_VERSION_2,
            &BTreeMap::from([((SpType::Sled, 0), ARTIFACT_VERSION_1)]),
            ExpectedVersion::NoValidVersion,
        );
        let updates = plan_mgs_updates(
            log,
            &collection,
            &BTreeSet::new(),
            &PendingMgsUpdates::new(),
            &TargetReleaseDescription::TufRepo(repo.clone()),
            nmax_updates,
            impossible_update_policy,
        );
        assert!(updates.is_empty());
        let updates = plan_mgs_updates(
            log,
            &collection,
            &collection.baseboards,
            &PendingMgsUpdates::new(),
            &TargetReleaseDescription::TufRepo(repo.clone()),
            nmax_updates,
            impossible_update_policy,
        );
        // We verified most of the details above.  Here we're just double
        // checking that the baseboard being missing is the only reason that no
        // update was generated.
        assert_eq!(updates.len(), 1);

        // Verify the precondition details of an ordinary RoT update.
        let old_update =
            updates.into_iter().next().expect("at least one update");
        let PendingMgsUpdateDetails::Rot {
            expected_active_slot: old_expected_active_slot,
            expected_inactive_version: old_expected_inactive_version,
            ..
        } = &old_update.details
        else {
            panic!("expected RoT update");
        };
        assert_eq!(ARTIFACT_VERSION_1, old_expected_active_slot.version());
        assert_eq!(
            ExpectedVersion::NoValidVersion,
            *old_expected_inactive_version
        );

        // Test that if the inactive slot contents have changed, then we'll get
        // a new update reflecting that.
        let collection = make_collection(
            ARTIFACT_VERSION_2,
            &BTreeMap::new(),
            ExpectedVersion::Version(ARTIFACT_VERSION_1),
            ARTIFACT_VERSION_2,
            &BTreeMap::from([((SpType::Sled, 0), ARTIFACT_VERSION_1)]),
            ExpectedVersion::Version(ARTIFACT_VERSION_1),
        );
        let new_updates = plan_mgs_updates(
            log,
            &collection,
            &collection.baseboards,
            &updates,
            &TargetReleaseDescription::TufRepo(repo.clone()),
            nmax_updates,
            impossible_update_policy,
        );
        assert_ne!(updates, new_updates);
        assert_eq!(new_updates.len(), 1);
        let new_update =
            new_updates.into_iter().next().expect("at least one update");
        assert_eq!(old_update.baseboard_id, new_update.baseboard_id);
        assert_eq!(old_update.sp_type, new_update.sp_type);
        assert_eq!(old_update.slot_id, new_update.slot_id);
        assert_eq!(old_update.artifact_hash, new_update.artifact_hash);
        assert_eq!(old_update.artifact_version, new_update.artifact_version);
        let PendingMgsUpdateDetails::Rot {
            expected_active_slot: new_expected_active_slot,
            expected_inactive_version: new_expected_inactive_version,
            ..
        } = &new_update.details
        else {
            panic!("expected RoT update");
        };
        assert_eq!(ARTIFACT_VERSION_1, new_expected_active_slot.version());
        assert_eq!(
            ExpectedVersion::Version(ARTIFACT_VERSION_1),
            *new_expected_inactive_version
        );

        // Test that if instead it's the active slot whose contents have changed
        // to something other than the new expected version, then we'll also get
        // a new update reflecting that.
        let collection = make_collection(
            ARTIFACT_VERSION_2,
            &BTreeMap::new(),
            ExpectedVersion::NoValidVersion,
            ARTIFACT_VERSION_2,
            &BTreeMap::from([((SpType::Sled, 0), ARTIFACT_VERSION_1_5)]),
            ExpectedVersion::NoValidVersion,
        );
        let new_updates = plan_mgs_updates(
            log,
            &collection,
            &collection.baseboards,
            &updates,
            &TargetReleaseDescription::TufRepo(repo.clone()),
            nmax_updates,
            impossible_update_policy,
        );
        assert_ne!(updates, new_updates);
        assert_eq!(new_updates.len(), 1);
        let new_update =
            new_updates.into_iter().next().expect("at least one update");
        assert_eq!(old_update.baseboard_id, new_update.baseboard_id);
        assert_eq!(old_update.sp_type, new_update.sp_type);
        assert_eq!(old_update.slot_id, new_update.slot_id);
        assert_eq!(old_update.artifact_hash, new_update.artifact_hash);
        assert_eq!(old_update.artifact_version, new_update.artifact_version);
        let PendingMgsUpdateDetails::Rot {
            expected_active_slot: new_expected_active_slot,
            expected_inactive_version: new_expected_inactive_version,
            ..
        } = &new_update.details
        else {
            panic!("expected RoT update");
        };
        assert_eq!(ARTIFACT_VERSION_1_5, new_expected_active_slot.version());
        assert_eq!(
            ExpectedVersion::NoValidVersion,
            *new_expected_inactive_version
        );

        logctx.cleanup_successful();
    }

    // Confirm our behavior for impossible updates
    #[test]
    fn test_impossible_update_policy() {
        let logctx = LogContext::new(
            "planning_mgs_updates_impossible_update_policy",
            &ConfigLogging::StderrTerminal { level: ConfigLoggingLevel::Debug },
        );
        let log = &logctx.log;

        // Initial setup: sled 0 has active version 1 and inactive version 1.5.
        let collection = make_collection(
            ARTIFACT_VERSION_2,
            &BTreeMap::from([((SpType::Sled, 0), ARTIFACT_VERSION_1)]),
            ExpectedVersion::Version(ARTIFACT_VERSION_1_5),
            ARTIFACT_VERSION_2,
            &BTreeMap::new(),
            ExpectedVersion::Version(ARTIFACT_VERSION_1_5),
        );
        let current_boards = &collection.baseboards;
        let initial_updates = PendingMgsUpdates::new();
        let nmax_updates = 1;
        let repo = make_tuf_repo();

        // We should attempt to update this SP to version 2 no matter what our
        // impossible update policy is; we have no updates at all, currently!
        //
        // We stash the updates from either iteration into this `updates` value;
        // they're both the same.
        let mut updates = None;
        for impossible_update_policy in ImpossibleUpdatePolicy::iter() {
            let planned_updates = plan_mgs_updates(
                log,
                &collection,
                current_boards,
                &initial_updates,
                &TargetReleaseDescription::TufRepo(repo.clone()),
                nmax_updates,
                impossible_update_policy,
            );
            assert_eq!(planned_updates.len(), 1);
            let first_update =
                planned_updates.iter().next().expect("at least one update");
            assert_eq!(first_update.baseboard_id.serial_number, "sled_0");
            assert_eq!(first_update.sp_type, SpType::Sled);
            assert_eq!(first_update.slot_id, 0);
            assert_eq!(first_update.artifact_hash, ARTIFACT_HASH_SP_GIMLET_D);
            assert_eq!(first_update.artifact_version, ARTIFACT_VERSION_2);
            let PendingMgsUpdateDetails::Sp {
                expected_active_version,
                expected_inactive_version,
            } = &first_update.details
            else {
                panic!("expected SP update");
            };
            assert_eq!(*expected_active_version, ARTIFACT_VERSION_1);
            assert_eq!(
                *expected_inactive_version,
                ExpectedVersion::Version(ARTIFACT_VERSION_1_5)
            );
            updates = Some(planned_updates);
        }
        let updates = updates.unwrap();

        // Create a new collection that differs from the original collection in
        // that sled 0's inactive slot has no valid version. This emulates an
        // update in progress; we've partially written the contents, so there is
        // no caboose to read.
        let collection = make_collection(
            ARTIFACT_VERSION_2,
            &BTreeMap::from([((SpType::Sled, 0), ARTIFACT_VERSION_1)]),
            ExpectedVersion::NoValidVersion,
            ARTIFACT_VERSION_2,
            &BTreeMap::new(),
            ExpectedVersion::Version(ARTIFACT_VERSION_1_5),
        );

        // If we plan with `ImpossibleUpdatePolicy::Keep`, we should _not_
        // replace the update, even though its preconditions are no longer
        // valid.
        let keep_updates = plan_mgs_updates(
            log,
            &collection,
            current_boards,
            &updates,
            &TargetReleaseDescription::TufRepo(repo.clone()),
            nmax_updates,
            ImpossibleUpdatePolicy::Keep,
        );
        assert_eq!(updates, keep_updates);

        // On the other hand, if we plan with
        // `ImpossibleUpdatePolicy::Reevaluate`, we should replace the update.
        let reeval_updates = plan_mgs_updates(
            log,
            &collection,
            current_boards,
            &initial_updates,
            &TargetReleaseDescription::TufRepo(repo.clone()),
            nmax_updates,
            ImpossibleUpdatePolicy::Keep,
        );
        assert_eq!(reeval_updates.len(), 1);
        let first_update =
            reeval_updates.iter().next().expect("at least one update");
        assert_eq!(first_update.baseboard_id.serial_number, "sled_0");
        assert_eq!(first_update.sp_type, SpType::Sled);
        assert_eq!(first_update.slot_id, 0);
        assert_eq!(first_update.artifact_hash, ARTIFACT_HASH_SP_GIMLET_D);
        assert_eq!(first_update.artifact_version, ARTIFACT_VERSION_2);
        let PendingMgsUpdateDetails::Sp {
            expected_active_version,
            expected_inactive_version,
        } = &first_update.details
        else {
            panic!("expected SP update");
        };
        assert_eq!(*expected_active_version, ARTIFACT_VERSION_1);
        // This is the only field that should have changed:
        assert_eq!(*expected_inactive_version, ExpectedVersion::NoValidVersion);

        logctx.cleanup_successful();
    }

    // Updates a whole system's SPs one at a time
    #[test]
    fn test_whole_system_sequential() {
        let logctx = LogContext::new(
            "planning_mgs_updates_whole_system_sequential",
            &ConfigLogging::StderrTerminal { level: ConfigLoggingLevel::Debug },
        );
        let log = &logctx.log;
        let mut latest_updates = PendingMgsUpdates::new();
        let repo = make_tuf_repo();
        let nmax_updates = 1;
        let impossible_update_policy = ImpossibleUpdatePolicy::Reevaluate;

        // Maintain a map of SPs and RoTs that we've updated.  We'll use this to
        // configure the inventory collection that we create at each step.
        let mut sp_exceptions = BTreeMap::new();
        let mut rot_exceptions = BTreeMap::new();

        // We do not control the order of updates.  But we expect to update each
        // of the SPs in this map.  When we do, we expect to find the given
        // artifact.
        let mut expected_updates: BTreeMap<_, _> = test_config()
            .into_iter()
            .map(|(k, (serial, board_name))| {
                if board_name == "oxide-rot-1" {
                    let kind = match k.0 {
                        SpType::Sled => ArtifactKind::GIMLET_ROT_IMAGE_B,
                        SpType::Power => ArtifactKind::PSC_ROT_IMAGE_B,
                        SpType::Switch => ArtifactKind::SWITCH_ROT_IMAGE_B,
                    };
                    (k, (serial, test_artifact_for_artifact_kind(kind)))
                } else {
                    (k, (serial, test_artifact_for_board(board_name)))
                }
            })
            .collect();

        for _ in 0..expected_updates.len() {
            // Generate an inventory collection reflecting that everything is at
            // version 1 except for what we've already updated.
            let collection = make_collection(
                ARTIFACT_VERSION_1,
                &sp_exceptions,
                ExpectedVersion::NoValidVersion,
                ARTIFACT_VERSION_1,
                &rot_exceptions,
                ExpectedVersion::NoValidVersion,
            );

            // For this test, all systems that are found in inventory are part
            // of the control plane.
            let current_boards = &collection.baseboards;

            // Run the planner and verify that we got one of our expected
            // updates.
            let new_updates = plan_mgs_updates(
                log,
                &collection,
                current_boards,
                &latest_updates,
                &TargetReleaseDescription::TufRepo(repo.clone()),
                nmax_updates,
                impossible_update_policy,
            );
            assert_eq!(new_updates.len(), 1);
            let update =
                new_updates.iter().next().expect("at least one update");
            verify_one_sp_update(&mut expected_updates, update);

            // Update `exceptions` or `rot_exceptions` for the next iteration.
            let sp_type = update.sp_type;
            let sp_slot = update.slot_id;
            match update.details {
                PendingMgsUpdateDetails::Rot { .. } => {
                    assert!(
                        rot_exceptions
                            .insert((sp_type, sp_slot), ARTIFACT_VERSION_2)
                            .is_none()
                    );
                }
                PendingMgsUpdateDetails::Sp { .. } => {
                    assert!(
                        sp_exceptions
                            .insert((sp_type, sp_slot), ARTIFACT_VERSION_2)
                            .is_none()
                    );
                }
                PendingMgsUpdateDetails::RotBootloader { .. } => {
                    unimplemented!()
                }
            }

            latest_updates = new_updates;
        }

        // Take one more lap.  It should reflect zero updates.
        let collection = make_collection(
            ARTIFACT_VERSION_1,
            &sp_exceptions,
            ExpectedVersion::NoValidVersion,
            ARTIFACT_VERSION_1,
            &rot_exceptions,
            ExpectedVersion::NoValidVersion,
        );
        let last_updates = plan_mgs_updates(
            log,
            &collection,
            &collection.baseboards,
            &latest_updates,
            &TargetReleaseDescription::TufRepo(repo.clone()),
            nmax_updates,
            impossible_update_policy,
        );
        assert!(last_updates.is_empty());

        logctx.cleanup_successful();
    }

    // Updates a whole system's SPs at once
    #[test]
    fn test_whole_system_simultaneous() {
        let logctx = LogContext::new(
            "planning_mgs_updates_whole_system_simultaneous",
            &ConfigLogging::StderrTerminal { level: ConfigLoggingLevel::Debug },
        );
        let log = &logctx.log;
        let repo = make_tuf_repo();

        let mut expected_updates: BTreeMap<_, _> = test_config()
            .into_iter()
            .map(|(k, (serial, board_name))| {
                if board_name == "oxide-rot-1" {
                    let kind = match k.0 {
                        SpType::Sled => ArtifactKind::GIMLET_ROT_IMAGE_B,
                        SpType::Power => ArtifactKind::PSC_ROT_IMAGE_B,
                        SpType::Switch => ArtifactKind::SWITCH_ROT_IMAGE_B,
                    };
                    (k, (serial, test_artifact_for_artifact_kind(kind)))
                } else {
                    (k, (serial, test_artifact_for_board(board_name)))
                }
            })
            .collect();

        // Update the whole system at once.
        let impossible_update_policy = ImpossibleUpdatePolicy::Reevaluate;
        let collection = make_collection(
            ARTIFACT_VERSION_1,
            &BTreeMap::new(),
            ExpectedVersion::NoValidVersion,
            ARTIFACT_VERSION_1,
            &BTreeMap::new(),
            ExpectedVersion::NoValidVersion,
        );
        let all_updates = plan_mgs_updates(
            log,
            &collection,
            &collection.baseboards,
            &PendingMgsUpdates::new(),
            &TargetReleaseDescription::TufRepo(repo.clone()),
            usize::MAX,
            impossible_update_policy,
        );
        // `all_updates` counts each update per SpType. This means an update for
        // SP and RoT for the same SpType count as a single update. For
        // `expected_updates`, each component update counts as an update, so the
        // amount of `all_updates` should be half of `expected_updates`.
        assert_eq!(all_updates.len(), expected_updates.len() / 2);
        for update in &all_updates {
            verify_one_sp_update(&mut expected_updates, update);
        }

        // Now, notice when they've all been updated, even if the limit is only
        // one.
        let collection = make_collection(
            ARTIFACT_VERSION_2,
            &BTreeMap::new(),
            ExpectedVersion::NoValidVersion,
            ARTIFACT_VERSION_2,
            &BTreeMap::new(),
            ExpectedVersion::NoValidVersion,
        );
        let all_updates_done = plan_mgs_updates(
            log,
            &collection,
            &collection.baseboards,
            &all_updates,
            &TargetReleaseDescription::TufRepo(repo.clone()),
            1,
            impossible_update_policy,
        );
        assert!(all_updates_done.is_empty());

        logctx.cleanup_successful();
    }

    fn verify_one_sp_update(
        expected_updates: &mut BTreeMap<
            (SpType, u16, MgsUpdateComponent),
            (&str, ArtifactHash),
        >,
        update: &PendingMgsUpdate,
    ) {
        let sp_type = update.sp_type;
        let sp_slot = update.slot_id;
        let component = match &update.details {
            PendingMgsUpdateDetails::Rot { .. } => MgsUpdateComponent::Rot,
            PendingMgsUpdateDetails::RotBootloader { .. } => {
                MgsUpdateComponent::RotBootloader
            }
            PendingMgsUpdateDetails::Sp { .. } => MgsUpdateComponent::Sp,
        };
        println!("found update: {} slot {}", sp_type, sp_slot);
        let (expected_serial, expected_artifact) = expected_updates
            .remove(&(sp_type, sp_slot, component))
            .expect("unexpected update");
        assert_eq!(update.artifact_hash, expected_artifact);
        assert_eq!(update.artifact_version, ARTIFACT_VERSION_2);
        assert_eq!(update.baseboard_id.serial_number, *expected_serial);
        let (expected_active_version, expected_inactive_version) = match &update
            .details
        {
            PendingMgsUpdateDetails::Rot {
                expected_active_slot,
                expected_inactive_version,
                ..
            } => (&expected_active_slot.version, expected_inactive_version),
            PendingMgsUpdateDetails::Sp {
                expected_active_version,
                expected_inactive_version,
            } => (expected_active_version, expected_inactive_version),
            PendingMgsUpdateDetails::RotBootloader { .. } => unimplemented!(),
        };
        assert_eq!(*expected_active_version, ARTIFACT_VERSION_1);
        assert_eq!(*expected_inactive_version, ExpectedVersion::NoValidVersion);
    }

    // Tests the case where an SP appears to move while an update is pending
    #[test]
    fn test_sp_move() {
        let logctx = LogContext::new(
            "planning_mgs_updates_whole_system_simultaneous",
            &ConfigLogging::StderrTerminal { level: ConfigLoggingLevel::Debug },
        );

        // Configure an update for one SP.
        let log = &logctx.log;
        let repo = make_tuf_repo();
        let mut collection = make_collection(
            ARTIFACT_VERSION_2,
            &BTreeMap::from([((SpType::Sled, 0), ARTIFACT_VERSION_1)]),
            ExpectedVersion::NoValidVersion,
            ARTIFACT_VERSION_2,
            &BTreeMap::from([((SpType::Sled, 0), ARTIFACT_VERSION_1)]),
            ExpectedVersion::NoValidVersion,
        );
        let nmax_updates = 1;
        let impossible_update_policy = ImpossibleUpdatePolicy::Reevaluate;
        let updates = plan_mgs_updates(
            log,
            &collection,
            &collection.baseboards,
            &PendingMgsUpdates::new(),
            &TargetReleaseDescription::TufRepo(repo.clone()),
            nmax_updates,
            impossible_update_policy,
        );
        assert!(!updates.is_empty());
        let update = updates.into_iter().next().expect("at least one update");

        // Move an SP (as if someone had moved the sled to a different cubby).
        // This is awful, but at least it's easy.
        let sp_info = collection
            .sps
            .values_mut()
            .find(|sp| sp.sp_type == SpType::Sled && sp.sp_slot == 0)
            .expect("missing sled 0 SP");
        sp_info.sp_slot = 9;

        // Plan again.  The configured update should be updated to reflect the
        // new location.
        let new_updates = plan_mgs_updates(
            log,
            &collection,
            &collection.baseboards,
            &updates,
            &TargetReleaseDescription::TufRepo(repo.clone()),
            nmax_updates,
            impossible_update_policy,
        );
        assert!(!new_updates.is_empty());
        let new_update =
            new_updates.into_iter().next().expect("at least one update");
        assert_ne!(new_update.slot_id, update.slot_id);
        assert_eq!(new_update.baseboard_id, update.baseboard_id);
        assert_eq!(new_update.sp_type, update.sp_type);
        assert_eq!(new_update.artifact_hash, update.artifact_hash);
        assert_eq!(new_update.artifact_version, update.artifact_version);
        assert_eq!(new_update.details, update.details);

        logctx.cleanup_successful();
    }
}<|MERGE_RESOLUTION|>--- conflicted
+++ resolved
@@ -255,11 +255,6 @@
                 found_inactive_version,
             ))
         }
-<<<<<<< HEAD
-        PendingMgsUpdateDetails::Rot { .. }
-        | PendingMgsUpdateDetails::RotBootloader { .. }
-        | PendingMgsUpdateDetails::HostPhase1(_) => {
-=======
         PendingMgsUpdateDetails::Rot {
             expected_active_slot,
             expected_inactive_version,
@@ -324,8 +319,8 @@
                 found_inactive_version,
             ))
         }
-        PendingMgsUpdateDetails::RotBootloader { .. } => {
->>>>>>> c097d37a
+        PendingMgsUpdateDetails::RotBootloader { .. }
+        | PendingMgsUpdateDetails::HostPhase1(_) => {
             return Err(MgsUpdateStatusError::NotYetImplemented);
         }
     };
