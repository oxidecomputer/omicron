// This Source Code Form is subject to the terms of the Mozilla Public
// License, v. 2.0. If a copy of the MPL was not distributed with this
// file, You can obtain one at https://mozilla.org/MPL/2.0/.

//! Facilities for making choices about MGS-managed updates

mod host_phase_1;
mod rot;
mod rot_bootloader;
mod sp;

use crate::mgs_updates::rot::RotUpdateState;
use crate::mgs_updates::rot::mgs_update_status_rot;
use crate::mgs_updates::rot::try_make_update_rot;
use crate::mgs_updates::rot_bootloader::mgs_update_status_rot_bootloader;
use crate::mgs_updates::rot_bootloader::try_make_update_rot_bootloader;
use crate::mgs_updates::sp::mgs_update_status_sp;
use crate::mgs_updates::sp::try_make_update_sp;

use gateway_types::rot::RotSlot;
use nexus_types::deployment::ExpectedActiveRotSlot;
use nexus_types::deployment::ExpectedVersion;
use nexus_types::deployment::MgsUpdateComponent;
use nexus_types::deployment::PendingMgsUpdate;
use nexus_types::deployment::PendingMgsUpdateDetails;
use nexus_types::deployment::PendingMgsUpdateRotBootloaderDetails;
use nexus_types::deployment::PendingMgsUpdateRotDetails;
use nexus_types::deployment::PendingMgsUpdateSpDetails;
use nexus_types::deployment::PendingMgsUpdates;
use nexus_types::deployment::TargetReleaseDescription;
use nexus_types::deployment::planning_report::FailedMgsUpdateReason;
use nexus_types::deployment::planning_report::SkippedMgsUpdate;
use nexus_types::deployment::planning_report::SkippedMgsUpdates;
use nexus_types::inventory::BaseboardId;
use nexus_types::inventory::CabooseWhich;
use nexus_types::inventory::Collection;
use omicron_common::api::external::TufRepoDescription;
use omicron_common::disk::M2Slot;
use slog::{error, info, warn};
use slog_error_chain::InlineErrorChain;
use std::collections::BTreeSet;
use std::sync::Arc;
use thiserror::Error;
use tufaceous_artifact::ArtifactVersion;
use tufaceous_artifact::ArtifactVersionError;

pub(crate) use host_phase_1::PendingHostPhase2Changes;

/// How to handle an MGS-driven update that has become impossible due to
/// unsatisfied preconditions.
#[derive(Debug, Clone, Copy, strum::EnumIter)]
pub enum ImpossibleUpdatePolicy {
    /// Keep the update in the subsequent blueprint (e.g., because we believe it
    /// may become possible again).
    Keep,
    /// Remove the impossible update and attempt to replan, which will typically
    /// replace the impossible update with a new update for the same target with
    /// different preconditions.
    Reevaluate,
}

/// Output of planning MGS updates.
#[derive(Debug, PartialEq, Eq)]
pub(crate) struct PlannedMgsUpdates {
    /// The actual pending updates; these should be added to the blueprint.
    pub(crate) pending_updates: PendingMgsUpdates,

    /// Pending changes to sleds' host phase 2 contents; each of these should
    /// result in a change to the respective sled's `BlueprintSledConfig`.
    pub(crate) pending_host_phase_2_changes: PendingHostPhase2Changes,

    // Updates to components that failed for some reason and have been skipped.
    pub(crate) skipped_mgs_updates: SkippedMgsUpdates,
}

impl PlannedMgsUpdates {
    fn new() -> Self {
        Self {
            pending_updates: PendingMgsUpdates::new(),
            pending_host_phase_2_changes: PendingHostPhase2Changes::empty(),
            skipped_mgs_updates: SkippedMgsUpdates::new(),
        }
    }

    fn set_pending_update(
        &mut self,
        pending_update: PendingMgsUpdate,
    ) -> &mut Self {
        self.pending_updates.insert(pending_update);
        self
    }

    fn set_pending_host_os_phase2_changes(
        &mut self,
        pending_host_os_phase2_changes: PendingHostPhase2Changes,
    ) -> &mut Self {
        self.pending_host_phase_2_changes = pending_host_os_phase2_changes;
        self
    }

    fn set_skipped_updates(
        &mut self,
        skipped_updates: SkippedMgsUpdates,
    ) -> &mut Self {
        self.skipped_mgs_updates = skipped_updates;
        self
    }

    fn build(&self) -> Self {
        Self {
            pending_updates: self.pending_updates.clone(),
            pending_host_phase_2_changes: self
                .pending_host_phase_2_changes
                .clone(),
            skipped_mgs_updates: self.skipped_mgs_updates.clone(),
        }
    }
}

/// Generates a new set of `PendingMgsUpdates` based on:
///
/// * `inventory`: the latest inventory
/// * `current_boards`: a set of baseboards to consider updating
///   (it is possible to have baseboards in inventory that would never be
///   updated because they're not considered part of the current system)
/// * `current_updates`: the most recent set of configured `PendingMgsUpdates`
/// * `current_artifacts`: information about artifacts from the current target
///   release (if any)
/// * `nmax_updates`: the maximum number of updates allowed at once
/// * `impossible_update_policy`: what to do if we detect an update has become
///   impossible due to unsatisfied preconditions
///
/// By current policy, `nmax_updates` is always 1, but the implementation here
/// supports more than one update per invocation.
pub(crate) fn plan_mgs_updates(
    log: &slog::Logger,
    inventory: &Collection,
    current_boards: &BTreeSet<Arc<BaseboardId>>,
    current_updates: &PendingMgsUpdates,
    current_artifacts: &TargetReleaseDescription,
    nmax_updates: usize,
    impossible_update_policy: ImpossibleUpdatePolicy,
) -> PlannedMgsUpdates {
    let mut pending_updates = PendingMgsUpdates::new();
    let mut pending_host_phase_2_changes = PendingHostPhase2Changes::empty();
    let mut boards_preferred = BTreeSet::new();
    let mut skipped_mgs_updates = SkippedMgsUpdates::new();

    // Determine the status of all currently pending updates by comparing what
    // they were trying to do (and their preconditions) against the current
    // state (from inventory).
    //
    // If a pending update is either done or impossible, we'll prioritize
    // evaluating the same board for any further updates.  For the "done" case,
    // this will cause us to update one board's SP, RoT, etc. before moving onto
    // another board.  For the "impossible" case, this should just fix up the
    // update request with updated preconditions so that it can complete.
    //
    // If a pending update is in-progress or if we cannot determine its status
    // because inventory is incomplete, then we'll "keep" it (that is, we copy
    // the same update into the `PendingMgsUpdates` that we're returning).
    for update in current_updates {
        match mgs_update_status(log, inventory, update) {
            Ok(MgsUpdateStatus::Done) => {
                info!(
                    log,
                    "MGS-driven update completed \
                     (will remove it and re-evaluate board)";
                    update
                );
                boards_preferred.insert(update.baseboard_id.clone());
            }
            Ok(MgsUpdateStatus::Impossible) => match impossible_update_policy {
                ImpossibleUpdatePolicy::Keep => {
                    info!(
                        log,
                        "keeping apparently-impossible MGS-driven update \
                         (waiting for recent update to be applied)";
                        update
                    );
                    pending_updates.insert(update.clone());
                }
                ImpossibleUpdatePolicy::Reevaluate => {
                    info!(
                        log,
                        "MGS-driven update impossible \
                         (will remove it and re-evaluate board)";
                        update
                    );
                    boards_preferred.insert(update.baseboard_id.clone());
                }
            },
            Ok(MgsUpdateStatus::NotDone) => {
                info!(
                    log,
                    "MGS-driven update not yet completed (will keep it)";
                    update
                );
                pending_updates.insert(update.clone());
            }
            Err(error) => {
                info!(
                    log,
                    "cannot determine MGS-driven update status (will keep it)";
                    update,
                    InlineErrorChain::new(&error)
                );
                pending_updates.insert(update.clone());
            }
        }
    }

    // If we don't have a "real" target release (i.e., an uploaded TUF repo
    // containing artifacts), then we cannot configure more updates.
    let current_artifacts = match current_artifacts {
        TargetReleaseDescription::Initial => {
            info!(
                log,
                "system in initial release state \
                no update artifacts available (no update necessary)",
            );
            return PlannedMgsUpdates {
                pending_updates,
                pending_host_phase_2_changes,
                skipped_mgs_updates,
            };
        }
        TargetReleaseDescription::TufRepo(description) => description,
    };

    // Next, configure new updates for any boards that need an update, up to
    // `nmax_updates`.
    //
    // For the reasons mentioned above, we'll start with the boards that just
    // had an in-progress update that we elected not to keep.  Then we'll look
    // at all the other boards.  Note that using `extend` here will cause the
    // boards that we're prioritizing to appear twice in this list.
    let non_preferred =
        current_boards.iter().filter(|b| !boards_preferred.contains(*b));
    let candidates = boards_preferred.iter().chain(non_preferred);
    for board in candidates {
        if pending_updates.len() >= nmax_updates {
            info!(
                log,
                "reached maximum number of pending MGS-driven updates";
                "max" => nmax_updates
            );
            return PlannedMgsUpdates {
                pending_updates,
                pending_host_phase_2_changes,
                skipped_mgs_updates,
            };
        }

        let PlannedMgsUpdates {
            pending_updates: updates,
            pending_host_phase_2_changes: mut host_phase_2,
            skipped_mgs_updates: mut skipped_updates,
        } = try_make_update(log, board, inventory, current_artifacts);

        if !updates.is_empty() {
            // We can safely unwrap because we just created the update with the
            // baseboard_id in try_make_update above
            let update = updates.get(&board).unwrap();
            info!(log, "configuring MGS-driven update"; update);
            pending_updates.insert(update.clone());
        } else {
            info!(log, "skipping board for MGS-driven update"; board)
        }

        pending_host_phase_2_changes.append(&mut host_phase_2);
        skipped_mgs_updates.append(&mut skipped_updates);
    }

    info!(log, "ran out of boards for MGS-driven update");
    PlannedMgsUpdates {
        pending_updates,
        pending_host_phase_2_changes,
        skipped_mgs_updates,
    }
}

#[derive(Debug)]
enum MgsUpdateStatus {
    /// the requested update has completed (i.e., the active slot is running the
    /// requested version)
    Done,
    /// the requested update has not completed, but remains possible
    /// (i.e., the active slot is not running the requested version and the
    /// preconditions remain true)
    NotDone,
    /// the requested update has not completed and the preconditions are not
    /// currently met
    ///
    /// The only way for this update to complete as-written is if reality
    /// changes such that the preconditions become met.  But the only normal
    /// operation that could make that happen is blueprint execution, which
    /// won't do anything while the preconditions aren't met.  So if an update
    /// is in this state, generally the planner must remove this update (and
    /// presumably add one with updated preconditions).
    Impossible,
}

#[derive(Debug, Error)]
enum MgsUpdateStatusError {
    #[error("no SP info found in inventory")]
    MissingSpInfo,
    #[error("no caboose found for active slot in inventory")]
    MissingActiveCaboose,
    #[error("no RoT state found in inventory")]
    MissingRotState,
    #[error("no active host phase 1 slot found in inventory")]
    MissingHostPhase1ActiveSlot,
    #[error("no host phase 1 hash found in inventory for slot {0:?}")]
    MissingHostPhase1FlashHash(M2Slot),
    #[error("no sled-agent config reconciler result found in inventory")]
    MissingSledAgentLastReconciliation,
    #[error("sled-agent reported an error determining boot disk: {0}")]
    SledAgentErrorDeterminingBootDisk(String),
    #[error(
        "sled-agent reported an error determining boot partition contents \
         for slot {slot}: {err}"
    )]
    SledAgentErrorDeterminingBootPartitionDetails { slot: M2Slot, err: String },
    #[error("unable to parse input into ArtifactVersion: {0:?}")]
    FailedArtifactVersionParse(ArtifactVersionError),
}

/// Determine the status of a single MGS-driven update based on what's in
/// inventory for that board.
fn mgs_update_status(
    log: &slog::Logger,
    inventory: &Collection,
    update: &PendingMgsUpdate,
) -> Result<MgsUpdateStatus, MgsUpdateStatusError> {
    let baseboard_id = &update.baseboard_id;
    let desired_artifact_hash = update.artifact_hash;
    let desired_version = &update.artifact_version;

    // Check the contents of the target of `update` against what we expect
    // either before or after the update.
    //
    // We check this before anything else because if we get back
    // `MgsUpdateStatus::Done`, then we're done no matter what else is true.
    let update_status = match &update.details {
        PendingMgsUpdateDetails::RotBootloader(
            PendingMgsUpdateRotBootloaderDetails {
                expected_stage0_version,
                expected_stage0_next_version,
            },
        ) => {
            let Some(stage0_caboose) =
                inventory.caboose_for(CabooseWhich::Stage0, baseboard_id)
            else {
                return Err(MgsUpdateStatusError::MissingActiveCaboose);
            };

            let found_stage0_next_version = inventory
                .caboose_for(CabooseWhich::Stage0Next, baseboard_id)
                .map(|c| c.caboose.version.as_ref());

            mgs_update_status_rot_bootloader(
                desired_version,
                expected_stage0_version,
                expected_stage0_next_version,
                &stage0_caboose.caboose.version,
                found_stage0_next_version,
            )
        }
        PendingMgsUpdateDetails::Sp(PendingMgsUpdateSpDetails {
            expected_active_version,
            expected_inactive_version,
        }) => {
            let Some(active_caboose) =
                inventory.caboose_for(CabooseWhich::SpSlot0, baseboard_id)
            else {
                return Err(MgsUpdateStatusError::MissingActiveCaboose);
            };

            let found_inactive_version = inventory
                .caboose_for(CabooseWhich::SpSlot1, baseboard_id)
                .map(|c| c.caboose.version.as_ref());

            mgs_update_status_sp(
                desired_version,
                expected_active_version,
                expected_inactive_version,
                &active_caboose.caboose.version,
                found_inactive_version,
            )
        }
        PendingMgsUpdateDetails::HostPhase1(details) => {
            host_phase_1::update_status(
                baseboard_id,
                desired_artifact_hash,
                inventory,
                details,
                log,
            )?
        }
        PendingMgsUpdateDetails::Rot(PendingMgsUpdateRotDetails {
            expected_active_slot,
            expected_inactive_version,
            expected_persistent_boot_preference,
            expected_pending_persistent_boot_preference,
            expected_transient_boot_preference,
        }) => {
            let rot_state = inventory
                .rots
                .get(baseboard_id)
                .ok_or(MgsUpdateStatusError::MissingRotState)?;

            let active_slot = rot_state.active_slot;

            let active_caboose_which = match &active_slot {
                RotSlot::A => CabooseWhich::RotSlotA,
                RotSlot::B => CabooseWhich::RotSlotB,
            };

            let active_caboose = inventory
                .caboose_for(active_caboose_which, baseboard_id)
                .ok_or(MgsUpdateStatusError::MissingActiveCaboose)?;

            let found_active_version =
                ArtifactVersion::new(active_caboose.caboose.version.clone())
                    .map_err(|e| {
                        MgsUpdateStatusError::FailedArtifactVersionParse(e)
                    })?;

            let found_active_slot = ExpectedActiveRotSlot {
                slot: active_slot,
                version: found_active_version,
            };

            let found_inactive_version = inventory
                .caboose_for(active_caboose_which.toggled_slot(), baseboard_id)
                .map(|c| c.caboose.version.as_ref());

            let found = RotUpdateState {
                active_slot: found_active_slot,
                persistent_boot_preference: rot_state
                    .persistent_boot_preference,
                pending_persistent_boot_preference: rot_state
                    .pending_persistent_boot_preference,
                transient_boot_preference: rot_state.transient_boot_preference,
            };

            let expected = RotUpdateState {
                active_slot: expected_active_slot.clone(),
                persistent_boot_preference:
                    *expected_persistent_boot_preference,
                pending_persistent_boot_preference:
                    *expected_pending_persistent_boot_preference,
                transient_boot_preference: *expected_transient_boot_preference,
            };

            mgs_update_status_rot(
                desired_version,
                expected,
                found,
                expected_inactive_version,
                found_inactive_version,
            )
        }
    };

    // If we're able to reach a clear determination based on the status alone,
    // great.  Return that.
    if matches!(
        update_status,
        MgsUpdateStatus::Done | MgsUpdateStatus::Impossible
    ) {
        return Ok(update_status);
    }

    // If based on the status we're only able to determine that the update is
    // not yet done, there's another "impossible" case to consider: that the
    // baseboard has moved in the rack.
    let sp_info = inventory
        .sps
        .get(baseboard_id)
        .ok_or(MgsUpdateStatusError::MissingSpInfo)?;
    if sp_info.sp_type != update.sp_type {
        // This should be impossible.  This same baseboard has somehow changed
        // its type (e.g., sled vs. switch vs. PSC).  This doesn't affect what
        // we do here but definitely raises a red flag.
        error!(
            log,
            "baseboard appears to have changed board type";
            "sp_info" => #?sp_info,
            update,
        );
        Ok(MgsUpdateStatus::Impossible)
    } else if sp_info.sp_slot != update.slot_id {
        warn!(
            log,
            "baseboard with in-progress MGS-driven update has moved";
            "sp_info" => #?sp_info,
            update,
        );
        Ok(MgsUpdateStatus::Impossible)
    } else {
        Ok(update_status)
    }
}

fn mgs_update_status_inactive_versions(
    found_inactive_version: Option<&str>,
    expected_inactive_version: &ExpectedVersion,
) -> MgsUpdateStatus {
    // This logic is more complex than for the active slot because unlike the
    // active slot, it's possible for both the found contents and the expected
    // contents to be missing and that's not necessarily an error.
    match (found_inactive_version, expected_inactive_version) {
        (Some(_), ExpectedVersion::NoValidVersion) => {
            // We expected nothing in the inactive slot, but found something.
            MgsUpdateStatus::Impossible
        }
        (Some(found), ExpectedVersion::Version(expected)) => {
            if found == expected.as_str() {
                // We found something in the inactive slot that matches what we
                // expected.
                MgsUpdateStatus::NotDone
            } else {
                // We found something in the inactive slot that differs from
                // what we expected.
                MgsUpdateStatus::Impossible
            }
        }
        (None, ExpectedVersion::Version(_)) => {
            // We expected something in the inactive slot, but found nothing.
            // This case is tricky because we can't tell from the inventory
            // whether we transiently failed to fetch the caboose for some
            // reason or whether the caboose is actually garbage.  We choose to
            // assume that it's actually garbage, which would mean that this
            // update as-configured is impossible.  This will cause us to
            // generate a new update that expects garbage in the inactive slot.
            // If we're right, great.  If we're wrong, then *that* update will
            // be impossible to complete, but we should fix this again if the
            // transient error goes away.
            //
            // If we instead assumed that this was a transient error, we'd do
            // nothing here instead.  But if the caboose was really missing,
            // then we'd get stuck forever waiting for something that would
            // never happen.
            MgsUpdateStatus::Impossible
        }
        (None, ExpectedVersion::NoValidVersion) => {
            // We expected nothing in the inactive slot and found nothing there.
            // No problem!
            MgsUpdateStatus::NotDone
        }
    }
}

/// Determine if the given baseboard needs any MGS-driven update (e.g., update
/// to its SP, RoT, etc.).  If so, returns the update and a set of changes that
/// need to be made to sled configs related to host phase 2 images (this set
/// will be empty if we made a non-host update).  If not, returns `None`.
fn try_make_update(
    log: &slog::Logger,
    baseboard_id: &Arc<BaseboardId>,
    inventory: &Collection,
    current_artifacts: &TufRepoDescription,
) -> PlannedMgsUpdates {
    let mut skipped_updates = SkippedMgsUpdates::new();

    // We try MGS-driven update components in a hardcoded priority order until
    // any of them returns `Some`.  The order is described in RFD 565 section
    // "Update Sequence".
    type UpdateResult = Result<Option<PendingMgsUpdate>, FailedMgsUpdateReason>;
    type UpdateFn<'a> = Box<dyn Fn() -> UpdateResult + 'a>;
    let attempts: [(MgsUpdateComponent, UpdateFn); 3] = [
        (
            MgsUpdateComponent::RotBootloader,
            Box::new(|| {
                try_make_update_rot_bootloader(
                    log,
                    baseboard_id,
                    inventory,
                    current_artifacts,
                )
            }),
        ),
        (
            MgsUpdateComponent::Rot,
            Box::new(|| {
                try_make_update_rot(
                    log,
                    baseboard_id,
                    inventory,
                    current_artifacts,
                )
            }),
        ),
        (
            MgsUpdateComponent::Sp,
            Box::new(|| {
                try_make_update_sp(
                    log,
                    baseboard_id,
                    inventory,
                    current_artifacts,
                )
            }),
        ),
    ];

    if let Some(update_actions) =
        attempts.into_iter().find_map(|(component, attempt)| {
            match attempt() {
                // There is a pending update, record it along with any previous
                // failed updates
                Ok(Some(update)) => {
                    // We have a non-host update; there are no pending host
                    // phase 2 changes necessary.
                    let pending_actions = PlannedMgsUpdates::new()
                        .set_pending_update(update)
                        .set_skipped_updates(skipped_updates.clone())
                        .build();
                    Some(pending_actions)
                }
                // We don't have any pending actions, the component is already
                // at the expected version
                Ok(None) => None,
                // There was a failure, skip the update and record it
                Err(e) => {
                    skipped_updates.push(SkippedMgsUpdate {
                        baseboard_id: baseboard_id.clone(),
                        component,
                        reason: e,
                    });
                    None
                }
            }
        })
    {
        return update_actions;
    }

    match host_phase_1::try_make_update(
        log,
        baseboard_id,
        inventory,
        current_artifacts,
    ) {
        Ok(Some((update, pending_host_os_phase2_changes))) => {
            PlannedMgsUpdates::new()
                .set_pending_update(update)
                .set_pending_host_os_phase2_changes(
                    pending_host_os_phase2_changes,
                )
                .set_skipped_updates(skipped_updates)
                .build()
        }
        // The Host OS is already at the desired version, we only need to pass
        // along any previous skipped updates
        Ok(None) => PlannedMgsUpdates::new()
            .set_skipped_updates(skipped_updates)
            .build(),
        Err(e) => {
            skipped_updates.push(SkippedMgsUpdate {
                baseboard_id: baseboard_id.clone(),
                component: MgsUpdateComponent::HostOs,
                reason: e,
            });
            PlannedMgsUpdates::new()
                .set_skipped_updates(skipped_updates)
                .build()
        }
    }
}

#[cfg(test)]
mod test_helpers;

#[cfg(test)]
mod test {
    use super::ImpossibleUpdatePolicy;
    use super::PlannedMgsUpdates;
    use super::plan_mgs_updates;
    use super::test_helpers::ARTIFACT_HASH_HOST_PHASE_1;
    use super::test_helpers::ARTIFACT_HASH_HOST_PHASE_1_V1;
    use super::test_helpers::ARTIFACT_HASH_HOST_PHASE_2;
    use super::test_helpers::ARTIFACT_HASH_HOST_PHASE_2_V1;
    use super::test_helpers::ARTIFACT_HASH_SP_GIMLET_D;
    use super::test_helpers::ARTIFACT_VERSION_1;
    use super::test_helpers::ARTIFACT_VERSION_1_5;
    use super::test_helpers::ARTIFACT_VERSION_2;
    use super::test_helpers::TestBoards;
    use dropshot::ConfigLogging;
    use dropshot::ConfigLoggingLevel;
    use gateway_client::types::SpType;
    use nexus_types::deployment::ExpectedVersion;
    use nexus_types::deployment::MgsUpdateComponent;
    use nexus_types::deployment::PendingMgsUpdateDetails;
    use nexus_types::deployment::PendingMgsUpdateSpDetails;
    use nexus_types::deployment::PendingMgsUpdates;
    use nexus_types::deployment::TargetReleaseDescription;
    use nexus_types::deployment::planning_report::FailedMgsUpdateReason;
    use nexus_types::deployment::planning_report::SkippedMgsUpdate;
    use nexus_types::deployment::planning_report::SkippedMgsUpdates;
    use nexus_types::inventory::BaseboardId;
    use omicron_test_utils::dev::LogContext;
<<<<<<< HEAD
    use std::collections::BTreeSet;
    use std::sync::Arc;
    use strum::IntoEnumIterator;

    // Short hand-rolled update sequence that exercises some basic behavior for
    // SP updates.
    #[test]
    fn test_basic_sp() {
        let test_name = "planning_mgs_updates_basic_sp";
        let logctx = LogContext::new(
            test_name,
            &ConfigLogging::StderrTerminal { level: ConfigLoggingLevel::Debug },
        );
        let log = &logctx.log;
        let test_boards = TestBoards::new(test_name);

        // Test that with no updates pending and no TUF repo specified, there
        // will remain no updates pending.
        let collection = test_boards
            .collection_builder()
            .sp_active_version_exception(SpType::Sled, 0, ARTIFACT_VERSION_1)
            .build();
        let current_boards = &collection.baseboards;
        let initial_updates = PendingMgsUpdates::new();
        let nmax_updates = 1;
        let impossible_update_policy = ImpossibleUpdatePolicy::Reevaluate;
        let PlannedMgsUpdates { pending_updates: updates, .. } =
            plan_mgs_updates(
                log,
                &collection,
                current_boards,
                &initial_updates,
                &TargetReleaseDescription::Initial,
                nmax_updates,
                impossible_update_policy,
            );
        assert!(updates.is_empty());

        // Test that when a TUF repo is specified and one SP is outdated, then
        // it's configured with an update (and the update looks correct).
        let repo = test_boards.tuf_repo();
        let PlannedMgsUpdates { pending_updates: updates, .. } =
            plan_mgs_updates(
                log,
                &collection,
                current_boards,
                &initial_updates,
                &TargetReleaseDescription::TufRepo(repo.clone()),
                nmax_updates,
                impossible_update_policy,
            );
        assert_eq!(updates.len(), 1);
        let first_update = updates.iter().next().expect("at least one update");
        assert_eq!(first_update.baseboard_id.serial_number, "sled_0");
        assert_eq!(first_update.sp_type, SpType::Sled);
        assert_eq!(first_update.slot_id, 0);
        assert_eq!(first_update.artifact_hash, ARTIFACT_HASH_SP_GIMLET_D);
        assert_eq!(first_update.artifact_version, ARTIFACT_VERSION_2);

        // Test that when an update is already pending, and nothing changes
        // about the state of the world (i.e., the inventory), then the planner
        // makes no changes.
        let PlannedMgsUpdates { pending_updates: later_updates, .. } =
            plan_mgs_updates(
                log,
                &collection,
                current_boards,
                &updates,
                &TargetReleaseDescription::TufRepo(repo.clone()),
                nmax_updates,
                impossible_update_policy,
            );
        assert_eq!(updates, later_updates);

        // Test that when two updates are needed, but one is already pending,
        // then the other one is *not* started (because it exceeds
        // nmax_updates).
        let later_collection = test_boards
            .collection_builder()
            .sp_active_version_exception(SpType::Sled, 0, ARTIFACT_VERSION_1)
            .sp_active_version_exception(SpType::Switch, 1, ARTIFACT_VERSION_1)
            .build();
        let PlannedMgsUpdates { pending_updates: later_updates, .. } =
            plan_mgs_updates(
                log,
                &later_collection,
                current_boards,
                &updates,
                &TargetReleaseDescription::TufRepo(repo.clone()),
                nmax_updates,
                impossible_update_policy,
            );
        assert_eq!(updates, later_updates);

        // At this point, we're ready to test that when the first update
        // completes, then the second one *is* started.  This tests two
        // different things: first that we noticed the first one completed, and
        // second that we noticed another thing needed an update
        let later_collection = test_boards
            .collection_builder()
            .sp_active_version_exception(SpType::Switch, 1, ARTIFACT_VERSION_1)
            .build();
        let PlannedMgsUpdates { pending_updates: later_updates, .. } =
            plan_mgs_updates(
                log,
                &later_collection,
                current_boards,
                &updates,
                &TargetReleaseDescription::TufRepo(repo.clone()),
                nmax_updates,
                impossible_update_policy,
            );
        assert_eq!(later_updates.len(), 1);
        let next_update =
            later_updates.iter().next().expect("at least one update");
        assert_ne!(first_update, next_update);
        assert_eq!(next_update.baseboard_id.serial_number, "switch_1");
        assert_eq!(next_update.sp_type, SpType::Switch);
        assert_eq!(next_update.slot_id, 1);
        assert_eq!(next_update.artifact_hash, ARTIFACT_HASH_SP_SIDECAR_C);
        assert_eq!(next_update.artifact_version, ARTIFACT_VERSION_2);

        // Finally, test that when all SPs are in spec, then no updates are
        // configured.
        let updated_collection = test_boards.collection_builder().build();
        let PlannedMgsUpdates { pending_updates: later_updates, .. } =
            plan_mgs_updates(
                log,
                &updated_collection,
                current_boards,
                &later_updates,
                &TargetReleaseDescription::TufRepo(repo.clone()),
                nmax_updates,
                impossible_update_policy,
            );
        assert!(later_updates.is_empty());

        // Test that we don't try to update boards that aren't in
        // `current_boards`, even if they're in inventory and outdated.
        let collection = test_boards
            .collection_builder()
            .sp_active_version_exception(SpType::Sled, 0, ARTIFACT_VERSION_1)
            .build();
        let PlannedMgsUpdates { pending_updates: updates, .. } =
            plan_mgs_updates(
                log,
                &collection,
                &BTreeSet::new(),
                &PendingMgsUpdates::new(),
                &TargetReleaseDescription::TufRepo(repo.clone()),
                nmax_updates,
                impossible_update_policy,
            );
        assert!(updates.is_empty());
        let PlannedMgsUpdates { pending_updates: updates, .. } =
            plan_mgs_updates(
                log,
                &collection,
                &collection.baseboards,
                &PendingMgsUpdates::new(),
                &TargetReleaseDescription::TufRepo(repo.clone()),
                nmax_updates,
                impossible_update_policy,
            );
        // We verified most of the details above.  Here we're just double
        // checking that the baseboard being missing is the only reason that no
        // update was generated.
        assert_eq!(updates.len(), 1);

        // Verify the precondition details of an ordinary update.
        let old_update =
            updates.into_iter().next().expect("at least one update");
        let PendingMgsUpdateDetails::Sp(PendingMgsUpdateSpDetails {
            expected_active_version: old_expected_active_version,
            expected_inactive_version: old_expected_inactive_version,
        }) = &old_update.details
        else {
            panic!("expected SP update");
        };
        assert_eq!(ARTIFACT_VERSION_1, *old_expected_active_version);
        assert_eq!(
            ExpectedVersion::NoValidVersion,
            *old_expected_inactive_version
        );

        // Test that if the inactive slot contents have changed, then we'll get
        // a new update reflecting that.
        let collection = test_boards
            .collection_builder()
            .sp_versions(
                ARTIFACT_VERSION_2,
                ExpectedVersion::Version(ARTIFACT_VERSION_1),
            )
            .sp_active_version_exception(SpType::Sled, 0, ARTIFACT_VERSION_1)
            .build();
        let PlannedMgsUpdates { pending_updates: new_updates, .. } =
            plan_mgs_updates(
                log,
                &collection,
                &collection.baseboards,
                &updates,
                &TargetReleaseDescription::TufRepo(repo.clone()),
                nmax_updates,
                impossible_update_policy,
            );
        assert_ne!(updates, new_updates);
        assert_eq!(new_updates.len(), 1);
        let new_update =
            new_updates.into_iter().next().expect("at least one update");
        assert_eq!(old_update.baseboard_id, new_update.baseboard_id);
        assert_eq!(old_update.sp_type, new_update.sp_type);
        assert_eq!(old_update.slot_id, new_update.slot_id);
        assert_eq!(old_update.artifact_hash, new_update.artifact_hash);
        assert_eq!(old_update.artifact_version, new_update.artifact_version);
        let PendingMgsUpdateDetails::Sp(PendingMgsUpdateSpDetails {
            expected_active_version: new_expected_active_version,
            expected_inactive_version: new_expected_inactive_version,
        }) = &new_update.details
        else {
            panic!("expected SP update");
        };
        assert_eq!(ARTIFACT_VERSION_1, *new_expected_active_version);
        assert_eq!(
            ExpectedVersion::Version(ARTIFACT_VERSION_1),
            *new_expected_inactive_version
        );

        // Test that if instead it's the active slot whose contents have changed
        // to something other than the new expected version, then we'll also get
        // a new update reflecting that.
        let collection = test_boards
            .collection_builder()
            .sp_active_version_exception(SpType::Sled, 0, ARTIFACT_VERSION_1_5)
            .build();
        let PlannedMgsUpdates { pending_updates: new_updates, .. } =
            plan_mgs_updates(
                log,
                &collection,
                &collection.baseboards,
                &updates,
                &TargetReleaseDescription::TufRepo(repo.clone()),
                nmax_updates,
                impossible_update_policy,
            );
        assert_ne!(updates, new_updates);
        assert_eq!(new_updates.len(), 1);
        let new_update =
            new_updates.into_iter().next().expect("at least one update");
        assert_eq!(old_update.baseboard_id, new_update.baseboard_id);
        assert_eq!(old_update.sp_type, new_update.sp_type);
        assert_eq!(old_update.slot_id, new_update.slot_id);
        assert_eq!(old_update.artifact_hash, new_update.artifact_hash);
        assert_eq!(old_update.artifact_version, new_update.artifact_version);
        let PendingMgsUpdateDetails::Sp(PendingMgsUpdateSpDetails {
            expected_active_version: new_expected_active_version,
            expected_inactive_version: new_expected_inactive_version,
        }) = &new_update.details
        else {
            panic!("expected SP update");
        };
        assert_eq!(ARTIFACT_VERSION_1_5, *new_expected_active_version);
        assert_eq!(
            ExpectedVersion::NoValidVersion,
            *new_expected_inactive_version
        );

        logctx.cleanup_successful();
    }

    // Short hand-rolled update sequence that exercises some basic behavior for
    // RoT updates.
    #[test]
    fn test_basic_rot() {
        let test_name = "planning_mgs_updates_basic_rot";
        let logctx = LogContext::new(
            test_name,
            &ConfigLogging::StderrTerminal { level: ConfigLoggingLevel::Debug },
        );
        let log = &logctx.log;
        let test_boards = TestBoards::new(test_name);

        // Test that with no updates pending and no TUF repo specified, there
        // will remain no updates pending.
        let collection = test_boards
            .collection_builder()
            .rot_active_version_exception(SpType::Sled, 0, ARTIFACT_VERSION_1)
            .build();
        let current_boards = &collection.baseboards;
        let initial_updates = PendingMgsUpdates::new();
        let nmax_updates = 1;
        let impossible_update_policy = ImpossibleUpdatePolicy::Reevaluate;
        let PlannedMgsUpdates { pending_updates: updates, .. } =
            plan_mgs_updates(
                log,
                &collection,
                current_boards,
                &initial_updates,
                &TargetReleaseDescription::Initial,
                nmax_updates,
                impossible_update_policy,
            );
        assert!(updates.is_empty());

        // Test that when a TUF repo is specified and one RoT is outdated, then
        // it's configured with an update (and the update looks correct).
        let repo = test_boards.tuf_repo();
        let PlannedMgsUpdates { pending_updates: updates, .. } =
            plan_mgs_updates(
                log,
                &collection,
                current_boards,
                &initial_updates,
                &TargetReleaseDescription::TufRepo(repo.clone()),
                nmax_updates,
                impossible_update_policy,
            );
        assert_eq!(updates.len(), 1);
        let first_update = updates.iter().next().expect("at least one update");
        assert_eq!(first_update.baseboard_id.serial_number, "sled_0");
        assert_eq!(first_update.sp_type, SpType::Sled);
        assert_eq!(first_update.slot_id, 0);
        assert_eq!(first_update.artifact_hash, ARTIFACT_HASH_ROT_GIMLET_B);
        assert_eq!(first_update.artifact_version, ARTIFACT_VERSION_2);

        // Test that when an update is already pending, and nothing changes
        // about the state of the world (i.e., the inventory), then the planner
        // makes no changes.
        let PlannedMgsUpdates { pending_updates: later_updates, .. } =
            plan_mgs_updates(
                log,
                &collection,
                current_boards,
                &updates,
                &TargetReleaseDescription::TufRepo(repo.clone()),
                nmax_updates,
                impossible_update_policy,
            );
        assert_eq!(updates, later_updates);

        // Test that when two updates are needed, but one is already pending,
        // then the other one is *not* started (because it exceeds
        // nmax_updates).
        let later_collection = test_boards
            .collection_builder()
            .rot_active_version_exception(SpType::Sled, 0, ARTIFACT_VERSION_1)
            .rot_active_version_exception(SpType::Switch, 1, ARTIFACT_VERSION_1)
            .build();
        let PlannedMgsUpdates { pending_updates: later_updates, .. } =
            plan_mgs_updates(
                log,
                &later_collection,
                current_boards,
                &updates,
                &TargetReleaseDescription::TufRepo(repo.clone()),
                nmax_updates,
                impossible_update_policy,
            );
        assert_eq!(updates, later_updates);

        // At this point, we're ready to test that when the first SpType update
        // completes, then the second one *is* started.  This tests four
        // different things: first that we noticed the first one completed,
        // second that we noticed another thing needed an update, third that
        // an update is correctly configured after the active slot has changed
        // from the previous component update, and fourth that the planner
        // schedules the updates in the correct order: first RoT, and second SP.
        let later_collection = test_boards
            .collection_builder()
            .sp_active_version_exception(SpType::Switch, 1, ARTIFACT_VERSION_1)
            .rot_active_version_exception(SpType::Switch, 1, ARTIFACT_VERSION_1)
            .rot_active_slot_exception(SpType::Sled, 0, RotSlot::B)
            .rot_persistent_boot_preference_exception(
                SpType::Sled,
                0,
                RotSlot::B,
            )
            .build();
        let PlannedMgsUpdates { pending_updates: later_updates, .. } =
            plan_mgs_updates(
                log,
                &later_collection,
                current_boards,
                &updates,
                &TargetReleaseDescription::TufRepo(repo.clone()),
                nmax_updates,
                impossible_update_policy,
            );
        assert_eq!(later_updates.len(), 1);
        let next_update =
            later_updates.iter().next().expect("at least one update");
        assert_ne!(first_update, next_update);
        assert_eq!(next_update.baseboard_id.serial_number, "switch_1");
        assert_eq!(next_update.sp_type, SpType::Switch);
        assert_eq!(next_update.slot_id, 1);
        assert_eq!(next_update.artifact_hash, ARTIFACT_HASH_ROT_SWITCH_B);
        assert_eq!(next_update.artifact_version, ARTIFACT_VERSION_2);

        // Finally, test that when all components are in spec, then no updates
        // are configured.
        let updated_collection = test_boards.collection_builder().build();
        let PlannedMgsUpdates { pending_updates: later_updates, .. } =
            plan_mgs_updates(
                log,
                &updated_collection,
                current_boards,
                &later_updates,
                &TargetReleaseDescription::TufRepo(repo.clone()),
                nmax_updates,
                impossible_update_policy,
            );
        assert!(later_updates.is_empty());

        // Test that we don't try to update boards that aren't in
        // `current_boards`, even if they're in inventory and outdated.
        let collection = test_boards
            .collection_builder()
            .rot_active_version_exception(SpType::Sled, 0, ARTIFACT_VERSION_1)
            .build();
        let PlannedMgsUpdates { pending_updates: updates, .. } =
            plan_mgs_updates(
                log,
                &collection,
                &BTreeSet::new(),
                &PendingMgsUpdates::new(),
                &TargetReleaseDescription::TufRepo(repo.clone()),
                nmax_updates,
                impossible_update_policy,
            );
        assert!(updates.is_empty());
        let PlannedMgsUpdates { pending_updates: updates, .. } =
            plan_mgs_updates(
                log,
                &collection,
                &collection.baseboards,
                &PendingMgsUpdates::new(),
                &TargetReleaseDescription::TufRepo(repo.clone()),
                nmax_updates,
                impossible_update_policy,
            );
        // We verified most of the details above.  Here we're just double
        // checking that the baseboard being missing is the only reason that no
        // update was generated.
        assert_eq!(updates.len(), 1);

        // Verify the precondition details of an ordinary RoT update.
        let old_update =
            updates.into_iter().next().expect("at least one update");
        let PendingMgsUpdateDetails::Rot(PendingMgsUpdateRotDetails {
            expected_active_slot: old_expected_active_slot,
            expected_inactive_version: old_expected_inactive_version,
            ..
        }) = &old_update.details
        else {
            panic!("expected RoT update");
        };
        assert_eq!(ARTIFACT_VERSION_1, old_expected_active_slot.version());
        assert_eq!(
            ExpectedVersion::NoValidVersion,
            *old_expected_inactive_version
        );

        // Test that if the inactive slot contents have changed, then we'll get
        // a new update reflecting that.
        let collection = test_boards
            .collection_builder()
            .sp_versions(
                ARTIFACT_VERSION_2,
                ExpectedVersion::Version(ARTIFACT_VERSION_1),
            )
            .rot_versions(
                ARTIFACT_VERSION_2,
                ExpectedVersion::Version(ARTIFACT_VERSION_1),
            )
            .stage0_versions(
                ARTIFACT_VERSION_2,
                ExpectedVersion::Version(ARTIFACT_VERSION_1),
            )
            .rot_active_version_exception(SpType::Sled, 0, ARTIFACT_VERSION_1)
            .build();
        let PlannedMgsUpdates { pending_updates: new_updates, .. } =
            plan_mgs_updates(
                log,
                &collection,
                &collection.baseboards,
                &updates,
                &TargetReleaseDescription::TufRepo(repo.clone()),
                nmax_updates,
                impossible_update_policy,
            );
        assert_ne!(updates, new_updates);
        assert_eq!(new_updates.len(), 1);
        let new_update =
            new_updates.into_iter().next().expect("at least one update");
        assert_eq!(old_update.baseboard_id, new_update.baseboard_id);
        assert_eq!(old_update.sp_type, new_update.sp_type);
        assert_eq!(old_update.slot_id, new_update.slot_id);
        assert_eq!(old_update.artifact_hash, new_update.artifact_hash);
        assert_eq!(old_update.artifact_version, new_update.artifact_version);
        let PendingMgsUpdateDetails::Rot(PendingMgsUpdateRotDetails {
            expected_active_slot: new_expected_active_slot,
            expected_inactive_version: new_expected_inactive_version,
            ..
        }) = &new_update.details
        else {
            panic!("expected RoT update");
        };
        assert_eq!(ARTIFACT_VERSION_1, new_expected_active_slot.version());
        assert_eq!(
            ExpectedVersion::Version(ARTIFACT_VERSION_1),
            *new_expected_inactive_version
        );

        // Test that if instead it's the active slot whose contents have changed
        // to something other than the new expected version, then we'll also get
        // a new update reflecting that.
        let collection = test_boards
            .collection_builder()
            .rot_active_version_exception(SpType::Sled, 0, ARTIFACT_VERSION_1_5)
            .build();
        let PlannedMgsUpdates { pending_updates: new_updates, .. } =
            plan_mgs_updates(
                log,
                &collection,
                &collection.baseboards,
                &updates,
                &TargetReleaseDescription::TufRepo(repo.clone()),
                nmax_updates,
                impossible_update_policy,
            );
        assert_ne!(updates, new_updates);
        assert_eq!(new_updates.len(), 1);
        let new_update =
            new_updates.into_iter().next().expect("at least one update");
        assert_eq!(old_update.baseboard_id, new_update.baseboard_id);
        assert_eq!(old_update.sp_type, new_update.sp_type);
        assert_eq!(old_update.slot_id, new_update.slot_id);
        assert_eq!(old_update.artifact_hash, new_update.artifact_hash);
        assert_eq!(old_update.artifact_version, new_update.artifact_version);
        let PendingMgsUpdateDetails::Rot(PendingMgsUpdateRotDetails {
            expected_active_slot: new_expected_active_slot,
            expected_inactive_version: new_expected_inactive_version,
            ..
        }) = &new_update.details
        else {
            panic!("expected RoT update");
        };
        assert_eq!(ARTIFACT_VERSION_1_5, new_expected_active_slot.version());
        assert_eq!(
            ExpectedVersion::NoValidVersion,
            *new_expected_inactive_version
        );

        logctx.cleanup_successful();
    }

    // Short hand-rolled update sequence that exercises some basic behavior for
    // RoT bootloader updates.
    #[test]
    fn test_basic_rot_bootloader() {
        let test_name = "planning_mgs_updates_basic_rot_bootloader";
        let logctx = LogContext::new(
            test_name,
            &ConfigLogging::StderrTerminal { level: ConfigLoggingLevel::Debug },
        );
        let log = &logctx.log;
        let test_boards = TestBoards::new(test_name);

        // Test that with no updates pending and no TUF repo specified, there
        // will remain no updates pending.
        let collection = test_boards
            .collection_builder()
            .stage0_version_exception(SpType::Sled, 0, ARTIFACT_VERSION_1)
            .build();
        let current_boards = &collection.baseboards;
        let initial_updates = PendingMgsUpdates::new();
        let nmax_updates = 1;
        let impossible_update_policy = ImpossibleUpdatePolicy::Reevaluate;
        let PlannedMgsUpdates { pending_updates: updates, .. } =
            plan_mgs_updates(
                log,
                &collection,
                current_boards,
                &initial_updates,
                &TargetReleaseDescription::Initial,
                nmax_updates,
                impossible_update_policy,
            );
        assert!(updates.is_empty());

        // Test that when a TUF repo is specified and one RoT is outdated, then
        // it's configured with an update (and the update looks correct).
        let repo = test_boards.tuf_repo();
        let PlannedMgsUpdates { pending_updates: updates, .. } =
            plan_mgs_updates(
                log,
                &collection,
                current_boards,
                &initial_updates,
                &TargetReleaseDescription::TufRepo(repo.clone()),
                nmax_updates,
                impossible_update_policy,
            );
        assert_eq!(updates.len(), 1);
        let first_update = updates.iter().next().expect("at least one update");
        assert_eq!(first_update.baseboard_id.serial_number, "sled_0");
        assert_eq!(first_update.sp_type, SpType::Sled);
        assert_eq!(first_update.slot_id, 0);
        assert_eq!(
            first_update.artifact_hash,
            ARTIFACT_HASH_ROT_BOOTLOADER_GIMLET
        );
        assert_eq!(first_update.artifact_version, ARTIFACT_VERSION_2);

        // Test that when an update is already pending, and nothing changes
        // about the state of the world (i.e., the inventory), then the planner
        // makes no changes.
        let PlannedMgsUpdates { pending_updates: later_updates, .. } =
            plan_mgs_updates(
                log,
                &collection,
                current_boards,
                &updates,
                &TargetReleaseDescription::TufRepo(repo.clone()),
                nmax_updates,
                impossible_update_policy,
            );
        assert_eq!(updates, later_updates);

        // Test that when two updates are needed, but one is already pending,
        // then the other one is *not* started (because it exceeds
        // nmax_updates).
        let later_collection = test_boards
            .collection_builder()
            .stage0_version_exception(SpType::Sled, 0, ARTIFACT_VERSION_1)
            .stage0_version_exception(SpType::Switch, 1, ARTIFACT_VERSION_1)
            .build();
        let PlannedMgsUpdates { pending_updates: later_updates, .. } =
            plan_mgs_updates(
                log,
                &later_collection,
                current_boards,
                &updates,
                &TargetReleaseDescription::TufRepo(repo.clone()),
                nmax_updates,
                impossible_update_policy,
            );
        assert_eq!(updates, later_updates);

        // At this point, we're ready to test that when the first SpType update
        // completes, then the second one *is* started.  This tests three
        // different things: first that we noticed the first one completed,
        // second that we noticed another thing needed an update, and third that
        // the planner schedules the updates in the correct order: first RoT
        // bootloader, second RoT and third SP.
        let later_collection = test_boards
            .collection_builder()
            .sp_active_version_exception(SpType::Switch, 1, ARTIFACT_VERSION_1)
            .rot_active_version_exception(SpType::Switch, 1, ARTIFACT_VERSION_1)
            .stage0_version_exception(SpType::Switch, 1, ARTIFACT_VERSION_1)
            .build();
        let PlannedMgsUpdates { pending_updates: later_updates, .. } =
            plan_mgs_updates(
                log,
                &later_collection,
                current_boards,
                &updates,
                &TargetReleaseDescription::TufRepo(repo.clone()),
                nmax_updates,
                impossible_update_policy,
            );
        assert_eq!(later_updates.len(), 1);
        let next_update =
            later_updates.iter().next().expect("at least one update");
        assert_ne!(first_update, next_update);
        assert_eq!(next_update.baseboard_id.serial_number, "switch_1");
        assert_eq!(next_update.sp_type, SpType::Switch);
        assert_eq!(next_update.slot_id, 1);
        assert_eq!(
            next_update.artifact_hash,
            ARTIFACT_HASH_ROT_BOOTLOADER_SWITCH
        );
        assert_eq!(next_update.artifact_version, ARTIFACT_VERSION_2);

        // Finally, test that when all components are in spec, then no updates
        // are configured.
        let updated_collection = test_boards.collection_builder().build();
        let PlannedMgsUpdates { pending_updates: later_updates, .. } =
            plan_mgs_updates(
                log,
                &updated_collection,
                current_boards,
                &later_updates,
                &TargetReleaseDescription::TufRepo(repo.clone()),
                nmax_updates,
                impossible_update_policy,
            );
        assert!(later_updates.is_empty());

        // Test that we don't try to update boards that aren't in
        // `current_boards`, even if they're in inventory and outdated.
        let collection = test_boards
            .collection_builder()
            .stage0_version_exception(SpType::Sled, 0, ARTIFACT_VERSION_1)
            .build();
        let PlannedMgsUpdates { pending_updates: updates, .. } =
            plan_mgs_updates(
                log,
                &collection,
                &BTreeSet::new(),
                &PendingMgsUpdates::new(),
                &TargetReleaseDescription::TufRepo(repo.clone()),
                nmax_updates,
                impossible_update_policy,
            );
        assert!(updates.is_empty());
        let PlannedMgsUpdates { pending_updates: updates, .. } =
            plan_mgs_updates(
                log,
                &collection,
                &collection.baseboards,
                &PendingMgsUpdates::new(),
                &TargetReleaseDescription::TufRepo(repo.clone()),
                nmax_updates,
                impossible_update_policy,
            );
        // We verified most of the details above.  Here we're just double
        // checking that the baseboard being missing is the only reason that no
        // update was generated.
        assert_eq!(updates.len(), 1);

        // Verify the precondition details of an ordinary RoT update.
        let old_update =
            updates.into_iter().next().expect("at least one update");
        let PendingMgsUpdateDetails::RotBootloader(
            PendingMgsUpdateRotBootloaderDetails {
                expected_stage0_version: old_expected_stage0_version,
                expected_stage0_next_version: old_expected_stage0_next_version,
            },
        ) = &old_update.details
        else {
            panic!("expected RoT bootloader update");
        };
        assert_eq!(ARTIFACT_VERSION_1, *old_expected_stage0_version);
        assert_eq!(
            ExpectedVersion::NoValidVersion,
            *old_expected_stage0_next_version
        );

        // Test that if the inactive slot contents have changed, then we'll get
        // a new update reflecting that.
        let collection = test_boards
            .collection_builder()
            .stage0_versions(
                ARTIFACT_VERSION_2,
                ExpectedVersion::Version(ARTIFACT_VERSION_1),
            )
            .stage0_version_exception(SpType::Sled, 0, ARTIFACT_VERSION_1)
            .build();
        let PlannedMgsUpdates { pending_updates: new_updates, .. } =
            plan_mgs_updates(
                log,
                &collection,
                &collection.baseboards,
                &updates,
                &TargetReleaseDescription::TufRepo(repo.clone()),
                nmax_updates,
                impossible_update_policy,
            );
        assert_ne!(updates, new_updates);
        assert_eq!(new_updates.len(), 1);
        let new_update =
            new_updates.into_iter().next().expect("at least one update");
        assert_eq!(old_update.baseboard_id, new_update.baseboard_id);
        assert_eq!(old_update.sp_type, new_update.sp_type);
        assert_eq!(old_update.slot_id, new_update.slot_id);
        assert_eq!(old_update.artifact_hash, new_update.artifact_hash);
        assert_eq!(old_update.artifact_version, new_update.artifact_version);
        let PendingMgsUpdateDetails::RotBootloader(
            PendingMgsUpdateRotBootloaderDetails {
                expected_stage0_version: new_expected_stage0_version,
                expected_stage0_next_version: new_expected_stage0_next_version,
            },
        ) = &new_update.details
        else {
            panic!("expected RoT bootloader update");
        };
        assert_eq!(ARTIFACT_VERSION_1, *new_expected_stage0_version);
        assert_eq!(
            ExpectedVersion::Version(ARTIFACT_VERSION_1),
            *new_expected_stage0_next_version
        );

        // Test that if instead it's the active slot whose contents have changed
        // to something other than the new expected version, then we'll also get
        // a new update reflecting that.
        let collection = test_boards
            .collection_builder()
            .stage0_version_exception(SpType::Sled, 0, ARTIFACT_VERSION_1_5)
            .build();
        let PlannedMgsUpdates { pending_updates: new_updates, .. } =
            plan_mgs_updates(
                log,
                &collection,
                &collection.baseboards,
                &updates,
                &TargetReleaseDescription::TufRepo(repo.clone()),
                nmax_updates,
                impossible_update_policy,
            );
        assert_ne!(updates, new_updates);
        assert_eq!(new_updates.len(), 1);
        let new_update =
            new_updates.into_iter().next().expect("at least one update");
        assert_eq!(old_update.baseboard_id, new_update.baseboard_id);
        assert_eq!(old_update.sp_type, new_update.sp_type);
        assert_eq!(old_update.slot_id, new_update.slot_id);
        assert_eq!(old_update.artifact_hash, new_update.artifact_hash);
        assert_eq!(old_update.artifact_version, new_update.artifact_version);
        let PendingMgsUpdateDetails::RotBootloader(
            PendingMgsUpdateRotBootloaderDetails {
                expected_stage0_version: new_expected_stage0_version,
                expected_stage0_next_version: new_expected_stage0_next_version,
            },
        ) = &new_update.details
        else {
            panic!("expected RoT bootloader update");
        };
        assert_eq!(ARTIFACT_VERSION_1_5, *new_expected_stage0_version);
        assert_eq!(
            ExpectedVersion::NoValidVersion,
            *new_expected_stage0_next_version
        );

        logctx.cleanup_successful();
    }

    // Confirm our behaviour for skipped updates
    #[test]
    fn test_skipped_updates() {
        let test_name = "planning_mgs_updates_skipped_updates";
        let logctx = LogContext::new(
            test_name,
            &ConfigLogging::StderrTerminal { level: ConfigLoggingLevel::Debug },
        );
        let log = &logctx.log;
        let test_boards = TestBoards::new(test_name);

        // Initial setup: One of every possible SP component will need to be
        // updated
        let collection = test_boards
            .collection_builder()
            .stage0_version_exception(SpType::Sled, 0, ARTIFACT_VERSION_1)
            .rot_active_version_exception(SpType::Sled, 0, ARTIFACT_VERSION_1)
            .sp_active_version_exception(SpType::Sled, 0, ARTIFACT_VERSION_1)
            .host_active_exception(
                0,
                ARTIFACT_HASH_HOST_PHASE_1_V1,
                ARTIFACT_HASH_HOST_PHASE_2_V1,
            )
            .build();
        let current_updates = PendingMgsUpdates::new();
        let nmax_updates = 1;
        let impossible_update_policy = ImpossibleUpdatePolicy::Reevaluate;
        let repo = test_boards.tuf_repo();

        // Instead of using the baseboards from the collection, we create a new
        // fake baseboard that the planner will not recognise
        let mut fake_boards = BTreeSet::new();
        let fake_board = Arc::new(BaseboardId {
            part_number: "fake_part".to_string(),
            serial_number: "fake_serial".to_string(),
        });
        fake_boards.insert(fake_board.clone());

        let PlannedMgsUpdates {
            pending_updates: updates,
            skipped_mgs_updates,
            ..
        } = plan_mgs_updates(
            log,
            &collection,
            &fake_boards,
            &current_updates,
            &TargetReleaseDescription::TufRepo(repo.clone()),
            nmax_updates,
            impossible_update_policy,
        );

        // The planner should gather each of the failed updates, and report no
        // pending updates
        let mut expected_skipped_updates = SkippedMgsUpdates::new();
        expected_skipped_updates.push(SkippedMgsUpdate {
            baseboard_id: fake_board.clone(),
            component: MgsUpdateComponent::RotBootloader,
            reason: FailedMgsUpdateReason::SpNotInInventory,
        });
        expected_skipped_updates.push(SkippedMgsUpdate {
            baseboard_id: fake_board.clone(),
            component: MgsUpdateComponent::Rot,
            reason: FailedMgsUpdateReason::SpNotInInventory,
        });
        expected_skipped_updates.push(SkippedMgsUpdate {
            baseboard_id: fake_board.clone(),
            component: MgsUpdateComponent::Sp,
            reason: FailedMgsUpdateReason::SpNotInInventory,
        });
        expected_skipped_updates.push(SkippedMgsUpdate {
            baseboard_id: fake_board,
            component: MgsUpdateComponent::HostOs,
            reason: FailedMgsUpdateReason::SpNotInInventory,
        });
        assert_eq!(skipped_mgs_updates, expected_skipped_updates);
        assert!(updates.is_empty());
    }

=======
    use strum::IntoEnumIterator;

>>>>>>> 0a3e169b
    // Confirm our behavior for impossible updates
    #[test]
    fn test_impossible_update_policy() {
        let test_name = "planning_mgs_updates_impossible_update_policy";
        let logctx = LogContext::new(
            test_name,
            &ConfigLogging::StderrTerminal { level: ConfigLoggingLevel::Debug },
        );
        let log = &logctx.log;
        let test_boards = TestBoards::new(test_name);

        // Initial setup: sled 0 has active version 1 and inactive version 1.5.
        let collection = test_boards
            .collection_builder()
            .sp_versions(
                ARTIFACT_VERSION_2,
                ExpectedVersion::Version(ARTIFACT_VERSION_1_5),
            )
            .rot_versions(
                ARTIFACT_VERSION_2,
                ExpectedVersion::Version(ARTIFACT_VERSION_1_5),
            )
            .stage0_versions(
                ARTIFACT_VERSION_2,
                ExpectedVersion::Version(ARTIFACT_VERSION_1_5),
            )
            .sp_active_version_exception(SpType::Sled, 0, ARTIFACT_VERSION_1)
            .build();
        let current_boards = &collection.baseboards;
        let initial_updates = PendingMgsUpdates::new();
        let nmax_updates = 1;
        let repo = test_boards.tuf_repo();

        // We should attempt to update this SP to version 2 no matter what our
        // impossible update policy is; we have no updates at all, currently!
        //
        // We stash the updates from either iteration into this `updates` value;
        // they're both the same.
        let mut updates = None;
        for impossible_update_policy in ImpossibleUpdatePolicy::iter() {
            let PlannedMgsUpdates { pending_updates: planned_updates, .. } =
                plan_mgs_updates(
                    log,
                    &collection,
                    current_boards,
                    &initial_updates,
                    &TargetReleaseDescription::TufRepo(repo.clone()),
                    nmax_updates,
                    impossible_update_policy,
                );
            assert_eq!(planned_updates.len(), 1);
            let first_update =
                planned_updates.iter().next().expect("at least one update");
            assert_eq!(first_update.baseboard_id.serial_number, "sled_0");
            assert_eq!(first_update.sp_type, SpType::Sled);
            assert_eq!(first_update.slot_id, 0);
            assert_eq!(first_update.artifact_hash, ARTIFACT_HASH_SP_GIMLET_D);
            assert_eq!(first_update.artifact_version, ARTIFACT_VERSION_2);
            let PendingMgsUpdateDetails::Sp(PendingMgsUpdateSpDetails {
                expected_active_version,
                expected_inactive_version,
            }) = &first_update.details
            else {
                panic!("expected SP update");
            };
            assert_eq!(*expected_active_version, ARTIFACT_VERSION_1);
            assert_eq!(
                *expected_inactive_version,
                ExpectedVersion::Version(ARTIFACT_VERSION_1_5)
            );
            updates = Some(planned_updates);
        }
        let updates = updates.unwrap();

        // Create a new collection that differs from the original collection in
        // that sled 0's inactive slot has no valid version. This emulates an
        // update in progress; we've partially written the contents, so there is
        // no caboose to read.
        let collection = test_boards
            .collection_builder()
            .rot_versions(
                ARTIFACT_VERSION_2,
                ExpectedVersion::Version(ARTIFACT_VERSION_1_5),
            )
            .sp_active_version_exception(SpType::Sled, 0, ARTIFACT_VERSION_1)
            .build();

        // If we plan with `ImpossibleUpdatePolicy::Keep`, we should _not_
        // replace the update, even though its preconditions are no longer
        // valid.
        let PlannedMgsUpdates { pending_updates: keep_updates, .. } =
            plan_mgs_updates(
                log,
                &collection,
                current_boards,
                &updates,
                &TargetReleaseDescription::TufRepo(repo.clone()),
                nmax_updates,
                ImpossibleUpdatePolicy::Keep,
            );
        assert_eq!(updates, keep_updates);

        // On the other hand, if we plan with
        // `ImpossibleUpdatePolicy::Reevaluate`, we should replace the update.
        let PlannedMgsUpdates { pending_updates: reeval_updates, .. } =
            plan_mgs_updates(
                log,
                &collection,
                current_boards,
                &initial_updates,
                &TargetReleaseDescription::TufRepo(repo.clone()),
                nmax_updates,
                ImpossibleUpdatePolicy::Keep,
            );
        assert_eq!(reeval_updates.len(), 1);
        let first_update =
            reeval_updates.iter().next().expect("at least one update");
        assert_eq!(first_update.baseboard_id.serial_number, "sled_0");
        assert_eq!(first_update.sp_type, SpType::Sled);
        assert_eq!(first_update.slot_id, 0);
        assert_eq!(first_update.artifact_hash, ARTIFACT_HASH_SP_GIMLET_D);
        assert_eq!(first_update.artifact_version, ARTIFACT_VERSION_2);
        let PendingMgsUpdateDetails::Sp(PendingMgsUpdateSpDetails {
            expected_active_version,
            expected_inactive_version,
        }) = &first_update.details
        else {
            panic!("expected SP update");
        };
        assert_eq!(*expected_active_version, ARTIFACT_VERSION_1);
        // This is the only field that should have changed:
        assert_eq!(*expected_inactive_version, ExpectedVersion::NoValidVersion);

        logctx.cleanup_successful();
    }

    // Updates a whole system's SPs one at a time
    #[test]
    fn test_whole_system_sequential() {
        let test_name = "planning_mgs_updates_whole_system_sequential";
        let logctx = LogContext::new(
            test_name,
            &ConfigLogging::StderrTerminal { level: ConfigLoggingLevel::Debug },
        );
        let log = &logctx.log;
        let test_boards = TestBoards::new(test_name);
        let mut latest_updates = PendingMgsUpdates::new();
        let repo = test_boards.tuf_repo();
        let nmax_updates = 1;
        let impossible_update_policy = ImpossibleUpdatePolicy::Reevaluate;

        // We do not control the order of updates.  But we expect to update each
        // of the SPs in this map.  When we do, we expect to find the given
        // artifact.
        let mut expected_updates = test_boards.expected_updates();

        // Start with collections that record everything at version 1. We'll add
        // exceptions as we step through updates below.
        let mut builder = test_boards
            .collection_builder()
            .sp_versions(ARTIFACT_VERSION_1, ExpectedVersion::NoValidVersion)
            .rot_versions(ARTIFACT_VERSION_1, ExpectedVersion::NoValidVersion)
            .host_phase_1_artifacts(
                ARTIFACT_HASH_HOST_PHASE_1_V1,
                ARTIFACT_HASH_HOST_PHASE_1_V1,
            )
            .host_phase_2_artifacts(
                ARTIFACT_HASH_HOST_PHASE_2_V1,
                ARTIFACT_HASH_HOST_PHASE_2_V1,
            )
            .stage0_versions(
                ARTIFACT_VERSION_1,
                ExpectedVersion::NoValidVersion,
            );
        for _ in 0..expected_updates.len() {
            let collection = builder.clone().build();

            // For this test, all systems that are found in inventory are part
            // of the control plane.
            let current_boards = &collection.baseboards;

            // Run the planner and verify that we got one of our expected
            // updates.
            let PlannedMgsUpdates {
                pending_updates: new_updates,
                mut pending_host_phase_2_changes,
                ..
            } = plan_mgs_updates(
                log,
                &collection,
                current_boards,
                &latest_updates,
                &TargetReleaseDescription::TufRepo(repo.clone()),
                nmax_updates,
                impossible_update_policy,
            );
            assert_eq!(new_updates.len(), 1);
            let update =
                new_updates.iter().next().expect("at least one update");
            expected_updates
                .verify_one(update, &mut pending_host_phase_2_changes);
            assert!(pending_host_phase_2_changes.is_empty());

            // Update our builder with an addition exception for the update we
            // just planned for the next iteration.
            let sp_type = update.sp_type;
            let sp_slot = update.slot_id;
            match update.details {
                PendingMgsUpdateDetails::Rot { .. } => {
                    assert!(
                        !builder
                            .has_rot_active_version_exception(sp_type, sp_slot)
                    );
                    builder = builder.rot_active_version_exception(
                        sp_type,
                        sp_slot,
                        ARTIFACT_VERSION_2,
                    );
                }
                PendingMgsUpdateDetails::Sp { .. } => {
                    assert!(
                        !builder
                            .has_sp_active_version_exception(sp_type, sp_slot)
                    );
                    builder = builder.sp_active_version_exception(
                        sp_type,
                        sp_slot,
                        ARTIFACT_VERSION_2,
                    );
                }
                PendingMgsUpdateDetails::RotBootloader { .. } => {
                    assert!(
                        !builder.has_stage0_version_exception(sp_type, sp_slot)
                    );
                    builder = builder.stage0_version_exception(
                        sp_type,
                        sp_slot,
                        ARTIFACT_VERSION_2,
                    );
                }
                PendingMgsUpdateDetails::HostPhase1(_) => {
                    assert_eq!(sp_type, SpType::Sled);
                    assert!(!builder.has_host_active_exception(sp_slot));
                    builder = builder.host_active_exception(
                        sp_slot,
                        ARTIFACT_HASH_HOST_PHASE_1,
                        ARTIFACT_HASH_HOST_PHASE_2,
                    );
                }
            }

            latest_updates = new_updates;
        }
        assert!(expected_updates.is_empty());

        // Take one more lap.  It should reflect zero updates.
        let collection = builder.build();
        let PlannedMgsUpdates { pending_updates: last_updates, .. } =
            plan_mgs_updates(
                log,
                &collection,
                &collection.baseboards,
                &latest_updates,
                &TargetReleaseDescription::TufRepo(repo.clone()),
                nmax_updates,
                impossible_update_policy,
            );
        assert!(last_updates.is_empty());

        logctx.cleanup_successful();
    }

    // Updates as much of a whole system at once as we can
    #[test]
    fn test_whole_system_simultaneous_updates() {
        let test_name =
            "planning_mgs_updates_whole_system_simultaneous_updates";
        let logctx = LogContext::new(
            test_name,
            &ConfigLogging::StderrTerminal { level: ConfigLoggingLevel::Debug },
        );
        let log = &logctx.log;
        let test_boards = TestBoards::new(test_name);
        let repo = test_boards.tuf_repo();
        let impossible_update_policy = ImpossibleUpdatePolicy::Reevaluate;

        let mut expected_updates = test_boards.expected_updates();

        // Update the whole system at once; this should attempt to update all of
        // the RoT bootloaders, but stages at most one pending update per board.
        //
        // TODO THIS IS WRONG! We should only be willing to stage at most one
        // bootloader update at a time, across the whole system. This is
        // currently enforced by the fact that the real planner passes 1 instead
        // of usize::MAX, but we should probably fix this.
        let collection = test_boards
            .collection_builder()
            .sp_versions(ARTIFACT_VERSION_1, ExpectedVersion::NoValidVersion)
            .rot_versions(ARTIFACT_VERSION_1, ExpectedVersion::NoValidVersion)
            .stage0_versions(
                ARTIFACT_VERSION_1,
                ExpectedVersion::NoValidVersion,
            )
            .host_phase_1_artifacts(
                ARTIFACT_HASH_HOST_PHASE_1_V1,
                ARTIFACT_HASH_HOST_PHASE_1_V1,
            )
            .host_phase_2_artifacts(
                ARTIFACT_HASH_HOST_PHASE_2_V1,
                ARTIFACT_HASH_HOST_PHASE_2_V1,
            )
            .build();
        let PlannedMgsUpdates {
            pending_updates: all_updates,
            mut pending_host_phase_2_changes,
            ..
        } = plan_mgs_updates(
            log,
            &collection,
            &collection.baseboards,
            &PendingMgsUpdates::new(),
            &TargetReleaseDescription::TufRepo(repo.clone()),
            usize::MAX,
            impossible_update_policy,
        );

        for update in &all_updates {
            // Confirm all our updates are to RoT bootloaders.
            match &update.details {
                PendingMgsUpdateDetails::RotBootloader { .. } => (),
                PendingMgsUpdateDetails::Rot { .. }
                | PendingMgsUpdateDetails::Sp { .. }
                | PendingMgsUpdateDetails::HostPhase1(..) => {
                    panic!("unexpected update type: {update:?}")
                }
            }
            expected_updates
                .verify_one(update, &mut pending_host_phase_2_changes);
        }
        assert!(pending_host_phase_2_changes.is_empty());

        // Update the whole system at once again, but note the RoT bootloaders
        // have all been updated already; this should attempt to update all of
        // the RoTs.
        let collection = test_boards
            .collection_builder()
            .sp_versions(ARTIFACT_VERSION_1, ExpectedVersion::NoValidVersion)
            .rot_versions(ARTIFACT_VERSION_1, ExpectedVersion::NoValidVersion)
            .host_phase_1_artifacts(
                ARTIFACT_HASH_HOST_PHASE_1_V1,
                ARTIFACT_HASH_HOST_PHASE_1_V1,
            )
            .host_phase_2_artifacts(
                ARTIFACT_HASH_HOST_PHASE_2_V1,
                ARTIFACT_HASH_HOST_PHASE_2_V1,
            )
            .build();
        let PlannedMgsUpdates {
            pending_updates: all_updates,
            mut pending_host_phase_2_changes,
            ..
        } = plan_mgs_updates(
            log,
            &collection,
            &collection.baseboards,
            &PendingMgsUpdates::new(),
            &TargetReleaseDescription::TufRepo(repo.clone()),
            usize::MAX,
            impossible_update_policy,
        );
        for update in &all_updates {
            // Confirm all our updates are to RoTs.
            match &update.details {
                PendingMgsUpdateDetails::Rot { .. } => (),
                PendingMgsUpdateDetails::Sp { .. }
                | PendingMgsUpdateDetails::RotBootloader { .. }
                | PendingMgsUpdateDetails::HostPhase1(..) => {
                    panic!("unexpected update type: {update:?}")
                }
            }
            expected_updates
                .verify_one(update, &mut pending_host_phase_2_changes);
        }
        assert!(pending_host_phase_2_changes.is_empty());

        // Update the whole system at once again, but note the RoT bootloaders
        // and RoTs have all been updated already; this should attempt to update
        // all of the SPs.
        let collection = test_boards
            .collection_builder()
            .sp_versions(ARTIFACT_VERSION_1, ExpectedVersion::NoValidVersion)
            .host_phase_1_artifacts(
                ARTIFACT_HASH_HOST_PHASE_1_V1,
                ARTIFACT_HASH_HOST_PHASE_1_V1,
            )
            .host_phase_2_artifacts(
                ARTIFACT_HASH_HOST_PHASE_2_V1,
                ARTIFACT_HASH_HOST_PHASE_2_V1,
            )
            .build();
        let PlannedMgsUpdates {
            pending_updates: all_updates,
            mut pending_host_phase_2_changes,
            ..
        } = plan_mgs_updates(
            log,
            &collection,
            &collection.baseboards,
            &PendingMgsUpdates::new(),
            &TargetReleaseDescription::TufRepo(repo.clone()),
            usize::MAX,
            impossible_update_policy,
        );
        for update in &all_updates {
            // Confirm all our updates are to SPs.
            match &update.details {
                PendingMgsUpdateDetails::Sp { .. } => (),
                PendingMgsUpdateDetails::Rot { .. }
                | PendingMgsUpdateDetails::RotBootloader { .. }
                | PendingMgsUpdateDetails::HostPhase1(..) => {
                    panic!("unexpected update type: {update:?}")
                }
            }
            expected_updates
                .verify_one(update, &mut pending_host_phase_2_changes);
        }
        assert!(pending_host_phase_2_changes.is_empty());

        // Update the whole system at once again, but note the RoT bootloaders,
        // RoTs, and SPs have all been updated already; this should attempt to
        // update all the host OSs.
        let collection = test_boards
            .collection_builder()
            .host_phase_1_artifacts(
                ARTIFACT_HASH_HOST_PHASE_1_V1,
                ARTIFACT_HASH_HOST_PHASE_1_V1,
            )
            .host_phase_2_artifacts(
                ARTIFACT_HASH_HOST_PHASE_2_V1,
                ARTIFACT_HASH_HOST_PHASE_2_V1,
            )
            .build();
        let PlannedMgsUpdates {
            pending_updates: all_updates,
            mut pending_host_phase_2_changes,
            ..
        } = plan_mgs_updates(
            log,
            &collection,
            &collection.baseboards,
            &PendingMgsUpdates::new(),
            &TargetReleaseDescription::TufRepo(repo.clone()),
            usize::MAX,
            impossible_update_policy,
        );
        for update in &all_updates {
            // Confirm all our updates are to SPs.
            match &update.details {
                PendingMgsUpdateDetails::HostPhase1(..) => (),
                PendingMgsUpdateDetails::Sp { .. }
                | PendingMgsUpdateDetails::Rot { .. }
                | PendingMgsUpdateDetails::RotBootloader { .. } => {
                    panic!("unexpected update type: {update:?}")
                }
            }
            expected_updates
                .verify_one(update, &mut pending_host_phase_2_changes);
        }
        assert!(pending_host_phase_2_changes.is_empty());

        // We should have performed all expected updates.
        assert!(expected_updates.is_empty());

        // Now, notice when they've all been updated, even if the limit is only
        // one.
        let collection = test_boards.collection_builder().build();
        let PlannedMgsUpdates {
            pending_updates: all_updates_done,
            pending_host_phase_2_changes,
            ..
        } = plan_mgs_updates(
            log,
            &collection,
            &collection.baseboards,
            &all_updates,
            &TargetReleaseDescription::TufRepo(repo.clone()),
            1,
            impossible_update_policy,
        );
        assert!(all_updates_done.is_empty());
        assert!(pending_host_phase_2_changes.is_empty());

        logctx.cleanup_successful();
    }

    // Tests the case where an SP appears to move while an update is pending
    #[test]
    fn test_sp_move() {
        let test_name = "planning_mgs_updates_sp_move";
        let logctx = LogContext::new(
            test_name,
            &ConfigLogging::StderrTerminal { level: ConfigLoggingLevel::Debug },
        );
        let test_boards = TestBoards::new(test_name);

        // Configure an update for one SP.
        let log = &logctx.log;
        let repo = test_boards.tuf_repo();
        let mut collection = test_boards
            .collection_builder()
            .sp_active_version_exception(SpType::Sled, 0, ARTIFACT_VERSION_1)
            .rot_active_version_exception(SpType::Sled, 0, ARTIFACT_VERSION_1)
            .stage0_version_exception(SpType::Sled, 0, ARTIFACT_VERSION_1)
            .build();
        let nmax_updates = 1;
        let impossible_update_policy = ImpossibleUpdatePolicy::Reevaluate;
        let PlannedMgsUpdates { pending_updates: updates, .. } =
            plan_mgs_updates(
                log,
                &collection,
                &collection.baseboards,
                &PendingMgsUpdates::new(),
                &TargetReleaseDescription::TufRepo(repo.clone()),
                nmax_updates,
                impossible_update_policy,
            );
        assert!(!updates.is_empty());
        let update = updates.into_iter().next().expect("at least one update");

        // Move an SP (as if someone had moved the sled to a different cubby).
        // This is awful, but at least it's easy.
        let sp_info = collection
            .sps
            .values_mut()
            .find(|sp| sp.sp_type == SpType::Sled && sp.sp_slot == 0)
            .expect("missing sled 0 SP");
        sp_info.sp_slot = 9;

        // Plan again.  The configured update should be updated to reflect the
        // new location.
        let PlannedMgsUpdates { pending_updates: new_updates, .. } =
            plan_mgs_updates(
                log,
                &collection,
                &collection.baseboards,
                &updates,
                &TargetReleaseDescription::TufRepo(repo.clone()),
                nmax_updates,
                impossible_update_policy,
            );
        assert!(!new_updates.is_empty());
        let new_update =
            new_updates.into_iter().next().expect("at least one update");
        assert_eq!(new_update.slot_id, 9);
        assert_eq!(new_update.baseboard_id, update.baseboard_id);
        assert_eq!(new_update.sp_type, update.sp_type);
        assert_eq!(new_update.artifact_hash, update.artifact_hash);
        assert_eq!(new_update.artifact_version, update.artifact_version);
        assert_eq!(new_update.details, update.details);

        logctx.cleanup_successful();
    }
}<|MERGE_RESOLUTION|>--- conflicted
+++ resolved
@@ -702,842 +702,9 @@
     use nexus_types::deployment::planning_report::SkippedMgsUpdates;
     use nexus_types::inventory::BaseboardId;
     use omicron_test_utils::dev::LogContext;
-<<<<<<< HEAD
     use std::collections::BTreeSet;
     use std::sync::Arc;
     use strum::IntoEnumIterator;
-
-    // Short hand-rolled update sequence that exercises some basic behavior for
-    // SP updates.
-    #[test]
-    fn test_basic_sp() {
-        let test_name = "planning_mgs_updates_basic_sp";
-        let logctx = LogContext::new(
-            test_name,
-            &ConfigLogging::StderrTerminal { level: ConfigLoggingLevel::Debug },
-        );
-        let log = &logctx.log;
-        let test_boards = TestBoards::new(test_name);
-
-        // Test that with no updates pending and no TUF repo specified, there
-        // will remain no updates pending.
-        let collection = test_boards
-            .collection_builder()
-            .sp_active_version_exception(SpType::Sled, 0, ARTIFACT_VERSION_1)
-            .build();
-        let current_boards = &collection.baseboards;
-        let initial_updates = PendingMgsUpdates::new();
-        let nmax_updates = 1;
-        let impossible_update_policy = ImpossibleUpdatePolicy::Reevaluate;
-        let PlannedMgsUpdates { pending_updates: updates, .. } =
-            plan_mgs_updates(
-                log,
-                &collection,
-                current_boards,
-                &initial_updates,
-                &TargetReleaseDescription::Initial,
-                nmax_updates,
-                impossible_update_policy,
-            );
-        assert!(updates.is_empty());
-
-        // Test that when a TUF repo is specified and one SP is outdated, then
-        // it's configured with an update (and the update looks correct).
-        let repo = test_boards.tuf_repo();
-        let PlannedMgsUpdates { pending_updates: updates, .. } =
-            plan_mgs_updates(
-                log,
-                &collection,
-                current_boards,
-                &initial_updates,
-                &TargetReleaseDescription::TufRepo(repo.clone()),
-                nmax_updates,
-                impossible_update_policy,
-            );
-        assert_eq!(updates.len(), 1);
-        let first_update = updates.iter().next().expect("at least one update");
-        assert_eq!(first_update.baseboard_id.serial_number, "sled_0");
-        assert_eq!(first_update.sp_type, SpType::Sled);
-        assert_eq!(first_update.slot_id, 0);
-        assert_eq!(first_update.artifact_hash, ARTIFACT_HASH_SP_GIMLET_D);
-        assert_eq!(first_update.artifact_version, ARTIFACT_VERSION_2);
-
-        // Test that when an update is already pending, and nothing changes
-        // about the state of the world (i.e., the inventory), then the planner
-        // makes no changes.
-        let PlannedMgsUpdates { pending_updates: later_updates, .. } =
-            plan_mgs_updates(
-                log,
-                &collection,
-                current_boards,
-                &updates,
-                &TargetReleaseDescription::TufRepo(repo.clone()),
-                nmax_updates,
-                impossible_update_policy,
-            );
-        assert_eq!(updates, later_updates);
-
-        // Test that when two updates are needed, but one is already pending,
-        // then the other one is *not* started (because it exceeds
-        // nmax_updates).
-        let later_collection = test_boards
-            .collection_builder()
-            .sp_active_version_exception(SpType::Sled, 0, ARTIFACT_VERSION_1)
-            .sp_active_version_exception(SpType::Switch, 1, ARTIFACT_VERSION_1)
-            .build();
-        let PlannedMgsUpdates { pending_updates: later_updates, .. } =
-            plan_mgs_updates(
-                log,
-                &later_collection,
-                current_boards,
-                &updates,
-                &TargetReleaseDescription::TufRepo(repo.clone()),
-                nmax_updates,
-                impossible_update_policy,
-            );
-        assert_eq!(updates, later_updates);
-
-        // At this point, we're ready to test that when the first update
-        // completes, then the second one *is* started.  This tests two
-        // different things: first that we noticed the first one completed, and
-        // second that we noticed another thing needed an update
-        let later_collection = test_boards
-            .collection_builder()
-            .sp_active_version_exception(SpType::Switch, 1, ARTIFACT_VERSION_1)
-            .build();
-        let PlannedMgsUpdates { pending_updates: later_updates, .. } =
-            plan_mgs_updates(
-                log,
-                &later_collection,
-                current_boards,
-                &updates,
-                &TargetReleaseDescription::TufRepo(repo.clone()),
-                nmax_updates,
-                impossible_update_policy,
-            );
-        assert_eq!(later_updates.len(), 1);
-        let next_update =
-            later_updates.iter().next().expect("at least one update");
-        assert_ne!(first_update, next_update);
-        assert_eq!(next_update.baseboard_id.serial_number, "switch_1");
-        assert_eq!(next_update.sp_type, SpType::Switch);
-        assert_eq!(next_update.slot_id, 1);
-        assert_eq!(next_update.artifact_hash, ARTIFACT_HASH_SP_SIDECAR_C);
-        assert_eq!(next_update.artifact_version, ARTIFACT_VERSION_2);
-
-        // Finally, test that when all SPs are in spec, then no updates are
-        // configured.
-        let updated_collection = test_boards.collection_builder().build();
-        let PlannedMgsUpdates { pending_updates: later_updates, .. } =
-            plan_mgs_updates(
-                log,
-                &updated_collection,
-                current_boards,
-                &later_updates,
-                &TargetReleaseDescription::TufRepo(repo.clone()),
-                nmax_updates,
-                impossible_update_policy,
-            );
-        assert!(later_updates.is_empty());
-
-        // Test that we don't try to update boards that aren't in
-        // `current_boards`, even if they're in inventory and outdated.
-        let collection = test_boards
-            .collection_builder()
-            .sp_active_version_exception(SpType::Sled, 0, ARTIFACT_VERSION_1)
-            .build();
-        let PlannedMgsUpdates { pending_updates: updates, .. } =
-            plan_mgs_updates(
-                log,
-                &collection,
-                &BTreeSet::new(),
-                &PendingMgsUpdates::new(),
-                &TargetReleaseDescription::TufRepo(repo.clone()),
-                nmax_updates,
-                impossible_update_policy,
-            );
-        assert!(updates.is_empty());
-        let PlannedMgsUpdates { pending_updates: updates, .. } =
-            plan_mgs_updates(
-                log,
-                &collection,
-                &collection.baseboards,
-                &PendingMgsUpdates::new(),
-                &TargetReleaseDescription::TufRepo(repo.clone()),
-                nmax_updates,
-                impossible_update_policy,
-            );
-        // We verified most of the details above.  Here we're just double
-        // checking that the baseboard being missing is the only reason that no
-        // update was generated.
-        assert_eq!(updates.len(), 1);
-
-        // Verify the precondition details of an ordinary update.
-        let old_update =
-            updates.into_iter().next().expect("at least one update");
-        let PendingMgsUpdateDetails::Sp(PendingMgsUpdateSpDetails {
-            expected_active_version: old_expected_active_version,
-            expected_inactive_version: old_expected_inactive_version,
-        }) = &old_update.details
-        else {
-            panic!("expected SP update");
-        };
-        assert_eq!(ARTIFACT_VERSION_1, *old_expected_active_version);
-        assert_eq!(
-            ExpectedVersion::NoValidVersion,
-            *old_expected_inactive_version
-        );
-
-        // Test that if the inactive slot contents have changed, then we'll get
-        // a new update reflecting that.
-        let collection = test_boards
-            .collection_builder()
-            .sp_versions(
-                ARTIFACT_VERSION_2,
-                ExpectedVersion::Version(ARTIFACT_VERSION_1),
-            )
-            .sp_active_version_exception(SpType::Sled, 0, ARTIFACT_VERSION_1)
-            .build();
-        let PlannedMgsUpdates { pending_updates: new_updates, .. } =
-            plan_mgs_updates(
-                log,
-                &collection,
-                &collection.baseboards,
-                &updates,
-                &TargetReleaseDescription::TufRepo(repo.clone()),
-                nmax_updates,
-                impossible_update_policy,
-            );
-        assert_ne!(updates, new_updates);
-        assert_eq!(new_updates.len(), 1);
-        let new_update =
-            new_updates.into_iter().next().expect("at least one update");
-        assert_eq!(old_update.baseboard_id, new_update.baseboard_id);
-        assert_eq!(old_update.sp_type, new_update.sp_type);
-        assert_eq!(old_update.slot_id, new_update.slot_id);
-        assert_eq!(old_update.artifact_hash, new_update.artifact_hash);
-        assert_eq!(old_update.artifact_version, new_update.artifact_version);
-        let PendingMgsUpdateDetails::Sp(PendingMgsUpdateSpDetails {
-            expected_active_version: new_expected_active_version,
-            expected_inactive_version: new_expected_inactive_version,
-        }) = &new_update.details
-        else {
-            panic!("expected SP update");
-        };
-        assert_eq!(ARTIFACT_VERSION_1, *new_expected_active_version);
-        assert_eq!(
-            ExpectedVersion::Version(ARTIFACT_VERSION_1),
-            *new_expected_inactive_version
-        );
-
-        // Test that if instead it's the active slot whose contents have changed
-        // to something other than the new expected version, then we'll also get
-        // a new update reflecting that.
-        let collection = test_boards
-            .collection_builder()
-            .sp_active_version_exception(SpType::Sled, 0, ARTIFACT_VERSION_1_5)
-            .build();
-        let PlannedMgsUpdates { pending_updates: new_updates, .. } =
-            plan_mgs_updates(
-                log,
-                &collection,
-                &collection.baseboards,
-                &updates,
-                &TargetReleaseDescription::TufRepo(repo.clone()),
-                nmax_updates,
-                impossible_update_policy,
-            );
-        assert_ne!(updates, new_updates);
-        assert_eq!(new_updates.len(), 1);
-        let new_update =
-            new_updates.into_iter().next().expect("at least one update");
-        assert_eq!(old_update.baseboard_id, new_update.baseboard_id);
-        assert_eq!(old_update.sp_type, new_update.sp_type);
-        assert_eq!(old_update.slot_id, new_update.slot_id);
-        assert_eq!(old_update.artifact_hash, new_update.artifact_hash);
-        assert_eq!(old_update.artifact_version, new_update.artifact_version);
-        let PendingMgsUpdateDetails::Sp(PendingMgsUpdateSpDetails {
-            expected_active_version: new_expected_active_version,
-            expected_inactive_version: new_expected_inactive_version,
-        }) = &new_update.details
-        else {
-            panic!("expected SP update");
-        };
-        assert_eq!(ARTIFACT_VERSION_1_5, *new_expected_active_version);
-        assert_eq!(
-            ExpectedVersion::NoValidVersion,
-            *new_expected_inactive_version
-        );
-
-        logctx.cleanup_successful();
-    }
-
-    // Short hand-rolled update sequence that exercises some basic behavior for
-    // RoT updates.
-    #[test]
-    fn test_basic_rot() {
-        let test_name = "planning_mgs_updates_basic_rot";
-        let logctx = LogContext::new(
-            test_name,
-            &ConfigLogging::StderrTerminal { level: ConfigLoggingLevel::Debug },
-        );
-        let log = &logctx.log;
-        let test_boards = TestBoards::new(test_name);
-
-        // Test that with no updates pending and no TUF repo specified, there
-        // will remain no updates pending.
-        let collection = test_boards
-            .collection_builder()
-            .rot_active_version_exception(SpType::Sled, 0, ARTIFACT_VERSION_1)
-            .build();
-        let current_boards = &collection.baseboards;
-        let initial_updates = PendingMgsUpdates::new();
-        let nmax_updates = 1;
-        let impossible_update_policy = ImpossibleUpdatePolicy::Reevaluate;
-        let PlannedMgsUpdates { pending_updates: updates, .. } =
-            plan_mgs_updates(
-                log,
-                &collection,
-                current_boards,
-                &initial_updates,
-                &TargetReleaseDescription::Initial,
-                nmax_updates,
-                impossible_update_policy,
-            );
-        assert!(updates.is_empty());
-
-        // Test that when a TUF repo is specified and one RoT is outdated, then
-        // it's configured with an update (and the update looks correct).
-        let repo = test_boards.tuf_repo();
-        let PlannedMgsUpdates { pending_updates: updates, .. } =
-            plan_mgs_updates(
-                log,
-                &collection,
-                current_boards,
-                &initial_updates,
-                &TargetReleaseDescription::TufRepo(repo.clone()),
-                nmax_updates,
-                impossible_update_policy,
-            );
-        assert_eq!(updates.len(), 1);
-        let first_update = updates.iter().next().expect("at least one update");
-        assert_eq!(first_update.baseboard_id.serial_number, "sled_0");
-        assert_eq!(first_update.sp_type, SpType::Sled);
-        assert_eq!(first_update.slot_id, 0);
-        assert_eq!(first_update.artifact_hash, ARTIFACT_HASH_ROT_GIMLET_B);
-        assert_eq!(first_update.artifact_version, ARTIFACT_VERSION_2);
-
-        // Test that when an update is already pending, and nothing changes
-        // about the state of the world (i.e., the inventory), then the planner
-        // makes no changes.
-        let PlannedMgsUpdates { pending_updates: later_updates, .. } =
-            plan_mgs_updates(
-                log,
-                &collection,
-                current_boards,
-                &updates,
-                &TargetReleaseDescription::TufRepo(repo.clone()),
-                nmax_updates,
-                impossible_update_policy,
-            );
-        assert_eq!(updates, later_updates);
-
-        // Test that when two updates are needed, but one is already pending,
-        // then the other one is *not* started (because it exceeds
-        // nmax_updates).
-        let later_collection = test_boards
-            .collection_builder()
-            .rot_active_version_exception(SpType::Sled, 0, ARTIFACT_VERSION_1)
-            .rot_active_version_exception(SpType::Switch, 1, ARTIFACT_VERSION_1)
-            .build();
-        let PlannedMgsUpdates { pending_updates: later_updates, .. } =
-            plan_mgs_updates(
-                log,
-                &later_collection,
-                current_boards,
-                &updates,
-                &TargetReleaseDescription::TufRepo(repo.clone()),
-                nmax_updates,
-                impossible_update_policy,
-            );
-        assert_eq!(updates, later_updates);
-
-        // At this point, we're ready to test that when the first SpType update
-        // completes, then the second one *is* started.  This tests four
-        // different things: first that we noticed the first one completed,
-        // second that we noticed another thing needed an update, third that
-        // an update is correctly configured after the active slot has changed
-        // from the previous component update, and fourth that the planner
-        // schedules the updates in the correct order: first RoT, and second SP.
-        let later_collection = test_boards
-            .collection_builder()
-            .sp_active_version_exception(SpType::Switch, 1, ARTIFACT_VERSION_1)
-            .rot_active_version_exception(SpType::Switch, 1, ARTIFACT_VERSION_1)
-            .rot_active_slot_exception(SpType::Sled, 0, RotSlot::B)
-            .rot_persistent_boot_preference_exception(
-                SpType::Sled,
-                0,
-                RotSlot::B,
-            )
-            .build();
-        let PlannedMgsUpdates { pending_updates: later_updates, .. } =
-            plan_mgs_updates(
-                log,
-                &later_collection,
-                current_boards,
-                &updates,
-                &TargetReleaseDescription::TufRepo(repo.clone()),
-                nmax_updates,
-                impossible_update_policy,
-            );
-        assert_eq!(later_updates.len(), 1);
-        let next_update =
-            later_updates.iter().next().expect("at least one update");
-        assert_ne!(first_update, next_update);
-        assert_eq!(next_update.baseboard_id.serial_number, "switch_1");
-        assert_eq!(next_update.sp_type, SpType::Switch);
-        assert_eq!(next_update.slot_id, 1);
-        assert_eq!(next_update.artifact_hash, ARTIFACT_HASH_ROT_SWITCH_B);
-        assert_eq!(next_update.artifact_version, ARTIFACT_VERSION_2);
-
-        // Finally, test that when all components are in spec, then no updates
-        // are configured.
-        let updated_collection = test_boards.collection_builder().build();
-        let PlannedMgsUpdates { pending_updates: later_updates, .. } =
-            plan_mgs_updates(
-                log,
-                &updated_collection,
-                current_boards,
-                &later_updates,
-                &TargetReleaseDescription::TufRepo(repo.clone()),
-                nmax_updates,
-                impossible_update_policy,
-            );
-        assert!(later_updates.is_empty());
-
-        // Test that we don't try to update boards that aren't in
-        // `current_boards`, even if they're in inventory and outdated.
-        let collection = test_boards
-            .collection_builder()
-            .rot_active_version_exception(SpType::Sled, 0, ARTIFACT_VERSION_1)
-            .build();
-        let PlannedMgsUpdates { pending_updates: updates, .. } =
-            plan_mgs_updates(
-                log,
-                &collection,
-                &BTreeSet::new(),
-                &PendingMgsUpdates::new(),
-                &TargetReleaseDescription::TufRepo(repo.clone()),
-                nmax_updates,
-                impossible_update_policy,
-            );
-        assert!(updates.is_empty());
-        let PlannedMgsUpdates { pending_updates: updates, .. } =
-            plan_mgs_updates(
-                log,
-                &collection,
-                &collection.baseboards,
-                &PendingMgsUpdates::new(),
-                &TargetReleaseDescription::TufRepo(repo.clone()),
-                nmax_updates,
-                impossible_update_policy,
-            );
-        // We verified most of the details above.  Here we're just double
-        // checking that the baseboard being missing is the only reason that no
-        // update was generated.
-        assert_eq!(updates.len(), 1);
-
-        // Verify the precondition details of an ordinary RoT update.
-        let old_update =
-            updates.into_iter().next().expect("at least one update");
-        let PendingMgsUpdateDetails::Rot(PendingMgsUpdateRotDetails {
-            expected_active_slot: old_expected_active_slot,
-            expected_inactive_version: old_expected_inactive_version,
-            ..
-        }) = &old_update.details
-        else {
-            panic!("expected RoT update");
-        };
-        assert_eq!(ARTIFACT_VERSION_1, old_expected_active_slot.version());
-        assert_eq!(
-            ExpectedVersion::NoValidVersion,
-            *old_expected_inactive_version
-        );
-
-        // Test that if the inactive slot contents have changed, then we'll get
-        // a new update reflecting that.
-        let collection = test_boards
-            .collection_builder()
-            .sp_versions(
-                ARTIFACT_VERSION_2,
-                ExpectedVersion::Version(ARTIFACT_VERSION_1),
-            )
-            .rot_versions(
-                ARTIFACT_VERSION_2,
-                ExpectedVersion::Version(ARTIFACT_VERSION_1),
-            )
-            .stage0_versions(
-                ARTIFACT_VERSION_2,
-                ExpectedVersion::Version(ARTIFACT_VERSION_1),
-            )
-            .rot_active_version_exception(SpType::Sled, 0, ARTIFACT_VERSION_1)
-            .build();
-        let PlannedMgsUpdates { pending_updates: new_updates, .. } =
-            plan_mgs_updates(
-                log,
-                &collection,
-                &collection.baseboards,
-                &updates,
-                &TargetReleaseDescription::TufRepo(repo.clone()),
-                nmax_updates,
-                impossible_update_policy,
-            );
-        assert_ne!(updates, new_updates);
-        assert_eq!(new_updates.len(), 1);
-        let new_update =
-            new_updates.into_iter().next().expect("at least one update");
-        assert_eq!(old_update.baseboard_id, new_update.baseboard_id);
-        assert_eq!(old_update.sp_type, new_update.sp_type);
-        assert_eq!(old_update.slot_id, new_update.slot_id);
-        assert_eq!(old_update.artifact_hash, new_update.artifact_hash);
-        assert_eq!(old_update.artifact_version, new_update.artifact_version);
-        let PendingMgsUpdateDetails::Rot(PendingMgsUpdateRotDetails {
-            expected_active_slot: new_expected_active_slot,
-            expected_inactive_version: new_expected_inactive_version,
-            ..
-        }) = &new_update.details
-        else {
-            panic!("expected RoT update");
-        };
-        assert_eq!(ARTIFACT_VERSION_1, new_expected_active_slot.version());
-        assert_eq!(
-            ExpectedVersion::Version(ARTIFACT_VERSION_1),
-            *new_expected_inactive_version
-        );
-
-        // Test that if instead it's the active slot whose contents have changed
-        // to something other than the new expected version, then we'll also get
-        // a new update reflecting that.
-        let collection = test_boards
-            .collection_builder()
-            .rot_active_version_exception(SpType::Sled, 0, ARTIFACT_VERSION_1_5)
-            .build();
-        let PlannedMgsUpdates { pending_updates: new_updates, .. } =
-            plan_mgs_updates(
-                log,
-                &collection,
-                &collection.baseboards,
-                &updates,
-                &TargetReleaseDescription::TufRepo(repo.clone()),
-                nmax_updates,
-                impossible_update_policy,
-            );
-        assert_ne!(updates, new_updates);
-        assert_eq!(new_updates.len(), 1);
-        let new_update =
-            new_updates.into_iter().next().expect("at least one update");
-        assert_eq!(old_update.baseboard_id, new_update.baseboard_id);
-        assert_eq!(old_update.sp_type, new_update.sp_type);
-        assert_eq!(old_update.slot_id, new_update.slot_id);
-        assert_eq!(old_update.artifact_hash, new_update.artifact_hash);
-        assert_eq!(old_update.artifact_version, new_update.artifact_version);
-        let PendingMgsUpdateDetails::Rot(PendingMgsUpdateRotDetails {
-            expected_active_slot: new_expected_active_slot,
-            expected_inactive_version: new_expected_inactive_version,
-            ..
-        }) = &new_update.details
-        else {
-            panic!("expected RoT update");
-        };
-        assert_eq!(ARTIFACT_VERSION_1_5, new_expected_active_slot.version());
-        assert_eq!(
-            ExpectedVersion::NoValidVersion,
-            *new_expected_inactive_version
-        );
-
-        logctx.cleanup_successful();
-    }
-
-    // Short hand-rolled update sequence that exercises some basic behavior for
-    // RoT bootloader updates.
-    #[test]
-    fn test_basic_rot_bootloader() {
-        let test_name = "planning_mgs_updates_basic_rot_bootloader";
-        let logctx = LogContext::new(
-            test_name,
-            &ConfigLogging::StderrTerminal { level: ConfigLoggingLevel::Debug },
-        );
-        let log = &logctx.log;
-        let test_boards = TestBoards::new(test_name);
-
-        // Test that with no updates pending and no TUF repo specified, there
-        // will remain no updates pending.
-        let collection = test_boards
-            .collection_builder()
-            .stage0_version_exception(SpType::Sled, 0, ARTIFACT_VERSION_1)
-            .build();
-        let current_boards = &collection.baseboards;
-        let initial_updates = PendingMgsUpdates::new();
-        let nmax_updates = 1;
-        let impossible_update_policy = ImpossibleUpdatePolicy::Reevaluate;
-        let PlannedMgsUpdates { pending_updates: updates, .. } =
-            plan_mgs_updates(
-                log,
-                &collection,
-                current_boards,
-                &initial_updates,
-                &TargetReleaseDescription::Initial,
-                nmax_updates,
-                impossible_update_policy,
-            );
-        assert!(updates.is_empty());
-
-        // Test that when a TUF repo is specified and one RoT is outdated, then
-        // it's configured with an update (and the update looks correct).
-        let repo = test_boards.tuf_repo();
-        let PlannedMgsUpdates { pending_updates: updates, .. } =
-            plan_mgs_updates(
-                log,
-                &collection,
-                current_boards,
-                &initial_updates,
-                &TargetReleaseDescription::TufRepo(repo.clone()),
-                nmax_updates,
-                impossible_update_policy,
-            );
-        assert_eq!(updates.len(), 1);
-        let first_update = updates.iter().next().expect("at least one update");
-        assert_eq!(first_update.baseboard_id.serial_number, "sled_0");
-        assert_eq!(first_update.sp_type, SpType::Sled);
-        assert_eq!(first_update.slot_id, 0);
-        assert_eq!(
-            first_update.artifact_hash,
-            ARTIFACT_HASH_ROT_BOOTLOADER_GIMLET
-        );
-        assert_eq!(first_update.artifact_version, ARTIFACT_VERSION_2);
-
-        // Test that when an update is already pending, and nothing changes
-        // about the state of the world (i.e., the inventory), then the planner
-        // makes no changes.
-        let PlannedMgsUpdates { pending_updates: later_updates, .. } =
-            plan_mgs_updates(
-                log,
-                &collection,
-                current_boards,
-                &updates,
-                &TargetReleaseDescription::TufRepo(repo.clone()),
-                nmax_updates,
-                impossible_update_policy,
-            );
-        assert_eq!(updates, later_updates);
-
-        // Test that when two updates are needed, but one is already pending,
-        // then the other one is *not* started (because it exceeds
-        // nmax_updates).
-        let later_collection = test_boards
-            .collection_builder()
-            .stage0_version_exception(SpType::Sled, 0, ARTIFACT_VERSION_1)
-            .stage0_version_exception(SpType::Switch, 1, ARTIFACT_VERSION_1)
-            .build();
-        let PlannedMgsUpdates { pending_updates: later_updates, .. } =
-            plan_mgs_updates(
-                log,
-                &later_collection,
-                current_boards,
-                &updates,
-                &TargetReleaseDescription::TufRepo(repo.clone()),
-                nmax_updates,
-                impossible_update_policy,
-            );
-        assert_eq!(updates, later_updates);
-
-        // At this point, we're ready to test that when the first SpType update
-        // completes, then the second one *is* started.  This tests three
-        // different things: first that we noticed the first one completed,
-        // second that we noticed another thing needed an update, and third that
-        // the planner schedules the updates in the correct order: first RoT
-        // bootloader, second RoT and third SP.
-        let later_collection = test_boards
-            .collection_builder()
-            .sp_active_version_exception(SpType::Switch, 1, ARTIFACT_VERSION_1)
-            .rot_active_version_exception(SpType::Switch, 1, ARTIFACT_VERSION_1)
-            .stage0_version_exception(SpType::Switch, 1, ARTIFACT_VERSION_1)
-            .build();
-        let PlannedMgsUpdates { pending_updates: later_updates, .. } =
-            plan_mgs_updates(
-                log,
-                &later_collection,
-                current_boards,
-                &updates,
-                &TargetReleaseDescription::TufRepo(repo.clone()),
-                nmax_updates,
-                impossible_update_policy,
-            );
-        assert_eq!(later_updates.len(), 1);
-        let next_update =
-            later_updates.iter().next().expect("at least one update");
-        assert_ne!(first_update, next_update);
-        assert_eq!(next_update.baseboard_id.serial_number, "switch_1");
-        assert_eq!(next_update.sp_type, SpType::Switch);
-        assert_eq!(next_update.slot_id, 1);
-        assert_eq!(
-            next_update.artifact_hash,
-            ARTIFACT_HASH_ROT_BOOTLOADER_SWITCH
-        );
-        assert_eq!(next_update.artifact_version, ARTIFACT_VERSION_2);
-
-        // Finally, test that when all components are in spec, then no updates
-        // are configured.
-        let updated_collection = test_boards.collection_builder().build();
-        let PlannedMgsUpdates { pending_updates: later_updates, .. } =
-            plan_mgs_updates(
-                log,
-                &updated_collection,
-                current_boards,
-                &later_updates,
-                &TargetReleaseDescription::TufRepo(repo.clone()),
-                nmax_updates,
-                impossible_update_policy,
-            );
-        assert!(later_updates.is_empty());
-
-        // Test that we don't try to update boards that aren't in
-        // `current_boards`, even if they're in inventory and outdated.
-        let collection = test_boards
-            .collection_builder()
-            .stage0_version_exception(SpType::Sled, 0, ARTIFACT_VERSION_1)
-            .build();
-        let PlannedMgsUpdates { pending_updates: updates, .. } =
-            plan_mgs_updates(
-                log,
-                &collection,
-                &BTreeSet::new(),
-                &PendingMgsUpdates::new(),
-                &TargetReleaseDescription::TufRepo(repo.clone()),
-                nmax_updates,
-                impossible_update_policy,
-            );
-        assert!(updates.is_empty());
-        let PlannedMgsUpdates { pending_updates: updates, .. } =
-            plan_mgs_updates(
-                log,
-                &collection,
-                &collection.baseboards,
-                &PendingMgsUpdates::new(),
-                &TargetReleaseDescription::TufRepo(repo.clone()),
-                nmax_updates,
-                impossible_update_policy,
-            );
-        // We verified most of the details above.  Here we're just double
-        // checking that the baseboard being missing is the only reason that no
-        // update was generated.
-        assert_eq!(updates.len(), 1);
-
-        // Verify the precondition details of an ordinary RoT update.
-        let old_update =
-            updates.into_iter().next().expect("at least one update");
-        let PendingMgsUpdateDetails::RotBootloader(
-            PendingMgsUpdateRotBootloaderDetails {
-                expected_stage0_version: old_expected_stage0_version,
-                expected_stage0_next_version: old_expected_stage0_next_version,
-            },
-        ) = &old_update.details
-        else {
-            panic!("expected RoT bootloader update");
-        };
-        assert_eq!(ARTIFACT_VERSION_1, *old_expected_stage0_version);
-        assert_eq!(
-            ExpectedVersion::NoValidVersion,
-            *old_expected_stage0_next_version
-        );
-
-        // Test that if the inactive slot contents have changed, then we'll get
-        // a new update reflecting that.
-        let collection = test_boards
-            .collection_builder()
-            .stage0_versions(
-                ARTIFACT_VERSION_2,
-                ExpectedVersion::Version(ARTIFACT_VERSION_1),
-            )
-            .stage0_version_exception(SpType::Sled, 0, ARTIFACT_VERSION_1)
-            .build();
-        let PlannedMgsUpdates { pending_updates: new_updates, .. } =
-            plan_mgs_updates(
-                log,
-                &collection,
-                &collection.baseboards,
-                &updates,
-                &TargetReleaseDescription::TufRepo(repo.clone()),
-                nmax_updates,
-                impossible_update_policy,
-            );
-        assert_ne!(updates, new_updates);
-        assert_eq!(new_updates.len(), 1);
-        let new_update =
-            new_updates.into_iter().next().expect("at least one update");
-        assert_eq!(old_update.baseboard_id, new_update.baseboard_id);
-        assert_eq!(old_update.sp_type, new_update.sp_type);
-        assert_eq!(old_update.slot_id, new_update.slot_id);
-        assert_eq!(old_update.artifact_hash, new_update.artifact_hash);
-        assert_eq!(old_update.artifact_version, new_update.artifact_version);
-        let PendingMgsUpdateDetails::RotBootloader(
-            PendingMgsUpdateRotBootloaderDetails {
-                expected_stage0_version: new_expected_stage0_version,
-                expected_stage0_next_version: new_expected_stage0_next_version,
-            },
-        ) = &new_update.details
-        else {
-            panic!("expected RoT bootloader update");
-        };
-        assert_eq!(ARTIFACT_VERSION_1, *new_expected_stage0_version);
-        assert_eq!(
-            ExpectedVersion::Version(ARTIFACT_VERSION_1),
-            *new_expected_stage0_next_version
-        );
-
-        // Test that if instead it's the active slot whose contents have changed
-        // to something other than the new expected version, then we'll also get
-        // a new update reflecting that.
-        let collection = test_boards
-            .collection_builder()
-            .stage0_version_exception(SpType::Sled, 0, ARTIFACT_VERSION_1_5)
-            .build();
-        let PlannedMgsUpdates { pending_updates: new_updates, .. } =
-            plan_mgs_updates(
-                log,
-                &collection,
-                &collection.baseboards,
-                &updates,
-                &TargetReleaseDescription::TufRepo(repo.clone()),
-                nmax_updates,
-                impossible_update_policy,
-            );
-        assert_ne!(updates, new_updates);
-        assert_eq!(new_updates.len(), 1);
-        let new_update =
-            new_updates.into_iter().next().expect("at least one update");
-        assert_eq!(old_update.baseboard_id, new_update.baseboard_id);
-        assert_eq!(old_update.sp_type, new_update.sp_type);
-        assert_eq!(old_update.slot_id, new_update.slot_id);
-        assert_eq!(old_update.artifact_hash, new_update.artifact_hash);
-        assert_eq!(old_update.artifact_version, new_update.artifact_version);
-        let PendingMgsUpdateDetails::RotBootloader(
-            PendingMgsUpdateRotBootloaderDetails {
-                expected_stage0_version: new_expected_stage0_version,
-                expected_stage0_next_version: new_expected_stage0_next_version,
-            },
-        ) = &new_update.details
-        else {
-            panic!("expected RoT bootloader update");
-        };
-        assert_eq!(ARTIFACT_VERSION_1_5, *new_expected_stage0_version);
-        assert_eq!(
-            ExpectedVersion::NoValidVersion,
-            *new_expected_stage0_next_version
-        );
-
-        logctx.cleanup_successful();
-    }
 
     // Confirm our behaviour for skipped updates
     #[test]
@@ -1618,10 +785,6 @@
         assert!(updates.is_empty());
     }
 
-=======
-    use strum::IntoEnumIterator;
-
->>>>>>> 0a3e169b
     // Confirm our behavior for impossible updates
     #[test]
     fn test_impossible_update_policy() {
