--- conflicted
+++ resolved
@@ -473,6 +473,8 @@
 mod test {
     use super::ImpossibleUpdatePolicy;
     use super::plan_mgs_updates;
+    use super::test_helpers::ARTIFACT_HASH_ROT_BOOTLOADER_GIMLET;
+    use super::test_helpers::ARTIFACT_HASH_ROT_BOOTLOADER_SWITCH;
     use super::test_helpers::ARTIFACT_HASH_ROT_GIMLET_B;
     use super::test_helpers::ARTIFACT_HASH_ROT_SWITCH_B;
     use super::test_helpers::ARTIFACT_HASH_SP_GIMLET_D;
@@ -491,598 +493,6 @@
     use omicron_test_utils::dev::LogContext;
     use std::collections::BTreeSet;
     use strum::IntoEnumIterator;
-<<<<<<< HEAD
-=======
-    use tufaceous_artifact::ArtifactHash;
-    use tufaceous_artifact::ArtifactKind;
-    use tufaceous_artifact::ArtifactVersion;
-    use tufaceous_artifact::KnownArtifactKind;
-
-    /// Version that will be used for all artifacts in the TUF repo
-    const ARTIFACT_VERSION_2: ArtifactVersion =
-        ArtifactVersion::new_const("2.0.0");
-    /// Version that will be "deployed" in the SP we want to update
-    const ARTIFACT_VERSION_1: ArtifactVersion =
-        ArtifactVersion::new_const("1.0.0");
-    /// Version that's different from the other two
-    const ARTIFACT_VERSION_1_5: ArtifactVersion =
-        ArtifactVersion::new_const("1.5.0");
-
-    /// Hash of fake artifact for fake gimlet-e SP
-    const ARTIFACT_HASH_SP_GIMLET_E: ArtifactHash = ArtifactHash([1; 32]);
-    /// Hash of fake artifact for fake gimlet-d SP
-    const ARTIFACT_HASH_SP_GIMLET_D: ArtifactHash = ArtifactHash([2; 32]);
-    /// Hash of fake artifact for fake sidecar-b SP
-    const ARTIFACT_HASH_SP_SIDECAR_B: ArtifactHash = ArtifactHash([5; 32]);
-    /// Hash of fake artifact for fake sidecar-c SP
-    const ARTIFACT_HASH_SP_SIDECAR_C: ArtifactHash = ArtifactHash([6; 32]);
-    /// Hash of fake artifact for fake psc-b SP
-    const ARTIFACT_HASH_SP_PSC_B: ArtifactHash = ArtifactHash([9; 32]);
-    /// Hash of fake artifact for fake psc-c SP
-    const ARTIFACT_HASH_SP_PSC_C: ArtifactHash = ArtifactHash([10; 32]);
-    /// Hash of fake artifact for fake gimlet RoT slot A
-    const ARTIFACT_HASH_ROT_GIMLET_A: ArtifactHash = ArtifactHash([13; 32]);
-    /// Hash of fake artifact for fake gimlet RoT slot B
-    const ARTIFACT_HASH_ROT_GIMLET_B: ArtifactHash = ArtifactHash([14; 32]);
-    /// Hash of fake artifact for fake psc RoT slot A
-    const ARTIFACT_HASH_ROT_PSC_A: ArtifactHash = ArtifactHash([17; 32]);
-    /// Hash of fake artifact for fake psc RoT slot B
-    const ARTIFACT_HASH_ROT_PSC_B: ArtifactHash = ArtifactHash([18; 32]);
-    /// Hash of fake artifact for fake switch RoT slot A
-    const ARTIFACT_HASH_ROT_SWITCH_A: ArtifactHash = ArtifactHash([21; 32]);
-    /// Hash of fake artifact for fake switch RoT slot B
-    const ARTIFACT_HASH_ROT_SWITCH_B: ArtifactHash = ArtifactHash([22; 32]);
-    /// Hash of fake artifact for fake gimlet RoT bootloader
-    const ARTIFACT_HASH_ROT_BOOTLOADER_GIMLET: ArtifactHash =
-        ArtifactHash([24; 32]);
-    /// Hash of fake artifact for fake psc RoT bootloader
-    const ARTIFACT_HASH_ROT_BOOTLOADER_PSC: ArtifactHash =
-        ArtifactHash([25; 32]);
-    /// Hash of fake artifact for fake switch RoT bootloader
-    const ARTIFACT_HASH_ROT_BOOTLOADER_SWITCH: ArtifactHash =
-        ArtifactHash([28; 32]);
-
-    // unused artifact hashes
-
-    const ARTIFACT_HASH_CONTROL_PLANE: ArtifactHash = ArtifactHash([33; 32]);
-    const ARTIFACT_HASH_NEXUS: ArtifactHash = ArtifactHash([34; 32]);
-    const ARTIFACT_HASH_HOST_OS: ArtifactHash = ArtifactHash([35; 32]);
-
-    /// Hash of a fake RoT signing keys
-    const ROT_SIGN_GIMLET: &str =
-        "1111111111111111111111111111111111111111111111111111111111111111";
-    const ROT_SIGN_PSC: &str =
-        "2222222222222222222222222222222222222222222222222222222222222222";
-    const ROT_SIGN_SWITCH: &str =
-        "3333333333333333333333333333333333333333333333333333333333333333";
-
-    #[derive(Debug, Clone, Copy, PartialEq, Eq, PartialOrd, Ord)]
-    enum MgsUpdateComponent {
-        Sp,
-        Rot,
-        RotBootloader,
-        HostOs,
-    }
-
-    fn test_artifact_for_board(board: &str) -> ArtifactHash {
-        match board {
-            "gimlet-d" => ARTIFACT_HASH_SP_GIMLET_D,
-            "gimlet-e" => ARTIFACT_HASH_SP_GIMLET_E,
-            "sidecar-b" => ARTIFACT_HASH_SP_SIDECAR_B,
-            "sidecar-c" => ARTIFACT_HASH_SP_SIDECAR_C,
-            "psc-b" => ARTIFACT_HASH_SP_PSC_B,
-            "psc-c" => ARTIFACT_HASH_SP_PSC_C,
-            _ => panic!("test bug: no artifact for board {board:?}"),
-        }
-    }
-
-    fn test_artifact_for_artifact_kind(kind: ArtifactKind) -> ArtifactHash {
-        let artifact_hash = if kind == ArtifactKind::GIMLET_ROT_IMAGE_A {
-            ARTIFACT_HASH_ROT_GIMLET_A
-        } else if kind == ArtifactKind::GIMLET_ROT_IMAGE_B {
-            ARTIFACT_HASH_ROT_GIMLET_B
-        } else if kind == ArtifactKind::PSC_ROT_IMAGE_A {
-            ARTIFACT_HASH_ROT_PSC_A
-        } else if kind == ArtifactKind::PSC_ROT_IMAGE_B {
-            ARTIFACT_HASH_ROT_PSC_B
-        } else if kind == ArtifactKind::SWITCH_ROT_IMAGE_A {
-            ARTIFACT_HASH_ROT_SWITCH_A
-        } else if kind == ArtifactKind::SWITCH_ROT_IMAGE_B {
-            ARTIFACT_HASH_ROT_SWITCH_B
-        } else if kind == ArtifactKind::GIMLET_ROT_STAGE0 {
-            ARTIFACT_HASH_ROT_BOOTLOADER_GIMLET
-        } else if kind == ArtifactKind::PSC_ROT_STAGE0 {
-            ARTIFACT_HASH_ROT_BOOTLOADER_PSC
-        } else if kind == ArtifactKind::SWITCH_ROT_STAGE0 {
-            ARTIFACT_HASH_ROT_BOOTLOADER_SWITCH
-        } else {
-            panic!("test bug: no artifact for artifact kind {kind:?}")
-        };
-
-        return artifact_hash;
-    }
-
-    /// Describes the SPs and RoTs in the environment used in these tests
-    ///
-    /// There will be:
-    ///
-    /// - 4 sled SPs
-    /// - 2 switch SPs
-    /// - 2 PSC SPs
-    ///
-    /// The specific set of hardware (boards) vary and are hardcoded:
-    ///
-    /// - sled 0: gimlet-d, oxide-rot-1
-    /// - other sleds: gimlet-e, oxide-rot-1
-    /// - switch 0: sidecar-b, oxide-rot-1
-    /// - switch 1: sidecar-c, oxide-rot-1
-    /// - psc 0: psc-b, oxide-rot-1
-    /// - psc 1: psc-c, oxide-rot-1
-    fn test_collection_config() -> BTreeMap<
-        (SpType, u16),
-        (&'static str, &'static str, &'static str, &'static str),
-    > {
-        BTreeMap::from([
-            (
-                (SpType::Sled, 0),
-                ("sled_0", "gimlet-d", "oxide-rot-1", ROT_SIGN_GIMLET),
-            ),
-            (
-                (SpType::Sled, 1),
-                ("sled_1", "gimlet-e", "oxide-rot-1", ROT_SIGN_GIMLET),
-            ),
-            (
-                (SpType::Sled, 2),
-                ("sled_2", "gimlet-e", "oxide-rot-1", ROT_SIGN_GIMLET),
-            ),
-            (
-                (SpType::Sled, 3),
-                ("sled_3", "gimlet-e", "oxide-rot-1", ROT_SIGN_GIMLET),
-            ),
-            (
-                (SpType::Switch, 0),
-                ("switch_0", "sidecar-b", "oxide-rot-1", ROT_SIGN_SWITCH),
-            ),
-            (
-                (SpType::Switch, 1),
-                ("switch_1", "sidecar-c", "oxide-rot-1", ROT_SIGN_SWITCH),
-            ),
-            (
-                (SpType::Power, 0),
-                ("power_0", "psc-b", "oxide-rot-1", ROT_SIGN_PSC),
-            ),
-            (
-                (SpType::Power, 1),
-                ("power_1", "psc-c", "oxide-rot-1", ROT_SIGN_PSC),
-            ),
-        ])
-    }
-
-    /// Describes the SPs, RoTs and RoT bootloaders in the environment used in
-    /// these tests, but spearated by component for use in sequential testing
-    fn test_config()
-    -> BTreeMap<(SpType, u16, MgsUpdateComponent), (&'static str, &'static str)>
-    {
-        test_collection_config()
-            .into_iter()
-            .flat_map(
-                |(
-                    (sp_type, slot_id),
-                    (serial, sp_board_name, rot_board_name, ..),
-                )| {
-                    [
-                        (
-                            (sp_type, slot_id, MgsUpdateComponent::Sp),
-                            (serial, sp_board_name),
-                        ),
-                        (
-                            (sp_type, slot_id, MgsUpdateComponent::Rot),
-                            (serial, rot_board_name),
-                        ),
-                        (
-                            (
-                                sp_type,
-                                slot_id,
-                                MgsUpdateComponent::RotBootloader,
-                            ),
-                            (serial, rot_board_name),
-                        ),
-                    ]
-                },
-            )
-            .collect()
-    }
-
-    /// Describes every possible updateable device along with its corresponding
-    /// artifact. This is based off of the configuration in test_config.
-    fn test_updateable_components()
-    -> BTreeMap<(SpType, u16, MgsUpdateComponent), (&'static str, ArtifactHash)>
-    {
-        test_config()
-            .into_iter()
-            .map(|(k, (serial, board_name))| {
-                if board_name == "oxide-rot-1" {
-                    let component = k.2;
-                    let kind = if component == MgsUpdateComponent::Rot {
-                        match k.0 {
-                            SpType::Sled => ArtifactKind::GIMLET_ROT_IMAGE_B,
-                            SpType::Power => ArtifactKind::PSC_ROT_IMAGE_B,
-                            SpType::Switch => ArtifactKind::SWITCH_ROT_IMAGE_B,
-                        }
-                    } else if component == MgsUpdateComponent::RotBootloader {
-                        match k.0 {
-                            SpType::Sled => ArtifactKind::GIMLET_ROT_STAGE0,
-                            SpType::Power => ArtifactKind::PSC_ROT_STAGE0,
-                            SpType::Switch => ArtifactKind::SWITCH_ROT_STAGE0,
-                        }
-                    } else {
-                        panic!(
-                            " unsupported MGS update component: {:#?}",
-                            component
-                        );
-                    };
-                    (k, (serial, test_artifact_for_artifact_kind(kind)))
-                } else {
-                    (k, (serial, test_artifact_for_board(board_name)))
-                }
-            })
-            .collect()
-    }
-
-    /// Returns a TufRepoDescription that we can use to exercise the planning
-    /// code.
-    fn make_tuf_repo() -> TufRepoDescription {
-        const SYSTEM_VERSION: semver::Version = semver::Version::new(0, 0, 1);
-        const SYSTEM_HASH: ArtifactHash = ArtifactHash([3; 32]);
-
-        // Include a bunch of SP-related artifacts, as well as a few others just
-        // to make sure those are properly ignored.
-        let artifacts = vec![
-            make_artifact(
-                "control-plane",
-                KnownArtifactKind::ControlPlane.into(),
-                ARTIFACT_HASH_CONTROL_PLANE,
-                None,
-            ),
-            make_artifact(
-                "nexus",
-                KnownArtifactKind::Zone.into(),
-                ARTIFACT_HASH_NEXUS,
-                None,
-            ),
-            make_artifact(
-                "host-os",
-                KnownArtifactKind::Host.into(),
-                ARTIFACT_HASH_HOST_OS,
-                None,
-            ),
-            make_artifact(
-                "gimlet-d",
-                KnownArtifactKind::GimletSp.into(),
-                test_artifact_for_board("gimlet-d"),
-                None,
-            ),
-            make_artifact(
-                "gimlet-e",
-                KnownArtifactKind::GimletSp.into(),
-                test_artifact_for_board("gimlet-e"),
-                None,
-            ),
-            make_artifact(
-                "sidecar-b",
-                KnownArtifactKind::SwitchSp.into(),
-                test_artifact_for_board("sidecar-b"),
-                None,
-            ),
-            make_artifact(
-                "sidecar-c",
-                KnownArtifactKind::SwitchSp.into(),
-                test_artifact_for_board("sidecar-c"),
-                None,
-            ),
-            make_artifact(
-                "psc-b",
-                KnownArtifactKind::PscSp.into(),
-                test_artifact_for_board("psc-b"),
-                None,
-            ),
-            make_artifact(
-                "psc-c",
-                KnownArtifactKind::PscSp.into(),
-                test_artifact_for_board("psc-c"),
-                None,
-            ),
-            make_artifact(
-                "oxide-rot-1",
-                ArtifactKind::GIMLET_ROT_IMAGE_A,
-                test_artifact_for_artifact_kind(
-                    ArtifactKind::GIMLET_ROT_IMAGE_A,
-                ),
-                Some(ROT_SIGN_GIMLET.into()),
-            ),
-            make_artifact(
-                "oxide-rot-1",
-                ArtifactKind::GIMLET_ROT_IMAGE_B,
-                test_artifact_for_artifact_kind(
-                    ArtifactKind::GIMLET_ROT_IMAGE_B,
-                ),
-                Some(ROT_SIGN_GIMLET.into()),
-            ),
-            make_artifact(
-                "oxide-rot-1",
-                ArtifactKind::PSC_ROT_IMAGE_A,
-                test_artifact_for_artifact_kind(ArtifactKind::PSC_ROT_IMAGE_A),
-                Some(ROT_SIGN_PSC.into()),
-            ),
-            make_artifact(
-                "oxide-rot-1",
-                ArtifactKind::PSC_ROT_IMAGE_B,
-                test_artifact_for_artifact_kind(ArtifactKind::PSC_ROT_IMAGE_B),
-                Some(ROT_SIGN_PSC.into()),
-            ),
-            make_artifact(
-                "oxide-rot-1",
-                ArtifactKind::SWITCH_ROT_IMAGE_A,
-                test_artifact_for_artifact_kind(
-                    ArtifactKind::SWITCH_ROT_IMAGE_A,
-                ),
-                Some(ROT_SIGN_SWITCH.into()),
-            ),
-            make_artifact(
-                "oxide-rot-1",
-                ArtifactKind::SWITCH_ROT_IMAGE_B,
-                test_artifact_for_artifact_kind(
-                    ArtifactKind::SWITCH_ROT_IMAGE_B,
-                ),
-                Some(ROT_SIGN_SWITCH.into()),
-            ),
-            //
-            make_artifact(
-                "oxide-rot-1",
-                ArtifactKind::GIMLET_ROT_STAGE0,
-                test_artifact_for_artifact_kind(
-                    ArtifactKind::GIMLET_ROT_STAGE0,
-                ),
-                Some(ROT_SIGN_GIMLET.into()),
-            ),
-            make_artifact(
-                "oxide-rot-1",
-                ArtifactKind::PSC_ROT_STAGE0,
-                test_artifact_for_artifact_kind(ArtifactKind::PSC_ROT_STAGE0),
-                Some(ROT_SIGN_PSC.into()),
-            ),
-            make_artifact(
-                "oxide-rot-1",
-                ArtifactKind::SWITCH_ROT_STAGE0,
-                test_artifact_for_artifact_kind(
-                    ArtifactKind::SWITCH_ROT_STAGE0,
-                ),
-                Some(ROT_SIGN_SWITCH.into()),
-            ),
-        ];
-
-        TufRepoDescription {
-            repo: TufRepoMeta {
-                hash: SYSTEM_HASH,
-                targets_role_version: 0,
-                valid_until: Utc::now(),
-                system_version: SYSTEM_VERSION,
-                file_name: String::new(),
-            },
-            artifacts,
-        }
-    }
-
-    fn make_artifact(
-        name: &str,
-        kind: ArtifactKind,
-        hash: ArtifactHash,
-        sign: Option<Vec<u8>>,
-    ) -> TufArtifactMeta {
-        TufArtifactMeta {
-            id: ArtifactId {
-                name: name.to_string(),
-                version: ARTIFACT_VERSION_2,
-                kind,
-            },
-            hash,
-            size: 0, // unused here
-            sign,
-        }
-    }
-
-    struct CollectionSettings {
-        active_sp_version: ArtifactVersion,
-        active_sp_version_exceptions: BTreeMap<(SpType, u16), ArtifactVersion>,
-        inactive_sp_version: ExpectedVersion,
-        active_rot_version: ArtifactVersion,
-        active_rot_version_exceptions: BTreeMap<(SpType, u16), ArtifactVersion>,
-        inactive_rot_version: ExpectedVersion,
-        stage0_version: ArtifactVersion,
-        stage0_version_exceptions: BTreeMap<(SpType, u16), ArtifactVersion>,
-        stage0_next_version: ExpectedVersion,
-    }
-
-    impl CollectionSettings {
-        // Construct inventory for an environment suitable for our testing.
-        //
-        // See test_config() for information about the hardware.  All components
-        // will appear to be running version `active_version` except those
-        // identified in `active_version_exceptions`.  All components will appear
-        // to have `inactive_version` in the inactive slot.
-        fn make_collection(&self) -> Collection {
-            let mut builder = nexus_inventory::CollectionBuilder::new(
-                "planning_mgs_updates_basic",
-            );
-
-            let dummy_sp_state = SpState {
-                base_mac_address: [0; 6],
-                hubris_archive_id: String::from("unused"),
-                model: String::from("unused"),
-                power_state: PowerState::A0,
-                revision: 0,
-                rot: RotState::V3 {
-                    active: RotSlot::A,
-                    pending_persistent_boot_preference: None,
-                    persistent_boot_preference: RotSlot::A,
-                    slot_a_error: None,
-                    slot_a_fwid: Default::default(),
-                    slot_b_error: None,
-                    slot_b_fwid: Default::default(),
-                    stage0_error: None,
-                    stage0_fwid: Default::default(),
-                    stage0next_error: None,
-                    stage0next_fwid: Default::default(),
-                    transient_boot_preference: None,
-                },
-                serial_number: String::from("unused"),
-            };
-
-            let test_config = test_collection_config();
-            for (
-                (sp_type, sp_slot),
-                (serial, caboose_sp_board, caboose_rot_board, rkth),
-            ) in test_config
-            {
-                let sp_state = SpState {
-                    model: format!("dummy_{}", sp_type),
-                    serial_number: serial.to_string(),
-                    ..dummy_sp_state.clone()
-                };
-
-                let baseboard_id = builder
-                    .found_sp_state("test", sp_type, sp_slot, sp_state)
-                    .unwrap();
-                let active_sp_version = self
-                    .active_sp_version_exceptions
-                    .get(&(sp_type, sp_slot))
-                    .unwrap_or(&self.active_sp_version);
-                let active_rot_version = self
-                    .active_rot_version_exceptions
-                    .get(&(sp_type, sp_slot))
-                    .unwrap_or(&self.active_rot_version);
-                let stage0_version = self
-                    .stage0_version_exceptions
-                    .get(&(sp_type, sp_slot))
-                    .unwrap_or(&self.stage0_version);
-
-                builder
-                    .found_caboose(
-                        &baseboard_id,
-                        CabooseWhich::SpSlot0,
-                        "test",
-                        SpComponentCaboose {
-                            board: caboose_sp_board.to_string(),
-                            epoch: None,
-                            git_commit: String::from("unused"),
-                            name: caboose_sp_board.to_string(),
-                            sign: None,
-                            version: active_sp_version.as_str().to_string(),
-                        },
-                    )
-                    .unwrap();
-
-                builder
-                    .found_caboose(
-                        &baseboard_id,
-                        CabooseWhich::RotSlotA,
-                        "test",
-                        SpComponentCaboose {
-                            board: caboose_rot_board.to_string(),
-                            epoch: None,
-                            git_commit: String::from("unused"),
-                            name: caboose_rot_board.to_string(),
-                            sign: Some(rkth.to_string()),
-                            version: active_rot_version.as_str().to_string(),
-                        },
-                    )
-                    .unwrap();
-
-                builder
-                    .found_caboose(
-                        &baseboard_id,
-                        CabooseWhich::Stage0,
-                        "test",
-                        SpComponentCaboose {
-                            board: caboose_rot_board.to_string(),
-                            epoch: None,
-                            git_commit: String::from("unused"),
-                            name: caboose_rot_board.to_string(),
-                            sign: Some(rkth.to_string()),
-                            version: stage0_version.as_str().to_string(),
-                        },
-                    )
-                    .unwrap();
-
-                if let ExpectedVersion::Version(inactive_version) =
-                    &self.inactive_sp_version
-                {
-                    builder
-                        .found_caboose(
-                            &baseboard_id,
-                            CabooseWhich::SpSlot1,
-                            "test",
-                            SpComponentCaboose {
-                                board: caboose_sp_board.to_string(),
-                                epoch: None,
-                                git_commit: String::from("unused"),
-                                name: caboose_sp_board.to_string(),
-                                sign: None,
-                                version: inactive_version.as_str().to_string(),
-                            },
-                        )
-                        .unwrap();
-                }
-
-                if let ExpectedVersion::Version(inactive_rot_version) =
-                    &self.inactive_rot_version
-                {
-                    builder
-                        .found_caboose(
-                            &baseboard_id,
-                            CabooseWhich::RotSlotB,
-                            "test",
-                            SpComponentCaboose {
-                                board: caboose_rot_board.to_string(),
-                                epoch: None,
-                                git_commit: String::from("unused"),
-                                name: caboose_rot_board.to_string(),
-                                sign: Some(rkth.to_string()),
-                                version: inactive_rot_version
-                                    .as_str()
-                                    .to_string(),
-                            },
-                        )
-                        .unwrap();
-                }
-
-                if let ExpectedVersion::Version(stage0_next_version) =
-                    &self.stage0_next_version
-                {
-                    builder
-                        .found_caboose(
-                            &baseboard_id,
-                            CabooseWhich::Stage0Next,
-                            "test",
-                            SpComponentCaboose {
-                                board: caboose_rot_board.to_string(),
-                                epoch: None,
-                                git_commit: String::from("unused"),
-                                name: caboose_rot_board.to_string(),
-                                sign: Some(rkth.to_string()),
-                                version: stage0_next_version
-                                    .as_str()
-                                    .to_string(),
-                            },
-                        )
-                        .unwrap();
-                }
-            }
-
-            builder.build()
-        }
-    }
->>>>>>> fc12607b
 
     // Short hand-rolled update sequence that exercises some basic behavior for
     // SP updates.
@@ -1098,30 +508,16 @@
 
         // Test that with no updates pending and no TUF repo specified, there
         // will remain no updates pending.
-<<<<<<< HEAD
         let collection = test_boards
             .collection_builder()
             .sp_versions(ARTIFACT_VERSION_2, ExpectedVersion::NoValidVersion)
             .rot_versions(ARTIFACT_VERSION_2, ExpectedVersion::NoValidVersion)
+            .stage0_versions(
+                ARTIFACT_VERSION_2,
+                ExpectedVersion::NoValidVersion,
+            )
             .sp_active_version_exception(SpType::Sled, 0, ARTIFACT_VERSION_1)
             .build();
-=======
-        let collection_settings = CollectionSettings {
-            active_sp_version: ARTIFACT_VERSION_2,
-            active_sp_version_exceptions: BTreeMap::from([(
-                (SpType::Sled, 0),
-                ARTIFACT_VERSION_1,
-            )]),
-            inactive_sp_version: ExpectedVersion::NoValidVersion,
-            active_rot_version: ARTIFACT_VERSION_2,
-            active_rot_version_exceptions: BTreeMap::new(),
-            inactive_rot_version: ExpectedVersion::NoValidVersion,
-            stage0_version: ARTIFACT_VERSION_2,
-            stage0_version_exceptions: BTreeMap::new(),
-            stage0_next_version: ExpectedVersion::NoValidVersion,
-        };
-        let collection = collection_settings.make_collection();
->>>>>>> fc12607b
         let current_boards = &collection.baseboards;
         let initial_updates = PendingMgsUpdates::new();
         let nmax_updates = 1;
@@ -1174,31 +570,17 @@
         // Test that when two updates are needed, but one is already pending,
         // then the other one is *not* started (because it exceeds
         // nmax_updates).
-<<<<<<< HEAD
         let later_collection = test_boards
             .collection_builder()
             .sp_versions(ARTIFACT_VERSION_2, ExpectedVersion::NoValidVersion)
             .rot_versions(ARTIFACT_VERSION_2, ExpectedVersion::NoValidVersion)
+            .stage0_versions(
+                ARTIFACT_VERSION_2,
+                ExpectedVersion::NoValidVersion,
+            )
             .sp_active_version_exception(SpType::Sled, 0, ARTIFACT_VERSION_1)
             .sp_active_version_exception(SpType::Switch, 1, ARTIFACT_VERSION_1)
             .build();
-=======
-        let collection_settings = CollectionSettings {
-            active_sp_version: ARTIFACT_VERSION_2,
-            active_sp_version_exceptions: BTreeMap::from([
-                ((SpType::Sled, 0), ARTIFACT_VERSION_1),
-                ((SpType::Switch, 1), ARTIFACT_VERSION_1),
-            ]),
-            inactive_sp_version: ExpectedVersion::NoValidVersion,
-            active_rot_version: ARTIFACT_VERSION_2,
-            active_rot_version_exceptions: BTreeMap::new(),
-            inactive_rot_version: ExpectedVersion::NoValidVersion,
-            stage0_version: ARTIFACT_VERSION_2,
-            stage0_version_exceptions: BTreeMap::new(),
-            stage0_next_version: ExpectedVersion::NoValidVersion,
-        };
-        let later_collection = collection_settings.make_collection();
->>>>>>> fc12607b
         let later_updates = plan_mgs_updates(
             log,
             &later_collection,
@@ -1214,30 +596,16 @@
         // completes, then the second one *is* started.  This tests two
         // different things: first that we noticed the first one completed, and
         // second that we noticed another thing needed an update
-<<<<<<< HEAD
         let later_collection = test_boards
             .collection_builder()
             .sp_versions(ARTIFACT_VERSION_2, ExpectedVersion::NoValidVersion)
             .rot_versions(ARTIFACT_VERSION_2, ExpectedVersion::NoValidVersion)
+            .stage0_versions(
+                ARTIFACT_VERSION_2,
+                ExpectedVersion::NoValidVersion,
+            )
             .sp_active_version_exception(SpType::Switch, 1, ARTIFACT_VERSION_1)
             .build();
-=======
-        let collection_settings = CollectionSettings {
-            active_sp_version: ARTIFACT_VERSION_2,
-            active_sp_version_exceptions: BTreeMap::from([(
-                (SpType::Switch, 1),
-                ARTIFACT_VERSION_1,
-            )]),
-            inactive_sp_version: ExpectedVersion::NoValidVersion,
-            active_rot_version: ARTIFACT_VERSION_2,
-            active_rot_version_exceptions: BTreeMap::new(),
-            inactive_rot_version: ExpectedVersion::NoValidVersion,
-            stage0_version: ARTIFACT_VERSION_2,
-            stage0_version_exceptions: BTreeMap::new(),
-            stage0_next_version: ExpectedVersion::NoValidVersion,
-        };
-        let later_collection = collection_settings.make_collection();
->>>>>>> fc12607b
         let later_updates = plan_mgs_updates(
             log,
             &later_collection,
@@ -1259,26 +627,15 @@
 
         // Finally, test that when all SPs are in spec, then no updates are
         // configured.
-<<<<<<< HEAD
         let updated_collection = test_boards
             .collection_builder()
             .sp_versions(ARTIFACT_VERSION_2, ExpectedVersion::NoValidVersion)
             .rot_versions(ARTIFACT_VERSION_2, ExpectedVersion::NoValidVersion)
-            .build();
-=======
-        let collection_settings = CollectionSettings {
-            active_sp_version: ARTIFACT_VERSION_2,
-            active_sp_version_exceptions: BTreeMap::new(),
-            inactive_sp_version: ExpectedVersion::NoValidVersion,
-            active_rot_version: ARTIFACT_VERSION_2,
-            active_rot_version_exceptions: BTreeMap::new(),
-            inactive_rot_version: ExpectedVersion::NoValidVersion,
-            stage0_version: ARTIFACT_VERSION_2,
-            stage0_version_exceptions: BTreeMap::new(),
-            stage0_next_version: ExpectedVersion::NoValidVersion,
-        };
-        let updated_collection = collection_settings.make_collection();
->>>>>>> fc12607b
+            .stage0_versions(
+                ARTIFACT_VERSION_2,
+                ExpectedVersion::NoValidVersion,
+            )
+            .build();
         let later_updates = plan_mgs_updates(
             log,
             &updated_collection,
@@ -1292,30 +649,16 @@
 
         // Test that we don't try to update boards that aren't in
         // `current_boards`, even if they're in inventory and outdated.
-<<<<<<< HEAD
         let collection = test_boards
             .collection_builder()
             .sp_versions(ARTIFACT_VERSION_2, ExpectedVersion::NoValidVersion)
             .rot_versions(ARTIFACT_VERSION_2, ExpectedVersion::NoValidVersion)
+            .stage0_versions(
+                ARTIFACT_VERSION_2,
+                ExpectedVersion::NoValidVersion,
+            )
             .sp_active_version_exception(SpType::Sled, 0, ARTIFACT_VERSION_1)
             .build();
-=======
-        let collection_settings = CollectionSettings {
-            active_sp_version: ARTIFACT_VERSION_2,
-            active_sp_version_exceptions: BTreeMap::from([(
-                (SpType::Sled, 0),
-                ARTIFACT_VERSION_1,
-            )]),
-            inactive_sp_version: ExpectedVersion::NoValidVersion,
-            active_rot_version: ARTIFACT_VERSION_2,
-            active_rot_version_exceptions: BTreeMap::new(),
-            inactive_rot_version: ExpectedVersion::NoValidVersion,
-            stage0_version: ARTIFACT_VERSION_2,
-            stage0_version_exceptions: BTreeMap::new(),
-            stage0_next_version: ExpectedVersion::NoValidVersion,
-        };
-        let collection = collection_settings.make_collection();
->>>>>>> fc12607b
         let updates = plan_mgs_updates(
             log,
             &collection,
@@ -1358,7 +701,6 @@
 
         // Test that if the inactive slot contents have changed, then we'll get
         // a new update reflecting that.
-<<<<<<< HEAD
         let collection = test_boards
             .collection_builder()
             .sp_versions(
@@ -1366,25 +708,12 @@
                 ExpectedVersion::Version(ARTIFACT_VERSION_1),
             )
             .rot_versions(ARTIFACT_VERSION_2, ExpectedVersion::NoValidVersion)
+            .stage0_versions(
+                ARTIFACT_VERSION_2,
+                ExpectedVersion::NoValidVersion,
+            )
             .sp_active_version_exception(SpType::Sled, 0, ARTIFACT_VERSION_1)
             .build();
-=======
-        let collection_settings = CollectionSettings {
-            active_sp_version: ARTIFACT_VERSION_2,
-            active_sp_version_exceptions: BTreeMap::from([(
-                (SpType::Sled, 0),
-                ARTIFACT_VERSION_1,
-            )]),
-            inactive_sp_version: ExpectedVersion::Version(ARTIFACT_VERSION_1),
-            active_rot_version: ARTIFACT_VERSION_2,
-            active_rot_version_exceptions: BTreeMap::new(),
-            inactive_rot_version: ExpectedVersion::NoValidVersion,
-            stage0_version: ARTIFACT_VERSION_2,
-            stage0_version_exceptions: BTreeMap::new(),
-            stage0_next_version: ExpectedVersion::NoValidVersion,
-        };
-        let collection = collection_settings.make_collection();
->>>>>>> fc12607b
         let new_updates = plan_mgs_updates(
             log,
             &collection,
@@ -1419,30 +748,16 @@
         // Test that if instead it's the active slot whose contents have changed
         // to something other than the new expected version, then we'll also get
         // a new update reflecting that.
-<<<<<<< HEAD
         let collection = test_boards
             .collection_builder()
             .sp_versions(ARTIFACT_VERSION_2, ExpectedVersion::NoValidVersion)
             .rot_versions(ARTIFACT_VERSION_2, ExpectedVersion::NoValidVersion)
+            .stage0_versions(
+                ARTIFACT_VERSION_2,
+                ExpectedVersion::NoValidVersion,
+            )
             .sp_active_version_exception(SpType::Sled, 0, ARTIFACT_VERSION_1_5)
             .build();
-=======
-        let collection_settings = CollectionSettings {
-            active_sp_version: ARTIFACT_VERSION_2,
-            active_sp_version_exceptions: BTreeMap::from([(
-                (SpType::Sled, 0),
-                ARTIFACT_VERSION_1_5,
-            )]),
-            inactive_sp_version: ExpectedVersion::NoValidVersion,
-            active_rot_version: ARTIFACT_VERSION_2,
-            active_rot_version_exceptions: BTreeMap::new(),
-            inactive_rot_version: ExpectedVersion::NoValidVersion,
-            stage0_version: ARTIFACT_VERSION_2,
-            stage0_version_exceptions: BTreeMap::new(),
-            stage0_next_version: ExpectedVersion::NoValidVersion,
-        };
-        let collection = collection_settings.make_collection();
->>>>>>> fc12607b
         let new_updates = plan_mgs_updates(
             log,
             &collection,
@@ -1491,30 +806,16 @@
 
         // Test that with no updates pending and no TUF repo specified, there
         // will remain no updates pending.
-<<<<<<< HEAD
         let collection = test_boards
             .collection_builder()
             .sp_versions(ARTIFACT_VERSION_2, ExpectedVersion::NoValidVersion)
             .rot_versions(ARTIFACT_VERSION_2, ExpectedVersion::NoValidVersion)
+            .stage0_versions(
+                ARTIFACT_VERSION_2,
+                ExpectedVersion::NoValidVersion,
+            )
             .rot_active_version_exception(SpType::Sled, 0, ARTIFACT_VERSION_1)
             .build();
-=======
-        let collection_settings = CollectionSettings {
-            active_sp_version: ARTIFACT_VERSION_2,
-            active_sp_version_exceptions: BTreeMap::new(),
-            inactive_sp_version: ExpectedVersion::NoValidVersion,
-            active_rot_version: ARTIFACT_VERSION_2,
-            active_rot_version_exceptions: BTreeMap::from([(
-                (SpType::Sled, 0),
-                ARTIFACT_VERSION_1,
-            )]),
-            inactive_rot_version: ExpectedVersion::NoValidVersion,
-            stage0_version: ARTIFACT_VERSION_2,
-            stage0_version_exceptions: BTreeMap::new(),
-            stage0_next_version: ExpectedVersion::NoValidVersion,
-        };
-        let collection = collection_settings.make_collection();
->>>>>>> fc12607b
         let current_boards = &collection.baseboards;
         let initial_updates = PendingMgsUpdates::new();
         let nmax_updates = 1;
@@ -1567,31 +868,17 @@
         // Test that when two updates are needed, but one is already pending,
         // then the other one is *not* started (because it exceeds
         // nmax_updates).
-<<<<<<< HEAD
         let later_collection = test_boards
             .collection_builder()
             .sp_versions(ARTIFACT_VERSION_2, ExpectedVersion::NoValidVersion)
             .rot_versions(ARTIFACT_VERSION_2, ExpectedVersion::NoValidVersion)
+            .stage0_versions(
+                ARTIFACT_VERSION_2,
+                ExpectedVersion::NoValidVersion,
+            )
             .rot_active_version_exception(SpType::Sled, 0, ARTIFACT_VERSION_1)
             .rot_active_version_exception(SpType::Switch, 1, ARTIFACT_VERSION_1)
             .build();
-=======
-        let collection_settings = CollectionSettings {
-            active_sp_version: ARTIFACT_VERSION_2,
-            active_sp_version_exceptions: BTreeMap::new(),
-            inactive_sp_version: ExpectedVersion::NoValidVersion,
-            active_rot_version: ARTIFACT_VERSION_2,
-            active_rot_version_exceptions: BTreeMap::from([
-                ((SpType::Sled, 0), ARTIFACT_VERSION_1),
-                ((SpType::Switch, 1), ARTIFACT_VERSION_1),
-            ]),
-            inactive_rot_version: ExpectedVersion::NoValidVersion,
-            stage0_version: ARTIFACT_VERSION_2,
-            stage0_version_exceptions: BTreeMap::new(),
-            stage0_next_version: ExpectedVersion::NoValidVersion,
-        };
-        let later_collection = collection_settings.make_collection();
->>>>>>> fc12607b
         let later_updates = plan_mgs_updates(
             log,
             &later_collection,
@@ -1609,34 +896,17 @@
         // second that we noticed another thing needed an update, and third that
         // the planner schedules the updates in the correct order: first RoT,
         // and second SP.
-<<<<<<< HEAD
         let later_collection = test_boards
             .collection_builder()
             .sp_versions(ARTIFACT_VERSION_2, ExpectedVersion::NoValidVersion)
             .rot_versions(ARTIFACT_VERSION_2, ExpectedVersion::NoValidVersion)
+            .stage0_versions(
+                ARTIFACT_VERSION_2,
+                ExpectedVersion::NoValidVersion,
+            )
             .sp_active_version_exception(SpType::Switch, 1, ARTIFACT_VERSION_1)
             .rot_active_version_exception(SpType::Switch, 1, ARTIFACT_VERSION_1)
             .build();
-=======
-        let collection_settings = CollectionSettings {
-            active_sp_version: ARTIFACT_VERSION_2,
-            active_sp_version_exceptions: BTreeMap::from([(
-                (SpType::Switch, 1),
-                ARTIFACT_VERSION_1,
-            )]),
-            inactive_sp_version: ExpectedVersion::NoValidVersion,
-            active_rot_version: ARTIFACT_VERSION_2,
-            active_rot_version_exceptions: BTreeMap::from([(
-                (SpType::Switch, 1),
-                ARTIFACT_VERSION_1,
-            )]),
-            inactive_rot_version: ExpectedVersion::NoValidVersion,
-            stage0_version: ARTIFACT_VERSION_2,
-            stage0_version_exceptions: BTreeMap::new(),
-            stage0_next_version: ExpectedVersion::NoValidVersion,
-        };
-        let later_collection = collection_settings.make_collection();
->>>>>>> fc12607b
         let later_updates = plan_mgs_updates(
             log,
             &later_collection,
@@ -1658,26 +928,15 @@
 
         // Finally, test that when all components are in spec, then no updates
         // are configured.
-<<<<<<< HEAD
         let updated_collection = test_boards
             .collection_builder()
             .sp_versions(ARTIFACT_VERSION_2, ExpectedVersion::NoValidVersion)
             .rot_versions(ARTIFACT_VERSION_2, ExpectedVersion::NoValidVersion)
-            .build();
-=======
-        let collection_settings = CollectionSettings {
-            active_sp_version: ARTIFACT_VERSION_2,
-            active_sp_version_exceptions: BTreeMap::new(),
-            inactive_sp_version: ExpectedVersion::NoValidVersion,
-            active_rot_version: ARTIFACT_VERSION_2,
-            active_rot_version_exceptions: BTreeMap::new(),
-            inactive_rot_version: ExpectedVersion::NoValidVersion,
-            stage0_version: ARTIFACT_VERSION_2,
-            stage0_version_exceptions: BTreeMap::new(),
-            stage0_next_version: ExpectedVersion::NoValidVersion,
-        };
-        let updated_collection = collection_settings.make_collection();
->>>>>>> fc12607b
+            .stage0_versions(
+                ARTIFACT_VERSION_2,
+                ExpectedVersion::NoValidVersion,
+            )
+            .build();
         let later_updates = plan_mgs_updates(
             log,
             &updated_collection,
@@ -1691,30 +950,16 @@
 
         // Test that we don't try to update boards that aren't in
         // `current_boards`, even if they're in inventory and outdated.
-<<<<<<< HEAD
         let collection = test_boards
             .collection_builder()
             .sp_versions(ARTIFACT_VERSION_2, ExpectedVersion::NoValidVersion)
             .rot_versions(ARTIFACT_VERSION_2, ExpectedVersion::NoValidVersion)
+            .stage0_versions(
+                ARTIFACT_VERSION_2,
+                ExpectedVersion::NoValidVersion,
+            )
             .rot_active_version_exception(SpType::Sled, 0, ARTIFACT_VERSION_1)
             .build();
-=======
-        let collection_settings = CollectionSettings {
-            active_sp_version: ARTIFACT_VERSION_2,
-            active_sp_version_exceptions: BTreeMap::new(),
-            inactive_sp_version: ExpectedVersion::NoValidVersion,
-            active_rot_version: ARTIFACT_VERSION_2,
-            active_rot_version_exceptions: BTreeMap::from([(
-                (SpType::Sled, 0),
-                ARTIFACT_VERSION_1,
-            )]),
-            inactive_rot_version: ExpectedVersion::NoValidVersion,
-            stage0_version: ARTIFACT_VERSION_2,
-            stage0_version_exceptions: BTreeMap::new(),
-            stage0_next_version: ExpectedVersion::NoValidVersion,
-        };
-        let collection = collection_settings.make_collection();
->>>>>>> fc12607b
         let updates = plan_mgs_updates(
             log,
             &collection,
@@ -1758,7 +1003,6 @@
 
         // Test that if the inactive slot contents have changed, then we'll get
         // a new update reflecting that.
-<<<<<<< HEAD
         let collection = test_boards
             .collection_builder()
             .sp_versions(
@@ -1769,25 +1013,12 @@
                 ARTIFACT_VERSION_2,
                 ExpectedVersion::Version(ARTIFACT_VERSION_1),
             )
+            .stage0_versions(
+                ARTIFACT_VERSION_2,
+                ExpectedVersion::NoValidVersion,
+            )
             .rot_active_version_exception(SpType::Sled, 0, ARTIFACT_VERSION_1)
             .build();
-=======
-        let collection_settings = CollectionSettings {
-            active_sp_version: ARTIFACT_VERSION_2,
-            active_sp_version_exceptions: BTreeMap::new(),
-            inactive_sp_version: ExpectedVersion::Version(ARTIFACT_VERSION_1),
-            active_rot_version: ARTIFACT_VERSION_2,
-            active_rot_version_exceptions: BTreeMap::from([(
-                (SpType::Sled, 0),
-                ARTIFACT_VERSION_1,
-            )]),
-            inactive_rot_version: ExpectedVersion::Version(ARTIFACT_VERSION_1),
-            stage0_version: ARTIFACT_VERSION_2,
-            stage0_version_exceptions: BTreeMap::new(),
-            stage0_next_version: ExpectedVersion::NoValidVersion,
-        };
-        let collection = collection_settings.make_collection();
->>>>>>> fc12607b
         let new_updates = plan_mgs_updates(
             log,
             &collection,
@@ -1823,30 +1054,16 @@
         // Test that if instead it's the active slot whose contents have changed
         // to something other than the new expected version, then we'll also get
         // a new update reflecting that.
-<<<<<<< HEAD
         let collection = test_boards
             .collection_builder()
             .sp_versions(ARTIFACT_VERSION_2, ExpectedVersion::NoValidVersion)
             .rot_versions(ARTIFACT_VERSION_2, ExpectedVersion::NoValidVersion)
+            .stage0_versions(
+                ARTIFACT_VERSION_2,
+                ExpectedVersion::NoValidVersion,
+            )
             .rot_active_version_exception(SpType::Sled, 0, ARTIFACT_VERSION_1_5)
             .build();
-=======
-        let collection_settings = CollectionSettings {
-            active_sp_version: ARTIFACT_VERSION_2,
-            active_sp_version_exceptions: BTreeMap::new(),
-            inactive_sp_version: ExpectedVersion::NoValidVersion,
-            active_rot_version: ARTIFACT_VERSION_2,
-            active_rot_version_exceptions: BTreeMap::from([(
-                (SpType::Sled, 0),
-                ARTIFACT_VERSION_1_5,
-            )]),
-            inactive_rot_version: ExpectedVersion::NoValidVersion,
-            stage0_version: ARTIFACT_VERSION_2,
-            stage0_version_exceptions: BTreeMap::new(),
-            stage0_next_version: ExpectedVersion::NoValidVersion,
-        };
-        let collection = collection_settings.make_collection();
->>>>>>> fc12607b
         let new_updates = plan_mgs_updates(
             log,
             &collection,
@@ -1886,29 +1103,26 @@
     // RoT bootloader updates.
     #[test]
     fn test_basic_rot_bootloader() {
+        let test_name = "planning_mgs_updates_basic_rot_bootloader";
         let logctx = LogContext::new(
-            "planning_mgs_updates_basic_rot_bootloader",
+            test_name,
             &ConfigLogging::StderrTerminal { level: ConfigLoggingLevel::Debug },
         );
         let log = &logctx.log;
+        let test_boards = TestBoards::new(test_name);
 
         // Test that with no updates pending and no TUF repo specified, there
         // will remain no updates pending.
-        let collection_settings = CollectionSettings {
-            active_sp_version: ARTIFACT_VERSION_2,
-            active_sp_version_exceptions: BTreeMap::new(),
-            inactive_sp_version: ExpectedVersion::NoValidVersion,
-            stage0_version: ARTIFACT_VERSION_2,
-            stage0_version_exceptions: BTreeMap::from([(
-                (SpType::Sled, 0),
-                ARTIFACT_VERSION_1,
-            )]),
-            stage0_next_version: ExpectedVersion::NoValidVersion,
-            active_rot_version: ARTIFACT_VERSION_2,
-            active_rot_version_exceptions: BTreeMap::new(),
-            inactive_rot_version: ExpectedVersion::NoValidVersion,
-        };
-        let collection = collection_settings.make_collection();
+        let collection = test_boards
+            .collection_builder()
+            .sp_versions(ARTIFACT_VERSION_2, ExpectedVersion::NoValidVersion)
+            .rot_versions(ARTIFACT_VERSION_2, ExpectedVersion::NoValidVersion)
+            .stage0_versions(
+                ARTIFACT_VERSION_2,
+                ExpectedVersion::NoValidVersion,
+            )
+            .stage0_version_exception(SpType::Sled, 0, ARTIFACT_VERSION_1)
+            .build();
         let current_boards = &collection.baseboards;
         let initial_updates = PendingMgsUpdates::new();
         let nmax_updates = 1;
@@ -1926,7 +1140,7 @@
 
         // Test that when a TUF repo is specified and one RoT is outdated, then
         // it's configured with an update (and the update looks correct).
-        let repo = make_tuf_repo();
+        let repo = test_boards.tuf_repo();
         let updates = plan_mgs_updates(
             log,
             &collection,
@@ -1964,21 +1178,17 @@
         // Test that when two updates are needed, but one is already pending,
         // then the other one is *not* started (because it exceeds
         // nmax_updates).
-        let collection_settings = CollectionSettings {
-            active_sp_version: ARTIFACT_VERSION_2,
-            active_sp_version_exceptions: BTreeMap::new(),
-            inactive_sp_version: ExpectedVersion::NoValidVersion,
-            stage0_version: ARTIFACT_VERSION_2,
-            stage0_version_exceptions: BTreeMap::from([
-                ((SpType::Sled, 0), ARTIFACT_VERSION_1),
-                ((SpType::Switch, 1), ARTIFACT_VERSION_1),
-            ]),
-            stage0_next_version: ExpectedVersion::NoValidVersion,
-            active_rot_version: ARTIFACT_VERSION_2,
-            active_rot_version_exceptions: BTreeMap::new(),
-            inactive_rot_version: ExpectedVersion::NoValidVersion,
-        };
-        let later_collection = collection_settings.make_collection();
+        let later_collection = test_boards
+            .collection_builder()
+            .sp_versions(ARTIFACT_VERSION_2, ExpectedVersion::NoValidVersion)
+            .rot_versions(ARTIFACT_VERSION_2, ExpectedVersion::NoValidVersion)
+            .stage0_versions(
+                ARTIFACT_VERSION_2,
+                ExpectedVersion::NoValidVersion,
+            )
+            .stage0_version_exception(SpType::Sled, 0, ARTIFACT_VERSION_1)
+            .stage0_version_exception(SpType::Switch, 1, ARTIFACT_VERSION_1)
+            .build();
         let later_updates = plan_mgs_updates(
             log,
             &later_collection,
@@ -1996,27 +1206,18 @@
         // second that we noticed another thing needed an update, and third that
         // the planner schedules the updates in the correct order: first RoT
         // bootloader, second RoT and third SP.
-        let collection_settings = CollectionSettings {
-            active_sp_version: ARTIFACT_VERSION_2,
-            active_sp_version_exceptions: BTreeMap::from([(
-                (SpType::Switch, 1),
-                ARTIFACT_VERSION_1,
-            )]),
-            inactive_sp_version: ExpectedVersion::NoValidVersion,
-            active_rot_version: ARTIFACT_VERSION_2,
-            active_rot_version_exceptions: BTreeMap::from([(
-                (SpType::Switch, 1),
-                ARTIFACT_VERSION_1,
-            )]),
-            inactive_rot_version: ExpectedVersion::NoValidVersion,
-            stage0_version: ARTIFACT_VERSION_2,
-            stage0_version_exceptions: BTreeMap::from([(
-                (SpType::Switch, 1),
-                ARTIFACT_VERSION_1,
-            )]),
-            stage0_next_version: ExpectedVersion::NoValidVersion,
-        };
-        let later_collection = collection_settings.make_collection();
+        let later_collection = test_boards
+            .collection_builder()
+            .sp_versions(ARTIFACT_VERSION_2, ExpectedVersion::NoValidVersion)
+            .rot_versions(ARTIFACT_VERSION_2, ExpectedVersion::NoValidVersion)
+            .stage0_versions(
+                ARTIFACT_VERSION_2,
+                ExpectedVersion::NoValidVersion,
+            )
+            .sp_active_version_exception(SpType::Switch, 1, ARTIFACT_VERSION_1)
+            .rot_active_version_exception(SpType::Switch, 1, ARTIFACT_VERSION_1)
+            .stage0_version_exception(SpType::Switch, 1, ARTIFACT_VERSION_1)
+            .build();
         let later_updates = plan_mgs_updates(
             log,
             &later_collection,
@@ -2041,18 +1242,15 @@
 
         // Finally, test that when all components are in spec, then no updates
         // are configured.
-        let collection_settings = CollectionSettings {
-            active_sp_version: ARTIFACT_VERSION_2,
-            active_sp_version_exceptions: BTreeMap::new(),
-            inactive_sp_version: ExpectedVersion::NoValidVersion,
-            active_rot_version: ARTIFACT_VERSION_2,
-            active_rot_version_exceptions: BTreeMap::new(),
-            inactive_rot_version: ExpectedVersion::NoValidVersion,
-            stage0_version: ARTIFACT_VERSION_2,
-            stage0_version_exceptions: BTreeMap::new(),
-            stage0_next_version: ExpectedVersion::NoValidVersion,
-        };
-        let updated_collection = collection_settings.make_collection();
+        let updated_collection = test_boards
+            .collection_builder()
+            .sp_versions(ARTIFACT_VERSION_2, ExpectedVersion::NoValidVersion)
+            .rot_versions(ARTIFACT_VERSION_2, ExpectedVersion::NoValidVersion)
+            .stage0_versions(
+                ARTIFACT_VERSION_2,
+                ExpectedVersion::NoValidVersion,
+            )
+            .build();
         let later_updates = plan_mgs_updates(
             log,
             &updated_collection,
@@ -2066,21 +1264,16 @@
 
         // Test that we don't try to update boards that aren't in
         // `current_boards`, even if they're in inventory and outdated.
-        let collection_settings = CollectionSettings {
-            active_sp_version: ARTIFACT_VERSION_2,
-            active_sp_version_exceptions: BTreeMap::new(),
-            inactive_sp_version: ExpectedVersion::NoValidVersion,
-            stage0_version: ARTIFACT_VERSION_2,
-            stage0_version_exceptions: BTreeMap::from([(
-                (SpType::Sled, 0),
-                ARTIFACT_VERSION_1,
-            )]),
-            stage0_next_version: ExpectedVersion::NoValidVersion,
-            active_rot_version: ARTIFACT_VERSION_2,
-            active_rot_version_exceptions: BTreeMap::new(),
-            inactive_rot_version: ExpectedVersion::NoValidVersion,
-        };
-        let collection = collection_settings.make_collection();
+        let collection = test_boards
+            .collection_builder()
+            .sp_versions(ARTIFACT_VERSION_2, ExpectedVersion::NoValidVersion)
+            .rot_versions(ARTIFACT_VERSION_2, ExpectedVersion::NoValidVersion)
+            .stage0_versions(
+                ARTIFACT_VERSION_2,
+                ExpectedVersion::NoValidVersion,
+            )
+            .stage0_version_exception(SpType::Sled, 0, ARTIFACT_VERSION_1)
+            .build();
         let updates = plan_mgs_updates(
             log,
             &collection,
@@ -2123,21 +1316,16 @@
 
         // Test that if the inactive slot contents have changed, then we'll get
         // a new update reflecting that.
-        let collection_settings = CollectionSettings {
-            active_sp_version: ARTIFACT_VERSION_2,
-            active_sp_version_exceptions: BTreeMap::new(),
-            inactive_sp_version: ExpectedVersion::Version(ARTIFACT_VERSION_1),
-            stage0_version: ARTIFACT_VERSION_2,
-            stage0_version_exceptions: BTreeMap::from([(
-                (SpType::Sled, 0),
-                ARTIFACT_VERSION_1,
-            )]),
-            stage0_next_version: ExpectedVersion::Version(ARTIFACT_VERSION_1),
-            active_rot_version: ARTIFACT_VERSION_2,
-            active_rot_version_exceptions: BTreeMap::new(),
-            inactive_rot_version: ExpectedVersion::NoValidVersion,
-        };
-        let collection = collection_settings.make_collection();
+        let collection = test_boards
+            .collection_builder()
+            .sp_versions(ARTIFACT_VERSION_2, ExpectedVersion::NoValidVersion)
+            .rot_versions(ARTIFACT_VERSION_2, ExpectedVersion::NoValidVersion)
+            .stage0_versions(
+                ARTIFACT_VERSION_2,
+                ExpectedVersion::Version(ARTIFACT_VERSION_1),
+            )
+            .stage0_version_exception(SpType::Sled, 0, ARTIFACT_VERSION_1)
+            .build();
         let new_updates = plan_mgs_updates(
             log,
             &collection,
@@ -2172,21 +1360,16 @@
         // Test that if instead it's the active slot whose contents have changed
         // to something other than the new expected version, then we'll also get
         // a new update reflecting that.
-        let collection_settings = CollectionSettings {
-            active_sp_version: ARTIFACT_VERSION_2,
-            active_sp_version_exceptions: BTreeMap::new(),
-            inactive_sp_version: ExpectedVersion::NoValidVersion,
-            stage0_version: ARTIFACT_VERSION_2,
-            stage0_version_exceptions: BTreeMap::from([(
-                (SpType::Sled, 0),
-                ARTIFACT_VERSION_1_5,
-            )]),
-            stage0_next_version: ExpectedVersion::NoValidVersion,
-            active_rot_version: ARTIFACT_VERSION_2,
-            active_rot_version_exceptions: BTreeMap::new(),
-            inactive_rot_version: ExpectedVersion::NoValidVersion,
-        };
-        let collection = collection_settings.make_collection();
+        let collection = test_boards
+            .collection_builder()
+            .sp_versions(ARTIFACT_VERSION_2, ExpectedVersion::NoValidVersion)
+            .rot_versions(ARTIFACT_VERSION_2, ExpectedVersion::NoValidVersion)
+            .stage0_versions(
+                ARTIFACT_VERSION_2,
+                ExpectedVersion::NoValidVersion,
+            )
+            .stage0_version_exception(SpType::Sled, 0, ARTIFACT_VERSION_1_5)
+            .build();
         let new_updates = plan_mgs_updates(
             log,
             &collection,
@@ -2233,7 +1416,6 @@
         let test_boards = TestBoards::new(test_name);
 
         // Initial setup: sled 0 has active version 1 and inactive version 1.5.
-<<<<<<< HEAD
         let collection = test_boards
             .collection_builder()
             .sp_versions(
@@ -2244,27 +1426,12 @@
                 ARTIFACT_VERSION_2,
                 ExpectedVersion::Version(ARTIFACT_VERSION_1_5),
             )
+            .stage0_versions(
+                ARTIFACT_VERSION_2,
+                ExpectedVersion::NoValidVersion,
+            )
             .sp_active_version_exception(SpType::Sled, 0, ARTIFACT_VERSION_1)
             .build();
-=======
-        let collection_settings = CollectionSettings {
-            active_sp_version: ARTIFACT_VERSION_2,
-            active_sp_version_exceptions: BTreeMap::from([(
-                (SpType::Sled, 0),
-                ARTIFACT_VERSION_1,
-            )]),
-            inactive_sp_version: ExpectedVersion::Version(ARTIFACT_VERSION_1_5),
-            active_rot_version: ARTIFACT_VERSION_2,
-            active_rot_version_exceptions: BTreeMap::new(),
-            inactive_rot_version: ExpectedVersion::Version(
-                ARTIFACT_VERSION_1_5,
-            ),
-            stage0_version: ARTIFACT_VERSION_2,
-            stage0_version_exceptions: BTreeMap::new(),
-            stage0_next_version: ExpectedVersion::NoValidVersion,
-        };
-        let collection = collection_settings.make_collection();
->>>>>>> fc12607b
         let current_boards = &collection.baseboards;
         let initial_updates = PendingMgsUpdates::new();
         let nmax_updates = 1;
@@ -2314,7 +1481,6 @@
         // that sled 0's inactive slot has no valid version. This emulates an
         // update in progress; we've partially written the contents, so there is
         // no caboose to read.
-<<<<<<< HEAD
         let collection = test_boards
             .collection_builder()
             .sp_versions(ARTIFACT_VERSION_2, ExpectedVersion::NoValidVersion)
@@ -2322,27 +1488,12 @@
                 ARTIFACT_VERSION_2,
                 ExpectedVersion::Version(ARTIFACT_VERSION_1_5),
             )
+            .stage0_versions(
+                ARTIFACT_VERSION_2,
+                ExpectedVersion::NoValidVersion,
+            )
             .sp_active_version_exception(SpType::Sled, 0, ARTIFACT_VERSION_1)
             .build();
-=======
-        let collection_settings = CollectionSettings {
-            active_sp_version: ARTIFACT_VERSION_2,
-            active_sp_version_exceptions: BTreeMap::from([(
-                (SpType::Sled, 0),
-                ARTIFACT_VERSION_1,
-            )]),
-            inactive_sp_version: ExpectedVersion::NoValidVersion,
-            active_rot_version: ARTIFACT_VERSION_2,
-            active_rot_version_exceptions: BTreeMap::new(),
-            inactive_rot_version: ExpectedVersion::Version(
-                ARTIFACT_VERSION_1_5,
-            ),
-            stage0_version: ARTIFACT_VERSION_2,
-            stage0_version_exceptions: BTreeMap::new(),
-            stage0_next_version: ExpectedVersion::NoValidVersion,
-        };
-        let collection = collection_settings.make_collection();
->>>>>>> fc12607b
 
         // If we plan with `ImpossibleUpdatePolicy::Keep`, we should _not_
         // replace the update, even though its preconditions are no longer
@@ -2406,7 +1557,6 @@
         let nmax_updates = 1;
         let impossible_update_policy = ImpossibleUpdatePolicy::Reevaluate;
 
-<<<<<<< HEAD
         // We do not control the order of updates.  But we expect to update each
         // of the SPs in this map.  When we do, we expect to find the given
         // artifact.
@@ -2417,37 +1567,13 @@
         let mut builder = test_boards
             .collection_builder()
             .sp_versions(ARTIFACT_VERSION_1, ExpectedVersion::NoValidVersion)
-            .rot_versions(ARTIFACT_VERSION_1, ExpectedVersion::NoValidVersion);
+            .rot_versions(ARTIFACT_VERSION_1, ExpectedVersion::NoValidVersion)
+            .stage0_versions(
+                ARTIFACT_VERSION_1,
+                ExpectedVersion::NoValidVersion,
+            );
         for _ in 0..expected_updates.len() {
             let collection = builder.clone().build();
-=======
-        // Maintain a map of SPs and RoTs that we've updated.  We'll use this to
-        // configure the inventory collection that we create at each step.
-        let mut sp_exceptions = BTreeMap::new();
-        let mut rot_exceptions = BTreeMap::new();
-        let mut rot_bootloader_exceptions = BTreeMap::new();
-
-        // We do not control the order of updates.  But we expect to update each
-        // of the components in this map.  When we do, we expect to find the
-        // given artifact.
-        let mut expected_updates = test_updateable_components();
-
-        for _ in 0..expected_updates.len() {
-            // Generate an inventory collection reflecting that everything is at
-            // version 1 except for what we've already updated.
-            let collection_settings = CollectionSettings {
-                active_sp_version: ARTIFACT_VERSION_1,
-                active_sp_version_exceptions: sp_exceptions.clone(),
-                inactive_sp_version: ExpectedVersion::NoValidVersion,
-                active_rot_version: ARTIFACT_VERSION_1,
-                active_rot_version_exceptions: rot_exceptions.clone(),
-                inactive_rot_version: ExpectedVersion::NoValidVersion,
-                stage0_version: ARTIFACT_VERSION_1,
-                stage0_version_exceptions: rot_bootloader_exceptions.clone(),
-                stage0_next_version: ExpectedVersion::NoValidVersion,
-            };
-            let collection = collection_settings.make_collection();
->>>>>>> fc12607b
 
             // For this test, all systems that are found in inventory are part
             // of the control plane.
@@ -2497,9 +1623,12 @@
                 }
                 PendingMgsUpdateDetails::RotBootloader { .. } => {
                     assert!(
-                        rot_bootloader_exceptions
-                            .insert((sp_type, sp_slot), ARTIFACT_VERSION_2)
-                            .is_none()
+                        !builder.has_stage0_version_exception(sp_type, sp_slot)
+                    );
+                    builder = builder.stage0_version_exception(
+                        sp_type,
+                        sp_slot,
+                        ARTIFACT_VERSION_2,
                     );
                 }
                 PendingMgsUpdateDetails::HostPhase1(_) => {
@@ -2512,22 +1641,7 @@
         assert!(expected_updates.is_empty());
 
         // Take one more lap.  It should reflect zero updates.
-<<<<<<< HEAD
         let collection = builder.build();
-=======
-        let collection_settings = CollectionSettings {
-            active_sp_version: ARTIFACT_VERSION_1,
-            active_sp_version_exceptions: sp_exceptions,
-            inactive_sp_version: ExpectedVersion::NoValidVersion,
-            active_rot_version: ARTIFACT_VERSION_1,
-            active_rot_version_exceptions: rot_exceptions,
-            inactive_rot_version: ExpectedVersion::NoValidVersion,
-            stage0_version: ARTIFACT_VERSION_1,
-            stage0_version_exceptions: rot_bootloader_exceptions,
-            stage0_next_version: ExpectedVersion::NoValidVersion,
-        };
-        let collection = collection_settings.make_collection();
->>>>>>> fc12607b
         let last_updates = plan_mgs_updates(
             log,
             &collection,
@@ -2551,7 +1665,6 @@
             &ConfigLogging::StderrTerminal { level: ConfigLoggingLevel::Debug },
         );
         let log = &logctx.log;
-<<<<<<< HEAD
         let test_boards = TestBoards::new(test_name);
         let repo = test_boards.tuf_repo();
         let impossible_update_policy = ImpossibleUpdatePolicy::Reevaluate;
@@ -2559,11 +1672,55 @@
         let mut expected_updates = test_boards.expected_updates();
 
         // Update the whole system at once; this should attempt to update all of
-        // the RoTs, but stages at most one pending update per board.
+        // the RoT bootloaders, but stages at most one pending update per board.
+        //
+        // TODO THIS IS WRONG! We should only be willing to stage at most one
+        // bootloader update at a time, across the whole system. This is
+        // currently enforced by the fact that the real planner passes 1 instead
+        // of usize::MAX, but we should probably fix this.
         let collection = test_boards
             .collection_builder()
             .sp_versions(ARTIFACT_VERSION_1, ExpectedVersion::NoValidVersion)
             .rot_versions(ARTIFACT_VERSION_1, ExpectedVersion::NoValidVersion)
+            .stage0_versions(
+                ARTIFACT_VERSION_1,
+                ExpectedVersion::NoValidVersion,
+            )
+            .build();
+        let all_updates = plan_mgs_updates(
+            log,
+            &collection,
+            &collection.baseboards,
+            &PendingMgsUpdates::new(),
+            &TargetReleaseDescription::TufRepo(repo.clone()),
+            usize::MAX,
+            impossible_update_policy,
+        );
+
+        for update in &all_updates {
+            // Confirm all our updates are to RoT bootloaders.
+            match &update.details {
+                PendingMgsUpdateDetails::RotBootloader { .. } => (),
+                PendingMgsUpdateDetails::Rot { .. }
+                | PendingMgsUpdateDetails::Sp { .. }
+                | PendingMgsUpdateDetails::HostPhase1(..) => {
+                    panic!("unexpected update type: {update:?}")
+                }
+            }
+            expected_updates.verify_one(update);
+        }
+
+        // Update the whole system at once again, but note the RoT bootloaders
+        // have all been updated already; this should attempt to update all of
+        // the RoTs.
+        let collection = test_boards
+            .collection_builder()
+            .sp_versions(ARTIFACT_VERSION_1, ExpectedVersion::NoValidVersion)
+            .rot_versions(ARTIFACT_VERSION_1, ExpectedVersion::NoValidVersion)
+            .stage0_versions(
+                ARTIFACT_VERSION_2,
+                ExpectedVersion::NoValidVersion,
+            )
             .build();
         let all_updates = plan_mgs_updates(
             log,
@@ -2587,32 +1744,18 @@
             expected_updates.verify_one(update);
         }
 
-        // Update the whole system at once again, but note the RoTs have all
-        // been updated already; this should attempt to update all of the SPs.
+        // Update the whole system at once again, but note the RoT bootloaders
+        // and RoTs have all been updated already; this should attempt to update
+        // all of the SPs.
         let collection = test_boards
             .collection_builder()
             .sp_versions(ARTIFACT_VERSION_1, ExpectedVersion::NoValidVersion)
             .rot_versions(ARTIFACT_VERSION_2, ExpectedVersion::NoValidVersion)
-            .build();
-=======
-        let repo = make_tuf_repo();
-        let mut expected_updates = test_updateable_components();
-
-        // Update the whole system at once.
-        let impossible_update_policy = ImpossibleUpdatePolicy::Reevaluate;
-        let collection_settings = CollectionSettings {
-            active_sp_version: ARTIFACT_VERSION_1,
-            active_sp_version_exceptions: BTreeMap::new(),
-            inactive_sp_version: ExpectedVersion::NoValidVersion,
-            active_rot_version: ARTIFACT_VERSION_1,
-            active_rot_version_exceptions: BTreeMap::new(),
-            inactive_rot_version: ExpectedVersion::NoValidVersion,
-            stage0_version: ARTIFACT_VERSION_1,
-            stage0_version_exceptions: BTreeMap::new(),
-            stage0_next_version: ExpectedVersion::NoValidVersion,
-        };
-        let collection = collection_settings.make_collection();
->>>>>>> fc12607b
+            .stage0_versions(
+                ARTIFACT_VERSION_2,
+                ExpectedVersion::NoValidVersion,
+            )
+            .build();
         let all_updates = plan_mgs_updates(
             log,
             &collection,
@@ -2622,19 +1765,10 @@
             usize::MAX,
             impossible_update_policy,
         );
-<<<<<<< HEAD
-=======
-        // `all_updates` counts each update per SpType. This means an update for
-        // SP, RoT, and RoT bootloader for the same SpType count as a single
-        // update. For `expected_updates`, each component update counts as an
-        // update, so the amount of `all_updates` should be a third of
-        // `expected_updates`.
-        assert_eq!(all_updates.len(), expected_updates.len() / 3);
->>>>>>> fc12607b
         for update in &all_updates {
             // Confirm all our updates are to SPs.
             match &update.details {
-                PendingMgsUpdateDetails::Sp { .. } => (),
+                PendingMgsUpdateDetails::Sp { .. } =>(),
                 PendingMgsUpdateDetails::Rot { .. }
                 | PendingMgsUpdateDetails::RotBootloader { .. }
                 | PendingMgsUpdateDetails::HostPhase1(..) => {
@@ -2649,26 +1783,15 @@
 
         // Now, notice when they've all been updated, even if the limit is only
         // one.
-<<<<<<< HEAD
         let collection = test_boards
             .collection_builder()
             .sp_versions(ARTIFACT_VERSION_2, ExpectedVersion::NoValidVersion)
             .rot_versions(ARTIFACT_VERSION_2, ExpectedVersion::NoValidVersion)
-            .build();
-=======
-        let collection_settings = CollectionSettings {
-            active_sp_version: ARTIFACT_VERSION_2,
-            active_sp_version_exceptions: BTreeMap::new(),
-            inactive_sp_version: ExpectedVersion::NoValidVersion,
-            active_rot_version: ARTIFACT_VERSION_2,
-            active_rot_version_exceptions: BTreeMap::new(),
-            inactive_rot_version: ExpectedVersion::NoValidVersion,
-            stage0_version: ARTIFACT_VERSION_2,
-            stage0_version_exceptions: BTreeMap::new(),
-            stage0_next_version: ExpectedVersion::NoValidVersion,
-        };
-        let collection = collection_settings.make_collection();
->>>>>>> fc12607b
+            .stage0_versions(
+                ARTIFACT_VERSION_2,
+                ExpectedVersion::NoValidVersion,
+            )
+            .build();
         let all_updates_done = plan_mgs_updates(
             log,
             &collection,
@@ -2683,56 +1806,6 @@
         logctx.cleanup_successful();
     }
 
-<<<<<<< HEAD
-=======
-    fn verify_one_sp_update(
-        expected_updates: &mut BTreeMap<
-            (SpType, u16, MgsUpdateComponent),
-            (&str, ArtifactHash),
-        >,
-        update: &PendingMgsUpdate,
-    ) {
-        let sp_type = update.sp_type;
-        let sp_slot = update.slot_id;
-        let component = match &update.details {
-            PendingMgsUpdateDetails::Rot { .. } => MgsUpdateComponent::Rot,
-            PendingMgsUpdateDetails::RotBootloader { .. } => {
-                MgsUpdateComponent::RotBootloader
-            }
-            PendingMgsUpdateDetails::Sp { .. } => MgsUpdateComponent::Sp,
-            PendingMgsUpdateDetails::HostPhase1(_) => {
-                MgsUpdateComponent::HostOs
-            }
-        };
-        println!("found update: {} slot {}", sp_type, sp_slot);
-        let (expected_serial, expected_artifact) = expected_updates
-            .remove(&(sp_type, sp_slot, component))
-            .expect("unexpected update");
-        assert_eq!(update.artifact_hash, expected_artifact);
-        assert_eq!(update.artifact_version, ARTIFACT_VERSION_2);
-        assert_eq!(update.baseboard_id.serial_number, *expected_serial);
-        let (expected_active_version, expected_inactive_version) =
-            match &update.details {
-                PendingMgsUpdateDetails::Rot {
-                    expected_active_slot,
-                    expected_inactive_version,
-                    ..
-                } => (&expected_active_slot.version, expected_inactive_version),
-                PendingMgsUpdateDetails::Sp {
-                    expected_active_version,
-                    expected_inactive_version,
-                } => (expected_active_version, expected_inactive_version),
-                PendingMgsUpdateDetails::RotBootloader {
-                    expected_stage0_version,
-                    expected_stage0_next_version,
-                } => (expected_stage0_version, expected_stage0_next_version),
-                PendingMgsUpdateDetails::HostPhase1(_) => unimplemented!(),
-            };
-        assert_eq!(*expected_active_version, ARTIFACT_VERSION_1);
-        assert_eq!(*expected_inactive_version, ExpectedVersion::NoValidVersion);
-    }
-
->>>>>>> fc12607b
     // Tests the case where an SP appears to move while an update is pending
     #[test]
     fn test_sp_move() {
@@ -2745,39 +1818,19 @@
 
         // Configure an update for one SP.
         let log = &logctx.log;
-<<<<<<< HEAD
         let repo = test_boards.tuf_repo();
         let mut collection = test_boards
             .collection_builder()
             .sp_versions(ARTIFACT_VERSION_2, ExpectedVersion::NoValidVersion)
             .rot_versions(ARTIFACT_VERSION_2, ExpectedVersion::NoValidVersion)
+            .stage0_versions(
+                ARTIFACT_VERSION_2,
+                ExpectedVersion::NoValidVersion,
+            )
             .sp_active_version_exception(SpType::Sled, 0, ARTIFACT_VERSION_1)
             .rot_active_version_exception(SpType::Sled, 0, ARTIFACT_VERSION_1)
-            .build();
-=======
-        let repo = make_tuf_repo();
-        let collection_settings = CollectionSettings {
-            active_sp_version: ARTIFACT_VERSION_2,
-            active_sp_version_exceptions: BTreeMap::from([(
-                (SpType::Sled, 0),
-                ARTIFACT_VERSION_1,
-            )]),
-            inactive_sp_version: ExpectedVersion::NoValidVersion,
-            active_rot_version: ARTIFACT_VERSION_2,
-            active_rot_version_exceptions: BTreeMap::from([(
-                (SpType::Sled, 0),
-                ARTIFACT_VERSION_1,
-            )]),
-            inactive_rot_version: ExpectedVersion::NoValidVersion,
-            stage0_version: ARTIFACT_VERSION_2,
-            stage0_version_exceptions: BTreeMap::from([(
-                (SpType::Sled, 0),
-                ARTIFACT_VERSION_1,
-            )]),
-            stage0_next_version: ExpectedVersion::NoValidVersion,
-        };
-        let mut collection = collection_settings.make_collection();
->>>>>>> fc12607b
+            .stage0_version_exception(SpType::Sled, 0, ARTIFACT_VERSION_1)
+            .build();
         let nmax_updates = 1;
         let impossible_update_policy = ImpossibleUpdatePolicy::Reevaluate;
         let updates = plan_mgs_updates(
