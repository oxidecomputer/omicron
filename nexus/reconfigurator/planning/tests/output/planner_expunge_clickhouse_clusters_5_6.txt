from: blueprint fd65648d-0065-4a2c-97d5-dcb2b308aed7
to:   blueprint df68d4d4-5af4-4b56-95bb-1654a6957d4f

 UNCHANGED SLEDS:

  sled b340c044-bd87-4a3b-aee3-e6ccd9d3ff02 (decommissioned):

    physical disks at generation 3:
    -------------------------------------------------------------------------------------
    vendor        model        serial                                        disposition 
    -------------------------------------------------------------------------------------
    fake-vendor   fake-model   serial-03a84dd2-e0a4-435d-96de-67bfe2674f4e   expunged ✓  
    fake-vendor   fake-model   serial-188c3b95-16fa-45ea-b9f7-e987560b4d62   expunged ✓  
    fake-vendor   fake-model   serial-1f3bbc7c-888f-40fa-b705-fab3f148b147   expunged ✓  
    fake-vendor   fake-model   serial-45a81e70-03bb-4c53-bf49-d598c9fb8d34   expunged ✓  
    fake-vendor   fake-model   serial-56c3f0ef-fac1-473d-9317-0e3668aa7e88   expunged ✓  
    fake-vendor   fake-model   serial-96f1615c-3dda-427f-8132-408b2fad24e0   expunged ✓  
    fake-vendor   fake-model   serial-a9ef71b2-ec22-421c-adc9-bddc4c0641c4   expunged ✓  
    fake-vendor   fake-model   serial-b9f9c626-3293-48eb-a475-1debaaccdf6c   expunged ✓  
    fake-vendor   fake-model   serial-d563fd5f-9306-49b4-8511-78a2f64733ce   expunged ✓  
    fake-vendor   fake-model   serial-fcca32b6-9629-468f-a282-63d7da992447   expunged ✓  


    omicron zones at generation 4:
<<<<<<< HEAD
    ------------------------------------------------------------------------------------------------------------------
    zone type           zone id                                image source      disposition    underlay IP           
    ------------------------------------------------------------------------------------------------------------------
    clickhouse          96dcbb7a-0140-4590-801c-406866500995   install dataset   expunged ⏳     fd00:1122:3344:101::23
    clickhouse_keeper   1998de68-a305-44f7-8ebc-cc5613c9e6fb   install dataset   expunged ⏳     fd00:1122:3344:101::2f
    crucible            5366862d-0c9e-4c21-bd16-5599298e75bc   install dataset   expunged ⏳     fd00:1122:3344:101::2b
    crucible            63dcf460-2794-434c-b0e7-4e09ba0f3a3c   install dataset   expunged ⏳     fd00:1122:3344:101::28
    crucible            71f24994-337b-4c5f-9826-75f885a669e7   install dataset   expunged ⏳     fd00:1122:3344:101::2e
    crucible            726f6522-a359-4e6e-abe9-0de41979de91   install dataset   expunged ⏳     fd00:1122:3344:101::26
    crucible            a794a5cd-ec63-4fe4-a813-720d79dcd2ca   install dataset   expunged ⏳     fd00:1122:3344:101::2d
    crucible            ab480489-af1c-4446-8e95-da4a7e58df59   install dataset   expunged ⏳     fd00:1122:3344:101::25
    crucible            cc6e2a17-ba9b-4332-b869-e0ce204915cf   install dataset   expunged ⏳     fd00:1122:3344:101::2c
    crucible            e5cd215f-19c6-43ca-b31a-039319dd5dcf   install dataset   expunged ⏳     fd00:1122:3344:101::29
    crucible            e7bc709c-4ef2-4f1f-be78-494f53169554   install dataset   expunged ⏳     fd00:1122:3344:101::2a
    crucible            fbaea242-74a6-490f-9bc0-0710a40768f4   install dataset   expunged ⏳     fd00:1122:3344:101::27
    crucible_pantry     ed79fef8-6124-4ecc-aaa4-51cf9fcf58db   install dataset   expunged ⏳     fd00:1122:3344:101::24
    internal_dns        4d152a2b-089e-4fe2-89fa-76b53fa58773   install dataset   expunged ⏳     fd00:1122:3344:1::1   
    internal_ntp        89d38277-9743-491b-af94-714776657ce2   install dataset   expunged ⏳     fd00:1122:3344:101::21
    nexus               4cb9b6d5-fd52-4cfb-b630-59f80bd26615   install dataset   expunged ⏳     fd00:1122:3344:101::22
=======
    ------------------------------------------------------------------------------------------------
    zone type           zone id                                disposition    underlay IP           
    ------------------------------------------------------------------------------------------------
    clickhouse          96dcbb7a-0140-4590-801c-406866500995   expunged ✓     fd00:1122:3344:101::23
    clickhouse_keeper   1998de68-a305-44f7-8ebc-cc5613c9e6fb   expunged ✓     fd00:1122:3344:101::2f
    crucible            5366862d-0c9e-4c21-bd16-5599298e75bc   expunged ✓     fd00:1122:3344:101::2b
    crucible            63dcf460-2794-434c-b0e7-4e09ba0f3a3c   expunged ✓     fd00:1122:3344:101::28
    crucible            71f24994-337b-4c5f-9826-75f885a669e7   expunged ✓     fd00:1122:3344:101::2e
    crucible            726f6522-a359-4e6e-abe9-0de41979de91   expunged ✓     fd00:1122:3344:101::26
    crucible            a794a5cd-ec63-4fe4-a813-720d79dcd2ca   expunged ✓     fd00:1122:3344:101::2d
    crucible            ab480489-af1c-4446-8e95-da4a7e58df59   expunged ✓     fd00:1122:3344:101::25
    crucible            cc6e2a17-ba9b-4332-b869-e0ce204915cf   expunged ✓     fd00:1122:3344:101::2c
    crucible            e5cd215f-19c6-43ca-b31a-039319dd5dcf   expunged ✓     fd00:1122:3344:101::29
    crucible            e7bc709c-4ef2-4f1f-be78-494f53169554   expunged ✓     fd00:1122:3344:101::2a
    crucible            fbaea242-74a6-490f-9bc0-0710a40768f4   expunged ✓     fd00:1122:3344:101::27
    crucible_pantry     ed79fef8-6124-4ecc-aaa4-51cf9fcf58db   expunged ✓     fd00:1122:3344:101::24
    internal_dns        4d152a2b-089e-4fe2-89fa-76b53fa58773   expunged ✓     fd00:1122:3344:1::1   
    internal_ntp        89d38277-9743-491b-af94-714776657ce2   expunged ✓     fd00:1122:3344:101::21
    nexus               4cb9b6d5-fd52-4cfb-b630-59f80bd26615   expunged ✓     fd00:1122:3344:101::22
>>>>>>> fc9afe3f


  sled cdba3bea-3407-4b6e-a029-19bf4a02fca7 (active):

    physical disks at generation 2:
    ------------------------------------------------------------------------------------
    vendor        model        serial                                        disposition
    ------------------------------------------------------------------------------------
    fake-vendor   fake-model   serial-08616473-ded4-4785-9b53-b6ccc1efb67a   in service 
    fake-vendor   fake-model   serial-2d44b756-94df-45ec-a644-50021248682d   in service 
    fake-vendor   fake-model   serial-2dce7cf0-3097-485d-aaf6-9fc51f99eae5   in service 
    fake-vendor   fake-model   serial-3b9d69e5-aa80-4fc8-9d2e-a2a24bd0f1d7   in service 
    fake-vendor   fake-model   serial-44342c41-75a7-4708-8004-eb2ca5c5a3c2   in service 
    fake-vendor   fake-model   serial-650b4eff-80a2-430a-97c8-f837248480a1   in service 
    fake-vendor   fake-model   serial-6e418b8c-cadd-4fb8-8370-f351a07e1eed   in service 
    fake-vendor   fake-model   serial-6e5772a5-8234-46d1-ba5a-503a83d9d2fb   in service 
    fake-vendor   fake-model   serial-c1da692e-7713-43a0-b6bb-5c182084c09d   in service 
    fake-vendor   fake-model   serial-e35766ef-789a-4b2f-9a6c-e6626d5ab195   in service 


    datasets at generation 4:
    ---------------------------------------------------------------------------------------------------------------------------------------------------------------------------------------------------------
    dataset name                                                                                                     dataset id                             disposition   quota     reservation   compression
    ---------------------------------------------------------------------------------------------------------------------------------------------------------------------------------------------------------
    oxp_08616473-ded4-4785-9b53-b6ccc1efb67a/crucible                                                                7576ef1f-3e41-44cc-b750-9b397374e234   in service    none      none          off        
    oxp_2d44b756-94df-45ec-a644-50021248682d/crucible                                                                4c886e70-05ef-437c-a7ab-ba8a1b5cf9af   in service    none      none          off        
    oxp_2dce7cf0-3097-485d-aaf6-9fc51f99eae5/crucible                                                                ec7693f9-a469-48ad-8f8d-6d0bc0138be8   in service    none      none          off        
    oxp_3b9d69e5-aa80-4fc8-9d2e-a2a24bd0f1d7/crucible                                                                b3ad0776-d6f0-4cbd-a382-a1b78576753b   in service    none      none          off        
    oxp_44342c41-75a7-4708-8004-eb2ca5c5a3c2/crucible                                                                8d7eebdb-c82f-4a29-b3c3-290bd343814a   in service    none      none          off        
    oxp_650b4eff-80a2-430a-97c8-f837248480a1/crucible                                                                a30613bb-70dd-43dd-b23c-c8759df0acdd   in service    none      none          off        
    oxp_6e418b8c-cadd-4fb8-8370-f351a07e1eed/crucible                                                                251a271a-0469-4309-ba94-7ecd827e3425   in service    none      none          off        
    oxp_6e5772a5-8234-46d1-ba5a-503a83d9d2fb/crucible                                                                8a62b925-a1cf-493a-a05e-67fc73605d82   in service    none      none          off        
    oxp_c1da692e-7713-43a0-b6bb-5c182084c09d/crucible                                                                649edc79-adc6-4391-a105-a54be7143259   in service    none      none          off        
    oxp_e35766ef-789a-4b2f-9a6c-e6626d5ab195/crucible                                                                8f1039b4-fd76-4444-802c-96385e68abde   in service    none      none          off        
    oxp_08616473-ded4-4785-9b53-b6ccc1efb67a/crypt/clickhouse_keeper                                                 00f7bc76-5861-485e-a7a7-8bc475950804   in service    none      none          off        
    oxp_2d44b756-94df-45ec-a644-50021248682d/crypt/clickhouse_keeper                                                 3b45a02a-3f37-4deb-93c6-0cba30538645   in service    none      none          off        
    oxp_08616473-ded4-4785-9b53-b6ccc1efb67a/crypt/clickhouse_server                                                 12e71b76-b549-4357-8209-215144d61723   in service    none      none          off        
    oxp_08616473-ded4-4785-9b53-b6ccc1efb67a/crypt/internal_dns                                                      f2c56628-2b29-42da-9ce3-ca705a0e4a97   in service    none      none          off        
    oxp_2d44b756-94df-45ec-a644-50021248682d/crypt/internal_dns                                                      2bd9382d-ab49-4570-8ec8-c4da8c822693   in service    none      none          off        
    oxp_08616473-ded4-4785-9b53-b6ccc1efb67a/crypt/zone                                                              6c76a56e-edc0-46e8-92b4-162920f7de33   in service    none      none          off        
    oxp_2d44b756-94df-45ec-a644-50021248682d/crypt/zone                                                              ce9648f6-3e8f-4c4f-a116-d57aff785b51   in service    none      none          off        
    oxp_2dce7cf0-3097-485d-aaf6-9fc51f99eae5/crypt/zone                                                              0c0b9b34-0f11-480b-bc42-83ab3cfb3667   in service    none      none          off        
    oxp_3b9d69e5-aa80-4fc8-9d2e-a2a24bd0f1d7/crypt/zone                                                              cb900fc0-fd1e-42fd-8e0b-491454d70d5e   in service    none      none          off        
    oxp_44342c41-75a7-4708-8004-eb2ca5c5a3c2/crypt/zone                                                              cae317ef-de63-4265-a0d7-777c5a70dd4e   in service    none      none          off        
    oxp_650b4eff-80a2-430a-97c8-f837248480a1/crypt/zone                                                              fec03736-ce6e-444e-b7dc-30ae3d00e502   in service    none      none          off        
    oxp_6e418b8c-cadd-4fb8-8370-f351a07e1eed/crypt/zone                                                              c22dfc9e-b068-4b85-ae0a-e81bc67f679a   in service    none      none          off        
    oxp_6e5772a5-8234-46d1-ba5a-503a83d9d2fb/crypt/zone                                                              8b954de0-88d8-4a00-902f-e612eed9da0c   in service    none      none          off        
    oxp_c1da692e-7713-43a0-b6bb-5c182084c09d/crypt/zone                                                              27d840dc-67e6-4795-8bb1-427213d0df3e   in service    none      none          off        
    oxp_e35766ef-789a-4b2f-9a6c-e6626d5ab195/crypt/zone                                                              b8e322e8-fe4f-43e8-b51a-d08b12f7e515   in service    none      none          off        
    oxp_08616473-ded4-4785-9b53-b6ccc1efb67a/crypt/zone/oxz_clickhouse_keeper_3f78fa04-0b7e-4959-9718-c232c76500e1   cbe9ab91-b85c-490d-8561-739c66bd2bee   in service    none      none          off        
    oxp_2d44b756-94df-45ec-a644-50021248682d/crypt/zone/oxz_clickhouse_keeper_bbba3c50-ff89-4a7f-96c1-d40ee996c417   ca2a30ab-baf8-4bb9-af14-3d41f6df6bf7   in service    none      none          off        
    oxp_08616473-ded4-4785-9b53-b6ccc1efb67a/crypt/zone/oxz_clickhouse_server_f0341fc6-6a73-4318-8787-dd0c6b26c385   39e58c15-5cb4-4f89-9bb3-adef453e9e3d   in service    none      none          off        
    oxp_650b4eff-80a2-430a-97c8-f837248480a1/crypt/zone/oxz_crucible_49afbe38-6b68-4764-afae-a279a7b9b1ab            3d258387-fe93-49c1-8cad-135b3f3556bf   in service    none      none          off        
    oxp_6e418b8c-cadd-4fb8-8370-f351a07e1eed/crypt/zone/oxz_crucible_4a223081-0985-45c7-b60e-478c371fde4b            69e7fb35-ff48-4d47-986f-374ce7ebac71   in service    none      none          off        
    oxp_2d44b756-94df-45ec-a644-50021248682d/crypt/zone/oxz_crucible_4e11460c-cfd2-4fa3-a7a7-25c976accece            6b5f0710-4fab-4921-b1ba-05de5d9ff2c3   in service    none      none          off        
    oxp_c1da692e-7713-43a0-b6bb-5c182084c09d/crypt/zone/oxz_crucible_4f7d1ee4-bd7b-48a5-99e0-e61fc8e6e58e            45831cd5-d578-4473-a97a-f737aedd9903   in service    none      none          off        
    oxp_08616473-ded4-4785-9b53-b6ccc1efb67a/crypt/zone/oxz_crucible_7cc30ab4-c566-42d4-8fb0-31a8a27156ff            df1af4ad-ec0e-4094-b8f2-d7ce592f40c0   in service    none      none          off        
    oxp_6e5772a5-8234-46d1-ba5a-503a83d9d2fb/crypt/zone/oxz_crucible_a50a59b8-b59a-4f1d-b5d4-41f113802b5f            c2832f18-d620-49d0-9c8e-b2fc9871e06f   in service    none      none          off        
    oxp_44342c41-75a7-4708-8004-eb2ca5c5a3c2/crypt/zone/oxz_crucible_a8839f9e-93f8-42a2-ac3a-9b804a5316f9            fdbdb20f-3a77-4da9-afff-96e7ac54f297   in service    none      none          off        
    oxp_3b9d69e5-aa80-4fc8-9d2e-a2a24bd0f1d7/crypt/zone/oxz_crucible_da1d617e-6450-4bb8-8696-d1518b2f0731            458a4d6e-83ee-4e74-85e7-69b35dc8045c   in service    none      none          off        
    oxp_e35766ef-789a-4b2f-9a6c-e6626d5ab195/crypt/zone/oxz_crucible_e71169cf-ee83-47b2-85ec-3396a20b4e02            97f033d1-1878-4429-81cf-9da9dc36bd95   in service    none      none          off        
    oxp_2dce7cf0-3097-485d-aaf6-9fc51f99eae5/crypt/zone/oxz_crucible_eeab4659-62e8-467f-a6f7-690854db89b5            854c1daf-e3bf-4b0a-84ef-3a1b9912f3df   in service    none      none          off        
    oxp_08616473-ded4-4785-9b53-b6ccc1efb67a/crypt/zone/oxz_crucible_pantry_2a8f8547-7c9a-4e79-8608-3c925fa3e4b7     74856b03-a612-43b4-94e7-6250cf56fba0   in service    none      none          off        
    oxp_2d44b756-94df-45ec-a644-50021248682d/crypt/zone/oxz_internal_dns_7f707d70-deef-42dc-96cc-a76cf6366386        40610ea8-b288-408c-91fd-e40edbba09cf   in service    none      none          off        
    oxp_08616473-ded4-4785-9b53-b6ccc1efb67a/crypt/zone/oxz_internal_dns_e8014d8f-0620-4dde-9fab-435cf4c0c321        2d7179ba-92a0-4bd1-8d5c-eba85fe540d3   in service    none      none          off        
    oxp_08616473-ded4-4785-9b53-b6ccc1efb67a/crypt/zone/oxz_nexus_d52405a5-debc-4682-8f32-8a3faee16b69               3fab12f1-b0ca-47e2-8865-9710e7e37117   in service    none      none          off        
    oxp_08616473-ded4-4785-9b53-b6ccc1efb67a/crypt/zone/oxz_ntp_a3e9eacd-48af-4333-aeb8-e7528042e664                 e56af4f5-a7ba-4ff1-a44d-d955f21755b6   in service    none      none          off        
    oxp_08616473-ded4-4785-9b53-b6ccc1efb67a/crypt/debug                                                             fdd71393-adb7-45c9-8a88-f3ce8d2bb93e   in service    100 GiB   none          gzip-9     
    oxp_2d44b756-94df-45ec-a644-50021248682d/crypt/debug                                                             c9b2026d-e9fd-4076-9a8c-32b06e34f0a3   in service    100 GiB   none          gzip-9     
    oxp_2dce7cf0-3097-485d-aaf6-9fc51f99eae5/crypt/debug                                                             3325118f-1ebc-48cd-9ade-cf2d319211b3   in service    100 GiB   none          gzip-9     
    oxp_3b9d69e5-aa80-4fc8-9d2e-a2a24bd0f1d7/crypt/debug                                                             d0213d2b-116c-4329-a93d-02c69c44c598   in service    100 GiB   none          gzip-9     
    oxp_44342c41-75a7-4708-8004-eb2ca5c5a3c2/crypt/debug                                                             247e51dd-fe88-43f2-b2bc-366e1b85c12b   in service    100 GiB   none          gzip-9     
    oxp_650b4eff-80a2-430a-97c8-f837248480a1/crypt/debug                                                             9321a17c-709d-44df-a4e3-8ca09bb3665f   in service    100 GiB   none          gzip-9     
    oxp_6e418b8c-cadd-4fb8-8370-f351a07e1eed/crypt/debug                                                             ee28398d-301c-4661-85a5-ddf27cff28b4   in service    100 GiB   none          gzip-9     
    oxp_6e5772a5-8234-46d1-ba5a-503a83d9d2fb/crypt/debug                                                             e74f80f2-5369-4647-8bd0-35b7d8b2a0b0   in service    100 GiB   none          gzip-9     
    oxp_c1da692e-7713-43a0-b6bb-5c182084c09d/crypt/debug                                                             d0a324c8-9de3-414a-8c8c-3fe301549cdb   in service    100 GiB   none          gzip-9     
    oxp_e35766ef-789a-4b2f-9a6c-e6626d5ab195/crypt/debug                                                             820def87-14ab-43c9-8f7d-b2be75a2570a   in service    100 GiB   none          gzip-9     


    omicron zones at generation 4:
    -----------------------------------------------------------------------------------------------------------------
    zone type           zone id                                image source      disposition   underlay IP           
    -----------------------------------------------------------------------------------------------------------------
    clickhouse_keeper   3f78fa04-0b7e-4959-9718-c232c76500e1   install dataset   in service    fd00:1122:3344:102::2e
    clickhouse_keeper   bbba3c50-ff89-4a7f-96c1-d40ee996c417   install dataset   in service    fd00:1122:3344:102::30
    clickhouse_server   f0341fc6-6a73-4318-8787-dd0c6b26c385   install dataset   in service    fd00:1122:3344:102::2f
    crucible            49afbe38-6b68-4764-afae-a279a7b9b1ab   install dataset   in service    fd00:1122:3344:102::29
    crucible            4a223081-0985-45c7-b60e-478c371fde4b   install dataset   in service    fd00:1122:3344:102::2a
    crucible            4e11460c-cfd2-4fa3-a7a7-25c976accece   install dataset   in service    fd00:1122:3344:102::25
    crucible            4f7d1ee4-bd7b-48a5-99e0-e61fc8e6e58e   install dataset   in service    fd00:1122:3344:102::2c
    crucible            7cc30ab4-c566-42d4-8fb0-31a8a27156ff   install dataset   in service    fd00:1122:3344:102::24
    crucible            a50a59b8-b59a-4f1d-b5d4-41f113802b5f   install dataset   in service    fd00:1122:3344:102::2b
    crucible            a8839f9e-93f8-42a2-ac3a-9b804a5316f9   install dataset   in service    fd00:1122:3344:102::28
    crucible            da1d617e-6450-4bb8-8696-d1518b2f0731   install dataset   in service    fd00:1122:3344:102::27
    crucible            e71169cf-ee83-47b2-85ec-3396a20b4e02   install dataset   in service    fd00:1122:3344:102::2d
    crucible            eeab4659-62e8-467f-a6f7-690854db89b5   install dataset   in service    fd00:1122:3344:102::26
    crucible_pantry     2a8f8547-7c9a-4e79-8608-3c925fa3e4b7   install dataset   in service    fd00:1122:3344:102::23
    internal_dns        7f707d70-deef-42dc-96cc-a76cf6366386   install dataset   in service    fd00:1122:3344:1::1   
    internal_dns        e8014d8f-0620-4dde-9fab-435cf4c0c321   install dataset   in service    fd00:1122:3344:2::1   
    internal_ntp        a3e9eacd-48af-4333-aeb8-e7528042e664   install dataset   in service    fd00:1122:3344:102::21
    nexus               d52405a5-debc-4682-8f32-8a3faee16b69   install dataset   in service    fd00:1122:3344:102::22


  sled fe7b9b01-e803-41ea-9e39-db240dcd9029 (active):

    physical disks at generation 2:
    ------------------------------------------------------------------------------------
    vendor        model        serial                                        disposition
    ------------------------------------------------------------------------------------
    fake-vendor   fake-model   serial-21d60319-5fe1-4a3b-a4c0-6aa7465e7bde   in service 
    fake-vendor   fake-model   serial-2acfbb84-5ce0-424e-8d73-44c5071d4430   in service 
    fake-vendor   fake-model   serial-2db7f3b4-ed19-4229-b42c-44f49eeb8a91   in service 
    fake-vendor   fake-model   serial-2fa34d8e-13d9-42d3-b8ba-ca9d74ac496a   in service 
    fake-vendor   fake-model   serial-355e268c-c932-4f32-841c-f3ec88fe0495   in service 
    fake-vendor   fake-model   serial-427b2ccd-998f-4085-af21-e600604cf21e   in service 
    fake-vendor   fake-model   serial-588058f2-f51b-4800-a211-1c5dbb32296b   in service 
    fake-vendor   fake-model   serial-736f6f07-2aa2-4658-8b5c-3bf409ea747a   in service 
    fake-vendor   fake-model   serial-bcfcdede-7084-4a31-97a8-ac4299c268f9   in service 
    fake-vendor   fake-model   serial-fe379ac6-1938-4cc2-93a9-43b1447229ae   in service 


    datasets at generation 4:
    ---------------------------------------------------------------------------------------------------------------------------------------------------------------------------------------------------------
    dataset name                                                                                                     dataset id                             disposition   quota     reservation   compression
    ---------------------------------------------------------------------------------------------------------------------------------------------------------------------------------------------------------
    oxp_21d60319-5fe1-4a3b-a4c0-6aa7465e7bde/crucible                                                                b97110cd-9c9d-47d8-ac3e-38b2a5fbf4bb   in service    none      none          off        
    oxp_2acfbb84-5ce0-424e-8d73-44c5071d4430/crucible                                                                b07b36ec-f27e-4bef-bd0e-adbab3dbded0   in service    none      none          off        
    oxp_2db7f3b4-ed19-4229-b42c-44f49eeb8a91/crucible                                                                50904cf3-e571-42ee-9be7-40e0d293be12   in service    none      none          off        
    oxp_2fa34d8e-13d9-42d3-b8ba-ca9d74ac496a/crucible                                                                e3ed0aa2-a4bf-4619-a276-ff287c23f260   in service    none      none          off        
    oxp_355e268c-c932-4f32-841c-f3ec88fe0495/crucible                                                                c5a79172-3a48-4ecc-a814-77f4a0ac87c3   in service    none      none          off        
    oxp_427b2ccd-998f-4085-af21-e600604cf21e/crucible                                                                0490a48d-59be-412f-8db8-8a8778f5bdce   in service    none      none          off        
    oxp_588058f2-f51b-4800-a211-1c5dbb32296b/crucible                                                                d148662e-1244-416e-9043-2c6e5bc3391c   in service    none      none          off        
    oxp_736f6f07-2aa2-4658-8b5c-3bf409ea747a/crucible                                                                55340375-5d36-475d-99d6-8c8dc38a8421   in service    none      none          off        
    oxp_bcfcdede-7084-4a31-97a8-ac4299c268f9/crucible                                                                cdf74236-d6b4-4872-ab29-3ef21b1f9e9e   in service    none      none          off        
    oxp_fe379ac6-1938-4cc2-93a9-43b1447229ae/crucible                                                                98085696-2290-4467-b2de-cecd1ab6255e   in service    none      none          off        
    oxp_21d60319-5fe1-4a3b-a4c0-6aa7465e7bde/crypt/clickhouse                                                        650004ee-2360-47a3-ba98-b07dd9873c06   in service    none      none          off        
    oxp_21d60319-5fe1-4a3b-a4c0-6aa7465e7bde/crypt/clickhouse_keeper                                                 56624401-f56f-4fd2-88fb-cfd56df535aa   in service    none      none          off        
    oxp_21d60319-5fe1-4a3b-a4c0-6aa7465e7bde/crypt/clickhouse_server                                                 67e873d4-5ee2-4fcd-bd1f-9311ad2ed23c   in service    none      none          off        
    oxp_21d60319-5fe1-4a3b-a4c0-6aa7465e7bde/crypt/internal_dns                                                      eba7c3d8-af0f-4de7-9b07-8e63ff8c9a34   in service    none      none          off        
    oxp_21d60319-5fe1-4a3b-a4c0-6aa7465e7bde/crypt/zone                                                              a27fb298-e263-4560-965a-2c56292ea19a   in service    none      none          off        
    oxp_2acfbb84-5ce0-424e-8d73-44c5071d4430/crypt/zone                                                              03dfbeda-a138-45c2-975f-05a9af2ef2b9   in service    none      none          off        
    oxp_2db7f3b4-ed19-4229-b42c-44f49eeb8a91/crypt/zone                                                              40986d49-c197-462c-baac-ba937da44571   in service    none      none          off        
    oxp_2fa34d8e-13d9-42d3-b8ba-ca9d74ac496a/crypt/zone                                                              006eede7-d6b6-4af2-a2ff-37b94386b421   in service    none      none          off        
    oxp_355e268c-c932-4f32-841c-f3ec88fe0495/crypt/zone                                                              18279e0e-4f67-4e87-bc5a-2eb3927ec023   in service    none      none          off        
    oxp_427b2ccd-998f-4085-af21-e600604cf21e/crypt/zone                                                              491b337c-3c25-4284-ae13-443206ff696f   in service    none      none          off        
    oxp_588058f2-f51b-4800-a211-1c5dbb32296b/crypt/zone                                                              5aa2c795-468a-45df-8769-16f4d5d0e42a   in service    none      none          off        
    oxp_736f6f07-2aa2-4658-8b5c-3bf409ea747a/crypt/zone                                                              89c95288-774f-480c-ab14-a0327bec365b   in service    none      none          off        
    oxp_bcfcdede-7084-4a31-97a8-ac4299c268f9/crypt/zone                                                              e7569f72-580c-417b-b223-0e5f998dd9c1   in service    none      none          off        
    oxp_fe379ac6-1938-4cc2-93a9-43b1447229ae/crypt/zone                                                              2aae5bf8-7c17-43c4-9183-4c1956571243   in service    none      none          off        
    oxp_21d60319-5fe1-4a3b-a4c0-6aa7465e7bde/crypt/zone/oxz_clickhouse_ca54c155-5e4c-42e6-96f2-b70448019418          b760c1d2-fa43-441d-8b79-d1fde01a8753   in service    none      none          off        
    oxp_21d60319-5fe1-4a3b-a4c0-6aa7465e7bde/crypt/zone/oxz_clickhouse_keeper_2b368dcd-bb4b-4415-9daf-0d36fd769fed   c22caa52-6179-49a7-95dc-5cf0d9f3f827   in service    none      none          off        
    oxp_21d60319-5fe1-4a3b-a4c0-6aa7465e7bde/crypt/zone/oxz_clickhouse_server_097ab295-aec4-427f-9124-bb4e8aecfeca   e21880d2-f6f9-4e97-b7da-5a8a934845ab   in service    none      none          off        
    oxp_736f6f07-2aa2-4658-8b5c-3bf409ea747a/crypt/zone/oxz_crucible_308c592a-b022-4790-9824-7a5e10b83d1b            4e514d61-b9d3-4e8c-b528-4b9577d8ad84   in service    none      none          off        
    oxp_2fa34d8e-13d9-42d3-b8ba-ca9d74ac496a/crypt/zone/oxz_crucible_7233139a-ad5b-4c0e-be80-759fbd5cb262            2c3d31cf-9a06-4f47-8f30-97884d06de8f   in service    none      none          off        
    oxp_2acfbb84-5ce0-424e-8d73-44c5071d4430/crypt/zone/oxz_crucible_8c43faff-54c7-4b91-820c-ff130b7049e9            9155b21a-1803-44b3-b80e-6d22f7af2e07   in service    none      none          off        
    oxp_fe379ac6-1938-4cc2-93a9-43b1447229ae/crypt/zone/oxz_crucible_8ddbafde-d699-4e37-b70d-dcd803f0898e            a46724b6-7ca0-4d70-9dd2-6fd22d1e6150   in service    none      none          off        
    oxp_427b2ccd-998f-4085-af21-e600604cf21e/crypt/zone/oxz_crucible_955bd7eb-8cc2-4128-a636-19bde11ab251            44153191-15ac-4206-b153-167261b232fe   in service    none      none          off        
    oxp_21d60319-5fe1-4a3b-a4c0-6aa7465e7bde/crypt/zone/oxz_crucible_a6192358-d6e1-4483-a3c6-755a05911f22            5fd12d35-d258-42ca-8fe3-dc5788bdc66c   in service    none      none          off        
    oxp_bcfcdede-7084-4a31-97a8-ac4299c268f9/crypt/zone/oxz_crucible_a68bc085-0ad5-4c42-a9f7-0b540de24ced            1de186f8-a37f-42fa-9e70-05aa05641c7e   in service    none      none          off        
    oxp_355e268c-c932-4f32-841c-f3ec88fe0495/crypt/zone/oxz_crucible_cdc00fbb-5ac7-4667-9fc8-926ea73a002a            510ecf2a-6a98-40f2-b387-3bab22da2bf7   in service    none      none          off        
    oxp_2db7f3b4-ed19-4229-b42c-44f49eeb8a91/crypt/zone/oxz_crucible_d04ed118-4eb8-4ba4-8f05-7714060291e2            282ed619-0004-4647-9d60-85509d68170e   in service    none      none          off        
    oxp_588058f2-f51b-4800-a211-1c5dbb32296b/crypt/zone/oxz_crucible_e5347768-7d4d-4862-b78e-38291aca675a            ba5652ea-a567-4e7f-a62d-616fd9ab2aff   in service    none      none          off        
    oxp_21d60319-5fe1-4a3b-a4c0-6aa7465e7bde/crypt/zone/oxz_crucible_pantry_0af27834-4e26-4417-9cc3-9a04105b1cbc     8d62e551-9775-4ac8-a830-15e1f3aabb46   in service    none      none          off        
    oxp_2acfbb84-5ce0-424e-8d73-44c5071d4430/crypt/zone/oxz_crucible_pantry_84fc3bdc-a8f6-4ceb-8fcf-59a003bc91c0     96d231ab-baee-465f-a584-6eedcc3e14cc   in service    none      none          off        
    oxp_21d60319-5fe1-4a3b-a4c0-6aa7465e7bde/crypt/zone/oxz_internal_dns_a6212313-b0c0-4a69-9ca6-5ea9c7e3e947        38daea72-c487-4f80-9e27-ef67e6b2d05d   in service    none      none          off        
    oxp_2acfbb84-5ce0-424e-8d73-44c5071d4430/crypt/zone/oxz_nexus_b2e9a34b-7b15-4f56-836d-b39e474afbc5               a89cea5b-db88-4f12-a2f4-700a04803af1   in service    none      none          off        
    oxp_21d60319-5fe1-4a3b-a4c0-6aa7465e7bde/crypt/zone/oxz_nexus_e786e397-2ccc-4112-bf26-45ca1de89f3b               a26d8d3b-1483-4e98-bb4b-1680c75c2956   in service    none      none          off        
    oxp_21d60319-5fe1-4a3b-a4c0-6aa7465e7bde/crypt/zone/oxz_ntp_0991f26b-97a1-4033-af5d-df7e56c2189a                 a6f0a3f1-aff9-45d9-8e70-610780c75c73   in service    none      none          off        
    oxp_21d60319-5fe1-4a3b-a4c0-6aa7465e7bde/crypt/debug                                                             c2868186-4510-4c56-9374-13a4fda781be   in service    100 GiB   none          gzip-9     
    oxp_2acfbb84-5ce0-424e-8d73-44c5071d4430/crypt/debug                                                             80bb6683-3e89-4652-9b4d-a2adc6dc05c3   in service    100 GiB   none          gzip-9     
    oxp_2db7f3b4-ed19-4229-b42c-44f49eeb8a91/crypt/debug                                                             35abcc8e-8fae-4e0f-9db7-457c21c27244   in service    100 GiB   none          gzip-9     
    oxp_2fa34d8e-13d9-42d3-b8ba-ca9d74ac496a/crypt/debug                                                             ae45ae89-0fc5-4c82-8e38-bdc4efb2a4cd   in service    100 GiB   none          gzip-9     
    oxp_355e268c-c932-4f32-841c-f3ec88fe0495/crypt/debug                                                             f567b79a-c05c-4ba5-85a6-87f217687c9b   in service    100 GiB   none          gzip-9     
    oxp_427b2ccd-998f-4085-af21-e600604cf21e/crypt/debug                                                             da15e9ee-d60c-4b9d-a383-52c8c82f8bad   in service    100 GiB   none          gzip-9     
    oxp_588058f2-f51b-4800-a211-1c5dbb32296b/crypt/debug                                                             f8390042-25a5-43db-9d6c-336223c5210f   in service    100 GiB   none          gzip-9     
    oxp_736f6f07-2aa2-4658-8b5c-3bf409ea747a/crypt/debug                                                             68191fe0-2606-4d82-833e-e467ff129a19   in service    100 GiB   none          gzip-9     
    oxp_bcfcdede-7084-4a31-97a8-ac4299c268f9/crypt/debug                                                             2755f94e-a5e8-4bf8-8cdc-2645e5b21578   in service    100 GiB   none          gzip-9     
    oxp_fe379ac6-1938-4cc2-93a9-43b1447229ae/crypt/debug                                                             68b11f7e-4258-483b-a75a-4243ca7ede6f   in service    100 GiB   none          gzip-9     


    omicron zones at generation 4:
    -----------------------------------------------------------------------------------------------------------------
    zone type           zone id                                image source      disposition   underlay IP           
    -----------------------------------------------------------------------------------------------------------------
    clickhouse          ca54c155-5e4c-42e6-96f2-b70448019418   install dataset   in service    fd00:1122:3344:103::30
    clickhouse_keeper   2b368dcd-bb4b-4415-9daf-0d36fd769fed   install dataset   in service    fd00:1122:3344:103::2e
    clickhouse_server   097ab295-aec4-427f-9124-bb4e8aecfeca   install dataset   in service    fd00:1122:3344:103::2f
    crucible            308c592a-b022-4790-9824-7a5e10b83d1b   install dataset   in service    fd00:1122:3344:103::2b
    crucible            7233139a-ad5b-4c0e-be80-759fbd5cb262   install dataset   in service    fd00:1122:3344:103::27
    crucible            8c43faff-54c7-4b91-820c-ff130b7049e9   install dataset   in service    fd00:1122:3344:103::25
    crucible            8ddbafde-d699-4e37-b70d-dcd803f0898e   install dataset   in service    fd00:1122:3344:103::2d
    crucible            955bd7eb-8cc2-4128-a636-19bde11ab251   install dataset   in service    fd00:1122:3344:103::29
    crucible            a6192358-d6e1-4483-a3c6-755a05911f22   install dataset   in service    fd00:1122:3344:103::24
    crucible            a68bc085-0ad5-4c42-a9f7-0b540de24ced   install dataset   in service    fd00:1122:3344:103::2c
    crucible            cdc00fbb-5ac7-4667-9fc8-926ea73a002a   install dataset   in service    fd00:1122:3344:103::28
    crucible            d04ed118-4eb8-4ba4-8f05-7714060291e2   install dataset   in service    fd00:1122:3344:103::26
    crucible            e5347768-7d4d-4862-b78e-38291aca675a   install dataset   in service    fd00:1122:3344:103::2a
    crucible_pantry     0af27834-4e26-4417-9cc3-9a04105b1cbc   install dataset   in service    fd00:1122:3344:103::23
    crucible_pantry     84fc3bdc-a8f6-4ceb-8fcf-59a003bc91c0   install dataset   in service    fd00:1122:3344:103::31
    internal_dns        a6212313-b0c0-4a69-9ca6-5ea9c7e3e947   install dataset   in service    fd00:1122:3344:3::1   
    internal_ntp        0991f26b-97a1-4033-af5d-df7e56c2189a   install dataset   in service    fd00:1122:3344:103::21
    nexus               b2e9a34b-7b15-4f56-836d-b39e474afbc5   install dataset   in service    fd00:1122:3344:103::32
    nexus               e786e397-2ccc-4112-bf26-45ca1de89f3b   install dataset   in service    fd00:1122:3344:103::22


 COCKROACHDB SETTINGS:
    state fingerprint:::::::::::::::::   (none) (unchanged)
    cluster.preserve_downgrade_option:   (do not modify) (unchanged)

 METADATA:
    internal DNS version:   1 (unchanged)
    external DNS version:   1 (unchanged)

 CLICKHOUSE CLUSTER CONFIG:
*   generation:::::::::::::::::::::::::::::::::::::   3 -> 4
    max used server id:::::::::::::::::::::::::::::   2 (unchanged)
*   max used keeper id:::::::::::::::::::::::::::::   3 -> 4
    cluster name:::::::::::::::::::::::::::::::::::   oximeter_cluster (unchanged)
    cluster secret:::::::::::::::::::::::::::::::::   61731868-2fb2-48cc-b135-1eebcfbff058 (unchanged)
*   highest seen keeper leader committed log index:   1 -> 3

    clickhouse keepers generation 3 -> 4:
    ------------------------------------------------
    zone id                                keeper id
    ------------------------------------------------
    2b368dcd-bb4b-4415-9daf-0d36fd769fed   1        
    3f78fa04-0b7e-4959-9718-c232c76500e1   2        
+   bbba3c50-ff89-4a7f-96c1-d40ee996c417   4        

    clickhouse servers generation 3 -> 4:
    ------------------------------------------------
    zone id                                server id
    ------------------------------------------------
    097ab295-aec4-427f-9124-bb4e8aecfeca   1        
    f0341fc6-6a73-4318-8787-dd0c6b26c385   2        
<|MERGE_RESOLUTION|>--- conflicted
+++ resolved
@@ -22,47 +22,25 @@
 
 
     omicron zones at generation 4:
-<<<<<<< HEAD
     ------------------------------------------------------------------------------------------------------------------
     zone type           zone id                                image source      disposition    underlay IP           
     ------------------------------------------------------------------------------------------------------------------
-    clickhouse          96dcbb7a-0140-4590-801c-406866500995   install dataset   expunged ⏳     fd00:1122:3344:101::23
-    clickhouse_keeper   1998de68-a305-44f7-8ebc-cc5613c9e6fb   install dataset   expunged ⏳     fd00:1122:3344:101::2f
-    crucible            5366862d-0c9e-4c21-bd16-5599298e75bc   install dataset   expunged ⏳     fd00:1122:3344:101::2b
-    crucible            63dcf460-2794-434c-b0e7-4e09ba0f3a3c   install dataset   expunged ⏳     fd00:1122:3344:101::28
-    crucible            71f24994-337b-4c5f-9826-75f885a669e7   install dataset   expunged ⏳     fd00:1122:3344:101::2e
-    crucible            726f6522-a359-4e6e-abe9-0de41979de91   install dataset   expunged ⏳     fd00:1122:3344:101::26
-    crucible            a794a5cd-ec63-4fe4-a813-720d79dcd2ca   install dataset   expunged ⏳     fd00:1122:3344:101::2d
-    crucible            ab480489-af1c-4446-8e95-da4a7e58df59   install dataset   expunged ⏳     fd00:1122:3344:101::25
-    crucible            cc6e2a17-ba9b-4332-b869-e0ce204915cf   install dataset   expunged ⏳     fd00:1122:3344:101::2c
-    crucible            e5cd215f-19c6-43ca-b31a-039319dd5dcf   install dataset   expunged ⏳     fd00:1122:3344:101::29
-    crucible            e7bc709c-4ef2-4f1f-be78-494f53169554   install dataset   expunged ⏳     fd00:1122:3344:101::2a
-    crucible            fbaea242-74a6-490f-9bc0-0710a40768f4   install dataset   expunged ⏳     fd00:1122:3344:101::27
-    crucible_pantry     ed79fef8-6124-4ecc-aaa4-51cf9fcf58db   install dataset   expunged ⏳     fd00:1122:3344:101::24
-    internal_dns        4d152a2b-089e-4fe2-89fa-76b53fa58773   install dataset   expunged ⏳     fd00:1122:3344:1::1   
-    internal_ntp        89d38277-9743-491b-af94-714776657ce2   install dataset   expunged ⏳     fd00:1122:3344:101::21
-    nexus               4cb9b6d5-fd52-4cfb-b630-59f80bd26615   install dataset   expunged ⏳     fd00:1122:3344:101::22
-=======
-    ------------------------------------------------------------------------------------------------
-    zone type           zone id                                disposition    underlay IP           
-    ------------------------------------------------------------------------------------------------
-    clickhouse          96dcbb7a-0140-4590-801c-406866500995   expunged ✓     fd00:1122:3344:101::23
-    clickhouse_keeper   1998de68-a305-44f7-8ebc-cc5613c9e6fb   expunged ✓     fd00:1122:3344:101::2f
-    crucible            5366862d-0c9e-4c21-bd16-5599298e75bc   expunged ✓     fd00:1122:3344:101::2b
-    crucible            63dcf460-2794-434c-b0e7-4e09ba0f3a3c   expunged ✓     fd00:1122:3344:101::28
-    crucible            71f24994-337b-4c5f-9826-75f885a669e7   expunged ✓     fd00:1122:3344:101::2e
-    crucible            726f6522-a359-4e6e-abe9-0de41979de91   expunged ✓     fd00:1122:3344:101::26
-    crucible            a794a5cd-ec63-4fe4-a813-720d79dcd2ca   expunged ✓     fd00:1122:3344:101::2d
-    crucible            ab480489-af1c-4446-8e95-da4a7e58df59   expunged ✓     fd00:1122:3344:101::25
-    crucible            cc6e2a17-ba9b-4332-b869-e0ce204915cf   expunged ✓     fd00:1122:3344:101::2c
-    crucible            e5cd215f-19c6-43ca-b31a-039319dd5dcf   expunged ✓     fd00:1122:3344:101::29
-    crucible            e7bc709c-4ef2-4f1f-be78-494f53169554   expunged ✓     fd00:1122:3344:101::2a
-    crucible            fbaea242-74a6-490f-9bc0-0710a40768f4   expunged ✓     fd00:1122:3344:101::27
-    crucible_pantry     ed79fef8-6124-4ecc-aaa4-51cf9fcf58db   expunged ✓     fd00:1122:3344:101::24
-    internal_dns        4d152a2b-089e-4fe2-89fa-76b53fa58773   expunged ✓     fd00:1122:3344:1::1   
-    internal_ntp        89d38277-9743-491b-af94-714776657ce2   expunged ✓     fd00:1122:3344:101::21
-    nexus               4cb9b6d5-fd52-4cfb-b630-59f80bd26615   expunged ✓     fd00:1122:3344:101::22
->>>>>>> fc9afe3f
+    clickhouse          96dcbb7a-0140-4590-801c-406866500995   install dataset   expunged ✓     fd00:1122:3344:101::23
+    clickhouse_keeper   1998de68-a305-44f7-8ebc-cc5613c9e6fb   install dataset   expunged ✓     fd00:1122:3344:101::2f
+    crucible            5366862d-0c9e-4c21-bd16-5599298e75bc   install dataset   expunged ✓     fd00:1122:3344:101::2b
+    crucible            63dcf460-2794-434c-b0e7-4e09ba0f3a3c   install dataset   expunged ✓     fd00:1122:3344:101::28
+    crucible            71f24994-337b-4c5f-9826-75f885a669e7   install dataset   expunged ✓     fd00:1122:3344:101::2e
+    crucible            726f6522-a359-4e6e-abe9-0de41979de91   install dataset   expunged ✓     fd00:1122:3344:101::26
+    crucible            a794a5cd-ec63-4fe4-a813-720d79dcd2ca   install dataset   expunged ✓     fd00:1122:3344:101::2d
+    crucible            ab480489-af1c-4446-8e95-da4a7e58df59   install dataset   expunged ✓     fd00:1122:3344:101::25
+    crucible            cc6e2a17-ba9b-4332-b869-e0ce204915cf   install dataset   expunged ✓     fd00:1122:3344:101::2c
+    crucible            e5cd215f-19c6-43ca-b31a-039319dd5dcf   install dataset   expunged ✓     fd00:1122:3344:101::29
+    crucible            e7bc709c-4ef2-4f1f-be78-494f53169554   install dataset   expunged ✓     fd00:1122:3344:101::2a
+    crucible            fbaea242-74a6-490f-9bc0-0710a40768f4   install dataset   expunged ✓     fd00:1122:3344:101::27
+    crucible_pantry     ed79fef8-6124-4ecc-aaa4-51cf9fcf58db   install dataset   expunged ✓     fd00:1122:3344:101::24
+    internal_dns        4d152a2b-089e-4fe2-89fa-76b53fa58773   install dataset   expunged ✓     fd00:1122:3344:1::1   
+    internal_ntp        89d38277-9743-491b-af94-714776657ce2   install dataset   expunged ✓     fd00:1122:3344:101::21
+    nexus               4cb9b6d5-fd52-4cfb-b630-59f80bd26615   install dataset   expunged ✓     fd00:1122:3344:101::22
 
 
   sled cdba3bea-3407-4b6e-a029-19bf4a02fca7 (active):
