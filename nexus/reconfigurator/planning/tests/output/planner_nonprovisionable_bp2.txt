blueprint  9f71f5d3-a272-4382-9154-6ea2e171a6c6
parent:    4d4e6c38-cd95-4c4e-8f45-6af4d686964b

  sled: 2d1cb4f2-cf44-40fc-b118-85036eb732a9 (active)

    physical disks at generation 2:
    ------------------------------------------------------------------------------------
    vendor        model        serial                                        disposition
    ------------------------------------------------------------------------------------
    fake-vendor   fake-model   serial-13e6503b-5300-4ccd-abc4-c1512b435929   in service 
    fake-vendor   fake-model   serial-44cdb6f2-fa6c-4b69-bab2-3ae4e1ec4b34   in service 
    fake-vendor   fake-model   serial-4de5fc8e-0e41-4ab9-ba12-2dc63882c96a   in service 
    fake-vendor   fake-model   serial-51564e7a-d69f-4942-bcfe-330224633ca6   in service 
    fake-vendor   fake-model   serial-5ca23cb3-cc90-41c5-a474-01898cdd0796   in service 
    fake-vendor   fake-model   serial-6a23a532-0712-4a8d-be9b-e8c17e97aa4b   in service 
    fake-vendor   fake-model   serial-6f1a330e-e8d4-4c09-97fc-8918b69b2a3c   in service 
    fake-vendor   fake-model   serial-7113d104-fb55-4299-bf53-b3c59d258e44   in service 
    fake-vendor   fake-model   serial-8c10be49-3a66-40d4-a082-64d09d916f14   in service 
    fake-vendor   fake-model   serial-d1ebfd7b-3842-4ad7-be31-2b9c031209a9   in service 


    datasets at generation 2:
    -------------------------------------------------------------------------------------------------------------------------------------------------------------------------------------------------------
    dataset name                                                                                                   dataset id                             disposition   quota     reservation   compression
    -------------------------------------------------------------------------------------------------------------------------------------------------------------------------------------------------------
    oxp_13e6503b-5300-4ccd-abc4-c1512b435929/crucible                                                              01b78855-bc58-45bd-937e-49221a71b875   in service    none      none          off        
    oxp_44cdb6f2-fa6c-4b69-bab2-3ae4e1ec4b34/crucible                                                              99ddb9cf-a52c-4b59-884e-dea52e6b4f5d   in service    none      none          off        
    oxp_4de5fc8e-0e41-4ab9-ba12-2dc63882c96a/crucible                                                              354e3bc2-e6c8-49c0-bf1d-c136e499037c   in service    none      none          off        
    oxp_51564e7a-d69f-4942-bcfe-330224633ca6/crucible                                                              7f36c891-2cf8-4e94-b12a-24199b83462b   in service    none      none          off        
    oxp_5ca23cb3-cc90-41c5-a474-01898cdd0796/crucible                                                              8dd12603-6cfc-42dd-8912-2a16cb7a748d   in service    none      none          off        
    oxp_6a23a532-0712-4a8d-be9b-e8c17e97aa4b/crucible                                                              8ff2aecd-a1e8-47bd-8001-97c3e5efb99b   in service    none      none          off        
    oxp_6f1a330e-e8d4-4c09-97fc-8918b69b2a3c/crucible                                                              dab52576-17e4-4bf8-b87e-c49983a388c2   in service    none      none          off        
    oxp_7113d104-fb55-4299-bf53-b3c59d258e44/crucible                                                              d2c5b427-f956-4cd1-b174-6caca3685e6f   in service    none      none          off        
    oxp_8c10be49-3a66-40d4-a082-64d09d916f14/crucible                                                              e2e73bed-32f9-4111-803b-561cbd7faa1a   in service    none      none          off        
    oxp_d1ebfd7b-3842-4ad7-be31-2b9c031209a9/crucible                                                              5ba5e79d-0a13-41e5-b4d2-6c7cb468cb26   in service    none      none          off        
    oxp_13e6503b-5300-4ccd-abc4-c1512b435929/crypt/clickhouse                                                      37aac368-1b57-4934-b771-5802ae6d6606   in service    none      none          off        
    oxp_13e6503b-5300-4ccd-abc4-c1512b435929/crypt/internal_dns                                                    2f276f3f-ad8c-458e-bb62-03f5ec7643f3   in service    none      none          off        
    oxp_13e6503b-5300-4ccd-abc4-c1512b435929/crypt/zone                                                            a8381430-0bf6-49fd-8e5a-4e7c7eb4edf4   in service    none      none          off        
    oxp_44cdb6f2-fa6c-4b69-bab2-3ae4e1ec4b34/crypt/zone                                                            34fb7c7c-17c2-4cbb-af27-12b693965a4b   in service    none      none          off        
    oxp_4de5fc8e-0e41-4ab9-ba12-2dc63882c96a/crypt/zone                                                            a6f2fa57-1161-4b49-b591-2a9cd5a992f3   in service    none      none          off        
    oxp_51564e7a-d69f-4942-bcfe-330224633ca6/crypt/zone                                                            df22d065-beb6-45e4-984e-874dfdd3b285   in service    none      none          off        
    oxp_5ca23cb3-cc90-41c5-a474-01898cdd0796/crypt/zone                                                            59656ee4-d86f-49ff-b4b8-39e1021642f4   in service    none      none          off        
    oxp_6a23a532-0712-4a8d-be9b-e8c17e97aa4b/crypt/zone                                                            ea5ee557-cc4e-4a9b-87a7-7bb9b30589da   in service    none      none          off        
    oxp_6f1a330e-e8d4-4c09-97fc-8918b69b2a3c/crypt/zone                                                            5b0f2d79-6120-4b28-8fd6-919a121f5875   in service    none      none          off        
    oxp_7113d104-fb55-4299-bf53-b3c59d258e44/crypt/zone                                                            dd56b58b-871e-4f55-bcf5-0bd4e8184761   in service    none      none          off        
    oxp_8c10be49-3a66-40d4-a082-64d09d916f14/crypt/zone                                                            bafeb8db-cb8e-45fc-8030-3a85a26e2feb   in service    none      none          off        
    oxp_d1ebfd7b-3842-4ad7-be31-2b9c031209a9/crypt/zone                                                            b567319c-bb7a-4ac0-a95b-20bd88c26579   in service    none      none          off        
    oxp_13e6503b-5300-4ccd-abc4-c1512b435929/crypt/zone/oxz_clickhouse_5fbb489a-141d-4de2-86c4-4fd7b9d9f315        648fecf4-8ce6-4bce-9020-789057c92f95   in service    none      none          off        
    oxp_13e6503b-5300-4ccd-abc4-c1512b435929/crypt/zone/oxz_crucible_0ce2b998-f5ad-4dc5-b2ec-5250a308506d          4fe9bcd8-399f-444e-aa01-f8cb285de102   in service    none      none          off        
    oxp_7113d104-fb55-4299-bf53-b3c59d258e44/crypt/zone/oxz_crucible_0e8e9f2d-291d-47fc-ba0f-84cb50e713fd          ff5a6a51-2797-4016-903f-69ec69e59ef9   in service    none      none          off        
    oxp_51564e7a-d69f-4942-bcfe-330224633ca6/crypt/zone/oxz_crucible_11fc3b08-2470-4f1b-9187-acff1fc4c5ea          32b45c55-cc53-4635-ae2b-559821b409fe   in service    none      none          off        
    oxp_6f1a330e-e8d4-4c09-97fc-8918b69b2a3c/crypt/zone/oxz_crucible_673ecd68-d12a-46d9-9126-0a6be6245f84          0377cfc0-2bf6-4906-87f7-031121797594   in service    none      none          off        
    oxp_6a23a532-0712-4a8d-be9b-e8c17e97aa4b/crypt/zone/oxz_crucible_966c4f15-0aa8-4bef-95e4-49d686cffdfc          9ef1c45c-753a-4ecf-9145-72889ece2ad2   in service    none      none          off        
    oxp_8c10be49-3a66-40d4-a082-64d09d916f14/crypt/zone/oxz_crucible_979a7b5b-81a5-49bc-82e5-d88b6eaf7d96          b075b63e-f072-4f35-86d1-a81e50065994   in service    none      none          off        
    oxp_5ca23cb3-cc90-41c5-a474-01898cdd0796/crypt/zone/oxz_crucible_b6beadb1-351b-461d-a887-e7641d976a9e          9d2477db-7dea-4e19-b563-60a18a659cca   in service    none      none          off        
    oxp_4de5fc8e-0e41-4ab9-ba12-2dc63882c96a/crypt/zone/oxz_crucible_cf7add30-1c49-4d49-a2d2-1c46a60cd884          3b71883e-8704-468e-96fa-7b4fd85d37e8   in service    none      none          off        
    oxp_d1ebfd7b-3842-4ad7-be31-2b9c031209a9/crypt/zone/oxz_crucible_d0d4a23e-45fa-4f80-9bdf-a348de3f7b8f          5888130a-54bf-4358-bb1b-099347648757   in service    none      none          off        
    oxp_44cdb6f2-fa6c-4b69-bab2-3ae4e1ec4b34/crypt/zone/oxz_crucible_e46d1442-2a63-44e3-a6aa-e88150b85d92          c4739101-dd65-4649-8e99-e221dc9ce93e   in service    none      none          off        
    oxp_13e6503b-5300-4ccd-abc4-c1512b435929/crypt/zone/oxz_crucible_pantry_45b6f382-3590-4281-b65d-083ba7aff2d3   f07a8f89-a4e1-4c71-b223-a4c09af0e443   in service    none      none          off        
    oxp_13e6503b-5300-4ccd-abc4-c1512b435929/crypt/zone/oxz_internal_dns_4fd906d8-94cd-44b3-ad5e-34b4d193bd3c      3681f68d-2840-47be-8bb7-8c7354daf8a7   in service    none      none          off        
    oxp_13e6503b-5300-4ccd-abc4-c1512b435929/crypt/zone/oxz_nexus_88602518-f176-49a1-af12-02fac36214c3             99c53b55-b716-414d-b8ff-a9d56bd9cd6c   in service    none      none          off        
    oxp_13e6503b-5300-4ccd-abc4-c1512b435929/crypt/zone/oxz_ntp_b0a48e5a-e2bd-46b2-9bc6-8babbbdc0adc               ed9b8ac9-88f4-46fa-8ecf-5a7534d4f020   in service    none      none          off        
    oxp_13e6503b-5300-4ccd-abc4-c1512b435929/crypt/debug                                                           97bc5b54-dd6a-4b98-b9e0-081657a3db89   in service    100 GiB   none          gzip-9     
    oxp_44cdb6f2-fa6c-4b69-bab2-3ae4e1ec4b34/crypt/debug                                                           8d054703-b940-4395-8c46-2ff519f5133a   in service    100 GiB   none          gzip-9     
    oxp_4de5fc8e-0e41-4ab9-ba12-2dc63882c96a/crypt/debug                                                           bb388082-2d09-4a4b-bb22-ee3f4b7b5025   in service    100 GiB   none          gzip-9     
    oxp_51564e7a-d69f-4942-bcfe-330224633ca6/crypt/debug                                                           fe2005ba-7f3d-4fc3-b324-09a258fc4a4b   in service    100 GiB   none          gzip-9     
    oxp_5ca23cb3-cc90-41c5-a474-01898cdd0796/crypt/debug                                                           e20df72b-3d75-48ad-8349-3e39cc886886   in service    100 GiB   none          gzip-9     
    oxp_6a23a532-0712-4a8d-be9b-e8c17e97aa4b/crypt/debug                                                           cf2b245f-c667-49a9-bbc2-ada9a51e63f0   in service    100 GiB   none          gzip-9     
    oxp_6f1a330e-e8d4-4c09-97fc-8918b69b2a3c/crypt/debug                                                           1c606d5c-ce8c-42e8-9359-d2e0fe31d525   in service    100 GiB   none          gzip-9     
    oxp_7113d104-fb55-4299-bf53-b3c59d258e44/crypt/debug                                                           1f3f9209-c380-40ab-a2f0-16ecddb6d4a8   in service    100 GiB   none          gzip-9     
    oxp_8c10be49-3a66-40d4-a082-64d09d916f14/crypt/debug                                                           89b81a7c-3bc3-455d-97e3-75067de991d5   in service    100 GiB   none          gzip-9     
    oxp_d1ebfd7b-3842-4ad7-be31-2b9c031209a9/crypt/debug                                                           1e581e94-bb9d-4514-8dbb-3a882e342d1b   in service    100 GiB   none          gzip-9     


    omicron zones at generation 2:
    ---------------------------------------------------------------------------------------------
    zone type         zone id                                disposition   underlay IP           
    ---------------------------------------------------------------------------------------------
    clickhouse        5fbb489a-141d-4de2-86c4-4fd7b9d9f315   in service    fd00:1122:3344:105::23
    crucible          0ce2b998-f5ad-4dc5-b2ec-5250a308506d   in service    fd00:1122:3344:105::25
    crucible          0e8e9f2d-291d-47fc-ba0f-84cb50e713fd   in service    fd00:1122:3344:105::2c
    crucible          11fc3b08-2470-4f1b-9187-acff1fc4c5ea   in service    fd00:1122:3344:105::28
    crucible          673ecd68-d12a-46d9-9126-0a6be6245f84   in service    fd00:1122:3344:105::2b
    crucible          966c4f15-0aa8-4bef-95e4-49d686cffdfc   in service    fd00:1122:3344:105::2a
    crucible          979a7b5b-81a5-49bc-82e5-d88b6eaf7d96   in service    fd00:1122:3344:105::2d
    crucible          b6beadb1-351b-461d-a887-e7641d976a9e   in service    fd00:1122:3344:105::29
    crucible          cf7add30-1c49-4d49-a2d2-1c46a60cd884   in service    fd00:1122:3344:105::27
    crucible          d0d4a23e-45fa-4f80-9bdf-a348de3f7b8f   in service    fd00:1122:3344:105::2e
    crucible          e46d1442-2a63-44e3-a6aa-e88150b85d92   in service    fd00:1122:3344:105::26
    crucible_pantry   45b6f382-3590-4281-b65d-083ba7aff2d3   in service    fd00:1122:3344:105::24
    internal_dns      4fd906d8-94cd-44b3-ad5e-34b4d193bd3c   in service    fd00:1122:3344:1::1   
    internal_ntp      b0a48e5a-e2bd-46b2-9bc6-8babbbdc0adc   in service    fd00:1122:3344:105::21
    nexus             88602518-f176-49a1-af12-02fac36214c3   in service    fd00:1122:3344:105::22



  sled: 48d95fef-bc9f-4f50-9a53-1e075836291d (decommissioned)

    physical disks at generation 3:
    -------------------------------------------------------------------------------------
    vendor        model        serial                                        disposition 
    -------------------------------------------------------------------------------------
    fake-vendor   fake-model   serial-22930645-144a-415c-bceb-2dbfafb9c29e   expunged ✓  
    fake-vendor   fake-model   serial-24155070-8a43-4244-a3ba-853d8c71972d   expunged ✓  
    fake-vendor   fake-model   serial-494782c7-3821-4f49-918b-ce42cc4d18ad   expunged ✓  
    fake-vendor   fake-model   serial-6ea8a67f-d27d-472b-844c-6c8245b00e2b   expunged ✓  
    fake-vendor   fake-model   serial-77565d57-c235-4905-b3c7-32d1c2ca2c44   expunged ✓  
    fake-vendor   fake-model   serial-8746874c-dc3b-4454-93cd-2a8fc13720fe   expunged ✓  
    fake-vendor   fake-model   serial-a42c5a67-6e10-4586-a56e-48bb8260e75f   expunged ✓  
    fake-vendor   fake-model   serial-ca89b120-7bcd-4eeb-baa7-71031fbd103b   expunged ✓  
    fake-vendor   fake-model   serial-ef61aa97-c862-428c-82f3-0a69a50d6155   expunged ✓  
    fake-vendor   fake-model   serial-ef64ff6d-250d-47ac-8686-e696cfb46966   expunged ✓  


    omicron zones at generation 3:
    ----------------------------------------------------------------------------------------------
    zone type         zone id                                disposition    underlay IP           
    ----------------------------------------------------------------------------------------------
    crucible          085d10cb-a6f0-46de-86bc-ad2f7f1defcf   expunged ✓     fd00:1122:3344:103::2d
    crucible          2bf62dfa-537a-4616-aad5-64447faaec53   expunged ✓     fd00:1122:3344:103::2b
    crucible          50d43a78-e9af-4051-9f5d-85410f44214b   expunged ✓     fd00:1122:3344:103::27
    crucible          6e7b5239-0d2e-42a5-80aa-51a3bc859318   expunged ✓     fd00:1122:3344:103::2a
    crucible          8d87b485-3fb4-480b-97ce-02d066b799d7   expunged ✓     fd00:1122:3344:103::26
    crucible          b3d757b8-033f-4a68-82db-6ff5331b9739   expunged ✓     fd00:1122:3344:103::25
    crucible          bcd98cf5-a798-4aa0-81cc-8972a376073c   expunged ✓     fd00:1122:3344:103::28
    crucible          bd12d9d5-bccf-433a-b078-794a69aeb89a   expunged ✓     fd00:1122:3344:103::29
    crucible          d283707c-1b8f-4cb9-946d-041b25a83967   expunged ✓     fd00:1122:3344:103::2c
    crucible          e362415d-2d54-4574-b823-3f01b9b751de   expunged ✓     fd00:1122:3344:103::24
    crucible_pantry   208c987a-ab33-47a3-a103-6108dd6dc4cb   expunged ✓     fd00:1122:3344:103::23
    internal_dns      c428175e-6a1c-40bf-aa36-f608a57431f5   expunged ✓     fd00:1122:3344:2::1   
    internal_ntp      a8f1b53a-4231-4f04-9939-29e50a0f0e2c   expunged ✓     fd00:1122:3344:103::21
    nexus             533416e6-d0bd-482d-b592-29346c8a3471   expunged ✓     fd00:1122:3344:103::22



  sled: 68d24ac5-f341-49ea-a92a-0381b52ab387 (decommissioned)

    physical disks at generation 2:
    ------------------------------------------------------------------------------------
    vendor        model        serial                                        disposition
    ------------------------------------------------------------------------------------
    fake-vendor   fake-model   serial-09a5de95-c15f-486e-b776-fca62bf5e179   in service 
    fake-vendor   fake-model   serial-11b8eccf-7c78-4bde-8639-b35a83082a95   in service 
    fake-vendor   fake-model   serial-1931c422-4c6a-4597-8ae7-ecb44718462c   in service 
    fake-vendor   fake-model   serial-21a8a87e-73a4-42d4-a426-f6eec94004e3   in service 
    fake-vendor   fake-model   serial-222c0b55-2966-46b6-816c-9063a7587806   in service 
    fake-vendor   fake-model   serial-3676f688-f41c-4f89-936a-6b04c3011b2a   in service 
    fake-vendor   fake-model   serial-5e9e14c4-d60d-4b5c-a11c-bba54eb24c9f   in service 
    fake-vendor   fake-model   serial-74f7b89e-88f5-4336-ba8b-22283a6966c5   in service 
    fake-vendor   fake-model   serial-a787cac8-b5e3-49e3-aaab-20d8eadd8a63   in service 
    fake-vendor   fake-model   serial-d56b0c9f-0e57-43d8-a1ac-8b4d2c303c29   in service 


    omicron zones at generation 2:
    ----------------------------------------------------------------------------------------------
    zone type         zone id                                disposition    underlay IP           
    ----------------------------------------------------------------------------------------------
    crucible          258c5106-ebcd-4651-96e4-d5b0895691f6   expunged ⏳     fd00:1122:3344:102::25
    crucible          2b046f65-00f5-46da-988c-90c1de32a1dd   expunged ⏳     fd00:1122:3344:102::2a
    crucible          30c770a8-625e-4864-8977-d83a11c1c596   expunged ⏳     fd00:1122:3344:102::2d
    crucible          35e3587d-25d3-4234-822f-2d68713b8cbf   expunged ⏳     fd00:1122:3344:102::27
    crucible          46293b15-fd26-48f9-9ccb-122fa0ef41b4   expunged ⏳     fd00:1122:3344:102::28
    crucible          462c6b8d-1872-4671-b84a-bdcbb69e3baf   expunged ⏳     fd00:1122:3344:102::24
    crucible          a046c5f9-25e7-47c3-9c67-43d68fb39c5e   expunged ⏳     fd00:1122:3344:102::26
    crucible          a49d4037-506e-4732-8e21-1f8c136a3c17   expunged ⏳     fd00:1122:3344:102::2c
    crucible          df94dc9a-74d9-43a9-8879-199740665f29   expunged ⏳     fd00:1122:3344:102::2b
    crucible          f1622981-7f0b-4a9f-9a70-6b46ab9d5e86   expunged ⏳     fd00:1122:3344:102::29
    crucible_pantry   b217d3a5-4ebb-45e3-b5be-2ebb2c57d8fa   expunged ⏳     fd00:1122:3344:102::23
    internal_dns      0efed95e-f052-4535-b45a-fac1148c0e6a   expunged ⏳     fd00:1122:3344:3::1   
    internal_ntp      61a79cb4-7fcb-432d-bbe9-3f9882452db2   expunged ⏳     fd00:1122:3344:102::21
    nexus             ee146b15-bc59-43a3-9567-bb8596e6188d   expunged ⏳     fd00:1122:3344:102::22



  sled: 75bc286f-2b4b-482c-9431-59272af529da (active)

    physical disks at generation 2:
    ------------------------------------------------------------------------------------
    vendor        model        serial                                        disposition
    ------------------------------------------------------------------------------------
    fake-vendor   fake-model   serial-4069c804-c51a-4adc-8822-3cbbab56ed3f   in service 
    fake-vendor   fake-model   serial-5248a306-4a03-449e-a8a3-6f86d26da755   in service 
    fake-vendor   fake-model   serial-55196665-ed61-4b23-9a74-0711bf2eaf90   in service 
    fake-vendor   fake-model   serial-6b2a719a-35eb-469f-aa54-114a1f21f37d   in service 
    fake-vendor   fake-model   serial-7ed4296a-66d1-4fb2-bc56-9b23b8f27d7e   in service 
    fake-vendor   fake-model   serial-984e2389-e7fd-4af9-ab02-e3caf77f95b5   in service 
    fake-vendor   fake-model   serial-a5f75431-3795-426c-8f80-176f658281a5   in service 
    fake-vendor   fake-model   serial-cf32a1ce-2c9e-49f5-b1cf-4af7f2a28901   in service 
    fake-vendor   fake-model   serial-e405da11-cb6b-4ebc-bac1-9bc997352e10   in service 
    fake-vendor   fake-model   serial-f4d7f914-ec73-4b65-8696-5068591d9065   in service 


    datasets at generation 3:
    ------------------------------------------------------------------------------------------------------------------------------------------------------------------------------------------------
    dataset name                                                                                            dataset id                             disposition   quota     reservation   compression
    ------------------------------------------------------------------------------------------------------------------------------------------------------------------------------------------------
    oxp_4069c804-c51a-4adc-8822-3cbbab56ed3f/crucible                                                       081aff15-bc64-4b57-bbcc-287d7267caa4   in service    none      none          off        
    oxp_5248a306-4a03-449e-a8a3-6f86d26da755/crucible                                                       0beeebcf-b558-47e9-9274-bc3dd4a475b8   in service    none      none          off        
    oxp_55196665-ed61-4b23-9a74-0711bf2eaf90/crucible                                                       757dd9e5-74db-4860-a87e-0aafd6795b91   in service    none      none          off        
    oxp_6b2a719a-35eb-469f-aa54-114a1f21f37d/crucible                                                       bd64099e-57f0-447f-9c21-e493e2809372   in service    none      none          off        
    oxp_7ed4296a-66d1-4fb2-bc56-9b23b8f27d7e/crucible                                                       3bd0565c-1170-4727-824b-f180454e4ff1   in service    none      none          off        
    oxp_984e2389-e7fd-4af9-ab02-e3caf77f95b5/crucible                                                       010c6c12-6ea3-4bbd-9a69-90209dab73ab   in service    none      none          off        
    oxp_a5f75431-3795-426c-8f80-176f658281a5/crucible                                                       2dbc8272-64ae-4d2d-ac1f-92f120204ddd   in service    none      none          off        
    oxp_cf32a1ce-2c9e-49f5-b1cf-4af7f2a28901/crucible                                                       b4e4e724-ddfb-4d0a-bf6b-edd6dd91172d   in service    none      none          off        
    oxp_e405da11-cb6b-4ebc-bac1-9bc997352e10/crucible                                                       8fdfaea0-1da2-429f-b64e-ef0107f2884d   in service    none      none          off        
    oxp_f4d7f914-ec73-4b65-8696-5068591d9065/crucible                                                       74dc30b1-2c84-4e9d-910c-938d33f9a537   in service    none      none          off        
    oxp_4069c804-c51a-4adc-8822-3cbbab56ed3f/crypt/zone                                                     f282431f-2ed2-4386-bc0f-0f3130b175bf   in service    none      none          off        
    oxp_5248a306-4a03-449e-a8a3-6f86d26da755/crypt/zone                                                     ee3f0e38-23ac-45c6-8157-e611887572a6   in service    none      none          off        
    oxp_55196665-ed61-4b23-9a74-0711bf2eaf90/crypt/zone                                                     acf672d0-effd-491a-bde8-a4253e078f14   in service    none      none          off        
    oxp_6b2a719a-35eb-469f-aa54-114a1f21f37d/crypt/zone                                                     d5be658f-367a-4703-a377-7d8067aade3a   in service    none      none          off        
    oxp_7ed4296a-66d1-4fb2-bc56-9b23b8f27d7e/crypt/zone                                                     adbebdd0-4d0d-4794-9bb5-6681b5119624   in service    none      none          off        
    oxp_984e2389-e7fd-4af9-ab02-e3caf77f95b5/crypt/zone                                                     1e063fbb-083c-4e2e-a4f5-c40ce854f1d0   in service    none      none          off        
    oxp_a5f75431-3795-426c-8f80-176f658281a5/crypt/zone                                                     6b476700-d002-4173-8a83-fb24d49be32f   in service    none      none          off        
    oxp_cf32a1ce-2c9e-49f5-b1cf-4af7f2a28901/crypt/zone                                                     abaa13f5-c3ec-45b2-86da-2be74a259878   in service    none      none          off        
    oxp_e405da11-cb6b-4ebc-bac1-9bc997352e10/crypt/zone                                                     d8c2da98-ef6d-4746-ae4b-ed537c78fc89   in service    none      none          off        
    oxp_f4d7f914-ec73-4b65-8696-5068591d9065/crypt/zone                                                     b1c8156e-7490-46d2-a4af-7fc5dd39991d   in service    none      none          off        
    oxp_6b2a719a-35eb-469f-aa54-114a1f21f37d/crypt/zone/oxz_crucible_05ba6d6e-90a7-402a-aaba-fd92190a9f48   6a6e744c-c4a9-4e58-b0ed-ef44eef0c6e0   in service    none      none          off        
    oxp_f4d7f914-ec73-4b65-8696-5068591d9065/crypt/zone/oxz_crucible_2097bad3-ee65-4a1c-8fe2-75ed52e69ac8   54941545-0cee-4c36-8516-c63b3cbd02fb   in service    none      none          off        
    oxp_4069c804-c51a-4adc-8822-3cbbab56ed3f/crypt/zone/oxz_crucible_430c8fe1-7296-4a73-b260-fc185260ec5e   d0ee4ede-c9a6-4d6a-9dbe-63b4c07a9cdd   in service    none      none          off        
    oxp_cf32a1ce-2c9e-49f5-b1cf-4af7f2a28901/crypt/zone/oxz_crucible_a720288d-3e5b-44b7-9dab-a69a10768e0b   3fa16efe-c488-4d45-92ee-18eeb8b9453f   in service    none      none          off        
    oxp_a5f75431-3795-426c-8f80-176f658281a5/crypt/zone/oxz_crucible_b2170eef-aa6f-4ec5-aaa9-2b4289eae65c   e20a6e28-7a52-480a-9d36-33f8d4474bf5   in service    none      none          off        
    oxp_984e2389-e7fd-4af9-ab02-e3caf77f95b5/crypt/zone/oxz_crucible_b505d6e1-07b9-48bf-bc8a-d4081c25b12a   6b965329-4398-4738-84e6-b893f21a724c   in service    none      none          off        
    oxp_5248a306-4a03-449e-a8a3-6f86d26da755/crypt/zone/oxz_crucible_cbe34d65-017e-4c26-966d-b1ce27bc1d94   8ad4a9ed-7be5-4f49-8a38-1686144ceaf6   in service    none      none          off        
    oxp_e405da11-cb6b-4ebc-bac1-9bc997352e10/crypt/zone/oxz_crucible_e01462d1-5173-4d95-8477-78ca2157efbb   03fbd010-e16e-48a9-a9a9-5be665c0bdff   in service    none      none          off        
    oxp_55196665-ed61-4b23-9a74-0711bf2eaf90/crypt/zone/oxz_crucible_e49b0403-3d7c-480f-9113-4bc0fca74a8a   62053fe9-281c-4949-9357-bf818004aef2   in service    none      none          off        
    oxp_7ed4296a-66d1-4fb2-bc56-9b23b8f27d7e/crypt/zone/oxz_crucible_e6ec9399-b81b-4bdd-8e6e-b0f043aad942   f761d5be-fef1-47d7-850c-1f28a1f8a8b3   in service    none      none          off        
    oxp_6b2a719a-35eb-469f-aa54-114a1f21f37d/crypt/zone/oxz_nexus_2ed23118-6137-45ca-824c-04df3bc3d085      047b92e1-2286-44bb-988e-403f20973ee4   in service    none      none          off        
    oxp_5248a306-4a03-449e-a8a3-6f86d26da755/crypt/zone/oxz_nexus_33365de5-8a83-46c0-9d34-eddd68e54c6f      4f6d72db-de32-4a55-ae9d-30d776580c33   in service    none      none          off        
    oxp_55196665-ed61-4b23-9a74-0711bf2eaf90/crypt/zone/oxz_nexus_80e4964b-a8c8-41ef-ae23-f86cfe5f3a7b      6944260c-23fd-47db-8a2c-02196b399f57   in service    none      none          off        
    oxp_4069c804-c51a-4adc-8822-3cbbab56ed3f/crypt/zone/oxz_nexus_81f79040-bcf7-4eff-9a87-8e7bcb5a6db9      2694f256-cd46-4841-a009-6460f4ca0616   in service    none      none          off        
    oxp_4069c804-c51a-4adc-8822-3cbbab56ed3f/crypt/zone/oxz_ntp_8f94a160-67ab-4ed5-bc3f-01e19fdd7e9b        225c385b-de3e-4262-a5c4-0250abc910f9   in service    none      none          off        
    oxp_4069c804-c51a-4adc-8822-3cbbab56ed3f/crypt/debug                                                    041c4e17-e958-41aa-b621-03dd3b3e7da8   in service    100 GiB   none          gzip-9     
    oxp_5248a306-4a03-449e-a8a3-6f86d26da755/crypt/debug                                                    7e551f2b-ac22-4637-bd2a-188f106b57c0   in service    100 GiB   none          gzip-9     
    oxp_55196665-ed61-4b23-9a74-0711bf2eaf90/crypt/debug                                                    1e4208d8-041e-49eb-ab6d-dcedceee170c   in service    100 GiB   none          gzip-9     
    oxp_6b2a719a-35eb-469f-aa54-114a1f21f37d/crypt/debug                                                    0872720b-c454-45f6-8816-2835d595894e   in service    100 GiB   none          gzip-9     
    oxp_7ed4296a-66d1-4fb2-bc56-9b23b8f27d7e/crypt/debug                                                    fc7195f4-4472-4283-9094-2f6f7db01e71   in service    100 GiB   none          gzip-9     
    oxp_984e2389-e7fd-4af9-ab02-e3caf77f95b5/crypt/debug                                                    baa19cce-f379-427c-9b5e-c413b050c2d5   in service    100 GiB   none          gzip-9     
    oxp_a5f75431-3795-426c-8f80-176f658281a5/crypt/debug                                                    5828eb26-b03b-4481-b88d-027a90a24c50   in service    100 GiB   none          gzip-9     
    oxp_cf32a1ce-2c9e-49f5-b1cf-4af7f2a28901/crypt/debug                                                    5e7deb25-14c2-4633-8728-6eff7833e14f   in service    100 GiB   none          gzip-9     
    oxp_e405da11-cb6b-4ebc-bac1-9bc997352e10/crypt/debug                                                    e02c1929-a38a-49c2-8909-555c3e046d18   in service    100 GiB   none          gzip-9     
    oxp_f4d7f914-ec73-4b65-8696-5068591d9065/crypt/debug                                                    0aeb1237-4ad7-41ae-abd2-45789a3ab2f2   in service    100 GiB   none          gzip-9     


    omicron zones at generation 3:
    ------------------------------------------------------------------------------------------
    zone type      zone id                                disposition   underlay IP           
    ------------------------------------------------------------------------------------------
    crucible       05ba6d6e-90a7-402a-aaba-fd92190a9f48   in service    fd00:1122:3344:104::26
    crucible       2097bad3-ee65-4a1c-8fe2-75ed52e69ac8   in service    fd00:1122:3344:104::2c
    crucible       430c8fe1-7296-4a73-b260-fc185260ec5e   in service    fd00:1122:3344:104::23
    crucible       a720288d-3e5b-44b7-9dab-a69a10768e0b   in service    fd00:1122:3344:104::2a
    crucible       b2170eef-aa6f-4ec5-aaa9-2b4289eae65c   in service    fd00:1122:3344:104::29
    crucible       b505d6e1-07b9-48bf-bc8a-d4081c25b12a   in service    fd00:1122:3344:104::28
    crucible       cbe34d65-017e-4c26-966d-b1ce27bc1d94   in service    fd00:1122:3344:104::24
    crucible       e01462d1-5173-4d95-8477-78ca2157efbb   in service    fd00:1122:3344:104::2b
    crucible       e49b0403-3d7c-480f-9113-4bc0fca74a8a   in service    fd00:1122:3344:104::25
    crucible       e6ec9399-b81b-4bdd-8e6e-b0f043aad942   in service    fd00:1122:3344:104::27
    internal_ntp   8f94a160-67ab-4ed5-bc3f-01e19fdd7e9b   in service    fd00:1122:3344:104::21
    nexus          2ed23118-6137-45ca-824c-04df3bc3d085   in service    fd00:1122:3344:104::2f
    nexus          33365de5-8a83-46c0-9d34-eddd68e54c6f   in service    fd00:1122:3344:104::2d
    nexus          80e4964b-a8c8-41ef-ae23-f86cfe5f3a7b   in service    fd00:1122:3344:104::2e
    nexus          81f79040-bcf7-4eff-9a87-8e7bcb5a6db9   in service    fd00:1122:3344:104::22



  sled: affab35f-600a-4109-8ea0-34a067a4e0bc (active)

    physical disks at generation 2:
    ------------------------------------------------------------------------------------
    vendor        model        serial                                        disposition
    ------------------------------------------------------------------------------------
    fake-vendor   fake-model   serial-33d48d85-751e-4982-b738-eae4d9a05f01   in service 
    fake-vendor   fake-model   serial-39ca2e23-4c38-4743-afe0-26b0380b27db   in service 
    fake-vendor   fake-model   serial-4fbd2fe0-2eac-41b8-8e8d-4fa46c3e8b6c   in service 
    fake-vendor   fake-model   serial-60131a33-1f12-4dbb-9435-bdd368db1f51   in service 
    fake-vendor   fake-model   serial-77e45b5b-869f-4e78-8ce3-28bbe8cf37e9   in service 
    fake-vendor   fake-model   serial-789d607d-d196-428e-a988-f7886a327859   in service 
    fake-vendor   fake-model   serial-b104b94c-2197-4e76-bfbd-6f966bd5af66   in service 
    fake-vendor   fake-model   serial-cd62306a-aedf-47e8-93d5-92a358d64c7b   in service 
    fake-vendor   fake-model   serial-f1693454-aac1-4265-b8a0-4e9f3f41c7b3   in service 
    fake-vendor   fake-model   serial-fe4fdfba-3b6d-47d3-8612-1fb2390b650a   in service 


    datasets at generation 3:
    ------------------------------------------------------------------------------------------------------------------------------------------------------------------------------------------------
    dataset name                                                                                            dataset id                             disposition   quota     reservation   compression
    ------------------------------------------------------------------------------------------------------------------------------------------------------------------------------------------------
    oxp_33d48d85-751e-4982-b738-eae4d9a05f01/crucible                                                       e7187a07-3759-4185-8893-36b01e1a7295   in service    none      none          off        
    oxp_39ca2e23-4c38-4743-afe0-26b0380b27db/crucible                                                       f9901e16-a9e4-4c49-a3b9-464405830043   in service    none      none          off        
    oxp_4fbd2fe0-2eac-41b8-8e8d-4fa46c3e8b6c/crucible                                                       024a9e5e-f8a8-4b8f-b75e-5b05509fa69a   in service    none      none          off        
    oxp_60131a33-1f12-4dbb-9435-bdd368db1f51/crucible                                                       22547c0a-a710-4d4c-8984-32445fbf993b   in service    none      none          off        
    oxp_77e45b5b-869f-4e78-8ce3-28bbe8cf37e9/crucible                                                       dec5883c-1abd-4425-8cc4-b2f57c85cdd4   in service    none      none          off        
    oxp_789d607d-d196-428e-a988-f7886a327859/crucible                                                       fda176fb-2cea-4646-8601-8d719bcdbda0   in service    none      none          off        
    oxp_b104b94c-2197-4e76-bfbd-6f966bd5af66/crucible                                                       4ded36d4-7e98-47fe-a0f4-c580e7d1eb21   in service    none      none          off        
    oxp_cd62306a-aedf-47e8-93d5-92a358d64c7b/crucible                                                       623c87b5-8848-4e42-aa5e-6e706e11cf63   in service    none      none          off        
    oxp_f1693454-aac1-4265-b8a0-4e9f3f41c7b3/crucible                                                       e98d07df-27a8-4868-a3f9-066ac235516c   in service    none      none          off        
    oxp_fe4fdfba-3b6d-47d3-8612-1fb2390b650a/crucible                                                       639c96d6-265a-45dc-b03f-c145d2ea8c43   in service    none      none          off        
    oxp_33d48d85-751e-4982-b738-eae4d9a05f01/crypt/zone                                                     64c4eb2e-82bf-450c-9379-594af3a4794b   in service    none      none          off        
    oxp_39ca2e23-4c38-4743-afe0-26b0380b27db/crypt/zone                                                     f6c13b9c-4e22-448d-b7b8-04652f06423c   in service    none      none          off        
    oxp_4fbd2fe0-2eac-41b8-8e8d-4fa46c3e8b6c/crypt/zone                                                     a15671b5-d3f3-43d9-b143-81bcd5170edf   in service    none      none          off        
    oxp_60131a33-1f12-4dbb-9435-bdd368db1f51/crypt/zone                                                     dd78cd99-4aa3-4946-b4c3-b9fad49c6da6   in service    none      none          off        
    oxp_77e45b5b-869f-4e78-8ce3-28bbe8cf37e9/crypt/zone                                                     1c30ecb3-32ba-49e7-a3dd-771a75d38c3a   in service    none      none          off        
    oxp_789d607d-d196-428e-a988-f7886a327859/crypt/zone                                                     7ac707a2-5bcf-49d1-88eb-1c09841082cf   in service    none      none          off        
    oxp_b104b94c-2197-4e76-bfbd-6f966bd5af66/crypt/zone                                                     b0d96454-0a1d-47ac-9a13-5c4866131c37   in service    none      none          off        
    oxp_cd62306a-aedf-47e8-93d5-92a358d64c7b/crypt/zone                                                     082509f2-115a-4a71-b8f8-86be21efc081   in service    none      none          off        
    oxp_f1693454-aac1-4265-b8a0-4e9f3f41c7b3/crypt/zone                                                     01b79cba-881c-4bda-a48d-baaef2fcb122   in service    none      none          off        
    oxp_fe4fdfba-3b6d-47d3-8612-1fb2390b650a/crypt/zone                                                     32d3d763-0665-4945-a3d0-e3d862f7a718   in service    none      none          off        
    oxp_b104b94c-2197-4e76-bfbd-6f966bd5af66/crypt/zone/oxz_crucible_1b38728b-8552-435b-b621-359ba20d465b   c02c8635-e2f5-4974-a8b9-f4fdfe231365   in service    none      none          off        
    oxp_39ca2e23-4c38-4743-afe0-26b0380b27db/crypt/zone/oxz_crucible_31c42e26-3cdf-41a8-8826-ce71a513ed04   4876b95c-457b-4e81-9a04-ca1319429627   in service    none      none          off        
    oxp_f1693454-aac1-4265-b8a0-4e9f3f41c7b3/crypt/zone/oxz_crucible_4f38e475-396a-4650-a49c-c3cc4acc3ab9   2aff7d20-2a2b-4ded-9e03-eb0d72d29e35   in service    none      none          off        
    oxp_cd62306a-aedf-47e8-93d5-92a358d64c7b/crypt/zone/oxz_crucible_5cd47e9f-1faf-4afd-970a-18b9076b3407   686fcd72-5da5-4f8c-a740-88866e30b8da   in service    none      none          off        
    oxp_fe4fdfba-3b6d-47d3-8612-1fb2390b650a/crypt/zone/oxz_crucible_768ab86c-d5d2-4734-a381-02df1032d5e9   d1bbe8aa-aeda-496b-93cd-f330f85da352   in service    none      none          off        
    oxp_4fbd2fe0-2eac-41b8-8e8d-4fa46c3e8b6c/crypt/zone/oxz_crucible_abbf71e1-6568-42cf-9526-7e31549ba934   782adc3d-3a2f-400d-a6ce-531edc8cf546   in service    none      none          off        
    oxp_789d607d-d196-428e-a988-f7886a327859/crypt/zone/oxz_crucible_e37d04f9-ed3f-4665-800e-b51ba7d5d306   6c55265b-7515-4259-adf1-ac07f847c2fb   in service    none      none          off        
    oxp_33d48d85-751e-4982-b738-eae4d9a05f01/crypt/zone/oxz_crucible_e6c28c27-39d2-4aec-bf34-5d9f6b3cbd7f   803ed7a0-bb24-489f-8737-b01ff28e3278   in service    none      none          off        
    oxp_77e45b5b-869f-4e78-8ce3-28bbe8cf37e9/crypt/zone/oxz_crucible_f19f884a-3e97-458d-b8fb-533882750cd6   b1044d62-0afd-473e-8719-ca3ecb57d801   in service    none      none          off        
    oxp_60131a33-1f12-4dbb-9435-bdd368db1f51/crypt/zone/oxz_crucible_f54c359e-a980-4996-9462-25a548d96265   518e80f5-3074-44ec-8da3-ea64f3c0ad3e   in service    none      none          off        
    oxp_4fbd2fe0-2eac-41b8-8e8d-4fa46c3e8b6c/crypt/zone/oxz_nexus_b539cea9-c37c-49ef-874f-170d898187b2      113c40a7-e9fd-492f-814e-528db4fd0e83   in service    none      none          off        
    oxp_33d48d85-751e-4982-b738-eae4d9a05f01/crypt/zone/oxz_nexus_b854f752-383d-4e0b-8557-8c62d22ba994      537edbee-609e-40df-9a10-4c6f57c5f15f   in service    none      none          off        
    oxp_60131a33-1f12-4dbb-9435-bdd368db1f51/crypt/zone/oxz_nexus_c5a0c592-319e-44df-9d00-1ddb1d5ad6aa      61e536fd-043c-4741-aed7-640d18d32b26   in service    none      none          off        
    oxp_39ca2e23-4c38-4743-afe0-26b0380b27db/crypt/zone/oxz_nexus_cab211e1-3ab1-475f-81fa-984748044d8c      92f259d0-cda4-44e4-bb22-8b82d025d502   in service    none      none          off        
    oxp_33d48d85-751e-4982-b738-eae4d9a05f01/crypt/zone/oxz_ntp_706286e2-8b09-42ff-9841-eaef65635eee        617a44e3-250b-4db1-a8e7-e42da46a0a0f   in service    none      none          off        
    oxp_33d48d85-751e-4982-b738-eae4d9a05f01/crypt/debug                                                    856e98db-f5c6-4cbd-a8ad-c02f59f207d7   in service    100 GiB   none          gzip-9     
    oxp_39ca2e23-4c38-4743-afe0-26b0380b27db/crypt/debug                                                    f14ef549-31db-4fae-a540-3a50f0fba233   in service    100 GiB   none          gzip-9     
    oxp_4fbd2fe0-2eac-41b8-8e8d-4fa46c3e8b6c/crypt/debug                                                    e44949f2-403b-4944-b966-de77d4b9365c   in service    100 GiB   none          gzip-9     
    oxp_60131a33-1f12-4dbb-9435-bdd368db1f51/crypt/debug                                                    425255d5-c1e8-44eb-855f-fe1770e83362   in service    100 GiB   none          gzip-9     
    oxp_77e45b5b-869f-4e78-8ce3-28bbe8cf37e9/crypt/debug                                                    dc613555-a790-45af-9af4-0127d376f3c6   in service    100 GiB   none          gzip-9     
    oxp_789d607d-d196-428e-a988-f7886a327859/crypt/debug                                                    4f359243-9639-431f-a0d1-5b2f2d6b5b0d   in service    100 GiB   none          gzip-9     
    oxp_b104b94c-2197-4e76-bfbd-6f966bd5af66/crypt/debug                                                    1315d3d7-e347-4e68-8381-8c010be44ef0   in service    100 GiB   none          gzip-9     
    oxp_cd62306a-aedf-47e8-93d5-92a358d64c7b/crypt/debug                                                    0e8321af-4634-4d31-aa79-145f8e171674   in service    100 GiB   none          gzip-9     
    oxp_f1693454-aac1-4265-b8a0-4e9f3f41c7b3/crypt/debug                                                    5a0f4402-7d87-4b6b-b4d2-72f48000627c   in service    100 GiB   none          gzip-9     
    oxp_fe4fdfba-3b6d-47d3-8612-1fb2390b650a/crypt/debug                                                    a2120fee-01bd-4f49-8c58-720384b1cbde   in service    100 GiB   none          gzip-9     


    omicron zones at generation 3:
    ------------------------------------------------------------------------------------------
    zone type      zone id                                disposition   underlay IP           
    ------------------------------------------------------------------------------------------
    crucible       1b38728b-8552-435b-b621-359ba20d465b   in service    fd00:1122:3344:101::29
    crucible       31c42e26-3cdf-41a8-8826-ce71a513ed04   in service    fd00:1122:3344:101::24
    crucible       4f38e475-396a-4650-a49c-c3cc4acc3ab9   in service    fd00:1122:3344:101::2b
    crucible       5cd47e9f-1faf-4afd-970a-18b9076b3407   in service    fd00:1122:3344:101::2a
    crucible       768ab86c-d5d2-4734-a381-02df1032d5e9   in service    fd00:1122:3344:101::2c
    crucible       abbf71e1-6568-42cf-9526-7e31549ba934   in service    fd00:1122:3344:101::25
    crucible       e37d04f9-ed3f-4665-800e-b51ba7d5d306   in service    fd00:1122:3344:101::28
    crucible       e6c28c27-39d2-4aec-bf34-5d9f6b3cbd7f   in service    fd00:1122:3344:101::23
    crucible       f19f884a-3e97-458d-b8fb-533882750cd6   in service    fd00:1122:3344:101::27
    crucible       f54c359e-a980-4996-9462-25a548d96265   in service    fd00:1122:3344:101::26
    internal_ntp   706286e2-8b09-42ff-9841-eaef65635eee   in service    fd00:1122:3344:101::21
    nexus          b539cea9-c37c-49ef-874f-170d898187b2   in service    fd00:1122:3344:101::2e
    nexus          b854f752-383d-4e0b-8557-8c62d22ba994   in service    fd00:1122:3344:101::22
    nexus          c5a0c592-319e-44df-9d00-1ddb1d5ad6aa   in service    fd00:1122:3344:101::2f
    nexus          cab211e1-3ab1-475f-81fa-984748044d8c   in service    fd00:1122:3344:101::2d


<<<<<<< HEAD
!48d95fef-bc9f-4f50-9a53-1e075836291d
WARNING: Zones exist without physical disks!
    omicron zones at generation 3:
    ----------------------------------------------------------------------------------------------
    zone type         zone id                                disposition    underlay IP           
    ----------------------------------------------------------------------------------------------
    crucible          085d10cb-a6f0-46de-86bc-ad2f7f1defcf   expunged ✓     fd00:1122:3344:103::2d
    crucible          2bf62dfa-537a-4616-aad5-64447faaec53   expunged ✓     fd00:1122:3344:103::2b
    crucible          50d43a78-e9af-4051-9f5d-85410f44214b   expunged ✓     fd00:1122:3344:103::27
    crucible          6e7b5239-0d2e-42a5-80aa-51a3bc859318   expunged ✓     fd00:1122:3344:103::2a
    crucible          8d87b485-3fb4-480b-97ce-02d066b799d7   expunged ✓     fd00:1122:3344:103::26
    crucible          b3d757b8-033f-4a68-82db-6ff5331b9739   expunged ✓     fd00:1122:3344:103::25
    crucible          bcd98cf5-a798-4aa0-81cc-8972a376073c   expunged ✓     fd00:1122:3344:103::28
    crucible          bd12d9d5-bccf-433a-b078-794a69aeb89a   expunged ✓     fd00:1122:3344:103::29
    crucible          d283707c-1b8f-4cb9-946d-041b25a83967   expunged ✓     fd00:1122:3344:103::2c
    crucible          e362415d-2d54-4574-b823-3f01b9b751de   expunged ✓     fd00:1122:3344:103::24
    crucible_pantry   208c987a-ab33-47a3-a103-6108dd6dc4cb   expunged ✓     fd00:1122:3344:103::23
    internal_dns      c428175e-6a1c-40bf-aa36-f608a57431f5   expunged ✓     fd00:1122:3344:2::1   
    internal_ntp      a8f1b53a-4231-4f04-9939-29e50a0f0e2c   expunged ✓     fd00:1122:3344:103::21
    nexus             533416e6-d0bd-482d-b592-29346c8a3471   expunged ✓     fd00:1122:3344:103::22



!68d24ac5-f341-49ea-a92a-0381b52ab387
WARNING: Zones exist without physical disks!
    omicron zones at generation 2:
    ----------------------------------------------------------------------------------------------
    zone type         zone id                                disposition    underlay IP           
    ----------------------------------------------------------------------------------------------
    crucible          258c5106-ebcd-4651-96e4-d5b0895691f6   expunged ⏳     fd00:1122:3344:102::25
    crucible          2b046f65-00f5-46da-988c-90c1de32a1dd   expunged ⏳     fd00:1122:3344:102::2a
    crucible          30c770a8-625e-4864-8977-d83a11c1c596   expunged ⏳     fd00:1122:3344:102::2d
    crucible          35e3587d-25d3-4234-822f-2d68713b8cbf   expunged ⏳     fd00:1122:3344:102::27
    crucible          46293b15-fd26-48f9-9ccb-122fa0ef41b4   expunged ⏳     fd00:1122:3344:102::28
    crucible          462c6b8d-1872-4671-b84a-bdcbb69e3baf   expunged ⏳     fd00:1122:3344:102::24
    crucible          a046c5f9-25e7-47c3-9c67-43d68fb39c5e   expunged ⏳     fd00:1122:3344:102::26
    crucible          a49d4037-506e-4732-8e21-1f8c136a3c17   expunged ⏳     fd00:1122:3344:102::2c
    crucible          df94dc9a-74d9-43a9-8879-199740665f29   expunged ⏳     fd00:1122:3344:102::2b
    crucible          f1622981-7f0b-4a9f-9a70-6b46ab9d5e86   expunged ⏳     fd00:1122:3344:102::29
    crucible_pantry   b217d3a5-4ebb-45e3-b5be-2ebb2c57d8fa   expunged ⏳     fd00:1122:3344:102::23
    internal_dns      0efed95e-f052-4535-b45a-fac1148c0e6a   expunged ⏳     fd00:1122:3344:3::1   
    internal_ntp      61a79cb4-7fcb-432d-bbe9-3f9882452db2   expunged ⏳     fd00:1122:3344:102::21
    nexus             ee146b15-bc59-43a3-9567-bb8596e6188d   expunged ⏳     fd00:1122:3344:102::22



=======
>>>>>>> 6b6ec4ec
 COCKROACHDB SETTINGS:
    state fingerprint:::::::::::::::::   (none)
    cluster.preserve_downgrade_option:   (do not modify)

 METADATA:
    created by:::::::::::   test_blueprint2
    created at:::::::::::   1970-01-01T00:00:00.000Z
    comment::::::::::::::   sled 48d95fef-bc9f-4f50-9a53-1e075836291d expunged (expunged 10 disks, 45 datasets, 14 zones)
    internal DNS version:   1
    external DNS version:   1
<|MERGE_RESOLUTION|>--- conflicted
+++ resolved
@@ -353,55 +353,6 @@
     nexus          cab211e1-3ab1-475f-81fa-984748044d8c   in service    fd00:1122:3344:101::2d
 
 
-<<<<<<< HEAD
-!48d95fef-bc9f-4f50-9a53-1e075836291d
-WARNING: Zones exist without physical disks!
-    omicron zones at generation 3:
-    ----------------------------------------------------------------------------------------------
-    zone type         zone id                                disposition    underlay IP           
-    ----------------------------------------------------------------------------------------------
-    crucible          085d10cb-a6f0-46de-86bc-ad2f7f1defcf   expunged ✓     fd00:1122:3344:103::2d
-    crucible          2bf62dfa-537a-4616-aad5-64447faaec53   expunged ✓     fd00:1122:3344:103::2b
-    crucible          50d43a78-e9af-4051-9f5d-85410f44214b   expunged ✓     fd00:1122:3344:103::27
-    crucible          6e7b5239-0d2e-42a5-80aa-51a3bc859318   expunged ✓     fd00:1122:3344:103::2a
-    crucible          8d87b485-3fb4-480b-97ce-02d066b799d7   expunged ✓     fd00:1122:3344:103::26
-    crucible          b3d757b8-033f-4a68-82db-6ff5331b9739   expunged ✓     fd00:1122:3344:103::25
-    crucible          bcd98cf5-a798-4aa0-81cc-8972a376073c   expunged ✓     fd00:1122:3344:103::28
-    crucible          bd12d9d5-bccf-433a-b078-794a69aeb89a   expunged ✓     fd00:1122:3344:103::29
-    crucible          d283707c-1b8f-4cb9-946d-041b25a83967   expunged ✓     fd00:1122:3344:103::2c
-    crucible          e362415d-2d54-4574-b823-3f01b9b751de   expunged ✓     fd00:1122:3344:103::24
-    crucible_pantry   208c987a-ab33-47a3-a103-6108dd6dc4cb   expunged ✓     fd00:1122:3344:103::23
-    internal_dns      c428175e-6a1c-40bf-aa36-f608a57431f5   expunged ✓     fd00:1122:3344:2::1   
-    internal_ntp      a8f1b53a-4231-4f04-9939-29e50a0f0e2c   expunged ✓     fd00:1122:3344:103::21
-    nexus             533416e6-d0bd-482d-b592-29346c8a3471   expunged ✓     fd00:1122:3344:103::22
-
-
-
-!68d24ac5-f341-49ea-a92a-0381b52ab387
-WARNING: Zones exist without physical disks!
-    omicron zones at generation 2:
-    ----------------------------------------------------------------------------------------------
-    zone type         zone id                                disposition    underlay IP           
-    ----------------------------------------------------------------------------------------------
-    crucible          258c5106-ebcd-4651-96e4-d5b0895691f6   expunged ⏳     fd00:1122:3344:102::25
-    crucible          2b046f65-00f5-46da-988c-90c1de32a1dd   expunged ⏳     fd00:1122:3344:102::2a
-    crucible          30c770a8-625e-4864-8977-d83a11c1c596   expunged ⏳     fd00:1122:3344:102::2d
-    crucible          35e3587d-25d3-4234-822f-2d68713b8cbf   expunged ⏳     fd00:1122:3344:102::27
-    crucible          46293b15-fd26-48f9-9ccb-122fa0ef41b4   expunged ⏳     fd00:1122:3344:102::28
-    crucible          462c6b8d-1872-4671-b84a-bdcbb69e3baf   expunged ⏳     fd00:1122:3344:102::24
-    crucible          a046c5f9-25e7-47c3-9c67-43d68fb39c5e   expunged ⏳     fd00:1122:3344:102::26
-    crucible          a49d4037-506e-4732-8e21-1f8c136a3c17   expunged ⏳     fd00:1122:3344:102::2c
-    crucible          df94dc9a-74d9-43a9-8879-199740665f29   expunged ⏳     fd00:1122:3344:102::2b
-    crucible          f1622981-7f0b-4a9f-9a70-6b46ab9d5e86   expunged ⏳     fd00:1122:3344:102::29
-    crucible_pantry   b217d3a5-4ebb-45e3-b5be-2ebb2c57d8fa   expunged ⏳     fd00:1122:3344:102::23
-    internal_dns      0efed95e-f052-4535-b45a-fac1148c0e6a   expunged ⏳     fd00:1122:3344:3::1   
-    internal_ntp      61a79cb4-7fcb-432d-bbe9-3f9882452db2   expunged ⏳     fd00:1122:3344:102::21
-    nexus             ee146b15-bc59-43a3-9567-bb8596e6188d   expunged ⏳     fd00:1122:3344:102::22
-
-
-
-=======
->>>>>>> 6b6ec4ec
  COCKROACHDB SETTINGS:
     state fingerprint:::::::::::::::::   (none)
     cluster.preserve_downgrade_option:   (do not modify)
