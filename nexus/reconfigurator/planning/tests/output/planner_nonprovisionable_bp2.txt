blueprint  9f71f5d3-a272-4382-9154-6ea2e171a6c6
parent:    55502b1b-e255-438b-a16a-2680a4b5f962

  --------------------------------------------------------------------------------------------
    zone type      zone ID                                disposition  underlay IP            
  --------------------------------------------------------------------------------------------
                                                                                              
  sled 2d1cb4f2-cf44-40fc-b118-85036eb732a9: zones at generation 2                            
    crucible       19fbc4f8-a683-4f22-8f5a-e74782b935be   in service   fd00:1122:3344:105::26 
    crucible       4f1ce8a2-d3a5-4a38-be4c-9817de52db37   in service   fd00:1122:3344:105::2c 
    crucible       6b53ab2e-d98c-485f-87a3-4d5df595390f   in service   fd00:1122:3344:105::27 
    crucible       93b137a1-a1d6-4b5b-b2cb-21a9f11e2883   in service   fd00:1122:3344:105::23 
    crucible       9f0abbad-dbd3-4d43-9675-78092217ffd9   in service   fd00:1122:3344:105::25 
    crucible       b0c63f48-01ea-4aae-bb26-fb0dd59d1662   in service   fd00:1122:3344:105::28 
    crucible       c406da50-34b9-4bb4-a460-8f49875d2a6a   in service   fd00:1122:3344:105::24 
    crucible       d660d7ed-28c0-45ae-9ace-dc3ecf7e8786   in service   fd00:1122:3344:105::2a 
    crucible       e98cc0de-abf6-4da4-a20d-d05c7a9bb1d7   in service   fd00:1122:3344:105::2b 
    crucible       f55e6aaf-e8fc-4913-9e3c-8cd1bd4bdad3   in service   fd00:1122:3344:105::29 
    internal_ntp   7f4e9f9f-08f8-4d14-885d-e977c05525ad   in service   fd00:1122:3344:105::21 
    nexus          6dff7633-66bb-4924-a6ff-2c896e66964b   in service   fd00:1122:3344:105::22 
                                                                                              
  sled 48d95fef-bc9f-4f50-9a53-1e075836291d: zones at generation 3                            
    crucible       094f27af-1acb-4d1e-ba97-1fc1377d4bf2   expunged     fd00:1122:3344:103::2c 
    crucible       0dcfdfc5-481e-4153-b97c-11cf02b648ea   expunged     fd00:1122:3344:103::25 
    crucible       2f5e8010-a94d-43a4-9c5c-3f52832f5f7f   expunged     fd00:1122:3344:103::27 
    crucible       4a9a0a9d-87f0-4f1d-9181-27f6b435e637   expunged     fd00:1122:3344:103::28 
    crucible       56ac1706-9e2a-49ba-bd6f-a99c44cb2ccb   expunged     fd00:1122:3344:103::24 
    crucible       67622d61-2df4-414d-aa0e-d1277265f405   expunged     fd00:1122:3344:103::23 
    crucible       b91b271d-8d80-4f49-99a0-34006ae86063   expunged     fd00:1122:3344:103::2a 
    crucible       d6ee1338-3127-43ec-9aaa-b973ccf05496   expunged     fd00:1122:3344:103::26 
    crucible       e39d7c9e-182b-48af-af87-58079d723583   expunged     fd00:1122:3344:103::29 
    crucible       f69f92a1-5007-4bb0-a85b-604dc217154b   expunged     fd00:1122:3344:103::2b 
    internal_ntp   67d913e0-0005-4599-9b28-0abbf6cc2916   expunged     fd00:1122:3344:103::21 
    nexus          2aa0ea4f-3561-4989-a98c-9ab7d9a240fb   expunged     fd00:1122:3344:103::22 
                                                                                              
  sled 68d24ac5-f341-49ea-a92a-0381b52ab387: zones at generation 3                            
    crucible       3b3c14b6-a8e2-4054-a577-8d96cb576230   expunged     fd00:1122:3344:102::2c 
    crucible       47a87c6e-ef45-4d52-9a3e-69cdd96737cc   expunged     fd00:1122:3344:102::23 
    crucible       6464d025-4652-4948-919e-740bec5699b1   expunged     fd00:1122:3344:102::24 
    crucible       6939ce48-b17c-4616-b176-8a419a7697be   expunged     fd00:1122:3344:102::29 
    crucible       878dfddd-3113-4197-a3ea-e0d4dbe9b476   expunged     fd00:1122:3344:102::25 
    crucible       8d4d2b28-82bb-4e36-80da-1408d8c35d82   expunged     fd00:1122:3344:102::2b 
    crucible       9fd52961-426f-4e62-a644-b70871103fca   expunged     fd00:1122:3344:102::26 
    crucible       b44cdbc0-0ce0-46eb-8b21-a09e113aa1d0   expunged     fd00:1122:3344:102::27 
    crucible       b6b759d0-f60d-42b7-bbbc-9d61c9e895a9   expunged     fd00:1122:3344:102::28 
    crucible       c407795c-6c8b-428e-8ab8-b962913c447f   expunged     fd00:1122:3344:102::2a 
    internal_ntp   f3f2e4f3-0985-4ef6-8336-ce479382d05d   expunged     fd00:1122:3344:102::21 
    nexus          01d58626-e1b0-480f-96be-ac784863c7dc   expunged     fd00:1122:3344:102::22 
                                                                                              
  sled 75bc286f-2b4b-482c-9431-59272af529da: zones at generation 3                            
    crucible       15bb9def-69b8-4d2e-b04f-9fee1143387c   in service   fd00:1122:3344:104::25 
    crucible       23a8fa2b-ef3e-4017-a43f-f7a83953bd7c   in service   fd00:1122:3344:104::2c 
    crucible       621509d6-3772-4009-aca1-35eefd1098fb   in service   fd00:1122:3344:104::28 
    crucible       85b8c68a-160d-461d-94dd-1baf175fa75c   in service   fd00:1122:3344:104::2a 
    crucible       996d7570-b0df-46d5-aaa4-0c97697cf484   in service   fd00:1122:3344:104::26 
    crucible       a732c489-d29a-4f75-b900-5966385943af   in service   fd00:1122:3344:104::29 
    crucible       b1783e95-9598-451d-b6ba-c50b52b428c3   in service   fd00:1122:3344:104::24 
    crucible       c6dd531e-2d1d-423b-acc8-358533dab78c   in service   fd00:1122:3344:104::27 
    crucible       e4b3e159-3dbe-48cb-8497-e3da92a90e5a   in service   fd00:1122:3344:104::23 
    crucible       f0ff59e8-4105-4980-a4bb-a1f4c58de1e3   in service   fd00:1122:3344:104::2b 
    internal_ntp   57b96d5c-b71e-43e4-8869-7d514003d00d   in service   fd00:1122:3344:104::21 
    nexus          2ec75441-3d7d-4b4b-9614-af03de5a3666   in service   fd00:1122:3344:104::2d 
    nexus          508abd03-cbfe-4654-9a6d-7f15a1ad32e5   in service   fd00:1122:3344:104::2e 
    nexus          59950bc8-1497-44dd-8cbf-b6502ba921b2   in service   fd00:1122:3344:104::2f 
    nexus          b4947d31-f70e-4ee0-8817-0ca6cea9b16b   in service   fd00:1122:3344:104::22 
                                                                                              
  sled affab35f-600a-4109-8ea0-34a067a4e0bc: zones at generation 3                            
    crucible       0dfbf374-9ef9-430f-b06d-f271bf7f84c4   in service   fd00:1122:3344:101::27 
    crucible       3aa07966-5899-4789-ace5-f8eeb375c6c3   in service   fd00:1122:3344:101::24 
    crucible       4ad0e9da-08f8-4d40-b4d3-d17e711b5bbf   in service   fd00:1122:3344:101::29 
    crucible       72c5a909-077d-4ec1-a9d5-ae64ef9d716e   in service   fd00:1122:3344:101::26 
    crucible       95482c25-1e7f-43e8-adf1-e3548a1b3ae0   in service   fd00:1122:3344:101::23 
    crucible       a1c03689-fc62-4ea5-bb72-4d01f5138614   in service   fd00:1122:3344:101::2a 
    crucible       a568e92e-4fbd-4b69-acd8-f16277073031   in service   fd00:1122:3344:101::2c 
    crucible       bf79a56a-97af-4cc4-94a5-8b20d64c2cda   in service   fd00:1122:3344:101::28 
    crucible       c60379ba-4e30-4628-a79a-0ae509aef4c5   in service   fd00:1122:3344:101::25 
    crucible       d47f4996-fac0-4657-bcea-01b1fee6404d   in service   fd00:1122:3344:101::2b 
    internal_ntp   f1a7b9a7-fc6a-4b23-b829-045ff33117ff   in service   fd00:1122:3344:101::21 
    nexus          15c103f0-ac63-423b-ba5d-1b5fcd563ba3   in service   fd00:1122:3344:101::22 
    nexus          3ca5292f-8a59-4475-bb72-0f43714d0fff   in service   fd00:1122:3344:101::2e 
    nexus          99f6d544-8599-4e2b-a55a-82d9e0034662   in service   fd00:1122:3344:101::2d 
    nexus          c26b3bda-5561-44a1-a69f-22103fe209a1   in service   fd00:1122:3344:101::2f 

METADATA:
<<<<<<< HEAD
  created by:            test_blueprint2                                                                                                                                                                    
  created at:            1970-01-01T00:00:00.000Z                                                                                                                                                           
  comment:               sled 48d95fef-bc9f-4f50-9a53-1e075836291d (sled policy is expunged): 12 zones expunged, sled 68d24ac5-f341-49ea-a92a-0381b52ab387 (sled state is decommissioned): 12 zones expunged
  internal DNS version:  1                                                                                                                                                                                  
  external DNS version:  1                                                                                                                                                                                  
=======
  created by:            test_blueprint2                                                                                                                                                             
  created at:            1970-01-01T00:00:00.000Z                                                                                                                                                    
  comment:               sled 2d1cb4f2-cf44-40fc-b118-85036eb732a9: altered disks, sled 75bc286f-2b4b-482c-9431-59272af529da: altered disks, sled affab35f-600a-4109-8ea0-34a067a4e0bc: altered disks
  internal DNS version:  1                                                                                                                                                                           
  external DNS version:  1                                                                                                                                                                           
>>>>>>> 027aad4c
<|MERGE_RESOLUTION|>--- conflicted
+++ resolved
@@ -82,16 +82,8 @@
     nexus          c26b3bda-5561-44a1-a69f-22103fe209a1   in service   fd00:1122:3344:101::2f 
 
 METADATA:
-<<<<<<< HEAD
-  created by:            test_blueprint2                                                                                                                                                                    
-  created at:            1970-01-01T00:00:00.000Z                                                                                                                                                           
-  comment:               sled 48d95fef-bc9f-4f50-9a53-1e075836291d (sled policy is expunged): 12 zones expunged, sled 68d24ac5-f341-49ea-a92a-0381b52ab387 (sled state is decommissioned): 12 zones expunged
-  internal DNS version:  1                                                                                                                                                                                  
-  external DNS version:  1                                                                                                                                                                                  
-=======
-  created by:            test_blueprint2                                                                                                                                                             
-  created at:            1970-01-01T00:00:00.000Z                                                                                                                                                    
-  comment:               sled 2d1cb4f2-cf44-40fc-b118-85036eb732a9: altered disks, sled 75bc286f-2b4b-482c-9431-59272af529da: altered disks, sled affab35f-600a-4109-8ea0-34a067a4e0bc: altered disks
-  internal DNS version:  1                                                                                                                                                                           
-  external DNS version:  1                                                                                                                                                                           
->>>>>>> 027aad4c
+  created by:            test_blueprint2                                                                                                                                                                                                                                                                                                                                                  
+  created at:            1970-01-01T00:00:00.000Z                                                                                                                                                                                                                                                                                                                                         
+  comment:               sled 48d95fef-bc9f-4f50-9a53-1e075836291d (sled policy is expunged): 12 zones expunged, sled 68d24ac5-f341-49ea-a92a-0381b52ab387 (sled state is decommissioned): 12 zones expunged, sled 2d1cb4f2-cf44-40fc-b118-85036eb732a9: altered disks, sled 75bc286f-2b4b-482c-9431-59272af529da: altered disks, sled affab35f-600a-4109-8ea0-34a067a4e0bc: altered disks
+  internal DNS version:  1                                                                                                                                                                                                                                                                                                                                                                
+  external DNS version:  1                                                                                                                                                                                                                                                                                                                                                                