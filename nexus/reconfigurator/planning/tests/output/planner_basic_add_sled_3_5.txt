--- conflicted
+++ resolved
@@ -291,8 +291,6 @@
     fake-vendor   fake-model   serial-f99ec996-ec08-4ccf-9a6e-6c5cab440fb4
     fake-vendor   fake-model   serial-faccbb39-d686-42a1-a50a-0eb59ba74a87
     fake-vendor   fake-model   serial-fdfd067b-1d86-444d-a21f-ed33709f3e4d
-<<<<<<< HEAD
-=======
 
 
     datasets generation 1 -> 2:
@@ -340,7 +338,6 @@
 +   oxp_faccbb39-d686-42a1-a50a-0eb59ba74a87/crypt/zone/oxz_crucible_b3a4d434-aaee-4752-8c99-69d88fbcb8c5   7a364d04-c4a2-4e2c-8081-c24a276621c5   none      none          off        
 +   oxp_fdfd067b-1d86-444d-a21f-ed33709f3e4d/crucible                                                       9aab84cf-3764-4611-892b-76e0570a1699   none      none          off        
 +   oxp_fdfd067b-1d86-444d-a21f-ed33709f3e4d/crypt/zone/oxz_crucible_1a20ee3c-f66e-4fca-ab85-2a248aa3d79d   9bbbccf0-a3e1-4d6c-becd-c74a91eef9e8   none      none          off        
->>>>>>> 96ec5f8c
 
 
     omicron zones generation 2 -> 3:
