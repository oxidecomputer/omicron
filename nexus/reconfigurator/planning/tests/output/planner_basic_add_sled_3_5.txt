<<<<<<< HEAD
from: blueprint 4171ad05-89dd-474b-846b-b007e4346366
-       external DNS version: 1
-       internal DNS version: 1
to:   blueprint f432fcd5-1284-4058-8b4a-9286a3de6163
+       external DNS version: 1
+       internal DNS version: 1

zones:
                       zone ID                 |    policy     zone type          underlay IP       
                                                                                                    
     sled 41f45d9f-766e-4ca6-a881-61ee45c80f57: zones at generation 2                               
                                                                                                    
       unchanged zones:                                                                             
         267ed614-92af-4b9d-bdba-c2881c2e43a2  |  in service  internal_ntp   fd00:1122:3344:103::21 
         322ee9f1-8903-4542-a0a8-a54cefabdeca  |  in service    crucible     fd00:1122:3344:103::24 
         4ab1650f-32c5-447f-939d-64b8103a7645  |  in service    crucible     fd00:1122:3344:103::2a 
         64aa65f8-1ccb-4cd6-9953-027aebdac8ff  |  in service    crucible     fd00:1122:3344:103::27 
         6e811d86-8aa7-4660-935b-84b4b7721b10  |  in service    crucible     fd00:1122:3344:103::2b 
         747d2426-68bf-4c22-8806-41d290b5d5f5  |  in service    crucible     fd00:1122:3344:103::25 
         7fbd2c38-5dc3-48c4-b061-558a2041d70f  |  in service    crucible     fd00:1122:3344:103::2c 
         8e9e923e-62b1-4cbc-9f59-d6397e338b6b  |  in service    crucible     fd00:1122:3344:103::29 
         b14d5478-1a0e-4b90-b526-36b06339dfc4  |  in service    crucible     fd00:1122:3344:103::28 
         b40f7c7b-526c-46c8-ae33-67280c280eb7  |  in service    crucible     fd00:1122:3344:103::23 
         be97b92b-38d6-422a-8c76-d37060f75bd2  |  in service    crucible     fd00:1122:3344:103::26 
         cc816cfe-3869-4dde-b596-397d41198628  |  in service     nexus       fd00:1122:3344:103::22 
                                                                                                    
     sled 43677374-8d2f-4deb-8a41-eeea506db8e0: zones at generation 2                               
                                                                                                    
       unchanged zones:                                                                             
         02acbe6a-1c88-47e3-94c3-94084cbde098  |  in service    crucible     fd00:1122:3344:101::27 
         07c3c805-8888-4fe5-9543-3d2479dbe6f3  |  in service    crucible     fd00:1122:3344:101::26 
         08c7f8aa-1ea9-469b-8cac-2fdbfc11ebcb  |  in service  internal_ntp   fd00:1122:3344:101::21 
         10d98a73-ec88-4aff-a7e8-7db6a87880e6  |  in service    crucible     fd00:1122:3344:101::24 
         2a455c35-eb3c-4c73-ab6c-d0a706e25316  |  in service    crucible     fd00:1122:3344:101::29 
         3eda924f-22a9-4f3e-9a1b-91d1c47601ab  |  in service    crucible     fd00:1122:3344:101::23 
         587be699-a320-4c79-b320-128d9ecddc0b  |  in service    crucible     fd00:1122:3344:101::2b 
         6fa06115-4959-4913-8e7b-dd70d7651f07  |  in service    crucible     fd00:1122:3344:101::2c 
         8f3a1cc5-9195-4a30-ad02-b804278fe639  |  in service    crucible     fd00:1122:3344:101::28 
         a1696cd4-588c-484a-b95b-66e824c0ce05  |  in service    crucible     fd00:1122:3344:101::25 
         a2079cbc-a69e-41a1-b1e0-fbcb972d03f6  |  in service    crucible     fd00:1122:3344:101::2a 
         c66ab6d5-ff7a-46d1-9fd0-70cefa352d25  |  in service     nexus       fd00:1122:3344:101::22 
                                                                                                    
     sled 590e3034-d946-4166-b0e5-2d0034197a07: zones at generation 2                               
                                                                                                    
       unchanged zones:                                                                             
         18f8fe40-646e-4962-b17a-20e201f3a6e5  |  in service    crucible     fd00:1122:3344:102::2a 
         47199d48-534c-4267-a654-d2d90e64b498  |  in service  internal_ntp   fd00:1122:3344:102::21 
         56d5d7cf-db2c-40a3-a775-003241ad4820  |  in service    crucible     fd00:1122:3344:102::29 
         6af7f4d6-33b6-4eb3-a146-d8e9e4ae9d66  |  in service    crucible     fd00:1122:3344:102::2b 
         704e1fed-f8d6-4cfa-a470-bad27fdc06d1  |  in service     nexus       fd00:1122:3344:102::22 
         7a9f60d3-2b66-4547-9b63-7d4f7a8b6382  |  in service    crucible     fd00:1122:3344:102::26 
         93f2f40c-5616-4d8d-8519-ec6debdcede0  |  in service    crucible     fd00:1122:3344:102::2c 
         ab7ba6df-d401-40bd-940e-faf57c57aa2a  |  in service    crucible     fd00:1122:3344:102::28 
         af322036-371f-437c-8c08-7f40f3f1403b  |  in service    crucible     fd00:1122:3344:102::23 
         d637264f-6f40-44c2-8b7e-a179430210d2  |  in service    crucible     fd00:1122:3344:102::25 
         dce226c9-7373-4bfa-8a94-79dc472857a6  |  in service    crucible     fd00:1122:3344:102::27 
         edabedf3-839c-488d-ad6f-508ffa864674  |  in service    crucible     fd00:1122:3344:102::24 
                                                                                                    
~    sled b59ec570-2abb-4017-80ce-129d94e7a025: zones at generation 2 -> 3                          
                                                                                                    
       unchanged zones:                                                                             
         2d73d30e-ca47-46a8-9c12-917d4ab824b6  |  in service  internal_ntp   fd00:1122:3344:104::21 
+      added zones:                                                                                 
+        1a20ee3c-f66e-4fca-ab85-2a248aa3d79d  |  in service    crucible     fd00:1122:3344:104::2b 
+        28852beb-d0e5-4cba-9adb-e7f0cd4bb864  |  in service    crucible     fd00:1122:3344:104::29 
+        45556184-7092-4a3d-873f-637976bb133b  |  in service    crucible     fd00:1122:3344:104::22 
+        8215bf7a-10d6-4f40-aeb7-27a196307c37  |  in service    crucible     fd00:1122:3344:104::25 
+        9d75abfe-47ab-434a-93dd-af50dc0dddde  |  in service    crucible     fd00:1122:3344:104::23 
+        a36d291c-7f68-462f-830e-bc29e5841ce2  |  in service    crucible     fd00:1122:3344:104::27 
+        b3a4d434-aaee-4752-8c99-69d88fbcb8c5  |  in service    crucible     fd00:1122:3344:104::2a 
+        cf5b636b-a505-4db6-bc32-baf9f53f4371  |  in service    crucible     fd00:1122:3344:104::28 
+        f6125d45-b9cc-4721-ba60-ed4dbb177e41  |  in service    crucible     fd00:1122:3344:104::26 
+        f86e19d2-9145-41cf-be89-6aaa34a73873  |  in service    crucible     fd00:1122:3344:104::24 
=======
diff blueprint 4171ad05-89dd-474b-846b-b007e4346366 blueprint f432fcd5-1284-4058-8b4a-9286a3de6163
--- blueprint 4171ad05-89dd-474b-846b-b007e4346366
+++ blueprint f432fcd5-1284-4058-8b4a-9286a3de6163
  sled 41f45d9f-766e-4ca6-a881-61ee45c80f57
      zone config generation 2
          267ed614-92af-4b9d-bdba-c2881c2e43a2 in service internal_ntp [underlay IP fd00:1122:3344:103::21] (unchanged)
          322ee9f1-8903-4542-a0a8-a54cefabdeca in service crucible [underlay IP fd00:1122:3344:103::24] (unchanged)
          4ab1650f-32c5-447f-939d-64b8103a7645 in service crucible [underlay IP fd00:1122:3344:103::2a] (unchanged)
          64aa65f8-1ccb-4cd6-9953-027aebdac8ff in service crucible [underlay IP fd00:1122:3344:103::27] (unchanged)
          6e811d86-8aa7-4660-935b-84b4b7721b10 in service crucible [underlay IP fd00:1122:3344:103::2b] (unchanged)
          747d2426-68bf-4c22-8806-41d290b5d5f5 in service crucible [underlay IP fd00:1122:3344:103::25] (unchanged)
          7fbd2c38-5dc3-48c4-b061-558a2041d70f in service crucible [underlay IP fd00:1122:3344:103::2c] (unchanged)
          8e9e923e-62b1-4cbc-9f59-d6397e338b6b in service crucible [underlay IP fd00:1122:3344:103::29] (unchanged)
          b14d5478-1a0e-4b90-b526-36b06339dfc4 in service crucible [underlay IP fd00:1122:3344:103::28] (unchanged)
          b40f7c7b-526c-46c8-ae33-67280c280eb7 in service crucible [underlay IP fd00:1122:3344:103::23] (unchanged)
          be97b92b-38d6-422a-8c76-d37060f75bd2 in service crucible [underlay IP fd00:1122:3344:103::26] (unchanged)
          cc816cfe-3869-4dde-b596-397d41198628 in service nexus [underlay IP fd00:1122:3344:103::22] (unchanged)
  sled 43677374-8d2f-4deb-8a41-eeea506db8e0
      zone config generation 2
          02acbe6a-1c88-47e3-94c3-94084cbde098 in service crucible [underlay IP fd00:1122:3344:101::27] (unchanged)
          07c3c805-8888-4fe5-9543-3d2479dbe6f3 in service crucible [underlay IP fd00:1122:3344:101::26] (unchanged)
          08c7f8aa-1ea9-469b-8cac-2fdbfc11ebcb in service internal_ntp [underlay IP fd00:1122:3344:101::21] (unchanged)
          10d98a73-ec88-4aff-a7e8-7db6a87880e6 in service crucible [underlay IP fd00:1122:3344:101::24] (unchanged)
          2a455c35-eb3c-4c73-ab6c-d0a706e25316 in service crucible [underlay IP fd00:1122:3344:101::29] (unchanged)
          3eda924f-22a9-4f3e-9a1b-91d1c47601ab in service crucible [underlay IP fd00:1122:3344:101::23] (unchanged)
          587be699-a320-4c79-b320-128d9ecddc0b in service crucible [underlay IP fd00:1122:3344:101::2b] (unchanged)
          6fa06115-4959-4913-8e7b-dd70d7651f07 in service crucible [underlay IP fd00:1122:3344:101::2c] (unchanged)
          8f3a1cc5-9195-4a30-ad02-b804278fe639 in service crucible [underlay IP fd00:1122:3344:101::28] (unchanged)
          a1696cd4-588c-484a-b95b-66e824c0ce05 in service crucible [underlay IP fd00:1122:3344:101::25] (unchanged)
          a2079cbc-a69e-41a1-b1e0-fbcb972d03f6 in service crucible [underlay IP fd00:1122:3344:101::2a] (unchanged)
          c66ab6d5-ff7a-46d1-9fd0-70cefa352d25 in service nexus [underlay IP fd00:1122:3344:101::22] (unchanged)
  sled 590e3034-d946-4166-b0e5-2d0034197a07
      zone config generation 2
          18f8fe40-646e-4962-b17a-20e201f3a6e5 in service crucible [underlay IP fd00:1122:3344:102::2a] (unchanged)
          47199d48-534c-4267-a654-d2d90e64b498 in service internal_ntp [underlay IP fd00:1122:3344:102::21] (unchanged)
          56d5d7cf-db2c-40a3-a775-003241ad4820 in service crucible [underlay IP fd00:1122:3344:102::29] (unchanged)
          6af7f4d6-33b6-4eb3-a146-d8e9e4ae9d66 in service crucible [underlay IP fd00:1122:3344:102::2b] (unchanged)
          704e1fed-f8d6-4cfa-a470-bad27fdc06d1 in service nexus [underlay IP fd00:1122:3344:102::22] (unchanged)
          7a9f60d3-2b66-4547-9b63-7d4f7a8b6382 in service crucible [underlay IP fd00:1122:3344:102::26] (unchanged)
          93f2f40c-5616-4d8d-8519-ec6debdcede0 in service crucible [underlay IP fd00:1122:3344:102::2c] (unchanged)
          ab7ba6df-d401-40bd-940e-faf57c57aa2a in service crucible [underlay IP fd00:1122:3344:102::28] (unchanged)
          af322036-371f-437c-8c08-7f40f3f1403b in service crucible [underlay IP fd00:1122:3344:102::23] (unchanged)
          d637264f-6f40-44c2-8b7e-a179430210d2 in service crucible [underlay IP fd00:1122:3344:102::25] (unchanged)
          dce226c9-7373-4bfa-8a94-79dc472857a6 in service crucible [underlay IP fd00:1122:3344:102::27] (unchanged)
          edabedf3-839c-488d-ad6f-508ffa864674 in service crucible [underlay IP fd00:1122:3344:102::24] (unchanged)
  sled b59ec570-2abb-4017-80ce-129d94e7a025
-     zone config generation 2
+     zone config generation 3
          2d73d30e-ca47-46a8-9c12-917d4ab824b6 in service internal_ntp [underlay IP fd00:1122:3344:104::21] (unchanged)
+         1a20ee3c-f66e-4fca-ab85-2a248aa3d79d in service crucible [underlay IP fd00:1122:3344:104::2b] (added)
+         28852beb-d0e5-4cba-9adb-e7f0cd4bb864 in service crucible [underlay IP fd00:1122:3344:104::29] (added)
+         45556184-7092-4a3d-873f-637976bb133b in service crucible [underlay IP fd00:1122:3344:104::22] (added)
+         8215bf7a-10d6-4f40-aeb7-27a196307c37 in service crucible [underlay IP fd00:1122:3344:104::25] (added)
+         9d75abfe-47ab-434a-93dd-af50dc0dddde in service crucible [underlay IP fd00:1122:3344:104::23] (added)
+         a36d291c-7f68-462f-830e-bc29e5841ce2 in service crucible [underlay IP fd00:1122:3344:104::27] (added)
+         b3a4d434-aaee-4752-8c99-69d88fbcb8c5 in service crucible [underlay IP fd00:1122:3344:104::2a] (added)
+         cf5b636b-a505-4db6-bc32-baf9f53f4371 in service crucible [underlay IP fd00:1122:3344:104::28] (added)
+         f6125d45-b9cc-4721-ba60-ed4dbb177e41 in service crucible [underlay IP fd00:1122:3344:104::26] (added)
+         f86e19d2-9145-41cf-be89-6aaa34a73873 in service crucible [underlay IP fd00:1122:3344:104::24] (added)
>>>>>>> 9d9bb5ce
<|MERGE_RESOLUTION|>--- conflicted
+++ resolved
@@ -1,4 +1,3 @@
-<<<<<<< HEAD
 from: blueprint 4171ad05-89dd-474b-846b-b007e4346366
 -       external DNS version: 1
 -       internal DNS version: 1
@@ -6,130 +5,68 @@
 +       external DNS version: 1
 +       internal DNS version: 1
 
-zones:
-                       zone ID                 |    policy     zone type          underlay IP       
-                                                                                                    
-     sled 41f45d9f-766e-4ca6-a881-61ee45c80f57: zones at generation 2                               
-                                                                                                    
-       unchanged zones:                                                                             
-         267ed614-92af-4b9d-bdba-c2881c2e43a2  |  in service  internal_ntp   fd00:1122:3344:103::21 
-         322ee9f1-8903-4542-a0a8-a54cefabdeca  |  in service    crucible     fd00:1122:3344:103::24 
-         4ab1650f-32c5-447f-939d-64b8103a7645  |  in service    crucible     fd00:1122:3344:103::2a 
-         64aa65f8-1ccb-4cd6-9953-027aebdac8ff  |  in service    crucible     fd00:1122:3344:103::27 
-         6e811d86-8aa7-4660-935b-84b4b7721b10  |  in service    crucible     fd00:1122:3344:103::2b 
-         747d2426-68bf-4c22-8806-41d290b5d5f5  |  in service    crucible     fd00:1122:3344:103::25 
-         7fbd2c38-5dc3-48c4-b061-558a2041d70f  |  in service    crucible     fd00:1122:3344:103::2c 
-         8e9e923e-62b1-4cbc-9f59-d6397e338b6b  |  in service    crucible     fd00:1122:3344:103::29 
-         b14d5478-1a0e-4b90-b526-36b06339dfc4  |  in service    crucible     fd00:1122:3344:103::28 
-         b40f7c7b-526c-46c8-ae33-67280c280eb7  |  in service    crucible     fd00:1122:3344:103::23 
-         be97b92b-38d6-422a-8c76-d37060f75bd2  |  in service    crucible     fd00:1122:3344:103::26 
-         cc816cfe-3869-4dde-b596-397d41198628  |  in service     nexus       fd00:1122:3344:103::22 
-                                                                                                    
-     sled 43677374-8d2f-4deb-8a41-eeea506db8e0: zones at generation 2                               
-                                                                                                    
-       unchanged zones:                                                                             
-         02acbe6a-1c88-47e3-94c3-94084cbde098  |  in service    crucible     fd00:1122:3344:101::27 
-         07c3c805-8888-4fe5-9543-3d2479dbe6f3  |  in service    crucible     fd00:1122:3344:101::26 
-         08c7f8aa-1ea9-469b-8cac-2fdbfc11ebcb  |  in service  internal_ntp   fd00:1122:3344:101::21 
-         10d98a73-ec88-4aff-a7e8-7db6a87880e6  |  in service    crucible     fd00:1122:3344:101::24 
-         2a455c35-eb3c-4c73-ab6c-d0a706e25316  |  in service    crucible     fd00:1122:3344:101::29 
-         3eda924f-22a9-4f3e-9a1b-91d1c47601ab  |  in service    crucible     fd00:1122:3344:101::23 
-         587be699-a320-4c79-b320-128d9ecddc0b  |  in service    crucible     fd00:1122:3344:101::2b 
-         6fa06115-4959-4913-8e7b-dd70d7651f07  |  in service    crucible     fd00:1122:3344:101::2c 
-         8f3a1cc5-9195-4a30-ad02-b804278fe639  |  in service    crucible     fd00:1122:3344:101::28 
-         a1696cd4-588c-484a-b95b-66e824c0ce05  |  in service    crucible     fd00:1122:3344:101::25 
-         a2079cbc-a69e-41a1-b1e0-fbcb972d03f6  |  in service    crucible     fd00:1122:3344:101::2a 
-         c66ab6d5-ff7a-46d1-9fd0-70cefa352d25  |  in service     nexus       fd00:1122:3344:101::22 
-                                                                                                    
-     sled 590e3034-d946-4166-b0e5-2d0034197a07: zones at generation 2                               
-                                                                                                    
-       unchanged zones:                                                                             
-         18f8fe40-646e-4962-b17a-20e201f3a6e5  |  in service    crucible     fd00:1122:3344:102::2a 
-         47199d48-534c-4267-a654-d2d90e64b498  |  in service  internal_ntp   fd00:1122:3344:102::21 
-         56d5d7cf-db2c-40a3-a775-003241ad4820  |  in service    crucible     fd00:1122:3344:102::29 
-         6af7f4d6-33b6-4eb3-a146-d8e9e4ae9d66  |  in service    crucible     fd00:1122:3344:102::2b 
-         704e1fed-f8d6-4cfa-a470-bad27fdc06d1  |  in service     nexus       fd00:1122:3344:102::22 
-         7a9f60d3-2b66-4547-9b63-7d4f7a8b6382  |  in service    crucible     fd00:1122:3344:102::26 
-         93f2f40c-5616-4d8d-8519-ec6debdcede0  |  in service    crucible     fd00:1122:3344:102::2c 
-         ab7ba6df-d401-40bd-940e-faf57c57aa2a  |  in service    crucible     fd00:1122:3344:102::28 
-         af322036-371f-437c-8c08-7f40f3f1403b  |  in service    crucible     fd00:1122:3344:102::23 
-         d637264f-6f40-44c2-8b7e-a179430210d2  |  in service    crucible     fd00:1122:3344:102::25 
-         dce226c9-7373-4bfa-8a94-79dc472857a6  |  in service    crucible     fd00:1122:3344:102::27 
-         edabedf3-839c-488d-ad6f-508ffa864674  |  in service    crucible     fd00:1122:3344:102::24 
-                                                                                                    
-~    sled b59ec570-2abb-4017-80ce-129d94e7a025: zones at generation 2 -> 3                          
-                                                                                                    
-       unchanged zones:                                                                             
-         2d73d30e-ca47-46a8-9c12-917d4ab824b6  |  in service  internal_ntp   fd00:1122:3344:104::21 
-+      added zones:                                                                                 
-+        1a20ee3c-f66e-4fca-ab85-2a248aa3d79d  |  in service    crucible     fd00:1122:3344:104::2b 
-+        28852beb-d0e5-4cba-9adb-e7f0cd4bb864  |  in service    crucible     fd00:1122:3344:104::29 
-+        45556184-7092-4a3d-873f-637976bb133b  |  in service    crucible     fd00:1122:3344:104::22 
-+        8215bf7a-10d6-4f40-aeb7-27a196307c37  |  in service    crucible     fd00:1122:3344:104::25 
-+        9d75abfe-47ab-434a-93dd-af50dc0dddde  |  in service    crucible     fd00:1122:3344:104::23 
-+        a36d291c-7f68-462f-830e-bc29e5841ce2  |  in service    crucible     fd00:1122:3344:104::27 
-+        b3a4d434-aaee-4752-8c99-69d88fbcb8c5  |  in service    crucible     fd00:1122:3344:104::2a 
-+        cf5b636b-a505-4db6-bc32-baf9f53f4371  |  in service    crucible     fd00:1122:3344:104::28 
-+        f6125d45-b9cc-4721-ba60-ed4dbb177e41  |  in service    crucible     fd00:1122:3344:104::26 
-+        f86e19d2-9145-41cf-be89-6aaa34a73873  |  in service    crucible     fd00:1122:3344:104::24 
-=======
-diff blueprint 4171ad05-89dd-474b-846b-b007e4346366 blueprint f432fcd5-1284-4058-8b4a-9286a3de6163
---- blueprint 4171ad05-89dd-474b-846b-b007e4346366
-+++ blueprint f432fcd5-1284-4058-8b4a-9286a3de6163
-  sled 41f45d9f-766e-4ca6-a881-61ee45c80f57
-      zone config generation 2
-          267ed614-92af-4b9d-bdba-c2881c2e43a2 in service internal_ntp [underlay IP fd00:1122:3344:103::21] (unchanged)
-          322ee9f1-8903-4542-a0a8-a54cefabdeca in service crucible [underlay IP fd00:1122:3344:103::24] (unchanged)
-          4ab1650f-32c5-447f-939d-64b8103a7645 in service crucible [underlay IP fd00:1122:3344:103::2a] (unchanged)
-          64aa65f8-1ccb-4cd6-9953-027aebdac8ff in service crucible [underlay IP fd00:1122:3344:103::27] (unchanged)
-          6e811d86-8aa7-4660-935b-84b4b7721b10 in service crucible [underlay IP fd00:1122:3344:103::2b] (unchanged)
-          747d2426-68bf-4c22-8806-41d290b5d5f5 in service crucible [underlay IP fd00:1122:3344:103::25] (unchanged)
-          7fbd2c38-5dc3-48c4-b061-558a2041d70f in service crucible [underlay IP fd00:1122:3344:103::2c] (unchanged)
-          8e9e923e-62b1-4cbc-9f59-d6397e338b6b in service crucible [underlay IP fd00:1122:3344:103::29] (unchanged)
-          b14d5478-1a0e-4b90-b526-36b06339dfc4 in service crucible [underlay IP fd00:1122:3344:103::28] (unchanged)
-          b40f7c7b-526c-46c8-ae33-67280c280eb7 in service crucible [underlay IP fd00:1122:3344:103::23] (unchanged)
-          be97b92b-38d6-422a-8c76-d37060f75bd2 in service crucible [underlay IP fd00:1122:3344:103::26] (unchanged)
-          cc816cfe-3869-4dde-b596-397d41198628 in service nexus [underlay IP fd00:1122:3344:103::22] (unchanged)
-  sled 43677374-8d2f-4deb-8a41-eeea506db8e0
-      zone config generation 2
-          02acbe6a-1c88-47e3-94c3-94084cbde098 in service crucible [underlay IP fd00:1122:3344:101::27] (unchanged)
-          07c3c805-8888-4fe5-9543-3d2479dbe6f3 in service crucible [underlay IP fd00:1122:3344:101::26] (unchanged)
-          08c7f8aa-1ea9-469b-8cac-2fdbfc11ebcb in service internal_ntp [underlay IP fd00:1122:3344:101::21] (unchanged)
-          10d98a73-ec88-4aff-a7e8-7db6a87880e6 in service crucible [underlay IP fd00:1122:3344:101::24] (unchanged)
-          2a455c35-eb3c-4c73-ab6c-d0a706e25316 in service crucible [underlay IP fd00:1122:3344:101::29] (unchanged)
-          3eda924f-22a9-4f3e-9a1b-91d1c47601ab in service crucible [underlay IP fd00:1122:3344:101::23] (unchanged)
-          587be699-a320-4c79-b320-128d9ecddc0b in service crucible [underlay IP fd00:1122:3344:101::2b] (unchanged)
-          6fa06115-4959-4913-8e7b-dd70d7651f07 in service crucible [underlay IP fd00:1122:3344:101::2c] (unchanged)
-          8f3a1cc5-9195-4a30-ad02-b804278fe639 in service crucible [underlay IP fd00:1122:3344:101::28] (unchanged)
-          a1696cd4-588c-484a-b95b-66e824c0ce05 in service crucible [underlay IP fd00:1122:3344:101::25] (unchanged)
-          a2079cbc-a69e-41a1-b1e0-fbcb972d03f6 in service crucible [underlay IP fd00:1122:3344:101::2a] (unchanged)
-          c66ab6d5-ff7a-46d1-9fd0-70cefa352d25 in service nexus [underlay IP fd00:1122:3344:101::22] (unchanged)
-  sled 590e3034-d946-4166-b0e5-2d0034197a07
-      zone config generation 2
-          18f8fe40-646e-4962-b17a-20e201f3a6e5 in service crucible [underlay IP fd00:1122:3344:102::2a] (unchanged)
-          47199d48-534c-4267-a654-d2d90e64b498 in service internal_ntp [underlay IP fd00:1122:3344:102::21] (unchanged)
-          56d5d7cf-db2c-40a3-a775-003241ad4820 in service crucible [underlay IP fd00:1122:3344:102::29] (unchanged)
-          6af7f4d6-33b6-4eb3-a146-d8e9e4ae9d66 in service crucible [underlay IP fd00:1122:3344:102::2b] (unchanged)
-          704e1fed-f8d6-4cfa-a470-bad27fdc06d1 in service nexus [underlay IP fd00:1122:3344:102::22] (unchanged)
-          7a9f60d3-2b66-4547-9b63-7d4f7a8b6382 in service crucible [underlay IP fd00:1122:3344:102::26] (unchanged)
-          93f2f40c-5616-4d8d-8519-ec6debdcede0 in service crucible [underlay IP fd00:1122:3344:102::2c] (unchanged)
-          ab7ba6df-d401-40bd-940e-faf57c57aa2a in service crucible [underlay IP fd00:1122:3344:102::28] (unchanged)
-          af322036-371f-437c-8c08-7f40f3f1403b in service crucible [underlay IP fd00:1122:3344:102::23] (unchanged)
-          d637264f-6f40-44c2-8b7e-a179430210d2 in service crucible [underlay IP fd00:1122:3344:102::25] (unchanged)
-          dce226c9-7373-4bfa-8a94-79dc472857a6 in service crucible [underlay IP fd00:1122:3344:102::27] (unchanged)
-          edabedf3-839c-488d-ad6f-508ffa864674 in service crucible [underlay IP fd00:1122:3344:102::24] (unchanged)
-  sled b59ec570-2abb-4017-80ce-129d94e7a025
--     zone config generation 2
-+     zone config generation 3
-          2d73d30e-ca47-46a8-9c12-917d4ab824b6 in service internal_ntp [underlay IP fd00:1122:3344:104::21] (unchanged)
-+         1a20ee3c-f66e-4fca-ab85-2a248aa3d79d in service crucible [underlay IP fd00:1122:3344:104::2b] (added)
-+         28852beb-d0e5-4cba-9adb-e7f0cd4bb864 in service crucible [underlay IP fd00:1122:3344:104::29] (added)
-+         45556184-7092-4a3d-873f-637976bb133b in service crucible [underlay IP fd00:1122:3344:104::22] (added)
-+         8215bf7a-10d6-4f40-aeb7-27a196307c37 in service crucible [underlay IP fd00:1122:3344:104::25] (added)
-+         9d75abfe-47ab-434a-93dd-af50dc0dddde in service crucible [underlay IP fd00:1122:3344:104::23] (added)
-+         a36d291c-7f68-462f-830e-bc29e5841ce2 in service crucible [underlay IP fd00:1122:3344:104::27] (added)
-+         b3a4d434-aaee-4752-8c99-69d88fbcb8c5 in service crucible [underlay IP fd00:1122:3344:104::2a] (added)
-+         cf5b636b-a505-4db6-bc32-baf9f53f4371 in service crucible [underlay IP fd00:1122:3344:104::28] (added)
-+         f6125d45-b9cc-4721-ba60-ed4dbb177e41 in service crucible [underlay IP fd00:1122:3344:104::26] (added)
-+         f86e19d2-9145-41cf-be89-6aaa34a73873 in service crucible [underlay IP fd00:1122:3344:104::24] (added)
->>>>>>> 9d9bb5ce
+=====
+ZONES
+=====
+         zone ID                                zone type       disposition   underlay IP            
+         -------                                ---------       -----------   -----------            
+                                                                                                     
+     sled 41f45d9f-766e-4ca6-a881-61ee45c80f57: zones at generation 2                                
+       unchanged zones:                                                                              
+         267ed614-92af-4b9d-bdba-c2881c2e43a2   internal_ntp    in service    fd00:1122:3344:103::21 
+         322ee9f1-8903-4542-a0a8-a54cefabdeca   crucible        in service    fd00:1122:3344:103::24 
+         4ab1650f-32c5-447f-939d-64b8103a7645   crucible        in service    fd00:1122:3344:103::2a 
+         64aa65f8-1ccb-4cd6-9953-027aebdac8ff   crucible        in service    fd00:1122:3344:103::27 
+         6e811d86-8aa7-4660-935b-84b4b7721b10   crucible        in service    fd00:1122:3344:103::2b 
+         747d2426-68bf-4c22-8806-41d290b5d5f5   crucible        in service    fd00:1122:3344:103::25 
+         7fbd2c38-5dc3-48c4-b061-558a2041d70f   crucible        in service    fd00:1122:3344:103::2c 
+         8e9e923e-62b1-4cbc-9f59-d6397e338b6b   crucible        in service    fd00:1122:3344:103::29 
+         b14d5478-1a0e-4b90-b526-36b06339dfc4   crucible        in service    fd00:1122:3344:103::28 
+         b40f7c7b-526c-46c8-ae33-67280c280eb7   crucible        in service    fd00:1122:3344:103::23 
+         be97b92b-38d6-422a-8c76-d37060f75bd2   crucible        in service    fd00:1122:3344:103::26 
+         cc816cfe-3869-4dde-b596-397d41198628   nexus           in service    fd00:1122:3344:103::22 
+                                                                                                     
+     sled 43677374-8d2f-4deb-8a41-eeea506db8e0: zones at generation 2                                
+       unchanged zones:                                                                              
+         02acbe6a-1c88-47e3-94c3-94084cbde098   crucible        in service    fd00:1122:3344:101::27 
+         07c3c805-8888-4fe5-9543-3d2479dbe6f3   crucible        in service    fd00:1122:3344:101::26 
+         08c7f8aa-1ea9-469b-8cac-2fdbfc11ebcb   internal_ntp    in service    fd00:1122:3344:101::21 
+         10d98a73-ec88-4aff-a7e8-7db6a87880e6   crucible        in service    fd00:1122:3344:101::24 
+         2a455c35-eb3c-4c73-ab6c-d0a706e25316   crucible        in service    fd00:1122:3344:101::29 
+         3eda924f-22a9-4f3e-9a1b-91d1c47601ab   crucible        in service    fd00:1122:3344:101::23 
+         587be699-a320-4c79-b320-128d9ecddc0b   crucible        in service    fd00:1122:3344:101::2b 
+         6fa06115-4959-4913-8e7b-dd70d7651f07   crucible        in service    fd00:1122:3344:101::2c 
+         8f3a1cc5-9195-4a30-ad02-b804278fe639   crucible        in service    fd00:1122:3344:101::28 
+         a1696cd4-588c-484a-b95b-66e824c0ce05   crucible        in service    fd00:1122:3344:101::25 
+         a2079cbc-a69e-41a1-b1e0-fbcb972d03f6   crucible        in service    fd00:1122:3344:101::2a 
+         c66ab6d5-ff7a-46d1-9fd0-70cefa352d25   nexus           in service    fd00:1122:3344:101::22 
+                                                                                                     
+     sled 590e3034-d946-4166-b0e5-2d0034197a07: zones at generation 2                                
+       unchanged zones:                                                                              
+         18f8fe40-646e-4962-b17a-20e201f3a6e5   crucible        in service    fd00:1122:3344:102::2a 
+         47199d48-534c-4267-a654-d2d90e64b498   internal_ntp    in service    fd00:1122:3344:102::21 
+         56d5d7cf-db2c-40a3-a775-003241ad4820   crucible        in service    fd00:1122:3344:102::29 
+         6af7f4d6-33b6-4eb3-a146-d8e9e4ae9d66   crucible        in service    fd00:1122:3344:102::2b 
+         704e1fed-f8d6-4cfa-a470-bad27fdc06d1   nexus           in service    fd00:1122:3344:102::22 
+         7a9f60d3-2b66-4547-9b63-7d4f7a8b6382   crucible        in service    fd00:1122:3344:102::26 
+         93f2f40c-5616-4d8d-8519-ec6debdcede0   crucible        in service    fd00:1122:3344:102::2c 
+         ab7ba6df-d401-40bd-940e-faf57c57aa2a   crucible        in service    fd00:1122:3344:102::28 
+         af322036-371f-437c-8c08-7f40f3f1403b   crucible        in service    fd00:1122:3344:102::23 
+         d637264f-6f40-44c2-8b7e-a179430210d2   crucible        in service    fd00:1122:3344:102::25 
+         dce226c9-7373-4bfa-8a94-79dc472857a6   crucible        in service    fd00:1122:3344:102::27 
+         edabedf3-839c-488d-ad6f-508ffa864674   crucible        in service    fd00:1122:3344:102::24 
+                                                                                                     
+~    sled b59ec570-2abb-4017-80ce-129d94e7a025: zones at generation 2 -> 3                           
+       unchanged zones:                                                                              
+         2d73d30e-ca47-46a8-9c12-917d4ab824b6   internal_ntp    in service    fd00:1122:3344:104::21 
++      added zones:                                                                                  
++        1a20ee3c-f66e-4fca-ab85-2a248aa3d79d   crucible        in service    fd00:1122:3344:104::2b 
++        28852beb-d0e5-4cba-9adb-e7f0cd4bb864   crucible        in service    fd00:1122:3344:104::29 
++        45556184-7092-4a3d-873f-637976bb133b   crucible        in service    fd00:1122:3344:104::22 
++        8215bf7a-10d6-4f40-aeb7-27a196307c37   crucible        in service    fd00:1122:3344:104::25 
++        9d75abfe-47ab-434a-93dd-af50dc0dddde   crucible        in service    fd00:1122:3344:104::23 
++        a36d291c-7f68-462f-830e-bc29e5841ce2   crucible        in service    fd00:1122:3344:104::27 
++        b3a4d434-aaee-4752-8c99-69d88fbcb8c5   crucible        in service    fd00:1122:3344:104::2a 
++        cf5b636b-a505-4db6-bc32-baf9f53f4371   crucible        in service    fd00:1122:3344:104::28 
++        f6125d45-b9cc-4721-ba60-ed4dbb177e41   crucible        in service    fd00:1122:3344:104::26 
++        f86e19d2-9145-41cf-be89-6aaa34a73873   crucible        in service    fd00:1122:3344:104::24 