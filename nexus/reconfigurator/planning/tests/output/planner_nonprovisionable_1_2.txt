<<<<<<< HEAD
from: blueprint 55502b1b-e255-438b-a16a-2680a4b5f962
-       external DNS version: 1
-       internal DNS version: 1
to:   blueprint 9f71f5d3-a272-4382-9154-6ea2e171a6c6
+       external DNS version: 1
+       internal DNS version: 1

zones:
                       zone ID                      policy     zone type          underlay IP       
                                                                                                    
     sled 2d1cb4f2-cf44-40fc-b118-85036eb732a9: zones at generation 2                               
                                                                                                    
       unchanged zones:                                                                             
         19fbc4f8-a683-4f22-8f5a-e74782b935be     in service    crucible     fd00:1122:3344:105::26 
         4f1ce8a2-d3a5-4a38-be4c-9817de52db37     in service    crucible     fd00:1122:3344:105::2c 
         6b53ab2e-d98c-485f-87a3-4d5df595390f     in service    crucible     fd00:1122:3344:105::27 
         6dff7633-66bb-4924-a6ff-2c896e66964b     in service     nexus       fd00:1122:3344:105::22 
         7f4e9f9f-08f8-4d14-885d-e977c05525ad     in service  internal_ntp   fd00:1122:3344:105::21 
         93b137a1-a1d6-4b5b-b2cb-21a9f11e2883     in service    crucible     fd00:1122:3344:105::23 
         9f0abbad-dbd3-4d43-9675-78092217ffd9     in service    crucible     fd00:1122:3344:105::25 
         b0c63f48-01ea-4aae-bb26-fb0dd59d1662     in service    crucible     fd00:1122:3344:105::28 
         c406da50-34b9-4bb4-a460-8f49875d2a6a     in service    crucible     fd00:1122:3344:105::24 
         d660d7ed-28c0-45ae-9ace-dc3ecf7e8786     in service    crucible     fd00:1122:3344:105::2a 
         e98cc0de-abf6-4da4-a20d-d05c7a9bb1d7     in service    crucible     fd00:1122:3344:105::2b 
         f55e6aaf-e8fc-4913-9e3c-8cd1bd4bdad3     in service    crucible     fd00:1122:3344:105::29 
                                                                                                    
     sled 48d95fef-bc9f-4f50-9a53-1e075836291d: zones at generation 2                               
                                                                                                    
       unchanged zones:                                                                             
         094f27af-1acb-4d1e-ba97-1fc1377d4bf2     in service    crucible     fd00:1122:3344:103::2c 
         0dcfdfc5-481e-4153-b97c-11cf02b648ea     in service    crucible     fd00:1122:3344:103::25 
         2aa0ea4f-3561-4989-a98c-9ab7d9a240fb     in service     nexus       fd00:1122:3344:103::22 
         2f5e8010-a94d-43a4-9c5c-3f52832f5f7f     in service    crucible     fd00:1122:3344:103::27 
         4a9a0a9d-87f0-4f1d-9181-27f6b435e637     in service    crucible     fd00:1122:3344:103::28 
         56ac1706-9e2a-49ba-bd6f-a99c44cb2ccb     in service    crucible     fd00:1122:3344:103::24 
         67622d61-2df4-414d-aa0e-d1277265f405     in service    crucible     fd00:1122:3344:103::23 
         67d913e0-0005-4599-9b28-0abbf6cc2916     in service  internal_ntp   fd00:1122:3344:103::21 
         b91b271d-8d80-4f49-99a0-34006ae86063     in service    crucible     fd00:1122:3344:103::2a 
         d6ee1338-3127-43ec-9aaa-b973ccf05496     in service    crucible     fd00:1122:3344:103::26 
         e39d7c9e-182b-48af-af87-58079d723583     in service    crucible     fd00:1122:3344:103::29 
         f69f92a1-5007-4bb0-a85b-604dc217154b     in service    crucible     fd00:1122:3344:103::2b 
                                                                                                    
     sled 68d24ac5-f341-49ea-a92a-0381b52ab387: zones at generation 2                               
                                                                                                    
       unchanged zones:                                                                             
         01d58626-e1b0-480f-96be-ac784863c7dc     in service     nexus       fd00:1122:3344:102::22 
         3b3c14b6-a8e2-4054-a577-8d96cb576230     in service    crucible     fd00:1122:3344:102::2c 
         47a87c6e-ef45-4d52-9a3e-69cdd96737cc     in service    crucible     fd00:1122:3344:102::23 
         6464d025-4652-4948-919e-740bec5699b1     in service    crucible     fd00:1122:3344:102::24 
         6939ce48-b17c-4616-b176-8a419a7697be     in service    crucible     fd00:1122:3344:102::29 
         878dfddd-3113-4197-a3ea-e0d4dbe9b476     in service    crucible     fd00:1122:3344:102::25 
         8d4d2b28-82bb-4e36-80da-1408d8c35d82     in service    crucible     fd00:1122:3344:102::2b 
         9fd52961-426f-4e62-a644-b70871103fca     in service    crucible     fd00:1122:3344:102::26 
         b44cdbc0-0ce0-46eb-8b21-a09e113aa1d0     in service    crucible     fd00:1122:3344:102::27 
         b6b759d0-f60d-42b7-bbbc-9d61c9e895a9     in service    crucible     fd00:1122:3344:102::28 
         c407795c-6c8b-428e-8ab8-b962913c447f     in service    crucible     fd00:1122:3344:102::2a 
         f3f2e4f3-0985-4ef6-8336-ce479382d05d     in service  internal_ntp   fd00:1122:3344:102::21 
                                                                                                    
~    sled 75bc286f-2b4b-482c-9431-59272af529da: zones at generation 2 -> 3                          
                                                                                                    
       unchanged zones:                                                                             
         15bb9def-69b8-4d2e-b04f-9fee1143387c     in service    crucible     fd00:1122:3344:104::25 
         23a8fa2b-ef3e-4017-a43f-f7a83953bd7c     in service    crucible     fd00:1122:3344:104::2c 
         57b96d5c-b71e-43e4-8869-7d514003d00d     in service  internal_ntp   fd00:1122:3344:104::21 
         621509d6-3772-4009-aca1-35eefd1098fb     in service    crucible     fd00:1122:3344:104::28 
         85b8c68a-160d-461d-94dd-1baf175fa75c     in service    crucible     fd00:1122:3344:104::2a 
         996d7570-b0df-46d5-aaa4-0c97697cf484     in service    crucible     fd00:1122:3344:104::26 
         a732c489-d29a-4f75-b900-5966385943af     in service    crucible     fd00:1122:3344:104::29 
         b1783e95-9598-451d-b6ba-c50b52b428c3     in service    crucible     fd00:1122:3344:104::24 
         b4947d31-f70e-4ee0-8817-0ca6cea9b16b     in service     nexus       fd00:1122:3344:104::22 
         c6dd531e-2d1d-423b-acc8-358533dab78c     in service    crucible     fd00:1122:3344:104::27 
         e4b3e159-3dbe-48cb-8497-e3da92a90e5a     in service    crucible     fd00:1122:3344:104::23 
         f0ff59e8-4105-4980-a4bb-a1f4c58de1e3     in service    crucible     fd00:1122:3344:104::2b 
+      added zones:                                                                                 
+        2ec75441-3d7d-4b4b-9614-af03de5a3666     in service     nexus       fd00:1122:3344:104::2d 
+        3ca5292f-8a59-4475-bb72-0f43714d0fff     in service     nexus       fd00:1122:3344:104::31 
+        508abd03-cbfe-4654-9a6d-7f15a1ad32e5     in service     nexus       fd00:1122:3344:104::2e 
+        59950bc8-1497-44dd-8cbf-b6502ba921b2     in service     nexus       fd00:1122:3344:104::2f 
+        99f6d544-8599-4e2b-a55a-82d9e0034662     in service     nexus       fd00:1122:3344:104::30 
+        c26b3bda-5561-44a1-a69f-22103fe209a1     in service     nexus       fd00:1122:3344:104::32 
                                                                                                    
~    sled affab35f-600a-4109-8ea0-34a067a4e0bc: zones at generation 2 -> 3                          
                                                                                                    
       unchanged zones:                                                                             
         0dfbf374-9ef9-430f-b06d-f271bf7f84c4     in service    crucible     fd00:1122:3344:101::27 
         15c103f0-ac63-423b-ba5d-1b5fcd563ba3     in service     nexus       fd00:1122:3344:101::22 
         3aa07966-5899-4789-ace5-f8eeb375c6c3     in service    crucible     fd00:1122:3344:101::24 
         4ad0e9da-08f8-4d40-b4d3-d17e711b5bbf     in service    crucible     fd00:1122:3344:101::29 
         72c5a909-077d-4ec1-a9d5-ae64ef9d716e     in service    crucible     fd00:1122:3344:101::26 
         95482c25-1e7f-43e8-adf1-e3548a1b3ae0     in service    crucible     fd00:1122:3344:101::23 
         a1c03689-fc62-4ea5-bb72-4d01f5138614     in service    crucible     fd00:1122:3344:101::2a 
         a568e92e-4fbd-4b69-acd8-f16277073031     in service    crucible     fd00:1122:3344:101::2c 
         bf79a56a-97af-4cc4-94a5-8b20d64c2cda     in service    crucible     fd00:1122:3344:101::28 
         c60379ba-4e30-4628-a79a-0ae509aef4c5     in service    crucible     fd00:1122:3344:101::25 
         d47f4996-fac0-4657-bcea-01b1fee6404d     in service    crucible     fd00:1122:3344:101::2b 
         f1a7b9a7-fc6a-4b23-b829-045ff33117ff     in service  internal_ntp   fd00:1122:3344:101::21 
+      added zones:                                                                                 
+        6f86d5cb-17d7-424b-9d4c-39f670532cbe     in service     nexus       fd00:1122:3344:101::2e 
+        87c299eb-470e-4b6d-b8c7-6759694e66b6     in service     nexus       fd00:1122:3344:101::30 
+        c72b7930-0580-4f00-93b9-8cba2c8d344e     in service     nexus       fd00:1122:3344:101::2d 
+        d0095508-bdb8-4faf-b091-964276a20b15     in service     nexus       fd00:1122:3344:101::31 
+        ff422442-4b31-4ade-a11a-9e5a25f0404c     in service     nexus       fd00:1122:3344:101::2f 
=======
diff blueprint 55502b1b-e255-438b-a16a-2680a4b5f962 blueprint 9f71f5d3-a272-4382-9154-6ea2e171a6c6
--- blueprint 55502b1b-e255-438b-a16a-2680a4b5f962
+++ blueprint 9f71f5d3-a272-4382-9154-6ea2e171a6c6
  sled 2d1cb4f2-cf44-40fc-b118-85036eb732a9
      zone config generation 2
          19fbc4f8-a683-4f22-8f5a-e74782b935be in service crucible [underlay IP fd00:1122:3344:105::26] (unchanged)
          4f1ce8a2-d3a5-4a38-be4c-9817de52db37 in service crucible [underlay IP fd00:1122:3344:105::2c] (unchanged)
          6b53ab2e-d98c-485f-87a3-4d5df595390f in service crucible [underlay IP fd00:1122:3344:105::27] (unchanged)
          6dff7633-66bb-4924-a6ff-2c896e66964b in service nexus [underlay IP fd00:1122:3344:105::22] (unchanged)
          7f4e9f9f-08f8-4d14-885d-e977c05525ad in service internal_ntp [underlay IP fd00:1122:3344:105::21] (unchanged)
          93b137a1-a1d6-4b5b-b2cb-21a9f11e2883 in service crucible [underlay IP fd00:1122:3344:105::23] (unchanged)
          9f0abbad-dbd3-4d43-9675-78092217ffd9 in service crucible [underlay IP fd00:1122:3344:105::25] (unchanged)
          b0c63f48-01ea-4aae-bb26-fb0dd59d1662 in service crucible [underlay IP fd00:1122:3344:105::28] (unchanged)
          c406da50-34b9-4bb4-a460-8f49875d2a6a in service crucible [underlay IP fd00:1122:3344:105::24] (unchanged)
          d660d7ed-28c0-45ae-9ace-dc3ecf7e8786 in service crucible [underlay IP fd00:1122:3344:105::2a] (unchanged)
          e98cc0de-abf6-4da4-a20d-d05c7a9bb1d7 in service crucible [underlay IP fd00:1122:3344:105::2b] (unchanged)
          f55e6aaf-e8fc-4913-9e3c-8cd1bd4bdad3 in service crucible [underlay IP fd00:1122:3344:105::29] (unchanged)
  sled 48d95fef-bc9f-4f50-9a53-1e075836291d
      zone config generation 2
          094f27af-1acb-4d1e-ba97-1fc1377d4bf2 in service crucible [underlay IP fd00:1122:3344:103::2c] (unchanged)
          0dcfdfc5-481e-4153-b97c-11cf02b648ea in service crucible [underlay IP fd00:1122:3344:103::25] (unchanged)
          2aa0ea4f-3561-4989-a98c-9ab7d9a240fb in service nexus [underlay IP fd00:1122:3344:103::22] (unchanged)
          2f5e8010-a94d-43a4-9c5c-3f52832f5f7f in service crucible [underlay IP fd00:1122:3344:103::27] (unchanged)
          4a9a0a9d-87f0-4f1d-9181-27f6b435e637 in service crucible [underlay IP fd00:1122:3344:103::28] (unchanged)
          56ac1706-9e2a-49ba-bd6f-a99c44cb2ccb in service crucible [underlay IP fd00:1122:3344:103::24] (unchanged)
          67622d61-2df4-414d-aa0e-d1277265f405 in service crucible [underlay IP fd00:1122:3344:103::23] (unchanged)
          67d913e0-0005-4599-9b28-0abbf6cc2916 in service internal_ntp [underlay IP fd00:1122:3344:103::21] (unchanged)
          b91b271d-8d80-4f49-99a0-34006ae86063 in service crucible [underlay IP fd00:1122:3344:103::2a] (unchanged)
          d6ee1338-3127-43ec-9aaa-b973ccf05496 in service crucible [underlay IP fd00:1122:3344:103::26] (unchanged)
          e39d7c9e-182b-48af-af87-58079d723583 in service crucible [underlay IP fd00:1122:3344:103::29] (unchanged)
          f69f92a1-5007-4bb0-a85b-604dc217154b in service crucible [underlay IP fd00:1122:3344:103::2b] (unchanged)
  sled 68d24ac5-f341-49ea-a92a-0381b52ab387
      zone config generation 2
          01d58626-e1b0-480f-96be-ac784863c7dc in service nexus [underlay IP fd00:1122:3344:102::22] (unchanged)
          3b3c14b6-a8e2-4054-a577-8d96cb576230 in service crucible [underlay IP fd00:1122:3344:102::2c] (unchanged)
          47a87c6e-ef45-4d52-9a3e-69cdd96737cc in service crucible [underlay IP fd00:1122:3344:102::23] (unchanged)
          6464d025-4652-4948-919e-740bec5699b1 in service crucible [underlay IP fd00:1122:3344:102::24] (unchanged)
          6939ce48-b17c-4616-b176-8a419a7697be in service crucible [underlay IP fd00:1122:3344:102::29] (unchanged)
          878dfddd-3113-4197-a3ea-e0d4dbe9b476 in service crucible [underlay IP fd00:1122:3344:102::25] (unchanged)
          8d4d2b28-82bb-4e36-80da-1408d8c35d82 in service crucible [underlay IP fd00:1122:3344:102::2b] (unchanged)
          9fd52961-426f-4e62-a644-b70871103fca in service crucible [underlay IP fd00:1122:3344:102::26] (unchanged)
          b44cdbc0-0ce0-46eb-8b21-a09e113aa1d0 in service crucible [underlay IP fd00:1122:3344:102::27] (unchanged)
          b6b759d0-f60d-42b7-bbbc-9d61c9e895a9 in service crucible [underlay IP fd00:1122:3344:102::28] (unchanged)
          c407795c-6c8b-428e-8ab8-b962913c447f in service crucible [underlay IP fd00:1122:3344:102::2a] (unchanged)
          f3f2e4f3-0985-4ef6-8336-ce479382d05d in service internal_ntp [underlay IP fd00:1122:3344:102::21] (unchanged)
  sled 75bc286f-2b4b-482c-9431-59272af529da
-     zone config generation 2
+     zone config generation 3
          15bb9def-69b8-4d2e-b04f-9fee1143387c in service crucible [underlay IP fd00:1122:3344:104::25] (unchanged)
          23a8fa2b-ef3e-4017-a43f-f7a83953bd7c in service crucible [underlay IP fd00:1122:3344:104::2c] (unchanged)
          57b96d5c-b71e-43e4-8869-7d514003d00d in service internal_ntp [underlay IP fd00:1122:3344:104::21] (unchanged)
          621509d6-3772-4009-aca1-35eefd1098fb in service crucible [underlay IP fd00:1122:3344:104::28] (unchanged)
          85b8c68a-160d-461d-94dd-1baf175fa75c in service crucible [underlay IP fd00:1122:3344:104::2a] (unchanged)
          996d7570-b0df-46d5-aaa4-0c97697cf484 in service crucible [underlay IP fd00:1122:3344:104::26] (unchanged)
          a732c489-d29a-4f75-b900-5966385943af in service crucible [underlay IP fd00:1122:3344:104::29] (unchanged)
          b1783e95-9598-451d-b6ba-c50b52b428c3 in service crucible [underlay IP fd00:1122:3344:104::24] (unchanged)
          b4947d31-f70e-4ee0-8817-0ca6cea9b16b in service nexus [underlay IP fd00:1122:3344:104::22] (unchanged)
          c6dd531e-2d1d-423b-acc8-358533dab78c in service crucible [underlay IP fd00:1122:3344:104::27] (unchanged)
          e4b3e159-3dbe-48cb-8497-e3da92a90e5a in service crucible [underlay IP fd00:1122:3344:104::23] (unchanged)
          f0ff59e8-4105-4980-a4bb-a1f4c58de1e3 in service crucible [underlay IP fd00:1122:3344:104::2b] (unchanged)
+         2ec75441-3d7d-4b4b-9614-af03de5a3666 in service nexus [underlay IP fd00:1122:3344:104::2d] (added)
+         3ca5292f-8a59-4475-bb72-0f43714d0fff in service nexus [underlay IP fd00:1122:3344:104::31] (added)
+         508abd03-cbfe-4654-9a6d-7f15a1ad32e5 in service nexus [underlay IP fd00:1122:3344:104::2e] (added)
+         59950bc8-1497-44dd-8cbf-b6502ba921b2 in service nexus [underlay IP fd00:1122:3344:104::2f] (added)
+         99f6d544-8599-4e2b-a55a-82d9e0034662 in service nexus [underlay IP fd00:1122:3344:104::30] (added)
+         c26b3bda-5561-44a1-a69f-22103fe209a1 in service nexus [underlay IP fd00:1122:3344:104::32] (added)
  sled affab35f-600a-4109-8ea0-34a067a4e0bc
-     zone config generation 2
+     zone config generation 3
          0dfbf374-9ef9-430f-b06d-f271bf7f84c4 in service crucible [underlay IP fd00:1122:3344:101::27] (unchanged)
          15c103f0-ac63-423b-ba5d-1b5fcd563ba3 in service nexus [underlay IP fd00:1122:3344:101::22] (unchanged)
          3aa07966-5899-4789-ace5-f8eeb375c6c3 in service crucible [underlay IP fd00:1122:3344:101::24] (unchanged)
          4ad0e9da-08f8-4d40-b4d3-d17e711b5bbf in service crucible [underlay IP fd00:1122:3344:101::29] (unchanged)
          72c5a909-077d-4ec1-a9d5-ae64ef9d716e in service crucible [underlay IP fd00:1122:3344:101::26] (unchanged)
          95482c25-1e7f-43e8-adf1-e3548a1b3ae0 in service crucible [underlay IP fd00:1122:3344:101::23] (unchanged)
          a1c03689-fc62-4ea5-bb72-4d01f5138614 in service crucible [underlay IP fd00:1122:3344:101::2a] (unchanged)
          a568e92e-4fbd-4b69-acd8-f16277073031 in service crucible [underlay IP fd00:1122:3344:101::2c] (unchanged)
          bf79a56a-97af-4cc4-94a5-8b20d64c2cda in service crucible [underlay IP fd00:1122:3344:101::28] (unchanged)
          c60379ba-4e30-4628-a79a-0ae509aef4c5 in service crucible [underlay IP fd00:1122:3344:101::25] (unchanged)
          d47f4996-fac0-4657-bcea-01b1fee6404d in service crucible [underlay IP fd00:1122:3344:101::2b] (unchanged)
          f1a7b9a7-fc6a-4b23-b829-045ff33117ff in service internal_ntp [underlay IP fd00:1122:3344:101::21] (unchanged)
+         6f86d5cb-17d7-424b-9d4c-39f670532cbe in service nexus [underlay IP fd00:1122:3344:101::2e] (added)
+         87c299eb-470e-4b6d-b8c7-6759694e66b6 in service nexus [underlay IP fd00:1122:3344:101::30] (added)
+         c72b7930-0580-4f00-93b9-8cba2c8d344e in service nexus [underlay IP fd00:1122:3344:101::2d] (added)
+         d0095508-bdb8-4faf-b091-964276a20b15 in service nexus [underlay IP fd00:1122:3344:101::31] (added)
+         ff422442-4b31-4ade-a11a-9e5a25f0404c in service nexus [underlay IP fd00:1122:3344:101::2f] (added)
>>>>>>> 9d9bb5ce
<|MERGE_RESOLUTION|>--- conflicted
+++ resolved
@@ -1,4 +1,3 @@
-<<<<<<< HEAD
 from: blueprint 55502b1b-e255-438b-a16a-2680a4b5f962
 -       external DNS version: 1
 -       internal DNS version: 1
@@ -6,186 +5,96 @@
 +       external DNS version: 1
 +       internal DNS version: 1
 
-zones:
-                       zone ID                      policy     zone type          underlay IP       
-                                                                                                    
-     sled 2d1cb4f2-cf44-40fc-b118-85036eb732a9: zones at generation 2                               
-                                                                                                    
-       unchanged zones:                                                                             
-         19fbc4f8-a683-4f22-8f5a-e74782b935be     in service    crucible     fd00:1122:3344:105::26 
-         4f1ce8a2-d3a5-4a38-be4c-9817de52db37     in service    crucible     fd00:1122:3344:105::2c 
-         6b53ab2e-d98c-485f-87a3-4d5df595390f     in service    crucible     fd00:1122:3344:105::27 
-         6dff7633-66bb-4924-a6ff-2c896e66964b     in service     nexus       fd00:1122:3344:105::22 
-         7f4e9f9f-08f8-4d14-885d-e977c05525ad     in service  internal_ntp   fd00:1122:3344:105::21 
-         93b137a1-a1d6-4b5b-b2cb-21a9f11e2883     in service    crucible     fd00:1122:3344:105::23 
-         9f0abbad-dbd3-4d43-9675-78092217ffd9     in service    crucible     fd00:1122:3344:105::25 
-         b0c63f48-01ea-4aae-bb26-fb0dd59d1662     in service    crucible     fd00:1122:3344:105::28 
-         c406da50-34b9-4bb4-a460-8f49875d2a6a     in service    crucible     fd00:1122:3344:105::24 
-         d660d7ed-28c0-45ae-9ace-dc3ecf7e8786     in service    crucible     fd00:1122:3344:105::2a 
-         e98cc0de-abf6-4da4-a20d-d05c7a9bb1d7     in service    crucible     fd00:1122:3344:105::2b 
-         f55e6aaf-e8fc-4913-9e3c-8cd1bd4bdad3     in service    crucible     fd00:1122:3344:105::29 
-                                                                                                    
-     sled 48d95fef-bc9f-4f50-9a53-1e075836291d: zones at generation 2                               
-                                                                                                    
-       unchanged zones:                                                                             
-         094f27af-1acb-4d1e-ba97-1fc1377d4bf2     in service    crucible     fd00:1122:3344:103::2c 
-         0dcfdfc5-481e-4153-b97c-11cf02b648ea     in service    crucible     fd00:1122:3344:103::25 
-         2aa0ea4f-3561-4989-a98c-9ab7d9a240fb     in service     nexus       fd00:1122:3344:103::22 
-         2f5e8010-a94d-43a4-9c5c-3f52832f5f7f     in service    crucible     fd00:1122:3344:103::27 
-         4a9a0a9d-87f0-4f1d-9181-27f6b435e637     in service    crucible     fd00:1122:3344:103::28 
-         56ac1706-9e2a-49ba-bd6f-a99c44cb2ccb     in service    crucible     fd00:1122:3344:103::24 
-         67622d61-2df4-414d-aa0e-d1277265f405     in service    crucible     fd00:1122:3344:103::23 
-         67d913e0-0005-4599-9b28-0abbf6cc2916     in service  internal_ntp   fd00:1122:3344:103::21 
-         b91b271d-8d80-4f49-99a0-34006ae86063     in service    crucible     fd00:1122:3344:103::2a 
-         d6ee1338-3127-43ec-9aaa-b973ccf05496     in service    crucible     fd00:1122:3344:103::26 
-         e39d7c9e-182b-48af-af87-58079d723583     in service    crucible     fd00:1122:3344:103::29 
-         f69f92a1-5007-4bb0-a85b-604dc217154b     in service    crucible     fd00:1122:3344:103::2b 
-                                                                                                    
-     sled 68d24ac5-f341-49ea-a92a-0381b52ab387: zones at generation 2                               
-                                                                                                    
-       unchanged zones:                                                                             
-         01d58626-e1b0-480f-96be-ac784863c7dc     in service     nexus       fd00:1122:3344:102::22 
-         3b3c14b6-a8e2-4054-a577-8d96cb576230     in service    crucible     fd00:1122:3344:102::2c 
-         47a87c6e-ef45-4d52-9a3e-69cdd96737cc     in service    crucible     fd00:1122:3344:102::23 
-         6464d025-4652-4948-919e-740bec5699b1     in service    crucible     fd00:1122:3344:102::24 
-         6939ce48-b17c-4616-b176-8a419a7697be     in service    crucible     fd00:1122:3344:102::29 
-         878dfddd-3113-4197-a3ea-e0d4dbe9b476     in service    crucible     fd00:1122:3344:102::25 
-         8d4d2b28-82bb-4e36-80da-1408d8c35d82     in service    crucible     fd00:1122:3344:102::2b 
-         9fd52961-426f-4e62-a644-b70871103fca     in service    crucible     fd00:1122:3344:102::26 
-         b44cdbc0-0ce0-46eb-8b21-a09e113aa1d0     in service    crucible     fd00:1122:3344:102::27 
-         b6b759d0-f60d-42b7-bbbc-9d61c9e895a9     in service    crucible     fd00:1122:3344:102::28 
-         c407795c-6c8b-428e-8ab8-b962913c447f     in service    crucible     fd00:1122:3344:102::2a 
-         f3f2e4f3-0985-4ef6-8336-ce479382d05d     in service  internal_ntp   fd00:1122:3344:102::21 
-                                                                                                    
-~    sled 75bc286f-2b4b-482c-9431-59272af529da: zones at generation 2 -> 3                          
-                                                                                                    
-       unchanged zones:                                                                             
-         15bb9def-69b8-4d2e-b04f-9fee1143387c     in service    crucible     fd00:1122:3344:104::25 
-         23a8fa2b-ef3e-4017-a43f-f7a83953bd7c     in service    crucible     fd00:1122:3344:104::2c 
-         57b96d5c-b71e-43e4-8869-7d514003d00d     in service  internal_ntp   fd00:1122:3344:104::21 
-         621509d6-3772-4009-aca1-35eefd1098fb     in service    crucible     fd00:1122:3344:104::28 
-         85b8c68a-160d-461d-94dd-1baf175fa75c     in service    crucible     fd00:1122:3344:104::2a 
-         996d7570-b0df-46d5-aaa4-0c97697cf484     in service    crucible     fd00:1122:3344:104::26 
-         a732c489-d29a-4f75-b900-5966385943af     in service    crucible     fd00:1122:3344:104::29 
-         b1783e95-9598-451d-b6ba-c50b52b428c3     in service    crucible     fd00:1122:3344:104::24 
-         b4947d31-f70e-4ee0-8817-0ca6cea9b16b     in service     nexus       fd00:1122:3344:104::22 
-         c6dd531e-2d1d-423b-acc8-358533dab78c     in service    crucible     fd00:1122:3344:104::27 
-         e4b3e159-3dbe-48cb-8497-e3da92a90e5a     in service    crucible     fd00:1122:3344:104::23 
-         f0ff59e8-4105-4980-a4bb-a1f4c58de1e3     in service    crucible     fd00:1122:3344:104::2b 
-+      added zones:                                                                                 
-+        2ec75441-3d7d-4b4b-9614-af03de5a3666     in service     nexus       fd00:1122:3344:104::2d 
-+        3ca5292f-8a59-4475-bb72-0f43714d0fff     in service     nexus       fd00:1122:3344:104::31 
-+        508abd03-cbfe-4654-9a6d-7f15a1ad32e5     in service     nexus       fd00:1122:3344:104::2e 
-+        59950bc8-1497-44dd-8cbf-b6502ba921b2     in service     nexus       fd00:1122:3344:104::2f 
-+        99f6d544-8599-4e2b-a55a-82d9e0034662     in service     nexus       fd00:1122:3344:104::30 
-+        c26b3bda-5561-44a1-a69f-22103fe209a1     in service     nexus       fd00:1122:3344:104::32 
-                                                                                                    
-~    sled affab35f-600a-4109-8ea0-34a067a4e0bc: zones at generation 2 -> 3                          
-                                                                                                    
-       unchanged zones:                                                                             
-         0dfbf374-9ef9-430f-b06d-f271bf7f84c4     in service    crucible     fd00:1122:3344:101::27 
-         15c103f0-ac63-423b-ba5d-1b5fcd563ba3     in service     nexus       fd00:1122:3344:101::22 
-         3aa07966-5899-4789-ace5-f8eeb375c6c3     in service    crucible     fd00:1122:3344:101::24 
-         4ad0e9da-08f8-4d40-b4d3-d17e711b5bbf     in service    crucible     fd00:1122:3344:101::29 
-         72c5a909-077d-4ec1-a9d5-ae64ef9d716e     in service    crucible     fd00:1122:3344:101::26 
-         95482c25-1e7f-43e8-adf1-e3548a1b3ae0     in service    crucible     fd00:1122:3344:101::23 
-         a1c03689-fc62-4ea5-bb72-4d01f5138614     in service    crucible     fd00:1122:3344:101::2a 
-         a568e92e-4fbd-4b69-acd8-f16277073031     in service    crucible     fd00:1122:3344:101::2c 
-         bf79a56a-97af-4cc4-94a5-8b20d64c2cda     in service    crucible     fd00:1122:3344:101::28 
-         c60379ba-4e30-4628-a79a-0ae509aef4c5     in service    crucible     fd00:1122:3344:101::25 
-         d47f4996-fac0-4657-bcea-01b1fee6404d     in service    crucible     fd00:1122:3344:101::2b 
-         f1a7b9a7-fc6a-4b23-b829-045ff33117ff     in service  internal_ntp   fd00:1122:3344:101::21 
-+      added zones:                                                                                 
-+        6f86d5cb-17d7-424b-9d4c-39f670532cbe     in service     nexus       fd00:1122:3344:101::2e 
-+        87c299eb-470e-4b6d-b8c7-6759694e66b6     in service     nexus       fd00:1122:3344:101::30 
-+        c72b7930-0580-4f00-93b9-8cba2c8d344e     in service     nexus       fd00:1122:3344:101::2d 
-+        d0095508-bdb8-4faf-b091-964276a20b15     in service     nexus       fd00:1122:3344:101::31 
-+        ff422442-4b31-4ade-a11a-9e5a25f0404c     in service     nexus       fd00:1122:3344:101::2f 
-=======
-diff blueprint 55502b1b-e255-438b-a16a-2680a4b5f962 blueprint 9f71f5d3-a272-4382-9154-6ea2e171a6c6
---- blueprint 55502b1b-e255-438b-a16a-2680a4b5f962
-+++ blueprint 9f71f5d3-a272-4382-9154-6ea2e171a6c6
-  sled 2d1cb4f2-cf44-40fc-b118-85036eb732a9
-      zone config generation 2
-          19fbc4f8-a683-4f22-8f5a-e74782b935be in service crucible [underlay IP fd00:1122:3344:105::26] (unchanged)
-          4f1ce8a2-d3a5-4a38-be4c-9817de52db37 in service crucible [underlay IP fd00:1122:3344:105::2c] (unchanged)
-          6b53ab2e-d98c-485f-87a3-4d5df595390f in service crucible [underlay IP fd00:1122:3344:105::27] (unchanged)
-          6dff7633-66bb-4924-a6ff-2c896e66964b in service nexus [underlay IP fd00:1122:3344:105::22] (unchanged)
-          7f4e9f9f-08f8-4d14-885d-e977c05525ad in service internal_ntp [underlay IP fd00:1122:3344:105::21] (unchanged)
-          93b137a1-a1d6-4b5b-b2cb-21a9f11e2883 in service crucible [underlay IP fd00:1122:3344:105::23] (unchanged)
-          9f0abbad-dbd3-4d43-9675-78092217ffd9 in service crucible [underlay IP fd00:1122:3344:105::25] (unchanged)
-          b0c63f48-01ea-4aae-bb26-fb0dd59d1662 in service crucible [underlay IP fd00:1122:3344:105::28] (unchanged)
-          c406da50-34b9-4bb4-a460-8f49875d2a6a in service crucible [underlay IP fd00:1122:3344:105::24] (unchanged)
-          d660d7ed-28c0-45ae-9ace-dc3ecf7e8786 in service crucible [underlay IP fd00:1122:3344:105::2a] (unchanged)
-          e98cc0de-abf6-4da4-a20d-d05c7a9bb1d7 in service crucible [underlay IP fd00:1122:3344:105::2b] (unchanged)
-          f55e6aaf-e8fc-4913-9e3c-8cd1bd4bdad3 in service crucible [underlay IP fd00:1122:3344:105::29] (unchanged)
-  sled 48d95fef-bc9f-4f50-9a53-1e075836291d
-      zone config generation 2
-          094f27af-1acb-4d1e-ba97-1fc1377d4bf2 in service crucible [underlay IP fd00:1122:3344:103::2c] (unchanged)
-          0dcfdfc5-481e-4153-b97c-11cf02b648ea in service crucible [underlay IP fd00:1122:3344:103::25] (unchanged)
-          2aa0ea4f-3561-4989-a98c-9ab7d9a240fb in service nexus [underlay IP fd00:1122:3344:103::22] (unchanged)
-          2f5e8010-a94d-43a4-9c5c-3f52832f5f7f in service crucible [underlay IP fd00:1122:3344:103::27] (unchanged)
-          4a9a0a9d-87f0-4f1d-9181-27f6b435e637 in service crucible [underlay IP fd00:1122:3344:103::28] (unchanged)
-          56ac1706-9e2a-49ba-bd6f-a99c44cb2ccb in service crucible [underlay IP fd00:1122:3344:103::24] (unchanged)
-          67622d61-2df4-414d-aa0e-d1277265f405 in service crucible [underlay IP fd00:1122:3344:103::23] (unchanged)
-          67d913e0-0005-4599-9b28-0abbf6cc2916 in service internal_ntp [underlay IP fd00:1122:3344:103::21] (unchanged)
-          b91b271d-8d80-4f49-99a0-34006ae86063 in service crucible [underlay IP fd00:1122:3344:103::2a] (unchanged)
-          d6ee1338-3127-43ec-9aaa-b973ccf05496 in service crucible [underlay IP fd00:1122:3344:103::26] (unchanged)
-          e39d7c9e-182b-48af-af87-58079d723583 in service crucible [underlay IP fd00:1122:3344:103::29] (unchanged)
-          f69f92a1-5007-4bb0-a85b-604dc217154b in service crucible [underlay IP fd00:1122:3344:103::2b] (unchanged)
-  sled 68d24ac5-f341-49ea-a92a-0381b52ab387
-      zone config generation 2
-          01d58626-e1b0-480f-96be-ac784863c7dc in service nexus [underlay IP fd00:1122:3344:102::22] (unchanged)
-          3b3c14b6-a8e2-4054-a577-8d96cb576230 in service crucible [underlay IP fd00:1122:3344:102::2c] (unchanged)
-          47a87c6e-ef45-4d52-9a3e-69cdd96737cc in service crucible [underlay IP fd00:1122:3344:102::23] (unchanged)
-          6464d025-4652-4948-919e-740bec5699b1 in service crucible [underlay IP fd00:1122:3344:102::24] (unchanged)
-          6939ce48-b17c-4616-b176-8a419a7697be in service crucible [underlay IP fd00:1122:3344:102::29] (unchanged)
-          878dfddd-3113-4197-a3ea-e0d4dbe9b476 in service crucible [underlay IP fd00:1122:3344:102::25] (unchanged)
-          8d4d2b28-82bb-4e36-80da-1408d8c35d82 in service crucible [underlay IP fd00:1122:3344:102::2b] (unchanged)
-          9fd52961-426f-4e62-a644-b70871103fca in service crucible [underlay IP fd00:1122:3344:102::26] (unchanged)
-          b44cdbc0-0ce0-46eb-8b21-a09e113aa1d0 in service crucible [underlay IP fd00:1122:3344:102::27] (unchanged)
-          b6b759d0-f60d-42b7-bbbc-9d61c9e895a9 in service crucible [underlay IP fd00:1122:3344:102::28] (unchanged)
-          c407795c-6c8b-428e-8ab8-b962913c447f in service crucible [underlay IP fd00:1122:3344:102::2a] (unchanged)
-          f3f2e4f3-0985-4ef6-8336-ce479382d05d in service internal_ntp [underlay IP fd00:1122:3344:102::21] (unchanged)
-  sled 75bc286f-2b4b-482c-9431-59272af529da
--     zone config generation 2
-+     zone config generation 3
-          15bb9def-69b8-4d2e-b04f-9fee1143387c in service crucible [underlay IP fd00:1122:3344:104::25] (unchanged)
-          23a8fa2b-ef3e-4017-a43f-f7a83953bd7c in service crucible [underlay IP fd00:1122:3344:104::2c] (unchanged)
-          57b96d5c-b71e-43e4-8869-7d514003d00d in service internal_ntp [underlay IP fd00:1122:3344:104::21] (unchanged)
-          621509d6-3772-4009-aca1-35eefd1098fb in service crucible [underlay IP fd00:1122:3344:104::28] (unchanged)
-          85b8c68a-160d-461d-94dd-1baf175fa75c in service crucible [underlay IP fd00:1122:3344:104::2a] (unchanged)
-          996d7570-b0df-46d5-aaa4-0c97697cf484 in service crucible [underlay IP fd00:1122:3344:104::26] (unchanged)
-          a732c489-d29a-4f75-b900-5966385943af in service crucible [underlay IP fd00:1122:3344:104::29] (unchanged)
-          b1783e95-9598-451d-b6ba-c50b52b428c3 in service crucible [underlay IP fd00:1122:3344:104::24] (unchanged)
-          b4947d31-f70e-4ee0-8817-0ca6cea9b16b in service nexus [underlay IP fd00:1122:3344:104::22] (unchanged)
-          c6dd531e-2d1d-423b-acc8-358533dab78c in service crucible [underlay IP fd00:1122:3344:104::27] (unchanged)
-          e4b3e159-3dbe-48cb-8497-e3da92a90e5a in service crucible [underlay IP fd00:1122:3344:104::23] (unchanged)
-          f0ff59e8-4105-4980-a4bb-a1f4c58de1e3 in service crucible [underlay IP fd00:1122:3344:104::2b] (unchanged)
-+         2ec75441-3d7d-4b4b-9614-af03de5a3666 in service nexus [underlay IP fd00:1122:3344:104::2d] (added)
-+         3ca5292f-8a59-4475-bb72-0f43714d0fff in service nexus [underlay IP fd00:1122:3344:104::31] (added)
-+         508abd03-cbfe-4654-9a6d-7f15a1ad32e5 in service nexus [underlay IP fd00:1122:3344:104::2e] (added)
-+         59950bc8-1497-44dd-8cbf-b6502ba921b2 in service nexus [underlay IP fd00:1122:3344:104::2f] (added)
-+         99f6d544-8599-4e2b-a55a-82d9e0034662 in service nexus [underlay IP fd00:1122:3344:104::30] (added)
-+         c26b3bda-5561-44a1-a69f-22103fe209a1 in service nexus [underlay IP fd00:1122:3344:104::32] (added)
-  sled affab35f-600a-4109-8ea0-34a067a4e0bc
--     zone config generation 2
-+     zone config generation 3
-          0dfbf374-9ef9-430f-b06d-f271bf7f84c4 in service crucible [underlay IP fd00:1122:3344:101::27] (unchanged)
-          15c103f0-ac63-423b-ba5d-1b5fcd563ba3 in service nexus [underlay IP fd00:1122:3344:101::22] (unchanged)
-          3aa07966-5899-4789-ace5-f8eeb375c6c3 in service crucible [underlay IP fd00:1122:3344:101::24] (unchanged)
-          4ad0e9da-08f8-4d40-b4d3-d17e711b5bbf in service crucible [underlay IP fd00:1122:3344:101::29] (unchanged)
-          72c5a909-077d-4ec1-a9d5-ae64ef9d716e in service crucible [underlay IP fd00:1122:3344:101::26] (unchanged)
-          95482c25-1e7f-43e8-adf1-e3548a1b3ae0 in service crucible [underlay IP fd00:1122:3344:101::23] (unchanged)
-          a1c03689-fc62-4ea5-bb72-4d01f5138614 in service crucible [underlay IP fd00:1122:3344:101::2a] (unchanged)
-          a568e92e-4fbd-4b69-acd8-f16277073031 in service crucible [underlay IP fd00:1122:3344:101::2c] (unchanged)
-          bf79a56a-97af-4cc4-94a5-8b20d64c2cda in service crucible [underlay IP fd00:1122:3344:101::28] (unchanged)
-          c60379ba-4e30-4628-a79a-0ae509aef4c5 in service crucible [underlay IP fd00:1122:3344:101::25] (unchanged)
-          d47f4996-fac0-4657-bcea-01b1fee6404d in service crucible [underlay IP fd00:1122:3344:101::2b] (unchanged)
-          f1a7b9a7-fc6a-4b23-b829-045ff33117ff in service internal_ntp [underlay IP fd00:1122:3344:101::21] (unchanged)
-+         6f86d5cb-17d7-424b-9d4c-39f670532cbe in service nexus [underlay IP fd00:1122:3344:101::2e] (added)
-+         87c299eb-470e-4b6d-b8c7-6759694e66b6 in service nexus [underlay IP fd00:1122:3344:101::30] (added)
-+         c72b7930-0580-4f00-93b9-8cba2c8d344e in service nexus [underlay IP fd00:1122:3344:101::2d] (added)
-+         d0095508-bdb8-4faf-b091-964276a20b15 in service nexus [underlay IP fd00:1122:3344:101::31] (added)
-+         ff422442-4b31-4ade-a11a-9e5a25f0404c in service nexus [underlay IP fd00:1122:3344:101::2f] (added)
->>>>>>> 9d9bb5ce
+=====
+ZONES
+=====
+         zone ID                                zone type       disposition   underlay IP            
+         -------                                ---------       -----------   -----------            
+                                                                                                     
+     sled 2d1cb4f2-cf44-40fc-b118-85036eb732a9: zones at generation 2                                
+       unchanged zones:                                                                              
+         19fbc4f8-a683-4f22-8f5a-e74782b935be   crucible        in service    fd00:1122:3344:105::26 
+         4f1ce8a2-d3a5-4a38-be4c-9817de52db37   crucible        in service    fd00:1122:3344:105::2c 
+         6b53ab2e-d98c-485f-87a3-4d5df595390f   crucible        in service    fd00:1122:3344:105::27 
+         6dff7633-66bb-4924-a6ff-2c896e66964b   nexus           in service    fd00:1122:3344:105::22 
+         7f4e9f9f-08f8-4d14-885d-e977c05525ad   internal_ntp    in service    fd00:1122:3344:105::21 
+         93b137a1-a1d6-4b5b-b2cb-21a9f11e2883   crucible        in service    fd00:1122:3344:105::23 
+         9f0abbad-dbd3-4d43-9675-78092217ffd9   crucible        in service    fd00:1122:3344:105::25 
+         b0c63f48-01ea-4aae-bb26-fb0dd59d1662   crucible        in service    fd00:1122:3344:105::28 
+         c406da50-34b9-4bb4-a460-8f49875d2a6a   crucible        in service    fd00:1122:3344:105::24 
+         d660d7ed-28c0-45ae-9ace-dc3ecf7e8786   crucible        in service    fd00:1122:3344:105::2a 
+         e98cc0de-abf6-4da4-a20d-d05c7a9bb1d7   crucible        in service    fd00:1122:3344:105::2b 
+         f55e6aaf-e8fc-4913-9e3c-8cd1bd4bdad3   crucible        in service    fd00:1122:3344:105::29 
+                                                                                                     
+     sled 48d95fef-bc9f-4f50-9a53-1e075836291d: zones at generation 2                                
+       unchanged zones:                                                                              
+         094f27af-1acb-4d1e-ba97-1fc1377d4bf2   crucible        in service    fd00:1122:3344:103::2c 
+         0dcfdfc5-481e-4153-b97c-11cf02b648ea   crucible        in service    fd00:1122:3344:103::25 
+         2aa0ea4f-3561-4989-a98c-9ab7d9a240fb   nexus           in service    fd00:1122:3344:103::22 
+         2f5e8010-a94d-43a4-9c5c-3f52832f5f7f   crucible        in service    fd00:1122:3344:103::27 
+         4a9a0a9d-87f0-4f1d-9181-27f6b435e637   crucible        in service    fd00:1122:3344:103::28 
+         56ac1706-9e2a-49ba-bd6f-a99c44cb2ccb   crucible        in service    fd00:1122:3344:103::24 
+         67622d61-2df4-414d-aa0e-d1277265f405   crucible        in service    fd00:1122:3344:103::23 
+         67d913e0-0005-4599-9b28-0abbf6cc2916   internal_ntp    in service    fd00:1122:3344:103::21 
+         b91b271d-8d80-4f49-99a0-34006ae86063   crucible        in service    fd00:1122:3344:103::2a 
+         d6ee1338-3127-43ec-9aaa-b973ccf05496   crucible        in service    fd00:1122:3344:103::26 
+         e39d7c9e-182b-48af-af87-58079d723583   crucible        in service    fd00:1122:3344:103::29 
+         f69f92a1-5007-4bb0-a85b-604dc217154b   crucible        in service    fd00:1122:3344:103::2b 
+                                                                                                     
+     sled 68d24ac5-f341-49ea-a92a-0381b52ab387: zones at generation 2                                
+       unchanged zones:                                                                              
+         01d58626-e1b0-480f-96be-ac784863c7dc   nexus           in service    fd00:1122:3344:102::22 
+         3b3c14b6-a8e2-4054-a577-8d96cb576230   crucible        in service    fd00:1122:3344:102::2c 
+         47a87c6e-ef45-4d52-9a3e-69cdd96737cc   crucible        in service    fd00:1122:3344:102::23 
+         6464d025-4652-4948-919e-740bec5699b1   crucible        in service    fd00:1122:3344:102::24 
+         6939ce48-b17c-4616-b176-8a419a7697be   crucible        in service    fd00:1122:3344:102::29 
+         878dfddd-3113-4197-a3ea-e0d4dbe9b476   crucible        in service    fd00:1122:3344:102::25 
+         8d4d2b28-82bb-4e36-80da-1408d8c35d82   crucible        in service    fd00:1122:3344:102::2b 
+         9fd52961-426f-4e62-a644-b70871103fca   crucible        in service    fd00:1122:3344:102::26 
+         b44cdbc0-0ce0-46eb-8b21-a09e113aa1d0   crucible        in service    fd00:1122:3344:102::27 
+         b6b759d0-f60d-42b7-bbbc-9d61c9e895a9   crucible        in service    fd00:1122:3344:102::28 
+         c407795c-6c8b-428e-8ab8-b962913c447f   crucible        in service    fd00:1122:3344:102::2a 
+         f3f2e4f3-0985-4ef6-8336-ce479382d05d   internal_ntp    in service    fd00:1122:3344:102::21 
+                                                                                                     
+~    sled 75bc286f-2b4b-482c-9431-59272af529da: zones at generation 2 -> 3                           
+       unchanged zones:                                                                              
+         15bb9def-69b8-4d2e-b04f-9fee1143387c   crucible        in service    fd00:1122:3344:104::25 
+         23a8fa2b-ef3e-4017-a43f-f7a83953bd7c   crucible        in service    fd00:1122:3344:104::2c 
+         57b96d5c-b71e-43e4-8869-7d514003d00d   internal_ntp    in service    fd00:1122:3344:104::21 
+         621509d6-3772-4009-aca1-35eefd1098fb   crucible        in service    fd00:1122:3344:104::28 
+         85b8c68a-160d-461d-94dd-1baf175fa75c   crucible        in service    fd00:1122:3344:104::2a 
+         996d7570-b0df-46d5-aaa4-0c97697cf484   crucible        in service    fd00:1122:3344:104::26 
+         a732c489-d29a-4f75-b900-5966385943af   crucible        in service    fd00:1122:3344:104::29 
+         b1783e95-9598-451d-b6ba-c50b52b428c3   crucible        in service    fd00:1122:3344:104::24 
+         b4947d31-f70e-4ee0-8817-0ca6cea9b16b   nexus           in service    fd00:1122:3344:104::22 
+         c6dd531e-2d1d-423b-acc8-358533dab78c   crucible        in service    fd00:1122:3344:104::27 
+         e4b3e159-3dbe-48cb-8497-e3da92a90e5a   crucible        in service    fd00:1122:3344:104::23 
+         f0ff59e8-4105-4980-a4bb-a1f4c58de1e3   crucible        in service    fd00:1122:3344:104::2b 
++      added zones:                                                                                  
++        2ec75441-3d7d-4b4b-9614-af03de5a3666   nexus           in service    fd00:1122:3344:104::2d 
++        3ca5292f-8a59-4475-bb72-0f43714d0fff   nexus           in service    fd00:1122:3344:104::31 
++        508abd03-cbfe-4654-9a6d-7f15a1ad32e5   nexus           in service    fd00:1122:3344:104::2e 
++        59950bc8-1497-44dd-8cbf-b6502ba921b2   nexus           in service    fd00:1122:3344:104::2f 
++        99f6d544-8599-4e2b-a55a-82d9e0034662   nexus           in service    fd00:1122:3344:104::30 
++        c26b3bda-5561-44a1-a69f-22103fe209a1   nexus           in service    fd00:1122:3344:104::32 
+                                                                                                     
+~    sled affab35f-600a-4109-8ea0-34a067a4e0bc: zones at generation 2 -> 3                           
+       unchanged zones:                                                                              
+         0dfbf374-9ef9-430f-b06d-f271bf7f84c4   crucible        in service    fd00:1122:3344:101::27 
+         15c103f0-ac63-423b-ba5d-1b5fcd563ba3   nexus           in service    fd00:1122:3344:101::22 
+         3aa07966-5899-4789-ace5-f8eeb375c6c3   crucible        in service    fd00:1122:3344:101::24 
+         4ad0e9da-08f8-4d40-b4d3-d17e711b5bbf   crucible        in service    fd00:1122:3344:101::29 
+         72c5a909-077d-4ec1-a9d5-ae64ef9d716e   crucible        in service    fd00:1122:3344:101::26 
+         95482c25-1e7f-43e8-adf1-e3548a1b3ae0   crucible        in service    fd00:1122:3344:101::23 
+         a1c03689-fc62-4ea5-bb72-4d01f5138614   crucible        in service    fd00:1122:3344:101::2a 
+         a568e92e-4fbd-4b69-acd8-f16277073031   crucible        in service    fd00:1122:3344:101::2c 
+         bf79a56a-97af-4cc4-94a5-8b20d64c2cda   crucible        in service    fd00:1122:3344:101::28 
+         c60379ba-4e30-4628-a79a-0ae509aef4c5   crucible        in service    fd00:1122:3344:101::25 
+         d47f4996-fac0-4657-bcea-01b1fee6404d   crucible        in service    fd00:1122:3344:101::2b 
+         f1a7b9a7-fc6a-4b23-b829-045ff33117ff   internal_ntp    in service    fd00:1122:3344:101::21 
++      added zones:                                                                                  
++        6f86d5cb-17d7-424b-9d4c-39f670532cbe   nexus           in service    fd00:1122:3344:101::2e 
++        87c299eb-470e-4b6d-b8c7-6759694e66b6   nexus           in service    fd00:1122:3344:101::30 
++        c72b7930-0580-4f00-93b9-8cba2c8d344e   nexus           in service    fd00:1122:3344:101::2d 
++        d0095508-bdb8-4faf-b091-964276a20b15   nexus           in service    fd00:1122:3344:101::31 
++        ff422442-4b31-4ade-a11a-9e5a25f0404c   nexus           in service    fd00:1122:3344:101::2f 