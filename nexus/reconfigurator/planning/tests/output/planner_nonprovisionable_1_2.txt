from: blueprint 4d4e6c38-cd95-4c4e-8f45-6af4d686964b
to:   blueprint 9f71f5d3-a272-4382-9154-6ea2e171a6c6

 UNCHANGED SLEDS:

  sled 2d1cb4f2-cf44-40fc-b118-85036eb732a9 (active):

    physical disks at generation 2:
    ------------------------------------------------------------------------------------
    vendor        model        serial                                        disposition
    ------------------------------------------------------------------------------------
    fake-vendor   fake-model   serial-13e6503b-5300-4ccd-abc4-c1512b435929   in service 
    fake-vendor   fake-model   serial-44cdb6f2-fa6c-4b69-bab2-3ae4e1ec4b34   in service 
    fake-vendor   fake-model   serial-4de5fc8e-0e41-4ab9-ba12-2dc63882c96a   in service 
    fake-vendor   fake-model   serial-51564e7a-d69f-4942-bcfe-330224633ca6   in service 
    fake-vendor   fake-model   serial-5ca23cb3-cc90-41c5-a474-01898cdd0796   in service 
    fake-vendor   fake-model   serial-6a23a532-0712-4a8d-be9b-e8c17e97aa4b   in service 
    fake-vendor   fake-model   serial-6f1a330e-e8d4-4c09-97fc-8918b69b2a3c   in service 
    fake-vendor   fake-model   serial-7113d104-fb55-4299-bf53-b3c59d258e44   in service 
    fake-vendor   fake-model   serial-8c10be49-3a66-40d4-a082-64d09d916f14   in service 
    fake-vendor   fake-model   serial-d1ebfd7b-3842-4ad7-be31-2b9c031209a9   in service 


    datasets at generation 2:
    -------------------------------------------------------------------------------------------------------------------------------------------------------------------------------------------------------
    dataset name                                                                                                   dataset id                             disposition   quota     reservation   compression
    -------------------------------------------------------------------------------------------------------------------------------------------------------------------------------------------------------
    oxp_13e6503b-5300-4ccd-abc4-c1512b435929/crucible                                                              01b78855-bc58-45bd-937e-49221a71b875   in service    none      none          off        
    oxp_44cdb6f2-fa6c-4b69-bab2-3ae4e1ec4b34/crucible                                                              99ddb9cf-a52c-4b59-884e-dea52e6b4f5d   in service    none      none          off        
    oxp_4de5fc8e-0e41-4ab9-ba12-2dc63882c96a/crucible                                                              354e3bc2-e6c8-49c0-bf1d-c136e499037c   in service    none      none          off        
    oxp_51564e7a-d69f-4942-bcfe-330224633ca6/crucible                                                              7f36c891-2cf8-4e94-b12a-24199b83462b   in service    none      none          off        
    oxp_5ca23cb3-cc90-41c5-a474-01898cdd0796/crucible                                                              8dd12603-6cfc-42dd-8912-2a16cb7a748d   in service    none      none          off        
    oxp_6a23a532-0712-4a8d-be9b-e8c17e97aa4b/crucible                                                              8ff2aecd-a1e8-47bd-8001-97c3e5efb99b   in service    none      none          off        
    oxp_6f1a330e-e8d4-4c09-97fc-8918b69b2a3c/crucible                                                              dab52576-17e4-4bf8-b87e-c49983a388c2   in service    none      none          off        
    oxp_7113d104-fb55-4299-bf53-b3c59d258e44/crucible                                                              d2c5b427-f956-4cd1-b174-6caca3685e6f   in service    none      none          off        
    oxp_8c10be49-3a66-40d4-a082-64d09d916f14/crucible                                                              e2e73bed-32f9-4111-803b-561cbd7faa1a   in service    none      none          off        
    oxp_d1ebfd7b-3842-4ad7-be31-2b9c031209a9/crucible                                                              5ba5e79d-0a13-41e5-b4d2-6c7cb468cb26   in service    none      none          off        
    oxp_13e6503b-5300-4ccd-abc4-c1512b435929/crypt/clickhouse                                                      37aac368-1b57-4934-b771-5802ae6d6606   in service    none      none          off        
    oxp_13e6503b-5300-4ccd-abc4-c1512b435929/crypt/internal_dns                                                    2f276f3f-ad8c-458e-bb62-03f5ec7643f3   in service    none      none          off        
    oxp_13e6503b-5300-4ccd-abc4-c1512b435929/crypt/zone                                                            a8381430-0bf6-49fd-8e5a-4e7c7eb4edf4   in service    none      none          off        
    oxp_44cdb6f2-fa6c-4b69-bab2-3ae4e1ec4b34/crypt/zone                                                            34fb7c7c-17c2-4cbb-af27-12b693965a4b   in service    none      none          off        
    oxp_4de5fc8e-0e41-4ab9-ba12-2dc63882c96a/crypt/zone                                                            a6f2fa57-1161-4b49-b591-2a9cd5a992f3   in service    none      none          off        
    oxp_51564e7a-d69f-4942-bcfe-330224633ca6/crypt/zone                                                            df22d065-beb6-45e4-984e-874dfdd3b285   in service    none      none          off        
    oxp_5ca23cb3-cc90-41c5-a474-01898cdd0796/crypt/zone                                                            59656ee4-d86f-49ff-b4b8-39e1021642f4   in service    none      none          off        
    oxp_6a23a532-0712-4a8d-be9b-e8c17e97aa4b/crypt/zone                                                            ea5ee557-cc4e-4a9b-87a7-7bb9b30589da   in service    none      none          off        
    oxp_6f1a330e-e8d4-4c09-97fc-8918b69b2a3c/crypt/zone                                                            5b0f2d79-6120-4b28-8fd6-919a121f5875   in service    none      none          off        
    oxp_7113d104-fb55-4299-bf53-b3c59d258e44/crypt/zone                                                            dd56b58b-871e-4f55-bcf5-0bd4e8184761   in service    none      none          off        
    oxp_8c10be49-3a66-40d4-a082-64d09d916f14/crypt/zone                                                            bafeb8db-cb8e-45fc-8030-3a85a26e2feb   in service    none      none          off        
    oxp_d1ebfd7b-3842-4ad7-be31-2b9c031209a9/crypt/zone                                                            b567319c-bb7a-4ac0-a95b-20bd88c26579   in service    none      none          off        
    oxp_13e6503b-5300-4ccd-abc4-c1512b435929/crypt/zone/oxz_clickhouse_5fbb489a-141d-4de2-86c4-4fd7b9d9f315        648fecf4-8ce6-4bce-9020-789057c92f95   in service    none      none          off        
    oxp_13e6503b-5300-4ccd-abc4-c1512b435929/crypt/zone/oxz_crucible_0ce2b998-f5ad-4dc5-b2ec-5250a308506d          4fe9bcd8-399f-444e-aa01-f8cb285de102   in service    none      none          off        
    oxp_7113d104-fb55-4299-bf53-b3c59d258e44/crypt/zone/oxz_crucible_0e8e9f2d-291d-47fc-ba0f-84cb50e713fd          ff5a6a51-2797-4016-903f-69ec69e59ef9   in service    none      none          off        
    oxp_51564e7a-d69f-4942-bcfe-330224633ca6/crypt/zone/oxz_crucible_11fc3b08-2470-4f1b-9187-acff1fc4c5ea          32b45c55-cc53-4635-ae2b-559821b409fe   in service    none      none          off        
    oxp_6f1a330e-e8d4-4c09-97fc-8918b69b2a3c/crypt/zone/oxz_crucible_673ecd68-d12a-46d9-9126-0a6be6245f84          0377cfc0-2bf6-4906-87f7-031121797594   in service    none      none          off        
    oxp_6a23a532-0712-4a8d-be9b-e8c17e97aa4b/crypt/zone/oxz_crucible_966c4f15-0aa8-4bef-95e4-49d686cffdfc          9ef1c45c-753a-4ecf-9145-72889ece2ad2   in service    none      none          off        
    oxp_8c10be49-3a66-40d4-a082-64d09d916f14/crypt/zone/oxz_crucible_979a7b5b-81a5-49bc-82e5-d88b6eaf7d96          b075b63e-f072-4f35-86d1-a81e50065994   in service    none      none          off        
    oxp_5ca23cb3-cc90-41c5-a474-01898cdd0796/crypt/zone/oxz_crucible_b6beadb1-351b-461d-a887-e7641d976a9e          9d2477db-7dea-4e19-b563-60a18a659cca   in service    none      none          off        
    oxp_4de5fc8e-0e41-4ab9-ba12-2dc63882c96a/crypt/zone/oxz_crucible_cf7add30-1c49-4d49-a2d2-1c46a60cd884          3b71883e-8704-468e-96fa-7b4fd85d37e8   in service    none      none          off        
    oxp_d1ebfd7b-3842-4ad7-be31-2b9c031209a9/crypt/zone/oxz_crucible_d0d4a23e-45fa-4f80-9bdf-a348de3f7b8f          5888130a-54bf-4358-bb1b-099347648757   in service    none      none          off        
    oxp_44cdb6f2-fa6c-4b69-bab2-3ae4e1ec4b34/crypt/zone/oxz_crucible_e46d1442-2a63-44e3-a6aa-e88150b85d92          c4739101-dd65-4649-8e99-e221dc9ce93e   in service    none      none          off        
    oxp_13e6503b-5300-4ccd-abc4-c1512b435929/crypt/zone/oxz_crucible_pantry_45b6f382-3590-4281-b65d-083ba7aff2d3   f07a8f89-a4e1-4c71-b223-a4c09af0e443   in service    none      none          off        
    oxp_13e6503b-5300-4ccd-abc4-c1512b435929/crypt/zone/oxz_internal_dns_4fd906d8-94cd-44b3-ad5e-34b4d193bd3c      3681f68d-2840-47be-8bb7-8c7354daf8a7   in service    none      none          off        
    oxp_13e6503b-5300-4ccd-abc4-c1512b435929/crypt/zone/oxz_nexus_88602518-f176-49a1-af12-02fac36214c3             99c53b55-b716-414d-b8ff-a9d56bd9cd6c   in service    none      none          off        
    oxp_13e6503b-5300-4ccd-abc4-c1512b435929/crypt/zone/oxz_ntp_b0a48e5a-e2bd-46b2-9bc6-8babbbdc0adc               ed9b8ac9-88f4-46fa-8ecf-5a7534d4f020   in service    none      none          off        
    oxp_13e6503b-5300-4ccd-abc4-c1512b435929/crypt/debug                                                           97bc5b54-dd6a-4b98-b9e0-081657a3db89   in service    100 GiB   none          gzip-9     
    oxp_44cdb6f2-fa6c-4b69-bab2-3ae4e1ec4b34/crypt/debug                                                           8d054703-b940-4395-8c46-2ff519f5133a   in service    100 GiB   none          gzip-9     
    oxp_4de5fc8e-0e41-4ab9-ba12-2dc63882c96a/crypt/debug                                                           bb388082-2d09-4a4b-bb22-ee3f4b7b5025   in service    100 GiB   none          gzip-9     
    oxp_51564e7a-d69f-4942-bcfe-330224633ca6/crypt/debug                                                           fe2005ba-7f3d-4fc3-b324-09a258fc4a4b   in service    100 GiB   none          gzip-9     
    oxp_5ca23cb3-cc90-41c5-a474-01898cdd0796/crypt/debug                                                           e20df72b-3d75-48ad-8349-3e39cc886886   in service    100 GiB   none          gzip-9     
    oxp_6a23a532-0712-4a8d-be9b-e8c17e97aa4b/crypt/debug                                                           cf2b245f-c667-49a9-bbc2-ada9a51e63f0   in service    100 GiB   none          gzip-9     
    oxp_6f1a330e-e8d4-4c09-97fc-8918b69b2a3c/crypt/debug                                                           1c606d5c-ce8c-42e8-9359-d2e0fe31d525   in service    100 GiB   none          gzip-9     
    oxp_7113d104-fb55-4299-bf53-b3c59d258e44/crypt/debug                                                           1f3f9209-c380-40ab-a2f0-16ecddb6d4a8   in service    100 GiB   none          gzip-9     
    oxp_8c10be49-3a66-40d4-a082-64d09d916f14/crypt/debug                                                           89b81a7c-3bc3-455d-97e3-75067de991d5   in service    100 GiB   none          gzip-9     
    oxp_d1ebfd7b-3842-4ad7-be31-2b9c031209a9/crypt/debug                                                           1e581e94-bb9d-4514-8dbb-3a882e342d1b   in service    100 GiB   none          gzip-9     


    omicron zones at generation 2:
    ---------------------------------------------------------------------------------------------------------------
    zone type         zone id                                image source      disposition   underlay IP           
    ---------------------------------------------------------------------------------------------------------------
    clickhouse        5fbb489a-141d-4de2-86c4-4fd7b9d9f315   install dataset   in service    fd00:1122:3344:105::23
    crucible          0ce2b998-f5ad-4dc5-b2ec-5250a308506d   install dataset   in service    fd00:1122:3344:105::25
    crucible          0e8e9f2d-291d-47fc-ba0f-84cb50e713fd   install dataset   in service    fd00:1122:3344:105::2c
    crucible          11fc3b08-2470-4f1b-9187-acff1fc4c5ea   install dataset   in service    fd00:1122:3344:105::28
    crucible          673ecd68-d12a-46d9-9126-0a6be6245f84   install dataset   in service    fd00:1122:3344:105::2b
    crucible          966c4f15-0aa8-4bef-95e4-49d686cffdfc   install dataset   in service    fd00:1122:3344:105::2a
    crucible          979a7b5b-81a5-49bc-82e5-d88b6eaf7d96   install dataset   in service    fd00:1122:3344:105::2d
    crucible          b6beadb1-351b-461d-a887-e7641d976a9e   install dataset   in service    fd00:1122:3344:105::29
    crucible          cf7add30-1c49-4d49-a2d2-1c46a60cd884   install dataset   in service    fd00:1122:3344:105::27
    crucible          d0d4a23e-45fa-4f80-9bdf-a348de3f7b8f   install dataset   in service    fd00:1122:3344:105::2e
    crucible          e46d1442-2a63-44e3-a6aa-e88150b85d92   install dataset   in service    fd00:1122:3344:105::26
    crucible_pantry   45b6f382-3590-4281-b65d-083ba7aff2d3   install dataset   in service    fd00:1122:3344:105::24
    internal_dns      4fd906d8-94cd-44b3-ad5e-34b4d193bd3c   install dataset   in service    fd00:1122:3344:1::1   
    internal_ntp      b0a48e5a-e2bd-46b2-9bc6-8babbbdc0adc   install dataset   in service    fd00:1122:3344:105::21
    nexus             88602518-f176-49a1-af12-02fac36214c3   install dataset   in service    fd00:1122:3344:105::22


  sled 68d24ac5-f341-49ea-a92a-0381b52ab387 (decommissioned):

    physical disks at generation 2:
    ------------------------------------------------------------------------------------
    vendor        model        serial                                        disposition
    ------------------------------------------------------------------------------------
    fake-vendor   fake-model   serial-09a5de95-c15f-486e-b776-fca62bf5e179   in service 
    fake-vendor   fake-model   serial-11b8eccf-7c78-4bde-8639-b35a83082a95   in service 
    fake-vendor   fake-model   serial-1931c422-4c6a-4597-8ae7-ecb44718462c   in service 
    fake-vendor   fake-model   serial-21a8a87e-73a4-42d4-a426-f6eec94004e3   in service 
    fake-vendor   fake-model   serial-222c0b55-2966-46b6-816c-9063a7587806   in service 
    fake-vendor   fake-model   serial-3676f688-f41c-4f89-936a-6b04c3011b2a   in service 
    fake-vendor   fake-model   serial-5e9e14c4-d60d-4b5c-a11c-bba54eb24c9f   in service 
    fake-vendor   fake-model   serial-74f7b89e-88f5-4336-ba8b-22283a6966c5   in service 
    fake-vendor   fake-model   serial-a787cac8-b5e3-49e3-aaab-20d8eadd8a63   in service 
    fake-vendor   fake-model   serial-d56b0c9f-0e57-43d8-a1ac-8b4d2c303c29   in service 


    datasets at generation 2:
    -------------------------------------------------------------------------------------------------------------------------------------------------------------------------------------------------------
    dataset name                                                                                                   dataset id                             disposition   quota     reservation   compression
    -------------------------------------------------------------------------------------------------------------------------------------------------------------------------------------------------------
    oxp_09a5de95-c15f-486e-b776-fca62bf5e179/crucible                                                              b77e647a-9173-499a-854a-6c0b4968b7e0   in service    none      none          off        
    oxp_11b8eccf-7c78-4bde-8639-b35a83082a95/crucible                                                              58fdafab-31e5-4fa2-89c6-322e3a2b482e   in service    none      none          off        
    oxp_1931c422-4c6a-4597-8ae7-ecb44718462c/crucible                                                              d0437bf1-8860-49d3-8fb3-da4c67a5a08b   in service    none      none          off        
    oxp_21a8a87e-73a4-42d4-a426-f6eec94004e3/crucible                                                              55406728-458a-4768-8c60-4bda237e5eee   in service    none      none          off        
    oxp_222c0b55-2966-46b6-816c-9063a7587806/crucible                                                              541775da-bd2a-47da-b3a7-0554f1b318d7   in service    none      none          off        
    oxp_3676f688-f41c-4f89-936a-6b04c3011b2a/crucible                                                              cf342d78-595a-4871-badc-4b4abf86df59   in service    none      none          off        
    oxp_5e9e14c4-d60d-4b5c-a11c-bba54eb24c9f/crucible                                                              f90acbe5-1565-4f3d-bab7-c82dbc5d88e0   in service    none      none          off        
    oxp_74f7b89e-88f5-4336-ba8b-22283a6966c5/crucible                                                              572b2277-6c1c-45b7-afaa-85c6838c4fb1   in service    none      none          off        
    oxp_a787cac8-b5e3-49e3-aaab-20d8eadd8a63/crucible                                                              46699296-d0e9-4fdd-bd1a-f6f7e23bf14e   in service    none      none          off        
    oxp_d56b0c9f-0e57-43d8-a1ac-8b4d2c303c29/crucible                                                              17e494d7-7797-4f2f-9f0e-f01340c5d20c   in service    none      none          off        
    oxp_09a5de95-c15f-486e-b776-fca62bf5e179/crypt/internal_dns                                                    6b3c8095-3f2e-4844-adad-58c2a9672b0f   in service    none      none          off        
    oxp_09a5de95-c15f-486e-b776-fca62bf5e179/crypt/zone                                                            0a15e4d5-df40-4084-b60d-cdf7ee46ab4e   in service    none      none          off        
    oxp_11b8eccf-7c78-4bde-8639-b35a83082a95/crypt/zone                                                            5d9f6772-bda9-4ad1-af28-06fe072d49ce   in service    none      none          off        
    oxp_1931c422-4c6a-4597-8ae7-ecb44718462c/crypt/zone                                                            22a21aab-ef00-4741-b1af-83628f9176ed   in service    none      none          off        
    oxp_21a8a87e-73a4-42d4-a426-f6eec94004e3/crypt/zone                                                            7d4d36bb-db99-44a8-9542-c18644925ecd   in service    none      none          off        
    oxp_222c0b55-2966-46b6-816c-9063a7587806/crypt/zone                                                            d9255b0c-5115-4b4c-9a15-20b7abc6a625   in service    none      none          off        
    oxp_3676f688-f41c-4f89-936a-6b04c3011b2a/crypt/zone                                                            5bd021b1-e4dd-4dfb-af5d-30a5d5fc6de6   in service    none      none          off        
    oxp_5e9e14c4-d60d-4b5c-a11c-bba54eb24c9f/crypt/zone                                                            1c0a27d1-5feb-4c88-8ef5-ad438e2e337b   in service    none      none          off        
    oxp_74f7b89e-88f5-4336-ba8b-22283a6966c5/crypt/zone                                                            378cde4a-b2e0-4c04-8a77-c8a333b21e79   in service    none      none          off        
    oxp_a787cac8-b5e3-49e3-aaab-20d8eadd8a63/crypt/zone                                                            6982b864-f299-4a0c-bc1c-b05cfd923ad4   in service    none      none          off        
    oxp_d56b0c9f-0e57-43d8-a1ac-8b4d2c303c29/crypt/zone                                                            21aba03d-0506-4ded-992c-2198a9df8db8   in service    none      none          off        
    oxp_11b8eccf-7c78-4bde-8639-b35a83082a95/crypt/zone/oxz_crucible_258c5106-ebcd-4651-96e4-d5b0895691f6          d3b4685c-6b3c-4547-8f31-914760b52b6f   in service    none      none          off        
    oxp_5e9e14c4-d60d-4b5c-a11c-bba54eb24c9f/crypt/zone/oxz_crucible_2b046f65-00f5-46da-988c-90c1de32a1dd          68670f81-967f-410a-89f5-5aeed7725f18   in service    none      none          off        
    oxp_d56b0c9f-0e57-43d8-a1ac-8b4d2c303c29/crypt/zone/oxz_crucible_30c770a8-625e-4864-8977-d83a11c1c596          bf61091c-be19-4e3c-9665-61fe5d3f984f   in service    none      none          off        
    oxp_21a8a87e-73a4-42d4-a426-f6eec94004e3/crypt/zone/oxz_crucible_35e3587d-25d3-4234-822f-2d68713b8cbf          ac9ca46f-4a0a-4cd0-ad58-e89609ebb241   in service    none      none          off        
    oxp_222c0b55-2966-46b6-816c-9063a7587806/crypt/zone/oxz_crucible_46293b15-fd26-48f9-9ccb-122fa0ef41b4          d406c3ce-a277-42c2-beac-9fe311e7a2f9   in service    none      none          off        
    oxp_09a5de95-c15f-486e-b776-fca62bf5e179/crypt/zone/oxz_crucible_462c6b8d-1872-4671-b84a-bdcbb69e3baf          83c9535d-cf93-440a-bfda-e7d17d5ad31e   in service    none      none          off        
    oxp_1931c422-4c6a-4597-8ae7-ecb44718462c/crypt/zone/oxz_crucible_a046c5f9-25e7-47c3-9c67-43d68fb39c5e          e485343e-cf15-4484-82eb-7913b388cdf0   in service    none      none          off        
    oxp_a787cac8-b5e3-49e3-aaab-20d8eadd8a63/crypt/zone/oxz_crucible_a49d4037-506e-4732-8e21-1f8c136a3c17          45e58d60-6bb9-4bc0-a925-a13952eef7bb   in service    none      none          off        
    oxp_74f7b89e-88f5-4336-ba8b-22283a6966c5/crypt/zone/oxz_crucible_df94dc9a-74d9-43a9-8879-199740665f29          1db67d8d-5443-4304-a4fc-22ee0ecf9a14   in service    none      none          off        
    oxp_3676f688-f41c-4f89-936a-6b04c3011b2a/crypt/zone/oxz_crucible_f1622981-7f0b-4a9f-9a70-6b46ab9d5e86          8d49a774-0f12-41ad-acd5-2853553044e4   in service    none      none          off        
    oxp_09a5de95-c15f-486e-b776-fca62bf5e179/crypt/zone/oxz_crucible_pantry_b217d3a5-4ebb-45e3-b5be-2ebb2c57d8fa   03429538-a04b-453e-85e0-4495f18d80c9   in service    none      none          off        
    oxp_09a5de95-c15f-486e-b776-fca62bf5e179/crypt/zone/oxz_internal_dns_0efed95e-f052-4535-b45a-fac1148c0e6a      0be7365d-2d85-4d99-a186-e404eb93ef59   in service    none      none          off        
    oxp_09a5de95-c15f-486e-b776-fca62bf5e179/crypt/zone/oxz_nexus_ee146b15-bc59-43a3-9567-bb8596e6188d             14cd103e-65f0-42f6-a03d-c03b1e865b4c   in service    none      none          off        
    oxp_09a5de95-c15f-486e-b776-fca62bf5e179/crypt/zone/oxz_ntp_61a79cb4-7fcb-432d-bbe9-3f9882452db2               0af1fd16-7dde-4bf5-8da6-dceb05bf4aef   in service    none      none          off        
    oxp_09a5de95-c15f-486e-b776-fca62bf5e179/crypt/debug                                                           455486dc-8ab4-4405-99fc-862d6dbfcda3   in service    100 GiB   none          gzip-9     
    oxp_11b8eccf-7c78-4bde-8639-b35a83082a95/crypt/debug                                                           de5f06bb-1d18-4dec-b8ca-e0947efd7605   in service    100 GiB   none          gzip-9     
    oxp_1931c422-4c6a-4597-8ae7-ecb44718462c/crypt/debug                                                           000775a7-f52a-4b4c-845e-f9ec8b27e32c   in service    100 GiB   none          gzip-9     
    oxp_21a8a87e-73a4-42d4-a426-f6eec94004e3/crypt/debug                                                           cd6d3991-5be5-49e3-8d2d-b0a29acc479c   in service    100 GiB   none          gzip-9     
    oxp_222c0b55-2966-46b6-816c-9063a7587806/crypt/debug                                                           5cfe962a-ff3d-4ab7-8c1b-8979dba15bb0   in service    100 GiB   none          gzip-9     
    oxp_3676f688-f41c-4f89-936a-6b04c3011b2a/crypt/debug                                                           0d918a12-c470-472e-9711-7e79ddd9b90b   in service    100 GiB   none          gzip-9     
    oxp_5e9e14c4-d60d-4b5c-a11c-bba54eb24c9f/crypt/debug                                                           56d77912-628f-4a06-8e60-ae83e0bd7292   in service    100 GiB   none          gzip-9     
    oxp_74f7b89e-88f5-4336-ba8b-22283a6966c5/crypt/debug                                                           54b2745f-9c22-4407-858e-31ea0c9db415   in service    100 GiB   none          gzip-9     
    oxp_a787cac8-b5e3-49e3-aaab-20d8eadd8a63/crypt/debug                                                           69c359cd-15e4-485f-8f32-e84c1a19eec8   in service    100 GiB   none          gzip-9     
    oxp_d56b0c9f-0e57-43d8-a1ac-8b4d2c303c29/crypt/debug                                                           34d0a7d0-56f8-4a8e-9e71-657c9ebc71f3   in service    100 GiB   none          gzip-9     


    omicron zones at generation 2:
    ----------------------------------------------------------------------------------------------
    zone type         zone id                                disposition    underlay IP           
    ----------------------------------------------------------------------------------------------
    crucible          258c5106-ebcd-4651-96e4-d5b0895691f6   expunged ⏳     fd00:1122:3344:102::25
    crucible          2b046f65-00f5-46da-988c-90c1de32a1dd   expunged ⏳     fd00:1122:3344:102::2a
    crucible          30c770a8-625e-4864-8977-d83a11c1c596   expunged ⏳     fd00:1122:3344:102::2d
    crucible          35e3587d-25d3-4234-822f-2d68713b8cbf   expunged ⏳     fd00:1122:3344:102::27
    crucible          46293b15-fd26-48f9-9ccb-122fa0ef41b4   expunged ⏳     fd00:1122:3344:102::28
    crucible          462c6b8d-1872-4671-b84a-bdcbb69e3baf   expunged ⏳     fd00:1122:3344:102::24
    crucible          a046c5f9-25e7-47c3-9c67-43d68fb39c5e   expunged ⏳     fd00:1122:3344:102::26
    crucible          a49d4037-506e-4732-8e21-1f8c136a3c17   expunged ⏳     fd00:1122:3344:102::2c
    crucible          df94dc9a-74d9-43a9-8879-199740665f29   expunged ⏳     fd00:1122:3344:102::2b
    crucible          f1622981-7f0b-4a9f-9a70-6b46ab9d5e86   expunged ⏳     fd00:1122:3344:102::29
    crucible_pantry   b217d3a5-4ebb-45e3-b5be-2ebb2c57d8fa   expunged ⏳     fd00:1122:3344:102::23
    internal_dns      0efed95e-f052-4535-b45a-fac1148c0e6a   expunged ⏳     fd00:1122:3344:3::1   
    internal_ntp      61a79cb4-7fcb-432d-bbe9-3f9882452db2   expunged ⏳     fd00:1122:3344:102::21
    nexus             ee146b15-bc59-43a3-9567-bb8596e6188d   expunged ⏳     fd00:1122:3344:102::22


 MODIFIED SLEDS:

  sled 48d95fef-bc9f-4f50-9a53-1e075836291d (active -> decommissioned):

    physical disks generation 2 -> 3:
    ---------------------------------------------------------------------------------------
    vendor        model        serial                                        disposition   
    ---------------------------------------------------------------------------------------
*   fake-vendor   fake-model   serial-22930645-144a-415c-bceb-2dbfafb9c29e   - in service  
     └─                                                                      + expunged ✓  
*   fake-vendor   fake-model   serial-24155070-8a43-4244-a3ba-853d8c71972d   - in service  
     └─                                                                      + expunged ✓  
*   fake-vendor   fake-model   serial-494782c7-3821-4f49-918b-ce42cc4d18ad   - in service  
     └─                                                                      + expunged ✓  
*   fake-vendor   fake-model   serial-6ea8a67f-d27d-472b-844c-6c8245b00e2b   - in service  
     └─                                                                      + expunged ✓  
*   fake-vendor   fake-model   serial-77565d57-c235-4905-b3c7-32d1c2ca2c44   - in service  
     └─                                                                      + expunged ✓  
*   fake-vendor   fake-model   serial-8746874c-dc3b-4454-93cd-2a8fc13720fe   - in service  
     └─                                                                      + expunged ✓  
*   fake-vendor   fake-model   serial-a42c5a67-6e10-4586-a56e-48bb8260e75f   - in service  
     └─                                                                      + expunged ✓  
*   fake-vendor   fake-model   serial-ca89b120-7bcd-4eeb-baa7-71031fbd103b   - in service  
     └─                                                                      + expunged ✓  
*   fake-vendor   fake-model   serial-ef61aa97-c862-428c-82f3-0a69a50d6155   - in service  
     └─                                                                      + expunged ✓  
*   fake-vendor   fake-model   serial-ef64ff6d-250d-47ac-8686-e696cfb46966   - in service  
     └─                                                                      + expunged ✓  


    datasets generation 2 -> 3:
    --------------------------------------------------------------------------------------------------------------------------------------------------------------------------------------------------------
    dataset name                                                                                                   dataset id                             disposition    quota     reservation   compression
    --------------------------------------------------------------------------------------------------------------------------------------------------------------------------------------------------------
*   oxp_22930645-144a-415c-bceb-2dbfafb9c29e/crucible                                                              4393326c-f79e-497e-8539-e8268de235ae   - in service   none      none          off        
     └─                                                                                                                                                   + expunged                                        
*   oxp_24155070-8a43-4244-a3ba-853d8c71972d/crucible                                                              6bcb7a19-f5e8-49a2-b2ff-35a97be53a4e   - in service   none      none          off        
     └─                                                                                                                                                   + expunged                                        
*   oxp_494782c7-3821-4f49-918b-ce42cc4d18ad/crucible                                                              ee61b0d0-a302-41c0-aba7-1fc4bc9c1f29   - in service   none      none          off        
     └─                                                                                                                                                   + expunged                                        
*   oxp_6ea8a67f-d27d-472b-844c-6c8245b00e2b/crucible                                                              6d5d6e6a-d1cd-4ca2-aaf9-1db561847e58   - in service   none      none          off        
     └─                                                                                                                                                   + expunged                                        
*   oxp_77565d57-c235-4905-b3c7-32d1c2ca2c44/crucible                                                              0ae3e100-879c-4aed-9671-51405148857c   - in service   none      none          off        
     └─                                                                                                                                                   + expunged                                        
*   oxp_8746874c-dc3b-4454-93cd-2a8fc13720fe/crucible                                                              0e520292-0605-4508-8b87-bc9f4bdb2d17   - in service   none      none          off        
     └─                                                                                                                                                   + expunged                                        
*   oxp_a42c5a67-6e10-4586-a56e-48bb8260e75f/crucible                                                              baf9409f-9730-4c3b-9969-6d0af7abfa96   - in service   none      none          off        
     └─                                                                                                                                                   + expunged                                        
*   oxp_ca89b120-7bcd-4eeb-baa7-71031fbd103b/crucible                                                              87efc84a-b983-4c40-8dcf-711348dfab9a   - in service   none      none          off        
     └─                                                                                                                                                   + expunged                                        
*   oxp_ef61aa97-c862-428c-82f3-0a69a50d6155/crucible                                                              4a0fdd0e-ae77-45d3-b3b9-889898179f86   - in service   none      none          off        
     └─                                                                                                                                                   + expunged                                        
*   oxp_ef64ff6d-250d-47ac-8686-e696cfb46966/crucible                                                              84296646-39b7-4329-8c7b-83651c0501f9   - in service   none      none          off        
     └─                                                                                                                                                   + expunged                                        
*   oxp_22930645-144a-415c-bceb-2dbfafb9c29e/crypt/internal_dns                                                    50eb638f-21eb-41f1-bb0b-fc8e3adbf516   - in service   none      none          off        
     └─                                                                                                                                                   + expunged                                        
*   oxp_22930645-144a-415c-bceb-2dbfafb9c29e/crypt/zone                                                            6348353d-db1d-4016-9686-ea46eb9ffafe   - in service   none      none          off        
     └─                                                                                                                                                   + expunged                                        
*   oxp_24155070-8a43-4244-a3ba-853d8c71972d/crypt/zone                                                            6760b9f3-b130-4604-8212-964507005533   - in service   none      none          off        
     └─                                                                                                                                                   + expunged                                        
*   oxp_494782c7-3821-4f49-918b-ce42cc4d18ad/crypt/zone                                                            81a147f6-4f29-490d-862f-09333e6c0331   - in service   none      none          off        
     └─                                                                                                                                                   + expunged                                        
*   oxp_6ea8a67f-d27d-472b-844c-6c8245b00e2b/crypt/zone                                                            7ba4cc5a-05d5-48f8-bf1f-c19431c02e21   - in service   none      none          off        
     └─                                                                                                                                                   + expunged                                        
*   oxp_77565d57-c235-4905-b3c7-32d1c2ca2c44/crypt/zone                                                            d2b96129-68b8-428c-9041-f92a28b231d2   - in service   none      none          off        
     └─                                                                                                                                                   + expunged                                        
*   oxp_8746874c-dc3b-4454-93cd-2a8fc13720fe/crypt/zone                                                            edce7c97-7d0e-4da9-9d34-86b577bb5477   - in service   none      none          off        
     └─                                                                                                                                                   + expunged                                        
*   oxp_a42c5a67-6e10-4586-a56e-48bb8260e75f/crypt/zone                                                            02c0a9a5-0b9b-4421-9643-4e8b9c5ff39e   - in service   none      none          off        
     └─                                                                                                                                                   + expunged                                        
*   oxp_ca89b120-7bcd-4eeb-baa7-71031fbd103b/crypt/zone                                                            ddb27eda-8f02-438d-8956-87aa3d11ae9a   - in service   none      none          off        
     └─                                                                                                                                                   + expunged                                        
*   oxp_ef61aa97-c862-428c-82f3-0a69a50d6155/crypt/zone                                                            54f218fb-6023-4693-ad38-8e8fb2056a36   - in service   none      none          off        
     └─                                                                                                                                                   + expunged                                        
*   oxp_ef64ff6d-250d-47ac-8686-e696cfb46966/crypt/zone                                                            c1b62139-e0fe-4458-a7fd-593d6fc0b7a0   - in service   none      none          off        
     └─                                                                                                                                                   + expunged                                        
*   oxp_ef64ff6d-250d-47ac-8686-e696cfb46966/crypt/zone/oxz_crucible_085d10cb-a6f0-46de-86bc-ad2f7f1defcf          e365431d-2c6b-4ab8-ac38-66bda9a09c58   - in service   none      none          off        
     └─                                                                                                                                                   + expunged                                        
*   oxp_ca89b120-7bcd-4eeb-baa7-71031fbd103b/crypt/zone/oxz_crucible_2bf62dfa-537a-4616-aad5-64447faaec53          30584efb-cb2a-4446-8e92-979e1e3ad21c   - in service   none      none          off        
     └─                                                                                                                                                   + expunged                                        
*   oxp_6ea8a67f-d27d-472b-844c-6c8245b00e2b/crypt/zone/oxz_crucible_50d43a78-e9af-4051-9f5d-85410f44214b          f165f189-8f8d-4e75-b947-8cde0b3b9d1a   - in service   none      none          off        
     └─                                                                                                                                                   + expunged                                        
*   oxp_a42c5a67-6e10-4586-a56e-48bb8260e75f/crypt/zone/oxz_crucible_6e7b5239-0d2e-42a5-80aa-51a3bc859318          9d9170ef-3f05-4893-a322-31d80038fcbc   - in service   none      none          off        
     └─                                                                                                                                                   + expunged                                        
*   oxp_494782c7-3821-4f49-918b-ce42cc4d18ad/crypt/zone/oxz_crucible_8d87b485-3fb4-480b-97ce-02d066b799d7          51767a5b-953f-4333-b123-630d38803e98   - in service   none      none          off        
     └─                                                                                                                                                   + expunged                                        
*   oxp_24155070-8a43-4244-a3ba-853d8c71972d/crypt/zone/oxz_crucible_b3d757b8-033f-4a68-82db-6ff5331b9739          ac210527-730a-41a7-bb39-b5ab118b0176   - in service   none      none          off        
     └─                                                                                                                                                   + expunged                                        
*   oxp_77565d57-c235-4905-b3c7-32d1c2ca2c44/crypt/zone/oxz_crucible_bcd98cf5-a798-4aa0-81cc-8972a376073c          36312983-f969-4f3e-9008-23439cfdf85b   - in service   none      none          off        
     └─                                                                                                                                                   + expunged                                        
*   oxp_8746874c-dc3b-4454-93cd-2a8fc13720fe/crypt/zone/oxz_crucible_bd12d9d5-bccf-433a-b078-794a69aeb89a          112c4751-37b3-4dd1-9669-9d78eb778221   - in service   none      none          off        
     └─                                                                                                                                                   + expunged                                        
*   oxp_ef61aa97-c862-428c-82f3-0a69a50d6155/crypt/zone/oxz_crucible_d283707c-1b8f-4cb9-946d-041b25a83967          4a35ecb6-9930-499b-a784-7f423a7d1975   - in service   none      none          off        
     └─                                                                                                                                                   + expunged                                        
*   oxp_22930645-144a-415c-bceb-2dbfafb9c29e/crypt/zone/oxz_crucible_e362415d-2d54-4574-b823-3f01b9b751de          7991a9e3-04df-42f3-9ce5-ad6d9f54a308   - in service   none      none          off        
     └─                                                                                                                                                   + expunged                                        
*   oxp_22930645-144a-415c-bceb-2dbfafb9c29e/crypt/zone/oxz_crucible_pantry_208c987a-ab33-47a3-a103-6108dd6dc4cb   d8a25751-04a7-4f92-920d-e4294cd0d9f5   - in service   none      none          off        
     └─                                                                                                                                                   + expunged                                        
*   oxp_22930645-144a-415c-bceb-2dbfafb9c29e/crypt/zone/oxz_internal_dns_c428175e-6a1c-40bf-aa36-f608a57431f5      c9e9ec7e-68d6-4d78-88ae-144336a5f68d   - in service   none      none          off        
     └─                                                                                                                                                   + expunged                                        
*   oxp_22930645-144a-415c-bceb-2dbfafb9c29e/crypt/zone/oxz_nexus_533416e6-d0bd-482d-b592-29346c8a3471             e3638c01-8669-41a4-a4a6-9b981bf478ed   - in service   none      none          off        
     └─                                                                                                                                                   + expunged                                        
*   oxp_22930645-144a-415c-bceb-2dbfafb9c29e/crypt/zone/oxz_ntp_a8f1b53a-4231-4f04-9939-29e50a0f0e2c               a943567c-1e12-48b9-80f3-a1c48242191c   - in service   none      none          off        
     └─                                                                                                                                                   + expunged                                        
*   oxp_22930645-144a-415c-bceb-2dbfafb9c29e/crypt/debug                                                           3dfdb70d-6884-4143-939b-3a973ae7314e   - in service   100 GiB   none          gzip-9     
     └─                                                                                                                                                   + expunged                                        
*   oxp_24155070-8a43-4244-a3ba-853d8c71972d/crypt/debug                                                           e6fe9880-110a-4e55-8390-5a7d9205aea0   - in service   100 GiB   none          gzip-9     
     └─                                                                                                                                                   + expunged                                        
*   oxp_494782c7-3821-4f49-918b-ce42cc4d18ad/crypt/debug                                                           730e9778-32bb-4eb9-9488-5412e8c00e9a   - in service   100 GiB   none          gzip-9     
     └─                                                                                                                                                   + expunged                                        
*   oxp_6ea8a67f-d27d-472b-844c-6c8245b00e2b/crypt/debug                                                           38509c13-7948-4bf3-b34b-8f51862b135a   - in service   100 GiB   none          gzip-9     
     └─                                                                                                                                                   + expunged                                        
*   oxp_77565d57-c235-4905-b3c7-32d1c2ca2c44/crypt/debug                                                           aff03579-cf55-4e57-b22c-84e54788bcfe   - in service   100 GiB   none          gzip-9     
     └─                                                                                                                                                   + expunged                                        
*   oxp_8746874c-dc3b-4454-93cd-2a8fc13720fe/crypt/debug                                                           f8b506cf-c947-4579-a852-dc017f59e092   - in service   100 GiB   none          gzip-9     
     └─                                                                                                                                                   + expunged                                        
*   oxp_a42c5a67-6e10-4586-a56e-48bb8260e75f/crypt/debug                                                           06ee31c6-5e75-444b-af7d-49695a1fbff4   - in service   100 GiB   none          gzip-9     
     └─                                                                                                                                                   + expunged                                        
*   oxp_ca89b120-7bcd-4eeb-baa7-71031fbd103b/crypt/debug                                                           20745882-62c8-48db-a8fd-c0b0dc967897   - in service   100 GiB   none          gzip-9     
     └─                                                                                                                                                   + expunged                                        
*   oxp_ef61aa97-c862-428c-82f3-0a69a50d6155/crypt/debug                                                           a6ca9c24-86cc-4e94-b921-38c0f1c922d4   - in service   100 GiB   none          gzip-9     
     └─                                                                                                                                                   + expunged                                        
*   oxp_ef64ff6d-250d-47ac-8686-e696cfb46966/crypt/debug                                                           5d4ce100-3838-401c-8f2e-46b5b5374115   - in service   100 GiB   none          gzip-9     
     └─                                                                                                                                                   + expunged                                        


    omicron zones generation 2 -> 3:
    ------------------------------------------------------------------------------------------------------------------
    zone type         zone id                                image source      disposition      underlay IP           
    ------------------------------------------------------------------------------------------------------------------
*   crucible          085d10cb-a6f0-46de-86bc-ad2f7f1defcf   install dataset   - in service     fd00:1122:3344:103::2d
     └─                                                                        + expunged ✓                           
*   crucible          2bf62dfa-537a-4616-aad5-64447faaec53   install dataset   - in service     fd00:1122:3344:103::2b
     └─                                                                        + expunged ✓                           
*   crucible          50d43a78-e9af-4051-9f5d-85410f44214b   install dataset   - in service     fd00:1122:3344:103::27
     └─                                                                        + expunged ✓                           
*   crucible          6e7b5239-0d2e-42a5-80aa-51a3bc859318   install dataset   - in service     fd00:1122:3344:103::2a
     └─                                                                        + expunged ✓                           
*   crucible          8d87b485-3fb4-480b-97ce-02d066b799d7   install dataset   - in service     fd00:1122:3344:103::26
     └─                                                                        + expunged ✓                           
*   crucible          b3d757b8-033f-4a68-82db-6ff5331b9739   install dataset   - in service     fd00:1122:3344:103::25
     └─                                                                        + expunged ✓                           
*   crucible          bcd98cf5-a798-4aa0-81cc-8972a376073c   install dataset   - in service     fd00:1122:3344:103::28
     └─                                                                        + expunged ✓                           
*   crucible          bd12d9d5-bccf-433a-b078-794a69aeb89a   install dataset   - in service     fd00:1122:3344:103::29
     └─                                                                        + expunged ✓                           
*   crucible          d283707c-1b8f-4cb9-946d-041b25a83967   install dataset   - in service     fd00:1122:3344:103::2c
     └─                                                                        + expunged ✓                           
*   crucible          e362415d-2d54-4574-b823-3f01b9b751de   install dataset   - in service     fd00:1122:3344:103::24
     └─                                                                        + expunged ✓                           
*   crucible_pantry   208c987a-ab33-47a3-a103-6108dd6dc4cb   install dataset   - in service     fd00:1122:3344:103::23
     └─                                                                        + expunged ✓                           
*   internal_dns      c428175e-6a1c-40bf-aa36-f608a57431f5   install dataset   - in service     fd00:1122:3344:2::1   
     └─                                                                        + expunged ✓                           
*   internal_ntp      a8f1b53a-4231-4f04-9939-29e50a0f0e2c   install dataset   - in service     fd00:1122:3344:103::21
     └─                                                                        + expunged ✓                           
*   nexus             533416e6-d0bd-482d-b592-29346c8a3471   install dataset   - in service     fd00:1122:3344:103::22
     └─                                                                        + expunged ✓                           


<<<<<<< HEAD
  sled 68d24ac5-f341-49ea-a92a-0381b52ab387 (decommissioned):

    physical disks at generation 2:
    ------------------------------------------------------------------------------------
    vendor        model        serial                                        disposition
    ------------------------------------------------------------------------------------
    fake-vendor   fake-model   serial-09a5de95-c15f-486e-b776-fca62bf5e179   in service 
    fake-vendor   fake-model   serial-11b8eccf-7c78-4bde-8639-b35a83082a95   in service 
    fake-vendor   fake-model   serial-1931c422-4c6a-4597-8ae7-ecb44718462c   in service 
    fake-vendor   fake-model   serial-21a8a87e-73a4-42d4-a426-f6eec94004e3   in service 
    fake-vendor   fake-model   serial-222c0b55-2966-46b6-816c-9063a7587806   in service 
    fake-vendor   fake-model   serial-3676f688-f41c-4f89-936a-6b04c3011b2a   in service 
    fake-vendor   fake-model   serial-5e9e14c4-d60d-4b5c-a11c-bba54eb24c9f   in service 
    fake-vendor   fake-model   serial-74f7b89e-88f5-4336-ba8b-22283a6966c5   in service 
    fake-vendor   fake-model   serial-a787cac8-b5e3-49e3-aaab-20d8eadd8a63   in service 
    fake-vendor   fake-model   serial-d56b0c9f-0e57-43d8-a1ac-8b4d2c303c29   in service 


    datasets from generation 2:
    -------------------------------------------------------------------------------------------------------------------------------------------------------------------------------------------------------
    dataset name                                                                                                   dataset id                             disposition   quota     reservation   compression
    -------------------------------------------------------------------------------------------------------------------------------------------------------------------------------------------------------
-   oxp_09a5de95-c15f-486e-b776-fca62bf5e179/crucible                                                              b77e647a-9173-499a-854a-6c0b4968b7e0   in service    none      none          off        
-   oxp_11b8eccf-7c78-4bde-8639-b35a83082a95/crucible                                                              58fdafab-31e5-4fa2-89c6-322e3a2b482e   in service    none      none          off        
-   oxp_1931c422-4c6a-4597-8ae7-ecb44718462c/crucible                                                              d0437bf1-8860-49d3-8fb3-da4c67a5a08b   in service    none      none          off        
-   oxp_21a8a87e-73a4-42d4-a426-f6eec94004e3/crucible                                                              55406728-458a-4768-8c60-4bda237e5eee   in service    none      none          off        
-   oxp_222c0b55-2966-46b6-816c-9063a7587806/crucible                                                              541775da-bd2a-47da-b3a7-0554f1b318d7   in service    none      none          off        
-   oxp_3676f688-f41c-4f89-936a-6b04c3011b2a/crucible                                                              cf342d78-595a-4871-badc-4b4abf86df59   in service    none      none          off        
-   oxp_5e9e14c4-d60d-4b5c-a11c-bba54eb24c9f/crucible                                                              f90acbe5-1565-4f3d-bab7-c82dbc5d88e0   in service    none      none          off        
-   oxp_74f7b89e-88f5-4336-ba8b-22283a6966c5/crucible                                                              572b2277-6c1c-45b7-afaa-85c6838c4fb1   in service    none      none          off        
-   oxp_a787cac8-b5e3-49e3-aaab-20d8eadd8a63/crucible                                                              46699296-d0e9-4fdd-bd1a-f6f7e23bf14e   in service    none      none          off        
-   oxp_d56b0c9f-0e57-43d8-a1ac-8b4d2c303c29/crucible                                                              17e494d7-7797-4f2f-9f0e-f01340c5d20c   in service    none      none          off        
-   oxp_09a5de95-c15f-486e-b776-fca62bf5e179/crypt/internal_dns                                                    6b3c8095-3f2e-4844-adad-58c2a9672b0f   in service    none      none          off        
-   oxp_09a5de95-c15f-486e-b776-fca62bf5e179/crypt/zone                                                            0a15e4d5-df40-4084-b60d-cdf7ee46ab4e   in service    none      none          off        
-   oxp_11b8eccf-7c78-4bde-8639-b35a83082a95/crypt/zone                                                            5d9f6772-bda9-4ad1-af28-06fe072d49ce   in service    none      none          off        
-   oxp_1931c422-4c6a-4597-8ae7-ecb44718462c/crypt/zone                                                            22a21aab-ef00-4741-b1af-83628f9176ed   in service    none      none          off        
-   oxp_21a8a87e-73a4-42d4-a426-f6eec94004e3/crypt/zone                                                            7d4d36bb-db99-44a8-9542-c18644925ecd   in service    none      none          off        
-   oxp_222c0b55-2966-46b6-816c-9063a7587806/crypt/zone                                                            d9255b0c-5115-4b4c-9a15-20b7abc6a625   in service    none      none          off        
-   oxp_3676f688-f41c-4f89-936a-6b04c3011b2a/crypt/zone                                                            5bd021b1-e4dd-4dfb-af5d-30a5d5fc6de6   in service    none      none          off        
-   oxp_5e9e14c4-d60d-4b5c-a11c-bba54eb24c9f/crypt/zone                                                            1c0a27d1-5feb-4c88-8ef5-ad438e2e337b   in service    none      none          off        
-   oxp_74f7b89e-88f5-4336-ba8b-22283a6966c5/crypt/zone                                                            378cde4a-b2e0-4c04-8a77-c8a333b21e79   in service    none      none          off        
-   oxp_a787cac8-b5e3-49e3-aaab-20d8eadd8a63/crypt/zone                                                            6982b864-f299-4a0c-bc1c-b05cfd923ad4   in service    none      none          off        
-   oxp_d56b0c9f-0e57-43d8-a1ac-8b4d2c303c29/crypt/zone                                                            21aba03d-0506-4ded-992c-2198a9df8db8   in service    none      none          off        
-   oxp_11b8eccf-7c78-4bde-8639-b35a83082a95/crypt/zone/oxz_crucible_258c5106-ebcd-4651-96e4-d5b0895691f6          d3b4685c-6b3c-4547-8f31-914760b52b6f   in service    none      none          off        
-   oxp_5e9e14c4-d60d-4b5c-a11c-bba54eb24c9f/crypt/zone/oxz_crucible_2b046f65-00f5-46da-988c-90c1de32a1dd          68670f81-967f-410a-89f5-5aeed7725f18   in service    none      none          off        
-   oxp_d56b0c9f-0e57-43d8-a1ac-8b4d2c303c29/crypt/zone/oxz_crucible_30c770a8-625e-4864-8977-d83a11c1c596          bf61091c-be19-4e3c-9665-61fe5d3f984f   in service    none      none          off        
-   oxp_21a8a87e-73a4-42d4-a426-f6eec94004e3/crypt/zone/oxz_crucible_35e3587d-25d3-4234-822f-2d68713b8cbf          ac9ca46f-4a0a-4cd0-ad58-e89609ebb241   in service    none      none          off        
-   oxp_222c0b55-2966-46b6-816c-9063a7587806/crypt/zone/oxz_crucible_46293b15-fd26-48f9-9ccb-122fa0ef41b4          d406c3ce-a277-42c2-beac-9fe311e7a2f9   in service    none      none          off        
-   oxp_09a5de95-c15f-486e-b776-fca62bf5e179/crypt/zone/oxz_crucible_462c6b8d-1872-4671-b84a-bdcbb69e3baf          83c9535d-cf93-440a-bfda-e7d17d5ad31e   in service    none      none          off        
-   oxp_1931c422-4c6a-4597-8ae7-ecb44718462c/crypt/zone/oxz_crucible_a046c5f9-25e7-47c3-9c67-43d68fb39c5e          e485343e-cf15-4484-82eb-7913b388cdf0   in service    none      none          off        
-   oxp_a787cac8-b5e3-49e3-aaab-20d8eadd8a63/crypt/zone/oxz_crucible_a49d4037-506e-4732-8e21-1f8c136a3c17          45e58d60-6bb9-4bc0-a925-a13952eef7bb   in service    none      none          off        
-   oxp_74f7b89e-88f5-4336-ba8b-22283a6966c5/crypt/zone/oxz_crucible_df94dc9a-74d9-43a9-8879-199740665f29          1db67d8d-5443-4304-a4fc-22ee0ecf9a14   in service    none      none          off        
-   oxp_3676f688-f41c-4f89-936a-6b04c3011b2a/crypt/zone/oxz_crucible_f1622981-7f0b-4a9f-9a70-6b46ab9d5e86          8d49a774-0f12-41ad-acd5-2853553044e4   in service    none      none          off        
-   oxp_09a5de95-c15f-486e-b776-fca62bf5e179/crypt/zone/oxz_crucible_pantry_b217d3a5-4ebb-45e3-b5be-2ebb2c57d8fa   03429538-a04b-453e-85e0-4495f18d80c9   in service    none      none          off        
-   oxp_09a5de95-c15f-486e-b776-fca62bf5e179/crypt/zone/oxz_internal_dns_0efed95e-f052-4535-b45a-fac1148c0e6a      0be7365d-2d85-4d99-a186-e404eb93ef59   in service    none      none          off        
-   oxp_09a5de95-c15f-486e-b776-fca62bf5e179/crypt/zone/oxz_nexus_ee146b15-bc59-43a3-9567-bb8596e6188d             14cd103e-65f0-42f6-a03d-c03b1e865b4c   in service    none      none          off        
-   oxp_09a5de95-c15f-486e-b776-fca62bf5e179/crypt/zone/oxz_ntp_61a79cb4-7fcb-432d-bbe9-3f9882452db2               0af1fd16-7dde-4bf5-8da6-dceb05bf4aef   in service    none      none          off        
-   oxp_09a5de95-c15f-486e-b776-fca62bf5e179/crypt/debug                                                           455486dc-8ab4-4405-99fc-862d6dbfcda3   in service    100 GiB   none          gzip-9     
-   oxp_11b8eccf-7c78-4bde-8639-b35a83082a95/crypt/debug                                                           de5f06bb-1d18-4dec-b8ca-e0947efd7605   in service    100 GiB   none          gzip-9     
-   oxp_1931c422-4c6a-4597-8ae7-ecb44718462c/crypt/debug                                                           000775a7-f52a-4b4c-845e-f9ec8b27e32c   in service    100 GiB   none          gzip-9     
-   oxp_21a8a87e-73a4-42d4-a426-f6eec94004e3/crypt/debug                                                           cd6d3991-5be5-49e3-8d2d-b0a29acc479c   in service    100 GiB   none          gzip-9     
-   oxp_222c0b55-2966-46b6-816c-9063a7587806/crypt/debug                                                           5cfe962a-ff3d-4ab7-8c1b-8979dba15bb0   in service    100 GiB   none          gzip-9     
-   oxp_3676f688-f41c-4f89-936a-6b04c3011b2a/crypt/debug                                                           0d918a12-c470-472e-9711-7e79ddd9b90b   in service    100 GiB   none          gzip-9     
-   oxp_5e9e14c4-d60d-4b5c-a11c-bba54eb24c9f/crypt/debug                                                           56d77912-628f-4a06-8e60-ae83e0bd7292   in service    100 GiB   none          gzip-9     
-   oxp_74f7b89e-88f5-4336-ba8b-22283a6966c5/crypt/debug                                                           54b2745f-9c22-4407-858e-31ea0c9db415   in service    100 GiB   none          gzip-9     
-   oxp_a787cac8-b5e3-49e3-aaab-20d8eadd8a63/crypt/debug                                                           69c359cd-15e4-485f-8f32-e84c1a19eec8   in service    100 GiB   none          gzip-9     
-   oxp_d56b0c9f-0e57-43d8-a1ac-8b4d2c303c29/crypt/debug                                                           34d0a7d0-56f8-4a8e-9e71-657c9ebc71f3   in service    100 GiB   none          gzip-9     


    omicron zones at generation 2:
    ----------------------------------------------------------------------------------------------------------------
    zone type         zone id                                image source      disposition    underlay IP           
    ----------------------------------------------------------------------------------------------------------------
    crucible          258c5106-ebcd-4651-96e4-d5b0895691f6   install dataset   expunged ⏳     fd00:1122:3344:102::25
    crucible          2b046f65-00f5-46da-988c-90c1de32a1dd   install dataset   expunged ⏳     fd00:1122:3344:102::2a
    crucible          30c770a8-625e-4864-8977-d83a11c1c596   install dataset   expunged ⏳     fd00:1122:3344:102::2d
    crucible          35e3587d-25d3-4234-822f-2d68713b8cbf   install dataset   expunged ⏳     fd00:1122:3344:102::27
    crucible          46293b15-fd26-48f9-9ccb-122fa0ef41b4   install dataset   expunged ⏳     fd00:1122:3344:102::28
    crucible          462c6b8d-1872-4671-b84a-bdcbb69e3baf   install dataset   expunged ⏳     fd00:1122:3344:102::24
    crucible          a046c5f9-25e7-47c3-9c67-43d68fb39c5e   install dataset   expunged ⏳     fd00:1122:3344:102::26
    crucible          a49d4037-506e-4732-8e21-1f8c136a3c17   install dataset   expunged ⏳     fd00:1122:3344:102::2c
    crucible          df94dc9a-74d9-43a9-8879-199740665f29   install dataset   expunged ⏳     fd00:1122:3344:102::2b
    crucible          f1622981-7f0b-4a9f-9a70-6b46ab9d5e86   install dataset   expunged ⏳     fd00:1122:3344:102::29
    crucible_pantry   b217d3a5-4ebb-45e3-b5be-2ebb2c57d8fa   install dataset   expunged ⏳     fd00:1122:3344:102::23
    internal_dns      0efed95e-f052-4535-b45a-fac1148c0e6a   install dataset   expunged ⏳     fd00:1122:3344:3::1   
    internal_ntp      61a79cb4-7fcb-432d-bbe9-3f9882452db2   install dataset   expunged ⏳     fd00:1122:3344:102::21
    nexus             ee146b15-bc59-43a3-9567-bb8596e6188d   install dataset   expunged ⏳     fd00:1122:3344:102::22


=======
>>>>>>> 8a40bb80
  sled 75bc286f-2b4b-482c-9431-59272af529da (active):

    physical disks at generation 2:
    ------------------------------------------------------------------------------------
    vendor        model        serial                                        disposition
    ------------------------------------------------------------------------------------
    fake-vendor   fake-model   serial-4069c804-c51a-4adc-8822-3cbbab56ed3f   in service 
    fake-vendor   fake-model   serial-5248a306-4a03-449e-a8a3-6f86d26da755   in service 
    fake-vendor   fake-model   serial-55196665-ed61-4b23-9a74-0711bf2eaf90   in service 
    fake-vendor   fake-model   serial-6b2a719a-35eb-469f-aa54-114a1f21f37d   in service 
    fake-vendor   fake-model   serial-7ed4296a-66d1-4fb2-bc56-9b23b8f27d7e   in service 
    fake-vendor   fake-model   serial-984e2389-e7fd-4af9-ab02-e3caf77f95b5   in service 
    fake-vendor   fake-model   serial-a5f75431-3795-426c-8f80-176f658281a5   in service 
    fake-vendor   fake-model   serial-cf32a1ce-2c9e-49f5-b1cf-4af7f2a28901   in service 
    fake-vendor   fake-model   serial-e405da11-cb6b-4ebc-bac1-9bc997352e10   in service 
    fake-vendor   fake-model   serial-f4d7f914-ec73-4b65-8696-5068591d9065   in service 


    datasets generation 2 -> 3:
    ------------------------------------------------------------------------------------------------------------------------------------------------------------------------------------------------
    dataset name                                                                                            dataset id                             disposition   quota     reservation   compression
    ------------------------------------------------------------------------------------------------------------------------------------------------------------------------------------------------
    oxp_4069c804-c51a-4adc-8822-3cbbab56ed3f/crucible                                                       081aff15-bc64-4b57-bbcc-287d7267caa4   in service    none      none          off        
    oxp_5248a306-4a03-449e-a8a3-6f86d26da755/crucible                                                       0beeebcf-b558-47e9-9274-bc3dd4a475b8   in service    none      none          off        
    oxp_55196665-ed61-4b23-9a74-0711bf2eaf90/crucible                                                       757dd9e5-74db-4860-a87e-0aafd6795b91   in service    none      none          off        
    oxp_6b2a719a-35eb-469f-aa54-114a1f21f37d/crucible                                                       bd64099e-57f0-447f-9c21-e493e2809372   in service    none      none          off        
    oxp_7ed4296a-66d1-4fb2-bc56-9b23b8f27d7e/crucible                                                       3bd0565c-1170-4727-824b-f180454e4ff1   in service    none      none          off        
    oxp_984e2389-e7fd-4af9-ab02-e3caf77f95b5/crucible                                                       010c6c12-6ea3-4bbd-9a69-90209dab73ab   in service    none      none          off        
    oxp_a5f75431-3795-426c-8f80-176f658281a5/crucible                                                       2dbc8272-64ae-4d2d-ac1f-92f120204ddd   in service    none      none          off        
    oxp_cf32a1ce-2c9e-49f5-b1cf-4af7f2a28901/crucible                                                       b4e4e724-ddfb-4d0a-bf6b-edd6dd91172d   in service    none      none          off        
    oxp_e405da11-cb6b-4ebc-bac1-9bc997352e10/crucible                                                       8fdfaea0-1da2-429f-b64e-ef0107f2884d   in service    none      none          off        
    oxp_f4d7f914-ec73-4b65-8696-5068591d9065/crucible                                                       74dc30b1-2c84-4e9d-910c-938d33f9a537   in service    none      none          off        
    oxp_4069c804-c51a-4adc-8822-3cbbab56ed3f/crypt/zone                                                     f282431f-2ed2-4386-bc0f-0f3130b175bf   in service    none      none          off        
    oxp_5248a306-4a03-449e-a8a3-6f86d26da755/crypt/zone                                                     ee3f0e38-23ac-45c6-8157-e611887572a6   in service    none      none          off        
    oxp_55196665-ed61-4b23-9a74-0711bf2eaf90/crypt/zone                                                     acf672d0-effd-491a-bde8-a4253e078f14   in service    none      none          off        
    oxp_6b2a719a-35eb-469f-aa54-114a1f21f37d/crypt/zone                                                     d5be658f-367a-4703-a377-7d8067aade3a   in service    none      none          off        
    oxp_7ed4296a-66d1-4fb2-bc56-9b23b8f27d7e/crypt/zone                                                     adbebdd0-4d0d-4794-9bb5-6681b5119624   in service    none      none          off        
    oxp_984e2389-e7fd-4af9-ab02-e3caf77f95b5/crypt/zone                                                     1e063fbb-083c-4e2e-a4f5-c40ce854f1d0   in service    none      none          off        
    oxp_a5f75431-3795-426c-8f80-176f658281a5/crypt/zone                                                     6b476700-d002-4173-8a83-fb24d49be32f   in service    none      none          off        
    oxp_cf32a1ce-2c9e-49f5-b1cf-4af7f2a28901/crypt/zone                                                     abaa13f5-c3ec-45b2-86da-2be74a259878   in service    none      none          off        
    oxp_e405da11-cb6b-4ebc-bac1-9bc997352e10/crypt/zone                                                     d8c2da98-ef6d-4746-ae4b-ed537c78fc89   in service    none      none          off        
    oxp_f4d7f914-ec73-4b65-8696-5068591d9065/crypt/zone                                                     b1c8156e-7490-46d2-a4af-7fc5dd39991d   in service    none      none          off        
    oxp_6b2a719a-35eb-469f-aa54-114a1f21f37d/crypt/zone/oxz_crucible_05ba6d6e-90a7-402a-aaba-fd92190a9f48   6a6e744c-c4a9-4e58-b0ed-ef44eef0c6e0   in service    none      none          off        
    oxp_f4d7f914-ec73-4b65-8696-5068591d9065/crypt/zone/oxz_crucible_2097bad3-ee65-4a1c-8fe2-75ed52e69ac8   54941545-0cee-4c36-8516-c63b3cbd02fb   in service    none      none          off        
    oxp_4069c804-c51a-4adc-8822-3cbbab56ed3f/crypt/zone/oxz_crucible_430c8fe1-7296-4a73-b260-fc185260ec5e   d0ee4ede-c9a6-4d6a-9dbe-63b4c07a9cdd   in service    none      none          off        
    oxp_cf32a1ce-2c9e-49f5-b1cf-4af7f2a28901/crypt/zone/oxz_crucible_a720288d-3e5b-44b7-9dab-a69a10768e0b   3fa16efe-c488-4d45-92ee-18eeb8b9453f   in service    none      none          off        
    oxp_a5f75431-3795-426c-8f80-176f658281a5/crypt/zone/oxz_crucible_b2170eef-aa6f-4ec5-aaa9-2b4289eae65c   e20a6e28-7a52-480a-9d36-33f8d4474bf5   in service    none      none          off        
    oxp_984e2389-e7fd-4af9-ab02-e3caf77f95b5/crypt/zone/oxz_crucible_b505d6e1-07b9-48bf-bc8a-d4081c25b12a   6b965329-4398-4738-84e6-b893f21a724c   in service    none      none          off        
    oxp_5248a306-4a03-449e-a8a3-6f86d26da755/crypt/zone/oxz_crucible_cbe34d65-017e-4c26-966d-b1ce27bc1d94   8ad4a9ed-7be5-4f49-8a38-1686144ceaf6   in service    none      none          off        
    oxp_e405da11-cb6b-4ebc-bac1-9bc997352e10/crypt/zone/oxz_crucible_e01462d1-5173-4d95-8477-78ca2157efbb   03fbd010-e16e-48a9-a9a9-5be665c0bdff   in service    none      none          off        
    oxp_55196665-ed61-4b23-9a74-0711bf2eaf90/crypt/zone/oxz_crucible_e49b0403-3d7c-480f-9113-4bc0fca74a8a   62053fe9-281c-4949-9357-bf818004aef2   in service    none      none          off        
    oxp_7ed4296a-66d1-4fb2-bc56-9b23b8f27d7e/crypt/zone/oxz_crucible_e6ec9399-b81b-4bdd-8e6e-b0f043aad942   f761d5be-fef1-47d7-850c-1f28a1f8a8b3   in service    none      none          off        
    oxp_4069c804-c51a-4adc-8822-3cbbab56ed3f/crypt/zone/oxz_nexus_81f79040-bcf7-4eff-9a87-8e7bcb5a6db9      2694f256-cd46-4841-a009-6460f4ca0616   in service    none      none          off        
    oxp_4069c804-c51a-4adc-8822-3cbbab56ed3f/crypt/zone/oxz_ntp_8f94a160-67ab-4ed5-bc3f-01e19fdd7e9b        225c385b-de3e-4262-a5c4-0250abc910f9   in service    none      none          off        
    oxp_4069c804-c51a-4adc-8822-3cbbab56ed3f/crypt/debug                                                    041c4e17-e958-41aa-b621-03dd3b3e7da8   in service    100 GiB   none          gzip-9     
    oxp_5248a306-4a03-449e-a8a3-6f86d26da755/crypt/debug                                                    7e551f2b-ac22-4637-bd2a-188f106b57c0   in service    100 GiB   none          gzip-9     
    oxp_55196665-ed61-4b23-9a74-0711bf2eaf90/crypt/debug                                                    1e4208d8-041e-49eb-ab6d-dcedceee170c   in service    100 GiB   none          gzip-9     
    oxp_6b2a719a-35eb-469f-aa54-114a1f21f37d/crypt/debug                                                    0872720b-c454-45f6-8816-2835d595894e   in service    100 GiB   none          gzip-9     
    oxp_7ed4296a-66d1-4fb2-bc56-9b23b8f27d7e/crypt/debug                                                    fc7195f4-4472-4283-9094-2f6f7db01e71   in service    100 GiB   none          gzip-9     
    oxp_984e2389-e7fd-4af9-ab02-e3caf77f95b5/crypt/debug                                                    baa19cce-f379-427c-9b5e-c413b050c2d5   in service    100 GiB   none          gzip-9     
    oxp_a5f75431-3795-426c-8f80-176f658281a5/crypt/debug                                                    5828eb26-b03b-4481-b88d-027a90a24c50   in service    100 GiB   none          gzip-9     
    oxp_cf32a1ce-2c9e-49f5-b1cf-4af7f2a28901/crypt/debug                                                    5e7deb25-14c2-4633-8728-6eff7833e14f   in service    100 GiB   none          gzip-9     
    oxp_e405da11-cb6b-4ebc-bac1-9bc997352e10/crypt/debug                                                    e02c1929-a38a-49c2-8909-555c3e046d18   in service    100 GiB   none          gzip-9     
    oxp_f4d7f914-ec73-4b65-8696-5068591d9065/crypt/debug                                                    0aeb1237-4ad7-41ae-abd2-45789a3ab2f2   in service    100 GiB   none          gzip-9     
+   oxp_6b2a719a-35eb-469f-aa54-114a1f21f37d/crypt/zone/oxz_nexus_2ed23118-6137-45ca-824c-04df3bc3d085      047b92e1-2286-44bb-988e-403f20973ee4   in service    none      none          off        
+   oxp_5248a306-4a03-449e-a8a3-6f86d26da755/crypt/zone/oxz_nexus_33365de5-8a83-46c0-9d34-eddd68e54c6f      4f6d72db-de32-4a55-ae9d-30d776580c33   in service    none      none          off        
+   oxp_55196665-ed61-4b23-9a74-0711bf2eaf90/crypt/zone/oxz_nexus_80e4964b-a8c8-41ef-ae23-f86cfe5f3a7b      6944260c-23fd-47db-8a2c-02196b399f57   in service    none      none          off        


    omicron zones generation 2 -> 3:
    ------------------------------------------------------------------------------------------------------------
    zone type      zone id                                image source      disposition   underlay IP           
    ------------------------------------------------------------------------------------------------------------
    crucible       05ba6d6e-90a7-402a-aaba-fd92190a9f48   install dataset   in service    fd00:1122:3344:104::26
    crucible       2097bad3-ee65-4a1c-8fe2-75ed52e69ac8   install dataset   in service    fd00:1122:3344:104::2c
    crucible       430c8fe1-7296-4a73-b260-fc185260ec5e   install dataset   in service    fd00:1122:3344:104::23
    crucible       a720288d-3e5b-44b7-9dab-a69a10768e0b   install dataset   in service    fd00:1122:3344:104::2a
    crucible       b2170eef-aa6f-4ec5-aaa9-2b4289eae65c   install dataset   in service    fd00:1122:3344:104::29
    crucible       b505d6e1-07b9-48bf-bc8a-d4081c25b12a   install dataset   in service    fd00:1122:3344:104::28
    crucible       cbe34d65-017e-4c26-966d-b1ce27bc1d94   install dataset   in service    fd00:1122:3344:104::24
    crucible       e01462d1-5173-4d95-8477-78ca2157efbb   install dataset   in service    fd00:1122:3344:104::2b
    crucible       e49b0403-3d7c-480f-9113-4bc0fca74a8a   install dataset   in service    fd00:1122:3344:104::25
    crucible       e6ec9399-b81b-4bdd-8e6e-b0f043aad942   install dataset   in service    fd00:1122:3344:104::27
    internal_ntp   8f94a160-67ab-4ed5-bc3f-01e19fdd7e9b   install dataset   in service    fd00:1122:3344:104::21
    nexus          81f79040-bcf7-4eff-9a87-8e7bcb5a6db9   install dataset   in service    fd00:1122:3344:104::22
+   nexus          2ed23118-6137-45ca-824c-04df3bc3d085   install dataset   in service    fd00:1122:3344:104::2f
+   nexus          33365de5-8a83-46c0-9d34-eddd68e54c6f   install dataset   in service    fd00:1122:3344:104::2d
+   nexus          80e4964b-a8c8-41ef-ae23-f86cfe5f3a7b   install dataset   in service    fd00:1122:3344:104::2e


  sled affab35f-600a-4109-8ea0-34a067a4e0bc (active):

    physical disks at generation 2:
    ------------------------------------------------------------------------------------
    vendor        model        serial                                        disposition
    ------------------------------------------------------------------------------------
    fake-vendor   fake-model   serial-33d48d85-751e-4982-b738-eae4d9a05f01   in service 
    fake-vendor   fake-model   serial-39ca2e23-4c38-4743-afe0-26b0380b27db   in service 
    fake-vendor   fake-model   serial-4fbd2fe0-2eac-41b8-8e8d-4fa46c3e8b6c   in service 
    fake-vendor   fake-model   serial-60131a33-1f12-4dbb-9435-bdd368db1f51   in service 
    fake-vendor   fake-model   serial-77e45b5b-869f-4e78-8ce3-28bbe8cf37e9   in service 
    fake-vendor   fake-model   serial-789d607d-d196-428e-a988-f7886a327859   in service 
    fake-vendor   fake-model   serial-b104b94c-2197-4e76-bfbd-6f966bd5af66   in service 
    fake-vendor   fake-model   serial-cd62306a-aedf-47e8-93d5-92a358d64c7b   in service 
    fake-vendor   fake-model   serial-f1693454-aac1-4265-b8a0-4e9f3f41c7b3   in service 
    fake-vendor   fake-model   serial-fe4fdfba-3b6d-47d3-8612-1fb2390b650a   in service 


    datasets generation 2 -> 3:
    ------------------------------------------------------------------------------------------------------------------------------------------------------------------------------------------------
    dataset name                                                                                            dataset id                             disposition   quota     reservation   compression
    ------------------------------------------------------------------------------------------------------------------------------------------------------------------------------------------------
    oxp_33d48d85-751e-4982-b738-eae4d9a05f01/crucible                                                       e7187a07-3759-4185-8893-36b01e1a7295   in service    none      none          off        
    oxp_39ca2e23-4c38-4743-afe0-26b0380b27db/crucible                                                       f9901e16-a9e4-4c49-a3b9-464405830043   in service    none      none          off        
    oxp_4fbd2fe0-2eac-41b8-8e8d-4fa46c3e8b6c/crucible                                                       024a9e5e-f8a8-4b8f-b75e-5b05509fa69a   in service    none      none          off        
    oxp_60131a33-1f12-4dbb-9435-bdd368db1f51/crucible                                                       22547c0a-a710-4d4c-8984-32445fbf993b   in service    none      none          off        
    oxp_77e45b5b-869f-4e78-8ce3-28bbe8cf37e9/crucible                                                       dec5883c-1abd-4425-8cc4-b2f57c85cdd4   in service    none      none          off        
    oxp_789d607d-d196-428e-a988-f7886a327859/crucible                                                       fda176fb-2cea-4646-8601-8d719bcdbda0   in service    none      none          off        
    oxp_b104b94c-2197-4e76-bfbd-6f966bd5af66/crucible                                                       4ded36d4-7e98-47fe-a0f4-c580e7d1eb21   in service    none      none          off        
    oxp_cd62306a-aedf-47e8-93d5-92a358d64c7b/crucible                                                       623c87b5-8848-4e42-aa5e-6e706e11cf63   in service    none      none          off        
    oxp_f1693454-aac1-4265-b8a0-4e9f3f41c7b3/crucible                                                       e98d07df-27a8-4868-a3f9-066ac235516c   in service    none      none          off        
    oxp_fe4fdfba-3b6d-47d3-8612-1fb2390b650a/crucible                                                       639c96d6-265a-45dc-b03f-c145d2ea8c43   in service    none      none          off        
    oxp_33d48d85-751e-4982-b738-eae4d9a05f01/crypt/zone                                                     64c4eb2e-82bf-450c-9379-594af3a4794b   in service    none      none          off        
    oxp_39ca2e23-4c38-4743-afe0-26b0380b27db/crypt/zone                                                     f6c13b9c-4e22-448d-b7b8-04652f06423c   in service    none      none          off        
    oxp_4fbd2fe0-2eac-41b8-8e8d-4fa46c3e8b6c/crypt/zone                                                     a15671b5-d3f3-43d9-b143-81bcd5170edf   in service    none      none          off        
    oxp_60131a33-1f12-4dbb-9435-bdd368db1f51/crypt/zone                                                     dd78cd99-4aa3-4946-b4c3-b9fad49c6da6   in service    none      none          off        
    oxp_77e45b5b-869f-4e78-8ce3-28bbe8cf37e9/crypt/zone                                                     1c30ecb3-32ba-49e7-a3dd-771a75d38c3a   in service    none      none          off        
    oxp_789d607d-d196-428e-a988-f7886a327859/crypt/zone                                                     7ac707a2-5bcf-49d1-88eb-1c09841082cf   in service    none      none          off        
    oxp_b104b94c-2197-4e76-bfbd-6f966bd5af66/crypt/zone                                                     b0d96454-0a1d-47ac-9a13-5c4866131c37   in service    none      none          off        
    oxp_cd62306a-aedf-47e8-93d5-92a358d64c7b/crypt/zone                                                     082509f2-115a-4a71-b8f8-86be21efc081   in service    none      none          off        
    oxp_f1693454-aac1-4265-b8a0-4e9f3f41c7b3/crypt/zone                                                     01b79cba-881c-4bda-a48d-baaef2fcb122   in service    none      none          off        
    oxp_fe4fdfba-3b6d-47d3-8612-1fb2390b650a/crypt/zone                                                     32d3d763-0665-4945-a3d0-e3d862f7a718   in service    none      none          off        
    oxp_b104b94c-2197-4e76-bfbd-6f966bd5af66/crypt/zone/oxz_crucible_1b38728b-8552-435b-b621-359ba20d465b   c02c8635-e2f5-4974-a8b9-f4fdfe231365   in service    none      none          off        
    oxp_39ca2e23-4c38-4743-afe0-26b0380b27db/crypt/zone/oxz_crucible_31c42e26-3cdf-41a8-8826-ce71a513ed04   4876b95c-457b-4e81-9a04-ca1319429627   in service    none      none          off        
    oxp_f1693454-aac1-4265-b8a0-4e9f3f41c7b3/crypt/zone/oxz_crucible_4f38e475-396a-4650-a49c-c3cc4acc3ab9   2aff7d20-2a2b-4ded-9e03-eb0d72d29e35   in service    none      none          off        
    oxp_cd62306a-aedf-47e8-93d5-92a358d64c7b/crypt/zone/oxz_crucible_5cd47e9f-1faf-4afd-970a-18b9076b3407   686fcd72-5da5-4f8c-a740-88866e30b8da   in service    none      none          off        
    oxp_fe4fdfba-3b6d-47d3-8612-1fb2390b650a/crypt/zone/oxz_crucible_768ab86c-d5d2-4734-a381-02df1032d5e9   d1bbe8aa-aeda-496b-93cd-f330f85da352   in service    none      none          off        
    oxp_4fbd2fe0-2eac-41b8-8e8d-4fa46c3e8b6c/crypt/zone/oxz_crucible_abbf71e1-6568-42cf-9526-7e31549ba934   782adc3d-3a2f-400d-a6ce-531edc8cf546   in service    none      none          off        
    oxp_789d607d-d196-428e-a988-f7886a327859/crypt/zone/oxz_crucible_e37d04f9-ed3f-4665-800e-b51ba7d5d306   6c55265b-7515-4259-adf1-ac07f847c2fb   in service    none      none          off        
    oxp_33d48d85-751e-4982-b738-eae4d9a05f01/crypt/zone/oxz_crucible_e6c28c27-39d2-4aec-bf34-5d9f6b3cbd7f   803ed7a0-bb24-489f-8737-b01ff28e3278   in service    none      none          off        
    oxp_77e45b5b-869f-4e78-8ce3-28bbe8cf37e9/crypt/zone/oxz_crucible_f19f884a-3e97-458d-b8fb-533882750cd6   b1044d62-0afd-473e-8719-ca3ecb57d801   in service    none      none          off        
    oxp_60131a33-1f12-4dbb-9435-bdd368db1f51/crypt/zone/oxz_crucible_f54c359e-a980-4996-9462-25a548d96265   518e80f5-3074-44ec-8da3-ea64f3c0ad3e   in service    none      none          off        
    oxp_33d48d85-751e-4982-b738-eae4d9a05f01/crypt/zone/oxz_nexus_b854f752-383d-4e0b-8557-8c62d22ba994      537edbee-609e-40df-9a10-4c6f57c5f15f   in service    none      none          off        
    oxp_33d48d85-751e-4982-b738-eae4d9a05f01/crypt/zone/oxz_ntp_706286e2-8b09-42ff-9841-eaef65635eee        617a44e3-250b-4db1-a8e7-e42da46a0a0f   in service    none      none          off        
    oxp_33d48d85-751e-4982-b738-eae4d9a05f01/crypt/debug                                                    856e98db-f5c6-4cbd-a8ad-c02f59f207d7   in service    100 GiB   none          gzip-9     
    oxp_39ca2e23-4c38-4743-afe0-26b0380b27db/crypt/debug                                                    f14ef549-31db-4fae-a540-3a50f0fba233   in service    100 GiB   none          gzip-9     
    oxp_4fbd2fe0-2eac-41b8-8e8d-4fa46c3e8b6c/crypt/debug                                                    e44949f2-403b-4944-b966-de77d4b9365c   in service    100 GiB   none          gzip-9     
    oxp_60131a33-1f12-4dbb-9435-bdd368db1f51/crypt/debug                                                    425255d5-c1e8-44eb-855f-fe1770e83362   in service    100 GiB   none          gzip-9     
    oxp_77e45b5b-869f-4e78-8ce3-28bbe8cf37e9/crypt/debug                                                    dc613555-a790-45af-9af4-0127d376f3c6   in service    100 GiB   none          gzip-9     
    oxp_789d607d-d196-428e-a988-f7886a327859/crypt/debug                                                    4f359243-9639-431f-a0d1-5b2f2d6b5b0d   in service    100 GiB   none          gzip-9     
    oxp_b104b94c-2197-4e76-bfbd-6f966bd5af66/crypt/debug                                                    1315d3d7-e347-4e68-8381-8c010be44ef0   in service    100 GiB   none          gzip-9     
    oxp_cd62306a-aedf-47e8-93d5-92a358d64c7b/crypt/debug                                                    0e8321af-4634-4d31-aa79-145f8e171674   in service    100 GiB   none          gzip-9     
    oxp_f1693454-aac1-4265-b8a0-4e9f3f41c7b3/crypt/debug                                                    5a0f4402-7d87-4b6b-b4d2-72f48000627c   in service    100 GiB   none          gzip-9     
    oxp_fe4fdfba-3b6d-47d3-8612-1fb2390b650a/crypt/debug                                                    a2120fee-01bd-4f49-8c58-720384b1cbde   in service    100 GiB   none          gzip-9     
+   oxp_4fbd2fe0-2eac-41b8-8e8d-4fa46c3e8b6c/crypt/zone/oxz_nexus_b539cea9-c37c-49ef-874f-170d898187b2      113c40a7-e9fd-492f-814e-528db4fd0e83   in service    none      none          off        
+   oxp_60131a33-1f12-4dbb-9435-bdd368db1f51/crypt/zone/oxz_nexus_c5a0c592-319e-44df-9d00-1ddb1d5ad6aa      61e536fd-043c-4741-aed7-640d18d32b26   in service    none      none          off        
+   oxp_39ca2e23-4c38-4743-afe0-26b0380b27db/crypt/zone/oxz_nexus_cab211e1-3ab1-475f-81fa-984748044d8c      92f259d0-cda4-44e4-bb22-8b82d025d502   in service    none      none          off        


    omicron zones generation 2 -> 3:
    ------------------------------------------------------------------------------------------------------------
    zone type      zone id                                image source      disposition   underlay IP           
    ------------------------------------------------------------------------------------------------------------
    crucible       1b38728b-8552-435b-b621-359ba20d465b   install dataset   in service    fd00:1122:3344:101::29
    crucible       31c42e26-3cdf-41a8-8826-ce71a513ed04   install dataset   in service    fd00:1122:3344:101::24
    crucible       4f38e475-396a-4650-a49c-c3cc4acc3ab9   install dataset   in service    fd00:1122:3344:101::2b
    crucible       5cd47e9f-1faf-4afd-970a-18b9076b3407   install dataset   in service    fd00:1122:3344:101::2a
    crucible       768ab86c-d5d2-4734-a381-02df1032d5e9   install dataset   in service    fd00:1122:3344:101::2c
    crucible       abbf71e1-6568-42cf-9526-7e31549ba934   install dataset   in service    fd00:1122:3344:101::25
    crucible       e37d04f9-ed3f-4665-800e-b51ba7d5d306   install dataset   in service    fd00:1122:3344:101::28
    crucible       e6c28c27-39d2-4aec-bf34-5d9f6b3cbd7f   install dataset   in service    fd00:1122:3344:101::23
    crucible       f19f884a-3e97-458d-b8fb-533882750cd6   install dataset   in service    fd00:1122:3344:101::27
    crucible       f54c359e-a980-4996-9462-25a548d96265   install dataset   in service    fd00:1122:3344:101::26
    internal_ntp   706286e2-8b09-42ff-9841-eaef65635eee   install dataset   in service    fd00:1122:3344:101::21
    nexus          b854f752-383d-4e0b-8557-8c62d22ba994   install dataset   in service    fd00:1122:3344:101::22
+   nexus          b539cea9-c37c-49ef-874f-170d898187b2   install dataset   in service    fd00:1122:3344:101::2e
+   nexus          c5a0c592-319e-44df-9d00-1ddb1d5ad6aa   install dataset   in service    fd00:1122:3344:101::2f
+   nexus          cab211e1-3ab1-475f-81fa-984748044d8c   install dataset   in service    fd00:1122:3344:101::2d


 COCKROACHDB SETTINGS:
    state fingerprint:::::::::::::::::   (none) (unchanged)
    cluster.preserve_downgrade_option:   (do not modify) (unchanged)

 METADATA:
    internal DNS version:   1 (unchanged)
    external DNS version:   1 (unchanged)
<|MERGE_RESOLUTION|>--- conflicted
+++ resolved
@@ -165,256 +165,6 @@
 
 
     omicron zones at generation 2:
-    ----------------------------------------------------------------------------------------------
-    zone type         zone id                                disposition    underlay IP           
-    ----------------------------------------------------------------------------------------------
-    crucible          258c5106-ebcd-4651-96e4-d5b0895691f6   expunged ⏳     fd00:1122:3344:102::25
-    crucible          2b046f65-00f5-46da-988c-90c1de32a1dd   expunged ⏳     fd00:1122:3344:102::2a
-    crucible          30c770a8-625e-4864-8977-d83a11c1c596   expunged ⏳     fd00:1122:3344:102::2d
-    crucible          35e3587d-25d3-4234-822f-2d68713b8cbf   expunged ⏳     fd00:1122:3344:102::27
-    crucible          46293b15-fd26-48f9-9ccb-122fa0ef41b4   expunged ⏳     fd00:1122:3344:102::28
-    crucible          462c6b8d-1872-4671-b84a-bdcbb69e3baf   expunged ⏳     fd00:1122:3344:102::24
-    crucible          a046c5f9-25e7-47c3-9c67-43d68fb39c5e   expunged ⏳     fd00:1122:3344:102::26
-    crucible          a49d4037-506e-4732-8e21-1f8c136a3c17   expunged ⏳     fd00:1122:3344:102::2c
-    crucible          df94dc9a-74d9-43a9-8879-199740665f29   expunged ⏳     fd00:1122:3344:102::2b
-    crucible          f1622981-7f0b-4a9f-9a70-6b46ab9d5e86   expunged ⏳     fd00:1122:3344:102::29
-    crucible_pantry   b217d3a5-4ebb-45e3-b5be-2ebb2c57d8fa   expunged ⏳     fd00:1122:3344:102::23
-    internal_dns      0efed95e-f052-4535-b45a-fac1148c0e6a   expunged ⏳     fd00:1122:3344:3::1   
-    internal_ntp      61a79cb4-7fcb-432d-bbe9-3f9882452db2   expunged ⏳     fd00:1122:3344:102::21
-    nexus             ee146b15-bc59-43a3-9567-bb8596e6188d   expunged ⏳     fd00:1122:3344:102::22
-
-
- MODIFIED SLEDS:
-
-  sled 48d95fef-bc9f-4f50-9a53-1e075836291d (active -> decommissioned):
-
-    physical disks generation 2 -> 3:
-    ---------------------------------------------------------------------------------------
-    vendor        model        serial                                        disposition   
-    ---------------------------------------------------------------------------------------
-*   fake-vendor   fake-model   serial-22930645-144a-415c-bceb-2dbfafb9c29e   - in service  
-     └─                                                                      + expunged ✓  
-*   fake-vendor   fake-model   serial-24155070-8a43-4244-a3ba-853d8c71972d   - in service  
-     └─                                                                      + expunged ✓  
-*   fake-vendor   fake-model   serial-494782c7-3821-4f49-918b-ce42cc4d18ad   - in service  
-     └─                                                                      + expunged ✓  
-*   fake-vendor   fake-model   serial-6ea8a67f-d27d-472b-844c-6c8245b00e2b   - in service  
-     └─                                                                      + expunged ✓  
-*   fake-vendor   fake-model   serial-77565d57-c235-4905-b3c7-32d1c2ca2c44   - in service  
-     └─                                                                      + expunged ✓  
-*   fake-vendor   fake-model   serial-8746874c-dc3b-4454-93cd-2a8fc13720fe   - in service  
-     └─                                                                      + expunged ✓  
-*   fake-vendor   fake-model   serial-a42c5a67-6e10-4586-a56e-48bb8260e75f   - in service  
-     └─                                                                      + expunged ✓  
-*   fake-vendor   fake-model   serial-ca89b120-7bcd-4eeb-baa7-71031fbd103b   - in service  
-     └─                                                                      + expunged ✓  
-*   fake-vendor   fake-model   serial-ef61aa97-c862-428c-82f3-0a69a50d6155   - in service  
-     └─                                                                      + expunged ✓  
-*   fake-vendor   fake-model   serial-ef64ff6d-250d-47ac-8686-e696cfb46966   - in service  
-     └─                                                                      + expunged ✓  
-
-
-    datasets generation 2 -> 3:
-    --------------------------------------------------------------------------------------------------------------------------------------------------------------------------------------------------------
-    dataset name                                                                                                   dataset id                             disposition    quota     reservation   compression
-    --------------------------------------------------------------------------------------------------------------------------------------------------------------------------------------------------------
-*   oxp_22930645-144a-415c-bceb-2dbfafb9c29e/crucible                                                              4393326c-f79e-497e-8539-e8268de235ae   - in service   none      none          off        
-     └─                                                                                                                                                   + expunged                                        
-*   oxp_24155070-8a43-4244-a3ba-853d8c71972d/crucible                                                              6bcb7a19-f5e8-49a2-b2ff-35a97be53a4e   - in service   none      none          off        
-     └─                                                                                                                                                   + expunged                                        
-*   oxp_494782c7-3821-4f49-918b-ce42cc4d18ad/crucible                                                              ee61b0d0-a302-41c0-aba7-1fc4bc9c1f29   - in service   none      none          off        
-     └─                                                                                                                                                   + expunged                                        
-*   oxp_6ea8a67f-d27d-472b-844c-6c8245b00e2b/crucible                                                              6d5d6e6a-d1cd-4ca2-aaf9-1db561847e58   - in service   none      none          off        
-     └─                                                                                                                                                   + expunged                                        
-*   oxp_77565d57-c235-4905-b3c7-32d1c2ca2c44/crucible                                                              0ae3e100-879c-4aed-9671-51405148857c   - in service   none      none          off        
-     └─                                                                                                                                                   + expunged                                        
-*   oxp_8746874c-dc3b-4454-93cd-2a8fc13720fe/crucible                                                              0e520292-0605-4508-8b87-bc9f4bdb2d17   - in service   none      none          off        
-     └─                                                                                                                                                   + expunged                                        
-*   oxp_a42c5a67-6e10-4586-a56e-48bb8260e75f/crucible                                                              baf9409f-9730-4c3b-9969-6d0af7abfa96   - in service   none      none          off        
-     └─                                                                                                                                                   + expunged                                        
-*   oxp_ca89b120-7bcd-4eeb-baa7-71031fbd103b/crucible                                                              87efc84a-b983-4c40-8dcf-711348dfab9a   - in service   none      none          off        
-     └─                                                                                                                                                   + expunged                                        
-*   oxp_ef61aa97-c862-428c-82f3-0a69a50d6155/crucible                                                              4a0fdd0e-ae77-45d3-b3b9-889898179f86   - in service   none      none          off        
-     └─                                                                                                                                                   + expunged                                        
-*   oxp_ef64ff6d-250d-47ac-8686-e696cfb46966/crucible                                                              84296646-39b7-4329-8c7b-83651c0501f9   - in service   none      none          off        
-     └─                                                                                                                                                   + expunged                                        
-*   oxp_22930645-144a-415c-bceb-2dbfafb9c29e/crypt/internal_dns                                                    50eb638f-21eb-41f1-bb0b-fc8e3adbf516   - in service   none      none          off        
-     └─                                                                                                                                                   + expunged                                        
-*   oxp_22930645-144a-415c-bceb-2dbfafb9c29e/crypt/zone                                                            6348353d-db1d-4016-9686-ea46eb9ffafe   - in service   none      none          off        
-     └─                                                                                                                                                   + expunged                                        
-*   oxp_24155070-8a43-4244-a3ba-853d8c71972d/crypt/zone                                                            6760b9f3-b130-4604-8212-964507005533   - in service   none      none          off        
-     └─                                                                                                                                                   + expunged                                        
-*   oxp_494782c7-3821-4f49-918b-ce42cc4d18ad/crypt/zone                                                            81a147f6-4f29-490d-862f-09333e6c0331   - in service   none      none          off        
-     └─                                                                                                                                                   + expunged                                        
-*   oxp_6ea8a67f-d27d-472b-844c-6c8245b00e2b/crypt/zone                                                            7ba4cc5a-05d5-48f8-bf1f-c19431c02e21   - in service   none      none          off        
-     └─                                                                                                                                                   + expunged                                        
-*   oxp_77565d57-c235-4905-b3c7-32d1c2ca2c44/crypt/zone                                                            d2b96129-68b8-428c-9041-f92a28b231d2   - in service   none      none          off        
-     └─                                                                                                                                                   + expunged                                        
-*   oxp_8746874c-dc3b-4454-93cd-2a8fc13720fe/crypt/zone                                                            edce7c97-7d0e-4da9-9d34-86b577bb5477   - in service   none      none          off        
-     └─                                                                                                                                                   + expunged                                        
-*   oxp_a42c5a67-6e10-4586-a56e-48bb8260e75f/crypt/zone                                                            02c0a9a5-0b9b-4421-9643-4e8b9c5ff39e   - in service   none      none          off        
-     └─                                                                                                                                                   + expunged                                        
-*   oxp_ca89b120-7bcd-4eeb-baa7-71031fbd103b/crypt/zone                                                            ddb27eda-8f02-438d-8956-87aa3d11ae9a   - in service   none      none          off        
-     └─                                                                                                                                                   + expunged                                        
-*   oxp_ef61aa97-c862-428c-82f3-0a69a50d6155/crypt/zone                                                            54f218fb-6023-4693-ad38-8e8fb2056a36   - in service   none      none          off        
-     └─                                                                                                                                                   + expunged                                        
-*   oxp_ef64ff6d-250d-47ac-8686-e696cfb46966/crypt/zone                                                            c1b62139-e0fe-4458-a7fd-593d6fc0b7a0   - in service   none      none          off        
-     └─                                                                                                                                                   + expunged                                        
-*   oxp_ef64ff6d-250d-47ac-8686-e696cfb46966/crypt/zone/oxz_crucible_085d10cb-a6f0-46de-86bc-ad2f7f1defcf          e365431d-2c6b-4ab8-ac38-66bda9a09c58   - in service   none      none          off        
-     └─                                                                                                                                                   + expunged                                        
-*   oxp_ca89b120-7bcd-4eeb-baa7-71031fbd103b/crypt/zone/oxz_crucible_2bf62dfa-537a-4616-aad5-64447faaec53          30584efb-cb2a-4446-8e92-979e1e3ad21c   - in service   none      none          off        
-     └─                                                                                                                                                   + expunged                                        
-*   oxp_6ea8a67f-d27d-472b-844c-6c8245b00e2b/crypt/zone/oxz_crucible_50d43a78-e9af-4051-9f5d-85410f44214b          f165f189-8f8d-4e75-b947-8cde0b3b9d1a   - in service   none      none          off        
-     └─                                                                                                                                                   + expunged                                        
-*   oxp_a42c5a67-6e10-4586-a56e-48bb8260e75f/crypt/zone/oxz_crucible_6e7b5239-0d2e-42a5-80aa-51a3bc859318          9d9170ef-3f05-4893-a322-31d80038fcbc   - in service   none      none          off        
-     └─                                                                                                                                                   + expunged                                        
-*   oxp_494782c7-3821-4f49-918b-ce42cc4d18ad/crypt/zone/oxz_crucible_8d87b485-3fb4-480b-97ce-02d066b799d7          51767a5b-953f-4333-b123-630d38803e98   - in service   none      none          off        
-     └─                                                                                                                                                   + expunged                                        
-*   oxp_24155070-8a43-4244-a3ba-853d8c71972d/crypt/zone/oxz_crucible_b3d757b8-033f-4a68-82db-6ff5331b9739          ac210527-730a-41a7-bb39-b5ab118b0176   - in service   none      none          off        
-     └─                                                                                                                                                   + expunged                                        
-*   oxp_77565d57-c235-4905-b3c7-32d1c2ca2c44/crypt/zone/oxz_crucible_bcd98cf5-a798-4aa0-81cc-8972a376073c          36312983-f969-4f3e-9008-23439cfdf85b   - in service   none      none          off        
-     └─                                                                                                                                                   + expunged                                        
-*   oxp_8746874c-dc3b-4454-93cd-2a8fc13720fe/crypt/zone/oxz_crucible_bd12d9d5-bccf-433a-b078-794a69aeb89a          112c4751-37b3-4dd1-9669-9d78eb778221   - in service   none      none          off        
-     └─                                                                                                                                                   + expunged                                        
-*   oxp_ef61aa97-c862-428c-82f3-0a69a50d6155/crypt/zone/oxz_crucible_d283707c-1b8f-4cb9-946d-041b25a83967          4a35ecb6-9930-499b-a784-7f423a7d1975   - in service   none      none          off        
-     └─                                                                                                                                                   + expunged                                        
-*   oxp_22930645-144a-415c-bceb-2dbfafb9c29e/crypt/zone/oxz_crucible_e362415d-2d54-4574-b823-3f01b9b751de          7991a9e3-04df-42f3-9ce5-ad6d9f54a308   - in service   none      none          off        
-     └─                                                                                                                                                   + expunged                                        
-*   oxp_22930645-144a-415c-bceb-2dbfafb9c29e/crypt/zone/oxz_crucible_pantry_208c987a-ab33-47a3-a103-6108dd6dc4cb   d8a25751-04a7-4f92-920d-e4294cd0d9f5   - in service   none      none          off        
-     └─                                                                                                                                                   + expunged                                        
-*   oxp_22930645-144a-415c-bceb-2dbfafb9c29e/crypt/zone/oxz_internal_dns_c428175e-6a1c-40bf-aa36-f608a57431f5      c9e9ec7e-68d6-4d78-88ae-144336a5f68d   - in service   none      none          off        
-     └─                                                                                                                                                   + expunged                                        
-*   oxp_22930645-144a-415c-bceb-2dbfafb9c29e/crypt/zone/oxz_nexus_533416e6-d0bd-482d-b592-29346c8a3471             e3638c01-8669-41a4-a4a6-9b981bf478ed   - in service   none      none          off        
-     └─                                                                                                                                                   + expunged                                        
-*   oxp_22930645-144a-415c-bceb-2dbfafb9c29e/crypt/zone/oxz_ntp_a8f1b53a-4231-4f04-9939-29e50a0f0e2c               a943567c-1e12-48b9-80f3-a1c48242191c   - in service   none      none          off        
-     └─                                                                                                                                                   + expunged                                        
-*   oxp_22930645-144a-415c-bceb-2dbfafb9c29e/crypt/debug                                                           3dfdb70d-6884-4143-939b-3a973ae7314e   - in service   100 GiB   none          gzip-9     
-     └─                                                                                                                                                   + expunged                                        
-*   oxp_24155070-8a43-4244-a3ba-853d8c71972d/crypt/debug                                                           e6fe9880-110a-4e55-8390-5a7d9205aea0   - in service   100 GiB   none          gzip-9     
-     └─                                                                                                                                                   + expunged                                        
-*   oxp_494782c7-3821-4f49-918b-ce42cc4d18ad/crypt/debug                                                           730e9778-32bb-4eb9-9488-5412e8c00e9a   - in service   100 GiB   none          gzip-9     
-     └─                                                                                                                                                   + expunged                                        
-*   oxp_6ea8a67f-d27d-472b-844c-6c8245b00e2b/crypt/debug                                                           38509c13-7948-4bf3-b34b-8f51862b135a   - in service   100 GiB   none          gzip-9     
-     └─                                                                                                                                                   + expunged                                        
-*   oxp_77565d57-c235-4905-b3c7-32d1c2ca2c44/crypt/debug                                                           aff03579-cf55-4e57-b22c-84e54788bcfe   - in service   100 GiB   none          gzip-9     
-     └─                                                                                                                                                   + expunged                                        
-*   oxp_8746874c-dc3b-4454-93cd-2a8fc13720fe/crypt/debug                                                           f8b506cf-c947-4579-a852-dc017f59e092   - in service   100 GiB   none          gzip-9     
-     └─                                                                                                                                                   + expunged                                        
-*   oxp_a42c5a67-6e10-4586-a56e-48bb8260e75f/crypt/debug                                                           06ee31c6-5e75-444b-af7d-49695a1fbff4   - in service   100 GiB   none          gzip-9     
-     └─                                                                                                                                                   + expunged                                        
-*   oxp_ca89b120-7bcd-4eeb-baa7-71031fbd103b/crypt/debug                                                           20745882-62c8-48db-a8fd-c0b0dc967897   - in service   100 GiB   none          gzip-9     
-     └─                                                                                                                                                   + expunged                                        
-*   oxp_ef61aa97-c862-428c-82f3-0a69a50d6155/crypt/debug                                                           a6ca9c24-86cc-4e94-b921-38c0f1c922d4   - in service   100 GiB   none          gzip-9     
-     └─                                                                                                                                                   + expunged                                        
-*   oxp_ef64ff6d-250d-47ac-8686-e696cfb46966/crypt/debug                                                           5d4ce100-3838-401c-8f2e-46b5b5374115   - in service   100 GiB   none          gzip-9     
-     └─                                                                                                                                                   + expunged                                        
-
-
-    omicron zones generation 2 -> 3:
-    ------------------------------------------------------------------------------------------------------------------
-    zone type         zone id                                image source      disposition      underlay IP           
-    ------------------------------------------------------------------------------------------------------------------
-*   crucible          085d10cb-a6f0-46de-86bc-ad2f7f1defcf   install dataset   - in service     fd00:1122:3344:103::2d
-     └─                                                                        + expunged ✓                           
-*   crucible          2bf62dfa-537a-4616-aad5-64447faaec53   install dataset   - in service     fd00:1122:3344:103::2b
-     └─                                                                        + expunged ✓                           
-*   crucible          50d43a78-e9af-4051-9f5d-85410f44214b   install dataset   - in service     fd00:1122:3344:103::27
-     └─                                                                        + expunged ✓                           
-*   crucible          6e7b5239-0d2e-42a5-80aa-51a3bc859318   install dataset   - in service     fd00:1122:3344:103::2a
-     └─                                                                        + expunged ✓                           
-*   crucible          8d87b485-3fb4-480b-97ce-02d066b799d7   install dataset   - in service     fd00:1122:3344:103::26
-     └─                                                                        + expunged ✓                           
-*   crucible          b3d757b8-033f-4a68-82db-6ff5331b9739   install dataset   - in service     fd00:1122:3344:103::25
-     └─                                                                        + expunged ✓                           
-*   crucible          bcd98cf5-a798-4aa0-81cc-8972a376073c   install dataset   - in service     fd00:1122:3344:103::28
-     └─                                                                        + expunged ✓                           
-*   crucible          bd12d9d5-bccf-433a-b078-794a69aeb89a   install dataset   - in service     fd00:1122:3344:103::29
-     └─                                                                        + expunged ✓                           
-*   crucible          d283707c-1b8f-4cb9-946d-041b25a83967   install dataset   - in service     fd00:1122:3344:103::2c
-     └─                                                                        + expunged ✓                           
-*   crucible          e362415d-2d54-4574-b823-3f01b9b751de   install dataset   - in service     fd00:1122:3344:103::24
-     └─                                                                        + expunged ✓                           
-*   crucible_pantry   208c987a-ab33-47a3-a103-6108dd6dc4cb   install dataset   - in service     fd00:1122:3344:103::23
-     └─                                                                        + expunged ✓                           
-*   internal_dns      c428175e-6a1c-40bf-aa36-f608a57431f5   install dataset   - in service     fd00:1122:3344:2::1   
-     └─                                                                        + expunged ✓                           
-*   internal_ntp      a8f1b53a-4231-4f04-9939-29e50a0f0e2c   install dataset   - in service     fd00:1122:3344:103::21
-     └─                                                                        + expunged ✓                           
-*   nexus             533416e6-d0bd-482d-b592-29346c8a3471   install dataset   - in service     fd00:1122:3344:103::22
-     └─                                                                        + expunged ✓                           
-
-
-<<<<<<< HEAD
-  sled 68d24ac5-f341-49ea-a92a-0381b52ab387 (decommissioned):
-
-    physical disks at generation 2:
-    ------------------------------------------------------------------------------------
-    vendor        model        serial                                        disposition
-    ------------------------------------------------------------------------------------
-    fake-vendor   fake-model   serial-09a5de95-c15f-486e-b776-fca62bf5e179   in service 
-    fake-vendor   fake-model   serial-11b8eccf-7c78-4bde-8639-b35a83082a95   in service 
-    fake-vendor   fake-model   serial-1931c422-4c6a-4597-8ae7-ecb44718462c   in service 
-    fake-vendor   fake-model   serial-21a8a87e-73a4-42d4-a426-f6eec94004e3   in service 
-    fake-vendor   fake-model   serial-222c0b55-2966-46b6-816c-9063a7587806   in service 
-    fake-vendor   fake-model   serial-3676f688-f41c-4f89-936a-6b04c3011b2a   in service 
-    fake-vendor   fake-model   serial-5e9e14c4-d60d-4b5c-a11c-bba54eb24c9f   in service 
-    fake-vendor   fake-model   serial-74f7b89e-88f5-4336-ba8b-22283a6966c5   in service 
-    fake-vendor   fake-model   serial-a787cac8-b5e3-49e3-aaab-20d8eadd8a63   in service 
-    fake-vendor   fake-model   serial-d56b0c9f-0e57-43d8-a1ac-8b4d2c303c29   in service 
-
-
-    datasets from generation 2:
-    -------------------------------------------------------------------------------------------------------------------------------------------------------------------------------------------------------
-    dataset name                                                                                                   dataset id                             disposition   quota     reservation   compression
-    -------------------------------------------------------------------------------------------------------------------------------------------------------------------------------------------------------
--   oxp_09a5de95-c15f-486e-b776-fca62bf5e179/crucible                                                              b77e647a-9173-499a-854a-6c0b4968b7e0   in service    none      none          off        
--   oxp_11b8eccf-7c78-4bde-8639-b35a83082a95/crucible                                                              58fdafab-31e5-4fa2-89c6-322e3a2b482e   in service    none      none          off        
--   oxp_1931c422-4c6a-4597-8ae7-ecb44718462c/crucible                                                              d0437bf1-8860-49d3-8fb3-da4c67a5a08b   in service    none      none          off        
--   oxp_21a8a87e-73a4-42d4-a426-f6eec94004e3/crucible                                                              55406728-458a-4768-8c60-4bda237e5eee   in service    none      none          off        
--   oxp_222c0b55-2966-46b6-816c-9063a7587806/crucible                                                              541775da-bd2a-47da-b3a7-0554f1b318d7   in service    none      none          off        
--   oxp_3676f688-f41c-4f89-936a-6b04c3011b2a/crucible                                                              cf342d78-595a-4871-badc-4b4abf86df59   in service    none      none          off        
--   oxp_5e9e14c4-d60d-4b5c-a11c-bba54eb24c9f/crucible                                                              f90acbe5-1565-4f3d-bab7-c82dbc5d88e0   in service    none      none          off        
--   oxp_74f7b89e-88f5-4336-ba8b-22283a6966c5/crucible                                                              572b2277-6c1c-45b7-afaa-85c6838c4fb1   in service    none      none          off        
--   oxp_a787cac8-b5e3-49e3-aaab-20d8eadd8a63/crucible                                                              46699296-d0e9-4fdd-bd1a-f6f7e23bf14e   in service    none      none          off        
--   oxp_d56b0c9f-0e57-43d8-a1ac-8b4d2c303c29/crucible                                                              17e494d7-7797-4f2f-9f0e-f01340c5d20c   in service    none      none          off        
--   oxp_09a5de95-c15f-486e-b776-fca62bf5e179/crypt/internal_dns                                                    6b3c8095-3f2e-4844-adad-58c2a9672b0f   in service    none      none          off        
--   oxp_09a5de95-c15f-486e-b776-fca62bf5e179/crypt/zone                                                            0a15e4d5-df40-4084-b60d-cdf7ee46ab4e   in service    none      none          off        
--   oxp_11b8eccf-7c78-4bde-8639-b35a83082a95/crypt/zone                                                            5d9f6772-bda9-4ad1-af28-06fe072d49ce   in service    none      none          off        
--   oxp_1931c422-4c6a-4597-8ae7-ecb44718462c/crypt/zone                                                            22a21aab-ef00-4741-b1af-83628f9176ed   in service    none      none          off        
--   oxp_21a8a87e-73a4-42d4-a426-f6eec94004e3/crypt/zone                                                            7d4d36bb-db99-44a8-9542-c18644925ecd   in service    none      none          off        
--   oxp_222c0b55-2966-46b6-816c-9063a7587806/crypt/zone                                                            d9255b0c-5115-4b4c-9a15-20b7abc6a625   in service    none      none          off        
--   oxp_3676f688-f41c-4f89-936a-6b04c3011b2a/crypt/zone                                                            5bd021b1-e4dd-4dfb-af5d-30a5d5fc6de6   in service    none      none          off        
--   oxp_5e9e14c4-d60d-4b5c-a11c-bba54eb24c9f/crypt/zone                                                            1c0a27d1-5feb-4c88-8ef5-ad438e2e337b   in service    none      none          off        
--   oxp_74f7b89e-88f5-4336-ba8b-22283a6966c5/crypt/zone                                                            378cde4a-b2e0-4c04-8a77-c8a333b21e79   in service    none      none          off        
--   oxp_a787cac8-b5e3-49e3-aaab-20d8eadd8a63/crypt/zone                                                            6982b864-f299-4a0c-bc1c-b05cfd923ad4   in service    none      none          off        
--   oxp_d56b0c9f-0e57-43d8-a1ac-8b4d2c303c29/crypt/zone                                                            21aba03d-0506-4ded-992c-2198a9df8db8   in service    none      none          off        
--   oxp_11b8eccf-7c78-4bde-8639-b35a83082a95/crypt/zone/oxz_crucible_258c5106-ebcd-4651-96e4-d5b0895691f6          d3b4685c-6b3c-4547-8f31-914760b52b6f   in service    none      none          off        
--   oxp_5e9e14c4-d60d-4b5c-a11c-bba54eb24c9f/crypt/zone/oxz_crucible_2b046f65-00f5-46da-988c-90c1de32a1dd          68670f81-967f-410a-89f5-5aeed7725f18   in service    none      none          off        
--   oxp_d56b0c9f-0e57-43d8-a1ac-8b4d2c303c29/crypt/zone/oxz_crucible_30c770a8-625e-4864-8977-d83a11c1c596          bf61091c-be19-4e3c-9665-61fe5d3f984f   in service    none      none          off        
--   oxp_21a8a87e-73a4-42d4-a426-f6eec94004e3/crypt/zone/oxz_crucible_35e3587d-25d3-4234-822f-2d68713b8cbf          ac9ca46f-4a0a-4cd0-ad58-e89609ebb241   in service    none      none          off        
--   oxp_222c0b55-2966-46b6-816c-9063a7587806/crypt/zone/oxz_crucible_46293b15-fd26-48f9-9ccb-122fa0ef41b4          d406c3ce-a277-42c2-beac-9fe311e7a2f9   in service    none      none          off        
--   oxp_09a5de95-c15f-486e-b776-fca62bf5e179/crypt/zone/oxz_crucible_462c6b8d-1872-4671-b84a-bdcbb69e3baf          83c9535d-cf93-440a-bfda-e7d17d5ad31e   in service    none      none          off        
--   oxp_1931c422-4c6a-4597-8ae7-ecb44718462c/crypt/zone/oxz_crucible_a046c5f9-25e7-47c3-9c67-43d68fb39c5e          e485343e-cf15-4484-82eb-7913b388cdf0   in service    none      none          off        
--   oxp_a787cac8-b5e3-49e3-aaab-20d8eadd8a63/crypt/zone/oxz_crucible_a49d4037-506e-4732-8e21-1f8c136a3c17          45e58d60-6bb9-4bc0-a925-a13952eef7bb   in service    none      none          off        
--   oxp_74f7b89e-88f5-4336-ba8b-22283a6966c5/crypt/zone/oxz_crucible_df94dc9a-74d9-43a9-8879-199740665f29          1db67d8d-5443-4304-a4fc-22ee0ecf9a14   in service    none      none          off        
--   oxp_3676f688-f41c-4f89-936a-6b04c3011b2a/crypt/zone/oxz_crucible_f1622981-7f0b-4a9f-9a70-6b46ab9d5e86          8d49a774-0f12-41ad-acd5-2853553044e4   in service    none      none          off        
--   oxp_09a5de95-c15f-486e-b776-fca62bf5e179/crypt/zone/oxz_crucible_pantry_b217d3a5-4ebb-45e3-b5be-2ebb2c57d8fa   03429538-a04b-453e-85e0-4495f18d80c9   in service    none      none          off        
--   oxp_09a5de95-c15f-486e-b776-fca62bf5e179/crypt/zone/oxz_internal_dns_0efed95e-f052-4535-b45a-fac1148c0e6a      0be7365d-2d85-4d99-a186-e404eb93ef59   in service    none      none          off        
--   oxp_09a5de95-c15f-486e-b776-fca62bf5e179/crypt/zone/oxz_nexus_ee146b15-bc59-43a3-9567-bb8596e6188d             14cd103e-65f0-42f6-a03d-c03b1e865b4c   in service    none      none          off        
--   oxp_09a5de95-c15f-486e-b776-fca62bf5e179/crypt/zone/oxz_ntp_61a79cb4-7fcb-432d-bbe9-3f9882452db2               0af1fd16-7dde-4bf5-8da6-dceb05bf4aef   in service    none      none          off        
--   oxp_09a5de95-c15f-486e-b776-fca62bf5e179/crypt/debug                                                           455486dc-8ab4-4405-99fc-862d6dbfcda3   in service    100 GiB   none          gzip-9     
--   oxp_11b8eccf-7c78-4bde-8639-b35a83082a95/crypt/debug                                                           de5f06bb-1d18-4dec-b8ca-e0947efd7605   in service    100 GiB   none          gzip-9     
--   oxp_1931c422-4c6a-4597-8ae7-ecb44718462c/crypt/debug                                                           000775a7-f52a-4b4c-845e-f9ec8b27e32c   in service    100 GiB   none          gzip-9     
--   oxp_21a8a87e-73a4-42d4-a426-f6eec94004e3/crypt/debug                                                           cd6d3991-5be5-49e3-8d2d-b0a29acc479c   in service    100 GiB   none          gzip-9     
--   oxp_222c0b55-2966-46b6-816c-9063a7587806/crypt/debug                                                           5cfe962a-ff3d-4ab7-8c1b-8979dba15bb0   in service    100 GiB   none          gzip-9     
--   oxp_3676f688-f41c-4f89-936a-6b04c3011b2a/crypt/debug                                                           0d918a12-c470-472e-9711-7e79ddd9b90b   in service    100 GiB   none          gzip-9     
--   oxp_5e9e14c4-d60d-4b5c-a11c-bba54eb24c9f/crypt/debug                                                           56d77912-628f-4a06-8e60-ae83e0bd7292   in service    100 GiB   none          gzip-9     
--   oxp_74f7b89e-88f5-4336-ba8b-22283a6966c5/crypt/debug                                                           54b2745f-9c22-4407-858e-31ea0c9db415   in service    100 GiB   none          gzip-9     
--   oxp_a787cac8-b5e3-49e3-aaab-20d8eadd8a63/crypt/debug                                                           69c359cd-15e4-485f-8f32-e84c1a19eec8   in service    100 GiB   none          gzip-9     
--   oxp_d56b0c9f-0e57-43d8-a1ac-8b4d2c303c29/crypt/debug                                                           34d0a7d0-56f8-4a8e-9e71-657c9ebc71f3   in service    100 GiB   none          gzip-9     
-
-
-    omicron zones at generation 2:
     ----------------------------------------------------------------------------------------------------------------
     zone type         zone id                                image source      disposition    underlay IP           
     ----------------------------------------------------------------------------------------------------------------
@@ -434,8 +184,166 @@
     nexus             ee146b15-bc59-43a3-9567-bb8596e6188d   install dataset   expunged ⏳     fd00:1122:3344:102::22
 
 
-=======
->>>>>>> 8a40bb80
+ MODIFIED SLEDS:
+
+  sled 48d95fef-bc9f-4f50-9a53-1e075836291d (active -> decommissioned):
+
+    physical disks generation 2 -> 3:
+    ---------------------------------------------------------------------------------------
+    vendor        model        serial                                        disposition   
+    ---------------------------------------------------------------------------------------
+*   fake-vendor   fake-model   serial-22930645-144a-415c-bceb-2dbfafb9c29e   - in service  
+     └─                                                                      + expunged ✓  
+*   fake-vendor   fake-model   serial-24155070-8a43-4244-a3ba-853d8c71972d   - in service  
+     └─                                                                      + expunged ✓  
+*   fake-vendor   fake-model   serial-494782c7-3821-4f49-918b-ce42cc4d18ad   - in service  
+     └─                                                                      + expunged ✓  
+*   fake-vendor   fake-model   serial-6ea8a67f-d27d-472b-844c-6c8245b00e2b   - in service  
+     └─                                                                      + expunged ✓  
+*   fake-vendor   fake-model   serial-77565d57-c235-4905-b3c7-32d1c2ca2c44   - in service  
+     └─                                                                      + expunged ✓  
+*   fake-vendor   fake-model   serial-8746874c-dc3b-4454-93cd-2a8fc13720fe   - in service  
+     └─                                                                      + expunged ✓  
+*   fake-vendor   fake-model   serial-a42c5a67-6e10-4586-a56e-48bb8260e75f   - in service  
+     └─                                                                      + expunged ✓  
+*   fake-vendor   fake-model   serial-ca89b120-7bcd-4eeb-baa7-71031fbd103b   - in service  
+     └─                                                                      + expunged ✓  
+*   fake-vendor   fake-model   serial-ef61aa97-c862-428c-82f3-0a69a50d6155   - in service  
+     └─                                                                      + expunged ✓  
+*   fake-vendor   fake-model   serial-ef64ff6d-250d-47ac-8686-e696cfb46966   - in service  
+     └─                                                                      + expunged ✓  
+
+
+    datasets generation 2 -> 3:
+    --------------------------------------------------------------------------------------------------------------------------------------------------------------------------------------------------------
+    dataset name                                                                                                   dataset id                             disposition    quota     reservation   compression
+    --------------------------------------------------------------------------------------------------------------------------------------------------------------------------------------------------------
+*   oxp_22930645-144a-415c-bceb-2dbfafb9c29e/crucible                                                              4393326c-f79e-497e-8539-e8268de235ae   - in service   none      none          off        
+     └─                                                                                                                                                   + expunged                                        
+*   oxp_24155070-8a43-4244-a3ba-853d8c71972d/crucible                                                              6bcb7a19-f5e8-49a2-b2ff-35a97be53a4e   - in service   none      none          off        
+     └─                                                                                                                                                   + expunged                                        
+*   oxp_494782c7-3821-4f49-918b-ce42cc4d18ad/crucible                                                              ee61b0d0-a302-41c0-aba7-1fc4bc9c1f29   - in service   none      none          off        
+     └─                                                                                                                                                   + expunged                                        
+*   oxp_6ea8a67f-d27d-472b-844c-6c8245b00e2b/crucible                                                              6d5d6e6a-d1cd-4ca2-aaf9-1db561847e58   - in service   none      none          off        
+     └─                                                                                                                                                   + expunged                                        
+*   oxp_77565d57-c235-4905-b3c7-32d1c2ca2c44/crucible                                                              0ae3e100-879c-4aed-9671-51405148857c   - in service   none      none          off        
+     └─                                                                                                                                                   + expunged                                        
+*   oxp_8746874c-dc3b-4454-93cd-2a8fc13720fe/crucible                                                              0e520292-0605-4508-8b87-bc9f4bdb2d17   - in service   none      none          off        
+     └─                                                                                                                                                   + expunged                                        
+*   oxp_a42c5a67-6e10-4586-a56e-48bb8260e75f/crucible                                                              baf9409f-9730-4c3b-9969-6d0af7abfa96   - in service   none      none          off        
+     └─                                                                                                                                                   + expunged                                        
+*   oxp_ca89b120-7bcd-4eeb-baa7-71031fbd103b/crucible                                                              87efc84a-b983-4c40-8dcf-711348dfab9a   - in service   none      none          off        
+     └─                                                                                                                                                   + expunged                                        
+*   oxp_ef61aa97-c862-428c-82f3-0a69a50d6155/crucible                                                              4a0fdd0e-ae77-45d3-b3b9-889898179f86   - in service   none      none          off        
+     └─                                                                                                                                                   + expunged                                        
+*   oxp_ef64ff6d-250d-47ac-8686-e696cfb46966/crucible                                                              84296646-39b7-4329-8c7b-83651c0501f9   - in service   none      none          off        
+     └─                                                                                                                                                   + expunged                                        
+*   oxp_22930645-144a-415c-bceb-2dbfafb9c29e/crypt/internal_dns                                                    50eb638f-21eb-41f1-bb0b-fc8e3adbf516   - in service   none      none          off        
+     └─                                                                                                                                                   + expunged                                        
+*   oxp_22930645-144a-415c-bceb-2dbfafb9c29e/crypt/zone                                                            6348353d-db1d-4016-9686-ea46eb9ffafe   - in service   none      none          off        
+     └─                                                                                                                                                   + expunged                                        
+*   oxp_24155070-8a43-4244-a3ba-853d8c71972d/crypt/zone                                                            6760b9f3-b130-4604-8212-964507005533   - in service   none      none          off        
+     └─                                                                                                                                                   + expunged                                        
+*   oxp_494782c7-3821-4f49-918b-ce42cc4d18ad/crypt/zone                                                            81a147f6-4f29-490d-862f-09333e6c0331   - in service   none      none          off        
+     └─                                                                                                                                                   + expunged                                        
+*   oxp_6ea8a67f-d27d-472b-844c-6c8245b00e2b/crypt/zone                                                            7ba4cc5a-05d5-48f8-bf1f-c19431c02e21   - in service   none      none          off        
+     └─                                                                                                                                                   + expunged                                        
+*   oxp_77565d57-c235-4905-b3c7-32d1c2ca2c44/crypt/zone                                                            d2b96129-68b8-428c-9041-f92a28b231d2   - in service   none      none          off        
+     └─                                                                                                                                                   + expunged                                        
+*   oxp_8746874c-dc3b-4454-93cd-2a8fc13720fe/crypt/zone                                                            edce7c97-7d0e-4da9-9d34-86b577bb5477   - in service   none      none          off        
+     └─                                                                                                                                                   + expunged                                        
+*   oxp_a42c5a67-6e10-4586-a56e-48bb8260e75f/crypt/zone                                                            02c0a9a5-0b9b-4421-9643-4e8b9c5ff39e   - in service   none      none          off        
+     └─                                                                                                                                                   + expunged                                        
+*   oxp_ca89b120-7bcd-4eeb-baa7-71031fbd103b/crypt/zone                                                            ddb27eda-8f02-438d-8956-87aa3d11ae9a   - in service   none      none          off        
+     └─                                                                                                                                                   + expunged                                        
+*   oxp_ef61aa97-c862-428c-82f3-0a69a50d6155/crypt/zone                                                            54f218fb-6023-4693-ad38-8e8fb2056a36   - in service   none      none          off        
+     └─                                                                                                                                                   + expunged                                        
+*   oxp_ef64ff6d-250d-47ac-8686-e696cfb46966/crypt/zone                                                            c1b62139-e0fe-4458-a7fd-593d6fc0b7a0   - in service   none      none          off        
+     └─                                                                                                                                                   + expunged                                        
+*   oxp_ef64ff6d-250d-47ac-8686-e696cfb46966/crypt/zone/oxz_crucible_085d10cb-a6f0-46de-86bc-ad2f7f1defcf          e365431d-2c6b-4ab8-ac38-66bda9a09c58   - in service   none      none          off        
+     └─                                                                                                                                                   + expunged                                        
+*   oxp_ca89b120-7bcd-4eeb-baa7-71031fbd103b/crypt/zone/oxz_crucible_2bf62dfa-537a-4616-aad5-64447faaec53          30584efb-cb2a-4446-8e92-979e1e3ad21c   - in service   none      none          off        
+     └─                                                                                                                                                   + expunged                                        
+*   oxp_6ea8a67f-d27d-472b-844c-6c8245b00e2b/crypt/zone/oxz_crucible_50d43a78-e9af-4051-9f5d-85410f44214b          f165f189-8f8d-4e75-b947-8cde0b3b9d1a   - in service   none      none          off        
+     └─                                                                                                                                                   + expunged                                        
+*   oxp_a42c5a67-6e10-4586-a56e-48bb8260e75f/crypt/zone/oxz_crucible_6e7b5239-0d2e-42a5-80aa-51a3bc859318          9d9170ef-3f05-4893-a322-31d80038fcbc   - in service   none      none          off        
+     └─                                                                                                                                                   + expunged                                        
+*   oxp_494782c7-3821-4f49-918b-ce42cc4d18ad/crypt/zone/oxz_crucible_8d87b485-3fb4-480b-97ce-02d066b799d7          51767a5b-953f-4333-b123-630d38803e98   - in service   none      none          off        
+     └─                                                                                                                                                   + expunged                                        
+*   oxp_24155070-8a43-4244-a3ba-853d8c71972d/crypt/zone/oxz_crucible_b3d757b8-033f-4a68-82db-6ff5331b9739          ac210527-730a-41a7-bb39-b5ab118b0176   - in service   none      none          off        
+     └─                                                                                                                                                   + expunged                                        
+*   oxp_77565d57-c235-4905-b3c7-32d1c2ca2c44/crypt/zone/oxz_crucible_bcd98cf5-a798-4aa0-81cc-8972a376073c          36312983-f969-4f3e-9008-23439cfdf85b   - in service   none      none          off        
+     └─                                                                                                                                                   + expunged                                        
+*   oxp_8746874c-dc3b-4454-93cd-2a8fc13720fe/crypt/zone/oxz_crucible_bd12d9d5-bccf-433a-b078-794a69aeb89a          112c4751-37b3-4dd1-9669-9d78eb778221   - in service   none      none          off        
+     └─                                                                                                                                                   + expunged                                        
+*   oxp_ef61aa97-c862-428c-82f3-0a69a50d6155/crypt/zone/oxz_crucible_d283707c-1b8f-4cb9-946d-041b25a83967          4a35ecb6-9930-499b-a784-7f423a7d1975   - in service   none      none          off        
+     └─                                                                                                                                                   + expunged                                        
+*   oxp_22930645-144a-415c-bceb-2dbfafb9c29e/crypt/zone/oxz_crucible_e362415d-2d54-4574-b823-3f01b9b751de          7991a9e3-04df-42f3-9ce5-ad6d9f54a308   - in service   none      none          off        
+     └─                                                                                                                                                   + expunged                                        
+*   oxp_22930645-144a-415c-bceb-2dbfafb9c29e/crypt/zone/oxz_crucible_pantry_208c987a-ab33-47a3-a103-6108dd6dc4cb   d8a25751-04a7-4f92-920d-e4294cd0d9f5   - in service   none      none          off        
+     └─                                                                                                                                                   + expunged                                        
+*   oxp_22930645-144a-415c-bceb-2dbfafb9c29e/crypt/zone/oxz_internal_dns_c428175e-6a1c-40bf-aa36-f608a57431f5      c9e9ec7e-68d6-4d78-88ae-144336a5f68d   - in service   none      none          off        
+     └─                                                                                                                                                   + expunged                                        
+*   oxp_22930645-144a-415c-bceb-2dbfafb9c29e/crypt/zone/oxz_nexus_533416e6-d0bd-482d-b592-29346c8a3471             e3638c01-8669-41a4-a4a6-9b981bf478ed   - in service   none      none          off        
+     └─                                                                                                                                                   + expunged                                        
+*   oxp_22930645-144a-415c-bceb-2dbfafb9c29e/crypt/zone/oxz_ntp_a8f1b53a-4231-4f04-9939-29e50a0f0e2c               a943567c-1e12-48b9-80f3-a1c48242191c   - in service   none      none          off        
+     └─                                                                                                                                                   + expunged                                        
+*   oxp_22930645-144a-415c-bceb-2dbfafb9c29e/crypt/debug                                                           3dfdb70d-6884-4143-939b-3a973ae7314e   - in service   100 GiB   none          gzip-9     
+     └─                                                                                                                                                   + expunged                                        
+*   oxp_24155070-8a43-4244-a3ba-853d8c71972d/crypt/debug                                                           e6fe9880-110a-4e55-8390-5a7d9205aea0   - in service   100 GiB   none          gzip-9     
+     └─                                                                                                                                                   + expunged                                        
+*   oxp_494782c7-3821-4f49-918b-ce42cc4d18ad/crypt/debug                                                           730e9778-32bb-4eb9-9488-5412e8c00e9a   - in service   100 GiB   none          gzip-9     
+     └─                                                                                                                                                   + expunged                                        
+*   oxp_6ea8a67f-d27d-472b-844c-6c8245b00e2b/crypt/debug                                                           38509c13-7948-4bf3-b34b-8f51862b135a   - in service   100 GiB   none          gzip-9     
+     └─                                                                                                                                                   + expunged                                        
+*   oxp_77565d57-c235-4905-b3c7-32d1c2ca2c44/crypt/debug                                                           aff03579-cf55-4e57-b22c-84e54788bcfe   - in service   100 GiB   none          gzip-9     
+     └─                                                                                                                                                   + expunged                                        
+*   oxp_8746874c-dc3b-4454-93cd-2a8fc13720fe/crypt/debug                                                           f8b506cf-c947-4579-a852-dc017f59e092   - in service   100 GiB   none          gzip-9     
+     └─                                                                                                                                                   + expunged                                        
+*   oxp_a42c5a67-6e10-4586-a56e-48bb8260e75f/crypt/debug                                                           06ee31c6-5e75-444b-af7d-49695a1fbff4   - in service   100 GiB   none          gzip-9     
+     └─                                                                                                                                                   + expunged                                        
+*   oxp_ca89b120-7bcd-4eeb-baa7-71031fbd103b/crypt/debug                                                           20745882-62c8-48db-a8fd-c0b0dc967897   - in service   100 GiB   none          gzip-9     
+     └─                                                                                                                                                   + expunged                                        
+*   oxp_ef61aa97-c862-428c-82f3-0a69a50d6155/crypt/debug                                                           a6ca9c24-86cc-4e94-b921-38c0f1c922d4   - in service   100 GiB   none          gzip-9     
+     └─                                                                                                                                                   + expunged                                        
+*   oxp_ef64ff6d-250d-47ac-8686-e696cfb46966/crypt/debug                                                           5d4ce100-3838-401c-8f2e-46b5b5374115   - in service   100 GiB   none          gzip-9     
+     └─                                                                                                                                                   + expunged                                        
+
+
+    omicron zones generation 2 -> 3:
+    ------------------------------------------------------------------------------------------------------------------
+    zone type         zone id                                image source      disposition      underlay IP           
+    ------------------------------------------------------------------------------------------------------------------
+*   crucible          085d10cb-a6f0-46de-86bc-ad2f7f1defcf   install dataset   - in service     fd00:1122:3344:103::2d
+     └─                                                                        + expunged ✓                           
+*   crucible          2bf62dfa-537a-4616-aad5-64447faaec53   install dataset   - in service     fd00:1122:3344:103::2b
+     └─                                                                        + expunged ✓                           
+*   crucible          50d43a78-e9af-4051-9f5d-85410f44214b   install dataset   - in service     fd00:1122:3344:103::27
+     └─                                                                        + expunged ✓                           
+*   crucible          6e7b5239-0d2e-42a5-80aa-51a3bc859318   install dataset   - in service     fd00:1122:3344:103::2a
+     └─                                                                        + expunged ✓                           
+*   crucible          8d87b485-3fb4-480b-97ce-02d066b799d7   install dataset   - in service     fd00:1122:3344:103::26
+     └─                                                                        + expunged ✓                           
+*   crucible          b3d757b8-033f-4a68-82db-6ff5331b9739   install dataset   - in service     fd00:1122:3344:103::25
+     └─                                                                        + expunged ✓                           
+*   crucible          bcd98cf5-a798-4aa0-81cc-8972a376073c   install dataset   - in service     fd00:1122:3344:103::28
+     └─                                                                        + expunged ✓                           
+*   crucible          bd12d9d5-bccf-433a-b078-794a69aeb89a   install dataset   - in service     fd00:1122:3344:103::29
+     └─                                                                        + expunged ✓                           
+*   crucible          d283707c-1b8f-4cb9-946d-041b25a83967   install dataset   - in service     fd00:1122:3344:103::2c
+     └─                                                                        + expunged ✓                           
+*   crucible          e362415d-2d54-4574-b823-3f01b9b751de   install dataset   - in service     fd00:1122:3344:103::24
+     └─                                                                        + expunged ✓                           
+*   crucible_pantry   208c987a-ab33-47a3-a103-6108dd6dc4cb   install dataset   - in service     fd00:1122:3344:103::23
+     └─                                                                        + expunged ✓                           
+*   internal_dns      c428175e-6a1c-40bf-aa36-f608a57431f5   install dataset   - in service     fd00:1122:3344:2::1   
+     └─                                                                        + expunged ✓                           
+*   internal_ntp      a8f1b53a-4231-4f04-9939-29e50a0f0e2c   install dataset   - in service     fd00:1122:3344:103::21
+     └─                                                                        + expunged ✓                           
+*   nexus             533416e6-d0bd-482d-b592-29346c8a3471   install dataset   - in service     fd00:1122:3344:103::22
+     └─                                                                        + expunged ✓                           
+
+
   sled 75bc286f-2b4b-482c-9431-59272af529da (active):
 
     physical disks at generation 2:
