// This Source Code Form is subject to the terms of the Mozilla Public
// License, v. 2.0. If a copy of the MPL was not distributed with this
// file, You can obtain one at https://mozilla.org/MPL/2.0/.

use assert_matches::assert_matches;
use chrono::DateTime;
use chrono::Utc;
use clickhouse_admin_types::ClickhouseKeeperClusterMembership;
use clickhouse_admin_types::KeeperId;
use expectorate::assert_contents;
use iddqd::IdOrdMap;
use nexus_reconfigurator_planning::blueprint_editor::ExternalNetworkingAllocator;
use nexus_reconfigurator_simulation::BlueprintId;
use nexus_reconfigurator_simulation::CollectionId;
use nexus_sled_agent_shared::inventory::ConfigReconcilerInventory;
use nexus_sled_agent_shared::inventory::ConfigReconcilerInventoryResult;
use nexus_sled_agent_shared::inventory::OmicronZoneType;
use nexus_sled_agent_shared::inventory::ZoneKind;
use nexus_types::deployment::Blueprint;
use nexus_types::deployment::BlueprintArtifactVersion;
use nexus_types::deployment::BlueprintDatasetDisposition;
use nexus_types::deployment::BlueprintDiffSummary;
use nexus_types::deployment::BlueprintPhysicalDiskDisposition;
use nexus_types::deployment::BlueprintSource;
use nexus_types::deployment::BlueprintZoneConfig;
use nexus_types::deployment::BlueprintZoneDisposition;
use nexus_types::deployment::BlueprintZoneImageSource;
use nexus_types::deployment::BlueprintZoneType;
use nexus_types::deployment::ClickhouseMode;
use nexus_types::deployment::ClickhousePolicy;
use nexus_types::deployment::CockroachDbClusterVersion;
use nexus_types::deployment::CockroachDbPreserveDowngrade;
use nexus_types::deployment::CockroachDbSettings;
use nexus_types::deployment::OmicronZoneExternalSnatIp;
use nexus_types::deployment::SledDisk;
use nexus_types::deployment::TargetReleaseDescription;
use nexus_types::deployment::blueprint_zone_type;
use nexus_types::deployment::blueprint_zone_type::InternalDns;
use nexus_types::external_api::views::PhysicalDiskPolicy;
use nexus_types::external_api::views::PhysicalDiskState;
use nexus_types::external_api::views::SledPolicy;
use nexus_types::external_api::views::SledProvisionPolicy;
use nexus_types::external_api::views::SledState;
use nexus_types::inventory::CockroachStatus;
use nexus_types::inventory::Collection;
use nexus_types::inventory::InternalDnsGenerationStatus;
use nexus_types::inventory::TimeSync;
use omicron_common::address::Ipv4Range;
use omicron_common::api::external::ByteCount;
use omicron_common::api::external::Generation;
use omicron_common::api::external::MacAddr;
use omicron_common::api::external::TufArtifactMeta;
use omicron_common::api::external::TufRepoDescription;
use omicron_common::api::external::TufRepoMeta;
use omicron_common::api::external::Vni;
use omicron_common::api::internal::shared::NetworkInterface;
use omicron_common::api::internal::shared::NetworkInterfaceKind;
use omicron_common::api::internal::shared::PrivateIpConfig;
use omicron_common::api::internal::shared::SourceNatConfig;
use omicron_common::disk::DatasetKind;
use omicron_common::disk::DiskIdentity;
use omicron_common::policy::BOUNDARY_NTP_REDUNDANCY;
use omicron_common::policy::COCKROACHDB_REDUNDANCY;
use omicron_common::policy::CRUCIBLE_PANTRY_REDUNDANCY;
use omicron_common::policy::INTERNAL_DNS_REDUNDANCY;
use omicron_common::policy::NEXUS_REDUNDANCY;
use omicron_common::update::ArtifactId;
use omicron_test_utils::dev::test_setup_log;
use omicron_uuid_kinds::ExternalIpUuid;
use omicron_uuid_kinds::OmicronZoneUuid;
use omicron_uuid_kinds::PhysicalDiskUuid;
use omicron_uuid_kinds::SledUuid;
use omicron_uuid_kinds::ZpoolUuid;
use oxnet::Ipv6Net;
use reconfigurator_cli::test_utils::ReconfiguratorCliTestState;
use semver::Version;
use slog_error_chain::InlineErrorChain;
use std::collections::BTreeMap;
use std::collections::BTreeSet;
use std::collections::HashMap;
use std::net::IpAddr;
use std::net::Ipv4Addr;
use std::net::Ipv6Addr;
use std::sync::Arc;
use tufaceous_artifact::ArtifactHash;
use tufaceous_artifact::ArtifactKind;
use tufaceous_artifact::ArtifactVersion;
use tufaceous_artifact::KnownArtifactKind;
use typed_rng::TypedUuidRng;
use uuid::Uuid;

#[track_caller]
fn assert_blueprint_diff_is_empty(bp1: &Blueprint, bp2: &Blueprint) {
    // A blueprint always has an empty diff with itself; if someone passes the
    // same blueprint twice it's probably a typo in the caller.
    assert_ne!(
        bp1.id, bp2.id,
        "assert_blueprint_diff_is_empty() called with the same blueprint twice"
    );

    let summary = bp2.diff_since_blueprint(&bp1);
<<<<<<< HEAD
    if !summary.diff.sleds.added.is_empty()
        || !summary.diff.sleds.removed.is_empty()
        || summary.diff.sleds.modified().count() != 0
    {
        panic!(
            "expected empty blueprint diff, but got nonempty diff:\n{}",
            summary.display()
        );
=======
    if summary.has_changes() {
        eprintln!("unexpected blueprint diff:\n{}", summary.display());
        panic!("expected no changes between blueprints");
    }
}

/// Checks various conditions that should be true for all blueprints
fn verify_blueprint(blueprint: &Blueprint, planning_input: &PlanningInput) {
    let blippy_report = Blippy::new(blueprint, planning_input)
        .into_report(BlippyReportSortKey::Kind);
    if !blippy_report.notes().is_empty() {
        eprintln!("{}", blueprint.display());
        eprintln!("---");
        eprintln!("{}", blippy_report.display());
        panic!("expected blippy report for blueprint to have no notes");
>>>>>>> e02fd4d4
    }
}

// Generate a ClickhousePolicy ignoring fields we don't care about for
// planner tests
fn clickhouse_policy(mode: ClickhouseMode) -> ClickhousePolicy {
    ClickhousePolicy { version: 0, mode, time_created: Utc::now() }
}

fn get_nexus_ids_at_generation(
    blueprint: &Blueprint,
    generation: Generation,
) -> BTreeSet<OmicronZoneUuid> {
    blueprint
        .all_omicron_zones(BlueprintZoneDisposition::is_in_service)
        .filter_map(|(_, z)| match &z.zone_type {
            BlueprintZoneType::Nexus(nexus_zone)
                if nexus_zone.nexus_generation == generation =>
            {
                Some(z.id)
            }
            _ => None,
        })
        .collect::<BTreeSet<_>>()
}

/// Many tests want to ensure that if the planner runs again at a particular
/// point (usually the end), it doesn't make any additional changes. There are
/// two different intentions here:
///
/// * The planner is rerun after the current blueprint is executed, any new sled
///   configs are deployed, and an inventory collection has been taken that
///   reflects those deployments. This is `DeployLatestConfigs`.
/// * The planner is rerun with the current blueprint as parent but no other
///   changes (in particular, keeping the same inventory as was used to
///   generatee the parent). This is `InputUnchanged`.
///
/// Most tests should use `DeployLatestConfigs`. Some tests that deal with
/// expungements use `InputUnchanged` instead, because the planner does make
/// (effectively spurious) changes after deploying configs: specifically, it
/// will mark expunged zones as "ready for cleanup" once inventory reports that
/// sleds have received the config that shuts down those expunged zones. Those
/// tests could add extra steps to walk through this stage, but that's largely
/// noise and so don't all bother.
enum AssertPlanningMakesNoChangesMode {
    DeployLatestConfigs,
    InputUnchanged,
}

#[track_caller]
fn sim_assert_planning_makes_no_changes(
    sim: &mut ReconfiguratorCliTestState,
    mode: AssertPlanningMakesNoChangesMode,
) -> Arc<Blueprint> {
    // Get the latest blueprint.
    let blueprint = sim
        .blueprint(BlueprintId::Latest)
        .expect("always have a latest blueprint")
        .clone();

    match mode {
        AssertPlanningMakesNoChangesMode::InputUnchanged => {
            // Nothing to do!
        }
        AssertPlanningMakesNoChangesMode::DeployLatestConfigs => {
            sim_update_collection_from_blueprint(sim, &blueprint);
        }
    }

    let new_blueprint = sim.run_planner().expect("planning succeeded");
    assert_blueprint_diff_is_empty(&blueprint, &new_blueprint);

    new_blueprint
}

/// Runs through a basic sequence of blueprints for adding a sled
#[test]
fn test_basic_add_sled() {
    static TEST_NAME: &str = "planner_basic_add_sled";
    let logctx = test_setup_log(TEST_NAME);

    // Use our example system.
    let mut sim = ReconfiguratorCliTestState::new(TEST_NAME, &logctx.log);
    sim.load_example().expect("loaded default example system");
    let blueprint1 = sim.assert_latest_blueprint_is_blippy_clean();
    println!("{}", blueprint1.display());

    // Now run the planner.  It should do nothing because our initial
    // system didn't have any issues that the planner currently knows how to
    // fix.
    let blueprint2 = sim.run_planner().expect("planning succeeded");
    let summary = blueprint2.diff_since_blueprint(&blueprint1);
    println!("1 -> 2 (expected no changes):\n{}", summary.display());
    assert_eq!(summary.diff.sleds.added.len(), 0);
    assert_eq!(summary.diff.sleds.removed.len(), 0);
    assert_eq!(summary.diff.sleds.modified().count(), 0);
    assert_eq!(summary.diff.sleds.unchanged().count(), 3);
    assert_eq!(summary.total_zones_added(), 0);
    assert_eq!(summary.total_zones_removed(), 0);
    assert_eq!(summary.total_zones_modified(), 0);
    assert_eq!(summary.total_disks_added(), 0);
    assert_eq!(summary.total_disks_removed(), 0);
    assert_eq!(summary.total_disks_modified(), 0);
    assert_eq!(summary.total_datasets_added(), 0);
    assert_eq!(summary.total_datasets_removed(), 0);
    assert_eq!(summary.total_datasets_modified(), 0);

    // Now add a new sled.
    let new_sled_id = sim.sled_add("add new sled").expect("added sled");

    // Check that the first step is to add an NTP zone
    let blueprint3 = sim.run_planner().expect("planning succeeded");
    let summary = blueprint3.diff_since_blueprint(&blueprint2);
    println!(
        "2 -> 3 (expect new NTP zone on new sled):\n{}",
        summary.display()
    );
    assert_contents(
        "tests/output/planner_basic_add_sled_2_3.txt",
        &summary.display().to_string(),
    );

    assert_eq!(summary.diff.sleds.added.len(), 1);
    assert_eq!(summary.total_disks_added(), 10);

    // 10 disks added means 30 datasets (each disk adds a debug + zone root
    //    + local storage), plus one transient zone root for the NTP zone
    assert_eq!(summary.total_datasets_added(), 31);

    let (&sled_id, sled_added) =
        summary.diff.sleds.added.first_key_value().unwrap();
    // We have defined elsewhere that the first generation contains no
    // zones.  So the first one with zones must be newer.  See
    // OmicronZonesConfig::INITIAL_GENERATION.
    assert!(sled_added.sled_agent_generation > Generation::new());
    assert_eq!(*sled_id, new_sled_id);
    assert_eq!(sled_added.zones.len(), 1);
    assert!(matches!(
        sled_added.zones.first().unwrap().kind(),
        ZoneKind::InternalNtp
    ));
    assert_eq!(summary.diff.sleds.removed.len(), 0);
    assert_eq!(summary.diff.sleds.modified().count(), 0);

    // Check that with no change in inventory, the planner makes no changes.
    // It needs to wait for inventory to reflect the new NTP zone before
    // proceeding.
    let blueprint4 = sim.run_planner().expect("planning succeeded");
    assert_blueprint_diff_is_empty(&blueprint3, &blueprint4);

    // Now update the inventory to have the requested NTP zone.
    sim_update_collection_from_blueprint(&mut sim, &blueprint3);

    // Check that the next step is to add Crucible zones
    let blueprint5 = sim.run_planner().expect("planning succeeded");
    let summary = blueprint5.diff_since_blueprint(&blueprint3);
    println!("3 -> 5 (expect Crucible zones):\n{}", summary.display());
    assert_contents(
        "tests/output/planner_basic_add_sled_3_5.txt",
        &summary.display().to_string(),
    );
    assert_eq!(summary.diff.sleds.added.len(), 0);
    assert_eq!(summary.diff.sleds.removed.len(), 0);
    assert_eq!(summary.diff.sleds.modified().count(), 1);
    let sled_id = summary.diff.sleds.modified_keys().next().unwrap();
    assert_eq!(*sled_id, new_sled_id);
    // No removed or modified zones on this sled
    let sled_cfg_diff = &summary.diff.sleds.get_modified(sled_id).unwrap();
    let zones_diff = sled_cfg_diff.diff_pair().zones;
    assert!(zones_diff.removed.is_empty());
    assert_eq!(zones_diff.modified().count(), 0);
    // 10 crucible zones addeed
    assert_eq!(
        sled_cfg_diff.after.sled_agent_generation,
        sled_cfg_diff.before.sled_agent_generation.next()
    );

    assert_eq!(zones_diff.added.len(), 10);
    for zone in &zones_diff.added {
        if zone.kind() != ZoneKind::Crucible {
            panic!("unexpectedly added a non-Crucible zone: {zone:?}");
        }
    }

    // Check that there are no more steps once the Crucible zones are deployed.
    sim_assert_planning_makes_no_changes(
        &mut sim,
        AssertPlanningMakesNoChangesMode::DeployLatestConfigs,
    );

    logctx.cleanup_successful();
}

/// Check that the planner will add more Nexus zones to a single sled, if
/// needed
#[test]
fn test_add_multiple_nexus_to_one_sled() {
    static TEST_NAME: &str = "planner_add_multiple_nexus_to_one_sled";
    let logctx = test_setup_log(TEST_NAME);

    // Use our example system with one sled and one Nexus instance as a
    // starting point.
    let mut sim = ReconfiguratorCliTestState::new(TEST_NAME, &logctx.log);
    sim.load_example_customized(|builder| Ok(builder.nsleds(1).nexus_count(1)))
        .expect("loaded example system");

    let blueprint1 = sim.assert_latest_blueprint_is_blippy_clean();

    // This blueprint should only have 1 Nexus instance on the one sled we
    // kept.
    assert_eq!(blueprint1.sleds.len(), 1);
    let sled_id = blueprint1.sleds().next().unwrap();
    assert_eq!(
        blueprint1
            .sleds
            .get(&sled_id)
            .unwrap()
            .zones
            .iter()
            .filter(|z| z.zone_type.is_nexus())
            .count(),
        1
    );

    // Change the policy to 5 Nexus zones and only a single internal DNS zone.
    // (The default policy for internal DNS is higher than one, and we don't
    // want that to pollute our diffs below.)
    let target_nexus_zone_count = 5;
    sim.change_description("update target zone counts", |desc| {
        desc.set_target_nexus_zone_count(target_nexus_zone_count)
            .set_target_internal_dns_zone_count(1);
        Ok(())
    })
    .expect("changed policy");

    // Now run the planner.  It should add additional Nexus zones to the
    // one sled we have.
    let blueprint2 = sim.run_planner().expect("planning succeeded");

    let summary = blueprint2.diff_since_blueprint(&blueprint1);
    println!("1 -> 2 (added additional Nexus zones):\n{}", summary.display());
    assert_eq!(summary.diff.sleds.added.len(), 0);
    assert_eq!(summary.diff.sleds.removed.len(), 0);
    assert_eq!(summary.diff.sleds.modified().count(), 1);
    let (changed_sled_id, changed_sled) =
        summary.diff.sleds.modified().next().unwrap();

    assert_eq!(*changed_sled_id, sled_id);
    assert_eq!(changed_sled.diff_pair().datasets.added.len(), 4);

    let zones_added = &summary
        .diff
        .sleds
        .get_modified(&sled_id)
        .unwrap()
        .diff_pair()
        .zones
        .added;
    assert_eq!(zones_added.len(), target_nexus_zone_count - 1);
    for zone in zones_added {
        if zone.kind() != ZoneKind::Nexus {
            panic!("unexpectedly added a non-Nexus zone: {zone:?}");
        }
    }

    // Test a no-op planning iteration.
    sim_assert_planning_makes_no_changes(
        &mut sim,
        AssertPlanningMakesNoChangesMode::DeployLatestConfigs,
    );

    logctx.cleanup_successful();
}

/// Check that the planner will spread additional Nexus zones out across
/// sleds as it adds them
#[test]
fn test_spread_additional_nexus_zones_across_sleds() {
    static TEST_NAME: &str =
        "planner_spread_additional_nexus_zones_across_sleds";
    let logctx = test_setup_log(TEST_NAME);

    // Use our example system as a starting point.
    let mut sim = ReconfiguratorCliTestState::new(TEST_NAME, &logctx.log);
    sim.load_example().expect("loaded default example system");
    let blueprint1 = sim.assert_latest_blueprint_is_blippy_clean();

    // This blueprint should only have 3 Nexus zones: one on each sled.
    assert_eq!(blueprint1.sleds.len(), 3);
    for sled_config in blueprint1.sleds.values() {
        assert_eq!(
            sled_config.zones.iter().filter(|z| z.zone_type.is_nexus()).count(),
            1
        );
    }

    // Now run the planner with a high number of target Nexus zones.
    sim.change_description("update target zone counts", |desc| {
        desc.set_target_nexus_zone_count(14);
        Ok(())
    })
    .expect("changed policy");
    let blueprint2 = sim.run_planner().expect("planning succeeded");

    let summary = blueprint2.diff_since_blueprint(&blueprint1);
    println!("1 -> 2 (added additional Nexus zones):\n{}", summary.display());
    assert_eq!(summary.diff.sleds.added.len(), 0);
    assert_eq!(summary.diff.sleds.removed.len(), 0);
    assert_eq!(summary.diff.sleds.modified().count(), 3);

    // All 3 sleds should get additional Nexus zones. We expect a total of
    // 11 new Nexus zones, which should be spread evenly across the three
    // sleds (two should get 4 and one should get 3).
    let mut total_new_nexus_zones = 0;
    for (sled_id, modified_sled) in summary.diff.sleds.modified() {
        let zones_diff = &modified_sled.diff_pair().zones;
        assert!(zones_diff.removed.is_empty());
        assert_eq!(zones_diff.modified().count(), 0);
        let zones_added = &zones_diff.added;
        match zones_added.len() {
            n @ (3 | 4) => {
                total_new_nexus_zones += n;
            }
            n => {
                panic!("unexpected number of zones added to {sled_id}: {n}")
            }
        }
        for zone in zones_added {
            if zone.kind() != ZoneKind::Nexus {
                panic!("unexpectedly added a non-Nexus zone: {zone:?}");
            }
        }
    }
    assert_eq!(total_new_nexus_zones, 11);

    // Test a no-op planning iteration.
    sim_assert_planning_makes_no_changes(
        &mut sim,
        AssertPlanningMakesNoChangesMode::DeployLatestConfigs,
    );

    logctx.cleanup_successful();
}

/// Check that the planner will spread additional internal DNS zones out across
/// sleds as it adds them
#[test]
fn test_spread_internal_dns_zones_across_sleds() {
    static TEST_NAME: &str = "planner_spread_internal_dns_zones_across_sleds";
    let logctx = test_setup_log(TEST_NAME);

    // Use our example system as a starting point.
    let mut sim = ReconfiguratorCliTestState::new(TEST_NAME, &logctx.log);
    sim.load_example().expect("loaded default example system");
    let blueprint1 = sim.assert_latest_blueprint_is_blippy_clean();

    // This blueprint should have exactly 3 internal DNS zones: one on each
    // sled.
    assert_eq!(blueprint1.sleds.len(), 3);
    for sled_config in blueprint1.sleds.values() {
        assert_eq!(
            sled_config
                .zones
                .iter()
                .filter(|z| z.zone_type.is_internal_dns())
                .count(),
            1
        );
    }

    // Try to run the planner with a high number of internal DNS zones;
    // it will fail because the target is > INTERNAL_DNS_REDUNDANCY.
    {
        let mut sim = sim.clone();
        sim.change_description("change policy", |desc| {
            desc.set_target_internal_dns_zone_count(14);
            Ok(())
        })
        .expect("changed policy");

        match sim.run_planner() {
            Ok(_) => panic!("unexpected success"),
            Err(err) => {
                let err = InlineErrorChain::new(&*err).to_string();
                assert!(
                    err.contains(
                        "no reserved subnets available for internal DNS"
                    ),
                    "unexpected error: {err}"
                );
            }
        }
    }

    // Expunge two of the internal DNS zones; the planner should put new
    // zones back in their places.
    let zones_to_expunge = blueprint1
        .all_omicron_zones(BlueprintZoneDisposition::is_in_service)
        .filter_map(|(sled_id, zone)| {
            zone.zone_type.is_internal_dns().then_some((sled_id, zone.id))
        })
        .take(2);
    let mut nexpunged = 0;
    let blueprint2 = sim
        .blueprint_edit_latest("expunge 2 internal DNS zones", |builder| {
            for (sled_id, zone_id) in zones_to_expunge {
                builder
                    .sled_expunge_zone(sled_id, zone_id)
                    .expect("expunged zone");
                builder
                    .sled_mark_expunged_zone_ready_for_cleanup(sled_id, zone_id)
                    .expect("marked zone ready for cleanup");
                nexpunged += 1;
            }
            Ok(())
        })
        .expect("expunged zones");
    assert_eq!(nexpunged, 2);

    // Deploy this blueprint and generate a new inventory from it.
    sim_update_collection_from_blueprint(&mut sim, &blueprint2);

    // The planner should put new zones back in their places.
    let blueprint3 = sim.run_planner().expect("planning succeeded");
    let summary = blueprint3.diff_since_blueprint(&blueprint2);
    println!(
        "2 -> 3 (added additional internal DNS zones):\n{}",
        summary.display()
    );
    assert_eq!(summary.diff.sleds.added.len(), 0);
    assert_eq!(summary.diff.sleds.removed.len(), 0);
    assert_eq!(summary.diff.sleds.modified().count(), 2);

    // 2 sleds should each get 1 additional internal DNS zone.
    let mut total_new_zones = 0;
    for (sled_id, modified_sled) in summary.diff.sleds.modified() {
        let zones_diff = &modified_sled.diff_pair().zones;
        assert!(zones_diff.removed.is_empty());
        assert_eq!(zones_diff.modified().count(), 0);
        let zones_added = &zones_diff.added;
        match zones_added.len() {
            0 => {}
            n @ 1 => {
                total_new_zones += n;
            }
            n => {
                panic!("unexpected number of zones added to {sled_id}: {n}")
            }
        }
        for zone in zones_added {
            assert_eq!(
                zone.kind(),
                ZoneKind::InternalDns,
                "unexpectedly added a non-internal-DNS zone: {zone:?}"
            );
        }
    }
    assert_eq!(total_new_zones, 2);

    // Test a no-op planning iteration.
    sim_assert_planning_makes_no_changes(
        &mut sim,
        AssertPlanningMakesNoChangesMode::DeployLatestConfigs,
    );

    logctx.cleanup_successful();
}

/// Check that the planner will reuse external IPs that were previously
/// assigned to expunged zones
#[test]
fn test_reuse_external_ips_from_expunged_zones() {
    static TEST_NAME: &str = "planner_reuse_external_ips_from_expunged_zones";
    let logctx = test_setup_log(TEST_NAME);

    // Use our example system as a starting point.
    let mut sim = ReconfiguratorCliTestState::new(TEST_NAME, &logctx.log);
    sim.load_example().expect("loaded default example system");
    let blueprint1 = sim.assert_latest_blueprint_is_blippy_clean();

    // Expunge the first sled we see, which will result in a Nexus external
    // IP no longer being associated with a running zone, and a new Nexus
    // zone being added to one of the two remaining sleds.
    let sled_id = blueprint1.sleds().next().expect("at least one sled");
    sim.sled_expunge("expunge first sled", sled_id).expect("expunged sled");

    let blueprint2 = sim.run_planner().expect("planning succeeded");
    let diff = blueprint2.diff_since_blueprint(&blueprint1);
    println!("1 -> 2 (expunged sled):\n{}", diff.display());

    // The expunged sled should have an expunged Nexus zone.
    let zone = blueprint2.sleds[&sled_id]
        .zones
        .iter()
        .find(|zone| matches!(zone.zone_type, BlueprintZoneType::Nexus(_)))
        .expect("no nexus zone found");
    assert_eq!(
        zone.disposition,
        BlueprintZoneDisposition::Expunged {
            as_of_generation: blueprint2.sleds[&sled_id].sled_agent_generation,
            ready_for_cleanup: true,
        }
    );

    // Set the target Nexus zone count to one that will completely exhaust
    // the service IP pool. This will force reuse of the IP that was
    // allocated to the expunged Nexus zone.
    sim.change_description("adjust target Nexus count", |desc| {
        let num_available_external_ips = desc
            .external_ip_policy()
            .clone()
            .into_non_external_dns_ips()
            .count();
        desc.set_target_nexus_zone_count(num_available_external_ips);
        Ok(())
    })
    .expect("updated target Nexus count");

    let blueprint3 = sim.run_planner().expect("planning succeeded");
    let diff = blueprint3.diff_since_blueprint(&blueprint2);
    println!("2 -> 3 (maximum Nexus):\n{}", diff.display());

    // Planning succeeded, but let's prove that we reused the IP address!
    let expunged_ip = zone.zone_type.external_networking().unwrap().0.ip();
    let new_zone = blueprint3
        .sleds
        .values()
        .flat_map(|c| c.zones.iter())
        .find(|zone| {
            zone.disposition == BlueprintZoneDisposition::InService
                && zone
                    .zone_type
                    .external_networking()
                    .map_or(false, |(ip, _)| expunged_ip == ip.ip())
        })
        .expect("couldn't find that the external IP was reused");
    println!(
        "zone {} reused external IP {} from expunged zone {}",
        new_zone.id, expunged_ip, zone.id
    );

    // Test a no-op planning iteration.
    sim_assert_planning_makes_no_changes(
        &mut sim,
        AssertPlanningMakesNoChangesMode::DeployLatestConfigs,
    );

    logctx.cleanup_successful();
}

/// Check that the planner will reuse external DNS IPs that were
/// previously assigned to expunged zones
#[test]
fn test_reuse_external_dns_ips_from_expunged_zones() {
    static TEST_NAME: &str =
        "planner_reuse_external_dns_ips_from_expunged_zones";
    let logctx = test_setup_log(TEST_NAME);

    // Use our example system as a starting point.
    let mut sim = ReconfiguratorCliTestState::new(TEST_NAME, &logctx.log);
    sim.load_example().expect("loaded default example system");
    let blueprint1 = sim.assert_latest_blueprint_is_blippy_clean();

    // Change the policy: add some external DNS IPs.
    let external_dns_ips = ["10.0.0.1", "10.0.0.2", "10.0.0.3"].map(|addr| {
        addr.parse::<Ipv4Addr>().expect("can't parse external DNS IP address")
    });
    let external_ip_policy = sim
        .change_description("add external DNS IPs to policy", |desc| {
            // We should not be able to add any external DNS zones yet,
            // because we haven't give it any addresses (which currently
            // come only from RSS). This is not an error, though.
            assert!(desc.external_ip_policy().external_dns_ips().is_empty());
            let mut external_networking_alloc =
                ExternalNetworkingAllocator::from_blueprint(
                    &blueprint1,
                    desc.external_ip_policy(),
                )
                .expect("constructed allocator");
            external_networking_alloc
                .for_new_external_dns()
                .expect_err("should not have available IPs for external DNS");

            let mut ip_policy =
                desc.external_ip_policy().clone().into_builder();

            // Add a "service IP pool" covering our external DNS IP range.
            ip_policy
                .push_service_pool_ipv4_range(
                    Ipv4Range::new(external_dns_ips[0], external_dns_ips[2])
                        .unwrap(),
                )
                .unwrap();
            // Set these IPs as "for external DNS".
            for ip in external_dns_ips {
                ip_policy.add_external_dns_ip(ip.into()).unwrap();
            }

            let external_ip_policy = ip_policy.build();
            desc.set_external_ip_policy(external_ip_policy.clone());

            Ok(external_ip_policy)
        })
        .expect("added external DNS IPs to policy");

    // Manually place 3 external DNS zones: two on sled_1 and one on sled_2.
    let (sled_1, sled_2) = {
        let mut sleds = blueprint1.sleds();
        (
            sleds.next().expect("at least one sled"),
            sleds.next().expect("at least two sleds"),
        )
    };
    let blueprint1a = sim
        .blueprint_edit_latest("add external DNS zones", |blueprint_builder| {
            let mut external_networking_alloc =
                ExternalNetworkingAllocator::from_current_zones(
                    &blueprint_builder,
                    &external_ip_policy,
                )
                .expect("constructed allocator");
            blueprint_builder
                .sled_add_zone_external_dns(
                    sled_1,
                    BlueprintZoneImageSource::InstallDataset,
                    external_networking_alloc
                        .for_new_external_dns()
                        .expect("got IP for external DNS"),
                )
                .expect("added external DNS zone");
            blueprint_builder
                .sled_add_zone_external_dns(
                    sled_1,
                    BlueprintZoneImageSource::InstallDataset,
                    external_networking_alloc
                        .for_new_external_dns()
                        .expect("got IP for external DNS"),
                )
                .expect("added external DNS zone");
            blueprint_builder
                .sled_add_zone_external_dns(
                    sled_2,
                    BlueprintZoneImageSource::InstallDataset,
                    external_networking_alloc
                        .for_new_external_dns()
                        .expect("got IP for external DNS"),
                )
                .expect("added external DNS zone");

            Ok(())
        })
        .expect("built new blueprint");

    assert_eq!(
        blueprint1a
            .all_omicron_zones(BlueprintZoneDisposition::is_in_service)
            .filter(|(_, zone)| zone.zone_type.is_external_dns())
            .count(),
        3,
        "can't find external DNS zones in new blueprint"
    );

    // Plan with external DNS.
    let blueprint2 = sim.run_planner().expect("planning succeeded");
    let diff = blueprint2.diff_since_blueprint(&blueprint1);
    println!("1 -> 2 (added external DNS zones):\n{}", diff.display());

    // This blueprint should have three external DNS zones.
    assert_eq!(
        blueprint2
            .all_omicron_zones(BlueprintZoneDisposition::is_in_service)
            .filter(|(_, zone)| zone.zone_type.is_external_dns())
            .count(),
        3,
        "can't find external DNS zones in planned blueprint"
    );

    // Expunge the first sled and re-plan. That gets us two expunged
    // external DNS zones; two external DNS zones should then be added to
    // the remaining sleds.
    sim.sled_expunge("expunge sled with 2 external DNS zones", sled_1)
        .expect("expunged sled");
    let blueprint3 = sim.run_planner().expect("planning succeeded");
    let diff = blueprint3.diff_since_blueprint(&blueprint2);
    println!("2 -> 3 (expunged sled):\n{}", diff.display());
    assert_eq!(
        blueprint3.sleds[&sled_1]
            .zones
            .iter()
            .filter(|zone| {
                zone.disposition
                    == BlueprintZoneDisposition::Expunged {
                        as_of_generation: blueprint3.sleds[&sled_1]
                            .sled_agent_generation,
                        ready_for_cleanup: true,
                    }
                    && zone.zone_type.is_external_dns()
            })
            .count(),
        2
    );

    // The IP addresses of the new external DNS zones should be the
    // same as the original set that we set up.
    let mut ips = blueprint3
        .all_omicron_zones(BlueprintZoneDisposition::is_in_service)
        .filter_map(|(_id, zone)| {
            zone.zone_type
                .is_external_dns()
                .then(|| zone.zone_type.external_networking().unwrap().0.ip())
        })
        .collect::<Vec<IpAddr>>();
    ips.sort();
    assert_eq!(
        ips, external_dns_ips,
        "wrong addresses for new external DNS zones"
    );

    // Test a no-op planning iteration.
    sim_assert_planning_makes_no_changes(
        &mut sim,
        AssertPlanningMakesNoChangesMode::DeployLatestConfigs,
    );

    logctx.cleanup_successful();
}

#[test]
fn test_crucible_allocation_skips_nonprovisionable_disks() {
    static TEST_NAME: &str =
        "planner_crucible_allocation_skips_nonprovisionable_disks";
    let logctx = test_setup_log(TEST_NAME);

    // Create an example system with a single sled, a single Nexus, and a single
    // internal DNS to avoid churn unrelated to this test.
    let mut sim = ReconfiguratorCliTestState::new(TEST_NAME, &logctx.log);
    sim.load_example_customized(|builder| {
        builder.nsleds(1).nexus_count(1).internal_dns_count(1)
    })
    .expect("loaded example system");
    let blueprint1 = sim.assert_latest_blueprint_is_blippy_clean();
    let sled_id = blueprint1.sleds().next().expect("1 sled");

    // Make generated disk ids deterministic
    let mut disk_rng = TypedUuidRng::from_seed(TEST_NAME, "NewPhysicalDisks");
    let mut new_sled_disk = |policy| SledDisk {
        disk_identity: DiskIdentity {
            vendor: "test-vendor".to_string(),
            serial: "test-serial".to_string(),
            model: "test-model".to_string(),
        },
        disk_id: PhysicalDiskUuid::from(disk_rng.next()),
        policy,
        state: PhysicalDiskState::Active,
    };

    // Inject some new disks into the input.
    //
    // These counts are arbitrary, as long as they're non-zero
    // for the sake of the test.

    const NEW_IN_SERVICE_DISKS: usize = 2;
    const NEW_EXPUNGED_DISKS: usize = 1;

    let mut zpool_rng = TypedUuidRng::from_seed(TEST_NAME, "NewZpools");
    sim.change_description("add new disks", |desc| {
        let resources =
            desc.get_sled_mut(sled_id).expect("sled exists").resources_mut();
        for _ in 0..NEW_IN_SERVICE_DISKS {
            resources.zpools.insert(
                ZpoolUuid::from(zpool_rng.next()),
                new_sled_disk(PhysicalDiskPolicy::InService),
            );
        }
        for _ in 0..NEW_EXPUNGED_DISKS {
            resources.zpools.insert(
                ZpoolUuid::from(zpool_rng.next()),
                new_sled_disk(PhysicalDiskPolicy::Expunged),
            );
        }
        Ok(())
    })
    .expect("added new disks");

    let blueprint2 = sim.run_planner().expect("planning succeeded");
    let summary = blueprint2.diff_since_blueprint(&blueprint1);
    println!("1 -> 2 (some new disks, one expunged):\n{}", summary.display());
    assert_eq!(summary.diff.sleds.modified().count(), 1);

    // We should be adding a Crucible zone for each new in-service disk.
    assert_eq!(summary.total_zones_added(), NEW_IN_SERVICE_DISKS);
    assert_eq!(summary.total_zones_removed(), 0);
    assert_eq!(summary.total_disks_added(), NEW_IN_SERVICE_DISKS);
    assert_eq!(summary.total_disks_removed(), 0);

    // Five new datasets created per disk:
    // - Zone Root
    // - Debug
    // - Local Storage
    // - 1 for the Crucible Agent
    // - Transient Crucible Zone Root
    assert_eq!(summary.total_datasets_added(), NEW_IN_SERVICE_DISKS * 5);
    assert_eq!(summary.total_datasets_removed(), 0);
    assert_eq!(summary.total_datasets_modified(), 0);

    // Test a no-op planning iteration.
    sim_assert_planning_makes_no_changes(
        &mut sim,
        AssertPlanningMakesNoChangesMode::DeployLatestConfigs,
    );

    logctx.cleanup_successful();
}

#[test]
fn test_dataset_settings_modified_in_place() {
    static TEST_NAME: &str = "planner_dataset_settings_modified_in_place";
    let logctx = test_setup_log(TEST_NAME);

    // Create an example system with a single sled and a single Nexus.
    let mut sim = ReconfiguratorCliTestState::new(TEST_NAME, &logctx.log);
    sim.load_example_customized(|builder| Ok(builder.nsleds(1).nexus_count(1)))
        .expect("loaded example system");
    let blueprint1 = sim.assert_latest_blueprint_is_blippy_clean();
    let sled_id = blueprint1.sleds().next().expect("1 sled");

    // Manually update the blueprint to report an abnormal "Debug dataset"
    let blueprint1a = sim
        .blueprint_edit_latest_low_level(
            "change dataset properties",
            |blueprint| {
                let sled_config = blueprint.sleds.get_mut(&sled_id).unwrap();
                let mut dataset_config = sled_config
                    .datasets
                    .iter_mut()
                    .find(|config| {
                        matches!(
                            config.kind,
                            omicron_common::disk::DatasetKind::Debug
                        )
                    })
                    .expect("No debug dataset found");

                // These values are out-of-sync with what the blueprint will
                // typically enforce.
                dataset_config.quota = None;
                dataset_config.reservation =
                    Some(ByteCount::from_gibibytes_u32(1));

                Ok(())
            },
        )
        .expect("changed properties");

    let blueprint2 = sim.run_planner().expect("planning succeeded");
    let summary = blueprint2.diff_since_blueprint(&blueprint1a);
    println!("1 -> 2 (modify a dataset):\n{}", summary.display());
    assert_contents(
        "tests/output/planner_dataset_settings_modified_in_place_1_2.txt",
        &summary.display().to_string(),
    );

    assert_eq!(summary.diff.sleds.added.len(), 0);
    assert_eq!(summary.diff.sleds.removed.len(), 0);
    assert_eq!(summary.diff.sleds.modified().count(), 1);

    assert_eq!(summary.total_zones_added(), 0);
    assert_eq!(summary.total_zones_removed(), 0);
    assert_eq!(summary.total_zones_modified(), 0);
    assert_eq!(summary.total_disks_added(), 0);
    assert_eq!(summary.total_disks_removed(), 0);
    assert_eq!(summary.total_disks_modified(), 0);
    assert_eq!(summary.total_datasets_added(), 0);
    assert_eq!(summary.total_datasets_removed(), 0);
    assert_eq!(summary.total_datasets_modified(), 1);

    logctx.cleanup_successful();
}

#[test]
fn test_disk_add_expunge_decommission() {
    static TEST_NAME: &str = "planner_disk_add_expunge_decommission";
    let logctx = test_setup_log(TEST_NAME);

    // Create an example system with two sleds. We're going to expunge one
    // of these sleds.
    let mut sim = ReconfiguratorCliTestState::new(TEST_NAME, &logctx.log);
    sim.load_example_customized(|builder| {
        builder.nsleds(2).internal_dns_count(1)
    })
    .expect("loaded example system");
    let blueprint1 = sim.assert_latest_blueprint_is_blippy_clean();

    // The initial blueprint configuration has generation 2
    let (sled_id, sled_config) = blueprint1.sleds.first_key_value().unwrap();
    assert_eq!(sled_config.sled_agent_generation, Generation::from_u32(2));

    // All disks should have an `InService` disposition and `Active` state
    for disk in &sled_config.disks {
        assert_eq!(
            disk.disposition,
            BlueprintPhysicalDiskDisposition::InService
        );
    }

    // Let's expunge a disk. Its disposition should change to `Expunged`
    // but its state should remain active.
    let expunged_disk_id = sim
        .change_description("expunge one disk", |desc| {
            let expunged_disk = desc
                .get_sled_mut(*sled_id)
                .unwrap()
                .resources_mut()
                .zpools
                .iter_mut()
                // Skip over the first disk - this is the one which hosts
                // many of our zones, like Nexus, and is more complicated
                // to expunge.
                .nth(1)
                .unwrap()
                .1;
            expunged_disk.policy = PhysicalDiskPolicy::Expunged;
            Ok(expunged_disk.disk_id)
        })
        .expect("expunged disk");

    let blueprint2 = sim.run_planner().expect("planning succeeded");
    let diff = blueprint2.diff_since_blueprint(&blueprint1);
    println!("1 -> 2 (expunge a disk):\n{}", diff.display());

    let sled_config = &blueprint2.sleds.first_key_value().unwrap().1;

    // The generation goes from 2 -> 3
    assert_eq!(sled_config.sled_agent_generation, Generation::from_u32(3));
    // One disk should have it's disposition set to
    // `Expunged{ready_for_cleanup: false, ..}`.
    for disk in &sled_config.disks {
        if disk.id == expunged_disk_id {
            assert!(matches!(
                disk.disposition,
                BlueprintPhysicalDiskDisposition::Expunged {
                    ready_for_cleanup: false,
                    ..
                }
            ));
        } else {
            assert_eq!(
                disk.disposition,
                BlueprintPhysicalDiskDisposition::InService
            );
        }
        println!("{disk:?}");
    }

    // We haven't updated the inventory, so no changes should be made
    let blueprint2a = sim.run_planner().expect("planning succeeded");
    assert_blueprint_diff_is_empty(&blueprint2, &blueprint2a);

    // Let's update the inventory to reflect that the sled-agent
    // has learned about the expungement.
    sim_update_collection_from_blueprint(&mut sim, &blueprint2);

    let blueprint3 = sim.run_planner().expect("planning succeeded");
    let diff = blueprint3.diff_since_blueprint(&blueprint2);
    println!("2 -> 3 (decommission a disk):\n{}", diff.display());

    let sled_config = &blueprint3.sleds.first_key_value().unwrap().1;

    // The config generation does not change, as decommissioning doesn't
    // bump the generation.
    //
    // The reason for this is because the generation is there primarily to
    // inform the sled-agent that it has work to do, but decommissioning
    // doesn't trigger any sled-agent changes.
    assert_eq!(sled_config.sled_agent_generation, Generation::from_u32(3));
    // One disk should have its disposition set to
    // `Expunged{ready_for_cleanup: true, ..}`.
    for disk in &sled_config.disks {
        if disk.id == expunged_disk_id {
            assert_matches!(
                disk.disposition,
                BlueprintPhysicalDiskDisposition::Expunged {
                    ready_for_cleanup: true,
                    ..
                }
            );
        } else {
            assert_eq!(
                disk.disposition,
                BlueprintPhysicalDiskDisposition::InService
            );
        }
        println!("{disk:?}");
    }

    // Now let's expunge a sled via the planning input. All disks should get
    // expunged and decommissioned in the same planning round. We also have
    // to manually expunge all the disks via policy, which would happen in a
    // database transaction when an operator expunges a sled.
    //
    // We don't rely on the sled-agents learning about expungement to
    // decommission because by definition expunging a sled means it's
    // already gone.
    sim.sled_expunge("expunge full sled", *sled_id).expect("expunged sled");
    let blueprint4 = sim.run_planner().expect("planning succeeded");

    let diff = blueprint4.diff_since_blueprint(&blueprint3);
    println!(
        "3 -> 4 (expunge and decommission all disks):\n{}",
        diff.display()
    );

    let sled_config = &blueprint4.sleds.first_key_value().unwrap().1;

    // The config generation goes from 3 -> 4
    assert_eq!(sled_config.sled_agent_generation, Generation::from_u32(4));
    // We should still have 10 disks
    assert_eq!(sled_config.disks.len(), 10);
    // All disks should have their disposition set to
    // `Expunged{ready_for_cleanup: true, ..}`.
    for disk in &sled_config.disks {
        assert!(matches!(
            disk.disposition,
            BlueprintPhysicalDiskDisposition::Expunged {
                ready_for_cleanup: true,
                ..
            }
        ));
        println!("{disk:?}");
    }

    logctx.cleanup_successful();
}

#[test]
fn test_disk_expungement_removes_zones_durable_zpool() {
    static TEST_NAME: &str =
        "planner_disk_expungement_removes_zones_durable_zpool";
    let logctx = test_setup_log(TEST_NAME);

    // Create an example system with a single sled
    let mut sim = ReconfiguratorCliTestState::new(TEST_NAME, &logctx.log);
    sim.load_example_customized(|builder| {
        builder.nsleds(1).nexus_count(1).internal_dns_count(1)
    })
    .expect("loaded example system");
    let blueprint1 = sim.assert_latest_blueprint_is_blippy_clean();
    let sled_id = blueprint1.sleds().next().expect("1 sled");

    // The example system should be assigning crucible zones to each
    // in-service disk. When we expunge one of these disks, the planner
    // should remove the associated zone.
    //
    // Find a disk which is only used by a single zone, if one exists.
    //
    // If we don't do this, we might select a physical disk supporting
    // multiple zones of distinct types.
    let mut zpool_by_zone_usage = HashMap::new();
    for sled in blueprint1.sleds.values() {
        for zone in &sled.zones {
            let pool = &zone.filesystem_pool;
            zpool_by_zone_usage
                .entry(pool.id())
                .and_modify(|count| *count += 1)
                .or_insert_with(|| 1);
        }
    }
    sim.change_description("expunge disk with 1 zone", |desc| {
        let (_, disk) = desc
            .get_sled_mut(sled_id)
            .unwrap()
            .resources_mut()
            .zpools
            .iter_mut()
            .find(|(zpool_id, _disk)| {
                *zpool_by_zone_usage.get(*zpool_id).unwrap() == 1
            })
            .expect("Couldn't find zpool only used by a single zone");
        disk.policy = PhysicalDiskPolicy::Expunged;
        Ok(())
    })
    .expect("expunged disk");

    let blueprint2 = sim.run_planner().expect("planning succeeded");
    let summary = blueprint2.diff_since_blueprint(&blueprint1);
    println!("1 -> 2 (expunge a disk):\n{}", summary.display());
    assert_eq!(summary.diff.sleds.added.len(), 0);
    assert_eq!(summary.diff.sleds.removed.len(), 0);
    assert_eq!(summary.diff.sleds.modified().count(), 1);

    // We should be removing a single zone, associated with the Crucible
    // using that device.
    assert_eq!(summary.total_zones_added(), 0);
    assert_eq!(summary.total_zones_removed(), 0);
    assert_eq!(summary.total_zones_modified(), 1);
    assert_eq!(summary.total_disks_added(), 0);
    assert_eq!(summary.total_disks_removed(), 0);
    assert_eq!(summary.total_datasets_added(), 0);
    // NOTE: Expunging a disk doesn't immediately delete datasets; see the
    // "decommissioned_disk_cleaner" background task for more context.
    assert_eq!(summary.total_datasets_removed(), 0);

    // The disposition has changed from `InService` to `Expunged` for the 5
    // datasets (debug, zone root, local storage, crucible zone root, and
    // crucible agent) on this sled.
    assert_eq!(summary.total_datasets_modified(), 5);
    // We don't know the expected name, other than the fact it's a crucible zone
    let test_transient_zone_kind = DatasetKind::TransientZone {
        name: "some-crucible-zone-name".to_string(),
    };
    let mut expected_kinds = BTreeSet::from_iter([
        DatasetKind::Crucible,
        DatasetKind::Debug,
        DatasetKind::TransientZoneRoot,
        DatasetKind::LocalStorage,
        test_transient_zone_kind.clone(),
    ]);
    let mut modified_sled_configs = Vec::new();
    for modified_sled in summary.diff.sleds.modified_values_diff() {
        for modified in modified_sled.datasets.modified_diff() {
            assert_eq!(
                *modified.disposition.before,
                BlueprintDatasetDisposition::InService
            );
            assert_eq!(
                *modified.disposition.after,
                BlueprintDatasetDisposition::Expunged
            );
            if let DatasetKind::TransientZone { name } = &modified.kind.before {
                assert!(name.starts_with("oxz_crucible"));
                assert!(expected_kinds.remove(&test_transient_zone_kind));
            } else {
                assert!(expected_kinds.remove(&modified.kind.before));
            }
        }
        modified_sled_configs.push(modified_sled);
    }
    assert!(expected_kinds.is_empty());

    assert_eq!(modified_sled_configs.len(), 1);
    let modified_sled_config = modified_sled_configs.pop().unwrap();
    assert!(modified_sled_config.zones.added.is_empty());
    assert!(modified_sled_config.zones.removed.is_empty());
    let mut modified_zones =
        modified_sled_config.zones.modified_diff().collect::<Vec<_>>();
    assert_eq!(modified_zones.len(), 1);
    let modified_zone = modified_zones.pop().unwrap();
    assert!(
        modified_zone.zone_type.before.is_crucible(),
        "Expected the modified zone to be a Crucible zone, \
             but it was: {:?}",
        modified_zone.zone_type.before.kind()
    );
    assert_eq!(
        *modified_zone.disposition.after,
        BlueprintZoneDisposition::Expunged {
            as_of_generation: modified_sled_config
                .sled_agent_generation
                .before
                .next(),
            ready_for_cleanup: false,
        },
        "Should have expunged this zone"
    );

    // Let's update the inventory to reflect that the sled-agent
    // has learned about the expungement. Re-planning should flip the
    // `ready_for_cleanup` bit to true for our modified zone.
    sim_update_collection_from_blueprint(&mut sim, &blueprint2);
    let blueprint3 = sim.run_planner().expect("planning succeeded");
    let summary = blueprint3.diff_since_blueprint(&blueprint2);
    assert_eq!(summary.total_zones_added(), 0);
    assert_eq!(summary.total_zones_removed(), 0);
    assert_eq!(summary.total_zones_modified(), 1);
    let bp3_modified_sled =
        summary.diff.sleds.modified_values_diff().next().unwrap();
    assert!(bp3_modified_sled.zones.added.is_empty());
    assert!(bp3_modified_sled.zones.removed.is_empty());
    let mut bp3_modified_zones =
        bp3_modified_sled.zones.modified_diff().collect::<Vec<_>>();
    assert_eq!(bp3_modified_zones.len(), 1);
    let bp3_modified_zone = bp3_modified_zones.pop().unwrap();
    assert!(
        bp3_modified_zone.zone_type.before.is_crucible(),
        "Expected the modified zone to be a Crucible zone, \
             but it was: {:?}",
        bp3_modified_zone.zone_type.before.kind()
    );
    assert_eq!(
        *bp3_modified_zone.disposition.after,
        BlueprintZoneDisposition::Expunged {
            as_of_generation: modified_sled_config
                .sled_agent_generation
                .before
                .next(),
            ready_for_cleanup: true,
        },
        "Should have marked this zone ready for cleanup"
    );

    // Test a no-op planning iteration.
    sim_assert_planning_makes_no_changes(
        &mut sim,
        AssertPlanningMakesNoChangesMode::DeployLatestConfigs,
    );

    logctx.cleanup_successful();
}

#[test]
fn test_disk_expungement_removes_zones_transient_filesystem() {
    static TEST_NAME: &str =
        "planner_disk_expungement_removes_zones_transient_filesystem";
    let logctx = test_setup_log(TEST_NAME);

    // Create an example system with a single sled
    let mut sim = ReconfiguratorCliTestState::new(TEST_NAME, &logctx.log);
    sim.load_example_customized(|builder| Ok(builder.nsleds(1).nexus_count(2)))
        .expect("loaded example system");
    let blueprint1 = sim.assert_latest_blueprint_is_blippy_clean();
    let sled_id = blueprint1.sleds().next().expect("1 sled");

    // Find whatever pool NTP was using
    let pool_to_expunge = blueprint1
        .sleds
        .iter()
        .find_map(|(_, sled_config)| {
            for zone_config in &sled_config.zones {
                if zone_config.zone_type.is_ntp() {
                    return Some(zone_config.filesystem_pool);
                }
            }
            None
        })
        .expect("No NTP zone pool?");

    // This is mostly for test stability across "example system" changes:
    // Find all the zones using this same zpool.
    let mut zones_on_pool = BTreeSet::new();
    let mut zone_kinds_on_pool = BTreeMap::<_, usize>::new();
    for (_, zone_config) in
        blueprint1.all_omicron_zones(BlueprintZoneDisposition::is_in_service)
    {
        if pool_to_expunge == zone_config.filesystem_pool {
            zones_on_pool.insert(zone_config.id);
            *zone_kinds_on_pool
                .entry(zone_config.zone_type.kind())
                .or_default() += 1;
        }
    }
    assert!(
        !zones_on_pool.is_empty(),
        "We should be expunging at least one zone using this zpool"
    );

    // For that pool, find the physical disk behind it, and mark it
    // expunged.
    sim.change_description("expunge disk hosting NTP", |desc| {
        desc.get_sled_mut(sled_id)
            .unwrap()
            .resources_mut()
            .zpools
            .get_mut(&pool_to_expunge.id())
            .unwrap()
            .policy = PhysicalDiskPolicy::Expunged;
        Ok(())
    })
    .expect("expunged disk");

    let blueprint2 = sim.run_planner().expect("planning succeeded");
    let summary = blueprint2.diff_since_blueprint(&blueprint1);
    println!("1 -> 2 (expunge a disk):\n{}", summary.display());
    assert_eq!(summary.diff.sleds.added.len(), 0);
    assert_eq!(summary.diff.sleds.removed.len(), 0);
    assert_eq!(summary.diff.sleds.modified().count(), 1);

    // No zones should have been removed from the blueprint entirely.
    assert_eq!(summary.total_zones_removed(), 0);

    // We should have expunged all the zones on this pool.
    let mut zones_expunged = BTreeSet::new();
    for sled in summary.diff.sleds.modified_values_diff() {
        let expected_generation =
            sled.sled_agent_generation.diff_pair().before.next();
        for z in sled.zones.modified() {
            assert_eq!(
                z.after().disposition,
                BlueprintZoneDisposition::Expunged {
                    as_of_generation: expected_generation,
                    ready_for_cleanup: false,
                },
                "Should have expunged this zone"
            );
            zones_expunged.insert(z.after().id);
        }
    }
    assert_eq!(zones_on_pool, zones_expunged);

    // We also should have added back a new zone for each kind that was
    // removed, except the Crucible zone (which is specific to the disk) and
    // the internal DNS zone (which can't be replaced until the original
    // zone is ready for cleanup per inventory). Remove these from our
    // original counts, then check against the added zones count.
    assert_eq!(zone_kinds_on_pool.remove(&ZoneKind::Crucible), Some(1));
    assert_eq!(zone_kinds_on_pool.remove(&ZoneKind::InternalDns), Some(1));
    let mut zone_kinds_added = BTreeMap::new();
    for sled in summary.diff.sleds.modified_values_diff() {
        for z in &sled.zones.added {
            *zone_kinds_added.entry(z.zone_type.kind()).or_default() += 1_usize;
        }
    }
    assert_eq!(zone_kinds_on_pool, zone_kinds_added);

    // Test a no-op planning iteration. We use `InputUnchanged` here because if
    // we deploy the configs, the planner _will_ make changes (marking the
    // expunged zones as ready for cleanup).
    sim_assert_planning_makes_no_changes(
        &mut sim,
        AssertPlanningMakesNoChangesMode::InputUnchanged,
    );

    logctx.cleanup_successful();
}

/// Check that the planner will skip non-provisionable sleds when allocating
/// extra Nexus zones
#[test]
fn test_nexus_allocation_skips_nonprovisionable_sleds() {
    static TEST_NAME: &str =
        "planner_nexus_allocation_skips_nonprovisionable_sleds";
    let logctx = test_setup_log(TEST_NAME);

    // Use our example system as a starting point.
    //
    // Request two extra sleds here so we test non-provisionable, expunged,
    // and decommissioned sleds. (When we add more kinds of
    // non-provisionable states in the future, we'll have to add more
    // sleds.)
    let mut sim = ReconfiguratorCliTestState::new(TEST_NAME, &logctx.log);
    sim.load_example_customized(|builder| Ok(builder.nsleds(5).nexus_count(5)))
        .expect("loaded example system");
    let blueprint1 = sim.assert_latest_blueprint_is_blippy_clean();

    // This blueprint should only have 5 Nexus zones: one on each sled.
    assert_eq!(blueprint1.sleds.len(), 5);
    for sled_config in blueprint1.sleds.values() {
        assert_eq!(
            sled_config.zones.iter().filter(|z| z.zone_type.is_nexus()).count(),
            1
        );
    }

    // Arbitrarily choose some of the sleds and mark them non-provisionable
    // in various ways.
    let nonprovisionable_sled_id;
    let expunged_sled_id;
    let decommissioned_sled_id;
    {
        let mut sleds_iter = blueprint1.sleds();
        nonprovisionable_sled_id = sleds_iter.next().unwrap();
        expunged_sled_id = sleds_iter.next().unwrap();
        decommissioned_sled_id = sleds_iter.next().unwrap();
    }

    // We need to mark the decommissioned sled as such in the blueprint; it's
    // not possible (outside of tests!) to have the database record a sled in
    // the `Decommissioned` state without a blueprint having caused that change.
    let blueprint1a = sim
        .blueprint_edit_latest("decommission sled", |builder| {
            builder.expunge_sled(decommissioned_sled_id).unwrap();
            builder.set_sled_decommissioned(decommissioned_sled_id).unwrap();
            Ok(())
        })
        .expect("decommissioned sled");

    sim.change_description("make sleds non-provisionable", |desc| {
        // Change the sled policy for the nonprovisionable sled.
        desc.sled_set_policy(
            nonprovisionable_sled_id,
            SledPolicy::InService {
                provision_policy: SledProvisionPolicy::NonProvisionable,
            },
        )
        .expect("set policy");

        // Expunge the expunged and decommissioned sleds.
        desc.sled_expunge(expunged_sled_id)
            .expect("expunged sled")
            .sled_expunge(decommissioned_sled_id)
            .expect("expunged sled");

        // Mark the updated state on the decommissioned sled.
        desc.sled_set_state(decommissioned_sled_id, SledState::Decommissioned)
            .expect("set state");

        // Change to a high number of target Nexus zones. The
        // number (9) is chosen such that:
        //
        // * we start with 5 sleds with 1 Nexus each
        // * we take two sleds out of service (one expunged, one
        //   decommissioned), so we're down to 3 in-service Nexuses: we need to
        //   add 6 to get to the new policy target of 9
        // * of the remaining 3 sleds, only 2 are eligible for provisioning
        // * each of those 2 sleds should get exactly 3 new Nexuses
        desc.set_target_nexus_zone_count(9);

        // Disable addition of zone types we're not checking for below.
        desc.set_target_internal_dns_zone_count(0);
        desc.set_target_crucible_pantry_zone_count(0);

        Ok(())
    })
    .expect("changed state");

    println!("1 -> 2: marked non-provisionable {nonprovisionable_sled_id}");
    println!("1 -> 2: expunged {expunged_sled_id}");
    println!("1 -> 2: decommissioned {decommissioned_sled_id}");

    let mut blueprint2 = sim.run_planner().expect("planning succeeded");
    // Define a time_created for consistent output across runs.
    {
        let blueprint2 = Arc::make_mut(&mut blueprint2);
        blueprint2.time_created = DateTime::<Utc>::UNIX_EPOCH;
    }

    assert_contents(
        "tests/output/planner_nonprovisionable_bp2.txt",
        &blueprint2.display().to_string(),
    );

    let summary = blueprint2.diff_since_blueprint(&blueprint1a);
    println!(
        "1 -> 2 (added additional Nexus zones, take 2 sleds out of service):"
    );
    println!("{}", summary.display());
    assert_contents(
        "tests/output/planner_nonprovisionable_1_2.txt",
        &summary.display().to_string(),
    );

    // The expunged and decommissioned sleds should have had all zones be
    // marked as expunged. (Not removed! Just marked as expunged.)
    //
    // Note that at this point we're neither removing zones from the
    // blueprint nor marking sleds as decommissioned -- we still need to do
    // cleanup, and we aren't performing garbage collection on zones or
    // sleds at the moment.

    assert_eq!(summary.diff.sleds.added.len(), 0);
    assert_eq!(summary.diff.sleds.removed.len(), 0);
    assert_eq!(summary.diff.sleds.modified().count(), 3);
    assert_eq!(summary.diff.sleds.unchanged().count(), 2);

    assert_all_zones_expunged(&summary, expunged_sled_id, "expunged sled");

    // Only 2 of the 3 remaining sleds (not the non-provisionable sled)
    // should get additional Nexus zones. We expect a total of 6 new Nexus
    // zones, which should be split evenly between the two sleds, while the
    // non-provisionable sled should be unchanged.
    let remaining_modified_sleds = summary
        .diff
        .sleds
        .modified()
        .filter_map(|(&sled_id, sled)| {
            (sled_id != expunged_sled_id).then_some((sled_id, sled))
        })
        .collect::<BTreeMap<_, _>>();

    assert_eq!(remaining_modified_sleds.len(), 2);
    let mut total_new_nexus_zones = 0;
    for (sled_id, modified_sled) in remaining_modified_sleds {
        assert!(sled_id != nonprovisionable_sled_id);
        assert!(sled_id != expunged_sled_id);
        assert!(sled_id != decommissioned_sled_id);
        let zones_on_modified_sled = &modified_sled.diff_pair().zones;
        assert!(zones_on_modified_sled.removed.is_empty());
        let zones = &zones_on_modified_sled.added;
        for zone in zones {
            if ZoneKind::Nexus != zone.kind() {
                panic!("unexpectedly added a non-Nexus zone: {zone:?}");
            };
        }
        if zones.len() == 3 {
            total_new_nexus_zones += 3;
        } else {
            panic!(
                "unexpected number of zones added to {sled_id}: {}",
                zones.len()
            );
        }
    }
    assert_eq!(total_new_nexus_zones, 6);

    // ---

    // Also poke at some of the config by hand; we'll use this to test out
    // diff output. This isn't a real blueprint, just one that we're
    // creating to test diff output.
    //
    // Some of the things we're testing here:
    //
    // * modifying zones
    // * removing zones
    // * removing sleds
    // * for modified sleds' zone config generation, both a bump and the
    //   generation staying the same (the latter should produce a warning)
    let mut blueprint2a = Arc::clone(&blueprint2);
    let blueprint2a = Arc::make_mut(&mut blueprint2a);

    enum NextCrucibleMutate {
        Modify,
        Remove,
        Done,
    }
    let mut next = NextCrucibleMutate::Modify;

    // Leave the non-provisionable sled's generation alone.
    let zones = &mut blueprint2a
        .sleds
        .get_mut(&nonprovisionable_sled_id)
        .unwrap()
        .zones;

    zones.retain(|mut zone| {
        if let BlueprintZoneType::Nexus(blueprint_zone_type::Nexus {
            internal_address,
            ..
        }) = &mut zone.zone_type
        {
            // Change the internal address.
            let mut segments = internal_address.ip().segments();
            segments[0] = segments[0].wrapping_add(1);
            internal_address.set_ip(segments.into());
            true
        } else if let BlueprintZoneType::Crucible(_) = zone.zone_type {
            match next {
                NextCrucibleMutate::Modify => {
                    zone.disposition = BlueprintZoneDisposition::Expunged {
                        as_of_generation: Generation::new(),
                        ready_for_cleanup: false,
                    };
                    next = NextCrucibleMutate::Remove;
                    true
                }
                NextCrucibleMutate::Remove => {
                    next = NextCrucibleMutate::Done;
                    false
                }
                NextCrucibleMutate::Done => true,
            }
        } else if let BlueprintZoneType::InternalNtp(
            blueprint_zone_type::InternalNtp { address },
        ) = &mut zone.zone_type
        {
            // Change the underlay IP.
            let mut segments = address.ip().segments();
            segments[0] += 1;
            address.set_ip(segments.into());
            true
        } else {
            true
        }
    });

    let expunged_sled =
        &mut blueprint2a.sleds.get_mut(&expunged_sled_id).unwrap();
    expunged_sled.zones.clear();
    expunged_sled.sled_agent_generation =
        expunged_sled.sled_agent_generation.next();

    blueprint2a.sleds.remove(&decommissioned_sled_id);
    blueprint2a.external_dns_version = blueprint2a.external_dns_version.next();

    let diff = blueprint2a.diff_since_blueprint(&blueprint2);
    println!("2 -> 2a (manually modified zones):\n{}", diff.display());
    assert_contents(
        "tests/output/planner_nonprovisionable_2_2a.txt",
        &diff.display().to_string(),
    );

    // ---

    logctx.cleanup_successful();
}

#[track_caller]
fn assert_all_zones_expunged<'a>(
    summary: &BlueprintDiffSummary<'a>,
    expunged_sled_id: SledUuid,
    desc: &str,
) {
    assert!(
        summary.added_zones(&expunged_sled_id).is_none(),
        "for {desc}, no zones should have been added to blueprint"
    );

    // A zone disposition going to expunged *does not* mean that the
    // zone is actually removed, i.e. `zones_removed` is still 0. Any
    // zone removal will be part of some future garbage collection
    // process that isn't currently defined.

    assert!(
        summary.removed_zones(&expunged_sled_id).is_none(),
        "for {desc}, no zones should have been removed from blueprint"
    );

    // Run through all the common zones and ensure that all of them
    // have been marked expunged.
    let modified_sled = &summary
        .diff
        .sleds
        .get_modified(&expunged_sled_id)
        .unwrap()
        .diff_pair();
    assert_eq!(
        modified_sled.sled_agent_generation.before.next(),
        *modified_sled.sled_agent_generation.after,
        "for {desc}, generation should have been bumped"
    );

    for modified_zone in modified_sled.zones.modified_diff() {
        assert_eq!(
            *modified_zone.disposition.after,
            BlueprintZoneDisposition::Expunged {
                as_of_generation: *modified_sled.sled_agent_generation.after,
                ready_for_cleanup: true,
            },
            "for {desc}, zone {} should have been marked expunged",
            modified_zone.id.after
        );
    }
}

#[test]
fn planner_decommissions_sleds() {
    static TEST_NAME: &str = "planner_decommissions_sleds";
    let logctx = test_setup_log(TEST_NAME);

    // Use our example system as a starting point.
    let mut sim = ReconfiguratorCliTestState::new(TEST_NAME, &logctx.log);
    sim.load_example().expect("loaded default example system");
    let blueprint1 = sim.assert_latest_blueprint_is_blippy_clean();

    // Expunge one of the sleds.
    let expunged_sled_id = blueprint1.sleds().next().expect("at least 1 sled");
    sim.change_description("expunge sled", |desc| {
        desc.sled_expunge(expunged_sled_id)?;
        Ok(())
    })
    .unwrap();

    let mut blueprint2 = sim.run_planner().expect("planning succeeded");

    // Define a time_created for consistent output across runs.
    {
        let blueprint2 = Arc::make_mut(&mut blueprint2);
        blueprint2.time_created = DateTime::<Utc>::UNIX_EPOCH;
    }

    assert_contents(
        "tests/output/planner_decommissions_sleds_bp2.txt",
        &blueprint2.display().to_string(),
    );
    let diff = blueprint2.diff_since_blueprint(&blueprint1);
    println!("1 -> 2 (expunged {expunged_sled_id}):\n{}", diff.display());
    assert_contents(
        "tests/output/planner_decommissions_sleds_1_2.txt",
        &diff.display().to_string(),
    );

    // All the zones of the expunged sled should be expunged, and the sled
    // itself should be decommissioned.
    assert!(blueprint2.sleds[&expunged_sled_id].are_all_zones_expunged());
    assert_eq!(
        blueprint2.sleds[&expunged_sled_id].state,
        SledState::Decommissioned
    );

    // Set the state of the expunged sled to decommissioned, and run the
    // planner again.
    sim.change_description("decommission sled", |desc| {
        desc.sled_set_state(expunged_sled_id, SledState::Decommissioned)?;
        Ok(())
    })
    .unwrap();

    // There should be no changes to the blueprint; we don't yet garbage
    // collect zones, so we should still have the sled's expunged zones
    // (even though the sled itself is no longer present in the list of
    // commissioned sleds).
    let blueprint3 = sim.run_planner().expect("planning succeeded");
    let summary = blueprint3.diff_since_blueprint(&blueprint2);
    println!(
        "2 -> 3 (decommissioned {expunged_sled_id}):\n{}",
        summary.display()
    );
    assert_eq!(summary.diff.sleds.added.len(), 0);
    assert_eq!(summary.diff.sleds.removed.len(), 0);
    assert_eq!(summary.diff.sleds.modified().count(), 0);
    assert_eq!(summary.diff.sleds.unchanged().count(), blueprint1.sleds.len());

    // Test a no-op planning iteration.
    sim_assert_planning_makes_no_changes(
        &mut sim,
        AssertPlanningMakesNoChangesMode::DeployLatestConfigs,
    );

    // Now remove the decommissioned sled from the input entirely. (This
    // should not happen in practice at the moment -- entries in the sled
    // table are kept forever -- but we need to test it.)
    //
    // Eventually, once zone and sled garbage collection is implemented,
    // we'll expect that the diff's `sleds.removed` will become
    // non-empty. At some point we may also want to remove entries from the
    // sled table, but that's a future concern that would come after
    // blueprint cleanup is implemented.
    sim.change_description("remove decommissioned sled", |desc| {
        desc.sled_remove(expunged_sled_id)?;
        Ok(())
    })
    .unwrap();

    let blueprint4 = sim.run_planner().expect("planning succeeded");
    let summary = blueprint4.diff_since_blueprint(&blueprint3);
    println!(
        "3 -> 4 (removed from input {expunged_sled_id}):\n{}",
        summary.display()
    );
    assert_eq!(summary.diff.sleds.added.len(), 0);
    assert_eq!(summary.diff.sleds.removed.len(), 0);
    assert_eq!(summary.diff.sleds.modified().count(), 0);
    assert_eq!(summary.diff.sleds.unchanged().count(), blueprint1.sleds.len(),);

    // Test a no-op planning iteration.
    sim_assert_planning_makes_no_changes(
        &mut sim,
        AssertPlanningMakesNoChangesMode::DeployLatestConfigs,
    );

    logctx.cleanup_successful();
}

#[test]
fn test_ensure_preserve_downgrade_option() {
    static TEST_NAME: &str = "planner_ensure_preserve_downgrade_option";
    let logctx = test_setup_log(TEST_NAME);

    let mut sim = ReconfiguratorCliTestState::new(TEST_NAME, &logctx.log);
    sim.load_example().expect("loaded default example system");
    let bp1 = sim.assert_latest_blueprint_is_blippy_clean();
    assert!(bp1.cockroachdb_fingerprint.is_empty());
    assert_eq!(
        bp1.cockroachdb_setting_preserve_downgrade,
        CockroachDbPreserveDowngrade::DoNotModify
    );

    // If `preserve_downgrade_option` is unset and the current cluster
    // version matches `POLICY`, we ensure it is set.
    sim.change_description("change crdb settings", |desc| {
        desc.set_cockroachdb_settings(CockroachDbSettings {
            state_fingerprint: "bp2".to_owned(),
            version: CockroachDbClusterVersion::POLICY.to_string(),
            preserve_downgrade: String::new(),
        });
        Ok(())
    })
    .unwrap();

    let bp2 = sim.run_planner().expect("planning succeeded");
    assert_eq!(bp2.cockroachdb_fingerprint, "bp2");
    assert_eq!(
        bp2.cockroachdb_setting_preserve_downgrade,
        CockroachDbClusterVersion::POLICY.into()
    );

    // If `preserve_downgrade_option` is unset and the current cluster
    // version is known to us and _newer_ than `POLICY`, we still ensure
    // it is set. (During a "tock" release, `POLICY == NEWLY_INITIALIZED`
    // and this won't be materially different than the above test, but it
    // shouldn't need to change when moving to a "tick" release.)
    sim.change_description("change crdb settings", |desc| {
        desc.set_cockroachdb_settings(CockroachDbSettings {
            state_fingerprint: "bp3".to_owned(),
            version: CockroachDbClusterVersion::NEWLY_INITIALIZED.to_string(),
            preserve_downgrade: String::new(),
        });
        Ok(())
    })
    .unwrap();

    let bp3 = sim.run_planner().expect("planning succeeded");
    assert_eq!(bp3.cockroachdb_fingerprint, "bp3");
    assert_eq!(
        bp3.cockroachdb_setting_preserve_downgrade,
        CockroachDbClusterVersion::NEWLY_INITIALIZED.into()
    );

    // When we run the planner again after setting the setting, the inputs
    // will change; we should still be ensuring the setting.
    sim.change_description("change crdb settings", |desc| {
        desc.set_cockroachdb_settings(CockroachDbSettings {
            state_fingerprint: "bp4".to_owned(),
            version: CockroachDbClusterVersion::NEWLY_INITIALIZED.to_string(),
            preserve_downgrade: CockroachDbClusterVersion::NEWLY_INITIALIZED
                .to_string(),
        });
        Ok(())
    })
    .unwrap();

    let bp4 = sim.run_planner().expect("planning succeeded");
    assert_eq!(bp4.cockroachdb_fingerprint, "bp4");
    assert_eq!(
        bp4.cockroachdb_setting_preserve_downgrade,
        CockroachDbClusterVersion::NEWLY_INITIALIZED.into()
    );

    // When `version` isn't recognized, do nothing regardless of the value
    // of `preserve_downgrade`.
    for preserve_downgrade in [
        String::new(),
        CockroachDbClusterVersion::NEWLY_INITIALIZED.to_string(),
        "definitely not a real cluster version".to_owned(),
    ] {
        sim.change_description("change crdb settings", |desc| {
            desc.set_cockroachdb_settings(CockroachDbSettings {
                state_fingerprint: "bp5".to_owned(),
                version: "definitely not a real cluster version".to_owned(),
                preserve_downgrade: preserve_downgrade.clone(),
            });
            Ok(())
        })
        .unwrap();

        let bp5 = sim.run_planner().expect("planning succeeded");
        assert_eq!(bp5.cockroachdb_fingerprint, "bp5");
        assert_eq!(
            bp5.cockroachdb_setting_preserve_downgrade,
            CockroachDbPreserveDowngrade::DoNotModify
        );
    }

    logctx.cleanup_successful();
}

#[test]
fn test_crucible_pantry() {
    static TEST_NAME: &str = "test_crucible_pantry";
    let logctx = test_setup_log(TEST_NAME);

    // Use our example system as a starting point.
    let mut sim = ReconfiguratorCliTestState::new(TEST_NAME, &logctx.log);
    sim.load_example().expect("loaded default example system");
    let blueprint1 = sim.assert_latest_blueprint_is_blippy_clean();

    // We should start with CRUCIBLE_PANTRY_REDUNDANCY pantries spread out
    // to at most 1 per sled. Find one of the sleds running one.
    let pantry_sleds = blueprint1
        .all_omicron_zones(BlueprintZoneDisposition::is_in_service)
        .filter_map(|(sled_id, zone)| {
            zone.zone_type.is_crucible_pantry().then_some(sled_id)
        })
        .collect::<Vec<_>>();
    assert_eq!(
        pantry_sleds.len(),
        CRUCIBLE_PANTRY_REDUNDANCY,
        "expected {CRUCIBLE_PANTRY_REDUNDANCY} pantries, but found {}",
        pantry_sleds.len(),
    );

    // Expunge one of the pantry-hosting sleds and re-plan. The planner should immediately replace the zone with one on another
    // (non-expunged) sled.
    let expunged_sled_id = pantry_sleds[0];
    sim.sled_expunge("expunge first pantry sled", expunged_sled_id).unwrap();
    let blueprint2 = sim.run_planner().expect("planning succeeded");

    let diff = blueprint2.diff_since_blueprint(&blueprint1);
    println!("1 -> 2 (expunged sled):\n{}", diff.display());
    assert_eq!(
        blueprint2
            .all_omicron_zones(BlueprintZoneDisposition::is_in_service)
            .filter(|(sled_id, zone)| *sled_id != expunged_sled_id
                && zone.zone_type.is_crucible_pantry())
            .count(),
        CRUCIBLE_PANTRY_REDUNDANCY,
        "can't find replacement pantry zone"
    );

    // Test a no-op planning iteration.
    sim_assert_planning_makes_no_changes(
        &mut sim,
        AssertPlanningMakesNoChangesMode::DeployLatestConfigs,
    );

    logctx.cleanup_successful();
}

/// Check that the planner can replace a single-node ClickHouse zone.
/// This is completely distinct from (and much simpler than) the replicated
/// (multi-node) case.
#[test]
fn test_single_node_clickhouse() {
    static TEST_NAME: &str = "test_single_node_clickhouse";
    let logctx = test_setup_log(TEST_NAME);

    // Use our example system as a starting point.
    let mut sim = ReconfiguratorCliTestState::new(TEST_NAME, &logctx.log);
    sim.load_example().expect("loaded example system");
    let blueprint1 = sim.assert_latest_blueprint_is_blippy_clean();

    // We should start with one ClickHouse zone. Find out which sled it's on.
    let clickhouse_sleds = blueprint1
        .all_omicron_zones(BlueprintZoneDisposition::any)
        .filter_map(|(sled, zone)| {
            zone.zone_type.is_clickhouse().then(|| Some(sled))
        })
        .collect::<Vec<_>>();
    assert_eq!(
        clickhouse_sleds.len(),
        1,
        "can't find ClickHouse zone in initial blueprint"
    );
    let clickhouse_sled = clickhouse_sleds[0].expect("missing sled id");

    // Expunge the sled hosting ClickHouse and re-plan. The planner should
    // immediately replace the zone with one on another (non-expunged) sled.
    sim.sled_expunge("expunge clickhouse sled", clickhouse_sled).unwrap();
    let blueprint2 = sim.run_planner().expect("planning succeeded");

    let diff = blueprint2.diff_since_blueprint(&blueprint1);
    println!("1 -> 2 (expunged sled):\n{}", diff.display());
    assert_eq!(
        blueprint2
            .all_omicron_zones(BlueprintZoneDisposition::is_in_service)
            .filter(|(sled, zone)| *sled != clickhouse_sled
                && zone.zone_type.is_clickhouse())
            .count(),
        1,
        "can't find replacement ClickHouse zone"
    );

    // Test a no-op planning iteration.
    sim_assert_planning_makes_no_changes(
        &mut sim,
        AssertPlanningMakesNoChangesMode::DeployLatestConfigs,
    );

    logctx.cleanup_successful();
}

/// Deploy all keeper nodes server nodes at once for a new cluster.
/// Then add keeper nodes 1 at a time.
#[test]
fn test_plan_deploy_all_clickhouse_cluster_nodes() {
    static TEST_NAME: &str = "planner_deploy_all_keeper_nodes";
    let logctx = test_setup_log(TEST_NAME);

    // Use our example system.
    let mut sim = ReconfiguratorCliTestState::new(TEST_NAME, &logctx.log);
    sim.load_example().expect("loaded example system");
    let blueprint1 = sim.assert_latest_blueprint_is_blippy_clean();

    // We shouldn't have a clickhouse cluster config, as we don't have a
    // clickhouse policy set yet
    assert!(blueprint1.clickhouse_cluster_config.is_none());
    let target_keepers = 3;
    let target_servers = 2;

    // Enable clickhouse clusters via policy
    sim.set_clickhouse_policy(
        "enable clustered",
        clickhouse_policy(ClickhouseMode::Both {
            target_servers,
            target_keepers,
        }),
    );

    let blueprint2 = sim.run_planner().expect("planning succeeded");
    let diff = blueprint2.diff_since_blueprint(&blueprint1);
    assert_contents(
        "tests/output/planner_deploy_all_keeper_nodes_1_2.txt",
        &diff.display().to_string(),
    );

    // We should see zones for 3 clickhouse keepers, and 2 servers created
    let active_zones: Vec<_> = blueprint2
        .all_omicron_zones(BlueprintZoneDisposition::is_in_service)
        .map(|(_, z)| z.clone())
        .collect();

    let keeper_zone_ids: BTreeSet<_> = active_zones
        .iter()
        .filter(|z| z.zone_type.is_clickhouse_keeper())
        .map(|z| z.id)
        .collect();
    let server_zone_ids: BTreeSet<_> = active_zones
        .iter()
        .filter(|z| z.zone_type.is_clickhouse_server())
        .map(|z| z.id)
        .collect();

    assert_eq!(keeper_zone_ids.len(), target_keepers as usize);
    assert_eq!(server_zone_ids.len(), target_servers as usize);

    // We should be attempting to allocate all servers and keepers since
    // this the initial configuration
    {
        let clickhouse_cluster_config =
            blueprint2.clickhouse_cluster_config.as_ref().unwrap();
        assert_eq!(clickhouse_cluster_config.generation, 2.into());
        assert_eq!(
            clickhouse_cluster_config.max_used_keeper_id,
            (u64::from(target_keepers)).into()
        );
        assert_eq!(
            clickhouse_cluster_config.max_used_server_id,
            (u64::from(target_servers)).into()
        );
        assert_eq!(
            clickhouse_cluster_config.keepers.len(),
            target_keepers as usize
        );
        assert_eq!(
            clickhouse_cluster_config.servers.len(),
            target_servers as usize
        );

        // Ensure that the added keepers are in server zones
        for zone_id in clickhouse_cluster_config.keepers.keys() {
            assert!(keeper_zone_ids.contains(zone_id));
        }

        // Ensure that the added servers are in server zones
        for zone_id in clickhouse_cluster_config.servers.keys() {
            assert!(server_zone_ids.contains(zone_id));
        }
    }

    // Planning again without changing inventory should result in the same
    // state
    let blueprint3 = sim.run_planner().expect("planning succeeded");

    assert_eq!(
        blueprint2.clickhouse_cluster_config,
        blueprint3.clickhouse_cluster_config
    );

    // Updating the inventory to reflect the keepers
    // should result in the same state, except for the
    // `highest_seen_keeper_leader_committed_log_index`
    let (_, keeper_id) = blueprint3
        .clickhouse_cluster_config
        .as_ref()
        .unwrap()
        .keepers
        .first_key_value()
        .unwrap();
    let membership = ClickhouseKeeperClusterMembership {
        queried_keeper: *keeper_id,
        leader_committed_log_index: 1,
        raft_config: blueprint3
            .clickhouse_cluster_config
            .as_ref()
            .unwrap()
            .keepers
            .values()
            .cloned()
            .collect(),
    };
    sim.generate_inventory_customized("add membership", |builder| {
        builder.found_clickhouse_keeper_cluster_membership(membership);
        Ok(())
    })
    .unwrap();

    let blueprint4 = sim.run_planner().expect("planning succeeded");
    let diff = blueprint4.diff_since_blueprint(&blueprint3);
    assert_contents(
        "tests/output/planner_deploy_all_keeper_nodes_3_4.txt",
        &diff.display().to_string(),
    );

    let bp3_config = blueprint3.clickhouse_cluster_config.as_ref().unwrap();
    let bp4_config = blueprint4.clickhouse_cluster_config.as_ref().unwrap();
    assert_eq!(bp4_config.generation, bp3_config.generation);
    assert_eq!(bp4_config.max_used_keeper_id, bp3_config.max_used_keeper_id);
    assert_eq!(bp4_config.max_used_server_id, bp3_config.max_used_server_id);
    assert_eq!(bp4_config.keepers, bp3_config.keepers);
    assert_eq!(bp4_config.servers, bp3_config.servers);
    // The blueprint shouldn't update solely because the log index changed
    assert_eq!(bp4_config.highest_seen_keeper_leader_committed_log_index, 0);

    // Let's bump the clickhouse target to 5 via policy so that we can add
    // more nodes one at a time. Initial configuration deploys all nodes,
    // but reconfigurations may only add or remove one node at a time.
    // Enable clickhouse clusters via policy
    let target_keepers = 5;
    sim.set_clickhouse_policy(
        "enable clickhouse cluster",
        clickhouse_policy(ClickhouseMode::Both {
            target_servers,
            target_keepers,
        }),
    );
    let blueprint5 = sim.run_planner().expect("planning succeeded");

    let diff = blueprint5.diff_since_blueprint(&blueprint4);
    assert_contents(
        "tests/output/planner_deploy_all_keeper_nodes_4_5.txt",
        &diff.display().to_string(),
    );

    let active_zones: Vec<_> = blueprint5
        .all_omicron_zones(BlueprintZoneDisposition::is_in_service)
        .map(|(_, z)| z.clone())
        .collect();

    let new_keeper_zone_ids: BTreeSet<_> = active_zones
        .iter()
        .filter(|z| z.zone_type.is_clickhouse_keeper())
        .map(|z| z.id)
        .collect();

    // We should have allocated 2 new keeper zones
    assert_eq!(new_keeper_zone_ids.len(), target_keepers as usize);
    assert!(keeper_zone_ids.is_subset(&new_keeper_zone_ids));

    // We should be trying to provision one new keeper for a keeper zone
    let bp4_config = blueprint4.clickhouse_cluster_config.as_ref().unwrap();
    let bp5_config = blueprint5.clickhouse_cluster_config.as_ref().unwrap();
    assert_eq!(bp5_config.generation, bp4_config.generation.next());
    assert_eq!(
        bp5_config.max_used_keeper_id,
        bp4_config.max_used_keeper_id + 1.into()
    );
    assert_eq!(
        bp5_config.keepers.len(),
        bp5_config.max_used_keeper_id.0 as usize
    );

    // Planning again without updating inventory results in the same
    // `ClickhouseClusterConfig`
    let blueprint6 = sim.run_planner().expect("planning succeeded");
    let diff = blueprint6.diff_since_blueprint(&blueprint5);
    assert_contents(
        "tests/output/planner_deploy_all_keeper_nodes_5_6.txt",
        &diff.display().to_string(),
    );

    let bp6_config = blueprint6.clickhouse_cluster_config.as_ref().unwrap();
    assert_eq!(bp5_config, bp6_config);

    // Updating the inventory to include the 4th node should add another
    // keeper node
    let membership = ClickhouseKeeperClusterMembership {
        queried_keeper: *keeper_id,
        leader_committed_log_index: 2,
        raft_config: blueprint6
            .clickhouse_cluster_config
            .as_ref()
            .unwrap()
            .keepers
            .values()
            .cloned()
            .collect(),
    };
    sim.generate_inventory_customized("add membership", |builder| {
        builder.found_clickhouse_keeper_cluster_membership(membership);
        Ok(())
    })
    .unwrap();

    let blueprint7 = sim.run_planner().expect("planning succeeded");
    let bp7_config = blueprint7.clickhouse_cluster_config.as_ref().unwrap();
    assert_eq!(bp7_config.generation, bp6_config.generation.next());
    assert_eq!(
        bp7_config.max_used_keeper_id,
        bp6_config.max_used_keeper_id + 1.into()
    );
    assert_eq!(
        bp7_config.keepers.len(),
        bp7_config.max_used_keeper_id.0 as usize
    );
    assert_eq!(bp7_config.keepers.len(), target_keepers as usize);
    assert_eq!(bp7_config.highest_seen_keeper_leader_committed_log_index, 2);

    // Updating the inventory to reflect the newest keeper node should not
    // increase the cluster size since we have reached the target.
    let membership = ClickhouseKeeperClusterMembership {
        queried_keeper: *keeper_id,
        leader_committed_log_index: 3,
        raft_config: blueprint7
            .clickhouse_cluster_config
            .as_ref()
            .unwrap()
            .keepers
            .values()
            .cloned()
            .collect(),
    };
    sim.generate_inventory_customized("add membership", |builder| {
        builder.found_clickhouse_keeper_cluster_membership(membership);
        Ok(())
    })
    .unwrap();

    let blueprint8 = sim.run_planner().expect("planning succeeded");
    let bp8_config = blueprint8.clickhouse_cluster_config.as_ref().unwrap();
    assert_eq!(bp8_config.generation, bp7_config.generation);
    assert_eq!(bp8_config.max_used_keeper_id, bp7_config.max_used_keeper_id);
    assert_eq!(bp8_config.keepers, bp7_config.keepers);
    assert_eq!(bp7_config.keepers.len(), target_keepers as usize);
    // The blueprint should not change solely due to the log index in inventory
    // changing
    assert_eq!(bp8_config.highest_seen_keeper_leader_committed_log_index, 2);

    logctx.cleanup_successful();
}

// Start with an existing clickhouse cluster and expunge a keeper. This
// models what will happen after an RSS deployment with clickhouse policy
// enabled or an existing system already running a clickhouse cluster.
#[test]
fn test_expunge_clickhouse_clusters() {
    static TEST_NAME: &str = "planner_expunge_clickhouse_clusters";
    let logctx = test_setup_log(TEST_NAME);

    // Use our example system.
    let mut sim = ReconfiguratorCliTestState::new(TEST_NAME, &logctx.log);
    sim.load_example().expect("loaded example system");

    let target_keepers = 3;
    let target_servers = 2;

    // Enable clickhouse clusters via policy
    sim.set_clickhouse_policy(
        "enable clickhouse cluster",
        clickhouse_policy(ClickhouseMode::Both {
            target_servers,
            target_keepers,
        }),
    );

    // Create a new blueprint to deploy all our clickhouse zones
    let blueprint2 = sim.run_planner().expect("planning succeeded");

    // We should see zones for 3 clickhouse keepers, and 2 servers created
    let active_zones: Vec<_> = blueprint2
        .all_omicron_zones(BlueprintZoneDisposition::is_in_service)
        .map(|(_, z)| z.clone())
        .collect();

    let keeper_zone_ids: BTreeSet<_> = active_zones
        .iter()
        .filter(|z| z.zone_type.is_clickhouse_keeper())
        .map(|z| z.id)
        .collect();
    let server_zone_ids: BTreeSet<_> = active_zones
        .iter()
        .filter(|z| z.zone_type.is_clickhouse_server())
        .map(|z| z.id)
        .collect();

    assert_eq!(keeper_zone_ids.len(), target_keepers as usize);
    assert_eq!(server_zone_ids.len(), target_servers as usize);

    // Directly manipulate the blueprint and inventory so that the
    // clickhouse clusters are stable
    let blueprint2a = sim
        .blueprint_edit_latest_low_level("stable cluster", |blueprint2| {
            let config = blueprint2.clickhouse_cluster_config.as_mut().unwrap();
            config.max_used_keeper_id = (u64::from(target_keepers)).into();
            config.keepers = keeper_zone_ids
                .iter()
                .enumerate()
                .map(|(i, zone_id)| (*zone_id, KeeperId(i as u64)))
                .collect();
            config.highest_seen_keeper_leader_committed_log_index = 1;
            Ok(())
        })
        .unwrap();

    let raft_config: BTreeSet<_> = blueprint2a
        .clickhouse_cluster_config
        .as_ref()
        .unwrap()
        .keepers
        .values()
        .cloned()
        .collect();

    sim.change_description("adjust membership", |desc| {
        for keeper_id in blueprint2a
            .clickhouse_cluster_config
            .as_ref()
            .unwrap()
            .keepers
            .values()
        {
            desc.add_clickhouse_keeper_cluster_membership(
                ClickhouseKeeperClusterMembership {
                    queried_keeper: *keeper_id,
                    leader_committed_log_index: 1,
                    raft_config: raft_config.clone(),
                },
            );
        }
        Ok(())
    })
    .unwrap();
    sim.generate_inventory("inventory with new cluster membership").unwrap();

    let blueprint3 = sim.run_planner().expect("planning succeeded");

    assert_eq!(
        blueprint2a.clickhouse_cluster_config,
        blueprint3.clickhouse_cluster_config
    );

    // Find the sled containing one of the keeper zones and expunge it
    let (sled_id, bp_zone_config) = blueprint3
        .all_omicron_zones(BlueprintZoneDisposition::is_in_service)
        .find(|(_, z)| z.zone_type.is_clickhouse_keeper())
        .unwrap();

    // What's the keeper id for this expunged zone?
    let expunged_keeper_id = blueprint3
        .clickhouse_cluster_config
        .as_ref()
        .unwrap()
        .keepers
        .get(&bp_zone_config.id)
        .unwrap();

    // Expunge a keeper zone
    sim.change_description("expunge keeper zone", |desc| {
        desc.sled_expunge(sled_id)?;
        Ok(())
    })
    .unwrap();

    let blueprint4 = sim.run_planner().expect("planning succeeded");
    let diff = blueprint4.diff_since_blueprint(&blueprint3);
    assert_contents(
        "tests/output/planner_expunge_clickhouse_clusters_3_4.txt",
        &diff.display().to_string(),
    );

    // The planner should expunge a zone based on the sled being expunged. Since
    // this is a clickhouse keeper zone, the clickhouse keeper configuration
    // should change to reflect this.
    let old_config = blueprint3.clickhouse_cluster_config.as_ref().unwrap();
    let config = blueprint4.clickhouse_cluster_config.as_ref().unwrap();
    assert_eq!(config.generation, old_config.generation.next());
    assert!(!config.keepers.contains_key(&bp_zone_config.id));
    // We've only removed one keeper from our desired state
    assert_eq!(config.keepers.len() + 1, old_config.keepers.len());
    // We haven't allocated any new keepers
    assert_eq!(config.max_used_keeper_id, old_config.max_used_keeper_id);

    // Planning again will not change the keeper state because we haven't
    // updated the inventory
    let blueprint5 = sim.run_planner().expect("planning succeeded");

    assert_eq!(
        blueprint4.clickhouse_cluster_config,
        blueprint5.clickhouse_cluster_config
    );

    // Updating the inventory to reflect the removed keeper results in a new one
    // being added
    sim.inventory_edit_latest_low_level("adjust membership", |collection| {
        println!("{:?}", collection.clickhouse_keeper_cluster_membership);
        println!("xxx {expunged_keeper_id}");
        // Remove the keeper for the expunged zone
        collection
            .clickhouse_keeper_cluster_membership
            .retain(|m| m.queried_keeper != *expunged_keeper_id);

        // Update the inventory on at least one of the remaining nodes.
        let mut existing = collection
            .clickhouse_keeper_cluster_membership
            .pop_first()
            .unwrap();
        existing.leader_committed_log_index = 3;
        existing.raft_config = config.keepers.values().cloned().collect();
        collection.clickhouse_keeper_cluster_membership.insert(existing);

        Ok(())
    })
    .unwrap();

    let blueprint6 = sim.run_planner().expect("planning succeeded");

    let diff = blueprint6.diff_since_blueprint(&blueprint5);
    assert_contents(
        "tests/output/planner_expunge_clickhouse_clusters_5_6.txt",
        &diff.display().to_string(),
    );

    let old_config = blueprint5.clickhouse_cluster_config.as_ref().unwrap();
    let config = blueprint6.clickhouse_cluster_config.as_ref().unwrap();

    // Our generation has changed to reflect the added keeper
    assert_eq!(config.generation, old_config.generation.next());
    assert!(!config.keepers.contains_key(&bp_zone_config.id));
    // We've only added one keeper from our desired state
    // This brings us back up to our target count
    assert_eq!(config.keepers.len(), old_config.keepers.len() + 1);
    assert_eq!(config.keepers.len(), target_keepers as usize);
    // We've allocated one new keeper
    assert_eq!(
        config.max_used_keeper_id,
        old_config.max_used_keeper_id + 1.into()
    );

    logctx.cleanup_successful();
}

#[test]
fn test_expunge_clickhouse_zones_after_policy_is_changed() {
    static TEST_NAME: &str =
        "planner_expunge_clickhouse_zones_after_policy_is_changed";
    let logctx = test_setup_log(TEST_NAME);

    // Use our example system.
    let mut sim = ReconfiguratorCliTestState::new(TEST_NAME, &logctx.log);
    sim.load_example().expect("loaded example system");

    let target_keepers = 3;
    let target_servers = 2;

    // Enable clickhouse clusters via policy
    sim.set_clickhouse_policy(
        "enable clickhouse cluster",
        clickhouse_policy(ClickhouseMode::Both {
            target_servers,
            target_keepers,
        }),
    );

    // Create a new blueprint to deploy all our clickhouse zones
    let blueprint2 = sim.run_planner().expect("planning succeeded");

    // We should see zones for 3 clickhouse keepers, and 2 servers created
    let active_zones: Vec<_> = blueprint2
        .all_omicron_zones(BlueprintZoneDisposition::is_in_service)
        .map(|(_, z)| z.clone())
        .collect();

    let keeper_zone_ids: BTreeSet<_> = active_zones
        .iter()
        .filter(|z| z.zone_type.is_clickhouse_keeper())
        .map(|z| z.id)
        .collect();
    let server_zone_ids: BTreeSet<_> = active_zones
        .iter()
        .filter(|z| z.zone_type.is_clickhouse_server())
        .map(|z| z.id)
        .collect();

    assert_eq!(keeper_zone_ids.len(), target_keepers as usize);
    assert_eq!(server_zone_ids.len(), target_servers as usize);

    // Disable clickhouse single node via policy, and ensure the zone goes
    // away. First ensure we have one.
    assert_eq!(
        1,
        active_zones.iter().filter(|z| z.zone_type.is_clickhouse()).count()
    );
    sim.set_clickhouse_policy(
        "disable single-node",
        clickhouse_policy(ClickhouseMode::ClusterOnly {
            target_servers,
            target_keepers,
        }),
    );
    let blueprint3 = sim.run_planner().expect("planning succeeded");

    // We should have expunged our single-node clickhouse zone
    let expunged_zones: Vec<_> = blueprint3
        .all_omicron_zones(BlueprintZoneDisposition::is_expunged)
        .map(|(_, z)| z.clone())
        .collect();

    assert_eq!(1, expunged_zones.len());
    assert!(expunged_zones.first().unwrap().zone_type.is_clickhouse());

    // Disable clickhouse clusters via policy and restart single node
    sim.set_clickhouse_policy(
        "re-enable single-node",
        clickhouse_policy(ClickhouseMode::SingleNodeOnly),
    );
    let blueprint4 = sim.run_planner().expect("planning succeeded");

    let diff = blueprint4.diff_since_blueprint(&blueprint3);
    assert_contents(
        "tests/output/planner_expunge_clickhouse_zones_after_policy_is_changed_3_4.txt",
        &diff.display().to_string(),
    );

    // All our clickhouse keeper and server zones that we created when we
    // enabled our clickhouse policy should be expunged when we disable it.
    let expunged_zones: Vec<_> = blueprint4
        .all_omicron_zones(BlueprintZoneDisposition::is_expunged)
        .map(|(_, z)| z.clone())
        .collect();

    let expunged_keeper_zone_ids: BTreeSet<_> = expunged_zones
        .iter()
        .filter(|z| z.zone_type.is_clickhouse_keeper())
        .map(|z| z.id)
        .collect();
    let expunged_server_zone_ids: BTreeSet<_> = expunged_zones
        .iter()
        .filter(|z| z.zone_type.is_clickhouse_server())
        .map(|z| z.id)
        .collect();

    assert_eq!(keeper_zone_ids, expunged_keeper_zone_ids);
    assert_eq!(server_zone_ids, expunged_server_zone_ids);

    // We should have a new single-node clickhouse zone
    assert_eq!(
        1,
        blueprint4
            .all_omicron_zones(BlueprintZoneDisposition::is_in_service)
            .filter(|(_, z)| z.zone_type.is_clickhouse())
            .count()
    );

    logctx.cleanup_successful();
}

#[test]
fn test_zones_marked_ready_for_cleanup_based_on_inventory() {
    static TEST_NAME: &str =
        "planner_zones_marked_ready_for_cleanup_based_on_inventory";
    let logctx = test_setup_log(TEST_NAME);

    // Use our example system.
    //
    // Don't start internal DNS zones (not part of this test, and causes noise).
    let mut sim = ReconfiguratorCliTestState::new(TEST_NAME, &logctx.log);
    sim.load_example_customized(|builder| builder.internal_dns_count(0))
        .expect("loaded example system");
    let blueprint1 = sim.assert_latest_blueprint_is_blippy_clean();

    // Find a Nexus zone we'll use for our test.
    let (sled_id, nexus_config) = blueprint1
        .sleds
        .iter()
        .find_map(|(sled_id, sled_config)| {
            let nexus =
                sled_config.zones.iter().find(|z| z.zone_type.is_nexus())?;
            Some((*sled_id, nexus.clone()))
        })
        .expect("found a Nexus zone");

    // Expunge the disk used by the Nexus zone.
    sim.change_description("expunge Nexus's disk", |desc| {
        desc.get_sled_mut(sled_id)
            .unwrap()
            .resources_mut()
            .zpools
            .get_mut(&nexus_config.filesystem_pool.id())
            .unwrap()
            .policy = PhysicalDiskPolicy::Expunged;
        Ok(())
    })
    .unwrap();

    // Run the planner. It should expunge all zones on the disk we just
    // expunged, including our Nexus zone, but not mark them as ready for
    // cleanup yet.
    let _pre_blueprint2 = sim.run_planner().expect("planning succeeded");

    // Mark the disk we expected as "ready for cleanup"; this isn't what
    // we're testing, and failing to do this will interfere with some of the
    // checks we do below.
    let blueprint2 = sim
        .blueprint_edit_latest_low_level(
            "manually mark disk ready for cleanup",
            |bp| {
                for mut disk in
                    bp.sleds.get_mut(&sled_id).unwrap().disks.iter_mut()
                {
                    match disk.disposition {
                        BlueprintPhysicalDiskDisposition::InService => (),
                        BlueprintPhysicalDiskDisposition::Expunged {
                            as_of_generation,
                            ..
                        } => {
                            disk.disposition =
                                BlueprintPhysicalDiskDisposition::Expunged {
                                    as_of_generation,
                                    ready_for_cleanup: true,
                                };
                        }
                    }
                }
                Ok(())
            },
        )
        .unwrap();

    // Helper to extract the Nexus zone's disposition in a blueprint.
    let get_nexus_disposition = |bp: &Blueprint| {
        bp.sleds.get(&sled_id).unwrap().zones.iter().find_map(|z| {
            if z.id == nexus_config.id { Some(z.disposition) } else { None }
        })
    };

    // This sled's config generation should have been bumped...
    let bp2_config = blueprint2.sleds.get(&sled_id).unwrap().clone();
    let bp2_sled_config = bp2_config.clone().into_in_service_sled_config();
    assert_eq!(
        blueprint1.sleds.get(&sled_id).unwrap().sled_agent_generation.next(),
        bp2_sled_config.generation
    );
    // ... and the Nexus should should have the disposition we expect.
    assert_eq!(
        get_nexus_disposition(&blueprint2),
        Some(BlueprintZoneDisposition::Expunged {
            as_of_generation: bp2_sled_config.generation,
            ready_for_cleanup: false,
        })
    );

    // Running the planner again should make no changes until the inventory
    // reports that the zone is not running and that the sled has reconciled
    // a new-enough generation. Try these variants:
    //
    // * same inventory as above (expect no changes)
    // * new config is ledgered but not reconciled (expect no changes)
    // * new config is reconciled, but zone is in an error state (expect
    //   no changes)
    eprintln!("planning with no inventory change...");
    sim_assert_planning_makes_no_changes(
        &mut sim,
        AssertPlanningMakesNoChangesMode::InputUnchanged,
    );

    eprintln!("planning with config ledgered but not reconciled...");
    sim.inventory_edit_latest_low_level("ledger sled config", |collection| {
        collection
            .sled_agents
            .get_mut(&sled_id)
            .unwrap()
            .ledgered_sled_config = Some(bp2_sled_config.clone());
        Ok(())
    })
    .unwrap();
    sim_assert_planning_makes_no_changes(
        &mut sim,
        AssertPlanningMakesNoChangesMode::InputUnchanged,
    );

    eprintln!("planning with config ledgered but zones failed to shut down...");
    sim.inventory_edit_latest_low_level("ledger sled config", |collection| {
        collection
            .sled_agents
            .get_mut(&sled_id)
            .unwrap()
            .ledgered_sled_config = Some(bp2_sled_config.clone());
        let mut reconciliation =
            ConfigReconcilerInventory::debug_assume_success(
                bp2_sled_config.clone(),
            );
        // For all the zones that are in bp2_config but not
        // bp2_sled_config (i.e., zones that should have been shut
        // down), insert an error result in the reconciliation.
        for zone in &bp2_config.zones {
            reconciliation.zones.entry(zone.id).or_insert_with(|| {
                ConfigReconcilerInventoryResult::Err {
                    message: "failed to shut down".to_string(),
                }
            });
        }
        collection.sled_agents.get_mut(&sled_id).unwrap().last_reconciliation =
            Some(reconciliation);
        Ok(())
    })
    .unwrap();
    sim_assert_planning_makes_no_changes(
        &mut sim,
        AssertPlanningMakesNoChangesMode::InputUnchanged,
    );

    // Now make both changes to the inventory.
    sim.inventory_edit_latest_low_level("ledger sled config", |collection| {
        let mut config = collection.sled_agents.get_mut(&sled_id).unwrap();
        config.ledgered_sled_config = Some(bp2_sled_config.clone());
        config.last_reconciliation =
            Some(ConfigReconcilerInventory::debug_assume_success(
                bp2_sled_config.clone(),
            ));
        Ok(())
    })
    .unwrap();

    // Run the planner. It mark our Nexus zone as ready for cleanup now that
    // the inventory conditions are satisfied.
    let blueprint3 = sim.run_planner().expect("planning succeeded");

    assert_eq!(
        get_nexus_disposition(&blueprint3),
        Some(BlueprintZoneDisposition::Expunged {
            as_of_generation: bp2_sled_config.generation,
            ready_for_cleanup: true,
        })
    );

    // ready_for_cleanup changes should not bump the config generation,
    // since it doesn't affect what's sent to sled-agent.
    assert_eq!(
        blueprint3.sleds.get(&sled_id).unwrap().sled_agent_generation,
        bp2_sled_config.generation
    );

    sim_assert_planning_makes_no_changes(
        &mut sim,
        AssertPlanningMakesNoChangesMode::DeployLatestConfigs,
    );

    logctx.cleanup_successful();
}

#[test]
fn test_internal_dns_zone_replaced_after_marked_for_cleanup() {
    static TEST_NAME: &str =
        "planner_internal_dns_zone_replaced_after_marked_for_cleanup";
    let logctx = test_setup_log(TEST_NAME);

    // Use our example system.
    let mut sim = ReconfiguratorCliTestState::new(TEST_NAME, &logctx.log);
    sim.load_example().expect("loaded default example system");
    let blueprint1 = sim.assert_latest_blueprint_is_blippy_clean();

    // Find a internal DNS zone we'll use for our test.
    let (sled_id, internal_dns_config) = blueprint1
        .sleds
        .iter()
        .find_map(|(sled_id, sled_config)| {
            let config = sled_config
                .zones
                .iter()
                .find(|z| z.zone_type.is_internal_dns())?;
            Some((*sled_id, config.clone()))
        })
        .expect("found an Internal DNS zone");

    // Expunge the disk used by the internal DNS zone.
    sim.change_description("expunge Nexus's disk", |desc| {
        desc.get_sled_mut(sled_id)
            .unwrap()
            .resources_mut()
            .zpools
            .get_mut(&internal_dns_config.filesystem_pool.id())
            .unwrap()
            .policy = PhysicalDiskPolicy::Expunged;
        Ok(())
    })
    .unwrap();

    // Run the planner. It should expunge all zones on the disk we just
    // expunged, including our DNS zone, but not mark them as ready for
    // cleanup yet.
    let blueprint2 = sim.run_planner().expect("planning succeeded");

    // Helper to extract the DNS zone's disposition in a blueprint.
    let get_dns_disposition = |bp: &Blueprint| {
        bp.sleds.get(&sled_id).unwrap().zones.iter().find_map(|z| {
            if z.id == internal_dns_config.id {
                Some(z.disposition)
            } else {
                None
            }
        })
    };

    // This sled's config generation should have been bumped...
    let bp2_config = blueprint2
        .sleds
        .get(&sled_id)
        .unwrap()
        .clone()
        .into_in_service_sled_config();
    assert_eq!(
        blueprint1.sleds.get(&sled_id).unwrap().sled_agent_generation.next(),
        bp2_config.generation
    );
    // ... and the DNS zone should should have the disposition we expect.
    assert_eq!(
        get_dns_disposition(&blueprint2),
        Some(BlueprintZoneDisposition::Expunged {
            as_of_generation: bp2_config.generation,
            ready_for_cleanup: false,
        })
    );

    // Running the planner again should make no changes until the inventory
    // reports that the zone is not running and that the sled has seen a
    // new-enough generation.
    sim_assert_planning_makes_no_changes(
        &mut sim,
        AssertPlanningMakesNoChangesMode::InputUnchanged,
    );

    // Make the inventory changes necessary for cleanup to proceed.
    sim_update_collection_from_blueprint(&mut sim, &blueprint2);

    // Run the planner. It should mark our internal DNS zone as ready for
    // cleanup now that the inventory conditions are satisfied, and also
    // place a new internal DNS zone now that the original subnet is free to
    // reuse.
    let blueprint3 = sim.run_planner().expect("planning succeeded");

    assert_eq!(
        get_dns_disposition(&blueprint3),
        Some(BlueprintZoneDisposition::Expunged {
            as_of_generation: bp2_config.generation,
            ready_for_cleanup: true,
        })
    );

    let summary = blueprint3.diff_since_blueprint(&blueprint2);
    eprintln!("{}", summary.display());

    let mut added_count = 0;
    for sled_cfg in summary.diff.sleds.modified_values_diff() {
        added_count += sled_cfg.zones.added.len();
        for z in &sled_cfg.zones.added {
            match &z.zone_type {
                BlueprintZoneType::InternalDns(internal_dns) => {
                    let BlueprintZoneType::InternalDns(InternalDns {
                        dns_address: orig_dns_address,
                        ..
                    }) = &internal_dns_config.zone_type
                    else {
                        unreachable!();
                    };

                    assert_eq!(internal_dns.dns_address, *orig_dns_address);
                }
                _ => panic!("unexpected added zone {z:?}"),
            }
        }
    }
    assert_eq!(added_count, 1);

    sim_assert_planning_makes_no_changes(
        &mut sim,
        AssertPlanningMakesNoChangesMode::DeployLatestConfigs,
    );

    logctx.cleanup_successful();
}

/// Deploy all configs (simulating blueprint execution) then generate a new
/// inventory collection that sees them.
fn sim_update_collection_from_blueprint(
    sim: &mut ReconfiguratorCliTestState,
    blueprint: &Blueprint,
) {
    sim.deploy_configs_to_active_sleds(
        "deploy latest configs to all sleds",
        &blueprint,
    )
    .expect("deployed configs");

    let active_nexus_zones =
        get_nexus_ids_at_generation(&blueprint, blueprint.nexus_generation);
    let not_yet_nexus_zones = get_nexus_ids_at_generation(
        &blueprint,
        blueprint.nexus_generation.next(),
    );
    sim.change_state("update active Nexus zones", |state| {
        // TODO-cleanup `sim.change_description()` also has
        // `set_{active,not_yet}_nexus_zones()` methods, but those don't take
        // effect. Why not?
        state
            .config_mut()
            .set_explicit_active_nexus_zones(Some(active_nexus_zones));
        state
            .config_mut()
            .set_explicit_not_yet_nexus_zones(Some(not_yet_nexus_zones));
        Ok(())
    })
    .unwrap();

    sim.generate_inventory("inventory with latest configs")
        .expect("generated inventory");
}

macro_rules! fake_zone_artifact {
    ($kind: ident, $version: expr) => {
        TufArtifactMeta {
            id: ArtifactId {
                name: ZoneKind::$kind.artifact_id_name().to_string(),
                version: $version,
                kind: ArtifactKind::from_known(KnownArtifactKind::Zone),
            },
            hash: ArtifactHash([0; 32]),
            size: 0,
            board: None,
            sign: None,
        }
    };
}

fn create_zone_artifacts_at_version(
    version: &ArtifactVersion,
) -> Vec<TufArtifactMeta> {
    vec![
        // Omit `BoundaryNtp` because it has the same artifact name as
        // `InternalNtp`.
        fake_zone_artifact!(Clickhouse, version.clone()),
        fake_zone_artifact!(ClickhouseKeeper, version.clone()),
        fake_zone_artifact!(ClickhouseServer, version.clone()),
        fake_zone_artifact!(CockroachDb, version.clone()),
        fake_zone_artifact!(Crucible, version.clone()),
        fake_zone_artifact!(CruciblePantry, version.clone()),
        fake_zone_artifact!(ExternalDns, version.clone()),
        fake_zone_artifact!(InternalDns, version.clone()),
        fake_zone_artifact!(InternalNtp, version.clone()),
        fake_zone_artifact!(Nexus, version.clone()),
        fake_zone_artifact!(Oximeter, version.clone()),
        // We create artifacts with the versions (or hash) set to those of
        // the example system to simulate an environment that does not need
        // SP component updates.
        TufArtifactMeta {
            id: ArtifactId {
                name: "host-os-phase-1".to_string(),
                version: version.clone(),
                kind: ArtifactKind::GIMLET_HOST_PHASE_1,
            },
            hash: ArtifactHash([1; 32]),
            size: 0,
            board: None,
            sign: None,
        },
        TufArtifactMeta {
            id: ArtifactId {
                name: "host-os-phase-2".to_string(),
                version: version.clone(),
                kind: ArtifactKind::HOST_PHASE_2,
            },
            hash: ArtifactHash(hex_literal::hex!(
                "7cd830e1682d50620de0f5c24b8cca15937eb10d2a415ade6ad28c0d314408eb"
            )),
            size: 0,
            board: None,
            sign: None,
        },
        TufArtifactMeta {
            id: ArtifactId {
                name: sp_sim::SIM_GIMLET_BOARD.to_string(),
                version: ArtifactVersion::new("0.0.1").unwrap(),
                kind: KnownArtifactKind::GimletSp.into(),
            },
            hash: ArtifactHash([0; 32]),
            size: 0,
            board: Some(sp_sim::SIM_GIMLET_BOARD.to_string()),
            sign: None,
        },
        TufArtifactMeta {
            id: ArtifactId {
                name: sp_sim::SIM_ROT_BOARD.to_string(),
                version: ArtifactVersion::new("0.0.1").unwrap(),
                kind: ArtifactKind::GIMLET_ROT_IMAGE_B,
            },
            hash: ArtifactHash([0; 32]),
            size: 0,
            board: Some(sp_sim::SIM_ROT_BOARD.to_string()),
            sign: Some("sign-gimlet".into()),
        },
        TufArtifactMeta {
            id: ArtifactId {
                name: sp_sim::SIM_ROT_BOARD.to_string(),
                version: ArtifactVersion::new("0.0.1").unwrap(),
                kind: ArtifactKind::GIMLET_ROT_STAGE0,
            },
            hash: ArtifactHash([0; 32]),
            size: 0,
            board: Some(sp_sim::SIM_ROT_BOARD.to_string()),
            sign: Some("sign-gimlet".into()),
        },
    ]
}

/// Ensure that dependent zones (here just Crucible Pantry) are updated
/// before Nexus.
#[test]
fn test_update_crucible_pantry_before_nexus() {
    static TEST_NAME: &str = "update_crucible_pantry_before_nexus";
    let logctx = test_setup_log(TEST_NAME);

    // Use our example system.
    let mut sim = ReconfiguratorCliTestState::new(TEST_NAME, &logctx.log);
    sim.load_example_customized(|builder| builder.with_target_release_0_0_1())
        .expect("loaded example system");
    let blueprint1 = sim.assert_latest_blueprint_is_blippy_clean();

    // We should start with nothing to do.
    sim_assert_planning_makes_no_changes(
        &mut sim,
        AssertPlanningMakesNoChangesMode::DeployLatestConfigs,
    );

    // All zones should be sourced from the initial 0.0.1 target release by
    // default.
    assert!(
        blueprint1
            .all_omicron_zones(BlueprintZoneDisposition::is_in_service)
            .all(|(_, z)| matches!(
                &z.image_source,
                BlueprintZoneImageSource::Artifact { version, hash: _ }
                    if version == &BlueprintArtifactVersion::Available {
                        version: ArtifactVersion::new_const("0.0.1")
                    }
            ))
    );

    // Manually specify a TUF repo with fake zone images.
    let version = ArtifactVersion::new_static("1.0.0-freeform")
        .expect("can't parse artifact version");
    let fake_hash = ArtifactHash([0; 32]);
    let image_source = BlueprintZoneImageSource::Artifact {
        version: BlueprintArtifactVersion::Available {
            version: version.clone(),
        },
        hash: fake_hash,
    };
    let artifacts = create_zone_artifacts_at_version(&version);
    let description = TargetReleaseDescription::TufRepo(TufRepoDescription {
        repo: TufRepoMeta {
            hash: fake_hash,
            targets_role_version: 0,
            valid_until: Utc::now(),
            system_version: Version::new(1, 0, 0),
            file_name: String::from(""),
        },
        artifacts,
    });
    sim.change_description("set new target release", |desc| {
        desc.set_target_release_and_old_repo(description);
        Ok(())
    })
    .unwrap();

    // Some helper predicates for the assertions below.
    let is_old_nexus = |zone: &BlueprintZoneConfig| -> bool {
        zone.zone_type.is_nexus()
            && matches!(
                &zone.image_source,
                BlueprintZoneImageSource::Artifact { version, hash: _ }
                    if version == &BlueprintArtifactVersion::Available {
                        version: ArtifactVersion::new_const("0.0.1")
                    }
            )
    };
    let is_up_to_date_nexus = |zone: &BlueprintZoneConfig| -> bool {
        zone.zone_type.is_nexus() && zone.image_source == image_source
    };
    let is_old_pantry = |zone: &BlueprintZoneConfig| -> bool {
        zone.zone_type.is_crucible_pantry()
            && matches!(
                &zone.image_source,
                BlueprintZoneImageSource::Artifact { version, hash: _ }
                    if version == &BlueprintArtifactVersion::Available {
                        version: ArtifactVersion::new_const("0.0.1")
                    }
            )
    };
    let is_up_to_date_pantry = |zone: &BlueprintZoneConfig| -> bool {
        zone.zone_type.is_crucible_pantry() && zone.image_source == image_source
    };

    // Manually update all zones except CruciblePantry and Nexus.
    let blueprint2 = sim
        .blueprint_edit_latest_low_level(
            "update zones other than Nexus and pantry",
            |bp| {
                for mut zone in bp
                    .sleds
                    .values_mut()
                    .flat_map(|config| config.zones.iter_mut())
                    .filter(|z| {
                        !z.zone_type.is_nexus()
                            && !z.zone_type.is_crucible_pantry()
                    })
                {
                    zone.image_source = BlueprintZoneImageSource::Artifact {
                        version: BlueprintArtifactVersion::Available {
                            version: version.clone(),
                        },
                        hash: fake_hash,
                    };
                }
                Ok(())
            },
        )
        .unwrap();

    let expected_new_nexus_zones =
        sim.current_description().target_nexus_zone_count();
    let expected_pantries =
        sim.current_description().target_crucible_pantry_zone_count();

    // We should now have iterations of expunge/cleanup/add iterations for
    // the Crucible Pantry zones.
    let mut parent = blueprint2;

    let mut old_pantries = expected_pantries;
    let mut expunging_pantries = 0;
    let mut added_pantries = 0;
    let mut i = 0;

    while old_pantries > 0
        || expunging_pantries > 0
        || added_pantries != expected_pantries
    {
        let blueprint_name = format!("expunging_crucible_pantry_{i}");
        i += 1;

        sim_update_collection_from_blueprint(&mut sim, &parent);
        let blueprint = sim.run_planner().expect("planning succeeded");

        {
            let summary = blueprint.diff_since_blueprint(&parent);
            eprintln!("diff to {blueprint_name}: {}", summary.display());
            for sled in summary.diff.sleds.modified_values_diff() {
                assert!(sled.zones.removed.is_empty());

                for modified_zone in sled.zones.modified_diff() {
                    assert!(matches!(
                        *modified_zone.zone_type.before,
                        BlueprintZoneType::CruciblePantry(_)
                    ));
                    // If the zone was previously in-service, it gets
                    // expunged.
                    if modified_zone.disposition.before.is_in_service() {
                        assert!(matches!(
                            modified_zone.image_source.before,
                            BlueprintZoneImageSource::Artifact {
                                version,
                                hash: _,
                            } if version == &BlueprintArtifactVersion::Available {
                                version: ArtifactVersion::new_const("0.0.1")
                            }
                        ));
                        assert!(modified_zone.disposition.after.is_expunged(),);
                        old_pantries -= 1;
                        expunging_pantries += 1;
                    }

                    // If the zone was previously expunged and not ready for
                    // cleanup, it should be marked ready-for-cleanup
                    if modified_zone.disposition.before.is_expunged()
                        && !modified_zone
                            .disposition
                            .before
                            .is_ready_for_cleanup()
                    {
                        assert!(
                            modified_zone
                                .disposition
                                .after
                                .is_ready_for_cleanup(),
                        );

                        expunging_pantries -= 1;
                    }
                }

                for zone in &sled.zones.added {
                    match zone.zone_type {
                        BlueprintZoneType::CruciblePantry(_) => {
                            assert_eq!(zone.image_source, image_source);
                            added_pantries += 1;
                        }
                        _ => panic!("Unexpected zone add: {zone:?}"),
                    }
                }
            }
        }

        parent = blueprint;
    }
    let mut blueprint = parent;

    // All Crucible Pantries should now be updated.
    assert_eq!(
        blueprint
            .all_omicron_zones(BlueprintZoneDisposition::is_in_service)
            .filter(|(_, z)| is_up_to_date_pantry(z))
            .count(),
        CRUCIBLE_PANTRY_REDUNDANCY
    );

    // All old Pantry zones should now be expunged.
    assert_eq!(
        blueprint
            .all_omicron_zones(BlueprintZoneDisposition::is_expunged)
            .filter(|(_, z)| is_old_pantry(z))
            .count(),
        CRUCIBLE_PANTRY_REDUNDANCY
    );

    // Nexus should deploy new zones, but keep the old ones running.
    sim_update_collection_from_blueprint(&mut sim, &blueprint);
    let new_blueprint = sim.run_planner().expect("planning succeeded");
    {
        let summary = new_blueprint.diff_since_blueprint(&blueprint);
        let mut modified_sleds = 0;
        for sled in summary.diff.sleds.modified_values_diff() {
            assert!(sled.zones.removed.is_empty());
            assert_eq!(sled.zones.added.len(), 1);
            let added = sled.zones.added.first().unwrap();
            let BlueprintZoneType::Nexus(nexus_zone) = &added.zone_type else {
                panic!("Unexpected zone type: {:?}", added.zone_type);
            };
            assert_eq!(nexus_zone.nexus_generation, Generation::new().next());
            assert_eq!(&added.image_source, &image_source);
            modified_sleds += 1;
        }
        assert_eq!(modified_sleds, expected_new_nexus_zones);
    }
    blueprint = new_blueprint;

    // Now we can update Nexus, because all of its dependent zones
    // are up-to-date w/r/t the new repo.
    //
    // First, we'll expect the nexus generation to get bumped.
    let active_nexus_zones =
        get_nexus_ids_at_generation(&blueprint, Generation::new());
    let not_yet_nexus_zones =
        get_nexus_ids_at_generation(&blueprint, Generation::new().next());

    assert_eq!(active_nexus_zones.len(), NEXUS_REDUNDANCY);
    assert_eq!(not_yet_nexus_zones.len(), NEXUS_REDUNDANCY);

    sim_update_collection_from_blueprint(&mut sim, &blueprint);
    let new_blueprint = sim.run_planner().expect("planning succeeded");
    {
        let summary = new_blueprint.diff_since_blueprint(&blueprint);
        assert!(summary.has_changes(), "Should have bumped nexus generation");
        assert_eq!(
            summary.diff.nexus_generation.before.next(),
            *summary.diff.nexus_generation.after,
        );
        assert!(summary.diff.sleds.modified_values_diff().next().is_none());
    }
    blueprint = new_blueprint;

    let mut parent = blueprint;
    for i in 9..=12 {
        sim_update_collection_from_blueprint(&mut sim, &parent);
        let blueprint = sim.run_planner().expect("planning succeeded");

        {
            let summary = blueprint.diff_since_blueprint(&parent);
            assert!(summary.has_changes(), "No changes at iteration {i}");
            for sled in summary.diff.sleds.modified_values_diff() {
                assert!(sled.zones.added.is_empty());
                assert!(sled.zones.removed.is_empty());
                for modified_zone in sled.zones.modified_diff() {
                    // We're only modifying Nexus zones on the old image
                    assert!(matches!(
                        *modified_zone.zone_type.before,
                        BlueprintZoneType::Nexus(_)
                    ));
                    assert!(matches!(
                        modified_zone.image_source.before,
                        BlueprintZoneImageSource::Artifact {
                            version,
                            hash: _,
                        } if version == &BlueprintArtifactVersion::Available {
                            version: ArtifactVersion::new_const("0.0.1")
                        }
                    ));

                    // If the zone was previously in-service, it gets
                    // expunged.
                    if modified_zone.disposition.before.is_in_service() {
                        assert!(modified_zone.disposition.after.is_expunged(),);
                    }

                    // If the zone was previously expunged and not ready for
                    // cleanup, it should be marked ready-for-cleanup
                    if modified_zone.disposition.before.is_expunged()
                        && !modified_zone
                            .disposition
                            .before
                            .is_ready_for_cleanup()
                    {
                        assert!(
                            modified_zone
                                .disposition
                                .after
                                .is_ready_for_cleanup(),
                        );
                    }
                }
            }
        }
        parent = blueprint;
    }

    // Everything's up-to-date in Kansas City!
    let blueprint12 = parent;
    assert_eq!(
        blueprint12
            .all_omicron_zones(BlueprintZoneDisposition::is_in_service)
            .filter(|(_, z)| is_up_to_date_nexus(z))
            .count(),
        NEXUS_REDUNDANCY,
    );
    assert_eq!(
        blueprint12
            .all_omicron_zones(BlueprintZoneDisposition::is_in_service)
            .filter(|(_, z)| is_old_nexus(z))
            .count(),
        0,
    );

    sim_assert_planning_makes_no_changes(
        &mut sim,
        AssertPlanningMakesNoChangesMode::DeployLatestConfigs,
    );

    logctx.cleanup_successful();
}

#[test]
fn test_update_cockroach() {
    static TEST_NAME: &str = "update_cockroach";
    let logctx = test_setup_log(TEST_NAME);

    // Use our example system.
    let mut sim = ReconfiguratorCliTestState::new(TEST_NAME, &logctx.log);
    sim.load_example_customized(|builder| builder.with_target_release_0_0_1())
        .expect("loaded example system");
    let mut blueprint = sim.assert_latest_blueprint_is_blippy_clean();

    // Update the example system and blueprint, as a part of test set-up.
    //
    // Ask for COCKROACHDB_REDUNDANCY cockroach nodes

    // If this assertion breaks - which would be okay - we should delete all
    // these planning steps explicitly including a base set of CRDB zones.
    sim.change_description("ask for cockroach nodes", |desc| {
        assert_eq!(
            desc.target_cockroachdb_zone_count(),
            0,
            "We expect the system is initialized without cockroach zones"
        );
        desc.set_target_cockroachdb_zone_count(COCKROACHDB_REDUNDANCY);
        Ok(())
    })
    .unwrap();

    let new_blueprint = sim.run_planner().expect("planning succeeded");
    {
        let summary = new_blueprint.diff_since_blueprint(&blueprint);
        assert_eq!(summary.total_zones_added(), COCKROACHDB_REDUNDANCY);
        assert_eq!(summary.total_zones_removed(), 0);
        assert_eq!(summary.total_zones_modified(), 0);
    }
    blueprint = new_blueprint;
    sim_update_collection_from_blueprint(&mut sim, &blueprint);

    // We should have started with no specified TUF repo and nothing to do.
    sim_assert_planning_makes_no_changes(
        &mut sim,
        AssertPlanningMakesNoChangesMode::DeployLatestConfigs,
    );

    // All zones should be sourced from the initial 0.0.1 target release by
    // default.
    eprintln!("{}", blueprint.display());
    assert!(
        blueprint
            .all_omicron_zones(BlueprintZoneDisposition::is_in_service)
            .all(|(_, z)| matches!(
                &z.image_source,
                BlueprintZoneImageSource::Artifact { version, hash: _ }
                    if version == &BlueprintArtifactVersion::Available {
                        version: ArtifactVersion::new_const("0.0.1")
                    }
            ))
    );

    // This test "starts" here -- we specify a new TUF repo with an updated
    // CockroachDB image. We create a new TUF repo where version of
    // CockroachDB has been updated out of the 0.0.1 repo.
    //
    // The planner should avoid doing this update until it has confirmation
    // from inventory that the cluster is healthy.

    let version = ArtifactVersion::new_static("1.0.0-freeform")
        .expect("can't parse artifact version");
    let fake_hash = ArtifactHash([0; 32]);
    let image_source = BlueprintZoneImageSource::Artifact {
        version: BlueprintArtifactVersion::Available {
            version: version.clone(),
        },
        hash: fake_hash,
    };
    let artifacts = create_zone_artifacts_at_version(&version);
    let description = TargetReleaseDescription::TufRepo(TufRepoDescription {
        repo: TufRepoMeta {
            hash: fake_hash,
            targets_role_version: 0,
            valid_until: Utc::now(),
            system_version: Version::new(1, 0, 0),
            file_name: String::from(""),
        },
        artifacts,
    });
    sim.change_description("set new target release", |desc| {
        desc.set_target_release_and_old_repo(description);
        Ok(())
    })
    .unwrap();

    // Manually update all zones except Cockroach
    //
    // We just specified a new TUF repo, everything is going to shift from
    // the initial 0.0.1 repo to this new repo.
    blueprint = sim
        .blueprint_edit_latest_low_level("update non-crdb zones", |bp| {
            for mut zone in bp
                .sleds
                .values_mut()
                .flat_map(|config| config.zones.iter_mut())
                .filter(|z| !z.zone_type.is_cockroach())
            {
                zone.image_source = BlueprintZoneImageSource::Artifact {
                    version: BlueprintArtifactVersion::Available {
                        version: version.clone(),
                    },
                    hash: fake_hash,
                };
            }
            Ok(())
        })
        .unwrap();
    sim_update_collection_from_blueprint(&mut sim, &blueprint);

    // Some helper predicates for the assertions below.
    const GOAL_REDUNDANCY: u64 = COCKROACHDB_REDUNDANCY as u64;
    let is_old_cockroach = |zone: &BlueprintZoneConfig| -> bool {
        zone.zone_type.is_cockroach()
            && matches!(
                &zone.image_source,
                BlueprintZoneImageSource::Artifact { version, hash: _ }
                    if version == &BlueprintArtifactVersion::Available {
                        version: ArtifactVersion::new_const("0.0.1")
                    }
            )
    };
    let is_up_to_date_cockroach = |zone: &BlueprintZoneConfig| -> bool {
        zone.zone_type.is_cockroach() && zone.image_source == image_source
    };
    let create_valid_looking_status = || {
        let mut result = BTreeMap::new();
        for i in 1..=COCKROACHDB_REDUNDANCY {
            result.insert(
                cockroach_admin_types::NodeId(i.to_string()),
                CockroachStatus {
                    ranges_underreplicated: Some(0),
                    liveness_live_nodes: Some(GOAL_REDUNDANCY),
                },
            );
        }
        result
    };

    // If we have missing info in our inventory, the
    // planner will not update any Cockroach zones.
    sim.inventory_edit_latest_low_level("no cockroach status", |collection| {
        collection.cockroach_status = BTreeMap::new();
        Ok(())
    })
    .unwrap();
    sim_assert_planning_makes_no_changes(
        &mut sim,
        AssertPlanningMakesNoChangesMode::InputUnchanged,
    );

    // If we don't have valid statuses from enough internal DNS zones, we
    // will refuse to update.
    sim.inventory_edit_latest_low_level(
        "too few cockroach statuses",
        |collection| {
            collection.cockroach_status = create_valid_looking_status();
            collection.cockroach_status.pop_first();
            Ok(())
        },
    )
    .unwrap();
    sim_assert_planning_makes_no_changes(
        &mut sim,
        AssertPlanningMakesNoChangesMode::InputUnchanged,
    );

    // If we have any non-zero "ranges_underreplicated" in in our inventory,
    // the planner will not update any Cockroach zones.
    sim.inventory_edit_latest_low_level(
        "ranges underreplicated",
        |collection| {
            collection.cockroach_status = create_valid_looking_status();
            *collection.cockroach_status.values_mut().next().unwrap() =
                CockroachStatus {
                    ranges_underreplicated: Some(1),
                    liveness_live_nodes: Some(GOAL_REDUNDANCY),
                };
            Ok(())
        },
    )
    .unwrap();
    sim_assert_planning_makes_no_changes(
        &mut sim,
        AssertPlanningMakesNoChangesMode::InputUnchanged,
    );

    // If we don't have enough live nodes, we won't update Cockroach zones.
    sim.inventory_edit_latest_low_level("too few live nodes", |collection| {
        collection.cockroach_status = create_valid_looking_status();
        *collection.cockroach_status.values_mut().next().unwrap() =
            CockroachStatus {
                ranges_underreplicated: Some(0),
                liveness_live_nodes: Some(GOAL_REDUNDANCY - 1),
            };
        Ok(())
    })
    .unwrap();
    sim_assert_planning_makes_no_changes(
        &mut sim,
        AssertPlanningMakesNoChangesMode::InputUnchanged,
    );

    // Once we have zero underreplicated ranges, we can start to update
    // Cockroach zones.
    //
    // We'll update one zone at a time, from the initial 0.0.1 artifact to
    // the new TUF repo artifact.
    for i in 1..=COCKROACHDB_REDUNDANCY {
        // Keep setting this value in a loop;
        // "sim_update_collection_from_blueprint" resets it.
        sim.inventory_edit_latest_low_level(
            "valid cockroach status",
            |collection| {
                collection.cockroach_status = create_valid_looking_status();
                Ok(())
            },
        )
        .unwrap();

        println!("Updating cockroach {i} of {COCKROACHDB_REDUNDANCY}");
        blueprint = sim.run_planner().expect("planning succeeded");

        assert_eq!(
            blueprint
                .all_omicron_zones(BlueprintZoneDisposition::is_in_service)
                .filter(|(_, z)| is_old_cockroach(z))
                .count(),
            COCKROACHDB_REDUNDANCY - i
        );
        assert_eq!(
            blueprint
                .all_omicron_zones(BlueprintZoneDisposition::is_in_service)
                .filter(|(_, z)| is_up_to_date_cockroach(z))
                .count(),
            i
        );
        sim_update_collection_from_blueprint(&mut sim, &blueprint);
    }

    // Validate that we have no further changes to make, once all Cockroach
    // zones have been updated.
    sim.inventory_edit_latest_low_level(
        "valid cockroach status",
        |collection| {
            collection.cockroach_status = create_valid_looking_status();
            Ok(())
        },
    )
    .unwrap();

    // Note that we use `InputUnchanged` here because we just updated the
    // collection.
    sim_assert_planning_makes_no_changes(
        &mut sim,
        AssertPlanningMakesNoChangesMode::InputUnchanged,
    );

    // Validate that we do not flip back to the 0.0.1 artifact after
    // performing the update.
    sim.inventory_edit_latest_low_level(
        "invalid cockroach status",
        |collection| {
            collection.cockroach_status = create_valid_looking_status();
            collection
                .cockroach_status
                .values_mut()
                .next()
                .unwrap()
                .ranges_underreplicated = Some(1);
            Ok(())
        },
    )
    .unwrap();
    sim_assert_planning_makes_no_changes(
        &mut sim,
        AssertPlanningMakesNoChangesMode::InputUnchanged,
    );

    logctx.cleanup_successful();
}

#[test]
fn test_update_boundary_ntp() {
    static TEST_NAME: &str = "update_boundary_ntp";
    let logctx = test_setup_log(TEST_NAME);

    // Use our example system.
    let mut sim = ReconfiguratorCliTestState::new(TEST_NAME, &logctx.log);
    sim.load_example_customized(|builder| builder.with_target_release_0_0_1())
        .expect("loaded example system");

    // The example system creates three internal NTP zones, and zero
    // boundary NTP zones. This is a little arbitrary, but we're checking it
    // here: the lack of boundary NTP zones means we need to perform some
    // manual promotion of "internal -> boundary NTP", as documented below.

    let collection = sim.inventory(CollectionId::Latest).unwrap();
    assert_eq!(
        collection
            .all_running_omicron_zones()
            .filter(|zone_config| { zone_config.zone_type.is_ntp() })
            .count(),
        3,
    );
    assert_eq!(
        collection
            .all_running_omicron_zones()
            .filter(|zone_config| { zone_config.zone_type.is_boundary_ntp() })
            .count(),
        0,
    );

    // Update the example system and blueprint, as a part of test set-up.
    //
    // Ask for BOUNDARY_NTP_REDUNDANCY boundary NTP zones.
    //
    // To pull this off, we need to have AT LEAST ONE boundary NTP zone
    // that already exists. We'll perform a manual promotion first, then
    // ask for the other boundary NTP zones.

    let blueprint = sim
        .blueprint_edit_latest_low_level("manually promote NTP zone", |bp| {
            let mut zone = bp
                .sleds
                .values_mut()
                .flat_map(|config| config.zones.iter_mut())
                .find(|z| z.zone_type.is_ntp())
                .unwrap();
            let address = match zone.zone_type {
                BlueprintZoneType::InternalNtp(
                    blueprint_zone_type::InternalNtp { address },
                ) => address,
                _ => panic!("should be internal NTP?"),
            };
            let ip_config = PrivateIpConfig::new_ipv6(
                Ipv6Addr::LOCALHOST,
                Ipv6Net::new(Ipv6Addr::LOCALHOST, 64).unwrap(),
            )
            .unwrap();

            // The contents here are all lies, but it's just stored
            // as plain-old-data for the purposes of this test, so
            // it doesn't need to be real.
            zone.zone_type = BlueprintZoneType::BoundaryNtp(
                blueprint_zone_type::BoundaryNtp {
                    address,
                    ntp_servers: vec![],
                    dns_servers: vec![],
                    domain: None,
                    nic: NetworkInterface {
                        id: Uuid::new_v4(),
                        kind: NetworkInterfaceKind::Service {
                            id: Uuid::new_v4(),
                        },
                        name: "ntp-0".parse().unwrap(),
                        ip_config,
                        mac: MacAddr::random_system(),
                        vni: Vni::SERVICES_VNI,
                        primary: true,
                        slot: 0,
                    },
                    external_ip: OmicronZoneExternalSnatIp {
                        id: ExternalIpUuid::new_v4(),
                        snat_cfg: SourceNatConfig::new(
                            IpAddr::V6(Ipv6Addr::LOCALHOST),
                            0,
                            0x4000 - 1,
                        )
                        .unwrap(),
                    },
                },
            );
            Ok(())
        })
        .unwrap();
    sim_update_collection_from_blueprint(&mut sim, &blueprint);

    // We should have one boundary NTP zone now.
    assert_eq!(
        sim.inventory(CollectionId::Latest)
            .unwrap()
            .all_running_omicron_zones()
            .filter(|zone_config| { zone_config.zone_type.is_boundary_ntp() })
            .count(),
        1,
    );

    // Use that boundary NTP zone to promote others.
    sim.change_description("make more boundary NTP zones", |desc| {
        desc.set_target_boundary_ntp_zone_count(BOUNDARY_NTP_REDUNDANCY);
        Ok(())
    })
    .unwrap();
    let new_blueprint = sim.run_planner().expect("planning succeeded");

    {
        let summary = new_blueprint.diff_since_blueprint(&blueprint);
        assert_eq!(summary.total_zones_added(), BOUNDARY_NTP_REDUNDANCY - 1);
        assert_eq!(summary.total_zones_removed(), 0);
        assert_eq!(summary.total_zones_modified(), BOUNDARY_NTP_REDUNDANCY - 1);
    }
    let blueprint = new_blueprint;
    sim_update_collection_from_blueprint(&mut sim, &blueprint);

    assert_eq!(
        sim.inventory(CollectionId::Latest)
            .unwrap()
            .all_running_omicron_zones()
            .filter(|zone_config| { zone_config.zone_type.is_boundary_ntp() })
            .count(),
        BOUNDARY_NTP_REDUNDANCY
    );

    let new_blueprint = sim.run_planner().expect("planning succeeded");
    {
        let summary = new_blueprint.diff_since_blueprint(&blueprint);
        assert_eq!(summary.total_zones_added(), 0);
        assert_eq!(summary.total_zones_removed(), 0);
        assert_eq!(summary.total_zones_modified(), BOUNDARY_NTP_REDUNDANCY - 1);
    }
    let blueprint = new_blueprint;

    // We should have started with no specified TUF repo and nothing to do.
    sim_assert_planning_makes_no_changes(
        &mut sim,
        AssertPlanningMakesNoChangesMode::DeployLatestConfigs,
    );

    // All zones should be sourced from the 0.0.1 repo by default.
    assert!(
        blueprint
            .all_omicron_zones(BlueprintZoneDisposition::is_in_service)
            .all(|(_, z)| matches!(
                &z.image_source,
                BlueprintZoneImageSource::Artifact { version, hash: _ }
                    if version == &BlueprintArtifactVersion::Available {
                        version: ArtifactVersion::new_const("0.0.1")
                    }
            ))
    );

    // This test "starts" here -- we specify a new TUF repo with an updated
    // Boundary NTP image. We create a new TUF repo where version of
    // Boundary NTP has been updated out of the 0.0.1 repo.
    //
    // The planner should avoid doing this update until it has confirmation
    // from inventory that the cluster is healthy.

    let version = ArtifactVersion::new_static("1.0.0-freeform")
        .expect("can't parse artifact version");
    let fake_hash = ArtifactHash([0; 32]);
    let image_source = BlueprintZoneImageSource::Artifact {
        version: BlueprintArtifactVersion::Available {
            version: version.clone(),
        },
        hash: fake_hash,
    };
    let artifacts = create_zone_artifacts_at_version(&version);
    let description = TargetReleaseDescription::TufRepo(TufRepoDescription {
        repo: TufRepoMeta {
            hash: fake_hash,
            targets_role_version: 0,
            valid_until: Utc::now(),
            system_version: Version::new(1, 0, 0),
            file_name: String::from(""),
        },
        artifacts,
    });
    sim.change_description("set new target release", |desc| {
        desc.set_target_release_and_old_repo(description);
        Ok(())
    })
    .unwrap();

    // Manually update all zones except boundary NTP
    //
    // We just specified a new TUF repo, everything is going to shift from
    // the 0.0.1 repo to this new repo.
    let blueprint = sim
        .blueprint_edit_latest_low_level("manually update zones", |bp| {
            for mut zone in bp
                .sleds
                .values_mut()
                .flat_map(|config| config.zones.iter_mut())
                .filter(|z| !z.zone_type.is_boundary_ntp())
            {
                zone.image_source = BlueprintZoneImageSource::Artifact {
                    version: BlueprintArtifactVersion::Available {
                        version: version.clone(),
                    },
                    hash: fake_hash,
                };
            }
            Ok(())
        })
        .unwrap();
    sim_update_collection_from_blueprint(&mut sim, &blueprint);

    // Some helper predicates for the assertions below.
    let is_old_boundary_ntp = |zone: &BlueprintZoneConfig| -> bool {
        zone.zone_type.is_boundary_ntp()
            && matches!(
                &zone.image_source,
                BlueprintZoneImageSource::Artifact { version, hash: _ }
                    if version == &BlueprintArtifactVersion::Available {
                        version: ArtifactVersion::new_const("0.0.1")
                    }
            )
    };
    let old_boundary_ntp_count = |blueprint: &Blueprint| -> usize {
        blueprint
            .all_omicron_zones(BlueprintZoneDisposition::is_in_service)
            .filter(|(_, z)| is_old_boundary_ntp(z))
            .count()
    };
    let is_up_to_date_boundary_ntp = |zone: &BlueprintZoneConfig| -> bool {
        zone.zone_type.is_boundary_ntp() && zone.image_source == image_source
    };
    let up_to_date_boundary_ntp_count = |blueprint: &Blueprint| -> usize {
        blueprint
            .all_omicron_zones(BlueprintZoneDisposition::is_in_service)
            .filter(|(_, z)| is_up_to_date_boundary_ntp(z))
            .count()
    };

    let set_valid_looking_timesync = |collection: &mut Collection| {
        let mut ntp_timesync = IdOrdMap::<TimeSync>::new();

        for sled in &collection.sled_agents {
            let config = &sled
                .last_reconciliation
                .as_ref()
                .expect("Sled missing ledger? {sled:?}")
                .last_reconciled_config;

            let Some(zone_id) =
                config.zones.iter().find_map(|zone| match zone.zone_type {
                    OmicronZoneType::BoundaryNtp { .. }
                    | OmicronZoneType::InternalNtp { .. } => Some(zone.id),
                    _ => None,
                })
            else {
                // Sled without NTP
                continue;
            };

            ntp_timesync
                .insert_unique(TimeSync { zone_id, synced: true })
                .expect("NTP zone with same zone ID seen repeatedly");
        }
        collection.ntp_timesync = ntp_timesync;
    };

    let sim_set_valid_looking_timesync =
        |sim: &mut ReconfiguratorCliTestState| {
            sim.inventory_edit_latest_low_level(
                "valid NTP status",
                |collection| {
                    set_valid_looking_timesync(collection);
                    Ok(())
                },
            )
            .unwrap();
        };

    // If we have missing info in our inventory, the
    // planner will not update any boundary NTP zones.
    sim.inventory_edit_latest_low_level("no timesync status", |collection| {
        collection.ntp_timesync = IdOrdMap::new();
        Ok(())
    })
    .unwrap();
    sim_assert_planning_makes_no_changes(
        &mut sim,
        AssertPlanningMakesNoChangesMode::InputUnchanged,
    );

    // If we don't have enough info from boundary NTP nodes, we'll refuse to
    // update.
    sim.inventory_edit_latest_low_level("too few NTP zones", |collection| {
        set_valid_looking_timesync(collection);
        let boundary_ntp_zone = collection
            .all_running_omicron_zones()
            .find_map(|z| {
                if let OmicronZoneType::BoundaryNtp { .. } = z.zone_type {
                    Some(z.id)
                } else {
                    None
                }
            })
            .unwrap();
        collection.ntp_timesync.remove(&boundary_ntp_zone);
        Ok(())
    })
    .unwrap();
    sim_assert_planning_makes_no_changes(
        &mut sim,
        AssertPlanningMakesNoChangesMode::InputUnchanged,
    );

    // If we don't have enough explicitly synced nodes, we'll refuse to
    // update.
    sim.inventory_edit_latest_low_level("unsynced NTP zones", |collection| {
        set_valid_looking_timesync(collection);
        let boundary_ntp_zone = collection
            .all_running_omicron_zones()
            .find_map(|z| {
                if let OmicronZoneType::BoundaryNtp { .. } = z.zone_type {
                    Some(z.id)
                } else {
                    None
                }
            })
            .unwrap();
        collection.ntp_timesync.get_mut(&boundary_ntp_zone).unwrap().synced =
            false;
        Ok(())
    })
    .unwrap();
    sim_assert_planning_makes_no_changes(
        &mut sim,
        AssertPlanningMakesNoChangesMode::InputUnchanged,
    );

    // Once all nodes are timesync'd, we can start to update boundary NTP
    // zones.
    //
    // We'll update one zone at a time, from the 0.0.1 artifact to the new
    // TUF repo artifact.
    sim_set_valid_looking_timesync(&mut sim);

    //
    // Step 1:
    //
    // * Expunge old boundary NTP. This is treated as a "modified zone", here
    // and below.
    //
    let new_blueprint = sim.run_planner().expect("planning succeeded");
    {
        let summary = new_blueprint.diff_since_blueprint(&blueprint);
        eprintln!(
            "diff between blueprints (should be expunging \
                 boundary NTP using 0.0.1 artifact):\n{}",
            summary.display()
        );
        eprintln!("{}", new_blueprint.source);

        assert_eq!(summary.total_zones_added(), 0);
        assert_eq!(summary.total_zones_removed(), 0);
        assert_eq!(summary.total_zones_modified(), 1);
    }
    let blueprint = new_blueprint;
    sim_update_collection_from_blueprint(&mut sim, &blueprint);
    sim_set_valid_looking_timesync(&mut sim);

    // NOTE: This is a choice! The current planner is opting to reduce the
    // redundancy count of boundary NTP zones for the duration of the
    // upgrade.
    assert_eq!(old_boundary_ntp_count(&blueprint), BOUNDARY_NTP_REDUNDANCY - 1);
    assert_eq!(up_to_date_boundary_ntp_count(&blueprint), 0);

    //
    // Step 2:
    //
    // On one sled:
    // * Finish expunging the boundary NTP zone (started in prior step)
    // + Add an internal NTP zone on the sled where that boundary NTP zone was
    //   expunged.
    // Since NTP is a non-discretionary zone, this is the default behavior.
    //
    // On another sled, do promotion to try to restore boundary NTP redundancy:
    // * Expunge an internal NTP zone
    // + Add it back as a boundary NTP zone
    //

    let new_blueprint = sim.run_planner().expect("planning succeeded");
    {
        let summary = new_blueprint.diff_since_blueprint(&blueprint);
        eprintln!(
            "diff between blueprints \
             (should be adding one internal NTP and \
              promoting another to boundary):\n{}",
            summary.display()
        );
        eprintln!("{}", new_blueprint.source);

        assert_eq!(summary.total_zones_added(), 2);
        assert_eq!(summary.total_zones_removed(), 0);
        assert_eq!(summary.total_zones_modified(), 2);
    }
    let blueprint = new_blueprint;
    sim_update_collection_from_blueprint(&mut sim, &blueprint);
    sim_set_valid_looking_timesync(&mut sim);

    assert_eq!(old_boundary_ntp_count(&blueprint), 1);
    assert_eq!(up_to_date_boundary_ntp_count(&blueprint), 1);

    //
    // Step 3:
    //
    // Now that the sum of "old + new" boundary NTP zones ==
    // BOUNDARY_NTP_REDUNDANCY, we can finish the upgrade process.
    //
    // * Start expunging the remaining old boundary NTP zone
    // * Finish expunging the internal NTP zone (started in prior step)
    //

    let new_blueprint = sim.run_planner().expect("planning succeeded");
    {
        let summary = new_blueprint.diff_since_blueprint(&blueprint);
        eprintln!(
            "diff between blueprints \
             (should be expunging another boundary NTP):\n{}",
            summary.display()
        );
        eprintln!("{}", new_blueprint.source);

        assert_eq!(summary.total_zones_added(), 0);
        assert_eq!(summary.total_zones_removed(), 0);
        assert_eq!(summary.total_zones_modified(), 2);
    }
    let blueprint = new_blueprint;
    sim_update_collection_from_blueprint(&mut sim, &blueprint);
    sim_set_valid_looking_timesync(&mut sim);

    assert_eq!(old_boundary_ntp_count(&blueprint), 0);
    assert_eq!(up_to_date_boundary_ntp_count(&blueprint), 1);

    //
    // Step 4:
    //
    // Promotion:
    // + Add a boundary NTP on a sled where there was an internal NTP
    // + Start expunging an internal NTP
    //
    // Cleanup:
    // * Finish expunging the boundary NTP running off of the 0.0.1
    //   artifact
    //

    let new_blueprint = sim.run_planner().expect("planning succeeded");
    {
        let summary = new_blueprint.diff_since_blueprint(&blueprint);
        eprintln!(
            "diff between blueprints \
             (should be adding promoting internal -> boundary NTP):\n{}",
            summary.display()
        );
        eprintln!("{}", new_blueprint.source);

        assert_eq!(summary.total_zones_added(), 2);
        assert_eq!(summary.total_zones_removed(), 0);
        assert_eq!(summary.total_zones_modified(), 1);
    }
    let blueprint = new_blueprint;
    sim_update_collection_from_blueprint(&mut sim, &blueprint);
    sim_set_valid_looking_timesync(&mut sim);

    assert_eq!(old_boundary_ntp_count(&blueprint), 0);
    assert_eq!(up_to_date_boundary_ntp_count(&blueprint), 2);

    //
    // Step 5:
    //
    // Cleanup:
    // * Finish clearing out expunged internal NTP zones (added in prior step)
    //

    let new_blueprint = sim.run_planner().expect("planning succeeded");
    {
        let summary = new_blueprint.diff_since_blueprint(&blueprint);
        eprintln!(
            "diff between blueprints \
             (should be adding wrapping up internal NTP expungement):\n{}",
            summary.display()
        );
        eprintln!("{}", new_blueprint.source);

        assert_eq!(summary.total_zones_added(), 0);
        assert_eq!(summary.total_zones_removed(), 0);
        assert_eq!(summary.total_zones_modified(), 1);
    }
    let blueprint = new_blueprint;
    sim_update_collection_from_blueprint(&mut sim, &blueprint);
    sim_set_valid_looking_timesync(&mut sim);

    assert_eq!(old_boundary_ntp_count(&blueprint), 0);
    assert_eq!(up_to_date_boundary_ntp_count(&blueprint), 2);

    // Validate that we have no further changes to make, once all Boundary
    // NTP zones have been updated.
    //
    // Note that we use `InputUnchanged` here because we just updated the
    // collection.
    sim_assert_planning_makes_no_changes(
        &mut sim,
        AssertPlanningMakesNoChangesMode::InputUnchanged,
    );

    // Validate that we do not flip back to the 0.0.1 artifact after
    // performing the update, even if we lose timesync data.
    sim.inventory_edit_latest_low_level("no timesync status", |collection| {
        collection.ntp_timesync = IdOrdMap::new();
        Ok(())
    })
    .unwrap();
    sim_assert_planning_makes_no_changes(
        &mut sim,
        AssertPlanningMakesNoChangesMode::InputUnchanged,
    );

    logctx.cleanup_successful();
}

#[test]
fn test_update_internal_dns() {
    static TEST_NAME: &str = "update_internal_dns";
    let logctx = test_setup_log(TEST_NAME);

    // Use our example system.
    let mut sim = ReconfiguratorCliTestState::new(TEST_NAME, &logctx.log);
    sim.load_example_customized(|builder| builder.with_target_release_0_0_1())
        .expect("loaded example system");
    let blueprint = sim.assert_latest_blueprint_is_blippy_clean();

    // All zones should be sourced from the initial TUF repo by default.
    assert!(
        blueprint
            .all_omicron_zones(BlueprintZoneDisposition::is_in_service)
            .all(|(_, z)| matches!(
                &z.image_source,
                BlueprintZoneImageSource::Artifact { version, hash: _ }
                    if version == &BlueprintArtifactVersion::Available {
                        version: ArtifactVersion::new_const("0.0.1")
                    }
            ))
    );

    // This test "starts" here -- we specify a new TUF repo with an updated
    // Internal DNS image. We create a new TUF repo where version of
    // Internal DNS has been updated to "1.0.0-freeform".
    //
    // The planner should avoid doing this update until it has confirmation
    // from inventory that the Internal DNS servers are ready.

    let version = ArtifactVersion::new_static("1.0.0-freeform")
        .expect("can't parse artifact version");
    let fake_hash = ArtifactHash([0; 32]);
    let image_source = BlueprintZoneImageSource::Artifact {
        version: BlueprintArtifactVersion::Available {
            version: version.clone(),
        },
        hash: fake_hash,
    };
    let artifacts = create_zone_artifacts_at_version(&version);
    let description = TargetReleaseDescription::TufRepo(TufRepoDescription {
        repo: TufRepoMeta {
            hash: fake_hash,
            targets_role_version: 0,
            valid_until: Utc::now(),
            system_version: Version::new(1, 0, 0),
            file_name: String::from(""),
        },
        artifacts,
    });
    sim.change_description("set new target release", |desc| {
        desc.set_target_release_and_old_repo(description);
        Ok(())
    })
    .unwrap();

    // Manually update all zones except Internal DNS
    //
    // We just specified a new TUF repo, everything is going to shift from
    // the 0.0.1 repo to this new repo.
    let mut blueprint = sim
        .blueprint_edit_latest_low_level("manually update zones", |bp| {
            for mut zone in bp
                .sleds
                .values_mut()
                .flat_map(|config| config.zones.iter_mut())
                .filter(|z| !z.zone_type.is_internal_dns())
            {
                zone.image_source = BlueprintZoneImageSource::Artifact {
                    version: BlueprintArtifactVersion::Available {
                        version: version.clone(),
                    },
                    hash: fake_hash,
                };
            }
            Ok(())
        })
        .unwrap();
    sim_update_collection_from_blueprint(&mut sim, &blueprint);

    // Some helper predicates for the assertions below.
    let is_old_internal_dns = |zone: &BlueprintZoneConfig| -> bool {
        zone.zone_type.is_internal_dns()
            && matches!(
                &zone.image_source,
                BlueprintZoneImageSource::Artifact { version, hash: _ }
                    if version == &BlueprintArtifactVersion::Available {
                        version: ArtifactVersion::new_const("0.0.1")
                    }
            )
    };
    let is_up_to_date_internal_dns = |zone: &BlueprintZoneConfig| -> bool {
        zone.zone_type.is_internal_dns() && zone.image_source == image_source
    };
    let create_valid_looking_status = |bp: &Blueprint| {
        let mut result = IdOrdMap::new();
        for sled in bp.sleds.values() {
            for zone in &sled.zones {
                if zone.zone_type.is_internal_dns() {
                    result
                        .insert_unique(InternalDnsGenerationStatus {
                            zone_id: zone.id,
                            generation: bp.internal_dns_version,
                        })
                        .expect("Observed duplicate Internal DNS zones");
                }
            }
        }
        result
    };

    // If we have missing info in our inventory, the
    // planner will not update any Internal DNS zones.
    sim.inventory_edit_latest_low_level("no status", |collection| {
        collection.internal_dns_generation_status = IdOrdMap::new();
        Ok(())
    })
    .unwrap();
    sim_assert_planning_makes_no_changes(
        &mut sim,
        AssertPlanningMakesNoChangesMode::InputUnchanged,
    );

    // If we're missing info from even a single zone, we
    // will still refuse to update.
    sim.inventory_edit_latest_low_level("missing node status", |collection| {
        collection.internal_dns_generation_status =
            create_valid_looking_status(&blueprint);
        let first_zone = collection
            .internal_dns_generation_status
            .iter()
            .next()
            .unwrap()
            .zone_id;
        collection
            .internal_dns_generation_status
            .remove(&first_zone)
            .expect("Could not remove one status");
        Ok(())
    })
    .unwrap();
    sim_assert_planning_makes_no_changes(
        &mut sim,
        AssertPlanningMakesNoChangesMode::InputUnchanged,
    );

    // If we have any out-of-sync generations in our inventory,
    // the planner will not update Internal DNS zones.
    sim.inventory_edit_latest_low_level("out of sync gen", |collection| {
        collection.internal_dns_generation_status =
            create_valid_looking_status(&blueprint);
        // I'd rather have the generation be "too low", but we also reject
        // generations that are "too far ahead", so this works.
        collection
            .internal_dns_generation_status
            .iter_mut()
            .next()
            .unwrap()
            .generation = blueprint.internal_dns_version.next();
        Ok(())
    })
    .unwrap();
    sim_assert_planning_makes_no_changes(
        &mut sim,
        AssertPlanningMakesNoChangesMode::InputUnchanged,
    );

    // Once we have valid DNS statuses, we can start to update Internal DNS
    // zones.
    //
    // We'll update one zone at a time, from the 0.0.1 artifact to the new
    // TUF repo artifact.
    for i in 1..=INTERNAL_DNS_REDUNDANCY {
        sim.inventory_edit_latest_low_level("valid status", |collection| {
            collection.internal_dns_generation_status =
                create_valid_looking_status(&blueprint);
            Ok(())
        })
        .unwrap();

        // First blueprint: Remove an internal DNS zone

        println!(
            "Updating internal DNS {i} of {INTERNAL_DNS_REDUNDANCY} (expunge)"
        );
        let new_blueprint = sim.run_planner().expect("planning succeeded");
        {
            let summary = new_blueprint.diff_since_blueprint(&blueprint);
            assert_eq!(summary.total_zones_added(), 0);
            assert_eq!(summary.total_zones_removed(), 0);
            assert_eq!(summary.total_zones_modified(), 1);
        }
        blueprint = new_blueprint;
        sim_update_collection_from_blueprint(&mut sim, &blueprint);

        // Next blueprint: Add an (updated) internal DNS zone back

        println!(
            "Updating internal DNS {i} of {INTERNAL_DNS_REDUNDANCY} (add)"
        );
        let new_blueprint = sim.run_planner().expect("planning succeeded");
        {
            let summary = new_blueprint.diff_since_blueprint(&blueprint);
            assert_eq!(summary.total_zones_added(), 1);
            assert_eq!(summary.total_zones_removed(), 0);
            assert_eq!(summary.total_zones_modified(), 1);
        }
        blueprint = new_blueprint;
        sim_update_collection_from_blueprint(&mut sim, &blueprint);

        assert_eq!(
            blueprint
                .all_omicron_zones(BlueprintZoneDisposition::is_in_service)
                .filter(|(_, z)| is_old_internal_dns(z))
                .count(),
            INTERNAL_DNS_REDUNDANCY - i
        );
        assert_eq!(
            blueprint
                .all_omicron_zones(BlueprintZoneDisposition::is_in_service)
                .filter(|(_, z)| is_up_to_date_internal_dns(z))
                .count(),
            i
        );
    }

    // Validate that we have no further changes to make, once all Internal
    // DNS zones have been updated.
    sim.inventory_edit_latest_low_level("valid status", |collection| {
        collection.internal_dns_generation_status =
            create_valid_looking_status(&blueprint);
        Ok(())
    })
    .unwrap();
    sim_assert_planning_makes_no_changes(
        &mut sim,
        AssertPlanningMakesNoChangesMode::InputUnchanged,
    );

    // Validate that we do not flip back to the 0.0.1 artifact after
    // performing the update.
    sim.inventory_edit_latest_low_level("empty status", |collection| {
        collection.internal_dns_generation_status = IdOrdMap::new();
        Ok(())
    })
    .unwrap();
    sim_assert_planning_makes_no_changes(
        &mut sim,
        AssertPlanningMakesNoChangesMode::InputUnchanged,
    );

    logctx.cleanup_successful();
}

/// Ensure that planning to update all zones terminates.
#[test]
fn test_update_all_zones() {
    static TEST_NAME: &str = "update_all_zones";
    let logctx = test_setup_log(TEST_NAME);

    // Use our example system.
    let mut sim = ReconfiguratorCliTestState::new(TEST_NAME, &logctx.log);
    sim.load_example_customized(|builder| builder.with_target_release_0_0_1())
        .expect("loaded example system");
    let blueprint1 = sim.assert_latest_blueprint_is_blippy_clean();

    // All zones should be sourced from the 0.0.1 repo by default.
    assert!(
        blueprint1
            .all_omicron_zones(BlueprintZoneDisposition::is_in_service)
            .all(|(_, z)| matches!(
                &z.image_source,
                BlueprintZoneImageSource::Artifact { version, hash: _ }
                    if version == &BlueprintArtifactVersion::Available {
                        version: ArtifactVersion::new_const("0.0.1")
                    }
            ))
    );

    // Manually specify a TUF repo with fake images for all zones.
    // Only the name and kind of the artifacts matter.
    let version = ArtifactVersion::new_static("2.0.0-freeform")
        .expect("can't parse artifact version");
    let fake_hash = ArtifactHash([0; 32]);
    let image_source = BlueprintZoneImageSource::Artifact {
        version: BlueprintArtifactVersion::Available {
            version: version.clone(),
        },
        hash: fake_hash,
    };
    // We use generation 2 to represent the first generation with a TUF repo
    // attached.
    let description = TargetReleaseDescription::TufRepo(TufRepoDescription {
        repo: TufRepoMeta {
            hash: fake_hash,
            targets_role_version: 0,
            valid_until: Utc::now(),
            system_version: Version::new(1, 0, 0),
            file_name: String::from(""),
        },
        artifacts: create_zone_artifacts_at_version(&version),
    });

    sim.change_description("set new target release", |desc| {
        desc.set_target_release_and_old_repo(description);
        Ok(())
    })
    .unwrap();

    /// Expected number of planner iterations required to converge.
    /// If incidental planner work changes this value occasionally,
    /// that's fine; but if we find we're changing it all the time,
    /// we should probably drop it and keep just the maximum below.
    const EXP_PLANNING_ITERATIONS: usize = 57;

    /// Planning must not take more than this number of iterations.
    const MAX_PLANNING_ITERATIONS: usize = 100;
    assert!(EXP_PLANNING_ITERATIONS < MAX_PLANNING_ITERATIONS);

    let mut parent = blueprint1;
    for i in 2..=MAX_PLANNING_ITERATIONS {
        sim_update_collection_from_blueprint(&mut sim, &parent);

        let blueprint = sim.run_planner().expect("planning succeeded");

        let BlueprintSource::Planner(report) = &blueprint.source else {
            panic!("unexpected source: {:?}", blueprint.source);
        };
        eprintln!("{report}\n");
        // TODO: more report testing

        {
            let summary = blueprint.diff_since_blueprint(&parent);
            if summary.total_zones_added() == 0
                && summary.total_zones_removed() == 0
                && summary.total_zones_modified() == 0
                && summary.before.nexus_generation
                    == summary.after.nexus_generation
            {
                assert!(
                    blueprint
                        .all_omicron_zones(
                            BlueprintZoneDisposition::is_in_service
                        )
                        .all(|(_, zone)| zone.image_source == image_source),
                    "failed to update all zones"
                );

                assert_eq!(
                    i, EXP_PLANNING_ITERATIONS,
                    "expected {EXP_PLANNING_ITERATIONS} iterations \
                     but converged in {i}"
                );
                println!("planning converged after {i} iterations");

                logctx.cleanup_successful();
                return;
            }
        }
        parent = blueprint;
    }

    panic!("did not converge after {MAX_PLANNING_ITERATIONS} iterations");
}<|MERGE_RESOLUTION|>--- conflicted
+++ resolved
@@ -99,32 +99,9 @@
     );
 
     let summary = bp2.diff_since_blueprint(&bp1);
-<<<<<<< HEAD
-    if !summary.diff.sleds.added.is_empty()
-        || !summary.diff.sleds.removed.is_empty()
-        || summary.diff.sleds.modified().count() != 0
-    {
-        panic!(
-            "expected empty blueprint diff, but got nonempty diff:\n{}",
-            summary.display()
-        );
-=======
     if summary.has_changes() {
         eprintln!("unexpected blueprint diff:\n{}", summary.display());
         panic!("expected no changes between blueprints");
-    }
-}
-
-/// Checks various conditions that should be true for all blueprints
-fn verify_blueprint(blueprint: &Blueprint, planning_input: &PlanningInput) {
-    let blippy_report = Blippy::new(blueprint, planning_input)
-        .into_report(BlippyReportSortKey::Kind);
-    if !blippy_report.notes().is_empty() {
-        eprintln!("{}", blueprint.display());
-        eprintln!("---");
-        eprintln!("{}", blippy_report.display());
-        panic!("expected blippy report for blueprint to have no notes");
->>>>>>> e02fd4d4
     }
 }
 
