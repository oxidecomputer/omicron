--- conflicted
+++ resolved
@@ -1157,14 +1157,10 @@
     /// Waiting on discretionary zone placement.
     DiscretionaryZones,
 
-<<<<<<< HEAD
-    /// Waiting on updates to RoT bootloader / RoT / SP / Host OS.
-=======
     /// Waiting on zones to propagate to inventory.
     InventoryPropagation,
 
-    /// Waiting on updates to RoT / SP / Host OS / etc.
->>>>>>> 04d108e2
+    /// Waiting on updates to RoT bootloader / RoT / SP / Host OS.
     PendingMgsUpdates,
 
     /// Waiting on blocked updates to RoT bootloader / RoT / SP / Host OS.
