// This Source Code Form is subject to the terms of the Mozilla Public
// License, v. 2.0. If a copy of the MPL was not distributed with this
// file, You can obtain one at https://mozilla.org/MPL/2.0/.

//! Types representing a report on a planning run that produced a blueprint.

use super::ArtifactHash;
use super::BlueprintZoneConfig;
use super::BlueprintZoneImageSource;
use super::CockroachDbPreserveDowngrade;
use super::PendingMgsUpdates;
use super::PlannerConfig;

use daft::Diffable;
use indent_write::fmt::IndentWriter;
use omicron_common::api::external::Generation;
use omicron_common::policy::COCKROACHDB_REDUNDANCY;
use omicron_uuid_kinds::BlueprintUuid;
use omicron_uuid_kinds::MupdateOverrideUuid;
use omicron_uuid_kinds::OmicronZoneUuid;
use omicron_uuid_kinds::PhysicalDiskUuid;
use omicron_uuid_kinds::SledUuid;
use omicron_uuid_kinds::ZpoolUuid;
use schemars::JsonSchema;
use serde::Deserialize;
use serde::Serialize;

use std::collections::BTreeMap;
use std::collections::BTreeSet;
use std::fmt;
use std::fmt::Write;

/// A full blueprint planning report. Other than the blueprint ID, each
/// field corresponds to a step in the update planner, i.e., a subroutine
/// of `omicron_nexus::reconfigurator::planning::Planner::do_plan`.
///
/// The intent of a planning report is to capture information useful to an
/// operator or developer about the planning process itself, especially if
/// it has become "stuck" (unable to proceed with an update). It is *not* a
/// summary of the plan (blueprint), but rather a description of non-fatal
/// conditions the planner is waiting on, unexpected or invalid
/// configurations encountered during planning, etc. The planner may make
/// internal decisions based on the step reports; the intent is that an
/// operator may make administrative decisions based on the full report.
///
/// Only successful planning runs are currently covered by this report.
/// Failures to plan (i.e., to generate a valid blueprint) are represented
/// by `nexus-reconfigurator-planning::blueprint_builder::Error`.
#[derive(
    Clone, Debug, Deserialize, Serialize, PartialEq, Eq, Diffable, JsonSchema,
)]
#[must_use = "an unread report is not actionable"]
pub struct PlanningReport {
    /// The blueprint produced by the planning run this report describes.
    pub blueprint_id: BlueprintUuid,

    /// The configuration in effect for this planning run.
    pub planner_config: PlannerConfig,

    // Step reports.
    pub expunge: PlanningExpungeStepReport,
    pub decommission: PlanningDecommissionStepReport,
    pub noop_image_source: PlanningNoopImageSourceStepReport,
    pub mgs_updates: PlanningMgsUpdatesStepReport,
    pub add: PlanningAddStepReport,
    pub zone_updates: PlanningZoneUpdatesStepReport,
    pub nexus_generation_bump: PlanningNexusGenerationBumpReport,
    pub cockroachdb_settings: PlanningCockroachdbSettingsStepReport,
}

impl PlanningReport {
    pub fn new(blueprint_id: BlueprintUuid) -> Self {
        Self {
            blueprint_id,
            planner_config: PlannerConfig::default(),
            expunge: PlanningExpungeStepReport::new(),
            decommission: PlanningDecommissionStepReport::new(),
            noop_image_source: PlanningNoopImageSourceStepReport::new(),
            mgs_updates: PlanningMgsUpdatesStepReport::new(
                PendingMgsUpdates::new(),
            ),
            add: PlanningAddStepReport::new(),
            zone_updates: PlanningZoneUpdatesStepReport::new(),
            nexus_generation_bump: PlanningNexusGenerationBumpReport::new(),
            cockroachdb_settings: PlanningCockroachdbSettingsStepReport::new(),
        }
    }

    pub fn is_empty(&self) -> bool {
        self.expunge.is_empty()
            && self.decommission.is_empty()
            && self.noop_image_source.is_empty()
            && self.mgs_updates.is_empty()
            && self.add.is_empty()
            && self.zone_updates.is_empty()
            && self.nexus_generation_bump.is_empty()
            && self.cockroachdb_settings.is_empty()
    }
}

impl fmt::Display for PlanningReport {
    fn fmt(&self, f: &mut fmt::Formatter) -> fmt::Result {
        if self.is_empty() {
            writeln!(
                f,
                "empty planning report for blueprint {}.",
                self.blueprint_id,
            )?;
        } else {
            let Self {
                blueprint_id,
                planner_config,
                expunge,
                decommission,
                noop_image_source,
                mgs_updates,
                add,
                zone_updates,
                nexus_generation_bump,
                cockroachdb_settings,
            } = self;
            writeln!(f, "planning report for blueprint {blueprint_id}:")?;
            if *planner_config != PlannerConfig::default() {
                writeln!(f, "planner config:\n{}", planner_config.display())?;
            }
            expunge.fmt(f)?;
            decommission.fmt(f)?;
            noop_image_source.fmt(f)?;
            mgs_updates.fmt(f)?;
            add.fmt(f)?;
            zone_updates.fmt(f)?;
            nexus_generation_bump.fmt(f)?;
            cockroachdb_settings.fmt(f)?;
        }
        Ok(())
    }
}

#[derive(
    Clone, Debug, Deserialize, Serialize, PartialEq, Eq, Diffable, JsonSchema,
)]
pub struct PlanningExpungeStepReport {
    /// Expunged disks not present in the parent blueprint.
    pub orphan_disks: BTreeMap<SledUuid, PhysicalDiskUuid>,
}

impl PlanningExpungeStepReport {
    pub fn new() -> Self {
        Self { orphan_disks: BTreeMap::new() }
    }

    pub fn is_empty(&self) -> bool {
        self.orphan_disks.is_empty()
    }
}

impl fmt::Display for PlanningExpungeStepReport {
    fn fmt(&self, f: &mut fmt::Formatter) -> fmt::Result {
        let Self { orphan_disks } = self;
        if !orphan_disks.is_empty() {
            writeln!(
                f,
                "* planning input contained expunged disks \
                   not present in parent blueprint:",
            )?;
            for (sled, disk) in orphan_disks.iter() {
                writeln!(f, "  * sled {sled}, disk {disk}",)?;
            }
        }
        Ok(())
    }
}

#[derive(
    Clone, Debug, Deserialize, Serialize, PartialEq, Eq, Diffable, JsonSchema,
)]
pub struct PlanningDecommissionStepReport {
    /// Decommissioned sleds that unexpectedly appeared as commissioned.
    pub zombie_sleds: Vec<SledUuid>,
}

impl PlanningDecommissionStepReport {
    pub fn new() -> Self {
        Self { zombie_sleds: Vec::new() }
    }

    pub fn is_empty(&self) -> bool {
        self.zombie_sleds.is_empty()
    }
}

impl fmt::Display for PlanningDecommissionStepReport {
    fn fmt(&self, f: &mut fmt::Formatter) -> fmt::Result {
        let Self { zombie_sleds } = self;
        if !zombie_sleds.is_empty() {
            let (n, s) = plural_vec(zombie_sleds);
            writeln!(
                f,
                "* {n} decommissioned sled{s} returned by `SledFilter::Commissioned`: {}",
                zombie_sleds
                    .iter()
                    .map(|sled_id| format!("{sled_id}"))
                    .collect::<Vec<String>>()
                    .join(", ")
            )?;
        }
        Ok(())
    }
}

/// How many of the total install-dataset zones and/or host phase 2 slots were
/// noop-converted to use the artifact store on a particular sled.
#[derive(
    Clone, Debug, Deserialize, Serialize, PartialEq, Eq, Diffable, JsonSchema,
)]
pub struct PlanningNoopImageSourceConverted {
    pub num_eligible: usize,
    pub num_dataset: usize,
    pub host_phase_2_slot_a_eligible: bool,
    pub host_phase_2_slot_b_eligible: bool,
}

#[derive(
    Clone, Debug, Deserialize, Serialize, PartialEq, Eq, Diffable, JsonSchema,
)]
pub struct PlanningNoopImageSourceStepReport {
    pub no_target_release: bool,
    pub skipped_sled_zones:
        BTreeMap<SledUuid, PlanningNoopImageSourceSkipSledZonesReason>,
    pub skipped_sled_host_phase_2:
        BTreeMap<SledUuid, PlanningNoopImageSourceSkipSledHostPhase2Reason>,
    pub skipped_zones:
        BTreeMap<OmicronZoneUuid, PlanningNoopImageSourceSkipZoneReason>,
    pub converted: BTreeMap<SledUuid, PlanningNoopImageSourceConverted>,
}

impl PlanningNoopImageSourceStepReport {
    pub fn new() -> Self {
        Self {
            no_target_release: false,
            skipped_sled_zones: BTreeMap::new(),
            skipped_sled_host_phase_2: BTreeMap::new(),
            skipped_zones: BTreeMap::new(),
            converted: BTreeMap::new(),
        }
    }

    pub fn is_empty(&self) -> bool {
        !self.no_target_release
            && self.skipped_sled_zones.is_empty()
            && self.skipped_sled_host_phase_2.is_empty()
            && self.skipped_zones.is_empty()
            && self.converted.is_empty()
    }

    pub fn skip_sled_zones(
        &mut self,
        sled_id: SledUuid,
        reason: PlanningNoopImageSourceSkipSledZonesReason,
    ) {
        self.skipped_sled_zones.insert(sled_id, reason);
    }

    pub fn skip_sled_host_phase_2(
        &mut self,
        sled_id: SledUuid,
        reason: PlanningNoopImageSourceSkipSledHostPhase2Reason,
    ) {
        self.skipped_sled_host_phase_2.insert(sled_id, reason);
    }

    pub fn skip_zone(
        &mut self,
        zone_id: OmicronZoneUuid,
        reason: PlanningNoopImageSourceSkipZoneReason,
    ) {
        self.skipped_zones.insert(zone_id, reason);
    }

    pub fn converted(
        &mut self,
        sled_id: SledUuid,
        num_eligible: usize,
        num_dataset: usize,
        host_phase_2_slot_a_eligible: bool,
        host_phase_2_slot_b_eligible: bool,
    ) {
        self.converted.insert(
            sled_id,
            PlanningNoopImageSourceConverted {
                num_eligible,
                num_dataset,
                host_phase_2_slot_a_eligible,
                host_phase_2_slot_b_eligible,
            },
        );
    }
}

impl fmt::Display for PlanningNoopImageSourceStepReport {
    fn fmt(&self, f: &mut fmt::Formatter) -> fmt::Result {
        let Self {
            no_target_release,
            skipped_sled_zones,
            skipped_sled_host_phase_2,
            skipped_zones: _,
            converted,
        } = self;

        if *no_target_release {
            return writeln!(
                f,
                "* skipping noop image source check for all sleds (no current TUF repo)",
            );
        }

        for (sled_id, reason) in skipped_sled_zones.iter() {
            writeln!(
                f,
                "* skipping noop zone image source check on sled {sled_id}: {reason}"
            )?;
        }
        for (sled_id, reason) in skipped_sled_host_phase_2.iter() {
            writeln!(
                f,
                "* skipping noop host phase 2 desired contents check on sled {sled_id}: {reason}"
            )?;
        }

        for (
            sled_id,
            PlanningNoopImageSourceConverted {
                num_eligible,
                num_dataset,
                host_phase_2_slot_a_eligible,
                host_phase_2_slot_b_eligible,
            },
        ) in converted.iter()
        {
            if *num_eligible > 0 && *num_dataset > 0 {
                writeln!(
                    f,
                    "* noop converting {num_eligible}/{num_dataset} install-dataset zones \
                       to artifact store on sled {sled_id}",
                )?;
            }
            if *host_phase_2_slot_a_eligible {
                writeln!(
                    f,
                    "* noop converting host phase 2 slot A to Artifact on sled {sled_id}"
                )?;
            }
            if *host_phase_2_slot_b_eligible {
                writeln!(
                    f,
                    "* noop converting host phase 2 slot B to Artifact on sled {sled_id}"
                )?;
            }
        }

        Ok(())
    }
}

#[derive(
    Clone, Debug, Deserialize, Serialize, PartialEq, Eq, Diffable, JsonSchema,
)]
#[serde(rename_all = "snake_case", tag = "type")]
pub enum PlanningNoopImageSourceSkipSledZonesReason {
    AllZonesAlreadyArtifact { num_total: usize },
    SledNotInInventory,
    ErrorRetrievingZoneManifest { error: String },
    RemoveMupdateOverride { id: MupdateOverrideUuid },
}

impl fmt::Display for PlanningNoopImageSourceSkipSledZonesReason {
    fn fmt(&self, f: &mut fmt::Formatter) -> fmt::Result {
        match self {
            Self::AllZonesAlreadyArtifact { num_total } => {
                write!(f, "all {num_total} zones are already from artifacts")
            }
            Self::SledNotInInventory => {
                write!(f, "sled not present in latest inventory collection")
            }
            Self::ErrorRetrievingZoneManifest { error } => {
                write!(
                    f,
                    "sled-agent encountered error retrieving zone manifest \
                     (this is abnormal): {error}"
                )
            }
            Self::RemoveMupdateOverride { id } => {
                write!(
                    f,
                    "blueprint has get_remove_mupdate_override set for sled: {id}",
                )
            }
        }
    }
}

#[derive(
    Clone, Debug, Deserialize, Serialize, PartialEq, Eq, Diffable, JsonSchema,
)]
#[serde(rename_all = "snake_case", tag = "type")]
pub enum PlanningNoopImageSourceSkipSledHostPhase2Reason {
    BothSlotsAlreadyArtifact,
    SledNotInInventory,
}

impl fmt::Display for PlanningNoopImageSourceSkipSledHostPhase2Reason {
    fn fmt(&self, f: &mut fmt::Formatter) -> fmt::Result {
        match self {
            Self::BothSlotsAlreadyArtifact => {
                write!(f, "both host phase 2 slots are already from artifacts")
            }
            Self::SledNotInInventory => {
                write!(f, "sled not present in latest inventory collection")
            }
        }
    }
}

#[derive(
    Clone, Debug, Deserialize, Serialize, PartialEq, Eq, Diffable, JsonSchema,
)]
#[serde(rename_all = "snake_case", tag = "type")]
pub enum PlanningNoopImageSourceSkipZoneReason {
    ZoneNotInManifest {
        zone_kind: String,
        file_name: String,
    },
    InvalidArtifact {
        zone_kind: String,
        file_name: String,
        error: String,
    },
    ArtifactNotInRepo {
        artifact_hash: ArtifactHash,
        zone_kind: String,
        file_name: String,
    },
}

impl fmt::Display for PlanningNoopImageSourceSkipZoneReason {
    fn fmt(&self, f: &mut fmt::Formatter) -> fmt::Result {
        match self {
            Self::ZoneNotInManifest { file_name, .. } => {
                write!(f, "artifact not found in zone manifest: {file_name}")
            }
            Self::InvalidArtifact { error, .. } => {
                write!(
                    f,
                    "zone manifest inventory indicated install dataset artifact \
                     is invalid, not using artifact (this is abnormal): {error}"
                )
            }
            Self::ArtifactNotInRepo { .. } => {
                write!(f, "install dataset artifact hash not found in TUF repo")
            }
        }
    }
}

#[derive(
    Clone, Debug, Deserialize, Serialize, PartialEq, Eq, Diffable, JsonSchema,
)]
pub struct PlanningMupdateOverrideStepReport {
    pub override_ids: BTreeMap<SledUuid, MupdateOverrideUuid>,
}

impl PlanningMupdateOverrideStepReport {
    pub fn new() -> Self {
        Self { override_ids: BTreeMap::new() }
    }
}

#[derive(
    Clone, Debug, Deserialize, Serialize, PartialEq, Eq, Diffable, JsonSchema,
)]
pub struct PlanningMgsUpdatesStepReport {
    pub pending_mgs_updates: PendingMgsUpdates,
}

impl PlanningMgsUpdatesStepReport {
    pub fn new(pending_mgs_updates: PendingMgsUpdates) -> Self {
        Self { pending_mgs_updates }
    }

    pub fn is_empty(&self) -> bool {
        self.pending_mgs_updates.is_empty()
    }
}

impl fmt::Display for PlanningMgsUpdatesStepReport {
    fn fmt(&self, f: &mut fmt::Formatter) -> fmt::Result {
        let Self { pending_mgs_updates } = self;
        if !pending_mgs_updates.is_empty() {
            let n = pending_mgs_updates.len();
            let s = plural(n);
            writeln!(f, "* {n} pending MGS update{s}:")?;
            for update in pending_mgs_updates.iter() {
                writeln!(
                    f,
                    "  * {}: {:?}",
                    update.baseboard_id, update.details
                )?;
            }
        }
        Ok(())
    }
}

/// How many discretionary zones we actually placed out of how many we
/// wanted to place.
#[derive(
    Clone, Debug, Deserialize, Serialize, PartialEq, Eq, Diffable, JsonSchema,
)]
pub struct PlanningAddOutOfEligibleSleds {
    pub placed: usize,
    pub wanted_to_place: usize,
}

/// We have at least the minimum required number of zones of a given kind.
#[derive(
    Clone, Debug, Deserialize, Serialize, PartialEq, Eq, Diffable, JsonSchema,
)]
pub struct PlanningAddSufficientZonesExist {
    pub target_count: usize,
    pub num_existing: usize,
}

#[derive(
    Clone, Debug, Deserialize, Serialize, PartialEq, Eq, Diffable, JsonSchema,
)]
pub struct DiscretionaryZonePlacement {
    kind: String,
    source: String,
}

#[derive(
    Clone, Debug, Deserialize, Serialize, PartialEq, Eq, Diffable, JsonSchema,
)]
#[serde(rename_all = "snake_case", tag = "type")]
pub enum ZoneAddWaitingOn {
    /// Waiting on one or more blockers (typically MUPdate-related reasons) to
    /// clear.
    Blockers,
}

impl ZoneAddWaitingOn {
    pub fn as_str(&self) -> &'static str {
        match self {
            Self::Blockers => "blockers",
        }
    }
}

#[derive(
    Clone, Debug, Deserialize, Serialize, PartialEq, Eq, Diffable, JsonSchema,
)]
pub struct PlanningAddStepReport {
    /// What are we waiting on to start zone additions?
    pub waiting_on: Option<ZoneAddWaitingOn>,

    /// Reasons why zone adds and any updates are blocked.
    ///
    /// This is typically a list of MUPdate-related reasons.
    pub add_update_blocked_reasons: Vec<String>,

    /// The value of the homonymous planner config. (What this really means is
    /// that zone adds happen despite being blocked by one or more
    /// MUPdate-related reasons.)
    pub add_zones_with_mupdate_override: bool,

    pub sleds_without_ntp_zones_in_inventory: BTreeSet<SledUuid>,
    pub sleds_without_zpools_for_ntp_zones: BTreeSet<SledUuid>,
    pub sleds_waiting_for_ntp_zone: BTreeSet<SledUuid>,
    pub sleds_getting_ntp_and_discretionary_zones: BTreeSet<SledUuid>,
    pub sleds_missing_ntp_zone: BTreeSet<SledUuid>,
    pub sleds_missing_crucible_zone: BTreeMap<SledUuid, Vec<ZpoolUuid>>,

    /// Discretionary zone kind → (placed, wanted to place)
    pub out_of_eligible_sleds: BTreeMap<String, PlanningAddOutOfEligibleSleds>,

    /// Discretionary zone kind → (wanted to place, num existing)
    pub sufficient_zones_exist:
        BTreeMap<String, PlanningAddSufficientZonesExist>,

    /// Sled ID → kinds of discretionary zones placed there
    // TODO: make `sled_add_zone_*` methods return the added zone config
    // so that we can report it here.
    pub discretionary_zones_placed:
        BTreeMap<SledUuid, Vec<DiscretionaryZonePlacement>>,
}

impl PlanningAddStepReport {
    pub fn new() -> Self {
        Self {
            waiting_on: None,
            add_update_blocked_reasons: Vec::new(),
            add_zones_with_mupdate_override: false,
            sleds_without_ntp_zones_in_inventory: BTreeSet::new(),
            sleds_without_zpools_for_ntp_zones: BTreeSet::new(),
            sleds_waiting_for_ntp_zone: BTreeSet::new(),
            sleds_getting_ntp_and_discretionary_zones: BTreeSet::new(),
            sleds_missing_ntp_zone: BTreeSet::new(),
            sleds_missing_crucible_zone: BTreeMap::new(),
            out_of_eligible_sleds: BTreeMap::new(),
            sufficient_zones_exist: BTreeMap::new(),
            discretionary_zones_placed: BTreeMap::new(),
        }
    }

    pub fn waiting_on(waiting_on: ZoneAddWaitingOn) -> Self {
        let mut new = Self::new();
        new.waiting_on = Some(waiting_on);
        new
    }

    pub fn is_empty(&self) -> bool {
        self.waiting_on.is_none()
            && self.add_update_blocked_reasons.is_empty()
            && self.sleds_without_ntp_zones_in_inventory.is_empty()
            && self.sleds_without_zpools_for_ntp_zones.is_empty()
            && self.sleds_waiting_for_ntp_zone.is_empty()
            && self.sleds_getting_ntp_and_discretionary_zones.is_empty()
            && self.sleds_missing_ntp_zone.is_empty()
            && self.sleds_missing_crucible_zone.is_empty()
            && self.out_of_eligible_sleds.is_empty()
            && self.discretionary_zones_placed.is_empty()
    }

    pub fn any_discretionary_zones_placed(&self) -> bool {
        !self.discretionary_zones_placed.is_empty()
    }

    pub fn missing_crucible_zone(
        &mut self,
        sled_id: SledUuid,
        zpool_id: ZpoolUuid,
    ) {
        self.sleds_missing_crucible_zone
            .entry(sled_id)
            .and_modify(|pools| pools.push(zpool_id))
            .or_insert_with(|| vec![zpool_id]);
    }

    pub fn out_of_eligible_sleds(
        &mut self,
        zone_kind: &str,
        placed: usize,
        wanted_to_place: usize,
    ) {
        self.out_of_eligible_sleds.insert(
            zone_kind.to_owned(),
            PlanningAddOutOfEligibleSleds { placed, wanted_to_place },
        );
    }

    pub fn sufficient_zones_exist(
        &mut self,
        zone_kind: &str,
        target_count: usize,
        num_existing: usize,
    ) {
        self.sufficient_zones_exist.insert(
            zone_kind.to_owned(),
            PlanningAddSufficientZonesExist { target_count, num_existing },
        );
    }

    pub fn discretionary_zone_placed(
        &mut self,
        sled_id: SledUuid,
        zone_kind: &str,
        image_source: &BlueprintZoneImageSource,
    ) {
        self.discretionary_zones_placed
            .entry(sled_id)
            .and_modify(|kinds| {
                kinds.push(DiscretionaryZonePlacement {
                    kind: zone_kind.to_owned(),
                    source: image_source.to_string(),
                })
            })
            .or_insert_with(|| {
                vec![DiscretionaryZonePlacement {
                    kind: zone_kind.to_owned(),
                    source: image_source.to_string(),
                }]
            });
    }
}

impl fmt::Display for PlanningAddStepReport {
    fn fmt(&self, mut f: &mut fmt::Formatter) -> fmt::Result {
        let Self {
            waiting_on,
            add_update_blocked_reasons,
            add_zones_with_mupdate_override,
            sleds_without_ntp_zones_in_inventory,
            sleds_without_zpools_for_ntp_zones,
            sleds_waiting_for_ntp_zone,
            sleds_getting_ntp_and_discretionary_zones,
            sleds_missing_ntp_zone,
            sleds_missing_crucible_zone,
            out_of_eligible_sleds,
            sufficient_zones_exist: _,
            discretionary_zones_placed,
        } = self;

        if let Some(waiting_on) = waiting_on {
            writeln!(f, "* zone adds waiting on {}", waiting_on.as_str())?;
        }

        if !add_update_blocked_reasons.is_empty() {
            // If zone adds are blocked on a set of reasons, zone updates are
            // blocked on the same reason. Make that clear by saying "zone adds
            // and updates are blocked" rather than just "zone adds are
            // blocked".
            writeln!(f, "* zone adds and updates are blocked:")?;
            for reason in add_update_blocked_reasons {
                let mut indent_writer =
                    IndentWriter::new_skip_initial("    ", f);
                writeln!(indent_writer, "  - {}", reason)?;
                f = indent_writer.into_inner();
            }
        }

        if *add_zones_with_mupdate_override {
            writeln!(
                f,
                "* adding zones despite being blocked, \
                   as specified by the `add_zones_with_mupdate_override` \
                   planner config option"
            )?;
        }

        if !sleds_without_ntp_zones_in_inventory.is_empty() {
            writeln!(
                f,
                "* waiting for NTP zones to appear in inventory on sleds: {}",
                sleds_without_ntp_zones_in_inventory
                    .iter()
                    .map(|sled_id| format!("{sled_id}"))
                    .collect::<Vec<String>>()
                    .join(", ")
            )?;
        }

        if !sleds_without_zpools_for_ntp_zones.is_empty() {
            writeln!(
                f,
                "* no zpools in service for NTP zones on sleds: {}",
                sleds_without_zpools_for_ntp_zones
                    .iter()
                    .map(|sled_id| format!("{sled_id}"))
                    .collect::<Vec<String>>()
                    .join(", ")
            )?;
        }

        if !sleds_waiting_for_ntp_zone.is_empty() {
            writeln!(
                f,
                "* discretionary zone placement waiting for NTP zones on sleds: {}",
                sleds_waiting_for_ntp_zone
                    .iter()
                    .map(|sled_id| format!("{sled_id}"))
                    .collect::<Vec<String>>()
                    .join(", ")
            )?;
        }

        if !sleds_getting_ntp_and_discretionary_zones.is_empty() {
            writeln!(
                f,
                "* sleds getting NTP zones and which have other services already, \
                   making them eligible for discretionary zones: {}",
                sleds_getting_ntp_and_discretionary_zones
                    .iter()
                    .map(|sled_id| format!("{sled_id}"))
                    .collect::<Vec<String>>()
                    .join(", ")
            )?;
        }

        for sled_id in sleds_missing_ntp_zone {
            writeln!(f, "* missing NTP zone on sled {sled_id}",)?;
        }

        for (sled_id, zpools) in sleds_missing_crucible_zone {
            for zpool_id in zpools {
                writeln!(
                    f,
                    "* missing Crucible zone for sled {sled_id}, zpool {zpool_id}",
                )?;
            }
        }

        for (kind, PlanningAddOutOfEligibleSleds { placed, wanted_to_place }) in
            out_of_eligible_sleds.iter()
        {
            writeln!(
                f,
                "* only placed {placed}/{wanted_to_place} desired {kind} zones"
            )?;
        }

        if !discretionary_zones_placed.is_empty() {
            writeln!(f, "* discretionary zones placed:")?;
            for (sled_id, placements) in discretionary_zones_placed.iter() {
                for DiscretionaryZonePlacement { kind, source } in placements {
                    writeln!(
                        f,
                        "  * {kind} zone on sled {sled_id} from source {source}",
                    )?;
                }
            }
        }

        Ok(())
    }
}

/// We have at least the minimum required number of zones of a given kind.
#[derive(
    Clone, Debug, Deserialize, Serialize, PartialEq, Eq, Diffable, JsonSchema,
)]
pub struct PlanningOutOfDateZone {
    pub zone_config: BlueprintZoneConfig,
    pub desired_image_source: BlueprintZoneImageSource,
}

#[derive(
    Clone, Debug, Deserialize, Serialize, PartialEq, Eq, Diffable, JsonSchema,
)]
pub struct PlanningZoneUpdatesStepReport {
    /// What are we waiting on to start zone updates?
    pub waiting_on: Option<ZoneUpdatesWaitingOn>,

    pub out_of_date_zones: BTreeMap<SledUuid, Vec<PlanningOutOfDateZone>>,
    pub expunged_zones: BTreeMap<SledUuid, Vec<BlueprintZoneConfig>>,
    pub updated_zones: BTreeMap<SledUuid, Vec<BlueprintZoneConfig>>,
    pub unsafe_zones: BTreeMap<BlueprintZoneConfig, ZoneUnsafeToShutdown>,
    pub waiting_zones: BTreeMap<BlueprintZoneConfig, ZoneWaitingToExpunge>,
}

impl PlanningZoneUpdatesStepReport {
    pub fn new() -> Self {
        Self {
            waiting_on: None,
            out_of_date_zones: BTreeMap::new(),
            expunged_zones: BTreeMap::new(),
            updated_zones: BTreeMap::new(),
            unsafe_zones: BTreeMap::new(),
            waiting_zones: BTreeMap::new(),
        }
    }

    pub fn waiting_on(waiting_on: ZoneUpdatesWaitingOn) -> Self {
        let mut new = Self::new();
        new.waiting_on = Some(waiting_on);
        new
    }

    pub fn is_empty(&self) -> bool {
        self.waiting_on.is_none()
            && self.out_of_date_zones.is_empty()
            && self.expunged_zones.is_empty()
            && self.updated_zones.is_empty()
            && self.unsafe_zones.is_empty()
            && self.waiting_zones.is_empty()
    }

    pub fn out_of_date_zone(
        &mut self,
        sled_id: SledUuid,
        zone_config: &BlueprintZoneConfig,
        desired_image_source: BlueprintZoneImageSource,
    ) {
        let out_of_date = PlanningOutOfDateZone {
            zone_config: zone_config.to_owned(),
            desired_image_source,
        };
        self.out_of_date_zones
            .entry(sled_id)
            .and_modify(|zones| zones.push(out_of_date.clone()))
            .or_insert_with(|| vec![out_of_date]);
    }

    pub fn expunged_zone(
        &mut self,
        sled_id: SledUuid,
        zone_config: &BlueprintZoneConfig,
    ) {
        self.expunged_zones
            .entry(sled_id)
            .and_modify(|zones| zones.push(zone_config.to_owned()))
            .or_insert_with(|| vec![zone_config.to_owned()]);

        // We check for out-of-date zones before expunging zones. If we just
        // expunged this zone, it's no longer out of date.
        if let Some(out_of_date) = self.out_of_date_zones.get_mut(&sled_id) {
            out_of_date.retain(|z| z.zone_config.id != zone_config.id);
        }
    }

    pub fn updated_zone(
        &mut self,
        sled_id: SledUuid,
        zone_config: &BlueprintZoneConfig,
    ) {
        self.updated_zones
            .entry(sled_id)
            .and_modify(|zones| zones.push(zone_config.to_owned()))
            .or_insert_with(|| vec![zone_config.to_owned()]);

        // We check for out-of-date zones before updating zones. If we just
        // updated this zone, it's no longer out of date.
        if let Some(out_of_date) = self.out_of_date_zones.get_mut(&sled_id) {
            out_of_date.retain(|z| z.zone_config.id != zone_config.id);
        }
    }

    pub fn unsafe_zone(
        &mut self,
        zone: &BlueprintZoneConfig,
        reason: ZoneUnsafeToShutdown,
    ) {
        self.unsafe_zones.insert(zone.clone(), reason);
    }

    pub fn waiting_zone(
        &mut self,
        zone: &BlueprintZoneConfig,
        reason: ZoneWaitingToExpunge,
    ) {
        self.waiting_zones.insert(zone.clone(), reason);
    }
}

impl fmt::Display for PlanningZoneUpdatesStepReport {
    fn fmt(&self, f: &mut fmt::Formatter) -> fmt::Result {
        let Self {
            waiting_on,
            out_of_date_zones,
            expunged_zones,
            updated_zones,
            unsafe_zones,
            waiting_zones,
        } = self;

        if let Some(waiting_on) = waiting_on {
            writeln!(f, "* zone updates waiting on {}", waiting_on.as_str())?;
        }

        if !expunged_zones.is_empty() {
            let (n, s) = plural_map_of_vec(expunged_zones);
            writeln!(f, "* {n} out-of-date zone{s} expunged:")?;
            for (sled_id, zones) in expunged_zones.iter() {
                for zone in zones {
                    writeln!(
                        f,
                        "  * sled {}, zone {} ({})",
                        sled_id,
                        zone.id,
                        zone.zone_type.kind().report_str(),
                    )?;
                }
            }
        }

        if !updated_zones.is_empty() {
            let (n, s) = plural_map_of_vec(updated_zones);
            writeln!(f, "* {n} out-of-date zone{s} updated in-place:")?;
            for (sled_id, zones) in updated_zones.iter() {
                for zone in zones {
                    writeln!(
                        f,
                        "  * sled {}, zone {} ({})",
                        sled_id,
                        zone.id,
                        zone.zone_type.kind().report_str(),
                    )?;
                }
            }
        }

        if !out_of_date_zones.is_empty() {
            let (n, s) = plural_map_of_vec(out_of_date_zones);
            writeln!(f, "* {n} remaining out-of-date zone{s}")?;
        }

        if !unsafe_zones.is_empty() {
            let (n, s) = plural_map(unsafe_zones);
            writeln!(f, "* {n} zone{s} not ready to shut down safely:")?;
            for (zone, reason) in unsafe_zones.iter() {
                writeln!(
                    f,
                    "  * zone {} ({}): {}",
                    zone.id,
                    zone.zone_type.kind().report_str(),
                    reason,
                )?;
            }
        }

        if !waiting_zones.is_empty() {
            let (n, s) = plural_map(waiting_zones);
            writeln!(f, "* {n} zone{s} waiting to be expunged:")?;
            for (zone, reason) in waiting_zones.iter() {
                writeln!(
                    f,
                    "  * zone {} ({}): {}",
                    zone.id,
                    zone.zone_type.kind().report_str(),
                    reason,
                )?;
            }
        }

        Ok(())
    }
}

#[derive(
    Clone, Debug, Deserialize, Serialize, PartialEq, Eq, Diffable, JsonSchema,
)]
#[serde(rename_all = "snake_case", tag = "type")]
pub enum ZoneUpdatesWaitingOn {
    /// Waiting on discretionary zone placement.
    DiscretionaryZones,

    /// Waiting on updates to RoT / SP / Host OS / etc.
    PendingMgsUpdates,

    /// Waiting on the same set of blockers zone adds are waiting on.
    ZoneAddBlockers,
}

impl ZoneUpdatesWaitingOn {
    pub fn as_str(&self) -> &'static str {
        match self {
            Self::DiscretionaryZones => "discretionary zones",
            Self::PendingMgsUpdates => {
                "pending MGS updates (RoT / SP / Host OS / etc.)"
            }
            Self::ZoneAddBlockers => "zone add blockers",
        }
    }
}

/// Zones which should not be shut down, because their lack of availability
/// could be problematic for the successful functioning of the deployed system.
#[derive(
    Clone, Debug, Deserialize, Serialize, PartialEq, Eq, Diffable, JsonSchema,
)]
#[serde(rename_all = "snake_case", tag = "type")]
pub enum ZoneUnsafeToShutdown {
    Cockroachdb { reason: CockroachdbUnsafeToShutdown },
    BoundaryNtp { total_boundary_ntp_zones: usize, synchronized_count: usize },
    InternalDns { total_internal_dns_zones: usize, synchronized_count: usize },
}

impl fmt::Display for ZoneUnsafeToShutdown {
    fn fmt(&self, f: &mut fmt::Formatter) -> fmt::Result {
        match self {
            Self::Cockroachdb { reason } => write!(f, "{reason}"),
            Self::BoundaryNtp {
                total_boundary_ntp_zones: t,
                synchronized_count: s,
            } => write!(f, "only {s}/{t} boundary NTP zones are synchronized"),
            Self::InternalDns {
                total_internal_dns_zones: t,
                synchronized_count: s,
            } => write!(f, "only {s}/{t} internal DNS zones are synchronized"),
        }
    }
}

/// Out-of-date zones which are not yet ready to be expunged.
///
/// For example, out-of-date Nexus zones should not be expunged until
/// handoff has completed.
#[derive(
    Clone, Debug, Deserialize, Serialize, PartialEq, Eq, Diffable, JsonSchema,
)]
#[serde(rename_all = "snake_case", tag = "type")]
pub enum ZoneWaitingToExpunge {
<<<<<<< HEAD
    Nexus { zone_generation: Generation, current_nexus_generation_known: bool },
=======
    Nexus { zone_generation: Generation },
>>>>>>> 8571be38
}

impl fmt::Display for ZoneWaitingToExpunge {
    fn fmt(&self, f: &mut fmt::Formatter) -> fmt::Result {
        match self {
<<<<<<< HEAD
            Self::Nexus { zone_generation, current_nexus_generation_known } => {
                if *current_nexus_generation_known {
                    write!(
                        f,
                        "image out-of-date, but zone's nexus_generation \
                         {zone_generation} is still active"
                    )
                } else {
                    write!(
                        f,
                        "zone's nexus_generation is {zone_generation}, but \
                         the currently-running Nexus generation is unknown"
                    )
                }
=======
            Self::Nexus { zone_generation } => {
                write!(
                    f,
                    "image out-of-date, but zone's nexus_generation \
                     {zone_generation} is still active"
                )
>>>>>>> 8571be38
            }
        }
    }
}

#[derive(
    Clone, Debug, Deserialize, Serialize, PartialEq, Eq, Diffable, JsonSchema,
)]
#[serde(tag = "component", rename_all = "snake_case", content = "value")]
pub enum PlanningNexusGenerationBumpReport {
    /// We have no reason to bump the Nexus generation number.
    NothingToReport,

    /// We are waiting on some condition before we can bump the
    /// Nexus generation.
    WaitingOn(NexusGenerationBumpWaitingOn),

    /// We are bumping the Nexus generation number to this value.
    BumpingGeneration(Generation),
}

impl PlanningNexusGenerationBumpReport {
    pub fn new() -> Self {
        Self::NothingToReport
    }

    pub fn is_empty(&self) -> bool {
        matches!(self, Self::NothingToReport)
    }

    pub fn set_waiting_on(&mut self, why: NexusGenerationBumpWaitingOn) {
        *self = Self::WaitingOn(why);
    }

    pub fn set_next_generation(&mut self, next_generation: Generation) {
        *self = Self::BumpingGeneration(next_generation);
    }
}

impl fmt::Display for PlanningNexusGenerationBumpReport {
    fn fmt(&self, f: &mut fmt::Formatter) -> fmt::Result {
        match self {
            Self::WaitingOn(why) => {
                writeln!(
                    f,
                    "* waiting to update top-level nexus_generation: {}",
                    why.as_str()
                )?;
            }
            Self::BumpingGeneration(gen) => {
                writeln!(f, "* updating top-level nexus_generation to: {gen}")?;
            }
            // Nothing to report
            Self::NothingToReport => (),
        }
        Ok(())
    }
}

#[derive(
    Clone, Debug, Deserialize, Serialize, PartialEq, Eq, Diffable, JsonSchema,
)]
#[serde(rename_all = "snake_case", tag = "type")]
pub enum NexusGenerationBumpWaitingOn {
    /// Waiting for the planner to finish updating all non-Nexus zones
    FoundOldNonNexusZones,

    /// Waiting for the planner to deploy new-generation Nexus zones
    MissingNewNexusInBlueprint,

    /// Waiting for `db_metadata_nexus` records to be deployed for
    /// new-generation Nexus zones
    MissingNexusDatabaseAccessRecords,

    /// Waiting for newly deployed Nexus zones to appear to inventory
    MissingNewNexusInInventory,
}

impl NexusGenerationBumpWaitingOn {
    pub fn as_str(&self) -> &'static str {
        match self {
            Self::FoundOldNonNexusZones => {
                "some non-Nexus zone are not yet updated"
            }
            Self::MissingNewNexusInBlueprint => {
                "new Nexus zones have not been planned yet"
            }
            Self::MissingNexusDatabaseAccessRecords => {
                "new Nexus zones do not have database records yet"
            }
            Self::MissingNewNexusInInventory => {
                "new Nexus zones are not in inventory yet"
            }
        }
    }
}

#[derive(
    Clone, Debug, Deserialize, Serialize, PartialEq, Eq, Diffable, JsonSchema,
)]
#[serde(rename_all = "snake_case", tag = "type")]
pub enum CockroachdbUnsafeToShutdown {
    MissingLiveNodesStat,
    MissingUnderreplicatedStat,
    NotEnoughLiveNodes { live_nodes: u64 },
    NotEnoughNodes,
    UnderreplicatedRanges { n: u64 },
}

impl fmt::Display for CockroachdbUnsafeToShutdown {
    fn fmt(&self, f: &mut fmt::Formatter) -> fmt::Result {
        match self {
            Self::MissingLiveNodesStat => write!(f, "missing live_nodes stat"),
            Self::MissingUnderreplicatedStat => {
                write!(f, "missing ranges_underreplicated stat")
            }
            Self::NotEnoughLiveNodes { live_nodes } => {
                write!(
                    f,
                    "not enough live nodes: {live_nodes} < {COCKROACHDB_REDUNDANCY}"
                )
            }
            Self::NotEnoughNodes => write!(f, "not enough nodes"),
            Self::UnderreplicatedRanges { n } => {
                if *n > 0 {
                    write!(f, "{n} > 0 underreplicated ranges")
                } else {
                    write!(
                        f,
                        "no underreplicated ranges (this shouldn't happen)"
                    )
                }
            }
        }
    }
}

#[derive(
    Clone, Debug, Deserialize, Serialize, PartialEq, Eq, Diffable, JsonSchema,
)]
pub struct PlanningCockroachdbSettingsStepReport {
    pub preserve_downgrade: CockroachDbPreserveDowngrade,
}

impl PlanningCockroachdbSettingsStepReport {
    pub fn new() -> Self {
        Self { preserve_downgrade: CockroachDbPreserveDowngrade::DoNotModify }
    }

    pub fn is_empty(&self) -> bool {
        self.preserve_downgrade == CockroachDbPreserveDowngrade::DoNotModify
    }
}

impl fmt::Display for PlanningCockroachdbSettingsStepReport {
    fn fmt(&self, f: &mut fmt::Formatter) -> fmt::Result {
        if !self.is_empty() {
            let PlanningCockroachdbSettingsStepReport { preserve_downgrade } =
                self;
            writeln!(
                f,
                "* will ensure cockroachdb setting: {preserve_downgrade}"
            )?;
        }
        Ok(())
    }
}

fn plural(n: usize) -> &'static str {
    if n == 1 { "" } else { "s" }
}

fn plural_vec<V>(vec: &Vec<V>) -> (usize, &'static str) {
    let n = vec.len();
    (n, plural(n))
}

fn plural_map<K, V>(map: &BTreeMap<K, V>) -> (usize, &'static str) {
    let n = map.len();
    (n, plural(n))
}

fn plural_map_of_vec<K, V>(map: &BTreeMap<K, Vec<V>>) -> (usize, &'static str) {
    let n = map.values().map(|v| v.len()).sum();
    (n, plural(n))
}<|MERGE_RESOLUTION|>--- conflicted
+++ resolved
@@ -1089,39 +1089,18 @@
 )]
 #[serde(rename_all = "snake_case", tag = "type")]
 pub enum ZoneWaitingToExpunge {
-<<<<<<< HEAD
-    Nexus { zone_generation: Generation, current_nexus_generation_known: bool },
-=======
     Nexus { zone_generation: Generation },
->>>>>>> 8571be38
 }
 
 impl fmt::Display for ZoneWaitingToExpunge {
     fn fmt(&self, f: &mut fmt::Formatter) -> fmt::Result {
         match self {
-<<<<<<< HEAD
-            Self::Nexus { zone_generation, current_nexus_generation_known } => {
-                if *current_nexus_generation_known {
-                    write!(
-                        f,
-                        "image out-of-date, but zone's nexus_generation \
-                         {zone_generation} is still active"
-                    )
-                } else {
-                    write!(
-                        f,
-                        "zone's nexus_generation is {zone_generation}, but \
-                         the currently-running Nexus generation is unknown"
-                    )
-                }
-=======
             Self::Nexus { zone_generation } => {
                 write!(
                     f,
                     "image out-of-date, but zone's nexus_generation \
                      {zone_generation} is still active"
                 )
->>>>>>> 8571be38
             }
         }
     }
