--- conflicted
+++ resolved
@@ -11,22 +11,16 @@
     BpTable, BpTableColumn, BpTableData, BpTableRow, KvListWithHeading, KvPair,
 };
 use super::{
-<<<<<<< HEAD
-    format_image_source, unwrap_or_none, zone_sort_key,
-    BlueprintDatasetConfigDiff, BlueprintDatasetDisposition,
-    BlueprintDatasetsConfigDiff, BlueprintDiff, BlueprintMetadata,
-    BlueprintPhysicalDiskConfig, BlueprintPhysicalDisksConfigDiff,
-=======
     unwrap_or_none, zone_sort_key, BlueprintDatasetConfigDiff,
     BlueprintDatasetDisposition, BlueprintDatasetsConfigDiff, BlueprintDiff,
     BlueprintMetadata, BlueprintPhysicalDiskConfig,
     BlueprintPhysicalDiskConfigDiff, BlueprintPhysicalDisksConfigDiff,
->>>>>>> fc9afe3f
-    BlueprintZoneConfigDiff, BlueprintZonesConfigDiff, ClickhouseClusterConfig,
+    BlueprintZoneConfigDiff, BlueprintZoneImageSource,
+    BlueprintZonesConfigDiff, ClickhouseClusterConfig,
     CockroachDbPreserveDowngrade,
 };
 use daft::Diffable;
-use nexus_sled_agent_shared::inventory::{OmicronZoneImageSource, ZoneKind};
+use nexus_sled_agent_shared::inventory::ZoneKind;
 use omicron_common::api::external::{ByteCount, Generation};
 use omicron_common::disk::{CompressionAlgorithm, DatasetName};
 use omicron_uuid_kinds::SledUuid;
@@ -693,7 +687,7 @@
                 vec![
                     zone.kind().report_str().to_string(),
                     zone.id().to_string(),
-                    format_image_source(&zone.image_source),
+                    zone.image_source.to_string(),
                     zone.disposition.to_string(),
                     zone.underlay_ip().to_string(),
                 ],
@@ -710,7 +704,7 @@
 #[derive(Debug)]
 pub struct ModifiedZone {
     pub prior_disposition: BlueprintZoneDisposition,
-    pub prior_image_source: OmicronZoneImageSource,
+    pub prior_image_source: BlueprintZoneImageSource,
     pub zone: BlueprintZoneConfig,
 }
 
@@ -766,7 +760,6 @@
                     id: *diff.id.after,
                     filesystem_pool: diff.filesystem_pool.after.cloned(),
                     zone_type: diff.zone_type.after.clone(),
-                    // XXX: Is it an error if the image source is modified?
                     image_source: diff.image_source.after.clone(),
                 },
             })
@@ -822,13 +815,11 @@
         self.zones.iter().map(move |zone| {
             let image_source_column =
                 if zone.prior_image_source == zone.zone.image_source {
-                    BpTableColumn::value(format_image_source(
-                        &zone.zone.image_source,
-                    ))
+                    BpTableColumn::value(zone.zone.image_source.to_string())
                 } else {
                     BpTableColumn::diff(
-                        format_image_source(&zone.prior_image_source),
-                        format_image_source(&zone.zone.image_source),
+                        zone.prior_image_source.to_string(),
+                        zone.zone.image_source.to_string(),
                     )
                 };
             let disposition_column =
