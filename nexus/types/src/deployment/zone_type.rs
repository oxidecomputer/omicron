// This Source Code Form is subject to the terms of the Mozilla Public
// License, v. 2.0. If a copy of the MPL was not distributed with this
// file, You can obtain one at https://mozilla.org/MPL/2.0/.

//! Types representing types of Omicron zones managed by blueprints
//!
//! These types are closely related to the `OmicronZoneType` in sled-agent's
//! internal API, but include additional information needed by Reconfigurator
//! that is not needed by sled-agent.

use super::OmicronZoneExternalIp;
use omicron_common::api::internal::shared::NetworkInterface;
use schemars::JsonSchema;
use serde::Deserialize;
use serde::Serialize;
use sled_agent_client::types::OmicronZoneType;
use sled_agent_client::ZoneKind;

#[derive(Debug, Clone, Eq, PartialEq, JsonSchema, Deserialize, Serialize)]
#[serde(tag = "type", rename_all = "snake_case")]
pub enum BlueprintZoneType {
    BoundaryNtp(blueprint_zone_type::BoundaryNtp),
    Clickhouse(blueprint_zone_type::Clickhouse),
    ClickhouseKeeper(blueprint_zone_type::ClickhouseKeeper),
    CockroachDb(blueprint_zone_type::CockroachDb),
    Crucible(blueprint_zone_type::Crucible),
    CruciblePantry(blueprint_zone_type::CruciblePantry),
    ExternalDns(blueprint_zone_type::ExternalDns),
    InternalDns(blueprint_zone_type::InternalDns),
    InternalNtp(blueprint_zone_type::InternalNtp),
    Nexus(blueprint_zone_type::Nexus),
    Oximeter(blueprint_zone_type::Oximeter),
}

impl BlueprintZoneType {
<<<<<<< HEAD
    /// Returns the zpool being used by this zone, if any.
    pub fn zpool(&self) -> Option<&omicron_common::zpool_name::ZpoolName> {
        match self {
            BlueprintZoneType::ExternalDns(
                blueprint_zone_type::ExternalDns { dataset, .. },
            )
            | BlueprintZoneType::Clickhouse(
                blueprint_zone_type::Clickhouse { dataset, .. },
            )
            | BlueprintZoneType::ClickhouseKeeper(
                blueprint_zone_type::ClickhouseKeeper { dataset, .. },
            )
            | BlueprintZoneType::CockroachDb(
                blueprint_zone_type::CockroachDb { dataset, .. },
            )
            | BlueprintZoneType::Crucible(blueprint_zone_type::Crucible {
                dataset,
                ..
            })
            | BlueprintZoneType::InternalDns(
                blueprint_zone_type::InternalDns { dataset, .. },
            ) => Some(&dataset.pool_name),
            BlueprintZoneType::BoundaryNtp(_)
            | BlueprintZoneType::InternalNtp(_)
            | BlueprintZoneType::Nexus(_)
            | BlueprintZoneType::Oximeter(_)
            | BlueprintZoneType::CruciblePantry(_) => None,
        }
    }

    pub fn external_ip(&self) -> Option<IpAddr> {
=======
    pub fn external_networking(
        &self,
    ) -> Option<(OmicronZoneExternalIp, &NetworkInterface)> {
>>>>>>> 7633d172
        match self {
            BlueprintZoneType::Nexus(nexus) => Some((
                OmicronZoneExternalIp::Floating(nexus.external_ip),
                &nexus.nic,
            )),
            BlueprintZoneType::ExternalDns(dns) => Some((
                OmicronZoneExternalIp::Floating(dns.dns_address.into_ip()),
                &dns.nic,
            )),
            BlueprintZoneType::BoundaryNtp(ntp) => {
                Some((OmicronZoneExternalIp::Snat(ntp.external_ip), &ntp.nic))
            }
            BlueprintZoneType::Clickhouse(_)
            | BlueprintZoneType::ClickhouseKeeper(_)
            | BlueprintZoneType::CockroachDb(_)
            | BlueprintZoneType::Crucible(_)
            | BlueprintZoneType::CruciblePantry(_)
            | BlueprintZoneType::InternalDns(_)
            | BlueprintZoneType::InternalNtp(_)
            | BlueprintZoneType::Oximeter(_) => None,
        }
    }

    /// Identifies whether this is an NTP zone (any flavor)
    pub fn is_ntp(&self) -> bool {
        match self {
            BlueprintZoneType::InternalNtp(_)
            | BlueprintZoneType::BoundaryNtp(_) => true,
            BlueprintZoneType::Nexus(_)
            | BlueprintZoneType::ExternalDns(_)
            | BlueprintZoneType::Clickhouse(_)
            | BlueprintZoneType::ClickhouseKeeper(_)
            | BlueprintZoneType::CockroachDb(_)
            | BlueprintZoneType::Crucible(_)
            | BlueprintZoneType::CruciblePantry(_)
            | BlueprintZoneType::InternalDns(_)
            | BlueprintZoneType::Oximeter(_) => false,
        }
    }

    /// Identifies whether this is a Nexus zone
    pub fn is_nexus(&self) -> bool {
        match self {
            BlueprintZoneType::Nexus(_) => true,
            BlueprintZoneType::BoundaryNtp(_)
            | BlueprintZoneType::ExternalDns(_)
            | BlueprintZoneType::Clickhouse(_)
            | BlueprintZoneType::ClickhouseKeeper(_)
            | BlueprintZoneType::CockroachDb(_)
            | BlueprintZoneType::Crucible(_)
            | BlueprintZoneType::CruciblePantry(_)
            | BlueprintZoneType::InternalDns(_)
            | BlueprintZoneType::InternalNtp(_)
            | BlueprintZoneType::Oximeter(_) => false,
        }
    }

    /// Identifies whether this a Crucible (not Crucible pantry) zone
    pub fn is_crucible(&self) -> bool {
        match self {
            BlueprintZoneType::Crucible(_) => true,
            BlueprintZoneType::BoundaryNtp(_)
            | BlueprintZoneType::Clickhouse(_)
            | BlueprintZoneType::ClickhouseKeeper(_)
            | BlueprintZoneType::CockroachDb(_)
            | BlueprintZoneType::CruciblePantry(_)
            | BlueprintZoneType::ExternalDns(_)
            | BlueprintZoneType::InternalDns(_)
            | BlueprintZoneType::InternalNtp(_)
            | BlueprintZoneType::Nexus(_)
            | BlueprintZoneType::Oximeter(_) => false,
        }
    }
}

impl From<BlueprintZoneType> for OmicronZoneType {
    fn from(zone_type: BlueprintZoneType) -> Self {
        match zone_type {
            BlueprintZoneType::BoundaryNtp(zone) => Self::BoundaryNtp {
                address: zone.address.to_string(),
                ntp_servers: zone.ntp_servers,
                dns_servers: zone.dns_servers,
                domain: zone.domain,
                nic: zone.nic,
                snat_cfg: zone.external_ip.snat_cfg,
            },
            BlueprintZoneType::Clickhouse(zone) => Self::Clickhouse {
                address: zone.address.to_string(),
                dataset: zone.dataset,
            },
            BlueprintZoneType::ClickhouseKeeper(zone) => {
                Self::ClickhouseKeeper {
                    address: zone.address.to_string(),
                    dataset: zone.dataset,
                }
            }
            BlueprintZoneType::CockroachDb(zone) => Self::CockroachDb {
                address: zone.address.to_string(),
                dataset: zone.dataset,
            },
            BlueprintZoneType::Crucible(zone) => Self::Crucible {
                address: zone.address.to_string(),
                dataset: zone.dataset,
            },
            BlueprintZoneType::CruciblePantry(zone) => {
                Self::CruciblePantry { address: zone.address.to_string() }
            }
            BlueprintZoneType::ExternalDns(zone) => Self::ExternalDns {
                dataset: zone.dataset,
                http_address: zone.http_address.to_string(),
                dns_address: zone.dns_address.addr.to_string(),
                nic: zone.nic,
            },
            BlueprintZoneType::InternalDns(zone) => Self::InternalDns {
                dataset: zone.dataset,
                http_address: zone.http_address.to_string(),
                dns_address: zone.dns_address.to_string(),
                gz_address: zone.gz_address,
                gz_address_index: zone.gz_address_index,
            },
            BlueprintZoneType::InternalNtp(zone) => Self::InternalNtp {
                address: zone.address.to_string(),
                ntp_servers: zone.ntp_servers,
                dns_servers: zone.dns_servers,
                domain: zone.domain,
            },
            BlueprintZoneType::Nexus(zone) => Self::Nexus {
                internal_address: zone.internal_address.to_string(),
                external_ip: zone.external_ip.ip,
                nic: zone.nic,
                external_tls: zone.external_tls,
                external_dns_servers: zone.external_dns_servers,
            },
            BlueprintZoneType::Oximeter(zone) => {
                Self::Oximeter { address: zone.address.to_string() }
            }
        }
    }
}

impl BlueprintZoneType {
    /// Returns the [`ZoneKind`] corresponding to this variant.
    pub fn kind(&self) -> ZoneKind {
        match self {
            Self::BoundaryNtp(_) => ZoneKind::BoundaryNtp,
            Self::Clickhouse(_) => ZoneKind::Clickhouse,
            Self::ClickhouseKeeper(_) => ZoneKind::ClickhouseKeeper,
            Self::CockroachDb(_) => ZoneKind::CockroachDb,
            Self::Crucible(_) => ZoneKind::Crucible,
            Self::CruciblePantry(_) => ZoneKind::CruciblePantry,
            Self::ExternalDns(_) => ZoneKind::ExternalDns,
            Self::InternalDns(_) => ZoneKind::InternalDns,
            Self::InternalNtp(_) => ZoneKind::InternalNtp,
            Self::Nexus(_) => ZoneKind::Nexus,
            Self::Oximeter(_) => ZoneKind::Oximeter,
        }
    }
}

pub mod blueprint_zone_type {
    use crate::deployment::OmicronZoneExternalFloatingAddr;
    use crate::deployment::OmicronZoneExternalFloatingIp;
    use crate::deployment::OmicronZoneExternalSnatIp;
    use crate::inventory::OmicronZoneDataset;
    use omicron_common::api::internal::shared::NetworkInterface;
    use schemars::JsonSchema;
    use serde::Deserialize;
    use serde::Serialize;
    use std::net::IpAddr;
    use std::net::Ipv6Addr;
    use std::net::SocketAddrV6;

    #[derive(
        Debug, Clone, Eq, PartialEq, JsonSchema, Deserialize, Serialize,
    )]
    pub struct BoundaryNtp {
        pub address: SocketAddrV6,
        pub ntp_servers: Vec<String>,
        pub dns_servers: Vec<IpAddr>,
        pub domain: Option<String>,
        /// The service vNIC providing outbound connectivity using OPTE.
        pub nic: NetworkInterface,
        pub external_ip: OmicronZoneExternalSnatIp,
    }

    #[derive(
        Debug, Clone, Eq, PartialEq, JsonSchema, Deserialize, Serialize,
    )]
    pub struct Clickhouse {
        pub address: SocketAddrV6,
        pub dataset: OmicronZoneDataset,
    }

    #[derive(
        Debug, Clone, Eq, PartialEq, JsonSchema, Deserialize, Serialize,
    )]
    pub struct ClickhouseKeeper {
        pub address: SocketAddrV6,
        pub dataset: OmicronZoneDataset,
    }

    #[derive(
        Debug, Clone, Eq, PartialEq, JsonSchema, Deserialize, Serialize,
    )]
    pub struct CockroachDb {
        pub address: SocketAddrV6,
        pub dataset: OmicronZoneDataset,
    }

    #[derive(
        Debug, Clone, Eq, PartialEq, JsonSchema, Deserialize, Serialize,
    )]
    pub struct Crucible {
        pub address: SocketAddrV6,
        pub dataset: OmicronZoneDataset,
    }

    #[derive(
        Debug, Clone, Eq, PartialEq, JsonSchema, Deserialize, Serialize,
    )]
    pub struct CruciblePantry {
        pub address: SocketAddrV6,
    }

    #[derive(
        Debug, Clone, Eq, PartialEq, JsonSchema, Deserialize, Serialize,
    )]
    pub struct ExternalDns {
        pub dataset: OmicronZoneDataset,
        /// The address at which the external DNS server API is reachable.
        pub http_address: SocketAddrV6,
        /// The address at which the external DNS server is reachable.
        pub dns_address: OmicronZoneExternalFloatingAddr,
        /// The service vNIC providing external connectivity using OPTE.
        pub nic: NetworkInterface,
    }

    #[derive(
        Debug, Clone, Eq, PartialEq, JsonSchema, Deserialize, Serialize,
    )]
    pub struct InternalDns {
        pub dataset: OmicronZoneDataset,
        pub http_address: SocketAddrV6,
        pub dns_address: SocketAddrV6,
        /// The addresses in the global zone which should be created
        ///
        /// For the DNS service, which exists outside the sleds's typical subnet
        /// - adding an address in the GZ is necessary to allow inter-zone
        /// traffic routing.
        pub gz_address: Ipv6Addr,

        /// The address is also identified with an auxiliary bit of information
        /// to ensure that the created global zone address can have a unique
        /// name.
        pub gz_address_index: u32,
    }

    #[derive(
        Debug, Clone, Eq, PartialEq, JsonSchema, Deserialize, Serialize,
    )]
    pub struct InternalNtp {
        pub address: SocketAddrV6,
        pub ntp_servers: Vec<String>,
        pub dns_servers: Vec<IpAddr>,
        pub domain: Option<String>,
    }

    #[derive(
        Debug, Clone, Eq, PartialEq, JsonSchema, Deserialize, Serialize,
    )]
    pub struct Nexus {
        /// The address at which the internal nexus server is reachable.
        pub internal_address: SocketAddrV6,
        /// The address at which the external nexus server is reachable.
        pub external_ip: OmicronZoneExternalFloatingIp,
        /// The service vNIC providing external connectivity using OPTE.
        pub nic: NetworkInterface,
        /// Whether Nexus's external endpoint should use TLS
        pub external_tls: bool,
        /// External DNS servers Nexus can use to resolve external hosts.
        pub external_dns_servers: Vec<IpAddr>,
    }

    #[derive(
        Debug, Clone, Eq, PartialEq, JsonSchema, Deserialize, Serialize,
    )]
    pub struct Oximeter {
        pub address: SocketAddrV6,
    }
}<|MERGE_RESOLUTION|>--- conflicted
+++ resolved
@@ -33,7 +33,6 @@
 }
 
 impl BlueprintZoneType {
-<<<<<<< HEAD
     /// Returns the zpool being used by this zone, if any.
     pub fn zpool(&self) -> Option<&omicron_common::zpool_name::ZpoolName> {
         match self {
@@ -64,12 +63,9 @@
         }
     }
 
-    pub fn external_ip(&self) -> Option<IpAddr> {
-=======
     pub fn external_networking(
         &self,
     ) -> Option<(OmicronZoneExternalIp, &NetworkInterface)> {
->>>>>>> 7633d172
         match self {
             BlueprintZoneType::Nexus(nexus) => Some((
                 OmicronZoneExternalIp::Floating(nexus.external_ip),
