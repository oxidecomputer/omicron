--- conflicted
+++ resolved
@@ -37,11 +37,8 @@
     Dns,
     Cockroach,
     Clickhouse,
-<<<<<<< HEAD
     Oximeter,
-=======
     MgsUpdates,
->>>>>>> d6a396c6
 }
 
 /// Steps for reconfigurator execution.
