// This Source Code Form is subject to the terms of the Mozilla Public
// License, v. 2.0. If a copy of the MPL was not distributed with this
// file, You can obtain one at https://mozilla.org/MPL/2.0/.

//! Types describing inputs the Reconfigurator needs to plan and produce new
//! blueprints.

use crate::external_api::views::PhysicalDiskPolicy;
use crate::external_api::views::PhysicalDiskState;
use crate::external_api::views::SledPolicy;
use crate::external_api::views::SledProvisionPolicy;
use crate::external_api::views::SledState;
use core::fmt;
use ipnetwork::IpNetwork;
use ipnetwork::NetworkSize;
use omicron_common::address::IpRange;
use omicron_common::address::Ipv6Subnet;
use omicron_common::address::SLED_PREFIX;
use omicron_common::api::external::Generation;
use omicron_common::api::external::MacAddr;
use omicron_common::disk::DiskIdentity;
use omicron_uuid_kinds::ExternalIpUuid;
use omicron_uuid_kinds::OmicronZoneUuid;
use omicron_uuid_kinds::PhysicalDiskUuid;
use omicron_uuid_kinds::SledUuid;
use omicron_uuid_kinds::VnicUuid;
use omicron_uuid_kinds::ZpoolUuid;
use serde::Deserialize;
use serde::Serialize;
use std::collections::btree_map::Entry;
use std::collections::hash_map;
use std::collections::BTreeMap;
use std::collections::BTreeSet;
use std::collections::HashMap;
use std::net::IpAddr;
use strum::IntoEnumIterator;

/// Policy and database inputs to the Reconfigurator planner
///
/// The primary inputs to the planner are the parent (either a parent blueprint
/// or an inventory collection) and this structure. This type holds the
/// fleet-wide policy as well as any additional information fetched from CRDB
/// that the planner needs to make decisions.
///
/// The current policy is pretty limited.  It's aimed primarily at supporting
/// the add/remove sled use case.
///
/// The planning input has some internal invariants that code outside of this
/// module can rely on. They include:
///
/// - Each Omicron zone has at most one external IP and at most one vNIC.
/// - A given external IP or vNIC is only associated with a single Omicron
///   zone.
/// - The UUIDs are all unique.
#[derive(Debug, Clone)]
pub struct PlanningInput {
    inner: UnvalidatedPlanningInput,
}

impl PlanningInput {
    /// Creates a new `PlanningInput` from the unvalidated form, returning
    /// errors if the input is invalid.
    pub fn from_unvalidated(
        input: UnvalidatedPlanningInput,
    ) -> Result<Self, PlanningInputValidationError> {
        input.validate()?;
        Ok(Self { inner: input })
    }

    /// Returns the unvalidated planning input contained inside.
    ///
    /// This drops the constraint that the planning input is valid.
    pub fn as_unvalidated(&self) -> &UnvalidatedPlanningInput {
        &self.inner
    }

    /// Converts self into the unvalidated planning input.
    ///
    /// This drops the constraint that the planning input is valid. The
    /// constraint can be restored by calling
    /// [`PlanningInput::from_unvalidated`].
    pub fn into_unvalidated(self) -> UnvalidatedPlanningInput {
        self.inner
    }

    /// Convert this `PlanningInput` back into a [`PlanningInputBuilder`]
    ///
    /// This is primarily useful for tests that want to mutate an existing
    /// [`PlanningInput`].
    pub fn into_builder(self) -> PlanningInputBuilder {
        let inner = self.inner;
        let validation_state = ValidationState::new(
            &inner.omicron_zone_external_ips,
            &inner.omicron_zone_nics,
        )
        .expect("this must be a valid planning input");

        PlanningInputBuilder {
            policy: inner.policy,
            internal_dns_version: inner.internal_dns_version,
            external_dns_version: inner.external_dns_version,
            sleds: inner.sleds,
            validation_state,
        }
    }
}

impl Serialize for PlanningInput {
    fn serialize<S>(&self, serializer: S) -> Result<S::Ok, S::Error>
    where
        S: serde::Serializer,
    {
        // A simple forwarding implementation.
        self.inner.serialize(serializer)
    }
}

/// Deserializes a [`PlanningInput`], validating it along the way.
impl<'de> Deserialize<'de> for PlanningInput {
    fn deserialize<D>(deserializer: D) -> Result<Self, D::Error>
    where
        D: serde::Deserializer<'de>,
    {
        use serde::de::Error;

        let inner = UnvalidatedPlanningInput::deserialize(deserializer)?;
        PlanningInput::from_unvalidated(inner).map_err(D::Error::custom)
    }
}

/// A planning input for which internal invariants have not been validated.
///
/// This is helpful for intermediate deserialization -- so that we can both
/// show what's stored and validate it.
#[derive(Debug, Clone, Serialize, Deserialize)]
pub struct UnvalidatedPlanningInput {
    /// fleet-wide policy
    policy: Policy,

    /// current internal DNS version
    internal_dns_version: Generation,

    /// current external DNS version
    external_dns_version: Generation,

    /// per-sled policy and resources
    sleds: BTreeMap<SledUuid, SledDetails>,

    /// external IPs allocated to Omicron zones
    omicron_zone_external_ips: BTreeMap<OmicronZoneUuid, ServiceExternalIp>,

    /// vNICs allocated to Omicron zones
    omicron_zone_nics: BTreeMap<OmicronZoneUuid, ServiceNetworkInterface>,
}

impl UnvalidatedPlanningInput {
    /// Validates the planning input, returning errors if the input is invalid.
    pub fn validate(&self) -> Result<(), PlanningInputValidationError> {
        // Simply constructing the validation state is enough to show that the
        // input is valid.
        _ = ValidationState::new(
            &self.omicron_zone_external_ips,
            &self.omicron_zone_nics,
        )?;

        Ok(())
    }

    // (Only used in the macro below.)
    #[inline]
    fn as_unvalidated(&self) -> &Self {
        self
    }
}

macro_rules! impl_planning_input {
    ($($ty:ident),*) => {
        $(impl $ty {
            pub fn internal_dns_version(&self) -> Generation {
                self.as_unvalidated().internal_dns_version
            }

            pub fn external_dns_version(&self) -> Generation {
                self.as_unvalidated().external_dns_version
            }

            pub fn target_nexus_zone_count(&self) -> usize {
                self.as_unvalidated().policy.target_nexus_zone_count
            }

            pub fn service_ip_pool_ranges(&self) -> &[IpRange] {
                &self.as_unvalidated().policy.service_ip_pool_ranges
            }

            pub fn all_sleds(
                &self,
                filter: SledFilter,
            ) -> impl Iterator<Item = (SledUuid, &SledDetails)> + '_ {
                self.as_unvalidated().sleds.iter().filter_map(move |(&sled_id, details)| {
                    filter
                        .matches_policy_and_state(details.policy, details.state)
                        .then_some((sled_id, details))
                })
            }

            pub fn all_sled_ids(
                &self,
                filter: SledFilter,
            ) -> impl Iterator<Item = SledUuid> + '_ {
                self.as_unvalidated().all_sleds(filter).map(|(sled_id, _)| sled_id)
            }

            pub fn all_sled_resources(
                &self,
                filter: SledFilter,
            ) -> impl Iterator<Item = (SledUuid, &SledResources)> + '_ {
                self.as_unvalidated().all_sleds(filter)
                    .map(|(sled_id, details)| (sled_id, &details.resources))
            }

            pub fn sled_policy(
                &self,
                sled_id: &SledUuid,
            ) -> Option<SledPolicy> {
                self.as_unvalidated().sleds.get(sled_id).map(|details| details.policy)
            }

            pub fn sled_resources(
                &self,
                sled_id: &SledUuid,
            ) -> Option<&SledResources> {
                self.as_unvalidated().sleds.get(sled_id).map(|details| &details.resources)
            }
        })*
    };
}

// Many of these operations make sense for both validated and unvalidated
// planning inputs -- this allows callers to show the contents of the planning
// input while validating it separately.
impl_planning_input!(PlanningInput, UnvalidatedPlanningInput);

/// Describes a single disk already managed by the sled.
#[derive(Debug, Clone, Serialize, Deserialize)]
pub struct SledDisk {
    pub disk_identity: DiskIdentity,
    pub disk_id: PhysicalDiskUuid,
    pub policy: PhysicalDiskPolicy,
    pub state: PhysicalDiskState,
}

/// Filters that apply to disks.
#[derive(Copy, Clone, Debug, PartialEq, Eq, Hash)]
pub enum DiskFilter {
    /// All disks
    All,

    /// All disks which are in-service.
    InService,
}

impl DiskFilter {
    fn matches_policy_and_state(
        self,
        policy: PhysicalDiskPolicy,
        state: PhysicalDiskState,
    ) -> bool {
        match self {
            DiskFilter::All => true,
            DiskFilter::InService => match (policy, state) {
                (PhysicalDiskPolicy::InService, PhysicalDiskState::Active) => {
                    true
                }
                _ => false,
            },
        }
    }
}

/// Describes the resources available on each sled for the planner
#[derive(Debug, Clone, Serialize, Deserialize)]
pub struct SledResources {
    /// zpools (and their backing disks) on this sled
    ///
    /// (used to allocate storage for control plane zones with persistent
    /// storage)
    pub zpools: BTreeMap<ZpoolUuid, SledDisk>,

    /// the IPv6 subnet of this sled on the underlay network
    ///
    /// (implicitly specifies the whole range of addresses that the planner can
    /// use for control plane components)
    pub subnet: Ipv6Subnet<SLED_PREFIX>,
}

impl SledResources {
    pub fn all_disks(
        &self,
        filter: DiskFilter,
    ) -> impl Iterator<Item = (&ZpoolUuid, &SledDisk)> + '_ {
        self.zpools.iter().filter_map(move |(zpool, disk)| {
            filter
                .matches_policy_and_state(disk.policy, disk.state)
                .then_some((zpool, disk))
        })
    }
}

/// External IP allocated to an Omicron-managed zone.
///
/// This is a slimmer `nexus_db_model::ExternalIp` that only stores the fields
/// necessary for blueprint planning, and requires that the zone have a single
/// IP.
#[derive(Debug, Clone, Serialize, Deserialize)]
pub struct OmicronZoneExternalIp {
    pub id: ExternalIpUuid,
    pub ip: IpAddr,
}

/// Network interface allocated to an Omicron-managed zone.
///
/// This is a slimmer `nexus_db_model::ServiceNetworkInterface` that only stores
/// the fields necessary for blueprint planning.
#[derive(Debug, Clone, Serialize, Deserialize)]
<<<<<<< HEAD
pub struct ServiceNetworkInterface {
    pub id: VnicUuid,
=======
pub struct OmicronZoneNic {
    pub id: Uuid,
>>>>>>> b3e13e25
    pub mac: MacAddr,
    pub ip: IpNetwork,
    pub slot: u8,
    pub primary: bool,
}

/// Filters that apply to sleds.
///
/// This logic lives here rather than within the individual components making
/// decisions, so that this is easier to read.
///
/// The meaning of a particular filter should not be overloaded -- each time a
/// new use case wants to make a decision based on the zone disposition, a new
/// variant should be added to this enum.
#[derive(Copy, Clone, Debug, PartialEq, Eq, Hash)]
pub enum SledFilter {
    // ---
    // Prefer to keep this list in alphabetical order.
    // ---
    /// All sleds.
    All,

    /// Sleds that are eligible for discretionary services.
    EligibleForDiscretionaryServices,

    /// Sleds that are in service (even if they might not be eligible for
    /// discretionary services).
    InService,

    /// Sleds on which reservations can be created.
    ReservationCreate,

    /// Sleds which should be sent VPC firewall rules.
    VpcFirewall,
}

impl SledFilter {
    /// Returns true if self matches the provided policy and state.
    pub fn matches_policy_and_state(
        self,
        policy: SledPolicy,
        state: SledState,
    ) -> bool {
        policy.matches(self) && state.matches(self)
    }
}

impl SledPolicy {
    /// Returns true if self matches the filter.
    ///
    /// Any users of this must also compare against the [`SledState`], if
    /// relevant: a sled filter is fully matched when it matches both the
    /// policy and the state. See [`SledFilter::matches_policy_and_state`].
    pub fn matches(self, filter: SledFilter) -> bool {
        // Some notes:
        //
        // # Match style
        //
        // This code could be written in three ways:
        //
        // 1. match self { match filter { ... } }
        // 2. match filter { match self { ... } }
        // 3. match (self, filter) { ... }
        //
        // We choose 1 here because we expect many filters and just a few
        // policies, and 1 is the easiest form to represent that.
        //
        // # Illegal states
        //
        // Some of the code that checks against both policies and filters is
        // effectively checking for illegal states. We shouldn't be able to
        // have a policy+state combo where the policy says the sled is in
        // service but the state is decommissioned, for example, but the two
        // separate types let us represent that. Code that ANDs
        // policy.matches(filter) and state.matches(filter) naturally guards
        // against those states.
        match self {
            SledPolicy::InService {
                provision_policy: SledProvisionPolicy::Provisionable,
            } => match filter {
                SledFilter::All => true,
                SledFilter::EligibleForDiscretionaryServices => true,
                SledFilter::InService => true,
                SledFilter::ReservationCreate => true,
                SledFilter::VpcFirewall => true,
            },
            SledPolicy::InService {
                provision_policy: SledProvisionPolicy::NonProvisionable,
            } => match filter {
                SledFilter::All => true,
                SledFilter::EligibleForDiscretionaryServices => false,
                SledFilter::InService => true,
                SledFilter::ReservationCreate => false,
                SledFilter::VpcFirewall => true,
            },
            SledPolicy::Expunged => match filter {
                SledFilter::All => true,
                SledFilter::EligibleForDiscretionaryServices => false,
                SledFilter::InService => false,
                SledFilter::ReservationCreate => false,
                SledFilter::VpcFirewall => false,
            },
        }
    }

    /// Returns all policies matching the given filter.
    ///
    /// This is meant for database access, and is generally paired with
    /// [`SledState::all_matching`]. See `ApplySledFilterExt` in
    /// nexus-db-model.
    pub fn all_matching(filter: SledFilter) -> impl Iterator<Item = Self> {
        Self::iter().filter(move |policy| policy.matches(filter))
    }
}

impl SledState {
    /// Returns true if self matches the filter.
    ///
    /// Any users of this must also compare against the [`SledPolicy`], if
    /// relevant: a sled filter is fully matched when both the policy and the
    /// state match. See [`SledFilter::matches_policy_and_state`].
    pub fn matches(self, filter: SledFilter) -> bool {
        // See `SledFilter::matches` above for some notes.
        match self {
            SledState::Active => match filter {
                SledFilter::All => true,
                SledFilter::EligibleForDiscretionaryServices => true,
                SledFilter::InService => true,
                SledFilter::ReservationCreate => true,
                SledFilter::VpcFirewall => true,
            },
            SledState::Decommissioned => match filter {
                SledFilter::All => true,
                SledFilter::EligibleForDiscretionaryServices => false,
                SledFilter::InService => false,
                SledFilter::ReservationCreate => false,
                SledFilter::VpcFirewall => false,
            },
        }
    }

    /// Returns all policies matching the given filter.
    ///
    /// This is meant for database access, and is generally paired with
    /// [`SledPolicy::all_matching`]. See `ApplySledFilterExt` in
    /// nexus-db-model.
    pub fn all_matching(filter: SledFilter) -> impl Iterator<Item = Self> {
        Self::iter().filter(move |state| state.matches(filter))
    }
}

/// Fleet-wide deployment policy
///
/// The **policy** represents the deployment controls that people (operators and
/// support engineers) can modify directly under normal operation.  In the
/// limit, this would include things like: how many CockroachDB nodes should be
/// part of the cluster, what system version the system should be running, etc.
/// It would _not_ include things like which services should be running on which
/// sleds or which host OS version should be on each sled because that's up to
/// the control plane to decide.  (To be clear, the intent is that for
/// extenuating circumstances, people could exercise control over such things,
/// but that would not be part of normal operation.)
///
/// Conceptually the policy should also include the set of sleds that are
/// supposed to be part of the system and their individual [`SledPolicy`]s;
/// however, those are tracked as a separate part of [`PlanningInput`] as each
/// sled additionally has non-policy [`SledResources`] needed for planning.
#[derive(Debug, Clone, Serialize, Deserialize)]
pub struct Policy {
    /// ranges specified by the IP pool for externally-visible control plane
    /// services (e.g., external DNS, Nexus, boundary NTP)
    pub service_ip_pool_ranges: Vec<IpRange>,

    /// desired total number of deployed Nexus zones
    pub target_nexus_zone_count: usize,
}

<<<<<<< HEAD
=======
/// Policy and database inputs to the Reconfigurator planner
///
/// The primary inputs to the planner are the parent (either a parent blueprint
/// or an inventory collection) and this structure. This type holds the
/// fleet-wide policy as well as any additional information fetched from CRDB
/// that the planner needs to make decisions.
///
///
/// The current policy is pretty limited.  It's aimed primarily at supporting
/// the add/remove sled use case.
#[derive(Debug, Clone, Serialize, Deserialize)]
pub struct PlanningInput {
    /// fleet-wide policy
    policy: Policy,

    /// current internal DNS version
    internal_dns_version: Generation,

    /// current external DNS version
    external_dns_version: Generation,

    /// per-sled policy and resources
    sleds: BTreeMap<SledUuid, SledDetails>,

    /// external IPs allocated to Omicron zones
    omicron_zone_external_ips: BTreeMap<OmicronZoneUuid, OmicronZoneExternalIp>,

    /// vNICs allocated to Omicron zones
    omicron_zone_nics: BTreeMap<OmicronZoneUuid, OmicronZoneNic>,
}

>>>>>>> b3e13e25
#[derive(Debug, Clone, Serialize, Deserialize)]
pub struct SledDetails {
    /// current sled policy
    pub policy: SledPolicy,
    /// current sled state
    pub state: SledState,
    /// current resources allocated to this sled
    pub resources: SledResources,
}

/// An error that occurred while validating a planning input.
///
/// Consists of a list of [`PlanningInputBuildError`]s.
#[derive(Debug, thiserror::Error)]
pub struct PlanningInputValidationError {
    pub errors: Vec<PlanningInputBuildError>,
}

impl fmt::Display for PlanningInputValidationError {
    fn fmt(&self, f: &mut fmt::Formatter<'_>) -> fmt::Result {
        writeln!(f, "validation failed with {} errors:", self.errors.len())?;
        for error in &self.errors {
            writeln!(f, "  - {}", error)?;
        }

        Ok(())
    }
}

#[derive(Debug, thiserror::Error)]
pub enum PlanningInputBuildError {
    #[error("duplicate sled ID: {0}")]
    DuplicateSledId(SledUuid),
    #[error("Omicron zone {zone_id} has a range of IPs ({ip:?}), only a single IP is supported")]
    NotSingleIp { zone_id: OmicronZoneUuid, ip: IpNetwork },
    #[error("associating Omicron zone {zone_id} with {ip:?} failed due to duplicates: {}", join_dups(dups))]
    DuplicateOmicronZoneExternalIp {
        zone_id: OmicronZoneUuid,
<<<<<<< HEAD
        ip: ServiceExternalIp,
        dups: Vec<ServiceExternalIpEntry>,
    },
    #[error("associating Omicron zone {zone_id} with {nic:?} failed due to duplicates: {}", join_dups(dups))]
    DuplicateOmicronZoneNic {
        zone_id: OmicronZoneUuid,
        nic: ServiceNetworkInterface,
        dups: Vec<ServiceNicEntry>,
    },
=======
        ip: OmicronZoneExternalIp,
    },
    #[error("Omicron zone {zone_id} already has a NIC ({nic:?})")]
    DuplicateOmicronZoneNic { zone_id: OmicronZoneUuid, nic: OmicronZoneNic },
>>>>>>> b3e13e25
}

fn join_dups<T: fmt::Debug>(dups: &[T]) -> String {
    dups.iter().map(|d| format!("{:?}", d)).collect::<Vec<_>>().join(", ")
}

/// Constructor for [`PlanningInput`].
#[derive(Clone, Debug)]
pub struct PlanningInputBuilder {
    policy: Policy,
    internal_dns_version: Generation,
    external_dns_version: Generation,
    sleds: BTreeMap<SledUuid, SledDetails>,
<<<<<<< HEAD
    validation_state: ValidationState,
=======
    omicron_zone_external_ips: BTreeMap<OmicronZoneUuid, OmicronZoneExternalIp>,
    omicron_zone_nics: BTreeMap<OmicronZoneUuid, OmicronZoneNic>,
>>>>>>> b3e13e25
}

impl PlanningInputBuilder {
    pub const fn empty_input() -> PlanningInput {
        PlanningInput {
            // This empty input is known to be valid.
            inner: UnvalidatedPlanningInput {
                policy: Policy {
                    service_ip_pool_ranges: Vec::new(),
                    target_nexus_zone_count: 0,
                },
                internal_dns_version: Generation::new(),
                external_dns_version: Generation::new(),
                sleds: BTreeMap::new(),
                omicron_zone_external_ips: BTreeMap::new(),
                omicron_zone_nics: BTreeMap::new(),
            },
        }
    }

    pub fn new(
        policy: Policy,
        internal_dns_version: Generation,
        external_dns_version: Generation,
    ) -> Self {
        Self {
            policy,
            internal_dns_version,
            external_dns_version,
            sleds: BTreeMap::new(),
            validation_state: ValidationState::default(),
        }
    }

    pub fn add_sled(
        &mut self,
        sled_id: SledUuid,
        details: SledDetails,
    ) -> Result<(), PlanningInputBuildError> {
        match self.sleds.entry(sled_id) {
            Entry::Vacant(slot) => {
                slot.insert(details);
                Ok(())
            }
            Entry::Occupied(_) => {
                Err(PlanningInputBuildError::DuplicateSledId(sled_id))
            }
        }
    }

    /// Like `add_omicron_zone_external_ip`, but can accept an [`IpNetwork`],
    /// validating that the IP is a single address.
    pub fn add_omicron_zone_external_ip_network(
        &mut self,
        zone_id: OmicronZoneUuid,
        ip_id: ExternalIpUuid,
        ip: IpNetwork,
    ) -> Result<(), PlanningInputBuildError> {
        let size = match ip.size() {
            NetworkSize::V4(n) => u128::from(n),
            NetworkSize::V6(n) => n,
        };
        if size != 1 {
            return Err(PlanningInputBuildError::NotSingleIp { zone_id, ip });
        }

        self.add_omicron_zone_external_ip(
            zone_id,
            OmicronZoneExternalIp { id: ip_id, ip: ip.ip() },
        )
    }

    pub fn add_omicron_zone_external_ip(
        &mut self,
        zone_id: OmicronZoneUuid,
        ip: OmicronZoneExternalIp,
    ) -> Result<(), PlanningInputBuildError> {
        self.validation_state.insert_external_ip(zone_id, ip)
    }

    pub fn add_omicron_zone_nic(
        &mut self,
        zone_id: OmicronZoneUuid,
        nic: OmicronZoneNic,
    ) -> Result<(), PlanningInputBuildError> {
        self.validation_state.insert_nic(zone_id, nic)
    }

    pub fn policy_mut(&mut self) -> &mut Policy {
        &mut self.policy
    }

    pub fn sleds(&mut self) -> &BTreeMap<SledUuid, SledDetails> {
        &self.sleds
    }

    pub fn sleds_mut(&mut self) -> &mut BTreeMap<SledUuid, SledDetails> {
        &mut self.sleds
    }

    pub fn set_internal_dns_version(&mut self, new_version: Generation) {
        self.internal_dns_version = new_version;
    }

    pub fn set_external_dns_version(&mut self, new_version: Generation) {
        self.external_dns_version = new_version;
    }

    pub fn build(self) -> PlanningInput {
        // The builder incrementally validates the planning input, so we don't
        // need further validation here.
        let (omicron_zone_external_ips, omicron_zone_nics) =
            self.validation_state.into_maps();

        PlanningInput {
            inner: UnvalidatedPlanningInput {
                policy: self.policy,
                internal_dns_version: self.internal_dns_version,
                external_dns_version: self.external_dns_version,
                sleds: self.sleds,
                omicron_zone_external_ips,
                omicron_zone_nics,
            },
        }
    }
}

/// Extra state used to validate the planning input, both incrementally while
/// building an input, and while deserializing/validating an unvalidated input.
///
/// The goal of this validation is to ensure that the blueprint builder is
/// working with a reasonably well-shaped planning input. Otherwise, there are
/// a number of annoying checks the blueprint build has to do.
#[derive(Clone, Debug, Default)]
struct ValidationState {
    // We're ensuring a three-way 1:1:1 (trijective?) mapping between service
    // (zone) UUIDs, external IP UUIDs, and IP addresses. The easiest way to do
    // that is to store a list of structs and a series of maps that index into
    // the struct.
    external_ip_entries: Vec<ServiceExternalIpEntry>,
    zone_id_to_ip_entry: HashMap<OmicronZoneUuid, usize>,
    ip_id_to_ip_entry: HashMap<ExternalIpUuid, usize>,
    ip_to_ip_entry: HashMap<IpAddr, usize>,

    // And similar for vNICs.
    external_mac_entries: Vec<ServiceNicEntry>,
    zone_id_to_mac_entry: HashMap<OmicronZoneUuid, usize>,
    vnic_id_to_mac_entry: HashMap<VnicUuid, usize>,
    mac_to_mac_entry: HashMap<MacAddr, usize>,
}

impl ValidationState {
    fn new(
        external_ips: &BTreeMap<OmicronZoneUuid, ServiceExternalIp>,
        nics: &BTreeMap<OmicronZoneUuid, ServiceNetworkInterface>,
    ) -> Result<Self, PlanningInputValidationError> {
        let mut errors = Vec::new();

        // This is slightly non-kosher: we're constructing this intermediate
        // state and then incrementally adding items to it. However, this is
        // the easiest way to reuse logic between batch and incremental
        // validation.
        let mut state = Self::default();

        for (zone_id, ip) in external_ips {
            if let Err(error) = state.insert_external_ip(*zone_id, ip.clone()) {
                errors.push(error);
            }
        }

        for (zone_id, nic) in nics {
            if let Err(error) = state.insert_nic(*zone_id, nic.clone()) {
                errors.push(error);
            }
        }

        Ok(state)
    }

    fn insert_external_ip(
        &mut self,
        zone_id: OmicronZoneUuid,
        ip: ServiceExternalIp,
    ) -> Result<(), PlanningInputBuildError> {
        let mut dups = BTreeSet::new();

        // Check that the entry doesn't already exist in any of the maps. (We
        // need to do a round of this before we insert the entry, because we
        // don't want to leave the validator in an indeterminate state!)
        let e1 =
            or_insert_dup(self.zone_id_to_ip_entry.entry(zone_id), &mut dups);
        let e2 = or_insert_dup(self.ip_id_to_ip_entry.entry(ip.id), &mut dups);
        let e3 = or_insert_dup(self.ip_to_ip_entry.entry(ip.ip), &mut dups);

        if !dups.is_empty() {
            let dups = dups
                .iter()
                .map(|ix| self.external_ip_entries[*ix].clone())
                .collect();
            return Err(
                PlanningInputBuildError::DuplicateOmicronZoneExternalIp {
                    zone_id,
                    ip,
                    dups,
                },
            );
        }

        // Insert the entry into the maps. Returning early above means all of
        // the Options are Some.
        let next_index = self.external_ip_entries.len();
        self.external_ip_entries
            .push(ServiceExternalIpEntry { zone_id, external_ip: ip });
        e1.unwrap().insert(next_index);
        e2.unwrap().insert(next_index);
        e3.unwrap().insert(next_index);

        Ok(())
    }

    fn insert_nic(
        &mut self,
        zone_id: OmicronZoneUuid,
        nic: ServiceNetworkInterface,
    ) -> Result<(), PlanningInputBuildError> {
        let mut dups = BTreeSet::new();

        // Check that the entry doesn't already exist in any of the maps. (We
        // need to do a round of this before we insert the entry, because we
        // don't want to leave the validator in an indeterminate state!)
        let e1 =
            or_insert_dup(self.zone_id_to_mac_entry.entry(zone_id), &mut dups);
        let e2 =
            or_insert_dup(self.vnic_id_to_mac_entry.entry(nic.id), &mut dups);
        let e3 = or_insert_dup(self.mac_to_mac_entry.entry(nic.mac), &mut dups);

        if !dups.is_empty() {
            let dups = dups
                .iter()
                .map(|ix| self.external_mac_entries[*ix].clone())
                .collect();
            return Err(PlanningInputBuildError::DuplicateOmicronZoneNic {
                zone_id,
                nic,
                dups,
            });
        }

        // Insert the entry into the maps. Returning early above means all of
        // the Options are Some.
        let next_index = self.external_mac_entries.len();
        self.external_mac_entries.push(ServiceNicEntry { zone_id, nic });
        e1.unwrap().insert(next_index);
        e2.unwrap().insert(next_index);
        e3.unwrap().insert(next_index);

        Ok(())
    }

    fn into_maps(
        self,
    ) -> (
        BTreeMap<OmicronZoneUuid, ServiceExternalIp>,
        BTreeMap<OmicronZoneUuid, ServiceNetworkInterface>,
    ) {
        // During construction, we've ensured that the maps are 1:1:1, so no
        // further checks are required before constructing this.
        let external_ips = self
            .external_ip_entries
            .into_iter()
            .map(|entry| (entry.zone_id, entry.external_ip))
            .collect();
        let nics = self
            .external_mac_entries
            .into_iter()
            .map(|entry| (entry.zone_id, entry.nic))
            .collect();
        (external_ips, nics)
    }
}

fn or_insert_dup<'a, K>(
    entry: hash_map::Entry<'a, K, usize>,
    dups: &mut BTreeSet<usize>,
) -> Option<hash_map::VacantEntry<'a, K, usize>> {
    match entry {
        hash_map::Entry::Vacant(slot) => Some(slot),
        hash_map::Entry::Occupied(slot) => {
            dups.insert(*slot.get());
            None
        }
    }
}

#[derive(Clone, Debug)]
pub struct ServiceExternalIpEntry {
    pub zone_id: OmicronZoneUuid,
    pub external_ip: ServiceExternalIp,
}

#[derive(Clone, Debug)]
pub struct ServiceNicEntry {
    pub zone_id: OmicronZoneUuid,
    pub nic: ServiceNetworkInterface,
}<|MERGE_RESOLUTION|>--- conflicted
+++ resolved
@@ -58,29 +58,61 @@
 }
 
 impl PlanningInput {
-    /// Creates a new `PlanningInput` from the unvalidated form, returning
-    /// errors if the input is invalid.
-    pub fn from_unvalidated(
-        input: UnvalidatedPlanningInput,
+    fn from_unvalidated(
+        inner: UnvalidatedPlanningInput,
     ) -> Result<Self, PlanningInputValidationError> {
-        input.validate()?;
-        Ok(Self { inner: input })
-    }
-
-    /// Returns the unvalidated planning input contained inside.
-    ///
-    /// This drops the constraint that the planning input is valid.
-    pub fn as_unvalidated(&self) -> &UnvalidatedPlanningInput {
-        &self.inner
-    }
-
-    /// Converts self into the unvalidated planning input.
-    ///
-    /// This drops the constraint that the planning input is valid. The
-    /// constraint can be restored by calling
-    /// [`PlanningInput::from_unvalidated`].
-    pub fn into_unvalidated(self) -> UnvalidatedPlanningInput {
-        self.inner
+        inner.validate()?;
+        Ok(Self { inner })
+    }
+
+    pub fn internal_dns_version(&self) -> Generation {
+        self.inner.internal_dns_version
+    }
+
+    pub fn external_dns_version(&self) -> Generation {
+        self.inner.external_dns_version
+    }
+
+    pub fn target_nexus_zone_count(&self) -> usize {
+        self.inner.policy.target_nexus_zone_count
+    }
+
+    pub fn service_ip_pool_ranges(&self) -> &[IpRange] {
+        &self.inner.policy.service_ip_pool_ranges
+    }
+
+    pub fn all_sleds(
+        &self,
+        filter: SledFilter,
+    ) -> impl Iterator<Item = (SledUuid, &SledDetails)> + '_ {
+        self.inner.sleds.iter().filter_map(move |(&sled_id, details)| {
+            filter
+                .matches_policy_and_state(details.policy, details.state)
+                .then_some((sled_id, details))
+        })
+    }
+
+    pub fn all_sled_ids(
+        &self,
+        filter: SledFilter,
+    ) -> impl Iterator<Item = SledUuid> + '_ {
+        self.all_sleds(filter).map(|(sled_id, _)| sled_id)
+    }
+
+    pub fn all_sled_resources(
+        &self,
+        filter: SledFilter,
+    ) -> impl Iterator<Item = (SledUuid, &SledResources)> + '_ {
+        self.all_sleds(filter)
+            .map(|(sled_id, details)| (sled_id, &details.resources))
+    }
+
+    pub fn sled_policy(&self, sled_id: &SledUuid) -> Option<SledPolicy> {
+        self.inner.sleds.get(sled_id).map(|details| details.policy)
+    }
+
+    pub fn sled_resources(&self, sled_id: &SledUuid) -> Option<&SledResources> {
+        self.inner.sleds.get(sled_id).map(|details| &details.resources)
     }
 
     /// Convert this `PlanningInput` back into a [`PlanningInputBuilder`]
@@ -133,7 +165,7 @@
 /// This is helpful for intermediate deserialization -- so that we can both
 /// show what's stored and validate it.
 #[derive(Debug, Clone, Serialize, Deserialize)]
-pub struct UnvalidatedPlanningInput {
+struct UnvalidatedPlanningInput {
     /// fleet-wide policy
     policy: Policy,
 
@@ -147,98 +179,25 @@
     sleds: BTreeMap<SledUuid, SledDetails>,
 
     /// external IPs allocated to Omicron zones
-    omicron_zone_external_ips: BTreeMap<OmicronZoneUuid, ServiceExternalIp>,
+    omicron_zone_external_ips: BTreeMap<OmicronZoneUuid, OmicronZoneExternalIp>,
 
     /// vNICs allocated to Omicron zones
-    omicron_zone_nics: BTreeMap<OmicronZoneUuid, ServiceNetworkInterface>,
+    omicron_zone_nics: BTreeMap<OmicronZoneUuid, OmicronZoneNic>,
 }
 
 impl UnvalidatedPlanningInput {
     /// Validates the planning input, returning errors if the input is invalid.
-    pub fn validate(&self) -> Result<(), PlanningInputValidationError> {
+    fn validate(&self) -> Result<(), PlanningInputValidationError> {
         // Simply constructing the validation state is enough to show that the
         // input is valid.
-        _ = ValidationState::new(
+        ValidationState::new(
             &self.omicron_zone_external_ips,
             &self.omicron_zone_nics,
         )?;
 
         Ok(())
     }
-
-    // (Only used in the macro below.)
-    #[inline]
-    fn as_unvalidated(&self) -> &Self {
-        self
-    }
-}
-
-macro_rules! impl_planning_input {
-    ($($ty:ident),*) => {
-        $(impl $ty {
-            pub fn internal_dns_version(&self) -> Generation {
-                self.as_unvalidated().internal_dns_version
-            }
-
-            pub fn external_dns_version(&self) -> Generation {
-                self.as_unvalidated().external_dns_version
-            }
-
-            pub fn target_nexus_zone_count(&self) -> usize {
-                self.as_unvalidated().policy.target_nexus_zone_count
-            }
-
-            pub fn service_ip_pool_ranges(&self) -> &[IpRange] {
-                &self.as_unvalidated().policy.service_ip_pool_ranges
-            }
-
-            pub fn all_sleds(
-                &self,
-                filter: SledFilter,
-            ) -> impl Iterator<Item = (SledUuid, &SledDetails)> + '_ {
-                self.as_unvalidated().sleds.iter().filter_map(move |(&sled_id, details)| {
-                    filter
-                        .matches_policy_and_state(details.policy, details.state)
-                        .then_some((sled_id, details))
-                })
-            }
-
-            pub fn all_sled_ids(
-                &self,
-                filter: SledFilter,
-            ) -> impl Iterator<Item = SledUuid> + '_ {
-                self.as_unvalidated().all_sleds(filter).map(|(sled_id, _)| sled_id)
-            }
-
-            pub fn all_sled_resources(
-                &self,
-                filter: SledFilter,
-            ) -> impl Iterator<Item = (SledUuid, &SledResources)> + '_ {
-                self.as_unvalidated().all_sleds(filter)
-                    .map(|(sled_id, details)| (sled_id, &details.resources))
-            }
-
-            pub fn sled_policy(
-                &self,
-                sled_id: &SledUuid,
-            ) -> Option<SledPolicy> {
-                self.as_unvalidated().sleds.get(sled_id).map(|details| details.policy)
-            }
-
-            pub fn sled_resources(
-                &self,
-                sled_id: &SledUuid,
-            ) -> Option<&SledResources> {
-                self.as_unvalidated().sleds.get(sled_id).map(|details| &details.resources)
-            }
-        })*
-    };
-}
-
-// Many of these operations make sense for both validated and unvalidated
-// planning inputs -- this allows callers to show the contents of the planning
-// input while validating it separately.
-impl_planning_input!(PlanningInput, UnvalidatedPlanningInput);
+}
 
 /// Describes a single disk already managed by the sled.
 #[derive(Debug, Clone, Serialize, Deserialize)]
@@ -322,13 +281,8 @@
 /// This is a slimmer `nexus_db_model::ServiceNetworkInterface` that only stores
 /// the fields necessary for blueprint planning.
 #[derive(Debug, Clone, Serialize, Deserialize)]
-<<<<<<< HEAD
-pub struct ServiceNetworkInterface {
+pub struct OmicronZoneNic {
     pub id: VnicUuid,
-=======
-pub struct OmicronZoneNic {
-    pub id: Uuid,
->>>>>>> b3e13e25
     pub mac: MacAddr,
     pub ip: IpNetwork,
     pub slot: u8,
@@ -506,40 +460,6 @@
     pub target_nexus_zone_count: usize,
 }
 
-<<<<<<< HEAD
-=======
-/// Policy and database inputs to the Reconfigurator planner
-///
-/// The primary inputs to the planner are the parent (either a parent blueprint
-/// or an inventory collection) and this structure. This type holds the
-/// fleet-wide policy as well as any additional information fetched from CRDB
-/// that the planner needs to make decisions.
-///
-///
-/// The current policy is pretty limited.  It's aimed primarily at supporting
-/// the add/remove sled use case.
-#[derive(Debug, Clone, Serialize, Deserialize)]
-pub struct PlanningInput {
-    /// fleet-wide policy
-    policy: Policy,
-
-    /// current internal DNS version
-    internal_dns_version: Generation,
-
-    /// current external DNS version
-    external_dns_version: Generation,
-
-    /// per-sled policy and resources
-    sleds: BTreeMap<SledUuid, SledDetails>,
-
-    /// external IPs allocated to Omicron zones
-    omicron_zone_external_ips: BTreeMap<OmicronZoneUuid, OmicronZoneExternalIp>,
-
-    /// vNICs allocated to Omicron zones
-    omicron_zone_nics: BTreeMap<OmicronZoneUuid, OmicronZoneNic>,
-}
-
->>>>>>> b3e13e25
 #[derive(Debug, Clone, Serialize, Deserialize)]
 pub struct SledDetails {
     /// current sled policy
@@ -578,22 +498,15 @@
     #[error("associating Omicron zone {zone_id} with {ip:?} failed due to duplicates: {}", join_dups(dups))]
     DuplicateOmicronZoneExternalIp {
         zone_id: OmicronZoneUuid,
-<<<<<<< HEAD
-        ip: ServiceExternalIp,
-        dups: Vec<ServiceExternalIpEntry>,
+        ip: OmicronZoneExternalIp,
+        dups: Vec<OmicronZoneExternalIpEntry>,
     },
     #[error("associating Omicron zone {zone_id} with {nic:?} failed due to duplicates: {}", join_dups(dups))]
     DuplicateOmicronZoneNic {
         zone_id: OmicronZoneUuid,
-        nic: ServiceNetworkInterface,
-        dups: Vec<ServiceNicEntry>,
+        nic: OmicronZoneNic,
+        dups: Vec<OmicronZoneNicEntry>,
     },
-=======
-        ip: OmicronZoneExternalIp,
-    },
-    #[error("Omicron zone {zone_id} already has a NIC ({nic:?})")]
-    DuplicateOmicronZoneNic { zone_id: OmicronZoneUuid, nic: OmicronZoneNic },
->>>>>>> b3e13e25
 }
 
 fn join_dups<T: fmt::Debug>(dups: &[T]) -> String {
@@ -607,12 +520,7 @@
     internal_dns_version: Generation,
     external_dns_version: Generation,
     sleds: BTreeMap<SledUuid, SledDetails>,
-<<<<<<< HEAD
     validation_state: ValidationState,
-=======
-    omicron_zone_external_ips: BTreeMap<OmicronZoneUuid, OmicronZoneExternalIp>,
-    omicron_zone_nics: BTreeMap<OmicronZoneUuid, OmicronZoneNic>,
->>>>>>> b3e13e25
 }
 
 impl PlanningInputBuilder {
@@ -752,13 +660,13 @@
     // (zone) UUIDs, external IP UUIDs, and IP addresses. The easiest way to do
     // that is to store a list of structs and a series of maps that index into
     // the struct.
-    external_ip_entries: Vec<ServiceExternalIpEntry>,
+    external_ip_entries: Vec<OmicronZoneExternalIpEntry>,
     zone_id_to_ip_entry: HashMap<OmicronZoneUuid, usize>,
     ip_id_to_ip_entry: HashMap<ExternalIpUuid, usize>,
     ip_to_ip_entry: HashMap<IpAddr, usize>,
 
     // And similar for vNICs.
-    external_mac_entries: Vec<ServiceNicEntry>,
+    external_mac_entries: Vec<OmicronZoneNicEntry>,
     zone_id_to_mac_entry: HashMap<OmicronZoneUuid, usize>,
     vnic_id_to_mac_entry: HashMap<VnicUuid, usize>,
     mac_to_mac_entry: HashMap<MacAddr, usize>,
@@ -766,8 +674,8 @@
 
 impl ValidationState {
     fn new(
-        external_ips: &BTreeMap<OmicronZoneUuid, ServiceExternalIp>,
-        nics: &BTreeMap<OmicronZoneUuid, ServiceNetworkInterface>,
+        external_ips: &BTreeMap<OmicronZoneUuid, OmicronZoneExternalIp>,
+        nics: &BTreeMap<OmicronZoneUuid, OmicronZoneNic>,
     ) -> Result<Self, PlanningInputValidationError> {
         let mut errors = Vec::new();
 
@@ -795,17 +703,23 @@
     fn insert_external_ip(
         &mut self,
         zone_id: OmicronZoneUuid,
-        ip: ServiceExternalIp,
+        ip: OmicronZoneExternalIp,
     ) -> Result<(), PlanningInputBuildError> {
         let mut dups = BTreeSet::new();
 
         // Check that the entry doesn't already exist in any of the maps. (We
         // need to do a round of this before we insert the entry, because we
         // don't want to leave the validator in an indeterminate state!)
-        let e1 =
-            or_insert_dup(self.zone_id_to_ip_entry.entry(zone_id), &mut dups);
-        let e2 = or_insert_dup(self.ip_id_to_ip_entry.entry(ip.id), &mut dups);
-        let e3 = or_insert_dup(self.ip_to_ip_entry.entry(ip.ip), &mut dups);
+        let e1 = insert_dup_if_exists(
+            self.zone_id_to_ip_entry.entry(zone_id),
+            &mut dups,
+        );
+        let e2 = insert_dup_if_exists(
+            self.ip_id_to_ip_entry.entry(ip.id),
+            &mut dups,
+        );
+        let e3 =
+            insert_dup_if_exists(self.ip_to_ip_entry.entry(ip.ip), &mut dups);
 
         if !dups.is_empty() {
             let dups = dups
@@ -825,7 +739,7 @@
         // the Options are Some.
         let next_index = self.external_ip_entries.len();
         self.external_ip_entries
-            .push(ServiceExternalIpEntry { zone_id, external_ip: ip });
+            .push(OmicronZoneExternalIpEntry { zone_id, external_ip: ip });
         e1.unwrap().insert(next_index);
         e2.unwrap().insert(next_index);
         e3.unwrap().insert(next_index);
@@ -836,18 +750,25 @@
     fn insert_nic(
         &mut self,
         zone_id: OmicronZoneUuid,
-        nic: ServiceNetworkInterface,
+        nic: OmicronZoneNic,
     ) -> Result<(), PlanningInputBuildError> {
         let mut dups = BTreeSet::new();
 
         // Check that the entry doesn't already exist in any of the maps. (We
         // need to do a round of this before we insert the entry, because we
         // don't want to leave the validator in an indeterminate state!)
-        let e1 =
-            or_insert_dup(self.zone_id_to_mac_entry.entry(zone_id), &mut dups);
-        let e2 =
-            or_insert_dup(self.vnic_id_to_mac_entry.entry(nic.id), &mut dups);
-        let e3 = or_insert_dup(self.mac_to_mac_entry.entry(nic.mac), &mut dups);
+        let e1 = insert_dup_if_exists(
+            self.zone_id_to_mac_entry.entry(zone_id),
+            &mut dups,
+        );
+        let e2 = insert_dup_if_exists(
+            self.vnic_id_to_mac_entry.entry(nic.id),
+            &mut dups,
+        );
+        let e3 = insert_dup_if_exists(
+            self.mac_to_mac_entry.entry(nic.mac),
+            &mut dups,
+        );
 
         if !dups.is_empty() {
             let dups = dups
@@ -864,7 +785,7 @@
         // Insert the entry into the maps. Returning early above means all of
         // the Options are Some.
         let next_index = self.external_mac_entries.len();
-        self.external_mac_entries.push(ServiceNicEntry { zone_id, nic });
+        self.external_mac_entries.push(OmicronZoneNicEntry { zone_id, nic });
         e1.unwrap().insert(next_index);
         e2.unwrap().insert(next_index);
         e3.unwrap().insert(next_index);
@@ -875,8 +796,8 @@
     fn into_maps(
         self,
     ) -> (
-        BTreeMap<OmicronZoneUuid, ServiceExternalIp>,
-        BTreeMap<OmicronZoneUuid, ServiceNetworkInterface>,
+        BTreeMap<OmicronZoneUuid, OmicronZoneExternalIp>,
+        BTreeMap<OmicronZoneUuid, OmicronZoneNic>,
     ) {
         // During construction, we've ensured that the maps are 1:1:1, so no
         // further checks are required before constructing this.
@@ -894,7 +815,7 @@
     }
 }
 
-fn or_insert_dup<'a, K>(
+fn insert_dup_if_exists<'a, K>(
     entry: hash_map::Entry<'a, K, usize>,
     dups: &mut BTreeSet<usize>,
 ) -> Option<hash_map::VacantEntry<'a, K, usize>> {
@@ -908,13 +829,15 @@
 }
 
 #[derive(Clone, Debug)]
-pub struct ServiceExternalIpEntry {
+pub struct OmicronZoneExternalIpEntry {
     pub zone_id: OmicronZoneUuid,
-    pub external_ip: ServiceExternalIp,
+    pub external_ip: OmicronZoneExternalIp,
 }
 
 #[derive(Clone, Debug)]
-pub struct ServiceNicEntry {
+pub struct OmicronZoneNicEntry {
     pub zone_id: OmicronZoneUuid,
-    pub nic: ServiceNetworkInterface,
-}+    pub nic: OmicronZoneNic,
+}
+
+// TODO: add tests for ValidationState