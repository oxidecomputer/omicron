--- conflicted
+++ resolved
@@ -250,12 +250,12 @@
     /// Sleds that are eligible for discretionary services.
     Discretionary,
 
-    /// Sleds whose sled agents should be queried for inventory
-    QueryDuringInventory,
-
     /// Sleds that are in service (even if they might not be eligible for
     /// discretionary services).
     InService,
+
+    /// Sleds whose sled agents should be queried for inventory
+    QueryDuringInventory,
 
     /// Sleds on which reservations can be created.
     ReservationCreate,
@@ -309,13 +309,9 @@
                 provision_policy: SledProvisionPolicy::Provisionable,
             } => match filter {
                 SledFilter::All => true,
-<<<<<<< HEAD
-                SledFilter::EligibleForDiscretionaryServices => true,
+                SledFilter::Discretionary => true,
+                SledFilter::InService => true,
                 SledFilter::QueryDuringInventory => true,
-=======
-                SledFilter::Discretionary => true,
->>>>>>> 0133faaf
-                SledFilter::InService => true,
                 SledFilter::ReservationCreate => true,
                 SledFilter::VpcFirewall => true,
             },
@@ -323,25 +319,17 @@
                 provision_policy: SledProvisionPolicy::NonProvisionable,
             } => match filter {
                 SledFilter::All => true,
-<<<<<<< HEAD
-                SledFilter::EligibleForDiscretionaryServices => false,
+                SledFilter::Discretionary => false,
+                SledFilter::InService => true,
                 SledFilter::QueryDuringInventory => true,
-=======
-                SledFilter::Discretionary => false,
->>>>>>> 0133faaf
-                SledFilter::InService => true,
                 SledFilter::ReservationCreate => false,
                 SledFilter::VpcFirewall => true,
             },
             SledPolicy::Expunged => match filter {
                 SledFilter::All => true,
-<<<<<<< HEAD
-                SledFilter::EligibleForDiscretionaryServices => false,
+                SledFilter::Discretionary => false,
+                SledFilter::InService => false,
                 SledFilter::QueryDuringInventory => false,
-=======
-                SledFilter::Discretionary => false,
->>>>>>> 0133faaf
-                SledFilter::InService => false,
                 SledFilter::ReservationCreate => false,
                 SledFilter::VpcFirewall => false,
             },
@@ -369,25 +357,17 @@
         match self {
             SledState::Active => match filter {
                 SledFilter::All => true,
-<<<<<<< HEAD
-                SledFilter::EligibleForDiscretionaryServices => true,
+                SledFilter::Discretionary => true,
+                SledFilter::InService => true,
                 SledFilter::QueryDuringInventory => true,
-=======
-                SledFilter::Discretionary => true,
->>>>>>> 0133faaf
-                SledFilter::InService => true,
                 SledFilter::ReservationCreate => true,
                 SledFilter::VpcFirewall => true,
             },
             SledState::Decommissioned => match filter {
                 SledFilter::All => true,
-<<<<<<< HEAD
-                SledFilter::EligibleForDiscretionaryServices => false,
+                SledFilter::Discretionary => false,
+                SledFilter::InService => false,
                 SledFilter::QueryDuringInventory => false,
-=======
-                SledFilter::Discretionary => false,
->>>>>>> 0133faaf
-                SledFilter::InService => false,
                 SledFilter::ReservationCreate => false,
                 SledFilter::VpcFirewall => false,
             },
