--- conflicted
+++ resolved
@@ -82,9 +82,6 @@
 /// A wrapper aound generation numbers for blueprints or blueprint diffs
 #[derive(Debug, Clone, Copy)]
 pub enum BpGeneration {
-    // This value has no generation associated with it
-    NotApplicable,
-
     // A value in a single blueprint
     Value(Generation),
 
@@ -102,7 +99,6 @@
 impl fmt::Display for BpGeneration {
     fn fmt(&self, f: &mut fmt::Formatter<'_>) -> fmt::Result {
         match self {
-            BpGeneration::NotApplicable => fmt::Result::Ok(()),
             BpGeneration::Value(generation) => {
                 write!(f, " at generation {generation}")
             }
@@ -254,13 +250,6 @@
         total_width -= COLUMN_GAP;
 
         // Write the name of the subtable
-<<<<<<< HEAD
-        writeln!(
-            f,
-            "{:<SUBTABLE_INDENT$}{}{}:",
-            "", self.table_name, self.generation
-        )?;
-=======
         if let Some(generation) = self.generation {
             writeln!(
                 f,
@@ -270,7 +259,6 @@
         } else {
             writeln!(f, "{:<SUBTABLE_INDENT$}{}:", "", self.table_name,)?;
         }
->>>>>>> 0c690f83
 
         // Write the top header border
         writeln!(f, "{:<SUBTABLE_INDENT$}{:-<total_width$}", "", "")?;
