// This Source Code Form is subject to the terms of the Mozilla Public
// License, v. 2.0. If a copy of the MPL was not distributed with this
// file, You can obtain one at https://mozilla.org/MPL/2.0/.

//! Views are response bodies, most of which are public lenses onto DB models.

use crate::external_api::shared::{
    self, IpKind, IpRange, ServiceUsingCertificate,
};
use crate::identity::AssetIdentityMetadata;
use api_identity::ObjectIdentity;
use chrono::DateTime;
use chrono::Utc;
use omicron_common::api::external::{
    ByteCount, Digest, IdentityMetadata, InstanceState, Ipv4Net, Ipv6Net, Name,
    ObjectIdentity, RoleName, SemverVersion,
};
use schemars::JsonSchema;
use serde::{Deserialize, Serialize};
use std::collections::BTreeMap;
use std::collections::BTreeSet;
use std::net::IpAddr;
use uuid::Uuid;

// SILOS

/// View of a Silo
///
/// A Silo is the highest level unit of isolation.
#[derive(ObjectIdentity, Clone, Debug, Deserialize, Serialize, JsonSchema)]
pub struct Silo {
    #[serde(flatten)]
    pub identity: IdentityMetadata,

    /// A silo where discoverable is false can be retrieved only by its id - it
    /// will not be part of the "list all silos" output.
    pub discoverable: bool,

    /// How users and groups are managed in this Silo
    pub identity_mode: shared::SiloIdentityMode,

    /// Mapping of which Fleet roles are conferred by each Silo role
    ///
    /// The default is that no Fleet roles are conferred by any Silo roles
    /// unless there's a corresponding entry in this map.
    pub mapped_fleet_roles:
        BTreeMap<shared::SiloRole, BTreeSet<shared::FleetRole>>,
}

// IDENTITY PROVIDER

#[derive(Clone, Copy, Debug, Deserialize, Serialize, PartialEq, JsonSchema)]
#[serde(rename_all = "snake_case")]
pub enum IdentityProviderType {
    /// SAML identity provider
    Saml,
}

/// View of an Identity Provider
#[derive(ObjectIdentity, Clone, Debug, Deserialize, Serialize, JsonSchema)]
pub struct IdentityProvider {
    #[serde(flatten)]
    pub identity: IdentityMetadata,

    /// Identity provider type
    pub provider_type: IdentityProviderType,
}

#[derive(ObjectIdentity, Clone, Debug, Deserialize, Serialize, JsonSchema)]
pub struct SamlIdentityProvider {
    #[serde(flatten)]
    pub identity: IdentityMetadata,

    /// IdP's entity id
    pub idp_entity_id: String,

    /// SP's client id
    pub sp_client_id: String,

    /// Service provider endpoint where the response will be sent
    pub acs_url: String,

    /// Service provider endpoint where the idp should send log out requests
    pub slo_url: String,

    /// Customer's technical contact for saml configuration
    pub technical_contact_email: String,

    /// Optional request signing public certificate (base64 encoded der file)
    pub public_cert: Option<String>,

    /// If set, attributes with this name will be considered to denote a user's
    /// group membership, where the values will be the group names.
    pub group_attribute_name: Option<String>,
}

// PROJECTS

/// View of a Project
#[derive(ObjectIdentity, Clone, Debug, Deserialize, Serialize, JsonSchema)]
pub struct Project {
    // TODO-correctness is flattening here (and in all the other types) the
    // intent in RFD 4?
    #[serde(flatten)]
    pub identity: IdentityMetadata,
    // Important: Silo ID does not get presented to user
}

// CERTIFICATES

/// View of a Certificate
#[derive(ObjectIdentity, Clone, Debug, Deserialize, Serialize, JsonSchema)]
pub struct Certificate {
    #[serde(flatten)]
    pub identity: IdentityMetadata,
    pub service: ServiceUsingCertificate,
}

// IMAGES

/// View of an image
///
/// If `project_id` is present then the image is only visible inside that
/// project. If it's not present then the image is visible to all projects in
/// the silo.
#[derive(ObjectIdentity, Clone, Debug, Deserialize, Serialize, JsonSchema)]
pub struct Image {
    #[serde(flatten)]
    pub identity: IdentityMetadata,

    /// ID of the parent project if the image is a project image
    pub project_id: Option<Uuid>,

    /// URL source of this image, if any
    pub url: Option<String>,

    /// The family of the operating system like Debian, Ubuntu, etc.
    pub os: String,

    /// Version of the operating system
    pub version: String,

    /// Hash of the image contents, if applicable
    pub digest: Option<Digest>,

    /// size of blocks in bytes
    pub block_size: ByteCount,

    /// total size in bytes
    pub size: ByteCount,
}

// SNAPSHOTS

#[derive(Clone, Debug, Deserialize, Serialize, JsonSchema)]
#[serde(rename_all = "snake_case")]
pub enum SnapshotState {
    Creating,
    Ready,
    Faulted,
    Destroyed,
}

/// View of a Snapshot
#[derive(ObjectIdentity, Clone, Debug, Deserialize, Serialize, JsonSchema)]
pub struct Snapshot {
    #[serde(flatten)]
    pub identity: IdentityMetadata,

    pub project_id: Uuid,
    pub disk_id: Uuid,

    pub state: SnapshotState,

    pub size: ByteCount,
}

// VPCs

/// View of a VPC
#[derive(ObjectIdentity, Clone, Debug, Deserialize, Serialize, JsonSchema)]
pub struct Vpc {
    #[serde(flatten)]
    pub identity: IdentityMetadata,

    /// id for the project containing this VPC
    pub project_id: Uuid,

    /// id for the system router where subnet default routes are registered
    pub system_router_id: Uuid,

    /// The unique local IPv6 address range for subnets in this VPC
    pub ipv6_prefix: Ipv6Net,

    // TODO-design should this be optional?
    /// The name used for the VPC in DNS.
    pub dns_name: Name,
}

/// A VPC subnet represents a logical grouping for instances that allows network traffic between
/// them, within a IPv4 subnetwork or optionall an IPv6 subnetwork.
#[derive(ObjectIdentity, Clone, Debug, Deserialize, Serialize, JsonSchema)]
pub struct VpcSubnet {
    /// common identifying metadata
    #[serde(flatten)]
    pub identity: IdentityMetadata,

    /// The VPC to which the subnet belongs.
    pub vpc_id: Uuid,

    /// The IPv4 subnet CIDR block.
    pub ipv4_block: Ipv4Net,

    /// The IPv6 subnet CIDR block.
    pub ipv6_block: Ipv6Net,
}

#[derive(Clone, Copy, Debug, Deserialize, Serialize, PartialEq, JsonSchema)]
#[serde(rename_all = "snake_case")]
pub enum VpcRouterKind {
    System,
    Custom,
}

/// A VPC router defines a series of rules that indicate where traffic
/// should be sent depending on its destination.
#[derive(ObjectIdentity, Clone, Debug, Deserialize, Serialize, JsonSchema)]
pub struct VpcRouter {
    /// common identifying metadata
    #[serde(flatten)]
    pub identity: IdentityMetadata,

    pub kind: VpcRouterKind,

    /// The VPC to which the router belongs.
    pub vpc_id: Uuid,
}

// IP POOLS

#[derive(ObjectIdentity, Clone, Debug, Deserialize, Serialize, JsonSchema)]
pub struct IpPool {
    #[serde(flatten)]
    pub identity: IdentityMetadata,
}

#[derive(Clone, Copy, Debug, Deserialize, Serialize, JsonSchema)]
pub struct IpPoolRange {
    pub id: Uuid,
    pub ip_pool_id: Uuid,
    pub time_created: DateTime<Utc>,
    pub range: IpRange,
}

// INSTANCE EXTERNAL IP ADDRESSES

#[derive(Debug, Clone, Deserialize, Serialize, JsonSchema)]
#[serde(rename_all = "snake_case")]
pub struct ExternalIp {
    pub ip: IpAddr,
    pub kind: IpKind,
}

// RACKS

/// View of an Rack
#[derive(Clone, Debug, Deserialize, Serialize, JsonSchema)]
pub struct Rack {
    #[serde(flatten)]
    pub identity: AssetIdentityMetadata,
}

// FRUs

/// Properties that uniquely identify an Oxide hardware component
#[derive(Clone, Debug, Serialize, Deserialize, JsonSchema)]
pub struct Baseboard {
    pub serial: String,
    pub part: String,
    pub revision: i64,
}

// SLEDS

/// An operator's view of a Sled.
#[derive(Clone, Debug, Deserialize, Serialize, JsonSchema)]
pub struct Sled {
    #[serde(flatten)]
    pub identity: AssetIdentityMetadata,
    pub baseboard: Baseboard,
    /// The rack to which this Sled is currently attached
    pub rack_id: Uuid,
    /// The number of hardware threads which can execute on this sled
    pub usable_hardware_threads: u32,
    /// Amount of RAM which may be used by the Sled's OS
    pub usable_physical_ram: ByteCount,
}

/// An operator's view of an instance running on a given sled
#[derive(Clone, Debug, Deserialize, Serialize, JsonSchema)]
pub struct SledInstance {
    #[serde(flatten)]
    pub identity: AssetIdentityMetadata,
    pub active_sled_id: Uuid,
    pub migration_id: Option<Uuid>,
    pub name: Name,
    pub silo_name: Name,
    pub project_name: Name,
    pub state: InstanceState,
    pub ncpus: i64,
    pub memory: i64,
}

// SWITCHES

/// An operator's view of a Switch.
#[derive(Clone, Debug, Deserialize, Serialize, JsonSchema)]
pub struct Switch {
    #[serde(flatten)]
    pub identity: AssetIdentityMetadata,
    pub baseboard: Baseboard,
    /// The rack to which this Switch is currently attached
    pub rack_id: Uuid,
}

// PHYSICAL DISKS

<<<<<<< HEAD
#[derive(Clone, Debug, Deserialize, Eq, PartialEq, Serialize, JsonSchema)]
#[serde(rename_all = "snake_case")]
pub enum PhysicalDiskType {
    Internal,
    External,
}

#[derive(Clone, Debug, Deserialize, Eq, PartialEq, Serialize, JsonSchema)]
#[serde(rename_all = "snake_case")]
pub enum PhysicalDiskState {
    /// The disk is actively in-use.
    Active,
    /// The disk has been marked for removal, and is transitioning
    /// to the Inactive state.
    Draining,
    /// The disk is not in-use by the system.
    Inactive,
}

=======
>>>>>>> 823d8f4e
/// View of a Physical Disk
///
/// Physical disks reside in a particular sled and are used to store both
/// Instance Disk data as well as internal metadata.
#[derive(Clone, Debug, Deserialize, Serialize, JsonSchema)]
pub struct PhysicalDisk {
    #[serde(flatten)]
    pub identity: AssetIdentityMetadata,

    /// The sled to which this disk is attached, if any.
    pub sled_id: Option<Uuid>,

    pub vendor: String,
    pub serial: String,
    pub model: String,
<<<<<<< HEAD

    pub disk_type: PhysicalDiskType,
    pub state: PhysicalDiskState,
=======
>>>>>>> 823d8f4e
}

// SILO USERS

/// View of a User
#[derive(Clone, Debug, Deserialize, Eq, PartialEq, Serialize, JsonSchema)]
pub struct User {
    pub id: Uuid,
    /** Human-readable name that can identify the user */
    pub display_name: String,

    /** Uuid of the silo to which this user belongs */
    pub silo_id: Uuid,
}

// SESSION

// Add silo name to User because the console needs to display it
/// Info about the current user
#[derive(Clone, Debug, Deserialize, Eq, PartialEq, Serialize, JsonSchema)]
pub struct CurrentUser {
    #[serde(flatten)]
    pub user: User,

    /** Name of the silo to which this user belongs. */
    pub silo_name: Name,
}

// SILO GROUPS

/// View of a Group
#[derive(Clone, Debug, Deserialize, Eq, PartialEq, Serialize, JsonSchema)]
pub struct Group {
    pub id: Uuid,

    /// Human-readable name that can identify the group
    pub display_name: String,

    /// Uuid of the silo to which this group belongs
    pub silo_id: Uuid,
}

// BUILT-IN USERS

/// View of a Built-in User
///
/// A Built-in User is explicitly created as opposed to being derived from an
/// Identify Provider.
#[derive(ObjectIdentity, Clone, Debug, Deserialize, Serialize, JsonSchema)]
pub struct UserBuiltin {
    // TODO-correctness is flattening here (and in all the other types) the
    // intent in RFD 4?
    #[serde(flatten)]
    pub identity: IdentityMetadata,
}

// ROLES

/// View of a Role
#[derive(Clone, Debug, Deserialize, Eq, PartialEq, Serialize, JsonSchema)]
pub struct Role {
    pub name: RoleName,
    pub description: String,
}

// SSH KEYS

/// View of an SSH Key
#[derive(ObjectIdentity, Clone, Debug, Deserialize, Serialize, JsonSchema)]
pub struct SshKey {
    #[serde(flatten)]
    pub identity: IdentityMetadata,

    /// The user to whom this key belongs
    pub silo_user_id: Uuid,

    /// SSH public key, e.g., `"ssh-ed25519 AAAAC3NzaC..."`
    pub public_key: String,
}

// OAUTH 2.0 DEVICE AUTHORIZATION REQUESTS & TOKENS

/// Response to an initial device authorization request.
/// See RFC 8628 §3.2 (Device Authorization Response).
#[derive(Clone, Debug, Deserialize, Serialize, JsonSchema)]
pub struct DeviceAuthResponse {
    /// The device verification code.
    pub device_code: String,

    /// The end-user verification code.
    pub user_code: String,

    /// The end-user verification URI on the authorization server.
    /// The URI should be short and easy to remember as end users
    /// may be asked to manually type it into their user agent.
    pub verification_uri: String,

    /// The lifetime in seconds of the `device_code` and `user_code`.
    pub expires_in: u16,
}

/// Successful access token grant. See RFC 6749 §5.1.
#[derive(Clone, Debug, Deserialize, Serialize, JsonSchema)]
pub struct DeviceAccessTokenGrant {
    /// The access token issued to the client.
    pub access_token: String,

    /// The type of the token issued, as described in RFC 6749 §7.1.
    pub token_type: DeviceAccessTokenType,
}

/// The kind of token granted.
#[derive(Clone, Debug, Deserialize, Serialize, JsonSchema, PartialEq)]
#[serde(rename_all = "snake_case")]
pub enum DeviceAccessTokenType {
    Bearer,
}

// SYSTEM UPDATES

#[derive(Clone, Debug, Deserialize, Serialize, JsonSchema, PartialEq, Eq)]
pub struct VersionRange {
    pub low: SemverVersion,
    pub high: SemverVersion,
}

#[derive(Clone, Debug, Deserialize, Serialize, JsonSchema, PartialEq, Eq)]
#[serde(tag = "status", rename_all = "snake_case")]
pub enum UpdateStatus {
    Updating,
    Steady,
}

#[derive(Clone, Debug, Deserialize, Serialize, JsonSchema, PartialEq, Eq)]
pub struct SystemVersion {
    pub version_range: VersionRange,
    pub status: UpdateStatus,
    // TODO: time_released? time_last_applied? I got a fever and the only
    // prescription is more timestamps
}

#[derive(Clone, Debug, Deserialize, Serialize, JsonSchema)]
pub struct SystemUpdate {
    #[serde(flatten)]
    pub identity: AssetIdentityMetadata,
    pub version: SemverVersion,
}

#[derive(Clone, Debug, Deserialize, Serialize, JsonSchema)]
pub struct ComponentUpdate {
    #[serde(flatten)]
    pub identity: AssetIdentityMetadata,

    pub component_type: shared::UpdateableComponentType,
    pub version: SemverVersion,
}

#[derive(Clone, Debug, Deserialize, Serialize, JsonSchema)]
pub struct UpdateableComponent {
    #[serde(flatten)]
    pub identity: AssetIdentityMetadata,

    pub device_id: String,
    pub component_type: shared::UpdateableComponentType,
    pub version: SemverVersion,
    pub system_version: SemverVersion,
    pub status: UpdateStatus,
}

#[derive(Clone, Debug, Deserialize, Serialize, JsonSchema)]
pub struct UpdateDeployment {
    #[serde(flatten)]
    pub identity: AssetIdentityMetadata,
    pub version: SemverVersion,
    pub status: UpdateStatus,
}<|MERGE_RESOLUTION|>--- conflicted
+++ resolved
@@ -325,14 +325,6 @@
 
 // PHYSICAL DISKS
 
-<<<<<<< HEAD
-#[derive(Clone, Debug, Deserialize, Eq, PartialEq, Serialize, JsonSchema)]
-#[serde(rename_all = "snake_case")]
-pub enum PhysicalDiskType {
-    Internal,
-    External,
-}
-
 #[derive(Clone, Debug, Deserialize, Eq, PartialEq, Serialize, JsonSchema)]
 #[serde(rename_all = "snake_case")]
 pub enum PhysicalDiskState {
@@ -345,8 +337,6 @@
     Inactive,
 }
 
-=======
->>>>>>> 823d8f4e
 /// View of a Physical Disk
 ///
 /// Physical disks reside in a particular sled and are used to store both
@@ -362,12 +352,8 @@
     pub vendor: String,
     pub serial: String,
     pub model: String,
-<<<<<<< HEAD
-
-    pub disk_type: PhysicalDiskType,
+
     pub state: PhysicalDiskState,
-=======
->>>>>>> 823d8f4e
 }
 
 // SILO USERS
