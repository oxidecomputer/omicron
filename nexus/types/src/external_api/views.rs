// This Source Code Form is subject to the terms of the Mozilla Public
// License, v. 2.0. If a copy of the MPL was not distributed with this
// file, You can obtain one at https://mozilla.org/MPL/2.0/.

//! Views are response bodies, most of which are public lenses onto DB models.

use crate::external_api::shared::{
    self, IpKind, IpRange, ServiceUsingCertificate,
};
use crate::identity::AssetIdentityMetadata;
use api_identity::ObjectIdentity;
use chrono::DateTime;
use chrono::Utc;
use omicron_common::api::external::{
    ByteCount, Digest, IdentityMetadata, Ipv4Net, Ipv6Net, Name,
    ObjectIdentity, RoleName, SemverVersion,
};
use schemars::JsonSchema;
use serde::{Deserialize, Serialize};
use std::net::IpAddr;
use uuid::Uuid;

// SILOS

/// View of a Silo
///
/// A Silo is the highest level unit of isolation.
#[derive(ObjectIdentity, Clone, Debug, Deserialize, Serialize, JsonSchema)]
pub struct Silo {
    #[serde(flatten)]
    pub identity: IdentityMetadata,

    /// A silo where discoverable is false can be retrieved only by its id - it
    /// will not be part of the "list all silos" output.
    pub discoverable: bool,

    /// How users and groups are managed in this Silo
    pub identity_mode: shared::SiloIdentityMode,
}

// IDENTITY PROVIDER

#[derive(Clone, Copy, Debug, Deserialize, Serialize, PartialEq, JsonSchema)]
#[serde(rename_all = "snake_case")]
pub enum IdentityProviderType {
    /// SAML identity provider
    Saml,
}

/// View of an Identity Provider
#[derive(ObjectIdentity, Clone, Debug, Deserialize, Serialize, JsonSchema)]
pub struct IdentityProvider {
    #[serde(flatten)]
    pub identity: IdentityMetadata,

    /// Identity provider type
    pub provider_type: IdentityProviderType,
}

#[derive(ObjectIdentity, Clone, Debug, Deserialize, Serialize, JsonSchema)]
pub struct SamlIdentityProvider {
    #[serde(flatten)]
    pub identity: IdentityMetadata,

    /// idp's entity id
    pub idp_entity_id: String,

    /// sp's client id
    pub sp_client_id: String,

    /// service provider endpoint where the response will be sent
    pub acs_url: String,

    /// service provider endpoint where the idp should send log out requests
    pub slo_url: String,

    /// customer's technical contact for saml configuration
    pub technical_contact_email: String,

    /// optional request signing public certificate (base64 encoded der file)
    pub public_cert: Option<String>,
}

// PROJECTS

/// View of a Project
#[derive(ObjectIdentity, Clone, Debug, Deserialize, Serialize, JsonSchema)]
pub struct Project {
    // TODO-correctness is flattening here (and in all the other types) the
    // intent in RFD 4?
    #[serde(flatten)]
    pub identity: IdentityMetadata,
    // Important: Silo ID does not get presented to user
}

// CERTIFICATES

/// View of a Certificate
#[derive(ObjectIdentity, Clone, Debug, Deserialize, Serialize, JsonSchema)]
pub struct Certificate {
    #[serde(flatten)]
    pub identity: IdentityMetadata,
    pub service: ServiceUsingCertificate,
}

// IMAGES

<<<<<<< HEAD
/// Client view of images
=======
/// View of a Global Image
///
/// Global images are visible to all users within a Silo.
#[derive(ObjectIdentity, Clone, Debug, Deserialize, Serialize, JsonSchema)]
pub struct GlobalImage {
    #[serde(flatten)]
    pub identity: IdentityMetadata,

    /// URL source of this image, if any
    pub url: Option<String>,

    /// Image distribution
    pub distribution: String,

    /// Image version
    pub version: String,

    /// Hash of the image contents, if applicable
    pub digest: Option<Digest>,

    /// size of blocks in bytes
    pub block_size: ByteCount,

    /// total size in bytes
    pub size: ByteCount,
}

/// View of an Image
///
/// Images are local to their containing project.
>>>>>>> 4b7fee5a
#[derive(ObjectIdentity, Clone, Debug, Deserialize, Serialize, JsonSchema)]
pub struct Image {
    #[serde(flatten)]
    pub identity: IdentityMetadata,

    /// ID of the parent project if the image is a project image
    pub project_id: Option<Uuid>,

    /// URL source of this image, if any
    pub url: Option<String>,

    /// The family of the operating system like Debian, Ubuntu, etc.
    pub os: String,

    /// Version of the operating system
    pub version: String,

    /// Hash of the image contents, if applicable
    pub digest: Option<Digest>,

    /// size of blocks in bytes
    pub block_size: ByteCount,

    /// total size in bytes
    pub size: ByteCount,
}

// SNAPSHOTS

#[derive(Clone, Debug, Deserialize, Serialize, JsonSchema)]
#[serde(rename_all = "snake_case")]
pub enum SnapshotState {
    Creating,
    Ready,
    Faulted,
    Destroyed,
}

/// View of a Snapshot
#[derive(ObjectIdentity, Clone, Debug, Deserialize, Serialize, JsonSchema)]
pub struct Snapshot {
    #[serde(flatten)]
    pub identity: IdentityMetadata,

    pub project_id: Uuid,
    pub disk_id: Uuid,

    pub state: SnapshotState,

    pub size: ByteCount,
}

// VPCs

/// View of a VPC
#[derive(ObjectIdentity, Clone, Debug, Deserialize, Serialize, JsonSchema)]
pub struct Vpc {
    #[serde(flatten)]
    pub identity: IdentityMetadata,

    /// id for the project containing this VPC
    pub project_id: Uuid,

    /// id for the system router where subnet default routes are registered
    pub system_router_id: Uuid,

    /// The unique local IPv6 address range for subnets in this VPC
    pub ipv6_prefix: Ipv6Net,

    // TODO-design should this be optional?
    /// The name used for the VPC in DNS.
    pub dns_name: Name,
}

/// A VPC subnet represents a logical grouping for instances that allows network traffic between
/// them, within a IPv4 subnetwork or optionall an IPv6 subnetwork.
#[derive(ObjectIdentity, Clone, Debug, Deserialize, Serialize, JsonSchema)]
pub struct VpcSubnet {
    /// common identifying metadata
    #[serde(flatten)]
    pub identity: IdentityMetadata,

    /// The VPC to which the subnet belongs.
    pub vpc_id: Uuid,

    /// The IPv4 subnet CIDR block.
    pub ipv4_block: Ipv4Net,

    /// The IPv6 subnet CIDR block.
    pub ipv6_block: Ipv6Net,
}

#[derive(Clone, Copy, Debug, Deserialize, Serialize, PartialEq, JsonSchema)]
#[serde(rename_all = "snake_case")]
pub enum VpcRouterKind {
    System,
    Custom,
}

/// A VPC router defines a series of rules that indicate where traffic
/// should be sent depending on its destination.
#[derive(ObjectIdentity, Clone, Debug, Deserialize, Serialize, JsonSchema)]
pub struct VpcRouter {
    /// common identifying metadata
    #[serde(flatten)]
    pub identity: IdentityMetadata,

    pub kind: VpcRouterKind,

    /// The VPC to which the router belongs.
    pub vpc_id: Uuid,
}

// IP POOLS

#[derive(ObjectIdentity, Clone, Debug, Deserialize, Serialize, JsonSchema)]
pub struct IpPool {
    #[serde(flatten)]
    pub identity: IdentityMetadata,
}

#[derive(Clone, Copy, Debug, Deserialize, Serialize, JsonSchema)]
pub struct IpPoolRange {
    pub id: Uuid,
    pub time_created: DateTime<Utc>,
    pub range: IpRange,
}

// INSTANCE EXTERNAL IP ADDRESSES

#[derive(Debug, Clone, Deserialize, Serialize, JsonSchema)]
#[serde(rename_all = "snake_case")]
pub struct ExternalIp {
    pub ip: IpAddr,
    pub kind: IpKind,
}

// RACKS

/// View of an Rack
#[derive(Clone, Debug, Deserialize, Serialize, JsonSchema)]
pub struct Rack {
    #[serde(flatten)]
    pub identity: AssetIdentityMetadata,
}

// SLEDS

/// Properties that should uniquely identify a Sled.
#[derive(Clone, Debug, Serialize, Deserialize, JsonSchema)]
pub struct Baseboard {
    pub serial: String,
    pub part: String,
    pub revision: i64,
}

/// An operator's view of a Sled.
#[derive(Clone, Debug, Deserialize, Serialize, JsonSchema)]
pub struct Sled {
    #[serde(flatten)]
    pub identity: AssetIdentityMetadata,
    pub baseboard: Baseboard,
    /// The rack to which this Sled is currently attached
    pub rack_id: Uuid,
    /// The number of hardware threads which can execute on this sled
    pub usable_hardware_threads: u32,
    /// Amount of RAM which may be used by the Sled's OS
    pub usable_physical_ram: ByteCount,
}

// PHYSICAL DISKS

#[derive(Clone, Debug, Deserialize, Eq, PartialEq, Serialize, JsonSchema)]
#[serde(rename_all = "snake_case")]
pub enum PhysicalDiskType {
    Internal,
    External,
}

/// View of a Physical Disk
///
/// Physical disks reside in a particular sled and are used to store both
/// Instance Disk data as well as internal metadata.
#[derive(Clone, Debug, Deserialize, Serialize, JsonSchema)]
pub struct PhysicalDisk {
    #[serde(flatten)]
    pub identity: AssetIdentityMetadata,

    /// The sled to which this disk is attached, if any.
    pub sled_id: Option<Uuid>,

    pub vendor: String,
    pub serial: String,
    pub model: String,

    pub disk_type: PhysicalDiskType,
}

// SILO USERS

/// View of a User
#[derive(Clone, Debug, Deserialize, Eq, PartialEq, Serialize, JsonSchema)]
pub struct User {
    pub id: Uuid,
    /** Human-readable name that can identify the user */
    pub display_name: String,

    /** Uuid of the silo to which this user belongs */
    pub silo_id: Uuid,
}

// SESSION

// Add silo name to User because the console needs to display it
/// Info about the current user
#[derive(Clone, Debug, Deserialize, Eq, PartialEq, Serialize, JsonSchema)]
pub struct CurrentUser {
    #[serde(flatten)]
    pub user: User,

    /** Name of the silo to which this user belongs. */
    pub silo_name: Name,
}

// SILO GROUPS

/// View of a Group
#[derive(Clone, Debug, Deserialize, Eq, PartialEq, Serialize, JsonSchema)]
pub struct Group {
    pub id: Uuid,

    /// Human-readable name that can identify the group
    pub display_name: String,

    /// Uuid of the silo to which this group belongs
    pub silo_id: Uuid,
}

// BUILT-IN USERS

/// View of a Built-in User
///
/// A Built-in User is explicitly created as opposed to being derived from an
/// Identify Provider.
#[derive(ObjectIdentity, Clone, Debug, Deserialize, Serialize, JsonSchema)]
pub struct UserBuiltin {
    // TODO-correctness is flattening here (and in all the other types) the
    // intent in RFD 4?
    #[serde(flatten)]
    pub identity: IdentityMetadata,
}

// ROLES

/// View of a Role
#[derive(Clone, Debug, Deserialize, Eq, PartialEq, Serialize, JsonSchema)]
pub struct Role {
    pub name: RoleName,
    pub description: String,
}

// SSH KEYS

/// View of an SSH Key
#[derive(ObjectIdentity, Clone, Debug, Deserialize, Serialize, JsonSchema)]
pub struct SshKey {
    #[serde(flatten)]
    pub identity: IdentityMetadata,

    /// The user to whom this key belongs
    pub silo_user_id: Uuid,

    /// SSH public key, e.g., `"ssh-ed25519 AAAAC3NzaC..."`
    pub public_key: String,
}

// OAUTH 2.0 DEVICE AUTHORIZATION REQUESTS & TOKENS

/// Response to an initial device authorization request.
/// See RFC 8628 §3.2 (Device Authorization Response).
#[derive(Clone, Debug, Deserialize, Serialize, JsonSchema)]
pub struct DeviceAuthResponse {
    /// The device verification code.
    pub device_code: String,

    /// The end-user verification code.
    pub user_code: String,

    /// The end-user verification URI on the authorization server.
    /// The URI should be short and easy to remember as end users
    /// may be asked to manually type it into their user agent.
    pub verification_uri: String,

    /// The lifetime in seconds of the `device_code` and `user_code`.
    pub expires_in: u16,
}

/// Successful access token grant. See RFC 6749 §5.1.
#[derive(Clone, Debug, Deserialize, Serialize, JsonSchema)]
pub struct DeviceAccessTokenGrant {
    /// The access token issued to the client.
    pub access_token: String,

    /// The type of the token issued, as described in RFC 6749 §7.1.
    pub token_type: DeviceAccessTokenType,
}

/// The kind of token granted.
#[derive(Clone, Debug, Deserialize, Serialize, JsonSchema, PartialEq)]
#[serde(rename_all = "snake_case")]
pub enum DeviceAccessTokenType {
    Bearer,
}

// SYSTEM UPDATES

#[derive(Clone, Debug, Deserialize, Serialize, JsonSchema, PartialEq, Eq)]
pub struct VersionRange {
    pub low: SemverVersion,
    pub high: SemverVersion,
}

#[derive(Clone, Debug, Deserialize, Serialize, JsonSchema, PartialEq, Eq)]
#[serde(tag = "status", rename_all = "snake_case")]
pub enum UpdateStatus {
    Updating,
    Steady,
}

#[derive(Clone, Debug, Deserialize, Serialize, JsonSchema, PartialEq, Eq)]
pub struct SystemVersion {
    pub version_range: VersionRange,
    pub status: UpdateStatus,
    // TODO: time_released? time_last_applied? I got a fever and the only
    // prescription is more timestamps
}

#[derive(Clone, Debug, Deserialize, Serialize, JsonSchema)]
pub struct SystemUpdate {
    #[serde(flatten)]
    pub identity: AssetIdentityMetadata,
    pub version: SemverVersion,
}

#[derive(Clone, Debug, Deserialize, Serialize, JsonSchema)]
pub struct ComponentUpdate {
    #[serde(flatten)]
    pub identity: AssetIdentityMetadata,

    pub component_type: shared::UpdateableComponentType,
    pub version: SemverVersion,
}

#[derive(Clone, Debug, Deserialize, Serialize, JsonSchema)]
pub struct UpdateableComponent {
    #[serde(flatten)]
    pub identity: AssetIdentityMetadata,

    pub device_id: String,
    pub component_type: shared::UpdateableComponentType,
    pub version: SemverVersion,
    pub system_version: SemverVersion,
    pub status: UpdateStatus,
}

#[derive(Clone, Debug, Deserialize, Serialize, JsonSchema)]
pub struct UpdateDeployment {
    #[serde(flatten)]
    pub identity: AssetIdentityMetadata,
    pub version: SemverVersion,
    pub status: UpdateStatus,
}<|MERGE_RESOLUTION|>--- conflicted
+++ resolved
@@ -105,40 +105,7 @@
 
 // IMAGES
 
-<<<<<<< HEAD
 /// Client view of images
-=======
-/// View of a Global Image
-///
-/// Global images are visible to all users within a Silo.
-#[derive(ObjectIdentity, Clone, Debug, Deserialize, Serialize, JsonSchema)]
-pub struct GlobalImage {
-    #[serde(flatten)]
-    pub identity: IdentityMetadata,
-
-    /// URL source of this image, if any
-    pub url: Option<String>,
-
-    /// Image distribution
-    pub distribution: String,
-
-    /// Image version
-    pub version: String,
-
-    /// Hash of the image contents, if applicable
-    pub digest: Option<Digest>,
-
-    /// size of blocks in bytes
-    pub block_size: ByteCount,
-
-    /// total size in bytes
-    pub size: ByteCount,
-}
-
-/// View of an Image
-///
-/// Images are local to their containing project.
->>>>>>> 4b7fee5a
 #[derive(ObjectIdentity, Clone, Debug, Deserialize, Serialize, JsonSchema)]
 pub struct Image {
     #[serde(flatten)]
