--- conflicted
+++ resolved
@@ -285,7 +285,6 @@
 
 // SLEDS
 
-<<<<<<< HEAD
 /// Describes properties that should uniquely identify a Gimlet.
 #[derive(Clone, Debug, Serialize, Deserialize, JsonSchema)]
 pub struct Baseboard {
@@ -294,10 +293,7 @@
     pub revision: i64,
 }
 
-/// Client view of an [`Sled`]
-=======
 /// Client view of a [`Sled`]
->>>>>>> ea2fb3a3
 #[derive(Clone, Debug, Deserialize, Serialize, JsonSchema)]
 pub struct Sled {
     #[serde(flatten)]
