--- conflicted
+++ resolved
@@ -1155,19 +1155,7 @@
     pub endpoint: Url,
     // A list containing the IDs of the secret keys used to sign payloads sent
     // to this receiver.
-<<<<<<< HEAD
     pub secrets: Vec<WebhookSecretId>,
-=======
-    pub secrets: Vec<WebhookSecret>,
-    /// The list of event classes to which this receiver is subscribed.
-    pub subscriptions: Vec<shared::WebhookSubscription>,
-}
-
-#[derive(Clone, Debug, Deserialize, Serialize, JsonSchema)]
-pub struct WebhookSubscriptionCreated {
-    /// The new subscription added to the receiver.
-    pub subscription: shared::WebhookSubscription,
->>>>>>> 49bb45c3
 }
 
 /// A list of the IDs of secrets associated with a webhook receiver.
