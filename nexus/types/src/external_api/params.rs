--- conflicted
+++ resolved
@@ -133,9 +133,6 @@
     }
 }
 
-<<<<<<< HEAD
-#[derive(Debug, Clone, Serialize, Deserialize, JsonSchema, PartialEq)]
-=======
 #[derive(Deserialize, JsonSchema)]
 pub struct SnapshotSelector {
     #[serde(flatten)]
@@ -158,7 +155,27 @@
 }
 
 #[derive(Deserialize, JsonSchema)]
->>>>>>> 73941804
+pub struct SnapshotSelector {
+    #[serde(flatten)]
+    pub project_selector: Option<ProjectSelector>,
+    pub snapshot: NameOrId,
+}
+
+impl SnapshotSelector {
+    pub fn new(
+        organization: Option<NameOrId>,
+        project: Option<NameOrId>,
+        snapshot: NameOrId,
+    ) -> Self {
+        SnapshotSelector {
+            project_selector: project
+                .map(|p| ProjectSelector::new(organization, p)),
+            snapshot,
+        }
+    }
+}
+
+#[derive(Debug, Clone, Serialize, Deserialize, JsonSchema, PartialEq)]
 pub struct InstanceSelector {
     #[serde(flatten)]
     pub project_selector: Option<ProjectSelector>,
