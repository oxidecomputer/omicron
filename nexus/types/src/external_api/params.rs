// This Source Code Form is subject to the terms of the Mozilla Public
// License, v. 2.0. If a copy of the MPL was not distributed with this
// file, You can obtain one at https://mozilla.org/MPL/2.0/.

//! Params define the request bodies of API endpoints for creating or updating resources.

use crate::external_api::shared;
use base64::Engine;
use chrono::{DateTime, Utc};
use omicron_common::api::external::{
    ByteCount, IdentityMetadataCreateParams, IdentityMetadataUpdateParams,
    InstanceCpuCount, Ipv4Net, Ipv6Net, Name, NameOrId, RouteDestination,
    RouteTarget, SemverVersion,
};
use schemars::JsonSchema;
use serde::{
    de::{self, Visitor},
    Deserialize, Deserializer, Serialize, Serializer,
};
use std::{net::IpAddr, str::FromStr};
use uuid::Uuid;

macro_rules! path_param {
    ($struct:ident, $param:ident) => {
        #[derive(Serialize, Deserialize, JsonSchema)]
        pub struct $struct {
            pub $param: NameOrId,
        }
    };
}

path_param!(ProjectPath, project);
path_param!(InstancePath, instance);
path_param!(NetworkInterfacePath, interface);
path_param!(VpcPath, vpc);
path_param!(SubnetPath, subnet);
path_param!(RouterPath, router);
path_param!(RoutePath, route);
path_param!(DiskPath, disk);
path_param!(SnapshotPath, snapshot);
path_param!(ImagePath, image);
path_param!(SiloPath, silo);
path_param!(ProviderPath, provider);
path_param!(IpPoolPath, pool);
path_param!(SshKeyPath, ssh_key);

// Only by ID because groups have an `external_id` instead of a name and
// therefore don't implement `ObjectIdentity`, which makes lookup by name
// inconvenient. We should figure this out more generally, as there are several
// resources like this.
#[derive(Deserialize, JsonSchema)]
pub struct GroupPath {
    pub group: Uuid,
}

#[derive(Clone, Debug, Serialize, Deserialize, JsonSchema, PartialEq)]
pub struct SiloSelector {
    pub silo: NameOrId,
}

impl From<Name> for SiloSelector {
    fn from(name: Name) -> Self {
        SiloSelector { silo: name.into() }
    }
}

#[derive(Clone, Debug, Serialize, Deserialize, JsonSchema, PartialEq)]
pub struct SamlIdentityProviderSelector {
    #[serde(flatten)]
    pub silo_selector: Option<SiloSelector>,
    pub saml_identity_provider: NameOrId,
}

// The shape of this selector is slightly different than the others given that
// silos users can only be specified via ID and are automatically provided by
// the environment the user is authetnicated in
#[derive(Clone, Debug, Serialize, Deserialize, JsonSchema, PartialEq)]
pub struct SshKeySelector {
    pub silo_user_id: Uuid,
    pub ssh_key: NameOrId,
}

#[derive(Debug, Clone, Serialize, Deserialize, JsonSchema, PartialEq)]
pub struct ProjectSelector {
    pub project: NameOrId,
}

#[derive(Debug, Clone, Serialize, Deserialize, JsonSchema, PartialEq)]
pub struct OptionalProjectSelector {
    #[serde(flatten)]
    pub project_selector: Option<ProjectSelector>,
}

#[derive(Deserialize, JsonSchema)]
pub struct DiskSelector {
    #[serde(flatten)]
    pub project_selector: Option<ProjectSelector>,
    pub disk: NameOrId,
}

#[derive(Deserialize, JsonSchema)]
pub struct SnapshotSelector {
    #[serde(flatten)]
    pub project_selector: Option<ProjectSelector>,
    pub snapshot: NameOrId,
}

#[derive(Deserialize, JsonSchema)]
pub struct ImageSelector {
    #[serde(flatten)]
    pub project_selector: Option<ProjectSelector>,
    pub image: NameOrId,
}

#[derive(Debug, Clone, Serialize, Deserialize, JsonSchema, PartialEq)]
pub struct InstanceSelector {
    #[serde(flatten)]
    pub project_selector: Option<ProjectSelector>,
    pub instance: NameOrId,
}

#[derive(Debug, Clone, Serialize, Deserialize, JsonSchema, PartialEq)]
pub struct OptionalInstanceSelector {
    #[serde(flatten)]
    pub instance_selector: Option<InstanceSelector>,
}

#[derive(Debug, Clone, Serialize, Deserialize, JsonSchema, PartialEq)]
pub struct NetworkInterfaceSelector {
    #[serde(flatten)]
    pub instance_selector: Option<InstanceSelector>,
    pub network_interface: NameOrId,
}

#[derive(Debug, Clone, Serialize, Deserialize, JsonSchema, PartialEq)]
pub struct VpcSelector {
    #[serde(flatten)]
    pub project_selector: Option<ProjectSelector>,
    pub vpc: NameOrId,
}

#[derive(Debug, Clone, Serialize, Deserialize, JsonSchema, PartialEq)]
pub struct OptionalVpcSelector {
    #[serde(flatten)]
    pub vpc_selector: Option<VpcSelector>,
}

#[derive(Deserialize, JsonSchema)]
pub struct SubnetSelector {
    #[serde(flatten)]
    pub vpc_selector: Option<VpcSelector>,
    pub subnet: NameOrId,
}

#[derive(Debug, Clone, Serialize, Deserialize, JsonSchema, PartialEq)]
pub struct RouterSelector {
    #[serde(flatten)]
    pub vpc_selector: Option<VpcSelector>,
    pub router: NameOrId,
}

#[derive(Deserialize, JsonSchema)]
pub struct OptionalRouterSelector {
    #[serde(flatten)]
    pub router_selector: Option<RouterSelector>,
}

#[derive(Deserialize, JsonSchema)]
pub struct RouteSelector {
    #[serde(flatten)]
    pub router_selector: Option<RouterSelector>,
    pub route: NameOrId,
}

// Silos

/// Create-time parameters for a [`Silo`](crate::external_api::views::Silo)
#[derive(Clone, Debug, Deserialize, Serialize, JsonSchema)]
pub struct SiloCreate {
    #[serde(flatten)]
    pub identity: IdentityMetadataCreateParams,

    pub discoverable: bool,

    pub identity_mode: shared::SiloIdentityMode,

    /// If set, this group will be created during Silo creation and granted the
    /// "Silo Admin" role. Identity providers can assert that users belong to
    /// this group and those users can log in and further initialize the Silo.
    ///
    /// Note that if configuring a SAML based identity provider,
    /// group_attribute_name must be set for users to be considered part of a
    /// group. See [`SamlIdentityProviderCreate`] for more information.
    pub admin_group_name: Option<String>,
}

/// Create-time parameters for a [`User`](crate::external_api::views::User)
#[derive(Clone, Deserialize, Serialize, JsonSchema)]
pub struct UserCreate {
    /// username used to log in
    pub external_id: UserId,
    /// password used to log in
    pub password: UserPassword,
}

/// A username for a local-only user
#[derive(Clone, Debug, Deserialize, Serialize)]
#[serde(try_from = "String")]
pub struct UserId(String);

impl AsRef<str> for UserId {
    fn as_ref(&self) -> &str {
        self.0.as_ref()
    }
}

impl FromStr for UserId {
    type Err = String;
    fn from_str(value: &str) -> Result<Self, Self::Err> {
        UserId::try_from(String::from(value))
    }
}

/// Used to impl `Deserialize`
impl TryFrom<String> for UserId {
    type Error = String;
    fn try_from(value: String) -> Result<Self, Self::Error> {
        // Mostly, this validation exists to cap the input size.  The specific
        // length is not critical here.  For convenience and consistency, we use
        // the same rules as `Name`.
        let _ = Name::try_from(value.clone())?;
        Ok(UserId(value))
    }
}

impl JsonSchema for UserId {
    fn schema_name() -> String {
        "UserId".to_string()
    }

    fn json_schema(
        gen: &mut schemars::gen::SchemaGenerator,
    ) -> schemars::schema::Schema {
        Name::json_schema(gen)
    }
}

/// A password used for authenticating a local-only user
#[derive(Clone, Deserialize, Serialize)]
#[serde(try_from = "String")]
#[serde(into = "String")]
// We store both the raw String and nexus_passwords::Password forms of the
// password.  That's because `nexus_passwords::Password` does not support
// getting the String back out (by design), but we may need to do that in order
// to impl Serialize.  See the `From<Password> for String` impl below.
pub struct Password(String, nexus_passwords::Password);

impl FromStr for Password {
    type Err = String;
    fn from_str(value: &str) -> Result<Self, Self::Err> {
        Password::try_from(String::from(value))
    }
}

// Used to impl `Deserialize`
impl TryFrom<String> for Password {
    type Error = String;
    fn try_from(value: String) -> Result<Self, Self::Error> {
        let inner = nexus_passwords::Password::new(&value)
            .map_err(|e| format!("unsupported password: {:#}", e))?;
        // TODO-security If we want to apply password policy rules, this seems
        // like the place.  We presumably want to also document them in the
        // OpenAPI schema below.  See omicron#2307.
        Ok(Password(value, inner))
    }
}

// This "From" impl only exists to make it easier to derive `Serialize`.  That
// in turn is only to make this easier to use from the test suite.  (There's no
// other reason structs in this file should need to impl Serialize at all.)
impl From<Password> for String {
    fn from(password: Password) -> Self {
        password.0
    }
}

impl JsonSchema for Password {
    fn schema_name() -> String {
        "Password".to_string()
    }

    fn json_schema(
        _: &mut schemars::gen::SchemaGenerator,
    ) -> schemars::schema::Schema {
        schemars::schema::SchemaObject {
            metadata: Some(Box::new(schemars::schema::Metadata {
                title: Some(
                    "A password used to authenticate a user".to_string(),
                ),
                // TODO-doc If we apply password strength rules, they should
                // presumably be documented here.  See omicron#2307.
                description: Some(
                    "Passwords may be subject to additional constraints."
                        .to_string(),
                ),
                ..Default::default()
            })),
            instance_type: Some(schemars::schema::InstanceType::String.into()),
            string: Some(Box::new(schemars::schema::StringValidation {
                max_length: Some(
                    u32::try_from(nexus_passwords::MAX_PASSWORD_LENGTH)
                        .unwrap(),
                ),
                min_length: None,
                pattern: None,
            })),
            ..Default::default()
        }
        .into()
    }
}

impl AsRef<nexus_passwords::Password> for Password {
    fn as_ref(&self) -> &nexus_passwords::Password {
        &self.1
    }
}

/// Parameters for setting a user's password
#[derive(Clone, Deserialize, JsonSchema, Serialize)]
#[serde(rename_all = "snake_case")]
#[serde(tag = "user_password_value", content = "details")]
pub enum UserPassword {
    /// Sets the user's password to the provided value
    Password(Password),
    /// Invalidates any current password (disabling password authentication)
    InvalidPassword,
}

/// Credentials for local user login
#[derive(Clone, Deserialize, JsonSchema, Serialize)]
pub struct UsernamePasswordCredentials {
    pub username: UserId,
    pub password: Password,
}

// Silo identity providers

#[derive(Clone, Debug, Deserialize, Serialize, JsonSchema)]
pub struct DerEncodedKeyPair {
    /// request signing public certificate (base64 encoded der file)
    #[serde(deserialize_with = "x509_cert_from_base64_encoded_der")]
    pub public_cert: String,

    /// request signing private key (base64 encoded der file)
    #[serde(deserialize_with = "key_from_base64_encoded_der")]
    pub private_key: String,
}

struct X509CertVisitor;

impl<'de> Visitor<'de> for X509CertVisitor {
    type Value = String;

    fn expecting(
        &self,
        formatter: &mut std::fmt::Formatter,
    ) -> std::fmt::Result {
        formatter.write_str("a DER formatted X509 certificate as a string of base64 encoded bytes")
    }

    fn visit_str<E>(self, value: &str) -> Result<Self::Value, E>
    where
        E: de::Error,
    {
        let raw_bytes = base64::engine::general_purpose::STANDARD
            .decode(&value.as_bytes())
            .map_err(|e| {
                de::Error::custom(format!(
                    "could not base64 decode public_cert: {}",
                    e
                ))
            })?;
        let _parsed =
            openssl::x509::X509::from_der(&raw_bytes).map_err(|e| {
                de::Error::custom(format!(
                    "public_cert is not recognized as a X509 certificate: {}",
                    e
                ))
            })?;

        Ok(value.to_string())
    }
}

fn x509_cert_from_base64_encoded_der<'de, D>(
    deserializer: D,
) -> Result<String, D::Error>
where
    D: Deserializer<'de>,
{
    deserializer.deserialize_str(X509CertVisitor)
}

struct KeyVisitor;

impl<'de> Visitor<'de> for KeyVisitor {
    type Value = String;

    fn expecting(
        &self,
        formatter: &mut std::fmt::Formatter,
    ) -> std::fmt::Result {
        formatter.write_str(
            "a DER formatted key as a string of base64 encoded bytes",
        )
    }

    fn visit_str<E>(self, value: &str) -> Result<Self::Value, E>
    where
        E: de::Error,
    {
        let raw_bytes = base64::engine::general_purpose::STANDARD
            .decode(&value)
            .map_err(|e| {
                de::Error::custom(format!(
                    "could not base64 decode private_key: {}",
                    e
                ))
            })?;

        // TODO: samael does not support ECDSA, update to generic PKey type when it does
        //let _parsed = openssl::pkey::PKey::private_key_from_der(&raw_bytes)
        //    .map_err(|e| de::Error::custom(format!("could not base64 decode private_key: {}", e)))?;

        let parsed = openssl::rsa::Rsa::private_key_from_der(&raw_bytes)
            .map_err(|e| {
                de::Error::custom(format!(
                    "private_key is not recognized as a RSA private key: {}",
                    e
                ))
            })?;
        let _parsed = openssl::pkey::PKey::from_rsa(parsed).map_err(|e| {
            de::Error::custom(format!(
                "private_key is not recognized as a RSA private key: {}",
                e
            ))
        })?;

        Ok(value.to_string())
    }
}

fn key_from_base64_encoded_der<'de, D>(
    deserializer: D,
) -> Result<String, D::Error>
where
    D: Deserializer<'de>,
{
    deserializer.deserialize_str(KeyVisitor)
}

#[derive(Clone, Debug, Deserialize, Serialize, JsonSchema)]
#[serde(tag = "type", rename_all = "snake_case")]
pub enum IdpMetadataSource {
    Url { url: String },
    Base64EncodedXml { data: String },
}

#[derive(Clone, Debug, Deserialize, Serialize, JsonSchema)]
pub struct SamlIdentityProviderCreate {
    #[serde(flatten)]
    pub identity: IdentityMetadataCreateParams,

    /// the source of an identity provider metadata descriptor
    pub idp_metadata_source: IdpMetadataSource,

    /// idp's entity id
    pub idp_entity_id: String,

    /// sp's client id
    pub sp_client_id: String,

    /// service provider endpoint where the response will be sent
    pub acs_url: String,

    /// service provider endpoint where the idp should send log out requests
    pub slo_url: String,

    /// customer's technical contact for saml configuration
    pub technical_contact_email: String,

    /// optional request signing key pair
    #[serde(deserialize_with = "validate_key_pair")]
    pub signing_keypair: Option<DerEncodedKeyPair>,

    /// If set, SAML attributes with this name will be considered to denote a
    /// user's group membership, where the attribute value(s) should be a
    /// comma-separated list of group names.
    pub group_attribute_name: Option<String>,
}

/// sign some junk data and validate it with the key pair
fn sign_junk_data(key_pair: &DerEncodedKeyPair) -> Result<(), anyhow::Error> {
    let private_key = {
        let raw_bytes = base64::engine::general_purpose::STANDARD
            .decode(&key_pair.private_key)?;
        // TODO: samael does not support ECDSA, update to generic PKey type when it does
        //let parsed = openssl::pkey::PKey::private_key_from_der(&raw_bytes)?;
        let parsed = openssl::rsa::Rsa::private_key_from_der(&raw_bytes)?;
        let parsed = openssl::pkey::PKey::from_rsa(parsed)?;
        parsed
    };

    let public_key = {
        let raw_bytes = base64::engine::general_purpose::STANDARD
            .decode(&key_pair.public_cert)?;
        let parsed = openssl::x509::X509::from_der(&raw_bytes)?;
        parsed.public_key()?
    };

    let mut signer = openssl::sign::Signer::new(
        openssl::hash::MessageDigest::sha256(),
        &private_key.as_ref(),
    )?;

    let some_junk_data = b"this is some junk data";

    signer.update(some_junk_data)?;
    let signature = signer.sign_to_vec()?;

    let mut verifier = openssl::sign::Verifier::new(
        openssl::hash::MessageDigest::sha256(),
        &public_key,
    )?;

    verifier.update(some_junk_data)?;

    if !verifier.verify(&signature)? {
        anyhow::bail!("signature validation failed!");
    }

    Ok(())
}

fn validate_key_pair<'de, D>(
    deserializer: D,
) -> Result<Option<DerEncodedKeyPair>, D::Error>
where
    D: Deserializer<'de>,
{
    let v = Option::<DerEncodedKeyPair>::deserialize(deserializer)?;

    if let Some(ref key_pair) = v {
        if let Err(e) = sign_junk_data(&key_pair) {
            return Err(de::Error::custom(format!(
                "data signed with key not verified with certificate! {}",
                e
            )));
        }
    }

    Ok(v)
}

// PROJECTS

/// Create-time parameters for a [`Project`](crate::external_api::views::Project)
#[derive(Clone, Debug, Deserialize, Serialize, JsonSchema)]
pub struct ProjectCreate {
    #[serde(flatten)]
    pub identity: IdentityMetadataCreateParams,
}

/// Updateable properties of a [`Project`](crate::external_api::views::Project)
#[derive(Clone, Debug, Deserialize, Serialize, JsonSchema)]
pub struct ProjectUpdate {
    #[serde(flatten)]
    pub identity: IdentityMetadataUpdateParams,
}

// NETWORK INTERFACES

/// Create-time parameters for a
/// [`NetworkInterface`](omicron_common::api::external::NetworkInterface)
#[derive(Clone, Debug, Deserialize, Serialize, JsonSchema)]
pub struct NetworkInterfaceCreate {
    #[serde(flatten)]
    pub identity: IdentityMetadataCreateParams,
    /// The VPC in which to create the interface.
    pub vpc_name: Name,
    /// The VPC Subnet in which to create the interface.
    pub subnet_name: Name,
    /// The IP address for the interface. One will be auto-assigned if not provided.
    pub ip: Option<IpAddr>,
}

/// Parameters for updating a
/// [`NetworkInterface`](omicron_common::api::external::NetworkInterface).
///
/// Note that modifying IP addresses for an interface is not yet supported, a
/// new interface must be created instead.
#[derive(Clone, Debug, Deserialize, Serialize, JsonSchema)]
pub struct NetworkInterfaceUpdate {
    #[serde(flatten)]
    pub identity: IdentityMetadataUpdateParams,

    /// Make a secondary interface the instance's primary interface.
    ///
    /// If applied to a secondary interface, that interface will become the
    /// primary on the next reboot of the instance. Note that this may have
    /// implications for routing between instances, as the new primary interface
    /// will be on a distinct subnet from the previous primary interface.
    ///
    /// Note that this can only be used to select a new primary interface for an
    /// instance. Requests to change the primary interface into a secondary will
    /// return an error.
    // TODO-completeness TODO-doc When we get there, this should note that a
    // change in the primary interface will result in changes to the DNS records
    // for the instance, though not the name.
    #[serde(default)]
    pub primary: bool,
}

// CERTIFICATES

/// Create-time parameters for a
/// [`Certificate`](crate::external_api::views::Certificate)
#[derive(Clone, Deserialize, Serialize, JsonSchema)]
pub struct CertificateCreate {
    /// common identifying metadata
    #[serde(flatten)]
    pub identity: IdentityMetadataCreateParams,
    /// PEM file containing public certificate chain
    pub cert: Vec<u8>,
    /// PEM file containing private key
    pub key: Vec<u8>,
    /// The service using this certificate
    pub service: shared::ServiceUsingCertificate,
}

impl std::fmt::Debug for CertificateCreate {
    fn fmt(&self, f: &mut std::fmt::Formatter<'_>) -> std::fmt::Result {
        f.debug_struct("CertificateCreate")
            .field("identity", &self.identity)
            .field("cert", &self.cert)
            .field("key", &"<redacted>")
            .finish()
    }
}

// IP POOLS

/// Create-time parameters for an IP Pool.
///
/// See [`IpPool`](crate::external_api::views::IpPool)
#[derive(Clone, Debug, Deserialize, Serialize, JsonSchema)]
pub struct IpPoolCreate {
    #[serde(flatten)]
    pub identity: IdentityMetadataCreateParams,
}

/// Parameters for updating an IP Pool
#[derive(Clone, Debug, Deserialize, Serialize, JsonSchema)]
pub struct IpPoolUpdate {
    #[serde(flatten)]
    pub identity: IdentityMetadataUpdateParams,
}

// INSTANCES

pub const MIN_MEMORY_SIZE_BYTES: u32 = 1 << 30; // 1 GiB

/// Describes an attachment of a `NetworkInterface` to an `Instance`, at the
/// time the instance is created.
// NOTE: VPC's are an organizing concept for networking resources, not for
// instances. It's true that all networking resources for an instance must
// belong to a single VPC, but we don't consider instances to be "scoped" to a
// VPC in the same way that they are scoped to projects, for example.
//
// This is slightly different than some other cloud providers, such as AWS,
// which use VPCs as both a networking concept, and a container more similar to
// our concept of a project. One example for why this is useful is that "moving"
// an instance to a new VPC can be done by detaching any interfaces in the
// original VPC and attaching interfaces in the new VPC.
//
// This type then requires the VPC identifiers, exactly because instances are
// _not_ scoped to a VPC, and so the VPC and/or VPC Subnet names are not present
// in the path of endpoints handling instance operations.
#[derive(Clone, Debug, Deserialize, Serialize, JsonSchema)]
#[serde(tag = "type", content = "params", rename_all = "snake_case")]
pub enum InstanceNetworkInterfaceAttachment {
    /// Create one or more `NetworkInterface`s for the `Instance`.
    ///
    /// If more than one interface is provided, then the first will be
    /// designated the primary interface for the instance.
    Create(Vec<NetworkInterfaceCreate>),

    /// The default networking configuration for an instance is to create a
    /// single primary interface with an automatically-assigned IP address. The
    /// IP will be pulled from the Project's default VPC / VPC Subnet.
    Default,

    /// No network interfaces at all will be created for the instance.
    None,
}

impl Default for InstanceNetworkInterfaceAttachment {
    fn default() -> Self {
        Self::Default
    }
}

/// Describe the instance's disks at creation time
#[derive(Clone, Debug, Deserialize, Serialize, JsonSchema)]
#[serde(tag = "type", rename_all = "snake_case")]
pub enum InstanceDiskAttachment {
    /// During instance creation, create and attach disks
    Create(DiskCreate),

    /// During instance creation, attach this disk
    Attach(InstanceDiskAttach),
}

#[derive(Clone, Debug, Deserialize, Serialize, JsonSchema)]
pub struct InstanceDiskAttach {
    /// A disk name to attach
    pub name: Name,
}

/// Parameters for creating an external IP address for instances.
#[derive(Clone, Debug, Deserialize, Serialize, JsonSchema)]
#[serde(tag = "type", rename_all = "snake_case")]
pub enum ExternalIpCreate {
    /// An IP address providing both inbound and outbound access. The address is
    /// automatically-assigned from the provided IP Pool, or all available pools
    /// if not specified.
    Ephemeral { pool_name: Option<Name> },
    // TODO: Add floating IPs: https://github.com/oxidecomputer/omicron/issues/1334
}

/// Create-time parameters for an [`Instance`](omicron_common::api::external::Instance)
#[derive(Clone, Debug, Deserialize, Serialize, JsonSchema)]
pub struct InstanceCreate {
    #[serde(flatten)]
    pub identity: IdentityMetadataCreateParams,
    pub ncpus: InstanceCpuCount,
    pub memory: ByteCount,
    pub hostname: String, // TODO-cleanup different type?

    /// User data for instance initialization systems (such as cloud-init).
    /// Must be a Base64-encoded string, as specified in RFC 4648 § 4 (+ and /
    /// characters with padding). Maximum 32 KiB unencoded data.
    // While serde happily accepts #[serde(with = "<mod>")] as a shorthand for
    // specifing `serialize_with` and `deserialize_with`, schemars requires the
    // argument to `with` to be a type rather than merely a path prefix (i.e. a
    // mod or type). It's admittedly a bit tricky for schemars to address;
    // unlike `serialize` or `deserialize`, `JsonSchema` requires several
    // functions working together. It's unfortunate that schemars has this
    // built-in incompatibility, exacerbated by its glacial rate of progress
    // and immunity to offers of help.
    #[serde(default, with = "UserData")]
    pub user_data: Vec<u8>,

    /// The network interfaces to be created for this instance.
    #[serde(default)]
    pub network_interfaces: InstanceNetworkInterfaceAttachment,

    /// The external IP addresses provided to this instance.
    ///
    /// By default, all instances have outbound connectivity, but no inbound
    /// connectivity. These external addresses can be used to provide a fixed,
    /// known IP address for making inbound connections to the instance.
    #[serde(default)]
    pub external_ips: Vec<ExternalIpCreate>,

    /// The disks to be created or attached for this instance.
    #[serde(default)]
    pub disks: Vec<InstanceDiskAttachment>,

    /// Should this instance be started upon creation; true by default.
    #[serde(default = "bool_true")]
    pub start: bool,
}

#[inline]
fn bool_true() -> bool {
    true
}

// If you change this, also update the error message in
// `UserData::deserialize()` below.
pub const MAX_USER_DATA_BYTES: usize = 32 * 1024; // 32 KiB

struct UserData;
impl UserData {
    pub fn serialize<S>(
        data: &Vec<u8>,
        serializer: S,
    ) -> Result<S::Ok, S::Error>
    where
        S: Serializer,
    {
        base64::engine::general_purpose::STANDARD
            .encode(data)
            .serialize(serializer)
    }

    pub fn deserialize<'de, D>(deserializer: D) -> Result<Vec<u8>, D::Error>
    where
        D: Deserializer<'de>,
    {
        match base64::engine::general_purpose::STANDARD
            .decode(<String>::deserialize(deserializer)?)
        {
            Ok(buf) => {
                // if you change this, also update the stress test in crate::cidata
                if buf.len() > MAX_USER_DATA_BYTES {
                    Err(<D::Error as serde::de::Error>::invalid_length(
                        buf.len(),
                        &"less than 32 KiB",
                    ))
                } else {
                    Ok(buf)
                }
            }
            Err(_) => Err(<D::Error as serde::de::Error>::invalid_value(
                serde::de::Unexpected::Other("invalid base64 string"),
                &"a valid base64 string",
            )),
        }
    }
}

impl JsonSchema for UserData {
    fn schema_name() -> String {
        "String".to_string()
    }

    fn json_schema(
        _: &mut schemars::gen::SchemaGenerator,
    ) -> schemars::schema::Schema {
        schemars::schema::SchemaObject {
            instance_type: Some(schemars::schema::InstanceType::String.into()),
            format: Some("byte".to_string()),
            ..Default::default()
        }
        .into()
    }

    fn is_referenceable() -> bool {
        false
    }
}

/// Migration parameters for an [`Instance`](omicron_common::api::external::Instance)
#[derive(Clone, Debug, Deserialize, Serialize, JsonSchema)]
pub struct InstanceMigrate {
    pub dst_sled_id: Uuid,
}

/// Forwarded to a propolis server to request the contents of an Instance's serial console.
#[derive(Clone, Debug, Deserialize, Serialize, JsonSchema, PartialEq)]
pub struct InstanceSerialConsoleRequest {
    #[serde(flatten)]
    pub project_selector: Option<ProjectSelector>,
    /// Character index in the serial buffer from which to read, counting the bytes output since
    /// instance start. If this is not provided, `most_recent` must be provided, and if this *is*
    /// provided, `most_recent` must *not* be provided.
    pub from_start: Option<u64>,
    /// Character index in the serial buffer from which to read, counting *backward* from the most
    /// recently buffered data retrieved from the instance. (See note on `from_start` about mutual
    /// exclusivity)
    pub most_recent: Option<u64>,
    /// Maximum number of bytes of buffered serial console contents to return. If the requested
    /// range runs to the end of the available buffer, the data returned will be shorter than
    /// `max_bytes`.
    /// This parameter is only useful for the non-streaming GET request for serial console data,
    /// and *ignored* by the streaming websocket endpoint.
    pub max_bytes: Option<u64>,
}

/// Contents of an Instance's serial console buffer.
#[derive(Clone, Debug, Deserialize, Serialize, JsonSchema)]
pub struct InstanceSerialConsoleData {
    /// The bytes starting from the requested offset up to either the end of the buffer or the
    /// request's `max_bytes`. Provided as a u8 array rather than a string, as it may not be UTF-8.
    pub data: Vec<u8>,
    /// The absolute offset since boot (suitable for use as `byte_offset` in a subsequent request)
    /// of the last byte returned in `data`.
    pub last_byte_offset: u64,
}

// VPCS

/// Create-time parameters for a [`Vpc`](crate::external_api::views::Vpc)
#[derive(Clone, Debug, Deserialize, Serialize, JsonSchema)]
pub struct VpcCreate {
    #[serde(flatten)]
    pub identity: IdentityMetadataCreateParams,

    /// The IPv6 prefix for this VPC.
    ///
    /// All IPv6 subnets created from this VPC must be taken from this range,
    /// which sould be a Unique Local Address in the range `fd00::/48`. The
    /// default VPC Subnet will have the first `/64` range from this prefix.
    pub ipv6_prefix: Option<Ipv6Net>,

    pub dns_name: Name,
}

/// Updateable properties of a [`Vpc`](crate::external_api::views::Vpc)
#[derive(Clone, Debug, Deserialize, Serialize, JsonSchema)]
pub struct VpcUpdate {
    #[serde(flatten)]
    pub identity: IdentityMetadataUpdateParams,
    pub dns_name: Option<Name>,
}

/// Create-time parameters for a [`VpcSubnet`](crate::external_api::views::VpcSubnet)
#[derive(Clone, Debug, Deserialize, Serialize, JsonSchema)]
pub struct VpcSubnetCreate {
    #[serde(flatten)]
    pub identity: IdentityMetadataCreateParams,

    /// The IPv4 address range for this subnet.
    ///
    /// It must be allocated from an RFC 1918 private address range, and must
    /// not overlap with any other existing subnet in the VPC.
    pub ipv4_block: Ipv4Net,

    /// The IPv6 address range for this subnet.
    ///
    /// It must be allocated from the RFC 4193 Unique Local Address range, with
    /// the prefix equal to the parent VPC's prefix. A random `/64` block will
    /// be assigned if one is not provided. It must not overlap with any
    /// existing subnet in the VPC.
    pub ipv6_block: Option<Ipv6Net>,
}

/// Updateable properties of a [`VpcSubnet`](crate::external_api::views::VpcSubnet)
#[derive(Clone, Debug, Deserialize, Serialize, JsonSchema)]
pub struct VpcSubnetUpdate {
    #[serde(flatten)]
    pub identity: IdentityMetadataUpdateParams,
}

// VPC ROUTERS

/// Create-time parameters for a [`VpcRouter`](crate::external_api::views::VpcRouter)
#[derive(Clone, Debug, Deserialize, Serialize, JsonSchema)]
pub struct VpcRouterCreate {
    #[serde(flatten)]
    pub identity: IdentityMetadataCreateParams,
}

/// Updateable properties of a [`VpcRouter`](crate::external_api::views::VpcRouter)
#[derive(Clone, Debug, Deserialize, Serialize, JsonSchema)]
pub struct VpcRouterUpdate {
    #[serde(flatten)]
    pub identity: IdentityMetadataUpdateParams,
}

// VPC ROUTER ROUTES

/// Create-time parameters for a [`omicron_common::api::external::RouterRoute`]
#[derive(Clone, Debug, Deserialize, Serialize, JsonSchema)]
pub struct RouterRouteCreate {
    #[serde(flatten)]
    pub identity: IdentityMetadataCreateParams,
    pub target: RouteTarget,
    pub destination: RouteDestination,
}

/// Updateable properties of a [`omicron_common::api::external::RouterRoute`]
#[derive(Clone, Debug, Deserialize, Serialize, JsonSchema)]
pub struct RouterRouteUpdate {
    #[serde(flatten)]
    pub identity: IdentityMetadataUpdateParams,
    pub target: RouteTarget,
    pub destination: RouteDestination,
}

// DISKS

pub const MIN_DISK_SIZE_BYTES: u32 = 1 << 30; // 1 GiB

#[derive(Copy, Clone, Debug, Deserialize, Serialize)]
#[serde(try_from = "u32")] // invoke the try_from validation routine below
pub struct BlockSize(pub u32);

impl TryFrom<u32> for BlockSize {
    type Error = anyhow::Error;
    fn try_from(x: u32) -> Result<BlockSize, Self::Error> {
        if ![512, 2048, 4096].contains(&x) {
            anyhow::bail!("invalid block size {}", x);
        }

        Ok(BlockSize(x))
    }
}

impl Into<ByteCount> for BlockSize {
    fn into(self) -> ByteCount {
        ByteCount::from(self.0)
    }
}

impl From<BlockSize> for u64 {
    fn from(bs: BlockSize) -> u64 {
        bs.0 as u64
    }
}

impl JsonSchema for BlockSize {
    fn schema_name() -> String {
        "BlockSize".to_string()
    }

    fn json_schema(
        _: &mut schemars::gen::SchemaGenerator,
    ) -> schemars::schema::Schema {
        schemars::schema::Schema::Object(schemars::schema::SchemaObject {
            metadata: Some(Box::new(schemars::schema::Metadata {
                id: None,
                title: Some("disk block size in bytes".to_string()),
                ..Default::default()
            })),
            instance_type: Some(schemars::schema::InstanceType::Integer.into()),
            enum_values: Some(vec![
                serde_json::json!(512),
                serde_json::json!(2048),
                serde_json::json!(4096),
            ]),
            ..Default::default()
        })
    }
}

/// Different sources for a disk
#[derive(Clone, Debug, Deserialize, Serialize, JsonSchema)]
#[serde(tag = "type", rename_all = "snake_case")]
pub enum DiskSource {
    /// Create a blank disk
    Blank {
        /// size of blocks for this Disk. valid values are: 512, 2048, or 4096
        block_size: BlockSize,
    },
    /// Create a disk from a disk snapshot
    Snapshot { snapshot_id: Uuid },
    /// Create a disk from a project image
    Image { image_id: Uuid },
    /// Create a disk from a global image
    GlobalImage { image_id: Uuid },
    /// Create a blank disk that will accept bulk writes or pull blocks from an
    /// external source.
    ImportingBlocks { block_size: BlockSize },
}

/// Create-time parameters for a [`Disk`](omicron_common::api::external::Disk)
#[derive(Clone, Debug, Deserialize, Serialize, JsonSchema)]
pub struct DiskCreate {
    /// common identifying metadata
    #[serde(flatten)]
    pub identity: IdentityMetadataCreateParams,
    /// initial source for this disk
    pub disk_source: DiskSource,
    /// total size of the Disk in bytes
    pub size: ByteCount,
}

<<<<<<< HEAD
/// TODO-v1: Delete this
/// Parameters for the [`Disk`](omicron_common::api::external::Disk) to be
/// attached or detached to an instance
#[derive(Clone, Debug, Deserialize, Serialize, JsonSchema)]
pub struct DiskIdentifier {
    pub name: Name,
}

/// TODO-v1: Delete this
/// Parameters for the
/// [`NetworkInterface`](omicron_common::api::external::NetworkInterface) to be
/// attached or detached to an instance.
#[derive(Clone, Debug, Deserialize, Serialize, JsonSchema)]
pub struct NetworkInterfaceIdentifier {
    pub interface_name: Name,
}

// equivalent to crucible_pantry_client::types::ExpectedDigest
#[derive(Clone, Debug, Deserialize, Serialize, JsonSchema)]
#[serde(rename_all = "snake_case")]
pub enum ExpectedDigest {
    Sha256(String),
}

/// Parameters for importing blocks from a URL to a disk
#[derive(Clone, Debug, Deserialize, Serialize, JsonSchema)]
pub struct ImportBlocksFromUrl {
    /// the source to pull blocks from
    pub url: String,
    /// Expected digest of all blocks when importing from a URL
    pub expected_digest: Option<ExpectedDigest>,
}

/// Parameters for importing blocks with a bulk write
// equivalent to crucible_pantry_client::types::BulkWriteRequest
#[derive(Clone, Debug, Deserialize, Serialize, JsonSchema)]
pub struct ImportBlocksBulkWrite {
    pub offset: u64,
    pub base64_encoded_data: String,
}

/// Parameters for finalizing a disk
#[derive(Clone, Debug, Deserialize, Serialize, JsonSchema)]
pub struct FinalizeDisk {
    #[serde(flatten)]
    pub project_selector: Option<ProjectSelector>,

    /// an optional snapshot name
    pub snapshot_name: Option<String>,
}

=======
>>>>>>> c63fe165
// IMAGES

/// The source of the underlying image.
#[derive(Clone, Debug, Deserialize, Serialize, JsonSchema)]
#[serde(tag = "type", rename_all = "snake_case")]
pub enum ImageSource {
    Url {
        url: String,
    },
    Snapshot {
        id: Uuid,
    },

    /// Boot the Alpine ISO that ships with the Propolis zone. Intended for
    /// development purposes only.
    YouCanBootAnythingAsLongAsItsAlpine,
}

/// OS image distribution
#[derive(Clone, Debug, Deserialize, Serialize, JsonSchema)]
pub struct Distribution {
    /// The name of the distribution (e.g. "alpine" or "ubuntu")
    pub name: Name,
    /// The version of the distribution (e.g. "3.10" or "18.04")
    pub version: String,
}

/// Create-time parameters for an
/// [`GlobalImage`](crate::external_api::views::GlobalImage)
#[derive(Clone, Debug, Deserialize, Serialize, JsonSchema)]
pub struct GlobalImageCreate {
    /// common identifying metadata
    #[serde(flatten)]
    pub identity: IdentityMetadataCreateParams,

    /// OS image distribution
    pub distribution: Distribution,

    /// block size in bytes
    pub block_size: BlockSize,

    /// The source of the image's contents.
    pub source: ImageSource,
}

/// Create-time parameters for an
/// [`Image`](crate::external_api::views::Image)
#[derive(Clone, Debug, Deserialize, Serialize, JsonSchema)]
pub struct ImageCreate {
    /// common identifying metadata
    #[serde(flatten)]
    pub identity: IdentityMetadataCreateParams,

    /// The family of the operating system (e.g. Debian, Ubuntu, etc.)
    pub os: String,

    /// The version of the operating system (e.g. 18.04, 20.04, etc.)
    pub version: String,

    /// block size in bytes
    pub block_size: BlockSize,

    /// The source of the image's contents.
    pub source: ImageSource,
}

// SNAPSHOTS

/// Create-time parameters for a [`Snapshot`](crate::external_api::views::Snapshot)
#[derive(Clone, Debug, Deserialize, Serialize, JsonSchema)]
pub struct SnapshotCreate {
    /// common identifying metadata
    #[serde(flatten)]
    pub identity: IdentityMetadataCreateParams,

    /// The name of the disk to be snapshotted
    pub disk: Name,
}

// USERS AND GROUPS

#[derive(Clone, Debug, Serialize, Deserialize, JsonSchema, PartialEq)]
pub struct OptionalGroupSelector {
    pub group: Option<Uuid>,
}

// BUILT-IN USERS
//
// These cannot be created via the external API, but we use the same interfaces
// for creating them internally as we use for types that can be created in the
// external API.

/// Create-time parameters for a [`UserBuiltin`](crate::external_api::views::UserBuiltin)
#[derive(Clone, Debug, Deserialize, Serialize, JsonSchema)]
pub struct UserBuiltinCreate {
    #[serde(flatten)]
    pub identity: IdentityMetadataCreateParams,
}

#[derive(Debug, Clone, Serialize, Deserialize, JsonSchema, PartialEq)]
pub struct UserBuiltinSelector {
    pub user: NameOrId,
}

// SSH PUBLIC KEYS
//
// The SSH key mangement endpoints are currently under `/v1/me`,
// and so have an implicit silo user ID which must be passed seperately
// to the creation routine. Note that this disagrees with RFD 44.

/// Create-time parameters for an [`SshKey`](crate::external_api::views::SshKey)
#[derive(Clone, Debug, Deserialize, Serialize, JsonSchema)]
pub struct SshKeyCreate {
    #[serde(flatten)]
    pub identity: IdentityMetadataCreateParams,

    /// SSH public key, e.g., `"ssh-ed25519 AAAAC3NzaC..."`
    pub public_key: String,
}

// METRICS

/// Query parameters common to resource metrics endpoints.
#[derive(Clone, Debug, Deserialize, Serialize, JsonSchema)]
pub struct ResourceMetrics {
    /// An inclusive start time of metrics.
    pub start_time: DateTime<Utc>,
    /// An exclusive end time of metrics.
    pub end_time: DateTime<Utc>,
}

// SYSTEM UPDATE

#[derive(Clone, Debug, Deserialize, Serialize, JsonSchema)]
pub struct SystemUpdatePath {
    pub version: SemverVersion,
}

#[derive(Clone, Debug, Deserialize, Serialize, JsonSchema)]
pub struct SystemUpdateStart {
    pub version: SemverVersion,
}

#[derive(Clone, Debug, Deserialize, Serialize, JsonSchema)]
pub struct SystemUpdateCreate {
    pub version: SemverVersion,
}

#[derive(Clone, Debug, Deserialize, Serialize, JsonSchema)]
pub struct ComponentUpdateCreate {
    pub version: SemverVersion,
    pub component_type: shared::UpdateableComponentType,
    pub system_update_id: Uuid,
}

#[derive(Clone, Debug, Deserialize, Serialize, JsonSchema)]
pub struct UpdateableComponentCreate {
    pub version: SemverVersion,
    pub system_version: SemverVersion,
    pub component_type: shared::UpdateableComponentType,
    pub device_id: String,
}<|MERGE_RESOLUTION|>--- conflicted
+++ resolved
@@ -1069,24 +1069,6 @@
     pub size: ByteCount,
 }
 
-<<<<<<< HEAD
-/// TODO-v1: Delete this
-/// Parameters for the [`Disk`](omicron_common::api::external::Disk) to be
-/// attached or detached to an instance
-#[derive(Clone, Debug, Deserialize, Serialize, JsonSchema)]
-pub struct DiskIdentifier {
-    pub name: Name,
-}
-
-/// TODO-v1: Delete this
-/// Parameters for the
-/// [`NetworkInterface`](omicron_common::api::external::NetworkInterface) to be
-/// attached or detached to an instance.
-#[derive(Clone, Debug, Deserialize, Serialize, JsonSchema)]
-pub struct NetworkInterfaceIdentifier {
-    pub interface_name: Name,
-}
-
 // equivalent to crucible_pantry_client::types::ExpectedDigest
 #[derive(Clone, Debug, Deserialize, Serialize, JsonSchema)]
 #[serde(rename_all = "snake_case")]
@@ -1121,8 +1103,6 @@
     pub snapshot_name: Option<String>,
 }
 
-=======
->>>>>>> c63fe165
 // IMAGES
 
 /// The source of the underlying image.
