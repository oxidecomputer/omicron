--- conflicted
+++ resolved
@@ -10,18 +10,11 @@
 use chrono::{DateTime, Utc};
 use http::Uri;
 use omicron_common::api::external::{
-<<<<<<< HEAD
     AddressLotKind, AllowedSourceIps, BfdMode, BgpPeerCombined, ByteCount,
     Hostname, IdentityMetadataCreateParams, IdentityMetadataUpdateParams,
-    InstanceCpuCount, LinkFec, LinkSpeed, Name, NameOrId, PaginationOrder,
-    RouteDestination, RouteTarget, SemverVersion, SwitchLocation, UserId,
-=======
-    AddressLotKind, AllowedSourceIps, BfdMode, BgpPeer, ByteCount, Hostname,
-    IdentityMetadataCreateParams, IdentityMetadataUpdateParams,
     InstanceAutoRestartPolicy, InstanceCpuCount, LinkFec, LinkSpeed, Name,
     NameOrId, PaginationOrder, RouteDestination, RouteTarget, SemverVersion,
-    UserId,
->>>>>>> 4c89247f
+    SwitchLocation, UserId,
 };
 use omicron_common::disk::DiskVariant;
 use oxnet::{IpNet, Ipv4Net, Ipv6Net};
@@ -1837,7 +1830,7 @@
 
     /// Local preference for route. Higher preference indicates precedence
     /// within and across protocols.
-    pub local_pref: Option<u32>,
+    pub rib_priority: Option<u8>,
 }
 
 /// A prefix allowed to be imported or exported by a bgp peer
@@ -1888,23 +1881,6 @@
     pub announcement: Vec<BgpAnnouncementCreate>,
 }
 
-<<<<<<< HEAD
-/// Optionally select a BGP announce set by a name or id.
-#[derive(Clone, Debug, Deserialize, Serialize, JsonSchema, PartialEq)]
-pub struct OptionalBgpAnnounceSetSelector {
-    /// A name or id to use when s electing BGP port settings
-    pub name_or_id: Option<NameOrId>,
-}
-
-/// Optionally select a BGP Peer by a name or id.
-#[derive(Clone, Debug, Deserialize, Serialize, JsonSchema, PartialEq)]
-pub struct OptionalBgpPeerSelector {
-    /// A name or id to use when filtering or paginating bgp peers
-    pub name_or_id: Option<NameOrId>,
-}
-
-=======
->>>>>>> 4c89247f
 /// Select a BGP announce set by a name or id.
 #[derive(Clone, Debug, Deserialize, Serialize, JsonSchema, PartialEq)]
 pub struct BgpAnnounceSetSelector {
