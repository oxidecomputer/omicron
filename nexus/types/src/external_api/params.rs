// This Source Code Form is subject to the terms of the Mozilla Public
// License, v. 2.0. If a copy of the MPL was not distributed with this
// file, You can obtain one at https://mozilla.org/MPL/2.0/.

//! Params define the request bodies of API endpoints for creating or updating resources.

use crate::external_api::shared;
use chrono::{DateTime, Utc};
use omicron_common::api::external::{
    http_pagination::{PaginatedByName, PaginatedByNameOrId},
    ByteCount, IdentityMetadataCreateParams, IdentityMetadataUpdateParams,
    InstanceCpuCount, Ipv4Net, Ipv6Net, Name, NameOrId,
};
use schemars::JsonSchema;
use serde::{
    de::{self, Visitor},
    Deserialize, Deserializer, Serialize, Serializer,
};
use std::{net::IpAddr, str::FromStr};
use uuid::Uuid;

#[derive(Deserialize, JsonSchema)]
pub struct OrganizationPath {
    pub organization: NameOrId,
}

#[derive(Deserialize, JsonSchema)]
pub struct ProjectPath {
    pub project: NameOrId,
}

#[derive(Deserialize, JsonSchema)]
pub struct InstancePath {
    pub instance: NameOrId,
}

#[derive(Deserialize, JsonSchema)]
pub struct OrganizationSelector {
    pub organization: NameOrId,
}

impl From<Name> for OrganizationSelector {
    fn from(name: Name) -> Self {
        OrganizationSelector { organization: name.into() }
    }
}

#[derive(Deserialize, JsonSchema)]
pub struct OptionalOrganizationSelector {
    #[serde(flatten)]
    pub organization_selector: Option<OrganizationSelector>,
}

#[derive(Deserialize, JsonSchema)]
pub struct ProjectSelector {
    #[serde(flatten)]
    pub organization_selector: Option<OrganizationSelector>,
    pub project: NameOrId,
}

// TODO-v1: delete this post migration
impl ProjectSelector {
    pub fn new(organization: Option<NameOrId>, project: NameOrId) -> Self {
        ProjectSelector {
            organization_selector: organization
                .map(|o| OrganizationSelector { organization: o }),
            project,
        }
    }
}

#[derive(Deserialize, JsonSchema)]
pub struct ProjectList {
    #[serde(flatten)]
    pub pagination: PaginatedByNameOrId,
    #[serde(flatten)]
    pub organization: OrganizationSelector,
}

#[derive(Deserialize, JsonSchema)]
pub struct OptionalProjectSelector {
    #[serde(flatten)]
    pub project_selector: Option<ProjectSelector>,
}

#[derive(Deserialize, JsonSchema)]
pub struct InstanceSelector {
    #[serde(flatten)]
    pub project_selector: Option<ProjectSelector>,
    pub instance: NameOrId,
}

// TODO-v1: delete this post migration
impl InstanceSelector {
    pub fn new(
        organization: Option<NameOrId>,
        project: Option<NameOrId>,
        instance: NameOrId,
    ) -> Self {
        InstanceSelector {
            project_selector: if let Some(p) = project {
                Some(ProjectSelector::new(organization, p))
            } else {
                None
            },
            instance,
        }
    }
}

#[derive(Deserialize, JsonSchema)]
<<<<<<< HEAD
pub struct DiskSelector {
    pub disk: NameOrId,
    pub project: Option<NameOrId>,
    pub organization: Option<NameOrId>,
}

impl DiskSelector {
    pub fn new(
        disk: NameOrId,
        project_selector: &Option<ProjectSelector>,
    ) -> DiskSelector {
        DiskSelector {
            disk,
            organization: project_selector
                .as_ref()
                .and_then(|s| s.organization.clone()),
            project: project_selector.as_ref().map(|s| s.project.clone()),
        }
    }
=======
pub struct InstanceList {
    #[serde(flatten)]
    pub pagination: PaginatedByName,
    #[serde(flatten)]
    pub project_selector: ProjectSelector,
}

#[derive(Deserialize, JsonSchema)]
pub struct InstanceSerialConsole {
    #[serde(flatten)]
    pub project_selector: Option<ProjectSelector>,

    #[serde(flatten)]
    pub console_params: InstanceSerialConsoleRequest,
>>>>>>> 8db8fa2c
}

// Silos

/// Create-time parameters for a [`Silo`](crate::external_api::views::Silo)
#[derive(Clone, Debug, Deserialize, Serialize, JsonSchema)]
pub struct SiloCreate {
    #[serde(flatten)]
    pub identity: IdentityMetadataCreateParams,

    pub discoverable: bool,

    pub identity_mode: shared::SiloIdentityMode,

    /// If set, this group will be created during Silo creation and granted the
    /// "Silo Admin" role. Identity providers can assert that users belong to
    /// this group and those users can log in and further initialize the Silo.
    ///
    /// Note that if configuring a SAML based identity provider,
    /// group_attribute_name must be set for users to be considered part of a
    /// group. See [`SamlIdentityProviderCreate`] for more information.
    pub admin_group_name: Option<String>,
}

/// Create-time parameters for a [`User`](crate::external_api::views::User)
#[derive(Clone, Deserialize, Serialize, JsonSchema)]
pub struct UserCreate {
    /// username used to log in
    pub external_id: UserId,
    /// password used to log in
    pub password: UserPassword,
}

/// A username for a local-only user
#[derive(Clone, Debug, Deserialize, Serialize)]
#[serde(try_from = "String")]
pub struct UserId(String);

impl AsRef<str> for UserId {
    fn as_ref(&self) -> &str {
        self.0.as_ref()
    }
}

impl FromStr for UserId {
    type Err = String;
    fn from_str(value: &str) -> Result<Self, Self::Err> {
        UserId::try_from(String::from(value))
    }
}

/// Used to impl `Deserialize`
impl TryFrom<String> for UserId {
    type Error = String;
    fn try_from(value: String) -> Result<Self, Self::Error> {
        // Mostly, this validation exists to cap the input size.  The specific
        // length is not critical here.  For convenience and consistency, we use
        // the same rules as `Name`.
        let _ = Name::try_from(value.clone())?;
        Ok(UserId(value))
    }
}

impl JsonSchema for UserId {
    fn schema_name() -> String {
        "UserId".to_string()
    }

    fn json_schema(
        gen: &mut schemars::gen::SchemaGenerator,
    ) -> schemars::schema::Schema {
        Name::json_schema(gen)
    }
}

/// A password used for authenticating a local-only user
#[derive(Clone, Deserialize, Serialize)]
#[serde(try_from = "String")]
#[serde(into = "String")]
// We store both the raw String and nexus_passwords::Password forms of the
// password.  That's because `nexus_passwords::Password` does not support
// getting the String back out (by design), but we may need to do that in order
// to impl Serialize.  See the `From<Password> for String` impl below.
pub struct Password(String, nexus_passwords::Password);

impl FromStr for Password {
    type Err = String;
    fn from_str(value: &str) -> Result<Self, Self::Err> {
        Password::try_from(String::from(value))
    }
}

// Used to impl `Deserialize`
impl TryFrom<String> for Password {
    type Error = String;
    fn try_from(value: String) -> Result<Self, Self::Error> {
        let inner = nexus_passwords::Password::new(&value)
            .map_err(|e| format!("unsupported password: {:#}", e))?;
        // TODO-security If we want to apply password policy rules, this seems
        // like the place.  We presumably want to also document them in the
        // OpenAPI schema below.
        Ok(Password(value, inner))
    }
}

// This "From" impl only exists to make it easier to derive `Serialize`.  That
// in turn is only to make this easier to use from the test suite.  (There's no
// other reason structs in this file should need to impl Serialize at all.)
impl From<Password> for String {
    fn from(password: Password) -> Self {
        password.0
    }
}

impl JsonSchema for Password {
    fn schema_name() -> String {
        "Password".to_string()
    }

    fn json_schema(
        _: &mut schemars::gen::SchemaGenerator,
    ) -> schemars::schema::Schema {
        schemars::schema::SchemaObject {
            metadata: Some(Box::new(schemars::schema::Metadata {
                title: Some(
                    "A password used to authenticate a user".to_string(),
                ),
                // TODO-doc If we apply password strength rules, they should
                // presumably be documented here.
                description: Some(
                    "Passwords may be subject to additional constraints."
                        .to_string(),
                ),
                ..Default::default()
            })),
            instance_type: Some(schemars::schema::InstanceType::String.into()),
            string: Some(Box::new(schemars::schema::StringValidation {
                max_length: Some(
                    u32::try_from(nexus_passwords::MAX_PASSWORD_LENGTH)
                        .unwrap(),
                ),
                min_length: None,
                pattern: None,
            })),
            ..Default::default()
        }
        .into()
    }
}

impl AsRef<nexus_passwords::Password> for Password {
    fn as_ref(&self) -> &nexus_passwords::Password {
        &self.1
    }
}

/// Parameters for setting a user's password
#[derive(Clone, Deserialize, JsonSchema, Serialize)]
#[serde(rename_all = "snake_case")]
#[serde(tag = "user_password_value", content = "details")]
pub enum UserPassword {
    /// Sets the user's password to the provided value
    Password(Password),
    /// Invalidates any current password (disabling password authentication)
    InvalidPassword,
}

/// Credentials for local user login
#[derive(Clone, Deserialize, JsonSchema, Serialize)]
pub struct UsernamePasswordCredentials {
    pub username: UserId,
    pub password: Password,
}

// Silo identity providers

#[derive(Clone, Debug, Deserialize, Serialize, JsonSchema)]
pub struct DerEncodedKeyPair {
    /// request signing public certificate (base64 encoded der file)
    #[serde(deserialize_with = "x509_cert_from_base64_encoded_der")]
    pub public_cert: String,

    /// request signing private key (base64 encoded der file)
    #[serde(deserialize_with = "key_from_base64_encoded_der")]
    pub private_key: String,
}

struct X509CertVisitor;

impl<'de> Visitor<'de> for X509CertVisitor {
    type Value = String;

    fn expecting(
        &self,
        formatter: &mut std::fmt::Formatter,
    ) -> std::fmt::Result {
        formatter.write_str("a DER formatted X509 certificate as a string of base64 encoded bytes")
    }

    fn visit_str<E>(self, value: &str) -> Result<Self::Value, E>
    where
        E: de::Error,
    {
        let raw_bytes = base64::decode(&value.as_bytes()).map_err(|e| {
            de::Error::custom(format!(
                "could not base64 decode public_cert: {}",
                e
            ))
        })?;
        let _parsed =
            openssl::x509::X509::from_der(&raw_bytes).map_err(|e| {
                de::Error::custom(format!(
                    "public_cert is not recognized as a X509 certificate: {}",
                    e
                ))
            })?;

        Ok(value.to_string())
    }
}

fn x509_cert_from_base64_encoded_der<'de, D>(
    deserializer: D,
) -> Result<String, D::Error>
where
    D: Deserializer<'de>,
{
    deserializer.deserialize_str(X509CertVisitor)
}

struct KeyVisitor;

impl<'de> Visitor<'de> for KeyVisitor {
    type Value = String;

    fn expecting(
        &self,
        formatter: &mut std::fmt::Formatter,
    ) -> std::fmt::Result {
        formatter.write_str(
            "a DER formatted key as a string of base64 encoded bytes",
        )
    }

    fn visit_str<E>(self, value: &str) -> Result<Self::Value, E>
    where
        E: de::Error,
    {
        let raw_bytes = base64::decode(&value).map_err(|e| {
            de::Error::custom(format!(
                "could not base64 decode private_key: {}",
                e
            ))
        })?;

        // TODO: samael does not support ECDSA, update to generic PKey type when it does
        //let _parsed = openssl::pkey::PKey::private_key_from_der(&raw_bytes)
        //    .map_err(|e| de::Error::custom(format!("could not base64 decode private_key: {}", e)))?;

        let parsed = openssl::rsa::Rsa::private_key_from_der(&raw_bytes)
            .map_err(|e| {
                de::Error::custom(format!(
                    "private_key is not recognized as a RSA private key: {}",
                    e
                ))
            })?;
        let _parsed = openssl::pkey::PKey::from_rsa(parsed).map_err(|e| {
            de::Error::custom(format!(
                "private_key is not recognized as a RSA private key: {}",
                e
            ))
        })?;

        Ok(value.to_string())
    }
}

fn key_from_base64_encoded_der<'de, D>(
    deserializer: D,
) -> Result<String, D::Error>
where
    D: Deserializer<'de>,
{
    deserializer.deserialize_str(KeyVisitor)
}

#[derive(Clone, Debug, Deserialize, Serialize, JsonSchema)]
#[serde(tag = "type", rename_all = "snake_case")]
pub enum IdpMetadataSource {
    Url { url: String },
    Base64EncodedXml { data: String },
}

#[derive(Clone, Debug, Deserialize, Serialize, JsonSchema)]
pub struct SamlIdentityProviderCreate {
    #[serde(flatten)]
    pub identity: IdentityMetadataCreateParams,

    /// the source of an identity provider metadata descriptor
    pub idp_metadata_source: IdpMetadataSource,

    /// idp's entity id
    pub idp_entity_id: String,

    /// sp's client id
    pub sp_client_id: String,

    /// service provider endpoint where the response will be sent
    pub acs_url: String,

    /// service provider endpoint where the idp should send log out requests
    pub slo_url: String,

    /// customer's technical contact for saml configuration
    pub technical_contact_email: String,

    /// optional request signing key pair
    #[serde(deserialize_with = "validate_key_pair")]
    pub signing_keypair: Option<DerEncodedKeyPair>,

    /// If set, SAML attributes with this name will be considered to denote a
    /// user's group membership, where the attribute value(s) should be a
    /// comma-separated list of group names.
    pub group_attribute_name: Option<String>,
}

/// sign some junk data and validate it with the key pair
fn sign_junk_data(key_pair: &DerEncodedKeyPair) -> Result<(), anyhow::Error> {
    let private_key = {
        let raw_bytes = base64::decode(&key_pair.private_key)?;
        // TODO: samael does not support ECDSA, update to generic PKey type when it does
        //let parsed = openssl::pkey::PKey::private_key_from_der(&raw_bytes)?;
        let parsed = openssl::rsa::Rsa::private_key_from_der(&raw_bytes)?;
        let parsed = openssl::pkey::PKey::from_rsa(parsed)?;
        parsed
    };

    let public_key = {
        let raw_bytes = base64::decode(&key_pair.public_cert)?;
        let parsed = openssl::x509::X509::from_der(&raw_bytes)?;
        parsed.public_key()?
    };

    let mut signer = openssl::sign::Signer::new(
        openssl::hash::MessageDigest::sha256(),
        &private_key.as_ref(),
    )?;

    let some_junk_data = b"this is some junk data";

    signer.update(some_junk_data)?;
    let signature = signer.sign_to_vec()?;

    let mut verifier = openssl::sign::Verifier::new(
        openssl::hash::MessageDigest::sha256(),
        &public_key,
    )?;

    verifier.update(some_junk_data)?;

    if !verifier.verify(&signature)? {
        anyhow::bail!("signature validation failed!");
    }

    Ok(())
}

fn validate_key_pair<'de, D>(
    deserializer: D,
) -> Result<Option<DerEncodedKeyPair>, D::Error>
where
    D: Deserializer<'de>,
{
    let v = Option::<DerEncodedKeyPair>::deserialize(deserializer)?;

    if let Some(ref key_pair) = v {
        if let Err(e) = sign_junk_data(&key_pair) {
            return Err(de::Error::custom(format!(
                "data signed with key not verified with certificate! {}",
                e
            )));
        }
    }

    Ok(v)
}

// ORGANIZATIONS

/// Create-time parameters for an [`Organization`](crate::external_api::views::Organization)
#[derive(Clone, Debug, Deserialize, Serialize, JsonSchema)]
pub struct OrganizationCreate {
    #[serde(flatten)]
    pub identity: IdentityMetadataCreateParams,
}

/// Updateable properties of an [`Organization`](crate::external_api::views::Organization)
#[derive(Clone, Debug, Deserialize, Serialize, JsonSchema)]
pub struct OrganizationUpdate {
    #[serde(flatten)]
    pub identity: IdentityMetadataUpdateParams,
}

// PROJECTS

/// Create-time parameters for a [`Project`](crate::external_api::views::Project)
#[derive(Clone, Debug, Deserialize, Serialize, JsonSchema)]
pub struct ProjectCreate {
    #[serde(flatten)]
    pub identity: IdentityMetadataCreateParams,
}

/// Updateable properties of a [`Project`](crate::external_api::views::Project)
#[derive(Clone, Debug, Deserialize, Serialize, JsonSchema)]
pub struct ProjectUpdate {
    #[serde(flatten)]
    pub identity: IdentityMetadataUpdateParams,
}

// NETWORK INTERFACES

/// Create-time parameters for a
/// [`NetworkInterface`](omicron_common::api::external::NetworkInterface)
#[derive(Clone, Debug, Deserialize, Serialize, JsonSchema)]
pub struct NetworkInterfaceCreate {
    #[serde(flatten)]
    pub identity: IdentityMetadataCreateParams,
    /// The VPC in which to create the interface.
    pub vpc_name: Name,
    /// The VPC Subnet in which to create the interface.
    pub subnet_name: Name,
    /// The IP address for the interface. One will be auto-assigned if not provided.
    pub ip: Option<IpAddr>,
}

/// Parameters for updating a
/// [`NetworkInterface`](omicron_common::api::external::NetworkInterface).
///
/// Note that modifying IP addresses for an interface is not yet supported, a
/// new interface must be created instead.
#[derive(Clone, Debug, Deserialize, Serialize, JsonSchema)]
pub struct NetworkInterfaceUpdate {
    #[serde(flatten)]
    pub identity: IdentityMetadataUpdateParams,

    /// Make a secondary interface the instance's primary interface.
    ///
    /// If applied to a secondary interface, that interface will become the
    /// primary on the next reboot of the instance. Note that this may have
    /// implications for routing between instances, as the new primary interface
    /// will be on a distinct subnet from the previous primary interface.
    ///
    /// Note that this can only be used to select a new primary interface for an
    /// instance. Requests to change the primary interface into a secondary will
    /// return an error.
    // TODO-completeness TODO-docs: When we get there, this should note that a
    // change in the primary interface will result in changes to the DNS records
    // for the instance, though not the name.
    #[serde(default)]
    pub primary: bool,
}

// IP POOLS

// Type used to identify a Project in request bodies, where one may not have
// the path in the request URL.
#[derive(Debug, Clone, Deserialize, Serialize, JsonSchema)]
pub struct OldProjectPath {
    pub organization: Name,
    pub project: Name,
}

/// Create-time parameters for an IP Pool.
///
/// See [`IpPool`](crate::external_api::views::IpPool)
#[derive(Clone, Debug, Deserialize, Serialize, JsonSchema)]
pub struct IpPoolCreate {
    #[serde(flatten)]
    pub identity: IdentityMetadataCreateParams,
    #[serde(flatten)]
    pub project: Option<OldProjectPath>,
}

/// Parameters for updating an IP Pool
#[derive(Clone, Debug, Deserialize, Serialize, JsonSchema)]
pub struct IpPoolUpdate {
    #[serde(flatten)]
    pub identity: IdentityMetadataUpdateParams,
}

// INSTANCES

pub const MIN_MEMORY_SIZE_BYTES: u32 = 1 << 30; // 1 GiB

/// Describes an attachment of a `NetworkInterface` to an `Instance`, at the
/// time the instance is created.
// NOTE: VPC's are an organizing concept for networking resources, not for
// instances. It's true that all networking resources for an instance must
// belong to a single VPC, but we don't consider instances to be "scoped" to a
// VPC in the same way that they are scoped to projects, for example.
//
// This is slightly different than some other cloud providers, such as AWS,
// which use VPCs as both a networking concept, and a container more similar to
// our concept of a project. One example for why this is useful is that "moving"
// an instance to a new VPC can be done by detaching any interfaces in the
// original VPC and attaching interfaces in the new VPC.
//
// This type then requires the VPC identifiers, exactly because instances are
// _not_ scoped to a VPC, and so the VPC and/or VPC Subnet names are not present
// in the path of endpoints handling instance operations.
#[derive(Clone, Debug, Deserialize, Serialize, JsonSchema)]
#[serde(tag = "type", content = "params", rename_all = "snake_case")]
pub enum InstanceNetworkInterfaceAttachment {
    /// Create one or more `NetworkInterface`s for the `Instance`.
    ///
    /// If more than one interface is provided, then the first will be
    /// designated the primary interface for the instance.
    Create(Vec<NetworkInterfaceCreate>),

    /// The default networking configuration for an instance is to create a
    /// single primary interface with an automatically-assigned IP address. The
    /// IP will be pulled from the Project's default VPC / VPC Subnet.
    Default,

    /// No network interfaces at all will be created for the instance.
    None,
}

impl Default for InstanceNetworkInterfaceAttachment {
    fn default() -> Self {
        Self::Default
    }
}

/// Describe the instance's disks at creation time
#[derive(Clone, Debug, Deserialize, Serialize, JsonSchema)]
#[serde(tag = "type", rename_all = "snake_case")]
pub enum InstanceDiskAttachment {
    /// During instance creation, create and attach disks
    Create(DiskCreate),

    /// During instance creation, attach this disk
    Attach(InstanceDiskAttach),
}

#[derive(Clone, Debug, Deserialize, Serialize, JsonSchema)]
pub struct InstanceDiskAttach {
    /// A disk name to attach
    pub name: Name,
}

/// Parameters for creating an external IP address for instances.
#[derive(Clone, Debug, Deserialize, Serialize, JsonSchema)]
#[serde(tag = "type", rename_all = "snake_case")]
pub enum ExternalIpCreate {
    /// An IP address providing both inbound and outbound access. The address is
    /// automatically-assigned from the provided IP Pool, or all available pools
    /// if not specified.
    Ephemeral { pool_name: Option<Name> },
    // TODO: Add floating IPs: https://github.com/oxidecomputer/omicron/issues/1334
}

/// Create-time parameters for an [`Instance`](omicron_common::api::external::Instance)
#[derive(Clone, Debug, Deserialize, Serialize, JsonSchema)]
pub struct InstanceCreate {
    #[serde(flatten)]
    pub identity: IdentityMetadataCreateParams,
    pub ncpus: InstanceCpuCount,
    pub memory: ByteCount,
    pub hostname: String, // TODO-cleanup different type?

    /// User data for instance initialization systems (such as cloud-init).
    /// Must be a Base64-encoded string, as specified in RFC 4648 § 4 (+ and /
    /// characters with padding). Maximum 32 KiB unencoded data.
    // While serde happily accepts #[serde(with = "<mod>")] as a shorthand for
    // specifing `serialize_with` and `deserialize_with`, schemars requires the
    // argument to `with` to be a type rather than merely a path prefix (i.e. a
    // mod or type). It's admittedly a bit tricky for schemars to address;
    // unlike `serialize` or `deserialize`, `JsonSchema` requires several
    // functions working together. It's unfortunate that schemars has this
    // built-in incompatibility, exacerbated by its glacial rate of progress
    // and immunity to offers of help.
    #[serde(default, with = "UserData")]
    pub user_data: Vec<u8>,

    /// The network interfaces to be created for this instance.
    #[serde(default)]
    pub network_interfaces: InstanceNetworkInterfaceAttachment,

    /// The external IP addresses provided to this instance.
    ///
    /// By default, all instances have outbound connectivity, but no inbound
    /// connectivity. These external addresses can be used to provide a fixed,
    /// known IP address for making inbound connections to the instance.
    #[serde(default)]
    pub external_ips: Vec<ExternalIpCreate>,

    /// The disks to be created or attached for this instance.
    #[serde(default)]
    pub disks: Vec<InstanceDiskAttachment>,

    /// Should this instance be started upon creation; true by default.
    #[serde(default = "bool_true")]
    pub start: bool,
}

#[inline]
fn bool_true() -> bool {
    true
}

// If you change this, also update the error message in
// `UserData::deserialize()` below.
pub const MAX_USER_DATA_BYTES: usize = 32 * 1024; // 32 KiB

struct UserData;
impl UserData {
    pub fn serialize<S>(
        data: &Vec<u8>,
        serializer: S,
    ) -> Result<S::Ok, S::Error>
    where
        S: Serializer,
    {
        base64::encode(data).serialize(serializer)
    }

    pub fn deserialize<'de, D>(deserializer: D) -> Result<Vec<u8>, D::Error>
    where
        D: Deserializer<'de>,
    {
        match base64::decode(<String>::deserialize(deserializer)?) {
            Ok(buf) => {
                // if you change this, also update the stress test in crate::cidata
                if buf.len() > MAX_USER_DATA_BYTES {
                    Err(<D::Error as serde::de::Error>::invalid_length(
                        buf.len(),
                        &"less than 32 KiB",
                    ))
                } else {
                    Ok(buf)
                }
            }
            Err(_) => Err(<D::Error as serde::de::Error>::invalid_value(
                serde::de::Unexpected::Other("invalid base64 string"),
                &"a valid base64 string",
            )),
        }
    }
}

impl JsonSchema for UserData {
    fn schema_name() -> String {
        "String".to_string()
    }

    fn json_schema(
        _: &mut schemars::gen::SchemaGenerator,
    ) -> schemars::schema::Schema {
        schemars::schema::SchemaObject {
            instance_type: Some(schemars::schema::InstanceType::String.into()),
            format: Some("byte".to_string()),
            ..Default::default()
        }
        .into()
    }

    fn is_referenceable() -> bool {
        false
    }
}

/// Migration parameters for an [`Instance`](omicron_common::api::external::Instance)
#[derive(Clone, Debug, Deserialize, Serialize, JsonSchema)]
pub struct InstanceMigrate {
    pub dst_sled_id: Uuid,
}

/// Forwarded to a sled agent to request the contents of an Instance's serial console.
#[derive(Clone, Debug, Deserialize, Serialize, JsonSchema, PartialEq)]
pub struct InstanceSerialConsoleRequest {
    /// Character index in the serial buffer from which to read, counting the bytes output since
    /// instance start. If this is not provided, `most_recent` must be provided, and if this *is*
    /// provided, `most_recent` must *not* be provided.
    pub from_start: Option<u64>,
    /// Character index in the serial buffer from which to read, counting *backward* from the most
    /// recently buffered data retrieved from the instance. (See note on `from_start` about mutual
    /// exclusivity)
    pub most_recent: Option<u64>,
    /// Maximum number of bytes of buffered serial console contents to return. If the requested
    /// range runs to the end of the available buffer, the data returned will be shorter than
    /// `max_bytes`.
    pub max_bytes: Option<u64>,
}

/// Contents of an Instance's serial console buffer.
#[derive(Clone, Debug, Deserialize, Serialize, JsonSchema)]
pub struct InstanceSerialConsoleData {
    /// The bytes starting from the requested offset up to either the end of the buffer or the
    /// request's `max_bytes`. Provided as a u8 array rather than a string, as it may not be UTF-8.
    pub data: Vec<u8>,
    /// The absolute offset since boot (suitable for use as `byte_offset` in a subsequent request)
    /// of the last byte returned in `data`.
    pub last_byte_offset: u64,
}

// VPCS

/// Create-time parameters for a [`Vpc`](crate::external_api::views::Vpc)
#[derive(Clone, Debug, Deserialize, Serialize, JsonSchema)]
pub struct VpcCreate {
    #[serde(flatten)]
    pub identity: IdentityMetadataCreateParams,

    /// The IPv6 prefix for this VPC.
    ///
    /// All IPv6 subnets created from this VPC must be taken from this range,
    /// which sould be a Unique Local Address in the range `fd00::/48`. The
    /// default VPC Subnet will have the first `/64` range from this prefix.
    pub ipv6_prefix: Option<Ipv6Net>,

    pub dns_name: Name,
}

/// Updateable properties of a [`Vpc`](crate::external_api::views::Vpc)
#[derive(Clone, Debug, Deserialize, Serialize, JsonSchema)]
pub struct VpcUpdate {
    #[serde(flatten)]
    pub identity: IdentityMetadataUpdateParams,
    pub dns_name: Option<Name>,
}

/// Create-time parameters for a [`VpcSubnet`](crate::external_api::views::VpcSubnet)
#[derive(Clone, Debug, Deserialize, Serialize, JsonSchema)]
pub struct VpcSubnetCreate {
    #[serde(flatten)]
    pub identity: IdentityMetadataCreateParams,

    /// The IPv4 address range for this subnet.
    ///
    /// It must be allocated from an RFC 1918 private address range, and must
    /// not overlap with any other existing subnet in the VPC.
    pub ipv4_block: Ipv4Net,

    /// The IPv6 address range for this subnet.
    ///
    /// It must be allocated from the RFC 4193 Unique Local Address range, with
    /// the prefix equal to the parent VPC's prefix. A random `/64` block will
    /// be assigned if one is not provided. It must not overlap with any
    /// existing subnet in the VPC.
    pub ipv6_block: Option<Ipv6Net>,
}

/// Updateable properties of a [`VpcSubnet`](crate::external_api::views::VpcSubnet)
#[derive(Clone, Debug, Deserialize, Serialize, JsonSchema)]
pub struct VpcSubnetUpdate {
    #[serde(flatten)]
    pub identity: IdentityMetadataUpdateParams,
}

// VPC ROUTERS

/// Create-time parameters for a [`VpcRouter`](crate::external_api::views::VpcRouter)
#[derive(Clone, Debug, Deserialize, Serialize, JsonSchema)]
pub struct VpcRouterCreate {
    #[serde(flatten)]
    pub identity: IdentityMetadataCreateParams,
}

/// Updateable properties of a [`VpcRouter`](crate::external_api::views::VpcRouter)
#[derive(Clone, Debug, Deserialize, Serialize, JsonSchema)]
pub struct VpcRouterUpdate {
    #[serde(flatten)]
    pub identity: IdentityMetadataUpdateParams,
}

// DISKS

pub const MIN_DISK_SIZE_BYTES: u32 = 1 << 30; // 1 GiB

#[derive(Copy, Clone, Debug, Deserialize, Serialize)]
#[serde(try_from = "u32")] // invoke the try_from validation routine below
pub struct BlockSize(pub u32);

impl TryFrom<u32> for BlockSize {
    type Error = anyhow::Error;
    fn try_from(x: u32) -> Result<BlockSize, Self::Error> {
        if ![512, 2048, 4096].contains(&x) {
            anyhow::bail!("invalid block size {}", x);
        }

        Ok(BlockSize(x))
    }
}

impl Into<ByteCount> for BlockSize {
    fn into(self) -> ByteCount {
        ByteCount::from(self.0)
    }
}

impl From<BlockSize> for u64 {
    fn from(bs: BlockSize) -> u64 {
        bs.0 as u64
    }
}

impl JsonSchema for BlockSize {
    fn schema_name() -> String {
        "BlockSize".to_string()
    }

    fn json_schema(
        _: &mut schemars::gen::SchemaGenerator,
    ) -> schemars::schema::Schema {
        schemars::schema::Schema::Object(schemars::schema::SchemaObject {
            metadata: Some(Box::new(schemars::schema::Metadata {
                id: None,
                title: Some("disk block size in bytes".to_string()),
                ..Default::default()
            })),
            instance_type: Some(schemars::schema::InstanceType::Integer.into()),
            enum_values: Some(vec![
                serde_json::json!(512),
                serde_json::json!(2048),
                serde_json::json!(4096),
            ]),
            ..Default::default()
        })
    }
}

/// Different sources for a disk
#[derive(Clone, Debug, Deserialize, Serialize, JsonSchema)]
#[serde(tag = "type", rename_all = "snake_case")]
pub enum DiskSource {
    /// Create a blank disk
    Blank {
        /// size of blocks for this Disk. valid values are: 512, 2048, or 4096
        block_size: BlockSize,
    },
    /// Create a disk from a disk snapshot
    Snapshot { snapshot_id: Uuid },
    /// Create a disk from a project image
    Image { image_id: Uuid },
    /// Create a disk from a global image
    GlobalImage { image_id: Uuid },
}

/// Create-time parameters for a [`Disk`](omicron_common::api::external::Disk)
#[derive(Clone, Debug, Deserialize, Serialize, JsonSchema)]
pub struct DiskCreate {
    /// common identifying metadata
    #[serde(flatten)]
    pub identity: IdentityMetadataCreateParams,
    /// initial source for this disk
    pub disk_source: DiskSource,
    /// total size of the Disk in bytes
    pub size: ByteCount,
}

/// Parameters for the [`Disk`](omicron_common::api::external::Disk) to be
/// attached or detached to an instance
#[derive(Clone, Debug, Deserialize, Serialize, JsonSchema)]
pub struct DiskIdentifier {
    pub name: Name,
}

#[derive(Clone, Deserialize, Serialize, JsonSchema)]
pub struct InstanceIdentifier {
    pub instance: NameOrId,
}

/// Parameters for the
/// [`NetworkInterface`](omicron_common::api::external::NetworkInterface) to be
/// attached or detached to an instance.
#[derive(Clone, Debug, Deserialize, Serialize, JsonSchema)]
pub struct NetworkInterfaceIdentifier {
    pub interface_name: Name,
}

// IMAGES

/// The source of the underlying image.
#[derive(Clone, Debug, Deserialize, Serialize, JsonSchema)]
#[serde(tag = "type", rename_all = "snake_case")]
pub enum ImageSource {
    Url {
        url: String,
    },
    Snapshot {
        id: Uuid,
    },

    /// Boot the Alpine ISO that ships with the Propolis zone. Intended for
    /// development purposes only.
    YouCanBootAnythingAsLongAsItsAlpine,
}

/// OS image distribution
#[derive(Clone, Debug, Deserialize, Serialize, JsonSchema)]
pub struct Distribution {
    /// The name of the distribution (e.g. "alpine" or "ubuntu")
    pub name: Name,
    /// The version of the distribution (e.g. "3.10" or "18.04")
    pub version: String,
}

/// Create-time parameters for an
/// [`GlobalImage`](crate::external_api::views::GlobalImage)
#[derive(Clone, Debug, Deserialize, Serialize, JsonSchema)]
pub struct GlobalImageCreate {
    /// common identifying metadata
    #[serde(flatten)]
    pub identity: IdentityMetadataCreateParams,

    /// OS image distribution
    pub distribution: Distribution,

    /// block size in bytes
    pub block_size: BlockSize,

    /// The source of the image's contents.
    pub source: ImageSource,
}

/// Create-time parameters for an
/// [`Image`](crate::external_api::views::Image)
#[derive(Clone, Debug, Deserialize, Serialize, JsonSchema)]
pub struct ImageCreate {
    /// common identifying metadata
    #[serde(flatten)]
    pub identity: IdentityMetadataCreateParams,

    /// block size in bytes
    pub block_size: BlockSize,

    /// The source of the image's contents.
    pub source: ImageSource,
}

// SNAPSHOTS

/// Create-time parameters for a [`Snapshot`](crate::external_api::views::Snapshot)
#[derive(Clone, Debug, Deserialize, Serialize, JsonSchema)]
pub struct SnapshotCreate {
    /// common identifying metadata
    #[serde(flatten)]
    pub identity: IdentityMetadataCreateParams,

    /// The name of the disk to be snapshotted
    pub disk: Name,
}

// BUILT-IN USERS
//
// These cannot be created via the external API, but we use the same interfaces
// for creating them internally as we use for types that can be created in the
// external API.

/// Create-time parameters for a [`UserBuiltin`](crate::external_api::views::UserBuiltin)
#[derive(Clone, Debug, Deserialize, Serialize, JsonSchema)]
pub struct UserBuiltinCreate {
    #[serde(flatten)]
    pub identity: IdentityMetadataCreateParams,
}

// SSH PUBLIC KEYS
//
// The SSH key mangement endpoints are currently under `/session/me`,
// and so have an implicit silo user ID which must be passed seperately
// to the creation routine. Note that this disagrees with RFD 44.

/// Create-time parameters for an [`SshKey`](crate::external_api::views::SshKey)
#[derive(Clone, Debug, Deserialize, Serialize, JsonSchema)]
pub struct SshKeyCreate {
    #[serde(flatten)]
    pub identity: IdentityMetadataCreateParams,

    /// SSH public key, e.g., `"ssh-ed25519 AAAAC3NzaC..."`
    pub public_key: String,
}

// METRICS

/// Query parameters common to resource metrics endpoints.
#[derive(Clone, Debug, Deserialize, Serialize, JsonSchema)]
pub struct ResourceMetrics {
    /// An inclusive start time of metrics.
    pub start_time: DateTime<Utc>,
    /// An exclusive end time of metrics.
    pub end_time: DateTime<Utc>,
}<|MERGE_RESOLUTION|>--- conflicted
+++ resolved
@@ -109,27 +109,6 @@
 }
 
 #[derive(Deserialize, JsonSchema)]
-<<<<<<< HEAD
-pub struct DiskSelector {
-    pub disk: NameOrId,
-    pub project: Option<NameOrId>,
-    pub organization: Option<NameOrId>,
-}
-
-impl DiskSelector {
-    pub fn new(
-        disk: NameOrId,
-        project_selector: &Option<ProjectSelector>,
-    ) -> DiskSelector {
-        DiskSelector {
-            disk,
-            organization: project_selector
-                .as_ref()
-                .and_then(|s| s.organization.clone()),
-            project: project_selector.as_ref().map(|s| s.project.clone()),
-        }
-    }
-=======
 pub struct InstanceList {
     #[serde(flatten)]
     pub pagination: PaginatedByName,
@@ -144,7 +123,6 @@
 
     #[serde(flatten)]
     pub console_params: InstanceSerialConsoleRequest,
->>>>>>> 8db8fa2c
 }
 
 // Silos
