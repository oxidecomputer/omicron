--- conflicted
+++ resolved
@@ -13,13 +13,8 @@
     AddressLotKind, AffinityPolicy, AllowedSourceIps, BfdMode, BgpPeer,
     ByteCount, FailureDomain, Hostname, IdentityMetadataCreateParams,
     IdentityMetadataUpdateParams, InstanceAutoRestartPolicy, InstanceCpuCount,
-<<<<<<< HEAD
-    InstanceCpuPlatform, LinkFec, LinkSpeed, Name, NameOrId, Nullable,
-    PaginationOrder, RouteDestination, RouteTarget, UserId,
-=======
-    IpVersion, LinkFec, LinkSpeed, Name, NameOrId, Nullable, PaginationOrder,
+    InstanceCpuPlatform, IpVersion, LinkFec, LinkSpeed, Name, NameOrId, Nullable, PaginationOrder,
     RouteDestination, RouteTarget, UserId,
->>>>>>> 71f19654
 };
 use omicron_common::disk::DiskVariant;
 use omicron_uuid_kinds::SiloGroupUuid;
