// This Source Code Form is subject to the terms of the Mozilla Public
// License, v. 2.0. If a copy of the MPL was not distributed with this
// file, You can obtain one at https://mozilla.org/MPL/2.0/.

//! Params define the request bodies of API endpoints for creating or updating
//! resources.

use crate::external_api::shared;
use base64::Engine;
use chrono::{DateTime, Utc};
use http::Uri;
use omicron_common::api::external::{
    AddressLotKind, AffinityPolicy, AllowedSourceIps, BfdMode, BgpPeer,
    ByteCount, FailureDomain, Hostname, IdentityMetadataCreateParams,
    IdentityMetadataUpdateParams, InstanceAutoRestartPolicy, InstanceCpuCount,
    InstanceCpuPlatform, IpVersion, LinkFec, LinkSpeed, Name, NameOrId,
    Nullable, PaginationOrder, RouteDestination, RouteTarget, UserId,
};
use omicron_common::disk::DiskVariant;
use omicron_uuid_kinds::*;
use oxnet::{IpNet, Ipv4Net, Ipv6Net};
use parse_display::Display;
use schemars::JsonSchema;
use semver::Version;
use serde::{
    Deserialize, Deserializer, Serialize, Serializer,
    de::{self, Visitor},
};
use std::collections::BTreeMap;
use std::collections::BTreeSet;
use std::num::NonZeroU32;
use std::{net::IpAddr, str::FromStr};
use url::Url;
use uuid::Uuid;

macro_rules! path_param {
    ($struct:ident, $param:ident, $name:tt) => {
        #[derive(Serialize, Deserialize, JsonSchema)]
        pub struct $struct {
            #[doc = "Name or ID of the "]
            #[doc = $name]
            pub $param: NameOrId,
        }
    };
}

macro_rules! id_path_param {
    ($struct:ident, $param:ident, $name:tt) => {
        id_path_param!($struct, $param, $name, Uuid);
    };

    ($struct:ident, $param:ident, $name:tt, $uuid_type:ident) => {
        #[derive(Serialize, Deserialize, JsonSchema)]
        pub struct $struct {
            #[doc = "ID of the "]
            #[doc = $name]
            #[schemars(with = "Uuid")]
            pub $param: $uuid_type,
        }
    };
}

/// The unique hardware ID for a sled
#[derive(
    Clone,
    Debug,
    Serialize,
    Deserialize,
    JsonSchema,
    PartialOrd,
    Ord,
    PartialEq,
    Eq,
)]
pub struct UninitializedSledId {
    pub serial: String,
    pub part: String,
}

path_param!(AffinityGroupPath, affinity_group, "affinity group");
path_param!(AntiAffinityGroupPath, anti_affinity_group, "anti affinity group");
path_param!(ProjectPath, project, "project");
path_param!(InstancePath, instance, "instance");
path_param!(NetworkInterfacePath, interface, "network interface");
path_param!(VpcPath, vpc, "VPC");
path_param!(SubnetPath, subnet, "subnet");
path_param!(RouterPath, router, "router");
path_param!(RoutePath, route, "route");
path_param!(InternetGatewayPath, gateway, "gateway");
path_param!(FloatingIpPath, floating_ip, "floating IP");
path_param!(DiskPath, disk, "disk");
path_param!(SnapshotPath, snapshot, "snapshot");
path_param!(ImagePath, image, "image");
path_param!(SiloPath, silo, "silo");
path_param!(ProviderPath, provider, "SAML identity provider");
path_param!(IpPoolPath, pool, "IP pool");
path_param!(IpAddressPath, address, "IP address");
path_param!(SshKeyPath, ssh_key, "SSH key");
path_param!(AddressLotPath, address_lot, "address lot");
path_param!(ProbePath, probe, "probe");
path_param!(CertificatePath, certificate, "certificate");

id_path_param!(SupportBundlePath, bundle_id, "support bundle");
id_path_param!(GroupPath, group_id, "group", SiloGroupUuid);
id_path_param!(UserPath, user_id, "user", SiloUserUuid);
id_path_param!(TokenPath, token_id, "token");
id_path_param!(TufTrustRootPath, trust_root_id, "trust root");

// TODO: The hardware resources should be represented by its UUID or a hardware
// ID that can be used to deterministically generate the UUID.
id_path_param!(RackPath, rack_id, "rack");
id_path_param!(SledPath, sled_id, "sled", SledUuid);
id_path_param!(SwitchPath, switch_id, "switch");
id_path_param!(PhysicalDiskPath, disk_id, "physical disk");

// Internal API parameters
id_path_param!(BlueprintPath, blueprint_id, "blueprint");

#[derive(Clone, Copy, Debug, Serialize, Deserialize, JsonSchema, PartialEq)]
pub struct SledSelector {
    /// ID of the sled
    #[schemars(with = "Uuid")]
    pub sled: SledUuid,
}

/// Parameters for `sled_set_provision_policy`.
#[derive(Clone, Debug, Serialize, Deserialize, JsonSchema, PartialEq)]
pub struct SledProvisionPolicyParams {
    /// The provision state.
    pub state: super::views::SledProvisionPolicy,
}

/// Response to `sled_set_provision_policy`.
#[derive(Clone, Debug, Serialize, Deserialize, JsonSchema, PartialEq)]
pub struct SledProvisionPolicyResponse {
    /// The old provision state.
    pub old_state: super::views::SledProvisionPolicy,

    /// The new provision state.
    pub new_state: super::views::SledProvisionPolicy,
}

pub struct SwitchSelector {
    /// ID of the switch
    pub switch: Uuid,
}

#[derive(Clone, Debug, Serialize, Deserialize, JsonSchema, PartialEq)]
pub struct SiloSelector {
    /// Name or ID of the silo
    pub silo: NameOrId,
}

impl From<Name> for SiloSelector {
    fn from(name: Name) -> Self {
        SiloSelector { silo: name.into() }
    }
}

#[derive(Serialize, Deserialize, JsonSchema)]
pub struct SupportBundleFilePath {
    #[serde(flatten)]
    pub bundle: SupportBundlePath,

    /// The file within the bundle to download
    pub file: String,
}

#[derive(Debug, Clone, Serialize, Deserialize, JsonSchema)]
pub struct SupportBundleCreate {
    /// User comment for the support bundle
    pub user_comment: Option<String>,
}

#[derive(Debug, Clone, Serialize, Deserialize, JsonSchema)]
pub struct SupportBundleUpdate {
    /// User comment for the support bundle
    pub user_comment: Option<String>,
}

#[derive(Debug, Clone, Serialize, Deserialize, JsonSchema, PartialEq)]
pub struct OptionalSiloSelector {
    /// Name or ID of the silo
    pub silo: Option<NameOrId>,
}

/// Path parameters for Silo User requests
#[derive(Deserialize, JsonSchema)]
pub struct UserParam {
    /// The user's internal ID
    #[schemars(with = "Uuid")]
    pub user_id: SiloUserUuid,
}

#[derive(Clone, Debug, Serialize, Deserialize, JsonSchema, PartialEq)]
pub struct SamlIdentityProviderSelector {
    /// Name or ID of the silo in which the SAML identity provider is associated
    pub silo: Option<NameOrId>,
    /// Name or ID of the SAML identity provider
    pub saml_identity_provider: NameOrId,
}

// The shape of this selector is slightly different than the others given that
// silos users can only be specified via ID and are automatically provided by
// the environment the user is authetnicated in
#[derive(Clone, Debug, Serialize, Deserialize, JsonSchema, PartialEq)]
pub struct SshKeySelector {
    /// ID of the silo user
    #[schemars(with = "Uuid")]
    pub silo_user_id: SiloUserUuid,
    /// Name or ID of the SSH key
    pub ssh_key: NameOrId,
}

#[derive(Debug, Clone, Serialize, Deserialize, JsonSchema, PartialEq)]
pub struct ProjectSelector {
    /// Name or ID of the project
    pub project: NameOrId,
}

#[derive(Debug, Clone, Serialize, Deserialize, JsonSchema, PartialEq)]
pub struct OptionalProjectSelector {
    /// Name or ID of the project
    pub project: Option<NameOrId>,
}

#[derive(Deserialize, JsonSchema, Clone)]
pub struct FloatingIpSelector {
    /// Name or ID of the project, only required if `floating_ip` is provided as a `Name`
    pub project: Option<NameOrId>,
    /// Name or ID of the Floating IP
    pub floating_ip: NameOrId,
}

#[derive(Deserialize, JsonSchema)]
pub struct DiskSelector {
    /// Name or ID of the project, only required if `disk` is provided as a `Name`
    pub project: Option<NameOrId>,
    /// Name or ID of the disk
    pub disk: NameOrId,
}

#[derive(Deserialize, JsonSchema)]
pub struct SnapshotSelector {
    /// Name or ID of the project, only required if `snapshot` is provided as a `Name`
    pub project: Option<NameOrId>,
    /// Name or ID of the snapshot
    pub snapshot: NameOrId,
}

#[derive(Deserialize, JsonSchema)]
pub struct ImageSelector {
    /// Name or ID of the project, only required if `image` is provided as a `Name`
    pub project: Option<NameOrId>,
    /// Name or ID of the image
    pub image: NameOrId,
}

#[derive(Debug, Clone, Serialize, Deserialize, JsonSchema, PartialEq)]
pub struct InstanceSelector {
    /// Name or ID of the project, only required if `instance` is provided as a `Name`
    pub project: Option<NameOrId>,
    /// Name or ID of the instance
    pub instance: NameOrId,
}

#[derive(Debug, Clone, Serialize, Deserialize, JsonSchema, PartialEq)]
pub struct OptionalInstanceSelector {
    /// Name or ID of the project, only required if `instance` is provided as a `Name`
    pub project: Option<NameOrId>,
    /// Name or ID of the instance
    pub instance: Option<NameOrId>,
}

#[derive(Debug, Clone, Serialize, Deserialize, JsonSchema, PartialEq)]
pub struct InstanceNetworkInterfaceSelector {
    /// Name or ID of the project, only required if `instance` is provided as a `Name`
    pub project: Option<NameOrId>,
    /// Name or ID of the instance, only required if `network_interface` is provided as a `Name`
    pub instance: Option<NameOrId>,
    /// Name or ID of the network interface
    pub network_interface: NameOrId,
}

#[derive(Debug, Clone, Serialize, Deserialize, JsonSchema, PartialEq)]
pub struct VpcSelector {
    /// Name or ID of the project, only required if `vpc` is provided as a `Name`
    pub project: Option<NameOrId>,
    /// Name or ID of the VPC
    pub vpc: NameOrId,
}

#[derive(Debug, Clone, Serialize, Deserialize, JsonSchema, PartialEq)]
pub struct OptionalVpcSelector {
    /// Name or ID of the project, only required if `vpc` is provided as a `Name`
    pub project: Option<NameOrId>,
    /// Name or ID of the VPC
    pub vpc: Option<NameOrId>,
}

#[derive(Debug, Clone, Serialize, Deserialize, JsonSchema, PartialEq)]
pub struct InternetGatewayDeleteSelector {
    /// Name or ID of the project, only required if `vpc` is provided as a `Name`
    pub project: Option<NameOrId>,
    /// Name or ID of the VPC
    pub vpc: Option<NameOrId>,
    /// Also delete routes targeting this gateway.
    #[serde(default)]
    pub cascade: bool,
}

#[derive(Deserialize, JsonSchema)]
pub struct SubnetSelector {
    /// Name or ID of the project, only required if `vpc` is provided as a `Name`
    pub project: Option<NameOrId>,
    /// Name or ID of the VPC, only required if `subnet` is provided as a `Name`
    pub vpc: Option<NameOrId>,
    /// Name or ID of the subnet
    pub subnet: NameOrId,
}

#[derive(Debug, Clone, Serialize, Deserialize, JsonSchema, PartialEq)]
pub struct RouterSelector {
    /// Name or ID of the project, only required if `vpc` is provided as a `Name`
    pub project: Option<NameOrId>,
    /// Name or ID of the VPC, only required if `router` is provided as a `Name`
    pub vpc: Option<NameOrId>,
    /// Name or ID of the router
    pub router: NameOrId,
}

#[derive(Deserialize, JsonSchema)]
pub struct OptionalRouterSelector {
    /// Name or ID of the project, only required if `vpc` is provided as a `Name`
    pub project: Option<NameOrId>,
    /// Name or ID of the VPC, only required if `router` is provided as a `Name`
    pub vpc: Option<NameOrId>,
    /// Name or ID of the router
    pub router: Option<NameOrId>,
}

#[derive(Deserialize, JsonSchema)]
pub struct RouteSelector {
    /// Name or ID of the project, only required if `vpc` is provided as a `Name`
    pub project: Option<NameOrId>,
    /// Name or ID of the VPC, only required if `router` is provided as a `Name`
    pub vpc: Option<NameOrId>,
    /// Name or ID of the router, only required if `route` is provided as a `Name`
    pub router: Option<NameOrId>,
    /// Name or ID of the route
    pub route: NameOrId,
}

// Internet gateways

#[derive(Debug, Clone, Serialize, Deserialize, JsonSchema, PartialEq)]
pub struct InternetGatewaySelector {
    /// Name or ID of the project, only required if `vpc` is provided as a `Name`
    pub project: Option<NameOrId>,
    /// Name or ID of the VPC, only required if `gateway` is provided as a `Name`
    pub vpc: Option<NameOrId>,
    /// Name or ID of the internet gateway
    pub gateway: NameOrId,
}

#[derive(Debug, Clone, Serialize, Deserialize, JsonSchema, PartialEq)]
pub struct OptionalInternetGatewaySelector {
    /// Name or ID of the project, only required if `vpc` is provided as a `Name`
    pub project: Option<NameOrId>,
    /// Name or ID of the VPC, only required if `gateway` is provided as a `Name`
    pub vpc: Option<NameOrId>,
    /// Name or ID of the internet gateway
    pub gateway: Option<NameOrId>,
}

#[derive(Debug, Clone, Serialize, Deserialize, JsonSchema, PartialEq)]
pub struct DeleteInternetGatewayElementSelector {
    /// Name or ID of the project, only required if `vpc` is provided as a `Name`
    pub project: Option<NameOrId>,
    /// Name or ID of the VPC, only required if `gateway` is provided as a `Name`
    pub vpc: Option<NameOrId>,
    /// Name or ID of the internet gateway
    pub gateway: Option<NameOrId>,
    /// Also delete routes targeting this gateway element.
    #[serde(default)]
    pub cascade: bool,
}

#[derive(Deserialize, JsonSchema)]
pub struct InternetGatewayIpPoolSelector {
    /// Name or ID of the project, only required if `vpc` is provided as a `Name`
    pub project: Option<NameOrId>,
    /// Name or ID of the VPC, only required if `gateway` is provided as a `Name`
    pub vpc: Option<NameOrId>,
    /// Name or ID of the gateway, only required if `pool` is provided as a `Name`
    pub gateway: Option<NameOrId>,
    /// Name or ID of the pool
    pub pool: NameOrId,
}

#[derive(Deserialize, JsonSchema)]
pub struct InternetGatewayIpAddressSelector {
    /// Name or ID of the project, only required if `vpc` is provided as a `Name`
    pub project: Option<NameOrId>,
    /// Name or ID of the VPC, only required if `gateway` is provided as a `Name`
    pub vpc: Option<NameOrId>,
    /// Name or ID of the gateway, only required if `address` is provided as a `Name`
    pub gateway: Option<NameOrId>,
    /// Name or ID of the address
    pub address: NameOrId,
}

// Silos

/// Create-time parameters for a `Silo`
#[derive(Clone, Debug, Deserialize, Serialize, JsonSchema)]
pub struct SiloCreate {
    #[serde(flatten)]
    pub identity: IdentityMetadataCreateParams,

    pub discoverable: bool,

    pub identity_mode: shared::SiloIdentityMode,

    /// If set, this group will be created during Silo creation and granted the
    /// "Silo Admin" role. Identity providers can assert that users belong to
    /// this group and those users can log in and further initialize the Silo.
    ///
    /// Note that if configuring a SAML based identity provider,
    /// group_attribute_name must be set for users to be considered part of a
    /// group. See `SamlIdentityProviderCreate` for more information.
    pub admin_group_name: Option<String>,

    /// Initial TLS certificates to be used for the new Silo's console and API
    /// endpoints.  These should be valid for the Silo's DNS name(s).
    pub tls_certificates: Vec<CertificateCreate>,

    /// Limits the amount of provisionable CPU, memory, and storage in the Silo.
    /// CPU and memory are only consumed by running instances, while storage is
    /// consumed by any disk or snapshot. A value of 0 means that resource is
    /// *not* provisionable.
    pub quotas: SiloQuotasCreate,

    /// Mapping of which Fleet roles are conferred by each Silo role
    ///
    /// The default is that no Fleet roles are conferred by any Silo roles
    /// unless there's a corresponding entry in this map.
    #[serde(default)]
    pub mapped_fleet_roles:
        BTreeMap<shared::SiloRole, BTreeSet<shared::FleetRole>>,
}

/// The amount of provisionable resources for a Silo
#[derive(Clone, Debug, Deserialize, Serialize, JsonSchema)]
pub struct SiloQuotasCreate {
    /// The amount of virtual CPUs available for running instances in the Silo
    pub cpus: i64,
    /// The amount of RAM (in bytes) available for running instances in the Silo
    pub memory: ByteCount,
    /// The amount of storage (in bytes) available for disks or snapshots
    pub storage: ByteCount,
}

impl SiloQuotasCreate {
    /// All quotas set to 0
    pub fn empty() -> Self {
        Self {
            cpus: 0,
            memory: ByteCount::from(0),
            storage: ByteCount::from(0),
        }
    }

    /// An arbitrarily high but identifiable default for quotas
    /// that can be used for creating a Silo for testing
    ///
    /// The only silo that customers will see that this should be set on is the default
    /// silo. Ultimately the default silo should only be initialized with an empty quota,
    /// but as tests currently relying on it having a quota, we need to set something.
    pub fn arbitrarily_high_default() -> Self {
        Self {
            cpus: 9999999999,
            memory: ByteCount::try_from(999999999999999999_u64).unwrap(),
            storage: ByteCount::try_from(999999999999999999_u64).unwrap(),
        }
    }
}

// This conversion is mostly just useful for tests such that we can reuse
// empty() and arbitrarily_high_default() when testing utilization
impl From<SiloQuotasCreate> for super::views::VirtualResourceCounts {
    fn from(quota: SiloQuotasCreate) -> Self {
        Self { cpus: quota.cpus, memory: quota.memory, storage: quota.storage }
    }
}

/// Updateable properties of a Silo's resource limits.
/// If a value is omitted it will not be updated.
#[derive(Clone, Debug, Deserialize, Serialize, JsonSchema)]
pub struct SiloQuotasUpdate {
    /// The amount of virtual CPUs available for running instances in the Silo
    pub cpus: Option<i64>,
    /// The amount of RAM (in bytes) available for running instances in the Silo
    pub memory: Option<ByteCount>,
    /// The amount of storage (in bytes) available for disks or snapshots
    pub storage: Option<ByteCount>,
}

// TODO: Unlike quota values, silo settings are nullable, so we need passing
// null to be meaningful here. But it's confusing for it to work that way here
// and differently for quotas. Maybe the best thing would be to make them all
// non-nullable on SiloQuotasUpdate. I vaguely remember the latter being the
// direction we wanted to go in general anyway. Can't find the issue where it
// was discussed.

/// Updateable properties of a silo's settings.
#[derive(Clone, Debug, Serialize, Deserialize, JsonSchema)]
pub struct SiloAuthSettingsUpdate {
    /// Maximum lifetime of a device token in seconds. If set to null, users
    /// will be able to create tokens that do not expire.
    pub device_token_max_ttl_seconds: Nullable<NonZeroU32>,
}

/// Create-time parameters for a `User`
#[derive(Clone, Deserialize, JsonSchema)]
pub struct UserCreate {
    /// username used to log in
    pub external_id: UserId,
    /// how to set the user's login password
    pub password: UserPassword,
}

/// A password used for authenticating a local-only user
#[derive(Clone, Deserialize)]
#[serde(try_from = "String")]
// We store both the raw String and omicron_passwords::Password forms of the
// password.  That's because `omicron_passwords::Password` does not support
// getting the String back out (by design), but we may need to do that in order
// to impl Serialize.  See the `From<Password> for String` impl below.
pub struct Password(omicron_passwords::Password);

impl FromStr for Password {
    type Err = String;
    fn from_str(value: &str) -> Result<Self, Self::Err> {
        Password::try_from(String::from(value))
    }
}

// Used to impl `Deserialize`
impl TryFrom<String> for Password {
    type Error = String;
    fn try_from(value: String) -> Result<Self, Self::Error> {
        let inner = omicron_passwords::Password::new(&value)
            .map_err(|e| format!("unsupported password: {:#}", e))?;
        // TODO-security If we want to apply password policy rules, this seems
        // like the place.  We presumably want to also document them in the
        // OpenAPI schema below.  See omicron#2307.
        Ok(Password(inner))
    }
}

impl JsonSchema for Password {
    fn schema_name() -> String {
        "Password".to_string()
    }

    fn json_schema(
        _: &mut schemars::gen::SchemaGenerator,
    ) -> schemars::schema::Schema {
        schemars::schema::SchemaObject {
            metadata: Some(Box::new(schemars::schema::Metadata {
                title: Some(
                    "A password used to authenticate a user".to_string(),
                ),
                // TODO-doc If we apply password strength rules, they should
                // presumably be documented here.  See omicron#2307.
                description: Some(
                    "Passwords may be subject to additional constraints."
                        .to_string(),
                ),
                ..Default::default()
            })),
            instance_type: Some(schemars::schema::InstanceType::String.into()),
            string: Some(Box::new(schemars::schema::StringValidation {
                max_length: Some(
                    u32::try_from(omicron_passwords::MAX_PASSWORD_LENGTH)
                        .unwrap(),
                ),
                min_length: None,
                pattern: None,
            })),
            ..Default::default()
        }
        .into()
    }
}

impl AsRef<omicron_passwords::Password> for Password {
    fn as_ref(&self) -> &omicron_passwords::Password {
        &self.0
    }
}

/// Parameters for setting a user's password
#[derive(Clone, Deserialize, JsonSchema)]
#[serde(rename_all = "snake_case")]
#[serde(tag = "mode", content = "value")]
pub enum UserPassword {
    /// Sets the user's password to the provided value
    Password(Password),
    /// Invalidates any current password (disabling password authentication)
    LoginDisallowed,
}

/// Credentials for local user login
#[derive(Clone, Deserialize, JsonSchema)]
pub struct UsernamePasswordCredentials {
    pub username: UserId,
    pub password: Password,
}

// Silo identity providers

#[derive(Clone, Debug, Deserialize, Serialize, JsonSchema)]
pub struct DerEncodedKeyPair {
    /// request signing public certificate (base64 encoded der file)
    #[serde(deserialize_with = "x509_cert_from_base64_encoded_der")]
    pub public_cert: String,

    /// request signing RSA private key in PKCS#1 format (base64 encoded der file)
    #[serde(deserialize_with = "key_from_base64_encoded_der")]
    pub private_key: String,
}

struct X509CertVisitor;

impl Visitor<'_> for X509CertVisitor {
    type Value = String;

    fn expecting(
        &self,
        formatter: &mut std::fmt::Formatter,
    ) -> std::fmt::Result {
        formatter.write_str("a DER formatted X509 certificate as a string of base64 encoded bytes")
    }

    fn visit_str<E>(self, value: &str) -> Result<Self::Value, E>
    where
        E: de::Error,
    {
        let raw_bytes = base64::engine::general_purpose::STANDARD
            .decode(&value.as_bytes())
            .map_err(|e| {
                de::Error::custom(format!(
                    "could not base64 decode public_cert: {}",
                    e
                ))
            })?;
        let _parsed =
            openssl::x509::X509::from_der(&raw_bytes).map_err(|e| {
                de::Error::custom(format!(
                    "public_cert is not recognized as a X509 certificate: {}",
                    e
                ))
            })?;

        Ok(value.to_string())
    }
}

fn x509_cert_from_base64_encoded_der<'de, D>(
    deserializer: D,
) -> Result<String, D::Error>
where
    D: Deserializer<'de>,
{
    deserializer.deserialize_str(X509CertVisitor)
}

struct KeyVisitor;

impl Visitor<'_> for KeyVisitor {
    type Value = String;

    fn expecting(
        &self,
        formatter: &mut std::fmt::Formatter,
    ) -> std::fmt::Result {
        formatter.write_str(
            "a DER formatted key as a string of base64 encoded bytes",
        )
    }

    fn visit_str<E>(self, value: &str) -> Result<Self::Value, E>
    where
        E: de::Error,
    {
        let raw_bytes = base64::engine::general_purpose::STANDARD
            .decode(&value)
            .map_err(|e| {
                de::Error::custom(format!(
                    "could not base64 decode private_key: {}",
                    e
                ))
            })?;

        // TODO: samael does not support ECDSA, update to generic PKey type when it does
        //let _parsed = openssl::pkey::PKey::private_key_from_der(&raw_bytes)
        //    .map_err(|e| de::Error::custom(format!("could not base64 decode private_key: {}", e)))?;

        let parsed = openssl::rsa::Rsa::private_key_from_der(&raw_bytes)
            .map_err(|e| {
                de::Error::custom(format!(
                    "private_key is not recognized as a RSA private key: {}",
                    e
                ))
            })?;
        let _parsed = openssl::pkey::PKey::from_rsa(parsed).map_err(|e| {
            de::Error::custom(format!(
                "private_key is not recognized as a RSA private key: {}",
                e
            ))
        })?;

        Ok(value.to_string())
    }
}

fn key_from_base64_encoded_der<'de, D>(
    deserializer: D,
) -> Result<String, D::Error>
where
    D: Deserializer<'de>,
{
    deserializer.deserialize_str(KeyVisitor)
}

#[derive(Clone, Debug, Deserialize, Serialize, JsonSchema)]
#[serde(tag = "type", rename_all = "snake_case")]
pub enum IdpMetadataSource {
    Url { url: String },
    Base64EncodedXml { data: String },
}

#[derive(Clone, Debug, Deserialize, Serialize, JsonSchema)]
pub struct SamlIdentityProviderCreate {
    #[serde(flatten)]
    pub identity: IdentityMetadataCreateParams,

    /// the source of an identity provider metadata descriptor
    pub idp_metadata_source: IdpMetadataSource,

    /// idp's entity id
    pub idp_entity_id: String,

    /// sp's client id
    pub sp_client_id: String,

    /// service provider endpoint where the response will be sent
    pub acs_url: String,

    /// service provider endpoint where the idp should send log out requests
    pub slo_url: String,

    /// customer's technical contact for saml configuration
    pub technical_contact_email: String,

    /// request signing key pair
    #[serde(default)]
    #[serde(deserialize_with = "validate_key_pair")]
    pub signing_keypair: Option<DerEncodedKeyPair>,

    /// If set, SAML attributes with this name will be considered to denote a
    /// user's group membership, where the attribute value(s) should be a
    /// comma-separated list of group names.
    pub group_attribute_name: Option<String>,
}

/// sign some junk data and validate it with the key pair
fn sign_junk_data(key_pair: &DerEncodedKeyPair) -> Result<(), anyhow::Error> {
    let private_key = {
        let raw_bytes = base64::engine::general_purpose::STANDARD
            .decode(&key_pair.private_key)?;
        // TODO: samael does not support ECDSA, update to generic PKey type when it does
        //let parsed = openssl::pkey::PKey::private_key_from_der(&raw_bytes)?;
        let parsed = openssl::rsa::Rsa::private_key_from_der(&raw_bytes)?;
        let parsed = openssl::pkey::PKey::from_rsa(parsed)?;
        parsed
    };

    let public_key = {
        let raw_bytes = base64::engine::general_purpose::STANDARD
            .decode(&key_pair.public_cert)?;
        let parsed = openssl::x509::X509::from_der(&raw_bytes)?;
        parsed.public_key()?
    };

    let mut signer = openssl::sign::Signer::new(
        openssl::hash::MessageDigest::sha256(),
        &private_key.as_ref(),
    )?;

    let some_junk_data = b"this is some junk data";

    signer.update(some_junk_data)?;
    let signature = signer.sign_to_vec()?;

    let mut verifier = openssl::sign::Verifier::new(
        openssl::hash::MessageDigest::sha256(),
        &public_key,
    )?;

    verifier.update(some_junk_data)?;

    if !verifier.verify(&signature)? {
        anyhow::bail!("signature validation failed!");
    }

    Ok(())
}

fn validate_key_pair<'de, D>(
    deserializer: D,
) -> Result<Option<DerEncodedKeyPair>, D::Error>
where
    D: Deserializer<'de>,
{
    let v = Option::<DerEncodedKeyPair>::deserialize(deserializer)?;

    if let Some(ref key_pair) = v {
        if let Err(e) = sign_junk_data(&key_pair) {
            return Err(de::Error::custom(format!(
                "data signed with key not verified with certificate! {}",
                e
            )));
        }
    }

    Ok(v)
}

// AFFINITY GROUPS

/// Create-time parameters for an `AffinityGroup`
#[derive(Clone, Debug, Deserialize, Serialize, JsonSchema)]
pub struct AffinityGroupCreate {
    #[serde(flatten)]
    pub identity: IdentityMetadataCreateParams,

    pub policy: AffinityPolicy,
    pub failure_domain: FailureDomain,
}

/// Updateable properties of an `AffinityGroup`
#[derive(Clone, Debug, Deserialize, Serialize, JsonSchema)]
pub struct AffinityGroupUpdate {
    #[serde(flatten)]
    pub identity: IdentityMetadataUpdateParams,
}

#[derive(Clone, Debug, Serialize, Deserialize, JsonSchema)]
pub struct AffinityInstanceGroupMemberPath {
    pub affinity_group: NameOrId,
    pub instance: NameOrId,
}

#[derive(Clone, Debug, Serialize, Deserialize, JsonSchema)]
pub struct AntiAffinityInstanceGroupMemberPath {
    pub anti_affinity_group: NameOrId,
    pub instance: NameOrId,
}

/// Create-time parameters for an `AntiAffinityGroup`
#[derive(Clone, Debug, Deserialize, Serialize, JsonSchema)]
pub struct AntiAffinityGroupCreate {
    #[serde(flatten)]
    pub identity: IdentityMetadataCreateParams,

    pub policy: AffinityPolicy,
    pub failure_domain: FailureDomain,
}

/// Updateable properties of an `AntiAffinityGroup`
#[derive(Clone, Debug, Deserialize, Serialize, JsonSchema)]
pub struct AntiAffinityGroupUpdate {
    #[serde(flatten)]
    pub identity: IdentityMetadataUpdateParams,
}

#[derive(Deserialize, JsonSchema, Clone)]
pub struct AffinityGroupSelector {
    /// Name or ID of the project, only required if `affinity_group` is provided as a `Name`
    pub project: Option<NameOrId>,
    /// Name or ID of the Affinity Group
    pub affinity_group: NameOrId,
}

#[derive(Deserialize, JsonSchema, Clone)]
pub struct AntiAffinityGroupSelector {
    /// Name or ID of the project, only required if `anti_affinity_group` is provided as a `Name`
    pub project: Option<NameOrId>,
    /// Name or ID of the Anti Affinity Group
    pub anti_affinity_group: NameOrId,
}

// PROJECTS

/// Create-time parameters for a `Project`
#[derive(Clone, Debug, Deserialize, Serialize, JsonSchema)]
pub struct ProjectCreate {
    #[serde(flatten)]
    pub identity: IdentityMetadataCreateParams,
}

/// Updateable properties of a `Project`
#[derive(Clone, Debug, Deserialize, Serialize, JsonSchema)]
pub struct ProjectUpdate {
    #[serde(flatten)]
    pub identity: IdentityMetadataUpdateParams,
}

// NETWORK INTERFACES

/// Create-time parameters for an `InstanceNetworkInterface`
#[derive(Clone, Debug, Deserialize, Serialize, JsonSchema)]
pub struct InstanceNetworkInterfaceCreate {
    #[serde(flatten)]
    pub identity: IdentityMetadataCreateParams,
    /// The VPC in which to create the interface.
    pub vpc_name: Name,
    /// The VPC Subnet in which to create the interface.
    pub subnet_name: Name,
    /// The IP address for the interface. One will be auto-assigned if not provided.
    pub ip: Option<IpAddr>,
    /// A set of additional networks that this interface may send and
    /// receive traffic on.
    #[serde(default)]
    pub transit_ips: Vec<IpNet>,
}

/// Parameters for updating an `InstanceNetworkInterface`
///
/// Note that modifying IP addresses for an interface is not yet supported, a
/// new interface must be created instead.
#[derive(Clone, Debug, Deserialize, Serialize, JsonSchema)]
pub struct InstanceNetworkInterfaceUpdate {
    #[serde(flatten)]
    pub identity: IdentityMetadataUpdateParams,

    /// Make a secondary interface the instance's primary interface.
    ///
    /// If applied to a secondary interface, that interface will become the
    /// primary on the next reboot of the instance. Note that this may have
    /// implications for routing between instances, as the new primary interface
    /// will be on a distinct subnet from the previous primary interface.
    ///
    /// Note that this can only be used to select a new primary interface for an
    /// instance. Requests to change the primary interface into a secondary will
    /// return an error.
    // TODO-completeness TODO-doc When we get there, this should note that a
    // change in the primary interface will result in changes to the DNS records
    // for the instance, though not the name.
    #[serde(default)]
    pub primary: bool,

    /// A set of additional networks that this interface may send and
    /// receive traffic on.
    #[serde(default)]
    pub transit_ips: Vec<IpNet>,
}

// CERTIFICATES

/// Create-time parameters for a `Certificate`
#[derive(Clone, Deserialize, Serialize, JsonSchema)]
pub struct CertificateCreate {
    /// common identifying metadata
    #[serde(flatten)]
    pub identity: IdentityMetadataCreateParams,
    /// PEM-formatted string containing public certificate chain
    pub cert: String,
    /// PEM-formatted string containing private key
    pub key: String,
    /// The service using this certificate
    pub service: shared::ServiceUsingCertificate,
}

impl std::fmt::Debug for CertificateCreate {
    fn fmt(&self, f: &mut std::fmt::Formatter<'_>) -> std::fmt::Result {
        f.debug_struct("CertificateCreate")
            .field("identity", &self.identity)
            .field("cert", &self.cert)
            .field("key", &"<redacted>")
            .finish()
    }
}

// IP POOLS

<<<<<<< HEAD
/// Filters for listing IP pools.
#[derive(
    Clone, Debug, Default, Deserialize, Serialize, JsonSchema, PartialEq,
)]
pub struct IpPoolListSelector {
    /// Restrict pools to a specific IP version.
    #[serde(default)]
    pub ip_version: Option<IpVersion>,

    /// Filter on pools delegated for internal Oxide use.
    ///
    /// Defaults to excluding internal pools when unset.
    #[serde(default)]
    pub delegated_for_internal_use: Option<bool>,
}

/// Create-time parameters for an `IpPool`
=======
/// Create-time parameters for an `IpPool`.
///
/// For multicast pools, all ranges must be either Any-Source Multicast (ASM)
/// or Source-Specific Multicast (SSM), but not both. Mixing ASM and SSM
/// ranges in the same pool is not allowed.
///
/// ASM: IPv4 addresses outside 232.0.0.0/8, IPv6 addresses with flag field != 3
/// SSM: IPv4 addresses in 232.0.0.0/8, IPv6 addresses with flag field = 3
>>>>>>> 495eab19
#[derive(Clone, Debug, Deserialize, Serialize, JsonSchema)]
pub struct IpPoolCreate {
    #[serde(flatten)]
    pub identity: IdentityMetadataCreateParams,
    /// The IP version of the pool.
    ///
    /// The default is IPv4.
    #[serde(default = "IpVersion::v4")]
    pub ip_version: IpVersion,
    /// Type of IP pool (defaults to Unicast)
    #[serde(default)]
    pub pool_type: shared::IpPoolType,
}

impl IpPoolCreate {
    /// Create parameters for a unicast IP pool (the default)
    pub fn new(
        identity: IdentityMetadataCreateParams,
        ip_version: IpVersion,
    ) -> Self {
        Self { identity, ip_version, pool_type: shared::IpPoolType::Unicast }
    }

    /// Create parameters for a multicast IP pool
    pub fn new_multicast(
        identity: IdentityMetadataCreateParams,
        ip_version: IpVersion,
    ) -> Self {
        Self { identity, ip_version, pool_type: shared::IpPoolType::Multicast }
    }
}

/// Parameters for updating an IP Pool
#[derive(Clone, Debug, Deserialize, Serialize, JsonSchema)]
pub struct IpPoolUpdate {
    #[serde(flatten)]
    pub identity: IdentityMetadataUpdateParams,
}

#[derive(Clone, Debug, Deserialize, Serialize, JsonSchema)]
pub struct IpPoolSiloPath {
    pub pool: NameOrId,
    pub silo: NameOrId,
}

#[derive(Clone, Debug, Deserialize, Serialize, JsonSchema)]
pub struct IpPoolLinkSilo {
    pub silo: NameOrId,
    /// When a pool is the default for a silo, floating IPs and instance
    /// ephemeral IPs will come from that pool when no other pool is specified.
    /// There can be at most one default for a given silo.
    pub is_default: bool,
}

#[derive(Clone, Debug, Deserialize, Serialize, JsonSchema)]
pub struct IpPoolSiloUpdate {
    /// When a pool is the default for a silo, floating IPs and instance
    /// ephemeral IPs will come from that pool when no other pool is specified.
    /// There can be at most one default for a given silo, so when a pool is
    /// made default, an existing default will remain linked but will no longer
    /// be the default.
    pub is_default: bool,
}

// Floating IPs
/// Parameters for creating a new floating IP address for instances.
#[derive(Clone, Debug, Deserialize, Serialize, JsonSchema)]
pub struct FloatingIpCreate {
    #[serde(flatten)]
    pub identity: IdentityMetadataCreateParams,

    /// An IP address to reserve for use as a floating IP. This field is
    /// optional: when not set, an address will be automatically chosen from
    /// `pool`. If set, then the IP must be available in the resolved `pool`.
    pub ip: Option<IpAddr>,

    /// The parent IP pool that a floating IP is pulled from. If unset, the
    /// default pool is selected.
    pub pool: Option<NameOrId>,
}

#[derive(Clone, Debug, Deserialize, Serialize, JsonSchema)]
pub struct FloatingIpUpdate {
    #[serde(flatten)]
    pub identity: IdentityMetadataUpdateParams,
}

/// The type of resource that a floating IP is attached to
#[derive(Clone, Debug, Deserialize, Serialize, JsonSchema)]
#[serde(rename_all = "snake_case")]
pub enum FloatingIpParentKind {
    Instance,
}

/// Parameters for attaching a floating IP address to another resource
#[derive(Clone, Debug, Deserialize, Serialize, JsonSchema)]
pub struct FloatingIpAttach {
    /// Name or ID of the resource that this IP address should be attached to
    pub parent: NameOrId,

    /// The type of `parent`'s resource
    pub kind: FloatingIpParentKind,
}

// INSTANCES

/// Describes an attachment of an `InstanceNetworkInterface` to an `Instance`,
/// at the time the instance is created.
// NOTE: VPC's are an organizing concept for networking resources, not for
// instances. It's true that all networking resources for an instance must
// belong to a single VPC, but we don't consider instances to be "scoped" to a
// VPC in the same way that they are scoped to projects, for example.
//
// This is slightly different than some other cloud providers, such as AWS,
// which use VPCs as both a networking concept, and a container more similar to
// our concept of a project. One example for why this is useful is that "moving"
// an instance to a new VPC can be done by detaching any interfaces in the
// original VPC and attaching interfaces in the new VPC.
//
// This type then requires the VPC identifiers, exactly because instances are
// _not_ scoped to a VPC, and so the VPC and/or VPC Subnet names are not present
// in the path of endpoints handling instance operations.
#[derive(Clone, Debug, Deserialize, Serialize, JsonSchema)]
#[serde(tag = "type", content = "params", rename_all = "snake_case")]
pub enum InstanceNetworkInterfaceAttachment {
    /// Create one or more `InstanceNetworkInterface`s for the `Instance`.
    ///
    /// If more than one interface is provided, then the first will be
    /// designated the primary interface for the instance.
    Create(Vec<InstanceNetworkInterfaceCreate>),

    /// The default networking configuration for an instance is to create a
    /// single primary interface with an automatically-assigned IP address. The
    /// IP will be pulled from the Project's default VPC / VPC Subnet.
    Default,

    /// No network interfaces at all will be created for the instance.
    None,
}

impl Default for InstanceNetworkInterfaceAttachment {
    fn default() -> Self {
        Self::Default
    }
}

/// Describe the instance's disks at creation time
#[derive(Clone, Debug, Deserialize, Serialize, JsonSchema)]
#[serde(tag = "type", rename_all = "snake_case")]
pub enum InstanceDiskAttachment {
    /// During instance creation, create and attach disks
    Create(DiskCreate),

    /// During instance creation, attach this disk
    Attach(InstanceDiskAttach),
}

impl InstanceDiskAttachment {
    /// Get the name of the disk described by this attachment.
    pub fn name(&self) -> Name {
        match self {
            Self::Create(create) => create.identity.name.clone(),
            Self::Attach(InstanceDiskAttach { name }) => name.clone(),
        }
    }
}

#[derive(Clone, Debug, Deserialize, Serialize, JsonSchema)]
pub struct InstanceDiskAttach {
    /// A disk name to attach
    pub name: Name,
}

/// Parameters for creating an external IP address for instances.
#[derive(Clone, Debug, Deserialize, Serialize, JsonSchema)]
#[serde(tag = "type", rename_all = "snake_case")]
pub enum ExternalIpCreate {
    /// An IP address providing both inbound and outbound access. The address is
    /// automatically assigned from the provided IP pool or the default IP pool
    /// if not specified.
    Ephemeral { pool: Option<NameOrId> },
    /// An IP address providing both inbound and outbound access. The address is
    /// an existing floating IP object assigned to the current project.
    ///
    /// The floating IP must not be in use by another instance or service.
    Floating { floating_ip: NameOrId },
}

/// Parameters for creating an ephemeral IP address for an instance.
#[derive(Clone, Debug, Deserialize, Serialize, JsonSchema)]
#[serde(tag = "type", rename_all = "snake_case")]
pub struct EphemeralIpCreate {
    /// Name or ID of the IP pool used to allocate an address. If unspecified,
    /// the default IP pool will be used.
    pub pool: Option<NameOrId>,
}

/// Parameters for detaching an external IP from an instance.
#[derive(Clone, Debug, Deserialize, Serialize, JsonSchema)]
#[serde(tag = "type", rename_all = "snake_case")]
pub enum ExternalIpDetach {
    Ephemeral,
    Floating { floating_ip: NameOrId },
}

/// Create-time parameters for an `Instance`
#[derive(Clone, Debug, Deserialize, Serialize, JsonSchema)]
pub struct InstanceCreate {
    #[serde(flatten)]
    pub identity: IdentityMetadataCreateParams,
    /// The number of vCPUs to be allocated to the instance
    pub ncpus: InstanceCpuCount,
    /// The amount of RAM (in bytes) to be allocated to the instance
    pub memory: ByteCount,
    /// The hostname to be assigned to the instance
    pub hostname: Hostname,

    /// User data for instance initialization systems (such as cloud-init).
    /// Must be a Base64-encoded string, as specified in RFC 4648 § 4 (+ and /
    /// characters with padding). Maximum 32 KiB unencoded data.
    // While serde happily accepts #[serde(with = "<mod>")] as a shorthand for
    // specifing `serialize_with` and `deserialize_with`, schemars requires the
    // argument to `with` to be a type rather than merely a path prefix (i.e. a
    // mod or type). It's admittedly a bit tricky for schemars to address;
    // unlike `serialize` or `deserialize`, `JsonSchema` requires several
    // functions working together. It's unfortunate that schemars has this
    // built-in incompatibility, exacerbated by its glacial rate of progress
    // and immunity to offers of help.
    #[serde(default, with = "UserData")]
    pub user_data: Vec<u8>,

    /// The network interfaces to be created for this instance.
    #[serde(default)]
    pub network_interfaces: InstanceNetworkInterfaceAttachment,

    /// The external IP addresses provided to this instance.
    ///
    /// By default, all instances have outbound connectivity, but no inbound
    /// connectivity. These external addresses can be used to provide a fixed,
    /// known IP address for making inbound connections to the instance.
    #[serde(default)]
    pub external_ips: Vec<ExternalIpCreate>,

    /// A list of disks to be attached to the instance.
    ///
    /// Disk attachments of type "create" will be created, while those of type
    /// "attach" must already exist.
    ///
    /// The order of this list does not guarantee a boot order for the instance.
    /// Use the boot_disk attribute to specify a boot disk. When boot_disk is
    /// specified it will count against the disk attachment limit.
    #[serde(default)]
    pub disks: Vec<InstanceDiskAttachment>,

    /// The disk the instance is configured to boot from.
    ///
    /// This disk can either be attached if it already exists or created along
    /// with the instance.
    ///
    /// Specifying a boot disk is optional but recommended to ensure predictable
    /// boot behavior. The boot disk can be set during instance creation or
    /// later if the instance is stopped. The boot disk counts against the disk
    /// attachment limit.
    ///
    /// An instance that does not have a boot disk set will use the boot
    /// options specified in its UEFI settings, which are controlled by both the
    /// instance's UEFI firmware and the guest operating system. Boot options
    /// can change as disks are attached and detached, which may result in an
    /// instance that only boots to the EFI shell until a boot disk is set.
    #[serde(default)]
    pub boot_disk: Option<InstanceDiskAttachment>,

    /// An allowlist of SSH public keys to be transferred to the instance via
    /// cloud-init during instance creation.
    ///
    /// If not provided, all SSH public keys from the user's profile will be sent.
    /// If an empty list is provided, no public keys will be transmitted to the
    /// instance.
    pub ssh_public_keys: Option<Vec<NameOrId>>,

    /// Should this instance be started upon creation; true by default.
    #[serde(default = "bool_true")]
    pub start: bool,

    /// The auto-restart policy for this instance.
    ///
    /// This policy determines whether the instance should be automatically
    /// restarted by the control plane on failure. If this is `null`, no
    /// auto-restart policy will be explicitly configured for this instance, and
    /// the control plane will select the default policy when determining
    /// whether the instance can be automatically restarted.
    ///
    /// Currently, the global default auto-restart policy is "best-effort", so
    /// instances with `null` auto-restart policies will be automatically
    /// restarted. However, in the future, the default policy may be
    /// configurable through other mechanisms, such as on a per-project basis.
    /// In that case, any configured default policy will be used if this is
    /// `null`.
    #[serde(default)]
    pub auto_restart_policy: Option<InstanceAutoRestartPolicy>,

    /// Anti-Affinity groups which this instance should be added.
    #[serde(default)]
    pub anti_affinity_groups: Vec<NameOrId>,

    /// The CPU platform to be used for this instance. If this is `null`, the
    /// instance requires no particular CPU platform; when it is started the
    /// instance will have the most general CPU platform supported by the sled
    /// it is initially placed on.
    #[serde(default)]
    pub cpu_platform: Option<InstanceCpuPlatform>,
}

/// Parameters of an `Instance` that can be reconfigured after creation.
#[derive(Clone, Debug, Deserialize, Serialize, JsonSchema)]
pub struct InstanceUpdate {
    /// The number of vCPUs to be allocated to the instance
    pub ncpus: InstanceCpuCount,

    /// The amount of RAM (in bytes) to be allocated to the instance
    pub memory: ByteCount,

    /// The disk the instance is configured to boot from.
    ///
    /// Setting a boot disk is optional but recommended to ensure predictable
    /// boot behavior. The boot disk can be set during instance creation or
    /// later if the instance is stopped. The boot disk counts against the disk
    /// attachment limit.
    ///
    /// An instance that does not have a boot disk set will use the boot
    /// options specified in its UEFI settings, which are controlled by both the
    /// instance's UEFI firmware and the guest operating system. Boot options
    /// can change as disks are attached and detached, which may result in an
    /// instance that only boots to the EFI shell until a boot disk is set.
    pub boot_disk: Nullable<NameOrId>,

    /// The auto-restart policy for this instance.
    ///
    /// This policy determines whether the instance should be automatically
    /// restarted by the control plane on failure. If this is `null`, any
    /// explicitly configured auto-restart policy will be unset, and
    /// the control plane will select the default policy when determining
    /// whether the instance can be automatically restarted.
    ///
    /// Currently, the global default auto-restart policy is "best-effort", so
    /// instances with `null` auto-restart policies will be automatically
    /// restarted. However, in the future, the default policy may be
    /// configurable through other mechanisms, such as on a per-project basis.
    /// In that case, any configured default policy will be used if this is
    /// `null`.
    pub auto_restart_policy: Nullable<InstanceAutoRestartPolicy>,

    /// The CPU platform to be used for this instance. If this is `null`, the
    /// instance requires no particular CPU platform; when it is started the
    /// instance will have the most general CPU platform supported by the sled
    /// it is initially placed on.
    pub cpu_platform: Nullable<InstanceCpuPlatform>,
}

#[inline]
fn bool_true() -> bool {
    true
}

// If you change this, also update the error message in
// `UserData::deserialize()` below.
pub const MAX_USER_DATA_BYTES: usize = 32 * 1024; // 32 KiB

struct UserData;
impl UserData {
    pub fn serialize<S>(
        data: &Vec<u8>,
        serializer: S,
    ) -> Result<S::Ok, S::Error>
    where
        S: Serializer,
    {
        base64::engine::general_purpose::STANDARD
            .encode(data)
            .serialize(serializer)
    }

    pub fn deserialize<'de, D>(deserializer: D) -> Result<Vec<u8>, D::Error>
    where
        D: Deserializer<'de>,
    {
        match base64::engine::general_purpose::STANDARD
            .decode(<String>::deserialize(deserializer)?)
        {
            Ok(buf) => {
                // if you change this, also update the stress test in crate::cidata
                if buf.len() > MAX_USER_DATA_BYTES {
                    Err(<D::Error as serde::de::Error>::invalid_length(
                        buf.len(),
                        &"less than 32 KiB",
                    ))
                } else {
                    Ok(buf)
                }
            }
            Err(_) => Err(<D::Error as serde::de::Error>::invalid_value(
                serde::de::Unexpected::Other("invalid base64 string"),
                &"a valid base64 string",
            )),
        }
    }
}

impl JsonSchema for UserData {
    fn schema_name() -> String {
        "String".to_string()
    }

    fn json_schema(
        _: &mut schemars::gen::SchemaGenerator,
    ) -> schemars::schema::Schema {
        schemars::schema::SchemaObject {
            instance_type: Some(schemars::schema::InstanceType::String.into()),
            format: Some("byte".to_string()),
            ..Default::default()
        }
        .into()
    }

    fn is_referenceable() -> bool {
        false
    }
}

/// Forwarded to a propolis server to request the contents of an Instance's serial console.
#[derive(Clone, Debug, Deserialize, Serialize, JsonSchema, PartialEq)]
pub struct InstanceSerialConsoleRequest {
    /// Name or ID of the project, only required if `instance` is provided as a `Name`
    pub project: Option<NameOrId>,
    /// Character index in the serial buffer from which to read, counting the bytes output since
    /// instance start. If this is not provided, `most_recent` must be provided, and if this *is*
    /// provided, `most_recent` must *not* be provided.
    pub from_start: Option<u64>,
    /// Character index in the serial buffer from which to read, counting *backward* from the most
    /// recently buffered data retrieved from the instance. (See note on `from_start` about mutual
    /// exclusivity)
    pub most_recent: Option<u64>,
    /// Maximum number of bytes of buffered serial console contents to return. If the requested
    /// range runs to the end of the available buffer, the data returned will be shorter than
    /// `max_bytes`.
    pub max_bytes: Option<u64>,
}

/// Forwarded to a propolis server to request the contents of an Instance's serial console.
#[derive(Clone, Debug, Deserialize, Serialize, JsonSchema, PartialEq)]
pub struct InstanceSerialConsoleStreamRequest {
    /// Name or ID of the project, only required if `instance` is provided as a `Name`
    pub project: Option<NameOrId>,
    /// Character index in the serial buffer from which to read, counting *backward* from the most
    /// recently buffered data retrieved from the instance.
    pub most_recent: Option<u64>,
}

/// Contents of an Instance's serial console buffer.
#[derive(Clone, Debug, Deserialize, Serialize, JsonSchema)]
pub struct InstanceSerialConsoleData {
    /// The bytes starting from the requested offset up to either the end of the buffer or the
    /// request's `max_bytes`. Provided as a u8 array rather than a string, as it may not be UTF-8.
    pub data: Vec<u8>,
    /// The absolute offset since boot (suitable for use as `byte_offset` in a subsequent request)
    /// of the last byte returned in `data`.
    pub last_byte_offset: u64,
}

// VPCS

/// Create-time parameters for a `Vpc`
#[derive(Clone, Debug, Deserialize, Serialize, JsonSchema)]
pub struct VpcCreate {
    #[serde(flatten)]
    pub identity: IdentityMetadataCreateParams,

    /// The IPv6 prefix for this VPC
    ///
    /// All IPv6 subnets created from this VPC must be taken from this range,
    /// which should be a Unique Local Address in the range `fd00::/48`. The
    /// default VPC Subnet will have the first `/64` range from this prefix.
    pub ipv6_prefix: Option<Ipv6Net>,

    pub dns_name: Name,
}

/// Updateable properties of a `Vpc`
#[derive(Clone, Debug, Deserialize, Serialize, JsonSchema)]
pub struct VpcUpdate {
    #[serde(flatten)]
    pub identity: IdentityMetadataUpdateParams,
    pub dns_name: Option<Name>,
}

/// Create-time parameters for a `VpcSubnet`
#[derive(Clone, Debug, Deserialize, Serialize, JsonSchema)]
pub struct VpcSubnetCreate {
    #[serde(flatten)]
    pub identity: IdentityMetadataCreateParams,

    /// The IPv4 address range for this subnet.
    ///
    /// It must be allocated from an RFC 1918 private address range, and must
    /// not overlap with any other existing subnet in the VPC.
    pub ipv4_block: Ipv4Net,

    /// The IPv6 address range for this subnet.
    ///
    /// It must be allocated from the RFC 4193 Unique Local Address range, with
    /// the prefix equal to the parent VPC's prefix. A random `/64` block will
    /// be assigned if one is not provided. It must not overlap with any
    /// existing subnet in the VPC.
    pub ipv6_block: Option<Ipv6Net>,

    /// An optional router, used to direct packets sent from hosts in this subnet
    /// to any destination address.
    ///
    /// Custom routers apply in addition to the VPC-wide *system* router, and have
    /// higher priority than the system router for an otherwise
    /// equal-prefix-length match.
    pub custom_router: Option<NameOrId>,
}

/// Updateable properties of a `VpcSubnet`
#[derive(Clone, Debug, Deserialize, Serialize, JsonSchema)]
pub struct VpcSubnetUpdate {
    #[serde(flatten)]
    pub identity: IdentityMetadataUpdateParams,

    /// An optional router, used to direct packets sent from hosts in this subnet
    /// to any destination address.
    pub custom_router: Option<NameOrId>,
}

// VPC ROUTERS

/// Create-time parameters for a `VpcRouter`
#[derive(Clone, Debug, Deserialize, Serialize, JsonSchema)]
pub struct VpcRouterCreate {
    #[serde(flatten)]
    pub identity: IdentityMetadataCreateParams,
}

/// Updateable properties of a `VpcRouter`
#[derive(Clone, Debug, Deserialize, Serialize, JsonSchema)]
pub struct VpcRouterUpdate {
    #[serde(flatten)]
    pub identity: IdentityMetadataUpdateParams,
}

// VPC ROUTER ROUTES

/// Create-time parameters for a `RouterRoute`
#[derive(Clone, Debug, Deserialize, Serialize, JsonSchema)]
pub struct RouterRouteCreate {
    #[serde(flatten)]
    pub identity: IdentityMetadataCreateParams,
    /// The location that matched packets should be forwarded to.
    pub target: RouteTarget,
    /// Selects which traffic this routing rule will apply to.
    pub destination: RouteDestination,
}

/// Updateable properties of a `RouterRoute`
#[derive(Clone, Debug, Deserialize, Serialize, JsonSchema)]
pub struct RouterRouteUpdate {
    #[serde(flatten)]
    pub identity: IdentityMetadataUpdateParams,
    /// The location that matched packets should be forwarded to.
    pub target: RouteTarget,
    /// Selects which traffic this routing rule will apply to.
    pub destination: RouteDestination,
}

// INTERNET GATEWAYS

/// Create-time parameters for an `InternetGateway`
#[derive(Clone, Debug, Deserialize, Serialize, JsonSchema)]
pub struct InternetGatewayCreate {
    #[serde(flatten)]
    pub identity: IdentityMetadataCreateParams,
}

#[derive(Clone, Debug, Deserialize, Serialize, JsonSchema)]
pub struct InternetGatewayIpPoolCreate {
    #[serde(flatten)]
    pub identity: IdentityMetadataCreateParams,
    pub ip_pool: NameOrId,
}

#[derive(Clone, Debug, Deserialize, Serialize, JsonSchema)]
pub struct InternetGatewayIpAddressCreate {
    #[serde(flatten)]
    pub identity: IdentityMetadataCreateParams,
    pub address: IpAddr,
}

// DISKS

#[derive(Display, Serialize, Deserialize, JsonSchema)]
#[display(style = "snake_case")]
#[serde(rename_all = "snake_case")]
pub enum DiskMetricName {
    Activated,
    Flush,
    Read,
    ReadBytes,
    Write,
    WriteBytes,
}

#[derive(Serialize, Deserialize, JsonSchema)]
pub struct DiskMetricsPath {
    pub disk: NameOrId,
    pub metric: DiskMetricName,
}

#[derive(Copy, Clone, Debug, Deserialize, Serialize)]
#[serde(try_from = "u32")] // invoke the try_from validation routine below
pub struct BlockSize(pub u32);

impl TryFrom<u32> for BlockSize {
    type Error = anyhow::Error;
    fn try_from(x: u32) -> Result<BlockSize, Self::Error> {
        if ![512, 2048, 4096].contains(&x) {
            anyhow::bail!("invalid block size {}", x);
        }

        Ok(BlockSize(x))
    }
}

impl Into<ByteCount> for BlockSize {
    fn into(self) -> ByteCount {
        ByteCount::from(self.0)
    }
}

impl From<BlockSize> for u64 {
    fn from(bs: BlockSize) -> u64 {
        u64::from(bs.0)
    }
}

impl JsonSchema for BlockSize {
    fn schema_name() -> String {
        "BlockSize".to_string()
    }

    fn json_schema(
        _: &mut schemars::gen::SchemaGenerator,
    ) -> schemars::schema::Schema {
        schemars::schema::Schema::Object(schemars::schema::SchemaObject {
            metadata: Some(Box::new(schemars::schema::Metadata {
                id: None,
                title: Some("disk block size in bytes".to_string()),
                ..Default::default()
            })),
            instance_type: Some(schemars::schema::InstanceType::Integer.into()),
            enum_values: Some(vec![
                serde_json::json!(512),
                serde_json::json!(2048),
                serde_json::json!(4096),
            ]),
            ..Default::default()
        })
    }
}

/// Describes the form factor of physical disks.
#[derive(
    Debug, Serialize, Deserialize, JsonSchema, Clone, Copy, PartialEq, Eq,
)]
#[serde(rename_all = "snake_case")]
pub enum PhysicalDiskKind {
    M2,
    U2,
}

impl From<DiskVariant> for PhysicalDiskKind {
    fn from(dv: DiskVariant) -> Self {
        match dv {
            DiskVariant::M2 => PhysicalDiskKind::M2,
            DiskVariant::U2 => PhysicalDiskKind::U2,
        }
    }
}

/// Different sources for a disk
#[derive(Clone, Debug, Deserialize, Serialize, JsonSchema)]
#[serde(tag = "type", rename_all = "snake_case")]
pub enum DiskSource {
    /// Create a blank disk
    Blank {
        /// size of blocks for this Disk. valid values are: 512, 2048, or 4096
        block_size: BlockSize,
    },
    /// Create a disk from a disk snapshot
    Snapshot { snapshot_id: Uuid },
    /// Create a disk from an image
    Image { image_id: Uuid },
    /// Create a blank disk that will accept bulk writes or pull blocks from an
    /// external source.
    ImportingBlocks { block_size: BlockSize },
}

/// Create-time parameters for a `Disk`
#[derive(Clone, Debug, Deserialize, Serialize, JsonSchema)]
pub struct DiskCreate {
    /// The common identifying metadata for the disk
    #[serde(flatten)]
    pub identity: IdentityMetadataCreateParams,
    /// The initial source for this disk
    pub disk_source: DiskSource,
    /// The total size of the Disk (in bytes)
    pub size: ByteCount,
}

// equivalent to crucible_pantry_client::types::ExpectedDigest
#[derive(Clone, Debug, Deserialize, Serialize, JsonSchema)]
#[serde(rename_all = "snake_case")]
pub enum ExpectedDigest {
    Sha256(String),
}

/// Parameters for importing blocks with a bulk write
// equivalent to crucible_pantry_client::types::BulkWriteRequest
#[derive(Clone, Debug, Deserialize, Serialize, JsonSchema)]
pub struct ImportBlocksBulkWrite {
    pub offset: u64,
    pub base64_encoded_data: String,
}

/// Parameters for finalizing a disk
#[derive(Clone, Debug, Deserialize, Serialize, JsonSchema)]
pub struct FinalizeDisk {
    /// If specified a snapshot of the disk will be created with the given name
    /// during finalization. If not specified, a snapshot for the disk will
    /// _not_ be created. A snapshot can be manually created once the disk
    /// transitions into the `Detached` state.
    pub snapshot_name: Option<Name>,
}

/// Select an address lot by an optional name or id.
#[derive(Clone, Debug, Deserialize, Serialize, JsonSchema, PartialEq)]
pub struct AddressLotSelector {
    /// Name or id of the address lot to select
    pub address_lot: NameOrId,
}

/// Parameters for creating an address lot.
#[derive(Clone, Debug, Deserialize, Serialize, JsonSchema)]
pub struct AddressLotCreate {
    #[serde(flatten)]
    pub identity: IdentityMetadataCreateParams,
    /// The kind of address lot to create.
    pub kind: AddressLotKind,
    /// The blocks to add along with the new address lot.
    pub blocks: Vec<AddressLotBlockCreate>,
}

/// Parameters for creating an address lot block. Fist and last addresses are
/// inclusive.
#[derive(Clone, Debug, Deserialize, Serialize, JsonSchema)]
pub struct AddressLotBlockCreate {
    /// The first address in the lot (inclusive).
    pub first_address: IpAddr,
    /// The last address in the lot (inclusive).
    pub last_address: IpAddr,
}

/// Parameters for creating a loopback address on a particular rack switch.
#[derive(Clone, Debug, Deserialize, Serialize, JsonSchema)]
pub struct LoopbackAddressCreate {
    /// The name or id of the address lot this loopback address will pull an
    /// address from.
    pub address_lot: NameOrId,

    /// The containing the switch this loopback address will be configured on.
    pub rack_id: Uuid,

    // TODO: #3604 Consider using `SwitchLocation` type instead of `Name` for `LoopbackAddressCreate.switch_location`
    /// The location of the switch within the rack this loopback address will be
    /// configured on.
    pub switch_location: Name,

    /// The address to create.
    pub address: IpAddr,

    /// The subnet mask to use for the address.
    pub mask: u8,

    /// Address is an anycast address.
    /// This allows the address to be assigned to multiple locations simultaneously.
    pub anycast: bool,
}

#[derive(Serialize, Deserialize, JsonSchema)]
pub struct LoopbackAddressPath {
    /// The rack to use when selecting the loopback address.
    pub rack_id: Uuid,

    /// The switch location to use when selecting the loopback address.
    pub switch_location: Name,

    /// The IP address and subnet mask to use when selecting the loopback
    /// address.
    pub address: IpAddr,

    /// The IP address and subnet mask to use when selecting the loopback
    /// address.
    pub subnet_mask: u8,
}

/// Parameters for creating a port settings group.
#[derive(Clone, Debug, Deserialize, Serialize, JsonSchema)]
pub struct SwtichPortSettingsGroupCreate {
    #[serde(flatten)]
    pub identity: IdentityMetadataCreateParams,
    /// Switch port settings to associate with the settings group being created.
    pub settings: SwitchPortSettingsCreate,
}

/// Parameters for creating switch port settings. Switch port settings are the
/// central data structure for setting up external networking. Switch port
/// settings include link, interface, route, address and dynamic network
/// protocol configuration.
#[derive(Clone, Debug, Deserialize, Serialize, JsonSchema)]
pub struct SwitchPortSettingsCreate {
    #[serde(flatten)]
    pub identity: IdentityMetadataCreateParams,

    pub port_config: SwitchPortConfigCreate,

    #[serde(default)]
    pub groups: Vec<NameOrId>,

    /// Link configurations.
    pub links: Vec<LinkConfigCreate>,

    /// Interface configurations.
    #[serde(default)]
    pub interfaces: Vec<SwitchInterfaceConfigCreate>,

    /// Route configurations.
    #[serde(default)]
    pub routes: Vec<RouteConfig>,

    /// BGP peer configurations.
    #[serde(default)]
    pub bgp_peers: Vec<BgpPeerConfig>,

    /// Address configurations.
    pub addresses: Vec<AddressConfig>,
}

impl SwitchPortSettingsCreate {
    pub fn new(identity: IdentityMetadataCreateParams) -> Self {
        Self {
            identity,
            port_config: SwitchPortConfigCreate {
                geometry: SwitchPortGeometry::Qsfp28x1,
            },
            groups: Vec::new(),
            links: Vec::new(),
            interfaces: Vec::new(),
            routes: Vec::new(),
            bgp_peers: Vec::new(),
            addresses: Vec::new(),
        }
    }
}

/// Physical switch port configuration.
#[derive(Clone, Debug, Deserialize, Serialize, JsonSchema)]
#[serde(rename_all = "snake_case")]
pub struct SwitchPortConfigCreate {
    /// Link geometry for the switch port.
    pub geometry: SwitchPortGeometry,
}

/// The link geometry associated with a switch port.
#[derive(Copy, Clone, Debug, Deserialize, Serialize, JsonSchema)]
#[serde(rename_all = "snake_case")]
pub enum SwitchPortGeometry {
    /// The port contains a single QSFP28 link with four lanes.
    Qsfp28x1,

    /// The port contains two QSFP28 links each with two lanes.
    Qsfp28x2,

    /// The port contains four SFP28 links each with one lane.
    Sfp28x4,
}

/// Switch link configuration.
#[derive(Clone, Debug, Deserialize, Serialize, JsonSchema)]
pub struct LinkConfigCreate {
    /// Link name. On ports that are not broken out, this is always phy0.
    /// On a 2x breakout the options are phy0 and phy1, on 4x
    /// phy0-phy3, etc.
    pub link_name: Name,

    /// Maximum transmission unit for the link.
    pub mtu: u16,

    /// The link-layer discovery protocol (LLDP) configuration for the link.
    pub lldp: LldpLinkConfigCreate,

    /// The requested forward-error correction method.  If this is not
    /// specified, the standard FEC for the underlying media will be applied
    /// if it can be determined.
    pub fec: Option<LinkFec>,

    /// The speed of the link.
    pub speed: LinkSpeed,

    /// Whether or not to set autonegotiation.
    pub autoneg: bool,

    /// Optional tx_eq settings.
    pub tx_eq: Option<TxEqConfig>,
}

/// Per-port tx-eq overrides.  This can be used to fine-tune the transceiver
/// equalization settings to improve signal integrity.
#[derive(Clone, Debug, Deserialize, JsonSchema, Serialize, PartialEq)]
pub struct TxEqConfig {
    /// Pre-cursor tap1
    pub pre1: Option<i32>,
    /// Pre-cursor tap2
    pub pre2: Option<i32>,
    /// Main tap
    pub main: Option<i32>,
    /// Post-cursor tap2
    pub post2: Option<i32>,
    /// Post-cursor tap1
    pub post1: Option<i32>,
}

impl From<omicron_common::api::internal::shared::TxEqConfig> for TxEqConfig {
    fn from(
        x: omicron_common::api::internal::shared::TxEqConfig,
    ) -> TxEqConfig {
        TxEqConfig {
            pre1: x.pre1,
            pre2: x.pre2,
            main: x.main,
            post2: x.post2,
            post1: x.post1,
        }
    }
}

/// The LLDP configuration associated with a port.
#[derive(Clone, Debug, Default, Deserialize, Serialize, JsonSchema)]
pub struct LldpLinkConfigCreate {
    /// Whether or not LLDP is enabled.
    pub enabled: bool,

    /// The LLDP link name TLV.
    pub link_name: Option<String>,

    /// The LLDP link description TLV.
    pub link_description: Option<String>,

    /// The LLDP chassis identifier TLV.
    pub chassis_id: Option<String>,

    /// The LLDP system name TLV.
    pub system_name: Option<String>,

    /// The LLDP system description TLV.
    pub system_description: Option<String>,

    /// The LLDP management IP TLV.
    pub management_ip: Option<IpAddr>,
}

impl PartialEq<LldpLinkConfigCreate>
    for omicron_common::api::external::LldpLinkConfig
{
    fn eq(&self, other: &LldpLinkConfigCreate) -> bool {
        self.enabled == other.enabled
            && self.link_name == other.link_name
            && self.link_description == other.link_description
            && self.chassis_id == other.chassis_id
            && self.system_name == other.system_name
            && self.system_description == other.system_description
            && self.management_ip == other.management_ip
    }
}

impl PartialEq<omicron_common::api::external::LldpLinkConfig>
    for LldpLinkConfigCreate
{
    fn eq(
        &self,
        other: &omicron_common::api::external::LldpLinkConfig,
    ) -> bool {
        self.enabled == other.enabled
            && self.link_name == other.link_name
            && self.link_description == other.link_description
            && self.chassis_id == other.chassis_id
            && self.system_name == other.system_name
            && self.system_description == other.system_description
            && self.management_ip == other.management_ip
    }
}

/// A layer-3 switch interface configuration. When IPv6 is enabled, a link local
/// address will be created for the interface.
#[derive(Clone, Debug, Deserialize, Serialize, JsonSchema)]
pub struct SwitchInterfaceConfigCreate {
    /// Link name. On ports that are not broken out, this is always phy0.
    /// On a 2x breakout the options are phy0 and phy1, on 4x
    /// phy0-phy3, etc.
    pub link_name: Name,

    /// Whether or not IPv6 is enabled.
    pub v6_enabled: bool,

    /// What kind of switch interface this configuration represents.
    pub kind: SwitchInterfaceKind,
}

/// Indicates the kind for a switch interface.
#[derive(Copy, Clone, Debug, Deserialize, Serialize, JsonSchema)]
#[serde(tag = "type", rename_all = "snake_case")]
pub enum SwitchInterfaceKind {
    /// Primary interfaces are associated with physical links. There is exactly
    /// one primary interface per physical link.
    Primary,

    /// VLAN interfaces allow physical interfaces to be multiplexed onto
    /// multiple logical links, each distinguished by a 12-bit 802.1Q Ethernet
    /// tag.
    Vlan(SwitchVlanInterface),

    /// Loopback interfaces are anchors for IP addresses that are not specific
    /// to any particular port.
    Loopback,
}

/// Configuration data associated with a switch VLAN interface. The VID
/// indicates a VLAN identifier. Must be between 1 and 4096.
#[derive(Copy, Clone, Debug, Deserialize, Serialize, JsonSchema)]
pub struct SwitchVlanInterface {
    /// The virtual network id (VID) that distinguishes this interface and is
    /// used for producing and consuming 802.1Q Ethernet tags. This field has a
    /// maximum value of 4095 as 802.1Q tags are twelve bits.
    pub vid: u16,
}

/// Route configuration data associated with a switch port configuration.
#[derive(Clone, Debug, Deserialize, Serialize, JsonSchema)]
pub struct RouteConfig {
    /// Link name. On ports that are not broken out, this is always phy0.
    /// On a 2x breakout the options are phy0 and phy1, on 4x
    /// phy0-phy3, etc.
    pub link_name: Name,

    /// The set of routes assigned to a switch port.
    pub routes: Vec<Route>,
}

/// A route to a destination network through a gateway address.
#[derive(Clone, Debug, Deserialize, Serialize, JsonSchema)]
pub struct Route {
    /// The route destination.
    pub dst: IpNet,

    /// The route gateway.
    pub gw: IpAddr,

    /// VLAN id the gateway is reachable over.
    pub vid: Option<u16>,

    /// Route RIB priority. Higher priority indicates precedence within and across
    /// protocols.
    pub rib_priority: Option<u8>,
}

/// Select a BGP config by a name or id.
#[derive(Clone, Debug, Deserialize, Serialize, JsonSchema, PartialEq)]
pub struct BgpConfigSelector {
    /// A name or id to use when selecting BGP config.
    pub name_or_id: NameOrId,
}

#[derive(Clone, Debug, Deserialize, Serialize, JsonSchema)]
pub struct BgpPeerConfig {
    /// Link that the peer is reachable on.
    /// On ports that are not broken out, this is always phy0.
    /// On a 2x breakout the options are phy0 and phy1, on 4x
    /// phy0-phy3, etc.
    pub link_name: Name,

    pub peers: Vec<BgpPeer>,
}

/// Parameters for creating a named set of BGP announcements.
#[derive(Clone, Debug, Deserialize, Serialize, JsonSchema)]
pub struct BgpAnnounceSetCreate {
    #[serde(flatten)]
    pub identity: IdentityMetadataCreateParams,

    /// The announcements in this set.
    pub announcement: Vec<BgpAnnouncementCreate>,
}

/// Select a BGP announce set by a name or id.
#[derive(Clone, Debug, Deserialize, Serialize, JsonSchema, PartialEq)]
pub struct BgpAnnounceSetSelector {
    /// Name or ID of the announce set
    pub announce_set: NameOrId,
}

/// List BGP announce set with an optional name or id.
#[derive(Clone, Debug, Deserialize, Serialize, JsonSchema, PartialEq)]
pub struct BgpAnnounceListSelector {
    /// Name or ID of the announce set
    pub announce_set: Option<NameOrId>,
}

/// Selector used for querying imported BGP routes.
#[derive(Clone, Debug, Deserialize, Serialize, JsonSchema, PartialEq)]
pub struct BgpRouteSelector {
    /// The ASN to filter on. Required.
    pub asn: u32,
}

/// A BGP announcement tied to a particular address lot block.
#[derive(Clone, Debug, Deserialize, Serialize, JsonSchema)]
pub struct BgpAnnouncementCreate {
    /// Address lot this announcement is drawn from.
    pub address_lot_block: NameOrId,

    /// The network being announced.
    pub network: IpNet,
}

/// Parameters for creating a BGP configuration. This includes and autonomous
/// system number (ASN) and a virtual routing and forwarding (VRF) identifier.
#[derive(Clone, Debug, Deserialize, Serialize, JsonSchema)]
pub struct BgpConfigCreate {
    #[serde(flatten)]
    pub identity: IdentityMetadataCreateParams,

    /// The autonomous system number of this BGP configuration.
    pub asn: u32,

    pub bgp_announce_set_id: NameOrId,

    /// Optional virtual routing and forwarding identifier for this BGP
    /// configuration.
    pub vrf: Option<Name>,

    // Dynamic BGP policy is not yet available so we skip adding it to the API
    /// A shaper program to apply to outgoing open and update messages.
    #[serde(skip)]
    pub shaper: Option<String>,
    /// A checker program to apply to incoming open and update messages.
    #[serde(skip)]
    pub checker: Option<String>,
}

/// Select a BGP status information by BGP config id.
#[derive(Clone, Debug, Deserialize, Serialize, JsonSchema, PartialEq)]
pub struct BgpStatusSelector {
    /// A name or id of the BGP configuration to get status for
    pub name_or_id: NameOrId,
}

/// Information about a bidirectional forwarding detection (BFD) session.
#[derive(Clone, Debug, Deserialize, Serialize, JsonSchema, PartialEq)]
pub struct BfdSessionEnable {
    /// Address the Oxide switch will listen on for BFD traffic. If `None` then
    /// the unspecified address (0.0.0.0 or ::) is used.
    pub local: Option<IpAddr>,

    /// Address of the remote peer to establish a BFD session with.
    pub remote: IpAddr,

    /// The negotiated Control packet transmission interval, multiplied by this
    /// variable, will be the Detection Time for this session (as seen by the
    /// remote system)
    pub detection_threshold: u8,

    /// The minimum interval, in microseconds, between received BFD
    /// Control packets that this system requires
    pub required_rx: u64,

    /// The switch to enable this session on. Must be `switch0` or `switch1`.
    pub switch: Name,

    /// Select either single-hop (RFC 5881) or multi-hop (RFC 5883)
    pub mode: BfdMode,
}

/// Information needed to disable a BFD session
#[derive(Clone, Debug, Deserialize, Serialize, JsonSchema, PartialEq)]
pub struct BfdSessionDisable {
    /// Address of the remote peer to disable a BFD session for.
    pub remote: IpAddr,

    /// The switch to enable this session on. Must be `switch0` or `switch1`.
    pub switch: Name,
}

/// A set of addresses associated with a port configuration.
#[derive(Clone, Debug, Deserialize, Serialize, JsonSchema)]
pub struct AddressConfig {
    /// Link to assign the addresses to.
    /// On ports that are not broken out, this is always phy0.
    /// On a 2x breakout the options are phy0 and phy1, on 4x
    /// phy0-phy3, etc.
    pub link_name: Name,

    /// The set of addresses assigned to the port configuration.
    pub addresses: Vec<Address>,
}

/// An address tied to an address lot.
#[derive(Clone, Debug, Deserialize, Serialize, JsonSchema)]
pub struct Address {
    /// The address lot this address is drawn from.
    pub address_lot: NameOrId,

    /// The address and prefix length of this address.
    pub address: IpNet,

    /// Optional VLAN ID for this address
    pub vlan_id: Option<u16>,
}

/// Select a port settings object by an optional name or id.
#[derive(Clone, Debug, Deserialize, Serialize, JsonSchema, PartialEq)]
pub struct SwitchPortSettingsSelector {
    /// An optional name or id to use when selecting port settings.
    pub port_settings: Option<NameOrId>,
}

/// Select a port settings info object by name or id.
#[derive(Clone, Debug, Deserialize, Serialize, JsonSchema, PartialEq)]
pub struct SwitchPortSettingsInfoSelector {
    /// A name or id to use when selecting switch port settings info objects.
    pub port: NameOrId,
}

/// Select a switch port by name.
#[derive(Clone, Debug, Deserialize, Serialize, JsonSchema, PartialEq)]
pub struct SwitchPortPathSelector {
    /// A name to use when selecting switch ports.
    pub port: Name,
}

/// Select switch ports by rack id and location.
#[derive(Clone, Debug, Deserialize, Serialize, JsonSchema, PartialEq)]
pub struct SwitchPortSelector {
    /// A rack id to use when selecting switch ports.
    pub rack_id: Uuid,

    /// A switch location to use when selecting switch ports.
    pub switch_location: Name,
}

/// Select switch port interfaces by id.
#[derive(Clone, Debug, Deserialize, Serialize, JsonSchema, PartialEq)]
pub struct SwitchPortPageSelector {
    /// An optional switch port id to use when listing switch ports.
    pub switch_port_id: Option<Uuid>,
}

/// Parameters for applying settings to switch ports.
#[derive(Clone, Debug, Deserialize, Serialize, JsonSchema, PartialEq)]
pub struct SwitchPortApplySettings {
    /// A name or id to use when applying switch port settings.
    pub port_settings: NameOrId,
}

/// Select an LLDP endpoint by rack/switch/port
#[derive(Clone, Debug, Deserialize, Serialize, JsonSchema, PartialEq)]
pub struct LldpPortPathSelector {
    /// A rack id to use when selecting switch ports.
    pub rack_id: Uuid,

    /// A switch location to use when selecting switch ports.
    pub switch_location: Name,

    /// A name to use when selecting switch ports.
    pub port: Name,
}

// IMAGES

/// The source of the underlying image.
#[derive(Clone, Debug, Deserialize, Serialize, JsonSchema)]
#[serde(tag = "type", rename_all = "snake_case")]
pub enum ImageSource {
    Snapshot {
        id: Uuid,
    },

    /// Boot the Alpine ISO that ships with the Propolis zone. Intended for
    /// development purposes only.
    #[schemars(skip)] // keep it out of the OpenAPI schema
    YouCanBootAnythingAsLongAsItsAlpine,
}

/// OS image distribution
#[derive(Clone, Debug, Deserialize, Serialize, JsonSchema)]
pub struct Distribution {
    /// The name of the distribution (e.g. "alpine" or "ubuntu")
    pub name: Name,
    /// The version of the distribution (e.g. "3.10" or "18.04")
    pub version: String,
}

/// Create-time parameters for an `Image`
#[derive(Clone, Debug, Deserialize, Serialize, JsonSchema)]
pub struct ImageCreate {
    /// common identifying metadata
    #[serde(flatten)]
    pub identity: IdentityMetadataCreateParams,

    /// The family of the operating system (e.g. Debian, Ubuntu, etc.)
    pub os: String,

    /// The version of the operating system (e.g. 18.04, 20.04, etc.)
    pub version: String,

    /// The source of the image's contents.
    pub source: ImageSource,
}

// SNAPSHOTS

/// Create-time parameters for a `Snapshot`
#[derive(Clone, Debug, Deserialize, Serialize, JsonSchema)]
pub struct SnapshotCreate {
    /// common identifying metadata
    #[serde(flatten)]
    pub identity: IdentityMetadataCreateParams,

    /// The disk to be snapshotted
    pub disk: NameOrId,
}

// USERS AND GROUPS

#[derive(Clone, Debug, Serialize, Deserialize, JsonSchema, PartialEq)]
pub struct OptionalGroupSelector {
    #[schemars(with = "Option<Uuid>")]
    pub group: Option<SiloGroupUuid>,
}

// BUILT-IN USERS
//
// These cannot be created via the external API, but we use the same interfaces
// for creating them internally as we use for types that can be created in the
// external API.

/// Create-time parameters for a `UserBuiltin`
#[derive(Clone, Debug, Deserialize, Serialize, JsonSchema)]
pub struct UserBuiltinCreate {
    #[serde(flatten)]
    pub identity: IdentityMetadataCreateParams,
}

#[derive(Debug, Clone, Serialize, Deserialize, JsonSchema, PartialEq)]
pub struct UserBuiltinSelector {
    pub user: NameOrId,
}

// SSH PUBLIC KEYS
//
// The SSH key mangement endpoints are currently under `/v1/me`,
// and so have an implicit silo user ID which must be passed seperately
// to the creation routine. Note that this disagrees with RFD 44.

/// Create-time parameters for an `SshKey`
#[derive(Clone, Debug, Deserialize, Serialize, JsonSchema)]
pub struct SshKeyCreate {
    #[serde(flatten)]
    pub identity: IdentityMetadataCreateParams,

    /// SSH public key, e.g., `"ssh-ed25519 AAAAC3NzaC..."`
    pub public_key: String,
}

// METRICS

#[derive(Display, Deserialize, JsonSchema)]
#[display(style = "snake_case")]
#[serde(rename_all = "snake_case")]
pub enum SystemMetricName {
    VirtualDiskSpaceProvisioned,
    CpusProvisioned,
    RamProvisioned,
}

#[derive(Deserialize, JsonSchema)]
pub struct SystemMetricsPathParam {
    pub metric_name: SystemMetricName,
}

/// Query parameters common to resource metrics endpoints.
#[derive(Clone, Debug, Deserialize, Serialize, JsonSchema)]
pub struct ResourceMetrics {
    /// An inclusive start time of metrics.
    pub start_time: DateTime<Utc>,
    /// An exclusive end time of metrics.
    pub end_time: DateTime<Utc>,
    /// Query result order
    pub order: Option<PaginationOrder>,
}

// SYSTEM UPDATE

/// Parameters for PUT requests for `/v1/system/update/repositories`.
#[derive(Clone, Debug, Deserialize, Serialize, JsonSchema)]
pub struct UpdatesPutRepositoryParams {
    /// The name of the uploaded file.
    pub file_name: String,
}

/// Parameters for GET requests for `/v1/system/update/repositories`.
#[derive(Clone, Debug, Deserialize, JsonSchema)]
pub struct UpdatesGetRepositoryParams {
    /// The version to get.
    pub system_version: Version,
}

/// Parameters for PUT requests to `/v1/system/update/target-release`.
#[derive(Clone, Debug, Deserialize, JsonSchema, Serialize)]
pub struct SetTargetReleaseParams {
    /// Version of the system software to make the target release.
    pub system_version: Version,
}

// Probes

/// Create time parameters for probes.
#[derive(Clone, Debug, Deserialize, Serialize, JsonSchema)]
pub struct ProbeCreate {
    #[serde(flatten)]
    pub identity: IdentityMetadataCreateParams,
    #[schemars(with = "Uuid")]
    pub sled: SledUuid,
    pub ip_pool: Option<NameOrId>,
}

/// List probes with an optional name or id.
#[derive(Clone, Debug, Deserialize, Serialize, JsonSchema, PartialEq)]
pub struct ProbeListSelector {
    /// A name or id to use when selecting a probe.
    pub name_or_id: Option<NameOrId>,
}

/// A timeseries query string, written in the Oximeter query language.
#[derive(Deserialize, JsonSchema, Serialize)]
pub struct TimeseriesQuery {
    /// A timeseries query string, written in the Oximeter query language.
    pub query: String,
    /// Whether to include query summaries in the response. Note: we omit this
    /// field from the generated docs, since it is not intended for consumption
    /// by customers.
    #[serde(default)]
    #[schemars(skip)]
    pub include_summaries: bool,
}

// Allowed source IPs

/// Parameters for updating allowed source IPs
#[derive(Clone, Debug, Deserialize, JsonSchema, Serialize)]
pub struct AllowListUpdate {
    /// The new list of allowed source IPs.
    pub allowed_ips: AllowedSourceIps,
}

// Console API

#[derive(Deserialize, JsonSchema)]
pub struct RestPathParam {
    pub path: Vec<String>,
}

#[derive(Deserialize, JsonSchema)]
pub struct LoginToProviderPathParam {
    pub silo_name: Name,
    pub provider_name: Name,
}

#[derive(Serialize, Deserialize, JsonSchema)]
pub struct LoginUrlQuery {
    pub redirect_uri: Option<RelativeUri>,
}

#[derive(Deserialize, JsonSchema)]
pub struct LoginPath {
    pub silo_name: Name,
}

/// This is meant as a security feature. We want to ensure we never redirect to
/// a URI on a different host.
#[derive(Serialize, Deserialize, Debug, JsonSchema, Clone, Display)]
#[serde(try_from = "String")]
#[display("{0}")]
pub struct RelativeUri(String);

impl FromStr for RelativeUri {
    type Err = String;

    fn from_str(s: &str) -> Result<Self, Self::Err> {
        Self::try_from(s.to_string())
    }
}

impl TryFrom<Uri> for RelativeUri {
    type Error = String;

    fn try_from(uri: Uri) -> Result<Self, Self::Error> {
        if uri.host().is_none() && uri.scheme().is_none() {
            Ok(Self(uri.to_string()))
        } else {
            Err(format!("\"{}\" is not a relative URI", uri))
        }
    }
}

impl TryFrom<String> for RelativeUri {
    type Error = String;

    fn try_from(s: String) -> Result<Self, Self::Error> {
        s.parse::<Uri>()
            .map_err(|_| format!("\"{}\" is not a relative URI", s))
            .and_then(|uri| Self::try_from(uri))
    }
}

// Device auth

#[derive(Clone, Debug, Deserialize, Serialize, JsonSchema)]
pub struct DeviceAuthRequest {
    pub client_id: Uuid,
    /// Optional lifetime for the access token in seconds. If not specified, the
    /// silo's max TTL will be used (if set).
    pub ttl_seconds: Option<NonZeroU32>,
}

#[derive(Clone, Debug, Deserialize, Serialize, JsonSchema)]
pub struct DeviceAuthVerify {
    pub user_code: String,
}

#[derive(Clone, Debug, Deserialize, Serialize, JsonSchema)]
pub struct DeviceAccessTokenRequest {
    pub grant_type: String,
    pub device_code: String,
    pub client_id: Uuid,
}

// Alerts

/// Query params for listing alert classes.
#[derive(Clone, Debug, Deserialize, Serialize, JsonSchema)]
pub struct AlertClassFilter {
    /// An optional glob pattern for filtering alert class names.
    ///
    /// If provided, only alert classes which match this glob pattern will be
    /// included in the response.
    pub filter: Option<shared::AlertSubscription>,
}

#[derive(Deserialize, JsonSchema)]
pub struct AlertSelector {
    /// UUID of the alert
    pub alert_id: Uuid,
}

#[derive(Clone, Debug, Deserialize, Serialize, JsonSchema)]
pub struct AlertSubscriptionSelector {
    /// The webhook receiver that the subscription is attached to.
    #[serde(flatten)]
    pub receiver: AlertReceiverSelector,
    /// The event class subscription itself.
    pub subscription: shared::AlertSubscription,
}

#[derive(Clone, Debug, Deserialize, Serialize, JsonSchema)]
pub struct AlertClassPage {
    /// The last webhook event class returned by a previous page.
    pub last_seen: String,
}

#[derive(Clone, Debug, Deserialize, Serialize, JsonSchema)]
pub struct AlertReceiverSelector {
    /// The name or ID of the webhook receiver.
    pub receiver: NameOrId,
}

#[derive(Clone, Debug, Deserialize, Serialize, JsonSchema)]
pub struct WebhookCreate {
    #[serde(flatten)]
    pub identity: IdentityMetadataCreateParams,

    /// The URL that webhook notification requests should be sent to
    pub endpoint: Url,

    /// A non-empty list of secret keys used to sign webhook payloads.
    pub secrets: Vec<String>,

    /// A list of webhook event class subscriptions.
    ///
    /// If this list is empty or is not included in the request body, the
    /// webhook will not be subscribed to any events.
    #[serde(default)]
    pub subscriptions: Vec<shared::AlertSubscription>,
}

/// Parameters to update a webhook configuration.
#[derive(Clone, Debug, Deserialize, Serialize, JsonSchema)]
pub struct WebhookReceiverUpdate {
    #[serde(flatten)]
    pub identity: IdentityMetadataUpdateParams,

    /// The URL that webhook notification requests should be sent to
    pub endpoint: Option<Url>,
}

#[derive(Clone, Debug, Deserialize, Serialize, JsonSchema)]
pub struct AlertSubscriptionCreate {
    /// The event class pattern to subscribe to.
    pub subscription: shared::AlertSubscription,
}

#[derive(Clone, Debug, Deserialize, Serialize, JsonSchema)]
pub struct WebhookSecretCreate {
    /// The value of the shared secret key.
    pub secret: String,
}

#[derive(Clone, Debug, Deserialize, Serialize, JsonSchema)]
pub struct WebhookSecretSelector {
    /// ID of the secret.
    pub secret_id: Uuid,
}

#[derive(Copy, Clone, Debug, Deserialize, Serialize, JsonSchema)]
pub struct AlertDeliveryStateFilter {
    /// If true, include deliveries which are currently in progress.
    ///
    /// If any of the "pending", "failed", or "delivered" query parameters are
    /// set to true, only deliveries matching those state(s) will be included in
    /// the response. If NO state filter parameters are set, then all deliveries
    /// are included.
    ///
    /// A delivery is considered "pending" if it has not yet been sent at all,
    /// or if a delivery attempt has failed but the delivery has retries
    /// remaining.
    pub pending: Option<bool>,
    /// If true, include deliveries which have failed permanently.
    ///
    /// If any of the "pending", "failed", or "delivered" query parameters are
    /// set to true, only deliveries matching those state(s) will be included in
    /// the response. If NO state filter parameters are set, then all deliveries
    /// are included.
    ///
    /// A delivery fails permanently when the retry limit of three total
    /// attempts is reached without a successful delivery.
    pub failed: Option<bool>,
    /// If true, include deliveries which have succeeded.
    ///
    /// If any of the "pending", "failed", or "delivered" query parameters are
    /// set to true, only deliveries matching those state(s) will be included in
    /// the response. If NO state filter parameters are set, then all deliveries
    /// are included.
    pub delivered: Option<bool>,
}

impl Default for AlertDeliveryStateFilter {
    fn default() -> Self {
        Self::ALL
    }
}

impl AlertDeliveryStateFilter {
    pub const ALL: Self =
        Self { pending: Some(true), failed: Some(true), delivered: Some(true) };

    pub fn include_pending(&self) -> bool {
        self.pending == Some(true) || self.is_all_none()
    }

    pub fn include_failed(&self) -> bool {
        self.failed == Some(true) || self.is_all_none()
    }

    pub fn include_delivered(&self) -> bool {
        self.delivered == Some(true) || self.is_all_none()
    }

    pub fn include_all(&self) -> bool {
        self.is_all_none()
            || (self.pending == Some(true)
                && self.failed == Some(true)
                && self.delivered == Some(true))
    }

    fn is_all_none(&self) -> bool {
        self.pending.is_none()
            && self.failed.is_none()
            && self.delivered.is_none()
    }
}

#[derive(Clone, Debug, Deserialize, Serialize, JsonSchema)]
pub struct AlertReceiverProbe {
    /// If true, resend all events that have not been delivered successfully if
    /// the probe request succeeds.
    #[serde(default)]
    pub resend: bool,
}

// Audit log has its own pagination scheme because it paginates by timestamp.
#[derive(Deserialize, JsonSchema, Serialize, PartialEq, Debug, Clone)]
pub struct AuditLog {
    /// Required, inclusive
    pub start_time: DateTime<Utc>,
    /// Exclusive
    pub end_time: Option<DateTime<Utc>>,
}

// SCIM

#[derive(Deserialize, JsonSchema)]
pub struct ScimV2TokenPathParam {
    pub token_id: Uuid,
}

#[derive(Deserialize, JsonSchema)]
pub struct ScimV2UserPathParam {
    pub user_id: String,
}

#[derive(Deserialize, JsonSchema)]
pub struct ScimV2GroupPathParam {
    pub group_id: String,
}<|MERGE_RESOLUTION|>--- conflicted
+++ resolved
@@ -997,7 +997,6 @@
 
 // IP POOLS
 
-<<<<<<< HEAD
 /// Filters for listing IP pools.
 #[derive(
     Clone, Debug, Default, Deserialize, Serialize, JsonSchema, PartialEq,
@@ -1014,8 +1013,6 @@
     pub delegated_for_internal_use: Option<bool>,
 }
 
-/// Create-time parameters for an `IpPool`
-=======
 /// Create-time parameters for an `IpPool`.
 ///
 /// For multicast pools, all ranges must be either Any-Source Multicast (ASM)
@@ -1024,7 +1021,6 @@
 ///
 /// ASM: IPv4 addresses outside 232.0.0.0/8, IPv6 addresses with flag field != 3
 /// SSM: IPv4 addresses in 232.0.0.0/8, IPv6 addresses with flag field = 3
->>>>>>> 495eab19
 #[derive(Clone, Debug, Deserialize, Serialize, JsonSchema)]
 pub struct IpPoolCreate {
     #[serde(flatten)]
