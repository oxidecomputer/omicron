--- conflicted
+++ resolved
@@ -2025,7 +2025,6 @@
     pub port_settings: NameOrId,
 }
 
-<<<<<<< HEAD
 /// Parameters for applying a precondition to SwitchPortApplySettings
 #[derive(Clone, Debug, Deserialize, Serialize, JsonSchema, PartialEq)]
 pub struct SwitchPortApplySettingsChecksums {
@@ -2038,7 +2037,8 @@
     /// This field ensures that the port settings you are applying have not been modified
     /// since you last viewed them
     pub new_settings_checksum: String,
-=======
+}
+
 /// Select an LLDP endpoint by rack/switch/port
 #[derive(Clone, Debug, Deserialize, Serialize, JsonSchema, PartialEq)]
 pub struct LldpPortPathSelector {
@@ -2050,7 +2050,6 @@
 
     /// A name to use when selecting switch ports.
     pub port: Name,
->>>>>>> a5883671
 }
 
 // IMAGES
