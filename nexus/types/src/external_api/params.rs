--- conflicted
+++ resolved
@@ -76,7 +76,6 @@
     pub sled: Uuid,
 }
 
-<<<<<<< HEAD
 #[derive(Serialize, Deserialize, JsonSchema)]
 pub struct PhysicalDiskPath {
     pub id: Uuid,
@@ -91,7 +90,8 @@
     /// This does not immediately cause services to be evacuated from using
     /// the underlying disk, that process may happen asynchronously.
     Disable,
-=======
+}
+
 /// Parameters for `sled_set_provision_state`.
 #[derive(Clone, Debug, Serialize, Deserialize, JsonSchema, PartialEq)]
 pub struct SledProvisionStateParams {
@@ -107,7 +107,6 @@
 
     /// The new provision state.
     pub new_state: super::views::SledProvisionState,
->>>>>>> a2cef18d
 }
 
 pub struct SwitchSelector {
