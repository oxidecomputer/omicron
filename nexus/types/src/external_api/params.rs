--- conflicted
+++ resolved
@@ -72,10 +72,11 @@
 }
 
 #[derive(Serialize, Deserialize, JsonSchema)]
-<<<<<<< HEAD
 pub struct ImagePath {
     pub image: NameOrId,
-=======
+}
+
+#[derive(Serialize, Deserialize, JsonSchema)]
 pub struct SiloPath {
     pub silo: NameOrId,
 }
@@ -114,7 +115,6 @@
             saml_identity_provider,
         }
     }
->>>>>>> 33766173
 }
 
 // Only by ID because groups have an `external_id` instead of a name and
