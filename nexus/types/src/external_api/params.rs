--- conflicted
+++ resolved
@@ -35,7 +35,6 @@
     pub instance: NameOrId,
 }
 
-<<<<<<< HEAD
 #[derive(Deserialize, JsonSchema)]
 pub struct VpcPath {
     pub vpc: NameOrId,
@@ -46,15 +45,12 @@
     pub subnet: NameOrId,
 }
 
-#[derive(Debug, Clone, Serialize, Deserialize, JsonSchema, PartialEq)]
-=======
 #[derive(Serialize, Deserialize, JsonSchema)]
 pub struct DiskPath {
     pub disk: NameOrId,
 }
 
 #[derive(Clone, Debug, Serialize, Deserialize, JsonSchema, PartialEq)]
->>>>>>> 7dc9b354
 pub struct OrganizationSelector {
     pub organization: NameOrId,
 }
