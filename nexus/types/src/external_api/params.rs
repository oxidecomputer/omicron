--- conflicted
+++ resolved
@@ -7,11 +7,7 @@
 use crate::external_api::shared;
 use chrono::{DateTime, Utc};
 use omicron_common::api::external::{
-<<<<<<< HEAD
     http_pagination::{PaginatedByName, PaginatedByNameOrId, PaginationParams},
-=======
-    http_pagination::{PaginatedByName, PaginatedByNameOrId},
->>>>>>> 3e49d47d
     ByteCount, IdentityMetadataCreateParams, IdentityMetadataUpdateParams,
     InstanceCpuCount, Ipv4Net, Ipv6Net, Name, NameOrId,
 };
@@ -34,23 +30,16 @@
 }
 
 #[derive(Deserialize, JsonSchema)]
-<<<<<<< HEAD
+pub struct InstancePath {
+    pub instance: NameOrId,
+}
+
+#[derive(Deserialize, JsonSchema)]
 pub struct DiskPath {
     pub disk: NameOrId,
 }
 
-#[derive(Deserialize, JsonSchema)]
-=======
->>>>>>> 3e49d47d
-pub struct InstancePath {
-    pub instance: NameOrId,
-}
-
-<<<<<<< HEAD
 #[derive(Clone, Deserialize, JsonSchema)]
-=======
-#[derive(Deserialize, JsonSchema)]
->>>>>>> 3e49d47d
 pub struct OrganizationSelector {
     pub organization: NameOrId,
 }
@@ -67,11 +56,7 @@
     pub organization_selector: Option<OrganizationSelector>,
 }
 
-<<<<<<< HEAD
 #[derive(Clone, Deserialize, JsonSchema)]
-=======
-#[derive(Deserialize, JsonSchema)]
->>>>>>> 3e49d47d
 pub struct ProjectSelector {
     #[serde(flatten)]
     pub organization_selector: Option<OrganizationSelector>,
@@ -101,7 +86,6 @@
 pub struct OptionalProjectSelector {
     #[serde(flatten)]
     pub project_selector: Option<ProjectSelector>,
-<<<<<<< HEAD
 }
 
 #[derive(Deserialize, JsonSchema)]
@@ -143,8 +127,6 @@
 
     #[serde(flatten)]
     pub project_selector: Option<ProjectSelector>,
-=======
->>>>>>> 3e49d47d
 }
 
 #[derive(Deserialize, JsonSchema)]
@@ -648,17 +630,6 @@
 
 // IP POOLS
 
-<<<<<<< HEAD
-// Type used to identify a Project in request bodies, where one may not have
-// the path in the request URL.
-#[derive(Debug, Clone, Deserialize, Serialize, JsonSchema)]
-pub struct OldProjectPath {
-    pub organization: Name,
-    pub project: Name,
-}
-
-=======
->>>>>>> 3e49d47d
 /// Create-time parameters for an IP Pool.
 ///
 /// See [`IpPool`](crate::external_api::views::IpPool)
@@ -666,11 +637,6 @@
 pub struct IpPoolCreate {
     #[serde(flatten)]
     pub identity: IdentityMetadataCreateParams,
-<<<<<<< HEAD
-    #[serde(flatten)]
-    pub project: Option<OldProjectPath>,
-=======
->>>>>>> 3e49d47d
 }
 
 /// Parameters for updating an IP Pool
