// This Source Code Form is subject to the terms of the Mozilla Public
// License, v. 2.0. If a copy of the MPL was not distributed with this
// file, You can obtain one at https://mozilla.org/MPL/2.0/.

//! Params define the request bodies of API endpoints for creating or updating resources.

use crate::external_api::shared;
use base64::Engine;
use chrono::{DateTime, Utc};
use omicron_common::api::external::{
    ByteCount, IdentityMetadataCreateParams, IdentityMetadataUpdateParams,
    InstanceCpuCount, Ipv4Net, Ipv6Net, Name, NameOrId,
};
use schemars::JsonSchema;
use serde::{
    de::{self, Visitor},
    Deserialize, Deserializer, Serialize, Serializer,
};
use std::{net::IpAddr, str::FromStr};
use uuid::Uuid;

#[derive(Deserialize, JsonSchema)]
pub struct OrganizationPath {
    pub organization: NameOrId,
}

#[derive(Deserialize, JsonSchema)]
pub struct ProjectPath {
    pub project: NameOrId,
}

#[derive(Deserialize, JsonSchema)]
pub struct InstancePath {
    pub instance: NameOrId,
}

<<<<<<< HEAD
#[derive(Deserialize, JsonSchema)]
pub struct VpcPath {
    pub vpc: NameOrId,
}

#[derive(Deserialize, JsonSchema)]
pub struct SubnetPath {
    pub subnet: NameOrId,
}

#[derive(Deserialize, JsonSchema)]
=======
#[derive(Debug, Clone, Serialize, Deserialize, JsonSchema, PartialEq)]
>>>>>>> 1071cf02
pub struct OrganizationSelector {
    pub organization: NameOrId,
}

impl From<Name> for OrganizationSelector {
    fn from(name: Name) -> Self {
        OrganizationSelector { organization: name.into() }
    }
}

#[derive(Deserialize, JsonSchema)]
pub struct OptionalOrganizationSelector {
    #[serde(flatten)]
    pub organization_selector: Option<OrganizationSelector>,
}

#[derive(Debug, Clone, Serialize, Deserialize, JsonSchema, PartialEq)]
pub struct ProjectSelector {
    #[serde(flatten)]
    pub organization_selector: Option<OrganizationSelector>,
    pub project: NameOrId,
}

// TODO-v1: delete this post migration
impl ProjectSelector {
    pub fn new(organization: Option<NameOrId>, project: NameOrId) -> Self {
        ProjectSelector {
            organization_selector: organization
                .map(|o| OrganizationSelector { organization: o }),
            project,
        }
    }
}

#[derive(Deserialize, JsonSchema)]
pub struct OptionalProjectSelector {
    #[serde(flatten)]
    pub project_selector: Option<ProjectSelector>,
}

#[derive(Deserialize, JsonSchema)]
pub struct InstanceSelector {
    #[serde(flatten)]
    pub project_selector: Option<ProjectSelector>,
    pub instance: NameOrId,
}

// TODO-v1: delete this post migration
impl InstanceSelector {
    pub fn new(
        organization: Option<NameOrId>,
        project: Option<NameOrId>,
        instance: NameOrId,
    ) -> Self {
        InstanceSelector {
            project_selector: project
                .map(|p| ProjectSelector::new(organization, p)),
            instance,
        }
    }
}

<<<<<<< HEAD
#[derive(Deserialize, JsonSchema)]
pub struct InstanceList {
    #[serde(flatten)]
    pub pagination: PaginatedByName,
    #[serde(flatten)]
    pub project_selector: ProjectSelector,
}

#[derive(Deserialize, JsonSchema)]
pub struct InstanceSerialConsole {
    #[serde(flatten)]
    pub project_selector: Option<ProjectSelector>,

    #[serde(flatten)]
    pub console_params: InstanceSerialConsoleRequest,
}

#[derive(Deserialize, JsonSchema)]
pub struct VpcSelector {
    #[serde(flatten)]
    pub project_selector: Option<ProjectSelector>,
    pub vpc: NameOrId,
}

#[derive(Deserialize, JsonSchema)]
pub struct OptionalVpcSelector {
    #[serde(flatten)]
    pub vpc_selector: Option<VpcSelector>,
}

// TODO-v1: delete this post migration
impl VpcSelector {
    pub fn new(
        organization: Option<NameOrId>,
        project: Option<NameOrId>,
        vpc: NameOrId,
    ) -> Self {
        VpcSelector {
            project_selector: project
                .map(|p| ProjectSelector::new(organization, p)),
            vpc,
        }
    }
}

#[derive(Deserialize, JsonSchema)]
pub struct VpcList {
    #[serde(flatten)]
    pub pagination: PaginatedByName,
    #[serde(flatten)]
    pub project_selector: ProjectSelector,
}

#[derive(Deserialize, JsonSchema)]
pub struct SubnetSelector {
    #[serde(flatten)]
    pub vpc_selector: Option<VpcSelector>,
    pub subnet: NameOrId,
}

// TODO-v1: delete this post migration
impl SubnetSelector {
    pub fn new(
        organization: Option<NameOrId>,
        project: Option<NameOrId>,
        vpc: Option<NameOrId>,
        subnet: NameOrId,
    ) -> Self {
        SubnetSelector {
            vpc_selector: vpc
                .map(|vpc| VpcSelector::new(organization, project, vpc)),
            subnet,
        }
    }
}

#[derive(Deserialize, JsonSchema)]
pub struct SubnetList {
    #[serde(flatten)]
    pub pagination: PaginatedByName,
    #[serde(flatten)]
    pub vpc_selector: VpcSelector,
}

=======
>>>>>>> 1071cf02
// Silos

/// Create-time parameters for a [`Silo`](crate::external_api::views::Silo)
#[derive(Clone, Debug, Deserialize, Serialize, JsonSchema)]
pub struct SiloCreate {
    #[serde(flatten)]
    pub identity: IdentityMetadataCreateParams,

    pub discoverable: bool,

    pub identity_mode: shared::SiloIdentityMode,

    /// If set, this group will be created during Silo creation and granted the
    /// "Silo Admin" role. Identity providers can assert that users belong to
    /// this group and those users can log in and further initialize the Silo.
    ///
    /// Note that if configuring a SAML based identity provider,
    /// group_attribute_name must be set for users to be considered part of a
    /// group. See [`SamlIdentityProviderCreate`] for more information.
    pub admin_group_name: Option<String>,
}

/// Create-time parameters for a [`User`](crate::external_api::views::User)
#[derive(Clone, Deserialize, Serialize, JsonSchema)]
pub struct UserCreate {
    /// username used to log in
    pub external_id: UserId,
    /// password used to log in
    pub password: UserPassword,
}

/// A username for a local-only user
#[derive(Clone, Debug, Deserialize, Serialize)]
#[serde(try_from = "String")]
pub struct UserId(String);

impl AsRef<str> for UserId {
    fn as_ref(&self) -> &str {
        self.0.as_ref()
    }
}

impl FromStr for UserId {
    type Err = String;
    fn from_str(value: &str) -> Result<Self, Self::Err> {
        UserId::try_from(String::from(value))
    }
}

/// Used to impl `Deserialize`
impl TryFrom<String> for UserId {
    type Error = String;
    fn try_from(value: String) -> Result<Self, Self::Error> {
        // Mostly, this validation exists to cap the input size.  The specific
        // length is not critical here.  For convenience and consistency, we use
        // the same rules as `Name`.
        let _ = Name::try_from(value.clone())?;
        Ok(UserId(value))
    }
}

impl JsonSchema for UserId {
    fn schema_name() -> String {
        "UserId".to_string()
    }

    fn json_schema(
        gen: &mut schemars::gen::SchemaGenerator,
    ) -> schemars::schema::Schema {
        Name::json_schema(gen)
    }
}

/// A password used for authenticating a local-only user
#[derive(Clone, Deserialize, Serialize)]
#[serde(try_from = "String")]
#[serde(into = "String")]
// We store both the raw String and nexus_passwords::Password forms of the
// password.  That's because `nexus_passwords::Password` does not support
// getting the String back out (by design), but we may need to do that in order
// to impl Serialize.  See the `From<Password> for String` impl below.
pub struct Password(String, nexus_passwords::Password);

impl FromStr for Password {
    type Err = String;
    fn from_str(value: &str) -> Result<Self, Self::Err> {
        Password::try_from(String::from(value))
    }
}

// Used to impl `Deserialize`
impl TryFrom<String> for Password {
    type Error = String;
    fn try_from(value: String) -> Result<Self, Self::Error> {
        let inner = nexus_passwords::Password::new(&value)
            .map_err(|e| format!("unsupported password: {:#}", e))?;
        // TODO-security If we want to apply password policy rules, this seems
        // like the place.  We presumably want to also document them in the
        // OpenAPI schema below.
        Ok(Password(value, inner))
    }
}

// This "From" impl only exists to make it easier to derive `Serialize`.  That
// in turn is only to make this easier to use from the test suite.  (There's no
// other reason structs in this file should need to impl Serialize at all.)
impl From<Password> for String {
    fn from(password: Password) -> Self {
        password.0
    }
}

impl JsonSchema for Password {
    fn schema_name() -> String {
        "Password".to_string()
    }

    fn json_schema(
        _: &mut schemars::gen::SchemaGenerator,
    ) -> schemars::schema::Schema {
        schemars::schema::SchemaObject {
            metadata: Some(Box::new(schemars::schema::Metadata {
                title: Some(
                    "A password used to authenticate a user".to_string(),
                ),
                // TODO-doc If we apply password strength rules, they should
                // presumably be documented here.
                description: Some(
                    "Passwords may be subject to additional constraints."
                        .to_string(),
                ),
                ..Default::default()
            })),
            instance_type: Some(schemars::schema::InstanceType::String.into()),
            string: Some(Box::new(schemars::schema::StringValidation {
                max_length: Some(
                    u32::try_from(nexus_passwords::MAX_PASSWORD_LENGTH)
                        .unwrap(),
                ),
                min_length: None,
                pattern: None,
            })),
            ..Default::default()
        }
        .into()
    }
}

impl AsRef<nexus_passwords::Password> for Password {
    fn as_ref(&self) -> &nexus_passwords::Password {
        &self.1
    }
}

/// Parameters for setting a user's password
#[derive(Clone, Deserialize, JsonSchema, Serialize)]
#[serde(rename_all = "snake_case")]
#[serde(tag = "user_password_value", content = "details")]
pub enum UserPassword {
    /// Sets the user's password to the provided value
    Password(Password),
    /// Invalidates any current password (disabling password authentication)
    InvalidPassword,
}

/// Credentials for local user login
#[derive(Clone, Deserialize, JsonSchema, Serialize)]
pub struct UsernamePasswordCredentials {
    pub username: UserId,
    pub password: Password,
}

// Silo identity providers

#[derive(Clone, Debug, Deserialize, Serialize, JsonSchema)]
pub struct DerEncodedKeyPair {
    /// request signing public certificate (base64 encoded der file)
    #[serde(deserialize_with = "x509_cert_from_base64_encoded_der")]
    pub public_cert: String,

    /// request signing private key (base64 encoded der file)
    #[serde(deserialize_with = "key_from_base64_encoded_der")]
    pub private_key: String,
}

struct X509CertVisitor;

impl<'de> Visitor<'de> for X509CertVisitor {
    type Value = String;

    fn expecting(
        &self,
        formatter: &mut std::fmt::Formatter,
    ) -> std::fmt::Result {
        formatter.write_str("a DER formatted X509 certificate as a string of base64 encoded bytes")
    }

    fn visit_str<E>(self, value: &str) -> Result<Self::Value, E>
    where
        E: de::Error,
    {
        let raw_bytes = base64::engine::general_purpose::STANDARD
            .decode(&value.as_bytes())
            .map_err(|e| {
                de::Error::custom(format!(
                    "could not base64 decode public_cert: {}",
                    e
                ))
            })?;
        let _parsed =
            openssl::x509::X509::from_der(&raw_bytes).map_err(|e| {
                de::Error::custom(format!(
                    "public_cert is not recognized as a X509 certificate: {}",
                    e
                ))
            })?;

        Ok(value.to_string())
    }
}

fn x509_cert_from_base64_encoded_der<'de, D>(
    deserializer: D,
) -> Result<String, D::Error>
where
    D: Deserializer<'de>,
{
    deserializer.deserialize_str(X509CertVisitor)
}

struct KeyVisitor;

impl<'de> Visitor<'de> for KeyVisitor {
    type Value = String;

    fn expecting(
        &self,
        formatter: &mut std::fmt::Formatter,
    ) -> std::fmt::Result {
        formatter.write_str(
            "a DER formatted key as a string of base64 encoded bytes",
        )
    }

    fn visit_str<E>(self, value: &str) -> Result<Self::Value, E>
    where
        E: de::Error,
    {
        let raw_bytes = base64::engine::general_purpose::STANDARD
            .decode(&value)
            .map_err(|e| {
                de::Error::custom(format!(
                    "could not base64 decode private_key: {}",
                    e
                ))
            })?;

        // TODO: samael does not support ECDSA, update to generic PKey type when it does
        //let _parsed = openssl::pkey::PKey::private_key_from_der(&raw_bytes)
        //    .map_err(|e| de::Error::custom(format!("could not base64 decode private_key: {}", e)))?;

        let parsed = openssl::rsa::Rsa::private_key_from_der(&raw_bytes)
            .map_err(|e| {
                de::Error::custom(format!(
                    "private_key is not recognized as a RSA private key: {}",
                    e
                ))
            })?;
        let _parsed = openssl::pkey::PKey::from_rsa(parsed).map_err(|e| {
            de::Error::custom(format!(
                "private_key is not recognized as a RSA private key: {}",
                e
            ))
        })?;

        Ok(value.to_string())
    }
}

fn key_from_base64_encoded_der<'de, D>(
    deserializer: D,
) -> Result<String, D::Error>
where
    D: Deserializer<'de>,
{
    deserializer.deserialize_str(KeyVisitor)
}

#[derive(Clone, Debug, Deserialize, Serialize, JsonSchema)]
#[serde(tag = "type", rename_all = "snake_case")]
pub enum IdpMetadataSource {
    Url { url: String },
    Base64EncodedXml { data: String },
}

#[derive(Clone, Debug, Deserialize, Serialize, JsonSchema)]
pub struct SamlIdentityProviderCreate {
    #[serde(flatten)]
    pub identity: IdentityMetadataCreateParams,

    /// the source of an identity provider metadata descriptor
    pub idp_metadata_source: IdpMetadataSource,

    /// idp's entity id
    pub idp_entity_id: String,

    /// sp's client id
    pub sp_client_id: String,

    /// service provider endpoint where the response will be sent
    pub acs_url: String,

    /// service provider endpoint where the idp should send log out requests
    pub slo_url: String,

    /// customer's technical contact for saml configuration
    pub technical_contact_email: String,

    /// optional request signing key pair
    #[serde(deserialize_with = "validate_key_pair")]
    pub signing_keypair: Option<DerEncodedKeyPair>,

    /// If set, SAML attributes with this name will be considered to denote a
    /// user's group membership, where the attribute value(s) should be a
    /// comma-separated list of group names.
    pub group_attribute_name: Option<String>,
}

/// sign some junk data and validate it with the key pair
fn sign_junk_data(key_pair: &DerEncodedKeyPair) -> Result<(), anyhow::Error> {
    let private_key = {
        let raw_bytes = base64::engine::general_purpose::STANDARD
            .decode(&key_pair.private_key)?;
        // TODO: samael does not support ECDSA, update to generic PKey type when it does
        //let parsed = openssl::pkey::PKey::private_key_from_der(&raw_bytes)?;
        let parsed = openssl::rsa::Rsa::private_key_from_der(&raw_bytes)?;
        let parsed = openssl::pkey::PKey::from_rsa(parsed)?;
        parsed
    };

    let public_key = {
        let raw_bytes = base64::engine::general_purpose::STANDARD
            .decode(&key_pair.public_cert)?;
        let parsed = openssl::x509::X509::from_der(&raw_bytes)?;
        parsed.public_key()?
    };

    let mut signer = openssl::sign::Signer::new(
        openssl::hash::MessageDigest::sha256(),
        &private_key.as_ref(),
    )?;

    let some_junk_data = b"this is some junk data";

    signer.update(some_junk_data)?;
    let signature = signer.sign_to_vec()?;

    let mut verifier = openssl::sign::Verifier::new(
        openssl::hash::MessageDigest::sha256(),
        &public_key,
    )?;

    verifier.update(some_junk_data)?;

    if !verifier.verify(&signature)? {
        anyhow::bail!("signature validation failed!");
    }

    Ok(())
}

fn validate_key_pair<'de, D>(
    deserializer: D,
) -> Result<Option<DerEncodedKeyPair>, D::Error>
where
    D: Deserializer<'de>,
{
    let v = Option::<DerEncodedKeyPair>::deserialize(deserializer)?;

    if let Some(ref key_pair) = v {
        if let Err(e) = sign_junk_data(&key_pair) {
            return Err(de::Error::custom(format!(
                "data signed with key not verified with certificate! {}",
                e
            )));
        }
    }

    Ok(v)
}

// ORGANIZATIONS

/// Create-time parameters for an [`Organization`](crate::external_api::views::Organization)
#[derive(Clone, Debug, Deserialize, Serialize, JsonSchema)]
pub struct OrganizationCreate {
    #[serde(flatten)]
    pub identity: IdentityMetadataCreateParams,
}

/// Updateable properties of an [`Organization`](crate::external_api::views::Organization)
#[derive(Clone, Debug, Deserialize, Serialize, JsonSchema)]
pub struct OrganizationUpdate {
    #[serde(flatten)]
    pub identity: IdentityMetadataUpdateParams,
}

// PROJECTS

/// Create-time parameters for a [`Project`](crate::external_api::views::Project)
#[derive(Clone, Debug, Deserialize, Serialize, JsonSchema)]
pub struct ProjectCreate {
    #[serde(flatten)]
    pub identity: IdentityMetadataCreateParams,
}

/// Updateable properties of a [`Project`](crate::external_api::views::Project)
#[derive(Clone, Debug, Deserialize, Serialize, JsonSchema)]
pub struct ProjectUpdate {
    #[serde(flatten)]
    pub identity: IdentityMetadataUpdateParams,
}

// NETWORK INTERFACES

/// Create-time parameters for a
/// [`NetworkInterface`](omicron_common::api::external::NetworkInterface)
#[derive(Clone, Debug, Deserialize, Serialize, JsonSchema)]
pub struct NetworkInterfaceCreate {
    #[serde(flatten)]
    pub identity: IdentityMetadataCreateParams,
    /// The VPC in which to create the interface.
    pub vpc_name: Name,
    /// The VPC Subnet in which to create the interface.
    pub subnet_name: Name,
    /// The IP address for the interface. One will be auto-assigned if not provided.
    pub ip: Option<IpAddr>,
}

/// Parameters for updating a
/// [`NetworkInterface`](omicron_common::api::external::NetworkInterface).
///
/// Note that modifying IP addresses for an interface is not yet supported, a
/// new interface must be created instead.
#[derive(Clone, Debug, Deserialize, Serialize, JsonSchema)]
pub struct NetworkInterfaceUpdate {
    #[serde(flatten)]
    pub identity: IdentityMetadataUpdateParams,

    /// Make a secondary interface the instance's primary interface.
    ///
    /// If applied to a secondary interface, that interface will become the
    /// primary on the next reboot of the instance. Note that this may have
    /// implications for routing between instances, as the new primary interface
    /// will be on a distinct subnet from the previous primary interface.
    ///
    /// Note that this can only be used to select a new primary interface for an
    /// instance. Requests to change the primary interface into a secondary will
    /// return an error.
    // TODO-completeness TODO-docs: When we get there, this should note that a
    // change in the primary interface will result in changes to the DNS records
    // for the instance, though not the name.
    #[serde(default)]
    pub primary: bool,
}

// IP POOLS

/// Create-time parameters for an IP Pool.
///
/// See [`IpPool`](crate::external_api::views::IpPool)
#[derive(Clone, Debug, Deserialize, Serialize, JsonSchema)]
pub struct IpPoolCreate {
    #[serde(flatten)]
    pub identity: IdentityMetadataCreateParams,
}

/// Parameters for updating an IP Pool
#[derive(Clone, Debug, Deserialize, Serialize, JsonSchema)]
pub struct IpPoolUpdate {
    #[serde(flatten)]
    pub identity: IdentityMetadataUpdateParams,
}

// INSTANCES

pub const MIN_MEMORY_SIZE_BYTES: u32 = 1 << 30; // 1 GiB

/// Describes an attachment of a `NetworkInterface` to an `Instance`, at the
/// time the instance is created.
// NOTE: VPC's are an organizing concept for networking resources, not for
// instances. It's true that all networking resources for an instance must
// belong to a single VPC, but we don't consider instances to be "scoped" to a
// VPC in the same way that they are scoped to projects, for example.
//
// This is slightly different than some other cloud providers, such as AWS,
// which use VPCs as both a networking concept, and a container more similar to
// our concept of a project. One example for why this is useful is that "moving"
// an instance to a new VPC can be done by detaching any interfaces in the
// original VPC and attaching interfaces in the new VPC.
//
// This type then requires the VPC identifiers, exactly because instances are
// _not_ scoped to a VPC, and so the VPC and/or VPC Subnet names are not present
// in the path of endpoints handling instance operations.
#[derive(Clone, Debug, Deserialize, Serialize, JsonSchema)]
#[serde(tag = "type", content = "params", rename_all = "snake_case")]
pub enum InstanceNetworkInterfaceAttachment {
    /// Create one or more `NetworkInterface`s for the `Instance`.
    ///
    /// If more than one interface is provided, then the first will be
    /// designated the primary interface for the instance.
    Create(Vec<NetworkInterfaceCreate>),

    /// The default networking configuration for an instance is to create a
    /// single primary interface with an automatically-assigned IP address. The
    /// IP will be pulled from the Project's default VPC / VPC Subnet.
    Default,

    /// No network interfaces at all will be created for the instance.
    None,
}

impl Default for InstanceNetworkInterfaceAttachment {
    fn default() -> Self {
        Self::Default
    }
}

/// Describe the instance's disks at creation time
#[derive(Clone, Debug, Deserialize, Serialize, JsonSchema)]
#[serde(tag = "type", rename_all = "snake_case")]
pub enum InstanceDiskAttachment {
    /// During instance creation, create and attach disks
    Create(DiskCreate),

    /// During instance creation, attach this disk
    Attach(InstanceDiskAttach),
}

#[derive(Clone, Debug, Deserialize, Serialize, JsonSchema)]
pub struct InstanceDiskAttach {
    /// A disk name to attach
    pub name: Name,
}

/// Parameters for creating an external IP address for instances.
#[derive(Clone, Debug, Deserialize, Serialize, JsonSchema)]
#[serde(tag = "type", rename_all = "snake_case")]
pub enum ExternalIpCreate {
    /// An IP address providing both inbound and outbound access. The address is
    /// automatically-assigned from the provided IP Pool, or all available pools
    /// if not specified.
    Ephemeral { pool_name: Option<Name> },
    // TODO: Add floating IPs: https://github.com/oxidecomputer/omicron/issues/1334
}

/// Create-time parameters for an [`Instance`](omicron_common::api::external::Instance)
#[derive(Clone, Debug, Deserialize, Serialize, JsonSchema)]
pub struct InstanceCreate {
    #[serde(flatten)]
    pub identity: IdentityMetadataCreateParams,
    pub ncpus: InstanceCpuCount,
    pub memory: ByteCount,
    pub hostname: String, // TODO-cleanup different type?

    /// User data for instance initialization systems (such as cloud-init).
    /// Must be a Base64-encoded string, as specified in RFC 4648 § 4 (+ and /
    /// characters with padding). Maximum 32 KiB unencoded data.
    // While serde happily accepts #[serde(with = "<mod>")] as a shorthand for
    // specifing `serialize_with` and `deserialize_with`, schemars requires the
    // argument to `with` to be a type rather than merely a path prefix (i.e. a
    // mod or type). It's admittedly a bit tricky for schemars to address;
    // unlike `serialize` or `deserialize`, `JsonSchema` requires several
    // functions working together. It's unfortunate that schemars has this
    // built-in incompatibility, exacerbated by its glacial rate of progress
    // and immunity to offers of help.
    #[serde(default, with = "UserData")]
    pub user_data: Vec<u8>,

    /// The network interfaces to be created for this instance.
    #[serde(default)]
    pub network_interfaces: InstanceNetworkInterfaceAttachment,

    /// The external IP addresses provided to this instance.
    ///
    /// By default, all instances have outbound connectivity, but no inbound
    /// connectivity. These external addresses can be used to provide a fixed,
    /// known IP address for making inbound connections to the instance.
    #[serde(default)]
    pub external_ips: Vec<ExternalIpCreate>,

    /// The disks to be created or attached for this instance.
    #[serde(default)]
    pub disks: Vec<InstanceDiskAttachment>,

    /// Should this instance be started upon creation; true by default.
    #[serde(default = "bool_true")]
    pub start: bool,
}

#[inline]
fn bool_true() -> bool {
    true
}

// If you change this, also update the error message in
// `UserData::deserialize()` below.
pub const MAX_USER_DATA_BYTES: usize = 32 * 1024; // 32 KiB

struct UserData;
impl UserData {
    pub fn serialize<S>(
        data: &Vec<u8>,
        serializer: S,
    ) -> Result<S::Ok, S::Error>
    where
        S: Serializer,
    {
        base64::engine::general_purpose::STANDARD
            .encode(data)
            .serialize(serializer)
    }

    pub fn deserialize<'de, D>(deserializer: D) -> Result<Vec<u8>, D::Error>
    where
        D: Deserializer<'de>,
    {
        match base64::engine::general_purpose::STANDARD
            .decode(<String>::deserialize(deserializer)?)
        {
            Ok(buf) => {
                // if you change this, also update the stress test in crate::cidata
                if buf.len() > MAX_USER_DATA_BYTES {
                    Err(<D::Error as serde::de::Error>::invalid_length(
                        buf.len(),
                        &"less than 32 KiB",
                    ))
                } else {
                    Ok(buf)
                }
            }
            Err(_) => Err(<D::Error as serde::de::Error>::invalid_value(
                serde::de::Unexpected::Other("invalid base64 string"),
                &"a valid base64 string",
            )),
        }
    }
}

impl JsonSchema for UserData {
    fn schema_name() -> String {
        "String".to_string()
    }

    fn json_schema(
        _: &mut schemars::gen::SchemaGenerator,
    ) -> schemars::schema::Schema {
        schemars::schema::SchemaObject {
            instance_type: Some(schemars::schema::InstanceType::String.into()),
            format: Some("byte".to_string()),
            ..Default::default()
        }
        .into()
    }

    fn is_referenceable() -> bool {
        false
    }
}

/// Migration parameters for an [`Instance`](omicron_common::api::external::Instance)
#[derive(Clone, Debug, Deserialize, Serialize, JsonSchema)]
pub struct InstanceMigrate {
    pub dst_sled_id: Uuid,
}

/// Forwarded to a sled agent to request the contents of an Instance's serial console.
#[derive(Clone, Debug, Deserialize, Serialize, JsonSchema, PartialEq)]
pub struct InstanceSerialConsoleRequest {
    /// Character index in the serial buffer from which to read, counting the bytes output since
    /// instance start. If this is not provided, `most_recent` must be provided, and if this *is*
    /// provided, `most_recent` must *not* be provided.
    pub from_start: Option<u64>,
    /// Character index in the serial buffer from which to read, counting *backward* from the most
    /// recently buffered data retrieved from the instance. (See note on `from_start` about mutual
    /// exclusivity)
    pub most_recent: Option<u64>,
    /// Maximum number of bytes of buffered serial console contents to return. If the requested
    /// range runs to the end of the available buffer, the data returned will be shorter than
    /// `max_bytes`.
    pub max_bytes: Option<u64>,
}

/// Contents of an Instance's serial console buffer.
#[derive(Clone, Debug, Deserialize, Serialize, JsonSchema)]
pub struct InstanceSerialConsoleData {
    /// The bytes starting from the requested offset up to either the end of the buffer or the
    /// request's `max_bytes`. Provided as a u8 array rather than a string, as it may not be UTF-8.
    pub data: Vec<u8>,
    /// The absolute offset since boot (suitable for use as `byte_offset` in a subsequent request)
    /// of the last byte returned in `data`.
    pub last_byte_offset: u64,
}

// VPCS

/// Create-time parameters for a [`Vpc`](crate::external_api::views::Vpc)
#[derive(Clone, Debug, Deserialize, Serialize, JsonSchema)]
pub struct VpcCreate {
    #[serde(flatten)]
    pub identity: IdentityMetadataCreateParams,

    /// The IPv6 prefix for this VPC.
    ///
    /// All IPv6 subnets created from this VPC must be taken from this range,
    /// which sould be a Unique Local Address in the range `fd00::/48`. The
    /// default VPC Subnet will have the first `/64` range from this prefix.
    pub ipv6_prefix: Option<Ipv6Net>,

    pub dns_name: Name,
}

/// Updateable properties of a [`Vpc`](crate::external_api::views::Vpc)
#[derive(Clone, Debug, Deserialize, Serialize, JsonSchema)]
pub struct VpcUpdate {
    #[serde(flatten)]
    pub identity: IdentityMetadataUpdateParams,
    pub dns_name: Option<Name>,
}

/// Create-time parameters for a [`VpcSubnet`](crate::external_api::views::VpcSubnet)
#[derive(Clone, Debug, Deserialize, Serialize, JsonSchema)]
pub struct VpcSubnetCreate {
    #[serde(flatten)]
    pub identity: IdentityMetadataCreateParams,

    /// The IPv4 address range for this subnet.
    ///
    /// It must be allocated from an RFC 1918 private address range, and must
    /// not overlap with any other existing subnet in the VPC.
    pub ipv4_block: Ipv4Net,

    /// The IPv6 address range for this subnet.
    ///
    /// It must be allocated from the RFC 4193 Unique Local Address range, with
    /// the prefix equal to the parent VPC's prefix. A random `/64` block will
    /// be assigned if one is not provided. It must not overlap with any
    /// existing subnet in the VPC.
    pub ipv6_block: Option<Ipv6Net>,
}

/// Updateable properties of a [`VpcSubnet`](crate::external_api::views::VpcSubnet)
#[derive(Clone, Debug, Deserialize, Serialize, JsonSchema)]
pub struct VpcSubnetUpdate {
    #[serde(flatten)]
    pub identity: IdentityMetadataUpdateParams,
}

// VPC ROUTERS

/// Create-time parameters for a [`VpcRouter`](crate::external_api::views::VpcRouter)
#[derive(Clone, Debug, Deserialize, Serialize, JsonSchema)]
pub struct VpcRouterCreate {
    #[serde(flatten)]
    pub identity: IdentityMetadataCreateParams,
}

/// Updateable properties of a [`VpcRouter`](crate::external_api::views::VpcRouter)
#[derive(Clone, Debug, Deserialize, Serialize, JsonSchema)]
pub struct VpcRouterUpdate {
    #[serde(flatten)]
    pub identity: IdentityMetadataUpdateParams,
}

// DISKS

pub const MIN_DISK_SIZE_BYTES: u32 = 1 << 30; // 1 GiB

#[derive(Copy, Clone, Debug, Deserialize, Serialize)]
#[serde(try_from = "u32")] // invoke the try_from validation routine below
pub struct BlockSize(pub u32);

impl TryFrom<u32> for BlockSize {
    type Error = anyhow::Error;
    fn try_from(x: u32) -> Result<BlockSize, Self::Error> {
        if ![512, 2048, 4096].contains(&x) {
            anyhow::bail!("invalid block size {}", x);
        }

        Ok(BlockSize(x))
    }
}

impl Into<ByteCount> for BlockSize {
    fn into(self) -> ByteCount {
        ByteCount::from(self.0)
    }
}

impl From<BlockSize> for u64 {
    fn from(bs: BlockSize) -> u64 {
        bs.0 as u64
    }
}

impl JsonSchema for BlockSize {
    fn schema_name() -> String {
        "BlockSize".to_string()
    }

    fn json_schema(
        _: &mut schemars::gen::SchemaGenerator,
    ) -> schemars::schema::Schema {
        schemars::schema::Schema::Object(schemars::schema::SchemaObject {
            metadata: Some(Box::new(schemars::schema::Metadata {
                id: None,
                title: Some("disk block size in bytes".to_string()),
                ..Default::default()
            })),
            instance_type: Some(schemars::schema::InstanceType::Integer.into()),
            enum_values: Some(vec![
                serde_json::json!(512),
                serde_json::json!(2048),
                serde_json::json!(4096),
            ]),
            ..Default::default()
        })
    }
}

/// Different sources for a disk
#[derive(Clone, Debug, Deserialize, Serialize, JsonSchema)]
#[serde(tag = "type", rename_all = "snake_case")]
pub enum DiskSource {
    /// Create a blank disk
    Blank {
        /// size of blocks for this Disk. valid values are: 512, 2048, or 4096
        block_size: BlockSize,
    },
    /// Create a disk from a disk snapshot
    Snapshot { snapshot_id: Uuid },
    /// Create a disk from a project image
    Image { image_id: Uuid },
    /// Create a disk from a global image
    GlobalImage { image_id: Uuid },
}

/// Create-time parameters for a [`Disk`](omicron_common::api::external::Disk)
#[derive(Clone, Debug, Deserialize, Serialize, JsonSchema)]
pub struct DiskCreate {
    /// common identifying metadata
    #[serde(flatten)]
    pub identity: IdentityMetadataCreateParams,
    /// initial source for this disk
    pub disk_source: DiskSource,
    /// total size of the Disk in bytes
    pub size: ByteCount,
}

/// Parameters for the [`Disk`](omicron_common::api::external::Disk) to be
/// attached or detached to an instance
#[derive(Clone, Debug, Deserialize, Serialize, JsonSchema)]
pub struct DiskIdentifier {
    pub name: Name,
}

/// Parameters for the
/// [`NetworkInterface`](omicron_common::api::external::NetworkInterface) to be
/// attached or detached to an instance.
#[derive(Clone, Debug, Deserialize, Serialize, JsonSchema)]
pub struct NetworkInterfaceIdentifier {
    pub interface_name: Name,
}

// IMAGES

/// The source of the underlying image.
#[derive(Clone, Debug, Deserialize, Serialize, JsonSchema)]
#[serde(tag = "type", rename_all = "snake_case")]
pub enum ImageSource {
    Url {
        url: String,
    },
    Snapshot {
        id: Uuid,
    },

    /// Boot the Alpine ISO that ships with the Propolis zone. Intended for
    /// development purposes only.
    YouCanBootAnythingAsLongAsItsAlpine,
}

/// OS image distribution
#[derive(Clone, Debug, Deserialize, Serialize, JsonSchema)]
pub struct Distribution {
    /// The name of the distribution (e.g. "alpine" or "ubuntu")
    pub name: Name,
    /// The version of the distribution (e.g. "3.10" or "18.04")
    pub version: String,
}

/// Create-time parameters for an
/// [`GlobalImage`](crate::external_api::views::GlobalImage)
#[derive(Clone, Debug, Deserialize, Serialize, JsonSchema)]
pub struct GlobalImageCreate {
    /// common identifying metadata
    #[serde(flatten)]
    pub identity: IdentityMetadataCreateParams,

    /// OS image distribution
    pub distribution: Distribution,

    /// block size in bytes
    pub block_size: BlockSize,

    /// The source of the image's contents.
    pub source: ImageSource,
}

/// Create-time parameters for an
/// [`Image`](crate::external_api::views::Image)
#[derive(Clone, Debug, Deserialize, Serialize, JsonSchema)]
pub struct ImageCreate {
    /// common identifying metadata
    #[serde(flatten)]
    pub identity: IdentityMetadataCreateParams,

    /// block size in bytes
    pub block_size: BlockSize,

    /// The source of the image's contents.
    pub source: ImageSource,
}

// SNAPSHOTS

/// Create-time parameters for a [`Snapshot`](crate::external_api::views::Snapshot)
#[derive(Clone, Debug, Deserialize, Serialize, JsonSchema)]
pub struct SnapshotCreate {
    /// common identifying metadata
    #[serde(flatten)]
    pub identity: IdentityMetadataCreateParams,

    /// The name of the disk to be snapshotted
    pub disk: Name,
}

// BUILT-IN USERS
//
// These cannot be created via the external API, but we use the same interfaces
// for creating them internally as we use for types that can be created in the
// external API.

/// Create-time parameters for a [`UserBuiltin`](crate::external_api::views::UserBuiltin)
#[derive(Clone, Debug, Deserialize, Serialize, JsonSchema)]
pub struct UserBuiltinCreate {
    #[serde(flatten)]
    pub identity: IdentityMetadataCreateParams,
}

// SSH PUBLIC KEYS
//
// The SSH key mangement endpoints are currently under `/session/me`,
// and so have an implicit silo user ID which must be passed seperately
// to the creation routine. Note that this disagrees with RFD 44.

/// Create-time parameters for an [`SshKey`](crate::external_api::views::SshKey)
#[derive(Clone, Debug, Deserialize, Serialize, JsonSchema)]
pub struct SshKeyCreate {
    #[serde(flatten)]
    pub identity: IdentityMetadataCreateParams,

    /// SSH public key, e.g., `"ssh-ed25519 AAAAC3NzaC..."`
    pub public_key: String,
}

// METRICS

/// Query parameters common to resource metrics endpoints.
#[derive(Clone, Debug, Deserialize, Serialize, JsonSchema)]
pub struct ResourceMetrics {
    /// An inclusive start time of metrics.
    pub start_time: DateTime<Utc>,
    /// An exclusive end time of metrics.
    pub end_time: DateTime<Utc>,
}<|MERGE_RESOLUTION|>--- conflicted
+++ resolved
@@ -34,7 +34,6 @@
     pub instance: NameOrId,
 }
 
-<<<<<<< HEAD
 #[derive(Deserialize, JsonSchema)]
 pub struct VpcPath {
     pub vpc: NameOrId,
@@ -45,10 +44,7 @@
     pub subnet: NameOrId,
 }
 
-#[derive(Deserialize, JsonSchema)]
-=======
 #[derive(Debug, Clone, Serialize, Deserialize, JsonSchema, PartialEq)]
->>>>>>> 1071cf02
 pub struct OrganizationSelector {
     pub organization: NameOrId,
 }
@@ -111,7 +107,6 @@
     }
 }
 
-<<<<<<< HEAD
 #[derive(Deserialize, JsonSchema)]
 pub struct InstanceList {
     #[serde(flatten)]
@@ -196,8 +191,6 @@
     pub vpc_selector: VpcSelector,
 }
 
-=======
->>>>>>> 1071cf02
 // Silos
 
 /// Create-time parameters for a [`Silo`](crate::external_api::views::Silo)
