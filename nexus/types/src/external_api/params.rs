// This Source Code Form is subject to the terms of the Mozilla Public
// License, v. 2.0. If a copy of the MPL was not distributed with this
// file, You can obtain one at https://mozilla.org/MPL/2.0/.

//! Params define the request bodies of API endpoints for creating or updating resources.

use crate::external_api::shared;
use chrono::{DateTime, Utc};
use omicron_common::api::external::{
    http_pagination::{PaginatedByName, PaginatedByNameOrId},
    ByteCount, IdentityMetadataCreateParams, IdentityMetadataUpdateParams,
    InstanceCpuCount, Ipv4Net, Ipv6Net, Name, NameOrId,
};
use schemars::JsonSchema;
use serde::{
    de::{self, Visitor},
    Deserialize, Deserializer, Serialize, Serializer,
};
use std::{net::IpAddr, str::FromStr};
use uuid::Uuid;

#[derive(Deserialize, JsonSchema)]
pub struct OrganizationPath {
    pub organization: NameOrId,
}

#[derive(Deserialize, JsonSchema)]
pub struct ProjectPath {
    pub project: NameOrId,
}

#[derive(Deserialize, JsonSchema)]
pub struct InstancePath {
    pub instance: NameOrId,
}

#[derive(Deserialize, JsonSchema)]
pub struct OrganizationSelector {
    pub organization: NameOrId,
}

impl From<Name> for OrganizationSelector {
    fn from(name: Name) -> Self {
        OrganizationSelector { organization: name.into() }
    }
}

#[derive(Deserialize, JsonSchema)]
pub struct OptionalOrganizationSelector {
    #[serde(flatten)]
    pub organization_selector: Option<OrganizationSelector>,
}

#[derive(Deserialize, JsonSchema)]
pub struct ProjectSelector {
    #[serde(flatten)]
    pub organization_selector: Option<OrganizationSelector>,
    pub project: NameOrId,
}

// TODO-v1: delete this post migration
impl ProjectSelector {
    pub fn new(organization: Option<NameOrId>, project: NameOrId) -> Self {
        ProjectSelector {
            organization_selector: organization
                .map(|o| OrganizationSelector { organization: o }),
            project,
        }
    }
}

#[derive(Deserialize, JsonSchema)]
pub struct ProjectList {
    #[serde(flatten)]
    pub pagination: PaginatedByNameOrId,
    #[serde(flatten)]
    pub organization: OrganizationSelector,
}

#[derive(Deserialize, JsonSchema)]
pub struct OptionalProjectSelector {
    #[serde(flatten)]
    pub project_selector: Option<ProjectSelector>,
}

#[derive(Deserialize, JsonSchema)]
pub struct InstanceSelector {
    #[serde(flatten)]
    pub project_selector: Option<ProjectSelector>,
    pub instance: NameOrId,
}

// TODO-v1: delete this post migration
impl InstanceSelector {
    pub fn new(
        organization: Option<NameOrId>,
        project: Option<NameOrId>,
        instance: NameOrId,
    ) -> Self {
        InstanceSelector {
            project_selector: project
                .map(|p| ProjectSelector::new(organization, p)),
            instance,
        }
    }
}

#[derive(Deserialize, JsonSchema)]
pub struct InstanceList {
    #[serde(flatten)]
    pub pagination: PaginatedByName,
    #[serde(flatten)]
    pub project_selector: ProjectSelector,
}

#[derive(Deserialize, JsonSchema)]
pub struct InstanceSerialConsole {
    #[serde(flatten)]
    pub project_selector: Option<ProjectSelector>,

    #[serde(flatten)]
    pub console_params: InstanceSerialConsoleRequest,
}

// Silos

/// Create-time parameters for a [`Silo`](crate::external_api::views::Silo)
#[derive(Clone, Debug, Deserialize, Serialize, JsonSchema)]
pub struct SiloCreate {
    #[serde(flatten)]
    pub identity: IdentityMetadataCreateParams,

    pub discoverable: bool,

    pub identity_mode: shared::SiloIdentityMode,

    /// If set, this group will be created during Silo creation and granted the
    /// "Silo Admin" role. Identity providers can assert that users belong to
    /// this group and those users can log in and further initialize the Silo.
    ///
    /// Note that if configuring a SAML based identity provider,
    /// group_attribute_name must be set for users to be considered part of a
    /// group. See [`SamlIdentityProviderCreate`] for more information.
    pub admin_group_name: Option<String>,
}

/// Create-time parameters for a [`User`](crate::external_api::views::User)
#[derive(Clone, Deserialize, Serialize, JsonSchema)]
pub struct UserCreate {
    /// username used to log in
    pub external_id: UserId,
    /// password used to log in
    pub password: UserPassword,
}

/// A username for a local-only user
#[derive(Clone, Debug, Deserialize, Serialize)]
#[serde(try_from = "String")]
pub struct UserId(String);

impl AsRef<str> for UserId {
    fn as_ref(&self) -> &str {
        self.0.as_ref()
    }
}

impl FromStr for UserId {
    type Err = String;
    fn from_str(value: &str) -> Result<Self, Self::Err> {
        UserId::try_from(String::from(value))
    }
}

/// Used to impl `Deserialize`
impl TryFrom<String> for UserId {
    type Error = String;
    fn try_from(value: String) -> Result<Self, Self::Error> {
        // Mostly, this validation exists to cap the input size.  The specific
        // length is not critical here.  For convenience and consistency, we use
        // the same rules as `Name`.
        let _ = Name::try_from(value.clone())?;
        Ok(UserId(value))
    }
}

impl JsonSchema for UserId {
    fn schema_name() -> String {
        "UserId".to_string()
    }

    fn json_schema(
        gen: &mut schemars::gen::SchemaGenerator,
    ) -> schemars::schema::Schema {
        Name::json_schema(gen)
    }
}

/// A password used for authenticating a local-only user
#[derive(Clone, Deserialize, Serialize)]
#[serde(try_from = "String")]
#[serde(into = "String")]
// We store both the raw String and nexus_passwords::Password forms of the
// password.  That's because `nexus_passwords::Password` does not support
// getting the String back out (by design), but we may need to do that in order
// to impl Serialize.  See the `From<Password> for String` impl below.
pub struct Password(String, nexus_passwords::Password);

impl FromStr for Password {
    type Err = String;
    fn from_str(value: &str) -> Result<Self, Self::Err> {
        Password::try_from(String::from(value))
    }
}

// Used to impl `Deserialize`
impl TryFrom<String> for Password {
    type Error = String;
    fn try_from(value: String) -> Result<Self, Self::Error> {
        let inner = nexus_passwords::Password::new(&value)
            .map_err(|e| format!("unsupported password: {:#}", e))?;
        // TODO-security If we want to apply password policy rules, this seems
        // like the place.  We presumably want to also document them in the
        // OpenAPI schema below.
        Ok(Password(value, inner))
    }
}

// This "From" impl only exists to make it easier to derive `Serialize`.  That
// in turn is only to make this easier to use from the test suite.  (There's no
// other reason structs in this file should need to impl Serialize at all.)
impl From<Password> for String {
    fn from(password: Password) -> Self {
        password.0
    }
}

impl JsonSchema for Password {
    fn schema_name() -> String {
        "Password".to_string()
    }

    fn json_schema(
        _: &mut schemars::gen::SchemaGenerator,
    ) -> schemars::schema::Schema {
        schemars::schema::SchemaObject {
            metadata: Some(Box::new(schemars::schema::Metadata {
                title: Some(
                    "A password used to authenticate a user".to_string(),
                ),
                // TODO-doc If we apply password strength rules, they should
                // presumably be documented here.
                description: Some(
                    "Passwords may be subject to additional constraints."
                        .to_string(),
                ),
                ..Default::default()
            })),
            instance_type: Some(schemars::schema::InstanceType::String.into()),
            string: Some(Box::new(schemars::schema::StringValidation {
                max_length: Some(
                    u32::try_from(nexus_passwords::MAX_PASSWORD_LENGTH)
                        .unwrap(),
                ),
                min_length: None,
                pattern: None,
            })),
            ..Default::default()
        }
        .into()
    }
}

impl AsRef<nexus_passwords::Password> for Password {
    fn as_ref(&self) -> &nexus_passwords::Password {
        &self.1
    }
}

/// Parameters for setting a user's password
#[derive(Clone, Deserialize, JsonSchema, Serialize)]
#[serde(rename_all = "snake_case")]
#[serde(tag = "user_password_value", content = "details")]
pub enum UserPassword {
    /// Sets the user's password to the provided value
    Password(Password),
    /// Invalidates any current password (disabling password authentication)
    InvalidPassword,
}

/// Credentials for local user login
#[derive(Clone, Deserialize, JsonSchema, Serialize)]
pub struct UsernamePasswordCredentials {
    pub username: UserId,
    pub password: Password,
}

// Silo identity providers

#[derive(Clone, Debug, Deserialize, Serialize, JsonSchema)]
pub struct DerEncodedKeyPair {
    /// request signing public certificate (base64 encoded der file)
    #[serde(deserialize_with = "x509_cert_from_base64_encoded_der")]
    pub public_cert: String,

    /// request signing private key (base64 encoded der file)
    #[serde(deserialize_with = "key_from_base64_encoded_der")]
    pub private_key: String,
}

struct X509CertVisitor;

impl<'de> Visitor<'de> for X509CertVisitor {
    type Value = String;

    fn expecting(
        &self,
        formatter: &mut std::fmt::Formatter,
    ) -> std::fmt::Result {
        formatter.write_str("a DER formatted X509 certificate as a string of base64 encoded bytes")
    }

    fn visit_str<E>(self, value: &str) -> Result<Self::Value, E>
    where
        E: de::Error,
    {
        let raw_bytes = base64::decode(&value.as_bytes()).map_err(|e| {
            de::Error::custom(format!(
                "could not base64 decode public_cert: {}",
                e
            ))
        })?;
        let _parsed =
            openssl::x509::X509::from_der(&raw_bytes).map_err(|e| {
                de::Error::custom(format!(
                    "public_cert is not recognized as a X509 certificate: {}",
                    e
                ))
            })?;

        Ok(value.to_string())
    }
}

fn x509_cert_from_base64_encoded_der<'de, D>(
    deserializer: D,
) -> Result<String, D::Error>
where
    D: Deserializer<'de>,
{
    deserializer.deserialize_str(X509CertVisitor)
}

struct KeyVisitor;

impl<'de> Visitor<'de> for KeyVisitor {
    type Value = String;

    fn expecting(
        &self,
        formatter: &mut std::fmt::Formatter,
    ) -> std::fmt::Result {
        formatter.write_str(
            "a DER formatted key as a string of base64 encoded bytes",
        )
    }

    fn visit_str<E>(self, value: &str) -> Result<Self::Value, E>
    where
        E: de::Error,
    {
        let raw_bytes = base64::decode(&value).map_err(|e| {
            de::Error::custom(format!(
                "could not base64 decode private_key: {}",
                e
            ))
        })?;

        // TODO: samael does not support ECDSA, update to generic PKey type when it does
        //let _parsed = openssl::pkey::PKey::private_key_from_der(&raw_bytes)
        //    .map_err(|e| de::Error::custom(format!("could not base64 decode private_key: {}", e)))?;

        let parsed = openssl::rsa::Rsa::private_key_from_der(&raw_bytes)
            .map_err(|e| {
                de::Error::custom(format!(
                    "private_key is not recognized as a RSA private key: {}",
                    e
                ))
            })?;
        let _parsed = openssl::pkey::PKey::from_rsa(parsed).map_err(|e| {
            de::Error::custom(format!(
                "private_key is not recognized as a RSA private key: {}",
                e
            ))
        })?;

        Ok(value.to_string())
    }
}

fn key_from_base64_encoded_der<'de, D>(
    deserializer: D,
) -> Result<String, D::Error>
where
    D: Deserializer<'de>,
{
    deserializer.deserialize_str(KeyVisitor)
}

#[derive(Clone, Debug, Deserialize, Serialize, JsonSchema)]
#[serde(tag = "type", rename_all = "snake_case")]
pub enum IdpMetadataSource {
    Url { url: String },
    Base64EncodedXml { data: String },
}

#[derive(Clone, Debug, Deserialize, Serialize, JsonSchema)]
pub struct SamlIdentityProviderCreate {
    #[serde(flatten)]
    pub identity: IdentityMetadataCreateParams,

    /// the source of an identity provider metadata descriptor
    pub idp_metadata_source: IdpMetadataSource,

    /// idp's entity id
    pub idp_entity_id: String,

    /// sp's client id
    pub sp_client_id: String,

    /// service provider endpoint where the response will be sent
    pub acs_url: String,

    /// service provider endpoint where the idp should send log out requests
    pub slo_url: String,

    /// customer's technical contact for saml configuration
    pub technical_contact_email: String,

    /// optional request signing key pair
    #[serde(deserialize_with = "validate_key_pair")]
    pub signing_keypair: Option<DerEncodedKeyPair>,

    /// If set, SAML attributes with this name will be considered to denote a
    /// user's group membership, where the attribute value(s) should be a
    /// comma-separated list of group names.
    pub group_attribute_name: Option<String>,
}

/// sign some junk data and validate it with the key pair
fn sign_junk_data(key_pair: &DerEncodedKeyPair) -> Result<(), anyhow::Error> {
    let private_key = {
        let raw_bytes = base64::decode(&key_pair.private_key)?;
        // TODO: samael does not support ECDSA, update to generic PKey type when it does
        //let parsed = openssl::pkey::PKey::private_key_from_der(&raw_bytes)?;
        let parsed = openssl::rsa::Rsa::private_key_from_der(&raw_bytes)?;
        let parsed = openssl::pkey::PKey::from_rsa(parsed)?;
        parsed
    };

    let public_key = {
        let raw_bytes = base64::decode(&key_pair.public_cert)?;
        let parsed = openssl::x509::X509::from_der(&raw_bytes)?;
        parsed.public_key()?
    };

    let mut signer = openssl::sign::Signer::new(
        openssl::hash::MessageDigest::sha256(),
        &private_key.as_ref(),
    )?;

    let some_junk_data = b"this is some junk data";

    signer.update(some_junk_data)?;
    let signature = signer.sign_to_vec()?;

    let mut verifier = openssl::sign::Verifier::new(
        openssl::hash::MessageDigest::sha256(),
        &public_key,
    )?;

    verifier.update(some_junk_data)?;

    if !verifier.verify(&signature)? {
        anyhow::bail!("signature validation failed!");
    }

    Ok(())
}

fn validate_key_pair<'de, D>(
    deserializer: D,
) -> Result<Option<DerEncodedKeyPair>, D::Error>
where
    D: Deserializer<'de>,
{
    let v = Option::<DerEncodedKeyPair>::deserialize(deserializer)?;

    if let Some(ref key_pair) = v {
        if let Err(e) = sign_junk_data(&key_pair) {
            return Err(de::Error::custom(format!(
                "data signed with key not verified with certificate! {}",
                e
            )));
        }
    }

    Ok(v)
}

// ORGANIZATIONS

/// Create-time parameters for an [`Organization`](crate::external_api::views::Organization)
#[derive(Clone, Debug, Deserialize, Serialize, JsonSchema)]
pub struct OrganizationCreate {
    #[serde(flatten)]
    pub identity: IdentityMetadataCreateParams,
}

/// Updateable properties of an [`Organization`](crate::external_api::views::Organization)
#[derive(Clone, Debug, Deserialize, Serialize, JsonSchema)]
pub struct OrganizationUpdate {
    #[serde(flatten)]
    pub identity: IdentityMetadataUpdateParams,
}

// PROJECTS

/// Create-time parameters for a [`Project`](crate::external_api::views::Project)
#[derive(Clone, Debug, Deserialize, Serialize, JsonSchema)]
pub struct ProjectCreate {
    #[serde(flatten)]
    pub identity: IdentityMetadataCreateParams,
}

/// Updateable properties of a [`Project`](crate::external_api::views::Project)
#[derive(Clone, Debug, Deserialize, Serialize, JsonSchema)]
pub struct ProjectUpdate {
    #[serde(flatten)]
    pub identity: IdentityMetadataUpdateParams,
}

// NETWORK INTERFACES

/// Create-time parameters for a
/// [`NetworkInterface`](omicron_common::api::external::NetworkInterface)
#[derive(Clone, Debug, Deserialize, Serialize, JsonSchema)]
pub struct NetworkInterfaceCreate {
    #[serde(flatten)]
    pub identity: IdentityMetadataCreateParams,
    /// The VPC in which to create the interface.
    pub vpc_name: Name,
    /// The VPC Subnet in which to create the interface.
    pub subnet_name: Name,
    /// The IP address for the interface. One will be auto-assigned if not provided.
    pub ip: Option<IpAddr>,
}

/// Parameters for updating a
/// [`NetworkInterface`](omicron_common::api::external::NetworkInterface).
///
/// Note that modifying IP addresses for an interface is not yet supported, a
/// new interface must be created instead.
#[derive(Clone, Debug, Deserialize, Serialize, JsonSchema)]
pub struct NetworkInterfaceUpdate {
    #[serde(flatten)]
    pub identity: IdentityMetadataUpdateParams,

    /// Make a secondary interface the instance's primary interface.
    ///
    /// If applied to a secondary interface, that interface will become the
    /// primary on the next reboot of the instance. Note that this may have
    /// implications for routing between instances, as the new primary interface
    /// will be on a distinct subnet from the previous primary interface.
    ///
    /// Note that this can only be used to select a new primary interface for an
    /// instance. Requests to change the primary interface into a secondary will
    /// return an error.
    // TODO-completeness TODO-docs: When we get there, this should note that a
    // change in the primary interface will result in changes to the DNS records
    // for the instance, though not the name.
    #[serde(default)]
    pub primary: bool,
}

// IP POOLS

<<<<<<< HEAD
// Type used to identify a Project in request bodies, where one may not have
// the path in the request URL.
#[derive(Debug, Clone, Deserialize, Serialize, JsonSchema)]
pub struct OldProjectPath {
    pub organization: Name,
    pub project: Name,
}

=======
>>>>>>> f47aefcb
/// Create-time parameters for an IP Pool.
///
/// See [`IpPool`](crate::external_api::views::IpPool)
#[derive(Clone, Debug, Deserialize, Serialize, JsonSchema)]
pub struct IpPoolCreate {
    #[serde(flatten)]
    pub identity: IdentityMetadataCreateParams,
<<<<<<< HEAD
    #[serde(flatten)]
    pub project: Option<OldProjectPath>,
=======
>>>>>>> f47aefcb
}

/// Parameters for updating an IP Pool
#[derive(Clone, Debug, Deserialize, Serialize, JsonSchema)]
pub struct IpPoolUpdate {
    #[serde(flatten)]
    pub identity: IdentityMetadataUpdateParams,
}

// INSTANCES

pub const MIN_MEMORY_SIZE_BYTES: u32 = 1 << 30; // 1 GiB

/// Describes an attachment of a `NetworkInterface` to an `Instance`, at the
/// time the instance is created.
// NOTE: VPC's are an organizing concept for networking resources, not for
// instances. It's true that all networking resources for an instance must
// belong to a single VPC, but we don't consider instances to be "scoped" to a
// VPC in the same way that they are scoped to projects, for example.
//
// This is slightly different than some other cloud providers, such as AWS,
// which use VPCs as both a networking concept, and a container more similar to
// our concept of a project. One example for why this is useful is that "moving"
// an instance to a new VPC can be done by detaching any interfaces in the
// original VPC and attaching interfaces in the new VPC.
//
// This type then requires the VPC identifiers, exactly because instances are
// _not_ scoped to a VPC, and so the VPC and/or VPC Subnet names are not present
// in the path of endpoints handling instance operations.
#[derive(Clone, Debug, Deserialize, Serialize, JsonSchema)]
#[serde(tag = "type", content = "params", rename_all = "snake_case")]
pub enum InstanceNetworkInterfaceAttachment {
    /// Create one or more `NetworkInterface`s for the `Instance`.
    ///
    /// If more than one interface is provided, then the first will be
    /// designated the primary interface for the instance.
    Create(Vec<NetworkInterfaceCreate>),

    /// The default networking configuration for an instance is to create a
    /// single primary interface with an automatically-assigned IP address. The
    /// IP will be pulled from the Project's default VPC / VPC Subnet.
    Default,

    /// No network interfaces at all will be created for the instance.
    None,
}

impl Default for InstanceNetworkInterfaceAttachment {
    fn default() -> Self {
        Self::Default
    }
}

/// Describe the instance's disks at creation time
#[derive(Clone, Debug, Deserialize, Serialize, JsonSchema)]
#[serde(tag = "type", rename_all = "snake_case")]
pub enum InstanceDiskAttachment {
    /// During instance creation, create and attach disks
    Create(DiskCreate),

    /// During instance creation, attach this disk
    Attach(InstanceDiskAttach),
}

#[derive(Clone, Debug, Deserialize, Serialize, JsonSchema)]
pub struct InstanceDiskAttach {
    /// A disk name to attach
    pub name: Name,
}

/// Parameters for creating an external IP address for instances.
#[derive(Clone, Debug, Deserialize, Serialize, JsonSchema)]
#[serde(tag = "type", rename_all = "snake_case")]
pub enum ExternalIpCreate {
    /// An IP address providing both inbound and outbound access. The address is
    /// automatically-assigned from the provided IP Pool, or all available pools
    /// if not specified.
    Ephemeral { pool_name: Option<Name> },
    // TODO: Add floating IPs: https://github.com/oxidecomputer/omicron/issues/1334
}

/// Create-time parameters for an [`Instance`](omicron_common::api::external::Instance)
#[derive(Clone, Debug, Deserialize, Serialize, JsonSchema)]
pub struct InstanceCreate {
    #[serde(flatten)]
    pub identity: IdentityMetadataCreateParams,
    pub ncpus: InstanceCpuCount,
    pub memory: ByteCount,
    pub hostname: String, // TODO-cleanup different type?

    /// User data for instance initialization systems (such as cloud-init).
    /// Must be a Base64-encoded string, as specified in RFC 4648 § 4 (+ and /
    /// characters with padding). Maximum 32 KiB unencoded data.
    // While serde happily accepts #[serde(with = "<mod>")] as a shorthand for
    // specifing `serialize_with` and `deserialize_with`, schemars requires the
    // argument to `with` to be a type rather than merely a path prefix (i.e. a
    // mod or type). It's admittedly a bit tricky for schemars to address;
    // unlike `serialize` or `deserialize`, `JsonSchema` requires several
    // functions working together. It's unfortunate that schemars has this
    // built-in incompatibility, exacerbated by its glacial rate of progress
    // and immunity to offers of help.
    #[serde(default, with = "UserData")]
    pub user_data: Vec<u8>,

    /// The network interfaces to be created for this instance.
    #[serde(default)]
    pub network_interfaces: InstanceNetworkInterfaceAttachment,

    /// The external IP addresses provided to this instance.
    ///
    /// By default, all instances have outbound connectivity, but no inbound
    /// connectivity. These external addresses can be used to provide a fixed,
    /// known IP address for making inbound connections to the instance.
    #[serde(default)]
    pub external_ips: Vec<ExternalIpCreate>,

    /// The disks to be created or attached for this instance.
    #[serde(default)]
    pub disks: Vec<InstanceDiskAttachment>,

    /// Should this instance be started upon creation; true by default.
    #[serde(default = "bool_true")]
    pub start: bool,
}

#[inline]
fn bool_true() -> bool {
    true
}

// If you change this, also update the error message in
// `UserData::deserialize()` below.
pub const MAX_USER_DATA_BYTES: usize = 32 * 1024; // 32 KiB

struct UserData;
impl UserData {
    pub fn serialize<S>(
        data: &Vec<u8>,
        serializer: S,
    ) -> Result<S::Ok, S::Error>
    where
        S: Serializer,
    {
        base64::encode(data).serialize(serializer)
    }

    pub fn deserialize<'de, D>(deserializer: D) -> Result<Vec<u8>, D::Error>
    where
        D: Deserializer<'de>,
    {
        match base64::decode(<String>::deserialize(deserializer)?) {
            Ok(buf) => {
                // if you change this, also update the stress test in crate::cidata
                if buf.len() > MAX_USER_DATA_BYTES {
                    Err(<D::Error as serde::de::Error>::invalid_length(
                        buf.len(),
                        &"less than 32 KiB",
                    ))
                } else {
                    Ok(buf)
                }
            }
            Err(_) => Err(<D::Error as serde::de::Error>::invalid_value(
                serde::de::Unexpected::Other("invalid base64 string"),
                &"a valid base64 string",
            )),
        }
    }
}

impl JsonSchema for UserData {
    fn schema_name() -> String {
        "String".to_string()
    }

    fn json_schema(
        _: &mut schemars::gen::SchemaGenerator,
    ) -> schemars::schema::Schema {
        schemars::schema::SchemaObject {
            instance_type: Some(schemars::schema::InstanceType::String.into()),
            format: Some("byte".to_string()),
            ..Default::default()
        }
        .into()
    }

    fn is_referenceable() -> bool {
        false
    }
}

/// Migration parameters for an [`Instance`](omicron_common::api::external::Instance)
#[derive(Clone, Debug, Deserialize, Serialize, JsonSchema)]
pub struct InstanceMigrate {
    pub dst_sled_id: Uuid,
}

/// Forwarded to a sled agent to request the contents of an Instance's serial console.
#[derive(Clone, Debug, Deserialize, Serialize, JsonSchema, PartialEq)]
pub struct InstanceSerialConsoleRequest {
    /// Character index in the serial buffer from which to read, counting the bytes output since
    /// instance start. If this is not provided, `most_recent` must be provided, and if this *is*
    /// provided, `most_recent` must *not* be provided.
    pub from_start: Option<u64>,
    /// Character index in the serial buffer from which to read, counting *backward* from the most
    /// recently buffered data retrieved from the instance. (See note on `from_start` about mutual
    /// exclusivity)
    pub most_recent: Option<u64>,
    /// Maximum number of bytes of buffered serial console contents to return. If the requested
    /// range runs to the end of the available buffer, the data returned will be shorter than
    /// `max_bytes`.
    pub max_bytes: Option<u64>,
}

/// Contents of an Instance's serial console buffer.
#[derive(Clone, Debug, Deserialize, Serialize, JsonSchema)]
pub struct InstanceSerialConsoleData {
    /// The bytes starting from the requested offset up to either the end of the buffer or the
    /// request's `max_bytes`. Provided as a u8 array rather than a string, as it may not be UTF-8.
    pub data: Vec<u8>,
    /// The absolute offset since boot (suitable for use as `byte_offset` in a subsequent request)
    /// of the last byte returned in `data`.
    pub last_byte_offset: u64,
}

// VPCS

/// Create-time parameters for a [`Vpc`](crate::external_api::views::Vpc)
#[derive(Clone, Debug, Deserialize, Serialize, JsonSchema)]
pub struct VpcCreate {
    #[serde(flatten)]
    pub identity: IdentityMetadataCreateParams,

    /// The IPv6 prefix for this VPC.
    ///
    /// All IPv6 subnets created from this VPC must be taken from this range,
    /// which sould be a Unique Local Address in the range `fd00::/48`. The
    /// default VPC Subnet will have the first `/64` range from this prefix.
    pub ipv6_prefix: Option<Ipv6Net>,

    pub dns_name: Name,
}

/// Updateable properties of a [`Vpc`](crate::external_api::views::Vpc)
#[derive(Clone, Debug, Deserialize, Serialize, JsonSchema)]
pub struct VpcUpdate {
    #[serde(flatten)]
    pub identity: IdentityMetadataUpdateParams,
    pub dns_name: Option<Name>,
}

/// Create-time parameters for a [`VpcSubnet`](crate::external_api::views::VpcSubnet)
#[derive(Clone, Debug, Deserialize, Serialize, JsonSchema)]
pub struct VpcSubnetCreate {
    #[serde(flatten)]
    pub identity: IdentityMetadataCreateParams,

    /// The IPv4 address range for this subnet.
    ///
    /// It must be allocated from an RFC 1918 private address range, and must
    /// not overlap with any other existing subnet in the VPC.
    pub ipv4_block: Ipv4Net,

    /// The IPv6 address range for this subnet.
    ///
    /// It must be allocated from the RFC 4193 Unique Local Address range, with
    /// the prefix equal to the parent VPC's prefix. A random `/64` block will
    /// be assigned if one is not provided. It must not overlap with any
    /// existing subnet in the VPC.
    pub ipv6_block: Option<Ipv6Net>,
}

/// Updateable properties of a [`VpcSubnet`](crate::external_api::views::VpcSubnet)
#[derive(Clone, Debug, Deserialize, Serialize, JsonSchema)]
pub struct VpcSubnetUpdate {
    #[serde(flatten)]
    pub identity: IdentityMetadataUpdateParams,
}

// VPC ROUTERS

/// Create-time parameters for a [`VpcRouter`](crate::external_api::views::VpcRouter)
#[derive(Clone, Debug, Deserialize, Serialize, JsonSchema)]
pub struct VpcRouterCreate {
    #[serde(flatten)]
    pub identity: IdentityMetadataCreateParams,
}

/// Updateable properties of a [`VpcRouter`](crate::external_api::views::VpcRouter)
#[derive(Clone, Debug, Deserialize, Serialize, JsonSchema)]
pub struct VpcRouterUpdate {
    #[serde(flatten)]
    pub identity: IdentityMetadataUpdateParams,
}

// DISKS

pub const MIN_DISK_SIZE_BYTES: u32 = 1 << 30; // 1 GiB

#[derive(Copy, Clone, Debug, Deserialize, Serialize)]
#[serde(try_from = "u32")] // invoke the try_from validation routine below
pub struct BlockSize(pub u32);

impl TryFrom<u32> for BlockSize {
    type Error = anyhow::Error;
    fn try_from(x: u32) -> Result<BlockSize, Self::Error> {
        if ![512, 2048, 4096].contains(&x) {
            anyhow::bail!("invalid block size {}", x);
        }

        Ok(BlockSize(x))
    }
}

impl Into<ByteCount> for BlockSize {
    fn into(self) -> ByteCount {
        ByteCount::from(self.0)
    }
}

impl From<BlockSize> for u64 {
    fn from(bs: BlockSize) -> u64 {
        bs.0 as u64
    }
}

impl JsonSchema for BlockSize {
    fn schema_name() -> String {
        "BlockSize".to_string()
    }

    fn json_schema(
        _: &mut schemars::gen::SchemaGenerator,
    ) -> schemars::schema::Schema {
        schemars::schema::Schema::Object(schemars::schema::SchemaObject {
            metadata: Some(Box::new(schemars::schema::Metadata {
                id: None,
                title: Some("disk block size in bytes".to_string()),
                ..Default::default()
            })),
            instance_type: Some(schemars::schema::InstanceType::Integer.into()),
            enum_values: Some(vec![
                serde_json::json!(512),
                serde_json::json!(2048),
                serde_json::json!(4096),
            ]),
            ..Default::default()
        })
    }
}

/// Different sources for a disk
#[derive(Clone, Debug, Deserialize, Serialize, JsonSchema)]
#[serde(tag = "type", rename_all = "snake_case")]
pub enum DiskSource {
    /// Create a blank disk
    Blank {
        /// size of blocks for this Disk. valid values are: 512, 2048, or 4096
        block_size: BlockSize,
    },
    /// Create a disk from a disk snapshot
    Snapshot { snapshot_id: Uuid },
    /// Create a disk from a project image
    Image { image_id: Uuid },
    /// Create a disk from a global image
    GlobalImage { image_id: Uuid },
}

/// Create-time parameters for a [`Disk`](omicron_common::api::external::Disk)
#[derive(Clone, Debug, Deserialize, Serialize, JsonSchema)]
pub struct DiskCreate {
    /// common identifying metadata
    #[serde(flatten)]
    pub identity: IdentityMetadataCreateParams,
    /// initial source for this disk
    pub disk_source: DiskSource,
    /// total size of the Disk in bytes
    pub size: ByteCount,
}

/// Parameters for the [`Disk`](omicron_common::api::external::Disk) to be
/// attached or detached to an instance
#[derive(Clone, Debug, Deserialize, Serialize, JsonSchema)]
pub struct DiskIdentifier {
    pub name: Name,
}

/// Parameters for the
/// [`NetworkInterface`](omicron_common::api::external::NetworkInterface) to be
/// attached or detached to an instance.
#[derive(Clone, Debug, Deserialize, Serialize, JsonSchema)]
pub struct NetworkInterfaceIdentifier {
    pub interface_name: Name,
}

// IMAGES

/// The source of the underlying image.
#[derive(Clone, Debug, Deserialize, Serialize, JsonSchema)]
#[serde(tag = "type", rename_all = "snake_case")]
pub enum ImageSource {
    Url {
        url: String,
    },
    Snapshot {
        id: Uuid,
    },

    /// Boot the Alpine ISO that ships with the Propolis zone. Intended for
    /// development purposes only.
    YouCanBootAnythingAsLongAsItsAlpine,
}

/// OS image distribution
#[derive(Clone, Debug, Deserialize, Serialize, JsonSchema)]
pub struct Distribution {
    /// The name of the distribution (e.g. "alpine" or "ubuntu")
    pub name: Name,
    /// The version of the distribution (e.g. "3.10" or "18.04")
    pub version: String,
}

/// Create-time parameters for an
/// [`GlobalImage`](crate::external_api::views::GlobalImage)
#[derive(Clone, Debug, Deserialize, Serialize, JsonSchema)]
pub struct GlobalImageCreate {
    /// common identifying metadata
    #[serde(flatten)]
    pub identity: IdentityMetadataCreateParams,

    /// OS image distribution
    pub distribution: Distribution,

    /// block size in bytes
    pub block_size: BlockSize,

    /// The source of the image's contents.
    pub source: ImageSource,
}

/// Create-time parameters for an
/// [`Image`](crate::external_api::views::Image)
#[derive(Clone, Debug, Deserialize, Serialize, JsonSchema)]
pub struct ImageCreate {
    /// common identifying metadata
    #[serde(flatten)]
    pub identity: IdentityMetadataCreateParams,

    /// block size in bytes
    pub block_size: BlockSize,

    /// The source of the image's contents.
    pub source: ImageSource,
}

// SNAPSHOTS

/// Create-time parameters for a [`Snapshot`](crate::external_api::views::Snapshot)
#[derive(Clone, Debug, Deserialize, Serialize, JsonSchema)]
pub struct SnapshotCreate {
    /// common identifying metadata
    #[serde(flatten)]
    pub identity: IdentityMetadataCreateParams,

    /// The name of the disk to be snapshotted
    pub disk: Name,
}

// BUILT-IN USERS
//
// These cannot be created via the external API, but we use the same interfaces
// for creating them internally as we use for types that can be created in the
// external API.

/// Create-time parameters for a [`UserBuiltin`](crate::external_api::views::UserBuiltin)
#[derive(Clone, Debug, Deserialize, Serialize, JsonSchema)]
pub struct UserBuiltinCreate {
    #[serde(flatten)]
    pub identity: IdentityMetadataCreateParams,
}

// SSH PUBLIC KEYS
//
// The SSH key mangement endpoints are currently under `/session/me`,
// and so have an implicit silo user ID which must be passed seperately
// to the creation routine. Note that this disagrees with RFD 44.

/// Create-time parameters for an [`SshKey`](crate::external_api::views::SshKey)
#[derive(Clone, Debug, Deserialize, Serialize, JsonSchema)]
pub struct SshKeyCreate {
    #[serde(flatten)]
    pub identity: IdentityMetadataCreateParams,

    /// SSH public key, e.g., `"ssh-ed25519 AAAAC3NzaC..."`
    pub public_key: String,
}

// METRICS

/// Query parameters common to resource metrics endpoints.
#[derive(Clone, Debug, Deserialize, Serialize, JsonSchema)]
pub struct ResourceMetrics {
    /// An inclusive start time of metrics.
    pub start_time: DateTime<Utc>,
    /// An exclusive end time of metrics.
    pub end_time: DateTime<Utc>,
}<|MERGE_RESOLUTION|>--- conflicted
+++ resolved
@@ -584,17 +584,6 @@
 
 // IP POOLS
 
-<<<<<<< HEAD
-// Type used to identify a Project in request bodies, where one may not have
-// the path in the request URL.
-#[derive(Debug, Clone, Deserialize, Serialize, JsonSchema)]
-pub struct OldProjectPath {
-    pub organization: Name,
-    pub project: Name,
-}
-
-=======
->>>>>>> f47aefcb
 /// Create-time parameters for an IP Pool.
 ///
 /// See [`IpPool`](crate::external_api::views::IpPool)
@@ -602,11 +591,6 @@
 pub struct IpPoolCreate {
     #[serde(flatten)]
     pub identity: IdentityMetadataCreateParams,
-<<<<<<< HEAD
-    #[serde(flatten)]
-    pub project: Option<OldProjectPath>,
-=======
->>>>>>> f47aefcb
 }
 
 /// Parameters for updating an IP Pool
