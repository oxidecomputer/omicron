// This Source Code Form is subject to the terms of the Mozilla Public
// License, v. 2.0. If a copy of the MPL was not distributed with this
// file, You can obtain one at https://mozilla.org/MPL/2.0/.

//! Params define the request bodies of API endpoints for creating or updating resources.

use crate::external_api::shared;
use base64::Engine;
use chrono::{DateTime, Utc};
use omicron_common::api::external::{
    ByteCount, IdentityMetadataCreateParams, IdentityMetadataUpdateParams,
    InstanceCpuCount, Ipv4Net, Ipv6Net, Name, NameOrId, RouteDestination,
    RouteTarget, SemverVersion,
};
use schemars::JsonSchema;
use serde::{
    de::{self, Visitor},
    Deserialize, Deserializer, Serialize, Serializer,
};
use std::{net::IpAddr, str::FromStr};
use uuid::Uuid;

macro_rules! path_param {
    ($struct:ident, $param:ident, $name:tt) => {
        #[derive(Serialize, Deserialize, JsonSchema)]
        pub struct $struct {
            #[doc = "Name or ID of the "]
            #[doc = $name]
            pub $param: NameOrId,
        }
    };
}

path_param!(ProjectPath, project, "project");
path_param!(InstancePath, instance, "instance");
path_param!(NetworkInterfacePath, interface, "network interface");
path_param!(VpcPath, vpc, "VPC");
path_param!(SubnetPath, subnet, "subnet");
path_param!(RouterPath, router, "router");
path_param!(RoutePath, route, "route");
path_param!(DiskPath, disk, "disk");
path_param!(SnapshotPath, snapshot, "snapshot");
path_param!(ImagePath, image, "image");
path_param!(SiloPath, silo, "silo");
path_param!(ProviderPath, provider, "SAML identity provider");
path_param!(IpPoolPath, pool, "IP pool");
path_param!(SshKeyPath, ssh_key, "SSH key");

// Only by ID because groups have an `external_id` instead of a name and
// therefore don't implement `ObjectIdentity`, which makes lookup by name
// inconvenient. We should figure this out more generally, as there are several
// resources like this.
#[derive(Deserialize, JsonSchema)]
pub struct GroupPath {
    /// ID of the group
    pub group: Uuid,
}

#[derive(Clone, Debug, Serialize, Deserialize, JsonSchema, PartialEq)]
pub struct SiloSelector {
    /// Name or ID of the silo
    pub silo: NameOrId,
}

impl From<Name> for SiloSelector {
    fn from(name: Name) -> Self {
        SiloSelector { silo: name.into() }
    }
}

#[derive(Clone, Debug, Serialize, Deserialize, JsonSchema, PartialEq)]
pub struct SamlIdentityProviderSelector {
    /// Name or ID of the silo in which the SAML identity provider is associated
    pub silo: Option<NameOrId>,
    /// Name or ID of the SAML identity provider
    pub saml_identity_provider: NameOrId,
}

// The shape of this selector is slightly different than the others given that
// silos users can only be specified via ID and are automatically provided by
// the environment the user is authetnicated in
#[derive(Clone, Debug, Serialize, Deserialize, JsonSchema, PartialEq)]
pub struct SshKeySelector {
    /// ID of the silo user
    pub silo_user_id: Uuid,
    /// Name or ID of the SSH key
    pub ssh_key: NameOrId,
}

#[derive(Debug, Clone, Serialize, Deserialize, JsonSchema, PartialEq)]
pub struct ProjectSelector {
    /// Name or ID of the project
    pub project: NameOrId,
}

#[derive(Debug, Clone, Serialize, Deserialize, JsonSchema, PartialEq)]
pub struct OptionalProjectSelector {
    /// Name or ID of the project
    pub project: Option<NameOrId>,
}

#[derive(Deserialize, JsonSchema)]
pub struct DiskSelector {
    /// Name or ID of the project, only required if `disk` is provided as a `Name`
    pub project: Option<NameOrId>,
    /// Name or ID of the disk
    pub disk: NameOrId,
}

#[derive(Deserialize, JsonSchema)]
pub struct SnapshotSelector {
    /// Name or ID of the project, only required if `snapshot` is provided as a `Name`
    pub project: Option<NameOrId>,
    /// Name or ID of the snapshot
    pub snapshot: NameOrId,
}

#[derive(Deserialize, JsonSchema)]
pub struct ImageSelector {
    /// Name or ID of the project, only required if `image` is provided as a `Name`
    pub project: Option<NameOrId>,
    /// Name or ID of the image
    pub image: NameOrId,
}

#[derive(Debug, Clone, Serialize, Deserialize, JsonSchema, PartialEq)]
pub struct InstanceSelector {
    /// Name or ID of the project, only required if `instance` is provided as a `Name`
    pub project: Option<NameOrId>,
    /// Name or ID of the instance
    pub instance: NameOrId,
}

#[derive(Debug, Clone, Serialize, Deserialize, JsonSchema, PartialEq)]
pub struct OptionalInstanceSelector {
    /// Name or ID of the project, only required if `instance` is provided as a `Name`
    pub project: Option<NameOrId>,
    /// Name or ID of the instance
    pub instance: Option<NameOrId>,
}

#[derive(Debug, Clone, Serialize, Deserialize, JsonSchema, PartialEq)]
<<<<<<< HEAD
pub struct NetworkInterfaceSelector {
    /// Name or ID of the project, only required if `instance` is provided as a `Name`
    pub project: Option<NameOrId>,
    /// Name or ID of the instance, only required if `network_interface` is provided as a `Name`
    pub instance: Option<NameOrId>,
=======
pub struct InstanceNetworkInterfaceSelector {
    #[serde(flatten)]
    pub instance_selector: Option<InstanceSelector>,
>>>>>>> 5d397270
    /// Name or ID of the network interface
    pub network_interface: NameOrId,
}

#[derive(Debug, Clone, Serialize, Deserialize, JsonSchema, PartialEq)]
pub struct VpcSelector {
    /// Name or ID of the project, only required if `vpc` is provided as a `Name`
    pub project: Option<NameOrId>,
    /// Name or ID of the VPC
    pub vpc: NameOrId,
}

#[derive(Debug, Clone, Serialize, Deserialize, JsonSchema, PartialEq)]
pub struct OptionalVpcSelector {
    /// Name or ID of the project, only required if `vpc` is provided as a `Name`
    pub project: Option<NameOrId>,
    /// Name or ID of the VPC
    pub vpc: Option<NameOrId>,
}

#[derive(Deserialize, JsonSchema)]
pub struct SubnetSelector {
    /// Name or ID of the project, only required if `vpc` is provided as a `Name`
    pub project: Option<NameOrId>,
    /// Name or ID of the VPC, only required if `subnet` is provided as a `Name`
    pub vpc: Option<NameOrId>,
    /// Name or ID of the subnet
    pub subnet: NameOrId,
}

#[derive(Debug, Clone, Serialize, Deserialize, JsonSchema, PartialEq)]
pub struct RouterSelector {
    /// Name or ID of the project, only required if `vpc` is provided as a `Name`
    pub project: Option<NameOrId>,
    /// Name or ID of the VPC, only required if `subnet` is provided as a `Name`
    pub vpc: Option<NameOrId>,
    /// Name or ID of the router
    pub router: NameOrId,
}

#[derive(Deserialize, JsonSchema)]
pub struct OptionalRouterSelector {
    /// Name or ID of the project, only required if `vpc` is provided as a `Name`
    pub project: Option<NameOrId>,
    /// Name or ID of the VPC, only required if `subnet` is provided as a `Name`
    pub vpc: Option<NameOrId>,
    /// Name or ID of the router
    pub router: Option<NameOrId>,
}

#[derive(Deserialize, JsonSchema)]
pub struct RouteSelector {
    /// Name or ID of the project, only required if `vpc` is provided as a `Name`
    pub project: Option<NameOrId>,
    /// Name or ID of the VPC, only required if `subnet` is provided as a `Name`
    pub vpc: Option<NameOrId>,
    /// Name or ID of the router, only required if `route` is provided as a `Name`
    pub router: Option<NameOrId>,
    /// Name or ID of the route
    pub route: NameOrId,
}

// Silos

/// Create-time parameters for a [`Silo`](crate::external_api::views::Silo)
#[derive(Clone, Debug, Deserialize, Serialize, JsonSchema)]
pub struct SiloCreate {
    #[serde(flatten)]
    pub identity: IdentityMetadataCreateParams,

    pub discoverable: bool,

    pub identity_mode: shared::SiloIdentityMode,

    /// If set, this group will be created during Silo creation and granted the
    /// "Silo Admin" role. Identity providers can assert that users belong to
    /// this group and those users can log in and further initialize the Silo.
    ///
    /// Note that if configuring a SAML based identity provider,
    /// group_attribute_name must be set for users to be considered part of a
    /// group. See [`SamlIdentityProviderCreate`] for more information.
    pub admin_group_name: Option<String>,
}

/// Create-time parameters for a [`User`](crate::external_api::views::User)
#[derive(Clone, Deserialize, Serialize, JsonSchema)]
pub struct UserCreate {
    /// username used to log in
    pub external_id: UserId,
    /// password used to log in
    pub password: UserPassword,
}

/// A username for a local-only user
#[derive(Clone, Debug, Deserialize, Serialize)]
#[serde(try_from = "String")]
pub struct UserId(String);

impl AsRef<str> for UserId {
    fn as_ref(&self) -> &str {
        self.0.as_ref()
    }
}

impl FromStr for UserId {
    type Err = String;
    fn from_str(value: &str) -> Result<Self, Self::Err> {
        UserId::try_from(String::from(value))
    }
}

/// Used to impl `Deserialize`
impl TryFrom<String> for UserId {
    type Error = String;
    fn try_from(value: String) -> Result<Self, Self::Error> {
        // Mostly, this validation exists to cap the input size.  The specific
        // length is not critical here.  For convenience and consistency, we use
        // the same rules as `Name`.
        let _ = Name::try_from(value.clone())?;
        Ok(UserId(value))
    }
}

impl JsonSchema for UserId {
    fn schema_name() -> String {
        "UserId".to_string()
    }

    fn json_schema(
        gen: &mut schemars::gen::SchemaGenerator,
    ) -> schemars::schema::Schema {
        Name::json_schema(gen)
    }
}

/// A password used for authenticating a local-only user
#[derive(Clone, Deserialize, Serialize)]
#[serde(try_from = "String")]
#[serde(into = "String")]
// We store both the raw String and nexus_passwords::Password forms of the
// password.  That's because `nexus_passwords::Password` does not support
// getting the String back out (by design), but we may need to do that in order
// to impl Serialize.  See the `From<Password> for String` impl below.
pub struct Password(String, nexus_passwords::Password);

impl FromStr for Password {
    type Err = String;
    fn from_str(value: &str) -> Result<Self, Self::Err> {
        Password::try_from(String::from(value))
    }
}

// Used to impl `Deserialize`
impl TryFrom<String> for Password {
    type Error = String;
    fn try_from(value: String) -> Result<Self, Self::Error> {
        let inner = nexus_passwords::Password::new(&value)
            .map_err(|e| format!("unsupported password: {:#}", e))?;
        // TODO-security If we want to apply password policy rules, this seems
        // like the place.  We presumably want to also document them in the
        // OpenAPI schema below.  See omicron#2307.
        Ok(Password(value, inner))
    }
}

// This "From" impl only exists to make it easier to derive `Serialize`.  That
// in turn is only to make this easier to use from the test suite.  (There's no
// other reason structs in this file should need to impl Serialize at all.)
impl From<Password> for String {
    fn from(password: Password) -> Self {
        password.0
    }
}

impl JsonSchema for Password {
    fn schema_name() -> String {
        "Password".to_string()
    }

    fn json_schema(
        _: &mut schemars::gen::SchemaGenerator,
    ) -> schemars::schema::Schema {
        schemars::schema::SchemaObject {
            metadata: Some(Box::new(schemars::schema::Metadata {
                title: Some(
                    "A password used to authenticate a user".to_string(),
                ),
                // TODO-doc If we apply password strength rules, they should
                // presumably be documented here.  See omicron#2307.
                description: Some(
                    "Passwords may be subject to additional constraints."
                        .to_string(),
                ),
                ..Default::default()
            })),
            instance_type: Some(schemars::schema::InstanceType::String.into()),
            string: Some(Box::new(schemars::schema::StringValidation {
                max_length: Some(
                    u32::try_from(nexus_passwords::MAX_PASSWORD_LENGTH)
                        .unwrap(),
                ),
                min_length: None,
                pattern: None,
            })),
            ..Default::default()
        }
        .into()
    }
}

impl AsRef<nexus_passwords::Password> for Password {
    fn as_ref(&self) -> &nexus_passwords::Password {
        &self.1
    }
}

/// Parameters for setting a user's password
#[derive(Clone, Deserialize, JsonSchema, Serialize)]
#[serde(rename_all = "snake_case")]
#[serde(tag = "user_password_value", content = "details")]
pub enum UserPassword {
    /// Sets the user's password to the provided value
    Password(Password),
    /// Invalidates any current password (disabling password authentication)
    InvalidPassword,
}

/// Credentials for local user login
#[derive(Clone, Deserialize, JsonSchema, Serialize)]
pub struct UsernamePasswordCredentials {
    pub username: UserId,
    pub password: Password,
}

// Silo identity providers

#[derive(Clone, Debug, Deserialize, Serialize, JsonSchema)]
pub struct DerEncodedKeyPair {
    /// request signing public certificate (base64 encoded der file)
    #[serde(deserialize_with = "x509_cert_from_base64_encoded_der")]
    pub public_cert: String,

    /// request signing private key (base64 encoded der file)
    #[serde(deserialize_with = "key_from_base64_encoded_der")]
    pub private_key: String,
}

struct X509CertVisitor;

impl<'de> Visitor<'de> for X509CertVisitor {
    type Value = String;

    fn expecting(
        &self,
        formatter: &mut std::fmt::Formatter,
    ) -> std::fmt::Result {
        formatter.write_str("a DER formatted X509 certificate as a string of base64 encoded bytes")
    }

    fn visit_str<E>(self, value: &str) -> Result<Self::Value, E>
    where
        E: de::Error,
    {
        let raw_bytes = base64::engine::general_purpose::STANDARD
            .decode(&value.as_bytes())
            .map_err(|e| {
                de::Error::custom(format!(
                    "could not base64 decode public_cert: {}",
                    e
                ))
            })?;
        let _parsed =
            openssl::x509::X509::from_der(&raw_bytes).map_err(|e| {
                de::Error::custom(format!(
                    "public_cert is not recognized as a X509 certificate: {}",
                    e
                ))
            })?;

        Ok(value.to_string())
    }
}

fn x509_cert_from_base64_encoded_der<'de, D>(
    deserializer: D,
) -> Result<String, D::Error>
where
    D: Deserializer<'de>,
{
    deserializer.deserialize_str(X509CertVisitor)
}

struct KeyVisitor;

impl<'de> Visitor<'de> for KeyVisitor {
    type Value = String;

    fn expecting(
        &self,
        formatter: &mut std::fmt::Formatter,
    ) -> std::fmt::Result {
        formatter.write_str(
            "a DER formatted key as a string of base64 encoded bytes",
        )
    }

    fn visit_str<E>(self, value: &str) -> Result<Self::Value, E>
    where
        E: de::Error,
    {
        let raw_bytes = base64::engine::general_purpose::STANDARD
            .decode(&value)
            .map_err(|e| {
                de::Error::custom(format!(
                    "could not base64 decode private_key: {}",
                    e
                ))
            })?;

        // TODO: samael does not support ECDSA, update to generic PKey type when it does
        //let _parsed = openssl::pkey::PKey::private_key_from_der(&raw_bytes)
        //    .map_err(|e| de::Error::custom(format!("could not base64 decode private_key: {}", e)))?;

        let parsed = openssl::rsa::Rsa::private_key_from_der(&raw_bytes)
            .map_err(|e| {
                de::Error::custom(format!(
                    "private_key is not recognized as a RSA private key: {}",
                    e
                ))
            })?;
        let _parsed = openssl::pkey::PKey::from_rsa(parsed).map_err(|e| {
            de::Error::custom(format!(
                "private_key is not recognized as a RSA private key: {}",
                e
            ))
        })?;

        Ok(value.to_string())
    }
}

fn key_from_base64_encoded_der<'de, D>(
    deserializer: D,
) -> Result<String, D::Error>
where
    D: Deserializer<'de>,
{
    deserializer.deserialize_str(KeyVisitor)
}

#[derive(Clone, Debug, Deserialize, Serialize, JsonSchema)]
#[serde(tag = "type", rename_all = "snake_case")]
pub enum IdpMetadataSource {
    Url { url: String },
    Base64EncodedXml { data: String },
}

#[derive(Clone, Debug, Deserialize, Serialize, JsonSchema)]
pub struct SamlIdentityProviderCreate {
    #[serde(flatten)]
    pub identity: IdentityMetadataCreateParams,

    /// the source of an identity provider metadata descriptor
    pub idp_metadata_source: IdpMetadataSource,

    /// idp's entity id
    pub idp_entity_id: String,

    /// sp's client id
    pub sp_client_id: String,

    /// service provider endpoint where the response will be sent
    pub acs_url: String,

    /// service provider endpoint where the idp should send log out requests
    pub slo_url: String,

    /// customer's technical contact for saml configuration
    pub technical_contact_email: String,

    /// request signing key pair
    #[serde(deserialize_with = "validate_key_pair")]
    pub signing_keypair: Option<DerEncodedKeyPair>,

    /// If set, SAML attributes with this name will be considered to denote a
    /// user's group membership, where the attribute value(s) should be a
    /// comma-separated list of group names.
    pub group_attribute_name: Option<String>,
}

/// sign some junk data and validate it with the key pair
fn sign_junk_data(key_pair: &DerEncodedKeyPair) -> Result<(), anyhow::Error> {
    let private_key = {
        let raw_bytes = base64::engine::general_purpose::STANDARD
            .decode(&key_pair.private_key)?;
        // TODO: samael does not support ECDSA, update to generic PKey type when it does
        //let parsed = openssl::pkey::PKey::private_key_from_der(&raw_bytes)?;
        let parsed = openssl::rsa::Rsa::private_key_from_der(&raw_bytes)?;
        let parsed = openssl::pkey::PKey::from_rsa(parsed)?;
        parsed
    };

    let public_key = {
        let raw_bytes = base64::engine::general_purpose::STANDARD
            .decode(&key_pair.public_cert)?;
        let parsed = openssl::x509::X509::from_der(&raw_bytes)?;
        parsed.public_key()?
    };

    let mut signer = openssl::sign::Signer::new(
        openssl::hash::MessageDigest::sha256(),
        &private_key.as_ref(),
    )?;

    let some_junk_data = b"this is some junk data";

    signer.update(some_junk_data)?;
    let signature = signer.sign_to_vec()?;

    let mut verifier = openssl::sign::Verifier::new(
        openssl::hash::MessageDigest::sha256(),
        &public_key,
    )?;

    verifier.update(some_junk_data)?;

    if !verifier.verify(&signature)? {
        anyhow::bail!("signature validation failed!");
    }

    Ok(())
}

fn validate_key_pair<'de, D>(
    deserializer: D,
) -> Result<Option<DerEncodedKeyPair>, D::Error>
where
    D: Deserializer<'de>,
{
    let v = Option::<DerEncodedKeyPair>::deserialize(deserializer)?;

    if let Some(ref key_pair) = v {
        if let Err(e) = sign_junk_data(&key_pair) {
            return Err(de::Error::custom(format!(
                "data signed with key not verified with certificate! {}",
                e
            )));
        }
    }

    Ok(v)
}

// PROJECTS

/// Create-time parameters for a [`Project`](crate::external_api::views::Project)
#[derive(Clone, Debug, Deserialize, Serialize, JsonSchema)]
pub struct ProjectCreate {
    #[serde(flatten)]
    pub identity: IdentityMetadataCreateParams,
}

/// Updateable properties of a [`Project`](crate::external_api::views::Project)
#[derive(Clone, Debug, Deserialize, Serialize, JsonSchema)]
pub struct ProjectUpdate {
    #[serde(flatten)]
    pub identity: IdentityMetadataUpdateParams,
}

// NETWORK INTERFACES

/// Create-time parameters for an
/// [`InstanceNetworkInterface`](omicron_common::api::external::InstanceNetworkInterface).
#[derive(Clone, Debug, Deserialize, Serialize, JsonSchema)]
pub struct InstanceNetworkInterfaceCreate {
    #[serde(flatten)]
    pub identity: IdentityMetadataCreateParams,
    /// The VPC in which to create the interface.
    pub vpc_name: Name,
    /// The VPC Subnet in which to create the interface.
    pub subnet_name: Name,
    /// The IP address for the interface. One will be auto-assigned if not provided.
    pub ip: Option<IpAddr>,
}

/// Parameters for updating an
/// [`InstanceNetworkInterface`](omicron_common::api::external::InstanceNetworkInterface).
///
/// Note that modifying IP addresses for an interface is not yet supported, a
/// new interface must be created instead.
#[derive(Clone, Debug, Deserialize, Serialize, JsonSchema)]
pub struct InstanceNetworkInterfaceUpdate {
    #[serde(flatten)]
    pub identity: IdentityMetadataUpdateParams,

    /// Make a secondary interface the instance's primary interface.
    ///
    /// If applied to a secondary interface, that interface will become the
    /// primary on the next reboot of the instance. Note that this may have
    /// implications for routing between instances, as the new primary interface
    /// will be on a distinct subnet from the previous primary interface.
    ///
    /// Note that this can only be used to select a new primary interface for an
    /// instance. Requests to change the primary interface into a secondary will
    /// return an error.
    // TODO-completeness TODO-doc When we get there, this should note that a
    // change in the primary interface will result in changes to the DNS records
    // for the instance, though not the name.
    #[serde(default)]
    pub primary: bool,
}

// CERTIFICATES

/// Create-time parameters for a
/// [`Certificate`](crate::external_api::views::Certificate)
#[derive(Clone, Deserialize, Serialize, JsonSchema)]
pub struct CertificateCreate {
    /// common identifying metadata
    #[serde(flatten)]
    pub identity: IdentityMetadataCreateParams,
    /// PEM file containing public certificate chain
    pub cert: Vec<u8>,
    /// PEM file containing private key
    pub key: Vec<u8>,
    /// The service using this certificate
    pub service: shared::ServiceUsingCertificate,
}

impl std::fmt::Debug for CertificateCreate {
    fn fmt(&self, f: &mut std::fmt::Formatter<'_>) -> std::fmt::Result {
        f.debug_struct("CertificateCreate")
            .field("identity", &self.identity)
            .field("cert", &self.cert)
            .field("key", &"<redacted>")
            .finish()
    }
}

// IP POOLS

/// Create-time parameters for an IP Pool.
///
/// See [`IpPool`](crate::external_api::views::IpPool)
#[derive(Clone, Debug, Deserialize, Serialize, JsonSchema)]
pub struct IpPoolCreate {
    #[serde(flatten)]
    pub identity: IdentityMetadataCreateParams,
}

/// Parameters for updating an IP Pool
#[derive(Clone, Debug, Deserialize, Serialize, JsonSchema)]
pub struct IpPoolUpdate {
    #[serde(flatten)]
    pub identity: IdentityMetadataUpdateParams,
}

// INSTANCES

pub const MIN_MEMORY_SIZE_BYTES: u32 = 1 << 30; // 1 GiB

/// Describes an attachment of an `InstanceNetworkInterface` to an `Instance`,
/// at the time the instance is created.
// NOTE: VPC's are an organizing concept for networking resources, not for
// instances. It's true that all networking resources for an instance must
// belong to a single VPC, but we don't consider instances to be "scoped" to a
// VPC in the same way that they are scoped to projects, for example.
//
// This is slightly different than some other cloud providers, such as AWS,
// which use VPCs as both a networking concept, and a container more similar to
// our concept of a project. One example for why this is useful is that "moving"
// an instance to a new VPC can be done by detaching any interfaces in the
// original VPC and attaching interfaces in the new VPC.
//
// This type then requires the VPC identifiers, exactly because instances are
// _not_ scoped to a VPC, and so the VPC and/or VPC Subnet names are not present
// in the path of endpoints handling instance operations.
#[derive(Clone, Debug, Deserialize, Serialize, JsonSchema)]
#[serde(tag = "type", content = "params", rename_all = "snake_case")]
pub enum InstanceNetworkInterfaceAttachment {
    /// Create one or more `InstanceNetworkInterface`s for the `Instance`.
    ///
    /// If more than one interface is provided, then the first will be
    /// designated the primary interface for the instance.
    Create(Vec<InstanceNetworkInterfaceCreate>),

    /// The default networking configuration for an instance is to create a
    /// single primary interface with an automatically-assigned IP address. The
    /// IP will be pulled from the Project's default VPC / VPC Subnet.
    Default,

    /// No network interfaces at all will be created for the instance.
    None,
}

impl Default for InstanceNetworkInterfaceAttachment {
    fn default() -> Self {
        Self::Default
    }
}

/// Describe the instance's disks at creation time
#[derive(Clone, Debug, Deserialize, Serialize, JsonSchema)]
#[serde(tag = "type", rename_all = "snake_case")]
pub enum InstanceDiskAttachment {
    /// During instance creation, create and attach disks
    Create(DiskCreate),

    /// During instance creation, attach this disk
    Attach(InstanceDiskAttach),
}

#[derive(Clone, Debug, Deserialize, Serialize, JsonSchema)]
pub struct InstanceDiskAttach {
    /// A disk name to attach
    pub name: Name,
}

/// Parameters for creating an external IP address for instances.
#[derive(Clone, Debug, Deserialize, Serialize, JsonSchema)]
#[serde(tag = "type", rename_all = "snake_case")]
pub enum ExternalIpCreate {
    /// An IP address providing both inbound and outbound access. The address is
    /// automatically-assigned from the provided IP Pool, or all available pools
    /// if not specified.
    Ephemeral { pool_name: Option<Name> },
    // TODO: Add floating IPs: https://github.com/oxidecomputer/omicron/issues/1334
}

/// Create-time parameters for an [`Instance`](omicron_common::api::external::Instance)
#[derive(Clone, Debug, Deserialize, Serialize, JsonSchema)]
pub struct InstanceCreate {
    #[serde(flatten)]
    pub identity: IdentityMetadataCreateParams,
    pub ncpus: InstanceCpuCount,
    pub memory: ByteCount,
    pub hostname: String, // TODO-cleanup different type?

    /// User data for instance initialization systems (such as cloud-init).
    /// Must be a Base64-encoded string, as specified in RFC 4648 § 4 (+ and /
    /// characters with padding). Maximum 32 KiB unencoded data.
    // While serde happily accepts #[serde(with = "<mod>")] as a shorthand for
    // specifing `serialize_with` and `deserialize_with`, schemars requires the
    // argument to `with` to be a type rather than merely a path prefix (i.e. a
    // mod or type). It's admittedly a bit tricky for schemars to address;
    // unlike `serialize` or `deserialize`, `JsonSchema` requires several
    // functions working together. It's unfortunate that schemars has this
    // built-in incompatibility, exacerbated by its glacial rate of progress
    // and immunity to offers of help.
    #[serde(default, with = "UserData")]
    pub user_data: Vec<u8>,

    /// The network interfaces to be created for this instance.
    #[serde(default)]
    pub network_interfaces: InstanceNetworkInterfaceAttachment,

    /// The external IP addresses provided to this instance.
    ///
    /// By default, all instances have outbound connectivity, but no inbound
    /// connectivity. These external addresses can be used to provide a fixed,
    /// known IP address for making inbound connections to the instance.
    #[serde(default)]
    pub external_ips: Vec<ExternalIpCreate>,

    /// The disks to be created or attached for this instance.
    #[serde(default)]
    pub disks: Vec<InstanceDiskAttachment>,

    /// Should this instance be started upon creation; true by default.
    #[serde(default = "bool_true")]
    pub start: bool,
}

#[inline]
fn bool_true() -> bool {
    true
}

// If you change this, also update the error message in
// `UserData::deserialize()` below.
pub const MAX_USER_DATA_BYTES: usize = 32 * 1024; // 32 KiB

struct UserData;
impl UserData {
    pub fn serialize<S>(
        data: &Vec<u8>,
        serializer: S,
    ) -> Result<S::Ok, S::Error>
    where
        S: Serializer,
    {
        base64::engine::general_purpose::STANDARD
            .encode(data)
            .serialize(serializer)
    }

    pub fn deserialize<'de, D>(deserializer: D) -> Result<Vec<u8>, D::Error>
    where
        D: Deserializer<'de>,
    {
        match base64::engine::general_purpose::STANDARD
            .decode(<String>::deserialize(deserializer)?)
        {
            Ok(buf) => {
                // if you change this, also update the stress test in crate::cidata
                if buf.len() > MAX_USER_DATA_BYTES {
                    Err(<D::Error as serde::de::Error>::invalid_length(
                        buf.len(),
                        &"less than 32 KiB",
                    ))
                } else {
                    Ok(buf)
                }
            }
            Err(_) => Err(<D::Error as serde::de::Error>::invalid_value(
                serde::de::Unexpected::Other("invalid base64 string"),
                &"a valid base64 string",
            )),
        }
    }
}

impl JsonSchema for UserData {
    fn schema_name() -> String {
        "String".to_string()
    }

    fn json_schema(
        _: &mut schemars::gen::SchemaGenerator,
    ) -> schemars::schema::Schema {
        schemars::schema::SchemaObject {
            instance_type: Some(schemars::schema::InstanceType::String.into()),
            format: Some("byte".to_string()),
            ..Default::default()
        }
        .into()
    }

    fn is_referenceable() -> bool {
        false
    }
}

/// Migration parameters for an [`Instance`](omicron_common::api::external::Instance)
#[derive(Clone, Debug, Deserialize, Serialize, JsonSchema)]
pub struct InstanceMigrate {
    pub dst_sled_id: Uuid,
}

/// Forwarded to a propolis server to request the contents of an Instance's serial console.
#[derive(Clone, Debug, Deserialize, Serialize, JsonSchema, PartialEq)]
pub struct InstanceSerialConsoleRequest {
    /// Name or ID of the project, only required if `instance` is provided as a `Name`
    pub project: Option<NameOrId>,
    /// Character index in the serial buffer from which to read, counting the bytes output since
    /// instance start. If this is not provided, `most_recent` must be provided, and if this *is*
    /// provided, `most_recent` must *not* be provided.
    pub from_start: Option<u64>,
    /// Character index in the serial buffer from which to read, counting *backward* from the most
    /// recently buffered data retrieved from the instance. (See note on `from_start` about mutual
    /// exclusivity)
    pub most_recent: Option<u64>,
    /// Maximum number of bytes of buffered serial console contents to return. If the requested
    /// range runs to the end of the available buffer, the data returned will be shorter than
    /// `max_bytes`.
    /// This parameter is only useful for the non-streaming GET request for serial console data,
    /// and *ignored* by the streaming websocket endpoint.
    pub max_bytes: Option<u64>,
}

/// Contents of an Instance's serial console buffer.
#[derive(Clone, Debug, Deserialize, Serialize, JsonSchema)]
pub struct InstanceSerialConsoleData {
    /// The bytes starting from the requested offset up to either the end of the buffer or the
    /// request's `max_bytes`. Provided as a u8 array rather than a string, as it may not be UTF-8.
    pub data: Vec<u8>,
    /// The absolute offset since boot (suitable for use as `byte_offset` in a subsequent request)
    /// of the last byte returned in `data`.
    pub last_byte_offset: u64,
}

// VPCS

/// Create-time parameters for a [`Vpc`](crate::external_api::views::Vpc)
#[derive(Clone, Debug, Deserialize, Serialize, JsonSchema)]
pub struct VpcCreate {
    #[serde(flatten)]
    pub identity: IdentityMetadataCreateParams,

    /// The IPv6 prefix for this VPC.
    ///
    /// All IPv6 subnets created from this VPC must be taken from this range,
    /// which sould be a Unique Local Address in the range `fd00::/48`. The
    /// default VPC Subnet will have the first `/64` range from this prefix.
    pub ipv6_prefix: Option<Ipv6Net>,

    pub dns_name: Name,
}

/// Updateable properties of a [`Vpc`](crate::external_api::views::Vpc)
#[derive(Clone, Debug, Deserialize, Serialize, JsonSchema)]
pub struct VpcUpdate {
    #[serde(flatten)]
    pub identity: IdentityMetadataUpdateParams,
    pub dns_name: Option<Name>,
}

/// Create-time parameters for a [`VpcSubnet`](crate::external_api::views::VpcSubnet)
#[derive(Clone, Debug, Deserialize, Serialize, JsonSchema)]
pub struct VpcSubnetCreate {
    #[serde(flatten)]
    pub identity: IdentityMetadataCreateParams,

    /// The IPv4 address range for this subnet.
    ///
    /// It must be allocated from an RFC 1918 private address range, and must
    /// not overlap with any other existing subnet in the VPC.
    pub ipv4_block: Ipv4Net,

    /// The IPv6 address range for this subnet.
    ///
    /// It must be allocated from the RFC 4193 Unique Local Address range, with
    /// the prefix equal to the parent VPC's prefix. A random `/64` block will
    /// be assigned if one is not provided. It must not overlap with any
    /// existing subnet in the VPC.
    pub ipv6_block: Option<Ipv6Net>,
}

/// Updateable properties of a [`VpcSubnet`](crate::external_api::views::VpcSubnet)
#[derive(Clone, Debug, Deserialize, Serialize, JsonSchema)]
pub struct VpcSubnetUpdate {
    #[serde(flatten)]
    pub identity: IdentityMetadataUpdateParams,
}

// VPC ROUTERS

/// Create-time parameters for a [`VpcRouter`](crate::external_api::views::VpcRouter)
#[derive(Clone, Debug, Deserialize, Serialize, JsonSchema)]
pub struct VpcRouterCreate {
    #[serde(flatten)]
    pub identity: IdentityMetadataCreateParams,
}

/// Updateable properties of a [`VpcRouter`](crate::external_api::views::VpcRouter)
#[derive(Clone, Debug, Deserialize, Serialize, JsonSchema)]
pub struct VpcRouterUpdate {
    #[serde(flatten)]
    pub identity: IdentityMetadataUpdateParams,
}

// VPC ROUTER ROUTES

/// Create-time parameters for a [`omicron_common::api::external::RouterRoute`]
#[derive(Clone, Debug, Deserialize, Serialize, JsonSchema)]
pub struct RouterRouteCreate {
    #[serde(flatten)]
    pub identity: IdentityMetadataCreateParams,
    pub target: RouteTarget,
    pub destination: RouteDestination,
}

/// Updateable properties of a [`omicron_common::api::external::RouterRoute`]
#[derive(Clone, Debug, Deserialize, Serialize, JsonSchema)]
pub struct RouterRouteUpdate {
    #[serde(flatten)]
    pub identity: IdentityMetadataUpdateParams,
    pub target: RouteTarget,
    pub destination: RouteDestination,
}

// DISKS

pub const MIN_DISK_SIZE_BYTES: u32 = 1 << 30; // 1 GiB

#[derive(Copy, Clone, Debug, Deserialize, Serialize)]
#[serde(try_from = "u32")] // invoke the try_from validation routine below
pub struct BlockSize(pub u32);

impl TryFrom<u32> for BlockSize {
    type Error = anyhow::Error;
    fn try_from(x: u32) -> Result<BlockSize, Self::Error> {
        if ![512, 2048, 4096].contains(&x) {
            anyhow::bail!("invalid block size {}", x);
        }

        Ok(BlockSize(x))
    }
}

impl Into<ByteCount> for BlockSize {
    fn into(self) -> ByteCount {
        ByteCount::from(self.0)
    }
}

impl From<BlockSize> for u64 {
    fn from(bs: BlockSize) -> u64 {
        bs.0 as u64
    }
}

impl JsonSchema for BlockSize {
    fn schema_name() -> String {
        "BlockSize".to_string()
    }

    fn json_schema(
        _: &mut schemars::gen::SchemaGenerator,
    ) -> schemars::schema::Schema {
        schemars::schema::Schema::Object(schemars::schema::SchemaObject {
            metadata: Some(Box::new(schemars::schema::Metadata {
                id: None,
                title: Some("disk block size in bytes".to_string()),
                ..Default::default()
            })),
            instance_type: Some(schemars::schema::InstanceType::Integer.into()),
            enum_values: Some(vec![
                serde_json::json!(512),
                serde_json::json!(2048),
                serde_json::json!(4096),
            ]),
            ..Default::default()
        })
    }
}

/// Different sources for a disk
#[derive(Clone, Debug, Deserialize, Serialize, JsonSchema)]
#[serde(tag = "type", rename_all = "snake_case")]
pub enum DiskSource {
    /// Create a blank disk
    Blank {
        /// size of blocks for this Disk. valid values are: 512, 2048, or 4096
        block_size: BlockSize,
    },
    /// Create a disk from a disk snapshot
    Snapshot { snapshot_id: Uuid },
    /// Create a disk from a project image
    Image { image_id: Uuid },
    /// Create a disk from a global image
    GlobalImage { image_id: Uuid },
    /// Create a blank disk that will accept bulk writes or pull blocks from an
    /// external source.
    ImportingBlocks { block_size: BlockSize },
}

/// Create-time parameters for a [`Disk`](omicron_common::api::external::Disk)
#[derive(Clone, Debug, Deserialize, Serialize, JsonSchema)]
pub struct DiskCreate {
    /// common identifying metadata
    #[serde(flatten)]
    pub identity: IdentityMetadataCreateParams,
    /// initial source for this disk
    pub disk_source: DiskSource,
    /// total size of the Disk in bytes
    pub size: ByteCount,
}

// equivalent to crucible_pantry_client::types::ExpectedDigest
#[derive(Clone, Debug, Deserialize, Serialize, JsonSchema)]
#[serde(rename_all = "snake_case")]
pub enum ExpectedDigest {
    Sha256(String),
}

/// Parameters for importing blocks from a URL to a disk
#[derive(Clone, Debug, Deserialize, Serialize, JsonSchema)]
pub struct ImportBlocksFromUrl {
    /// the source to pull blocks from
    pub url: String,
    /// Expected digest of all blocks when importing from a URL
    pub expected_digest: Option<ExpectedDigest>,
}

/// Parameters for importing blocks with a bulk write
// equivalent to crucible_pantry_client::types::BulkWriteRequest
#[derive(Clone, Debug, Deserialize, Serialize, JsonSchema)]
pub struct ImportBlocksBulkWrite {
    pub offset: u64,
    pub base64_encoded_data: String,
}

/// Parameters for finalizing a disk
#[derive(Clone, Debug, Deserialize, Serialize, JsonSchema)]
pub struct FinalizeDisk {
    /// If specified a snapshot of the disk will be created with the given
    /// name at the end of finalization. If not specified, a snapshot for
    /// the disk will _not_ be created. A snapshot can be manually created
    /// once the disk transitions into the `Detached` state.
    pub snapshot_name: Option<Name>,
}

// IMAGES

/// The source of the underlying image.
#[derive(Clone, Debug, Deserialize, Serialize, JsonSchema)]
#[serde(tag = "type", rename_all = "snake_case")]
pub enum ImageSource {
    Url {
        url: String,
    },
    Snapshot {
        id: Uuid,
    },

    /// Boot the Alpine ISO that ships with the Propolis zone. Intended for
    /// development purposes only.
    YouCanBootAnythingAsLongAsItsAlpine,
}

/// OS image distribution
#[derive(Clone, Debug, Deserialize, Serialize, JsonSchema)]
pub struct Distribution {
    /// The name of the distribution (e.g. "alpine" or "ubuntu")
    pub name: Name,
    /// The version of the distribution (e.g. "3.10" or "18.04")
    pub version: String,
}

/// Create-time parameters for an
/// [`GlobalImage`](crate::external_api::views::GlobalImage)
#[derive(Clone, Debug, Deserialize, Serialize, JsonSchema)]
pub struct GlobalImageCreate {
    /// common identifying metadata
    #[serde(flatten)]
    pub identity: IdentityMetadataCreateParams,

    /// OS image distribution
    pub distribution: Distribution,

    /// block size in bytes
    pub block_size: BlockSize,

    /// The source of the image's contents.
    pub source: ImageSource,
}

/// Create-time parameters for an
/// [`Image`](crate::external_api::views::Image)
#[derive(Clone, Debug, Deserialize, Serialize, JsonSchema)]
pub struct ImageCreate {
    /// common identifying metadata
    #[serde(flatten)]
    pub identity: IdentityMetadataCreateParams,

    /// The family of the operating system (e.g. Debian, Ubuntu, etc.)
    pub os: String,

    /// The version of the operating system (e.g. 18.04, 20.04, etc.)
    pub version: String,

    /// block size in bytes
    pub block_size: BlockSize,

    /// The source of the image's contents.
    pub source: ImageSource,
}

// SNAPSHOTS

/// Create-time parameters for a [`Snapshot`](crate::external_api::views::Snapshot)
#[derive(Clone, Debug, Deserialize, Serialize, JsonSchema)]
pub struct SnapshotCreate {
    /// common identifying metadata
    #[serde(flatten)]
    pub identity: IdentityMetadataCreateParams,

    /// The name of the disk to be snapshotted
    pub disk: Name,
}

// USERS AND GROUPS

#[derive(Clone, Debug, Serialize, Deserialize, JsonSchema, PartialEq)]
pub struct OptionalGroupSelector {
    pub group: Option<Uuid>,
}

// BUILT-IN USERS
//
// These cannot be created via the external API, but we use the same interfaces
// for creating them internally as we use for types that can be created in the
// external API.

/// Create-time parameters for a [`UserBuiltin`](crate::external_api::views::UserBuiltin)
#[derive(Clone, Debug, Deserialize, Serialize, JsonSchema)]
pub struct UserBuiltinCreate {
    #[serde(flatten)]
    pub identity: IdentityMetadataCreateParams,
}

#[derive(Debug, Clone, Serialize, Deserialize, JsonSchema, PartialEq)]
pub struct UserBuiltinSelector {
    pub user: NameOrId,
}

// SSH PUBLIC KEYS
//
// The SSH key mangement endpoints are currently under `/v1/me`,
// and so have an implicit silo user ID which must be passed seperately
// to the creation routine. Note that this disagrees with RFD 44.

/// Create-time parameters for an [`SshKey`](crate::external_api::views::SshKey)
#[derive(Clone, Debug, Deserialize, Serialize, JsonSchema)]
pub struct SshKeyCreate {
    #[serde(flatten)]
    pub identity: IdentityMetadataCreateParams,

    /// SSH public key, e.g., `"ssh-ed25519 AAAAC3NzaC..."`
    pub public_key: String,
}

// METRICS

/// Query parameters common to resource metrics endpoints.
#[derive(Clone, Debug, Deserialize, Serialize, JsonSchema)]
pub struct ResourceMetrics {
    /// An inclusive start time of metrics.
    pub start_time: DateTime<Utc>,
    /// An exclusive end time of metrics.
    pub end_time: DateTime<Utc>,
}

// SYSTEM UPDATE

#[derive(Clone, Debug, Deserialize, Serialize, JsonSchema)]
pub struct SystemUpdatePath {
    pub version: SemverVersion,
}

#[derive(Clone, Debug, Deserialize, Serialize, JsonSchema)]
pub struct SystemUpdateStart {
    pub version: SemverVersion,
}

#[derive(Clone, Debug, Deserialize, Serialize, JsonSchema)]
pub struct SystemUpdateCreate {
    pub version: SemverVersion,
}

#[derive(Clone, Debug, Deserialize, Serialize, JsonSchema)]
pub struct ComponentUpdateCreate {
    pub version: SemverVersion,
    pub component_type: shared::UpdateableComponentType,
    pub system_update_id: Uuid,
}

#[derive(Clone, Debug, Deserialize, Serialize, JsonSchema)]
pub struct UpdateableComponentCreate {
    pub version: SemverVersion,
    pub system_version: SemverVersion,
    pub component_type: shared::UpdateableComponentType,
    pub device_id: String,
}<|MERGE_RESOLUTION|>--- conflicted
+++ resolved
@@ -140,17 +140,11 @@
 }
 
 #[derive(Debug, Clone, Serialize, Deserialize, JsonSchema, PartialEq)]
-<<<<<<< HEAD
-pub struct NetworkInterfaceSelector {
+pub struct InstanceNetworkInterfaceSelector {
     /// Name or ID of the project, only required if `instance` is provided as a `Name`
     pub project: Option<NameOrId>,
     /// Name or ID of the instance, only required if `network_interface` is provided as a `Name`
     pub instance: Option<NameOrId>,
-=======
-pub struct InstanceNetworkInterfaceSelector {
-    #[serde(flatten)]
-    pub instance_selector: Option<InstanceSelector>,
->>>>>>> 5d397270
     /// Name or ID of the network interface
     pub network_interface: NameOrId,
 }
