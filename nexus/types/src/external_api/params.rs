--- conflicted
+++ resolved
@@ -766,7 +766,6 @@
     pub identity: IdentityMetadataUpdateParams,
 }
 
-<<<<<<< HEAD
 #[derive(Clone, Debug, Deserialize, Serialize, JsonSchema)]
 pub struct IpPoolSiloPath {
     pub pool: NameOrId,
@@ -782,7 +781,8 @@
 #[derive(Clone, Debug, Deserialize, Serialize, JsonSchema)]
 pub struct IpPoolSiloUpdate {
     pub is_default: bool,
-=======
+}
+
 // Floating IPs
 /// Parameters for creating a new floating IP address for instances.
 #[derive(Clone, Debug, Deserialize, Serialize, JsonSchema)]
@@ -798,7 +798,6 @@
     /// The parent IP pool that a floating IP is pulled from. If unset, the
     /// default pool is selected.
     pub pool: Option<NameOrId>,
->>>>>>> baf7347b
 }
 
 // INSTANCES
