// This Source Code Form is subject to the terms of the Mozilla Public
// License, v. 2.0. If a copy of the MPL was not distributed with this
// file, You can obtain one at https://mozilla.org/MPL/2.0/.

//! Params define the request bodies of API endpoints for creating or updating
//! resources.

use crate::external_api::shared;
use base64::Engine;
use chrono::{DateTime, Utc};
use http::Uri;
use omicron_common::api::external::{
    AddressLotKind, AffinityPolicy, AllowedSourceIps, BfdMode, BgpPeer,
    ByteCount, FailureDomain, Hostname, IdentityMetadataCreateParams,
    IdentityMetadataUpdateParams, InstanceAutoRestartPolicy, InstanceCpuCount,
    InstanceCpuPlatform, IpVersion, LinkFec, LinkSpeed, Name, NameOrId,
    Nullable, PaginationOrder, RouteDestination, RouteTarget, UserId,
};
use omicron_common::disk::DiskVariant;
use omicron_uuid_kinds::*;
use oxnet::{IpNet, Ipv4Net, Ipv6Net};
use parse_display::Display;
use schemars::JsonSchema;
use semver::Version;
use serde::{
    Deserialize, Deserializer, Serialize, Serializer,
    de::{self, Visitor},
};
use std::collections::BTreeMap;
use std::collections::BTreeSet;
use std::num::NonZeroU32;
use std::{
    net::{IpAddr, Ipv4Addr, Ipv6Addr},
    str::FromStr,
};
use url::Url;
use uuid::Uuid;

macro_rules! path_param {
    ($struct:ident, $param:ident, $name:tt) => {
        #[derive(Serialize, Deserialize, JsonSchema)]
        pub struct $struct {
            #[doc = "Name or ID of the "]
            #[doc = $name]
            pub $param: NameOrId,
        }
    };
}

macro_rules! id_path_param {
    ($struct:ident, $param:ident, $name:tt) => {
        id_path_param!($struct, $param, $name, Uuid);
    };

    ($struct:ident, $param:ident, $name:tt, $uuid_type:ident) => {
        #[derive(Serialize, Deserialize, JsonSchema)]
        pub struct $struct {
            #[doc = "ID of the "]
            #[doc = $name]
            #[schemars(with = "Uuid")]
            pub $param: $uuid_type,
        }
    };
}

/// The unique hardware ID for a sled
#[derive(
    Clone,
    Debug,
    Serialize,
    Deserialize,
    JsonSchema,
    PartialOrd,
    Ord,
    PartialEq,
    Eq,
)]
pub struct UninitializedSledId {
    pub serial: String,
    pub part: String,
}

path_param!(AffinityGroupPath, affinity_group, "affinity group");
path_param!(AntiAffinityGroupPath, anti_affinity_group, "anti affinity group");
path_param!(MulticastGroupPath, multicast_group, "multicast group");
path_param!(ProjectPath, project, "project");
path_param!(InstancePath, instance, "instance");
path_param!(NetworkInterfacePath, interface, "network interface");
path_param!(VpcPath, vpc, "VPC");
path_param!(SubnetPath, subnet, "subnet");
path_param!(RouterPath, router, "router");
path_param!(RoutePath, route, "route");
path_param!(InternetGatewayPath, gateway, "gateway");
path_param!(FloatingIpPath, floating_ip, "floating IP");
path_param!(DiskPath, disk, "disk");
path_param!(SnapshotPath, snapshot, "snapshot");
path_param!(ImagePath, image, "image");
path_param!(SiloPath, silo, "silo");
path_param!(ProviderPath, provider, "SAML identity provider");
path_param!(IpPoolPath, pool, "IP pool");
path_param!(IpAddressPath, address, "IP address");
path_param!(SshKeyPath, ssh_key, "SSH key");
path_param!(AddressLotPath, address_lot, "address lot");
path_param!(ProbePath, probe, "probe");
path_param!(CertificatePath, certificate, "certificate");

id_path_param!(SupportBundlePath, bundle_id, "support bundle");
id_path_param!(GroupPath, group_id, "group", SiloGroupUuid);
id_path_param!(UserPath, user_id, "user", SiloUserUuid);
id_path_param!(TokenPath, token_id, "token");
id_path_param!(TufTrustRootPath, trust_root_id, "trust root");

// TODO: The hardware resources should be represented by its UUID or a hardware
// ID that can be used to deterministically generate the UUID.
id_path_param!(RackPath, rack_id, "rack");
id_path_param!(SledPath, sled_id, "sled", SledUuid);
id_path_param!(SwitchPath, switch_id, "switch");
id_path_param!(PhysicalDiskPath, disk_id, "physical disk");

// Internal API parameters
id_path_param!(BlueprintPath, blueprint_id, "blueprint");

#[derive(Clone, Copy, Debug, Serialize, Deserialize, JsonSchema, PartialEq)]
pub struct SledSelector {
    /// ID of the sled
    #[schemars(with = "Uuid")]
    pub sled: SledUuid,
}

/// Parameters for `sled_set_provision_policy`.
#[derive(Clone, Debug, Serialize, Deserialize, JsonSchema, PartialEq)]
pub struct SledProvisionPolicyParams {
    /// The provision state.
    pub state: super::views::SledProvisionPolicy,
}

/// Response to `sled_set_provision_policy`.
#[derive(Clone, Debug, Serialize, Deserialize, JsonSchema, PartialEq)]
pub struct SledProvisionPolicyResponse {
    /// The old provision state.
    pub old_state: super::views::SledProvisionPolicy,

    /// The new provision state.
    pub new_state: super::views::SledProvisionPolicy,
}

pub struct SwitchSelector {
    /// ID of the switch
    pub switch: Uuid,
}

#[derive(Clone, Debug, Serialize, Deserialize, JsonSchema, PartialEq)]
pub struct SiloSelector {
    /// Name or ID of the silo
    pub silo: NameOrId,
}

impl From<Name> for SiloSelector {
    fn from(name: Name) -> Self {
        SiloSelector { silo: name.into() }
    }
}

#[derive(Serialize, Deserialize, JsonSchema)]
pub struct SupportBundleFilePath {
    #[serde(flatten)]
    pub bundle: SupportBundlePath,

    /// The file within the bundle to download
    pub file: String,
}

#[derive(Debug, Clone, Serialize, Deserialize, JsonSchema)]
pub struct SupportBundleCreate {
    /// User comment for the support bundle
    pub user_comment: Option<String>,
}

#[derive(Debug, Clone, Serialize, Deserialize, JsonSchema)]
pub struct SupportBundleUpdate {
    /// User comment for the support bundle
    pub user_comment: Option<String>,
}

#[derive(Debug, Clone, Serialize, Deserialize, JsonSchema, PartialEq)]
pub struct OptionalSiloSelector {
    /// Name or ID of the silo
    pub silo: Option<NameOrId>,
}

/// Path parameters for Silo User requests
#[derive(Deserialize, JsonSchema)]
pub struct UserParam {
    /// The user's internal ID
    #[schemars(with = "Uuid")]
    pub user_id: SiloUserUuid,
}

#[derive(Clone, Debug, Serialize, Deserialize, JsonSchema, PartialEq)]
pub struct SamlIdentityProviderSelector {
    /// Name or ID of the silo in which the SAML identity provider is associated
    pub silo: Option<NameOrId>,
    /// Name or ID of the SAML identity provider
    pub saml_identity_provider: NameOrId,
}

// The shape of this selector is slightly different than the others given that
// silos users can only be specified via ID and are automatically provided by
// the environment the user is authetnicated in
#[derive(Clone, Debug, Serialize, Deserialize, JsonSchema, PartialEq)]
pub struct SshKeySelector {
    /// ID of the silo user
    #[schemars(with = "Uuid")]
    pub silo_user_id: SiloUserUuid,
    /// Name or ID of the SSH key
    pub ssh_key: NameOrId,
}

#[derive(Debug, Clone, Serialize, Deserialize, JsonSchema, PartialEq)]
pub struct ProjectSelector {
    /// Name or ID of the project
    pub project: NameOrId,
}

#[derive(Debug, Clone, Serialize, Deserialize, JsonSchema, PartialEq)]
pub struct OptionalProjectSelector {
    /// Name or ID of the project
    pub project: Option<NameOrId>,
}

#[derive(Deserialize, JsonSchema, Clone)]
pub struct FloatingIpSelector {
    /// Name or ID of the project, only required if `floating_ip` is provided as a `Name`
    pub project: Option<NameOrId>,
    /// Name or ID of the Floating IP
    pub floating_ip: NameOrId,
}

#[derive(Deserialize, JsonSchema, Clone)]
pub struct MulticastGroupSelector {
    /// Name or ID of the project, only required if `multicast_group` is provided as a `Name`
    pub project: Option<NameOrId>,
    /// Name or ID of the multicast group
    pub multicast_group: NameOrId,
}

/// Path parameter for multicast group lookup by IP address.
#[derive(Deserialize, Serialize, JsonSchema)]
pub struct MulticastGroupIpLookupPath {
    /// IP address of the multicast group
    pub address: IpAddr,
}

#[derive(Deserialize, JsonSchema)]
pub struct DiskSelector {
    /// Name or ID of the project, only required if `disk` is provided as a `Name`
    pub project: Option<NameOrId>,
    /// Name or ID of the disk
    pub disk: NameOrId,
}

#[derive(Deserialize, JsonSchema)]
pub struct SnapshotSelector {
    /// Name or ID of the project, only required if `snapshot` is provided as a `Name`
    pub project: Option<NameOrId>,
    /// Name or ID of the snapshot
    pub snapshot: NameOrId,
}

#[derive(Deserialize, JsonSchema)]
pub struct ImageSelector {
    /// Name or ID of the project, only required if `image` is provided as a `Name`
    pub project: Option<NameOrId>,
    /// Name or ID of the image
    pub image: NameOrId,
}

#[derive(Debug, Clone, Serialize, Deserialize, JsonSchema, PartialEq)]
pub struct InstanceSelector {
    /// Name or ID of the project, only required if `instance` is provided as a `Name`
    pub project: Option<NameOrId>,
    /// Name or ID of the instance
    pub instance: NameOrId,
}

#[derive(Debug, Clone, Serialize, Deserialize, JsonSchema, PartialEq)]
pub struct OptionalInstanceSelector {
    /// Name or ID of the project, only required if `instance` is provided as a `Name`
    pub project: Option<NameOrId>,
    /// Name or ID of the instance
    pub instance: Option<NameOrId>,
}

#[derive(Debug, Clone, Serialize, Deserialize, JsonSchema, PartialEq)]
pub struct InstanceNetworkInterfaceSelector {
    /// Name or ID of the project, only required if `instance` is provided as a `Name`
    pub project: Option<NameOrId>,
    /// Name or ID of the instance, only required if `network_interface` is provided as a `Name`
    pub instance: Option<NameOrId>,
    /// Name or ID of the network interface
    pub network_interface: NameOrId,
}

#[derive(Debug, Clone, Serialize, Deserialize, JsonSchema, PartialEq)]
pub struct VpcSelector {
    /// Name or ID of the project, only required if `vpc` is provided as a `Name`
    pub project: Option<NameOrId>,
    /// Name or ID of the VPC
    pub vpc: NameOrId,
}

#[derive(Debug, Clone, Serialize, Deserialize, JsonSchema, PartialEq)]
pub struct OptionalVpcSelector {
    /// Name or ID of the project, only required if `vpc` is provided as a `Name`
    pub project: Option<NameOrId>,
    /// Name or ID of the VPC
    pub vpc: Option<NameOrId>,
}

#[derive(Debug, Clone, Serialize, Deserialize, JsonSchema, PartialEq)]
pub struct InternetGatewayDeleteSelector {
    /// Name or ID of the project, only required if `vpc` is provided as a `Name`
    pub project: Option<NameOrId>,
    /// Name or ID of the VPC
    pub vpc: Option<NameOrId>,
    /// Also delete routes targeting this gateway.
    #[serde(default)]
    pub cascade: bool,
}

#[derive(Deserialize, JsonSchema)]
pub struct SubnetSelector {
    /// Name or ID of the project, only required if `vpc` is provided as a `Name`
    pub project: Option<NameOrId>,
    /// Name or ID of the VPC, only required if `subnet` is provided as a `Name`
    pub vpc: Option<NameOrId>,
    /// Name or ID of the subnet
    pub subnet: NameOrId,
}

#[derive(Debug, Clone, Serialize, Deserialize, JsonSchema, PartialEq)]
pub struct RouterSelector {
    /// Name or ID of the project, only required if `vpc` is provided as a `Name`
    pub project: Option<NameOrId>,
    /// Name or ID of the VPC, only required if `router` is provided as a `Name`
    pub vpc: Option<NameOrId>,
    /// Name or ID of the router
    pub router: NameOrId,
}

#[derive(Deserialize, JsonSchema)]
pub struct OptionalRouterSelector {
    /// Name or ID of the project, only required if `vpc` is provided as a `Name`
    pub project: Option<NameOrId>,
    /// Name or ID of the VPC, only required if `router` is provided as a `Name`
    pub vpc: Option<NameOrId>,
    /// Name or ID of the router
    pub router: Option<NameOrId>,
}

#[derive(Deserialize, JsonSchema)]
pub struct RouteSelector {
    /// Name or ID of the project, only required if `vpc` is provided as a `Name`
    pub project: Option<NameOrId>,
    /// Name or ID of the VPC, only required if `router` is provided as a `Name`
    pub vpc: Option<NameOrId>,
    /// Name or ID of the router, only required if `route` is provided as a `Name`
    pub router: Option<NameOrId>,
    /// Name or ID of the route
    pub route: NameOrId,
}

// Internet gateways

#[derive(Debug, Clone, Serialize, Deserialize, JsonSchema, PartialEq)]
pub struct InternetGatewaySelector {
    /// Name or ID of the project, only required if `vpc` is provided as a `Name`
    pub project: Option<NameOrId>,
    /// Name or ID of the VPC, only required if `gateway` is provided as a `Name`
    pub vpc: Option<NameOrId>,
    /// Name or ID of the internet gateway
    pub gateway: NameOrId,
}

#[derive(Debug, Clone, Serialize, Deserialize, JsonSchema, PartialEq)]
pub struct OptionalInternetGatewaySelector {
    /// Name or ID of the project, only required if `vpc` is provided as a `Name`
    pub project: Option<NameOrId>,
    /// Name or ID of the VPC, only required if `gateway` is provided as a `Name`
    pub vpc: Option<NameOrId>,
    /// Name or ID of the internet gateway
    pub gateway: Option<NameOrId>,
}

#[derive(Debug, Clone, Serialize, Deserialize, JsonSchema, PartialEq)]
pub struct DeleteInternetGatewayElementSelector {
    /// Name or ID of the project, only required if `vpc` is provided as a `Name`
    pub project: Option<NameOrId>,
    /// Name or ID of the VPC, only required if `gateway` is provided as a `Name`
    pub vpc: Option<NameOrId>,
    /// Name or ID of the internet gateway
    pub gateway: Option<NameOrId>,
    /// Also delete routes targeting this gateway element.
    #[serde(default)]
    pub cascade: bool,
}

#[derive(Deserialize, JsonSchema)]
pub struct InternetGatewayIpPoolSelector {
    /// Name or ID of the project, only required if `vpc` is provided as a `Name`
    pub project: Option<NameOrId>,
    /// Name or ID of the VPC, only required if `gateway` is provided as a `Name`
    pub vpc: Option<NameOrId>,
    /// Name or ID of the gateway, only required if `pool` is provided as a `Name`
    pub gateway: Option<NameOrId>,
    /// Name or ID of the pool
    pub pool: NameOrId,
}

#[derive(Deserialize, JsonSchema)]
pub struct InternetGatewayIpAddressSelector {
    /// Name or ID of the project, only required if `vpc` is provided as a `Name`
    pub project: Option<NameOrId>,
    /// Name or ID of the VPC, only required if `gateway` is provided as a `Name`
    pub vpc: Option<NameOrId>,
    /// Name or ID of the gateway, only required if `address` is provided as a `Name`
    pub gateway: Option<NameOrId>,
    /// Name or ID of the address
    pub address: NameOrId,
}

// Silos

/// Create-time parameters for a `Silo`
#[derive(Clone, Debug, Deserialize, Serialize, JsonSchema)]
pub struct SiloCreate {
    #[serde(flatten)]
    pub identity: IdentityMetadataCreateParams,

    pub discoverable: bool,

    pub identity_mode: shared::SiloIdentityMode,

    /// If set, this group will be created during Silo creation and granted the
    /// "Silo Admin" role. Identity providers can assert that users belong to
    /// this group and those users can log in and further initialize the Silo.
    ///
    /// Note that if configuring a SAML based identity provider,
    /// group_attribute_name must be set for users to be considered part of a
    /// group. See `SamlIdentityProviderCreate` for more information.
    pub admin_group_name: Option<String>,

    /// Initial TLS certificates to be used for the new Silo's console and API
    /// endpoints.  These should be valid for the Silo's DNS name(s).
    pub tls_certificates: Vec<CertificateCreate>,

    /// Limits the amount of provisionable CPU, memory, and storage in the Silo.
    /// CPU and memory are only consumed by running instances, while storage is
    /// consumed by any disk or snapshot. A value of 0 means that resource is
    /// *not* provisionable.
    pub quotas: SiloQuotasCreate,

    /// Mapping of which Fleet roles are conferred by each Silo role
    ///
    /// The default is that no Fleet roles are conferred by any Silo roles
    /// unless there's a corresponding entry in this map.
    #[serde(default)]
    pub mapped_fleet_roles:
        BTreeMap<shared::SiloRole, BTreeSet<shared::FleetRole>>,
}

/// The amount of provisionable resources for a Silo
#[derive(Clone, Debug, Deserialize, Serialize, JsonSchema)]
pub struct SiloQuotasCreate {
    /// The amount of virtual CPUs available for running instances in the Silo
    pub cpus: i64,
    /// The amount of RAM (in bytes) available for running instances in the Silo
    pub memory: ByteCount,
    /// The amount of storage (in bytes) available for disks or snapshots
    pub storage: ByteCount,
}

impl SiloQuotasCreate {
    /// All quotas set to 0
    pub fn empty() -> Self {
        Self {
            cpus: 0,
            memory: ByteCount::from(0),
            storage: ByteCount::from(0),
        }
    }

    /// An arbitrarily high but identifiable default for quotas
    /// that can be used for creating a Silo for testing
    ///
    /// The only silo that customers will see that this should be set on is the default
    /// silo. Ultimately the default silo should only be initialized with an empty quota,
    /// but as tests currently relying on it having a quota, we need to set something.
    pub fn arbitrarily_high_default() -> Self {
        Self {
            cpus: 9999999999,
            memory: ByteCount::try_from(999999999999999999_u64).unwrap(),
            storage: ByteCount::try_from(999999999999999999_u64).unwrap(),
        }
    }
}

// This conversion is mostly just useful for tests such that we can reuse
// empty() and arbitrarily_high_default() when testing utilization
impl From<SiloQuotasCreate> for super::views::VirtualResourceCounts {
    fn from(quota: SiloQuotasCreate) -> Self {
        Self { cpus: quota.cpus, memory: quota.memory, storage: quota.storage }
    }
}

/// Updateable properties of a Silo's resource limits.
/// If a value is omitted it will not be updated.
#[derive(Clone, Debug, Deserialize, Serialize, JsonSchema)]
pub struct SiloQuotasUpdate {
    /// The amount of virtual CPUs available for running instances in the Silo
    pub cpus: Option<i64>,
    /// The amount of RAM (in bytes) available for running instances in the Silo
    pub memory: Option<ByteCount>,
    /// The amount of storage (in bytes) available for disks or snapshots
    pub storage: Option<ByteCount>,
}

// TODO: Unlike quota values, silo settings are nullable, so we need passing
// null to be meaningful here. But it's confusing for it to work that way here
// and differently for quotas. Maybe the best thing would be to make them all
// non-nullable on SiloQuotasUpdate. I vaguely remember the latter being the
// direction we wanted to go in general anyway. Can't find the issue where it
// was discussed.

/// Updateable properties of a silo's settings.
#[derive(Clone, Debug, Serialize, Deserialize, JsonSchema)]
pub struct SiloAuthSettingsUpdate {
    /// Maximum lifetime of a device token in seconds. If set to null, users
    /// will be able to create tokens that do not expire.
    pub device_token_max_ttl_seconds: Nullable<NonZeroU32>,
}

/// Create-time parameters for a `User`
#[derive(Clone, Deserialize, JsonSchema)]
pub struct UserCreate {
    /// username used to log in
    pub external_id: UserId,
    /// how to set the user's login password
    pub password: UserPassword,
}

/// A password used for authenticating a local-only user
#[derive(Clone, Deserialize)]
#[serde(try_from = "String")]
// We store both the raw String and omicron_passwords::Password forms of the
// password.  That's because `omicron_passwords::Password` does not support
// getting the String back out (by design), but we may need to do that in order
// to impl Serialize.  See the `From<Password> for String` impl below.
pub struct Password(omicron_passwords::Password);

impl FromStr for Password {
    type Err = String;
    fn from_str(value: &str) -> Result<Self, Self::Err> {
        Password::try_from(String::from(value))
    }
}

// Used to impl `Deserialize`
impl TryFrom<String> for Password {
    type Error = String;
    fn try_from(value: String) -> Result<Self, Self::Error> {
        let inner = omicron_passwords::Password::new(&value)
            .map_err(|e| format!("unsupported password: {:#}", e))?;
        // TODO-security If we want to apply password policy rules, this seems
        // like the place.  We presumably want to also document them in the
        // OpenAPI schema below.  See omicron#2307.
        Ok(Password(inner))
    }
}

impl JsonSchema for Password {
    fn schema_name() -> String {
        "Password".to_string()
    }

    fn json_schema(
        _: &mut schemars::gen::SchemaGenerator,
    ) -> schemars::schema::Schema {
        schemars::schema::SchemaObject {
            metadata: Some(Box::new(schemars::schema::Metadata {
                title: Some(
                    "A password used to authenticate a user".to_string(),
                ),
                // TODO-doc If we apply password strength rules, they should
                // presumably be documented here.  See omicron#2307.
                description: Some(
                    "Passwords may be subject to additional constraints."
                        .to_string(),
                ),
                ..Default::default()
            })),
            instance_type: Some(schemars::schema::InstanceType::String.into()),
            string: Some(Box::new(schemars::schema::StringValidation {
                max_length: Some(
                    u32::try_from(omicron_passwords::MAX_PASSWORD_LENGTH)
                        .unwrap(),
                ),
                min_length: None,
                pattern: None,
            })),
            ..Default::default()
        }
        .into()
    }
}

impl AsRef<omicron_passwords::Password> for Password {
    fn as_ref(&self) -> &omicron_passwords::Password {
        &self.0
    }
}

/// Parameters for setting a user's password
#[derive(Clone, Deserialize, JsonSchema)]
#[serde(rename_all = "snake_case")]
#[serde(tag = "mode", content = "value")]
pub enum UserPassword {
    /// Sets the user's password to the provided value
    Password(Password),
    /// Invalidates any current password (disabling password authentication)
    LoginDisallowed,
}

/// Credentials for local user login
#[derive(Clone, Deserialize, JsonSchema)]
pub struct UsernamePasswordCredentials {
    pub username: UserId,
    pub password: Password,
}

// Silo identity providers

#[derive(Clone, Debug, Deserialize, Serialize, JsonSchema)]
pub struct DerEncodedKeyPair {
    /// request signing public certificate (base64 encoded der file)
    #[serde(deserialize_with = "x509_cert_from_base64_encoded_der")]
    pub public_cert: String,

    /// request signing RSA private key in PKCS#1 format (base64 encoded der file)
    #[serde(deserialize_with = "key_from_base64_encoded_der")]
    pub private_key: String,
}

struct X509CertVisitor;

impl Visitor<'_> for X509CertVisitor {
    type Value = String;

    fn expecting(
        &self,
        formatter: &mut std::fmt::Formatter,
    ) -> std::fmt::Result {
        formatter.write_str("a DER formatted X509 certificate as a string of base64 encoded bytes")
    }

    fn visit_str<E>(self, value: &str) -> Result<Self::Value, E>
    where
        E: de::Error,
    {
        let raw_bytes = base64::engine::general_purpose::STANDARD
            .decode(&value.as_bytes())
            .map_err(|e| {
                de::Error::custom(format!(
                    "could not base64 decode public_cert: {}",
                    e
                ))
            })?;
        let _parsed =
            openssl::x509::X509::from_der(&raw_bytes).map_err(|e| {
                de::Error::custom(format!(
                    "public_cert is not recognized as a X509 certificate: {}",
                    e
                ))
            })?;

        Ok(value.to_string())
    }
}

fn x509_cert_from_base64_encoded_der<'de, D>(
    deserializer: D,
) -> Result<String, D::Error>
where
    D: Deserializer<'de>,
{
    deserializer.deserialize_str(X509CertVisitor)
}

struct KeyVisitor;

impl Visitor<'_> for KeyVisitor {
    type Value = String;

    fn expecting(
        &self,
        formatter: &mut std::fmt::Formatter,
    ) -> std::fmt::Result {
        formatter.write_str(
            "a DER formatted key as a string of base64 encoded bytes",
        )
    }

    fn visit_str<E>(self, value: &str) -> Result<Self::Value, E>
    where
        E: de::Error,
    {
        let raw_bytes = base64::engine::general_purpose::STANDARD
            .decode(&value)
            .map_err(|e| {
                de::Error::custom(format!(
                    "could not base64 decode private_key: {}",
                    e
                ))
            })?;

        // TODO: samael does not support ECDSA, update to generic PKey type when it does
        //let _parsed = openssl::pkey::PKey::private_key_from_der(&raw_bytes)
        //    .map_err(|e| de::Error::custom(format!("could not base64 decode private_key: {}", e)))?;

        let parsed = openssl::rsa::Rsa::private_key_from_der(&raw_bytes)
            .map_err(|e| {
                de::Error::custom(format!(
                    "private_key is not recognized as a RSA private key: {}",
                    e
                ))
            })?;
        let _parsed = openssl::pkey::PKey::from_rsa(parsed).map_err(|e| {
            de::Error::custom(format!(
                "private_key is not recognized as a RSA private key: {}",
                e
            ))
        })?;

        Ok(value.to_string())
    }
}

fn key_from_base64_encoded_der<'de, D>(
    deserializer: D,
) -> Result<String, D::Error>
where
    D: Deserializer<'de>,
{
    deserializer.deserialize_str(KeyVisitor)
}

#[derive(Clone, Debug, Deserialize, Serialize, JsonSchema)]
#[serde(tag = "type", rename_all = "snake_case")]
pub enum IdpMetadataSource {
    Url { url: String },
    Base64EncodedXml { data: String },
}

#[derive(Clone, Debug, Deserialize, Serialize, JsonSchema)]
pub struct SamlIdentityProviderCreate {
    #[serde(flatten)]
    pub identity: IdentityMetadataCreateParams,

    /// the source of an identity provider metadata descriptor
    pub idp_metadata_source: IdpMetadataSource,

    /// idp's entity id
    pub idp_entity_id: String,

    /// sp's client id
    pub sp_client_id: String,

    /// service provider endpoint where the response will be sent
    pub acs_url: String,

    /// service provider endpoint where the idp should send log out requests
    pub slo_url: String,

    /// customer's technical contact for saml configuration
    pub technical_contact_email: String,

    /// request signing key pair
    #[serde(default)]
    #[serde(deserialize_with = "validate_key_pair")]
    pub signing_keypair: Option<DerEncodedKeyPair>,

    /// If set, SAML attributes with this name will be considered to denote a
    /// user's group membership, where the attribute value(s) should be a
    /// comma-separated list of group names.
    pub group_attribute_name: Option<String>,
}

/// sign some junk data and validate it with the key pair
fn sign_junk_data(key_pair: &DerEncodedKeyPair) -> Result<(), anyhow::Error> {
    let private_key = {
        let raw_bytes = base64::engine::general_purpose::STANDARD
            .decode(&key_pair.private_key)?;
        // TODO: samael does not support ECDSA, update to generic PKey type when it does
        //let parsed = openssl::pkey::PKey::private_key_from_der(&raw_bytes)?;
        let parsed = openssl::rsa::Rsa::private_key_from_der(&raw_bytes)?;
        let parsed = openssl::pkey::PKey::from_rsa(parsed)?;
        parsed
    };

    let public_key = {
        let raw_bytes = base64::engine::general_purpose::STANDARD
            .decode(&key_pair.public_cert)?;
        let parsed = openssl::x509::X509::from_der(&raw_bytes)?;
        parsed.public_key()?
    };

    let mut signer = openssl::sign::Signer::new(
        openssl::hash::MessageDigest::sha256(),
        &private_key.as_ref(),
    )?;

    let some_junk_data = b"this is some junk data";

    signer.update(some_junk_data)?;
    let signature = signer.sign_to_vec()?;

    let mut verifier = openssl::sign::Verifier::new(
        openssl::hash::MessageDigest::sha256(),
        &public_key,
    )?;

    verifier.update(some_junk_data)?;

    if !verifier.verify(&signature)? {
        anyhow::bail!("signature validation failed!");
    }

    Ok(())
}

fn validate_key_pair<'de, D>(
    deserializer: D,
) -> Result<Option<DerEncodedKeyPair>, D::Error>
where
    D: Deserializer<'de>,
{
    let v = Option::<DerEncodedKeyPair>::deserialize(deserializer)?;

    if let Some(ref key_pair) = v {
        if let Err(e) = sign_junk_data(&key_pair) {
            return Err(de::Error::custom(format!(
                "data signed with key not verified with certificate! {}",
                e
            )));
        }
    }

    Ok(v)
}

// AFFINITY GROUPS

/// Create-time parameters for an `AffinityGroup`
#[derive(Clone, Debug, Deserialize, Serialize, JsonSchema)]
pub struct AffinityGroupCreate {
    #[serde(flatten)]
    pub identity: IdentityMetadataCreateParams,

    pub policy: AffinityPolicy,
    pub failure_domain: FailureDomain,
}

/// Updateable properties of an `AffinityGroup`
#[derive(Clone, Debug, Deserialize, Serialize, JsonSchema)]
pub struct AffinityGroupUpdate {
    #[serde(flatten)]
    pub identity: IdentityMetadataUpdateParams,
}

#[derive(Clone, Debug, Serialize, Deserialize, JsonSchema)]
pub struct AffinityInstanceGroupMemberPath {
    pub affinity_group: NameOrId,
    pub instance: NameOrId,
}

#[derive(Clone, Debug, Serialize, Deserialize, JsonSchema)]
pub struct AntiAffinityInstanceGroupMemberPath {
    pub anti_affinity_group: NameOrId,
    pub instance: NameOrId,
}

/// Create-time parameters for an `AntiAffinityGroup`
#[derive(Clone, Debug, Deserialize, Serialize, JsonSchema)]
pub struct AntiAffinityGroupCreate {
    #[serde(flatten)]
    pub identity: IdentityMetadataCreateParams,

    pub policy: AffinityPolicy,
    pub failure_domain: FailureDomain,
}

/// Updateable properties of an `AntiAffinityGroup`
#[derive(Clone, Debug, Deserialize, Serialize, JsonSchema)]
pub struct AntiAffinityGroupUpdate {
    #[serde(flatten)]
    pub identity: IdentityMetadataUpdateParams,
}

#[derive(Deserialize, JsonSchema, Clone)]
pub struct AffinityGroupSelector {
    /// Name or ID of the project, only required if `affinity_group` is provided as a `Name`
    pub project: Option<NameOrId>,
    /// Name or ID of the Affinity Group
    pub affinity_group: NameOrId,
}

#[derive(Deserialize, JsonSchema, Clone)]
pub struct AntiAffinityGroupSelector {
    /// Name or ID of the project, only required if `anti_affinity_group` is provided as a `Name`
    pub project: Option<NameOrId>,
    /// Name or ID of the Anti Affinity Group
    pub anti_affinity_group: NameOrId,
}

// PROJECTS

/// Create-time parameters for a `Project`
#[derive(Clone, Debug, Deserialize, Serialize, JsonSchema)]
pub struct ProjectCreate {
    #[serde(flatten)]
    pub identity: IdentityMetadataCreateParams,
}

/// Updateable properties of a `Project`
#[derive(Clone, Debug, Deserialize, Serialize, JsonSchema)]
pub struct ProjectUpdate {
    #[serde(flatten)]
    pub identity: IdentityMetadataUpdateParams,
}

// NETWORK INTERFACES

/// Create-time parameters for an `InstanceNetworkInterface`
#[derive(Clone, Debug, Deserialize, Serialize, JsonSchema)]
pub struct InstanceNetworkInterfaceCreate {
    #[serde(flatten)]
    pub identity: IdentityMetadataCreateParams,
    /// The VPC in which to create the interface.
    pub vpc_name: Name,
    /// The VPC Subnet in which to create the interface.
    pub subnet_name: Name,
    /// The IP address for the interface. One will be auto-assigned if not provided.
    pub ip: Option<IpAddr>,
    /// A set of additional networks that this interface may send and
    /// receive traffic on.
    #[serde(default)]
    pub transit_ips: Vec<IpNet>,
}

/// Parameters for updating an `InstanceNetworkInterface`
///
/// Note that modifying IP addresses for an interface is not yet supported, a
/// new interface must be created instead.
#[derive(Clone, Debug, Deserialize, Serialize, JsonSchema)]
pub struct InstanceNetworkInterfaceUpdate {
    #[serde(flatten)]
    pub identity: IdentityMetadataUpdateParams,

    /// Make a secondary interface the instance's primary interface.
    ///
    /// If applied to a secondary interface, that interface will become the
    /// primary on the next reboot of the instance. Note that this may have
    /// implications for routing between instances, as the new primary interface
    /// will be on a distinct subnet from the previous primary interface.
    ///
    /// Note that this can only be used to select a new primary interface for an
    /// instance. Requests to change the primary interface into a secondary will
    /// return an error.
    // TODO-completeness TODO-doc When we get there, this should note that a
    // change in the primary interface will result in changes to the DNS records
    // for the instance, though not the name.
    #[serde(default)]
    pub primary: bool,

    /// A set of additional networks that this interface may send and
    /// receive traffic on.
    #[serde(default)]
    pub transit_ips: Vec<IpNet>,
}

// CERTIFICATES

/// Create-time parameters for a `Certificate`
#[derive(Clone, Deserialize, Serialize, JsonSchema)]
pub struct CertificateCreate {
    /// common identifying metadata
    #[serde(flatten)]
    pub identity: IdentityMetadataCreateParams,
    /// PEM-formatted string containing public certificate chain
    pub cert: String,
    /// PEM-formatted string containing private key
    pub key: String,
    /// The service using this certificate
    pub service: shared::ServiceUsingCertificate,
}

impl std::fmt::Debug for CertificateCreate {
    fn fmt(&self, f: &mut std::fmt::Formatter<'_>) -> std::fmt::Result {
        f.debug_struct("CertificateCreate")
            .field("identity", &self.identity)
            .field("cert", &self.cert)
            .field("key", &"<redacted>")
            .finish()
    }
}

// IP POOLS

/// Create-time parameters for an `IpPool`
#[derive(Clone, Debug, Deserialize, Serialize, JsonSchema)]
pub struct IpPoolCreate {
    #[serde(flatten)]
    pub identity: IdentityMetadataCreateParams,
    /// The IP version of the pool.
    ///
    /// The default is IPv4.
    #[serde(default = "IpVersion::v4")]
    pub ip_version: IpVersion,
    /// Type of IP pool (defaults to Unicast for backward compatibility)
    #[serde(default)]
    pub pool_type: shared::IpPoolType,
}

impl IpPoolCreate {
    /// Create parameters for a unicast IP pool (the default)
    pub fn new(
        identity: IdentityMetadataCreateParams,
        ip_version: IpVersion,
    ) -> Self {
        Self { identity, ip_version, pool_type: shared::IpPoolType::Unicast }
    }

    /// Create parameters for a multicast IP pool
    pub fn new_multicast(
        identity: IdentityMetadataCreateParams,
        ip_version: IpVersion,
    ) -> Self {
        Self { identity, ip_version, pool_type: shared::IpPoolType::Multicast }
    }
}

/// Parameters for updating an IP Pool
#[derive(Clone, Debug, Deserialize, Serialize, JsonSchema)]
pub struct IpPoolUpdate {
    #[serde(flatten)]
    pub identity: IdentityMetadataUpdateParams,
}

#[derive(Clone, Debug, Deserialize, Serialize, JsonSchema)]
pub struct IpPoolSiloPath {
    pub pool: NameOrId,
    pub silo: NameOrId,
}

#[derive(Clone, Debug, Deserialize, Serialize, JsonSchema)]
pub struct IpPoolLinkSilo {
    pub silo: NameOrId,
    /// When a pool is the default for a silo, floating IPs and instance
    /// ephemeral IPs will come from that pool when no other pool is specified.
    /// There can be at most one default for a given silo.
    pub is_default: bool,
}

#[derive(Clone, Debug, Deserialize, Serialize, JsonSchema)]
pub struct IpPoolSiloUpdate {
    /// When a pool is the default for a silo, floating IPs and instance
    /// ephemeral IPs will come from that pool when no other pool is specified.
    /// There can be at most one default for a given silo, so when a pool is
    /// made default, an existing default will remain linked but will no longer
    /// be the default.
    pub is_default: bool,
}

// Floating IPs
/// Parameters for creating a new floating IP address for instances.
#[derive(Clone, Debug, Deserialize, Serialize, JsonSchema)]
pub struct FloatingIpCreate {
    #[serde(flatten)]
    pub identity: IdentityMetadataCreateParams,

    /// An IP address to reserve for use as a floating IP. This field is
    /// optional: when not set, an address will be automatically chosen from
    /// `pool`. If set, then the IP must be available in the resolved `pool`.
    pub ip: Option<IpAddr>,

    /// The parent IP pool that a floating IP is pulled from. If unset, the
    /// default pool is selected.
    pub pool: Option<NameOrId>,
}

#[derive(Clone, Debug, Deserialize, Serialize, JsonSchema)]
pub struct FloatingIpUpdate {
    #[serde(flatten)]
    pub identity: IdentityMetadataUpdateParams,
}

/// The type of resource that a floating IP is attached to
#[derive(Clone, Debug, Deserialize, Serialize, JsonSchema)]
#[serde(rename_all = "snake_case")]
pub enum FloatingIpParentKind {
    Instance,
}

/// Parameters for attaching a floating IP address to another resource
#[derive(Clone, Debug, Deserialize, Serialize, JsonSchema)]
pub struct FloatingIpAttach {
    /// Name or ID of the resource that this IP address should be attached to
    pub parent: NameOrId,

    /// The type of `parent`'s resource
    pub kind: FloatingIpParentKind,
}

// INSTANCES

/// Describes an attachment of an `InstanceNetworkInterface` to an `Instance`,
/// at the time the instance is created.
// NOTE: VPC's are an organizing concept for networking resources, not for
// instances. It's true that all networking resources for an instance must
// belong to a single VPC, but we don't consider instances to be "scoped" to a
// VPC in the same way that they are scoped to projects, for example.
//
// This is slightly different than some other cloud providers, such as AWS,
// which use VPCs as both a networking concept, and a container more similar to
// our concept of a project. One example for why this is useful is that "moving"
// an instance to a new VPC can be done by detaching any interfaces in the
// original VPC and attaching interfaces in the new VPC.
//
// This type then requires the VPC identifiers, exactly because instances are
// _not_ scoped to a VPC, and so the VPC and/or VPC Subnet names are not present
// in the path of endpoints handling instance operations.
#[derive(Clone, Debug, Deserialize, Serialize, JsonSchema)]
#[serde(tag = "type", content = "params", rename_all = "snake_case")]
pub enum InstanceNetworkInterfaceAttachment {
    /// Create one or more `InstanceNetworkInterface`s for the `Instance`.
    ///
    /// If more than one interface is provided, then the first will be
    /// designated the primary interface for the instance.
    Create(Vec<InstanceNetworkInterfaceCreate>),

    /// The default networking configuration for an instance is to create a
    /// single primary interface with an automatically-assigned IP address. The
    /// IP will be pulled from the Project's default VPC / VPC Subnet.
    Default,

    /// No network interfaces at all will be created for the instance.
    None,
}

impl Default for InstanceNetworkInterfaceAttachment {
    fn default() -> Self {
        Self::Default
    }
}

/// Describe the instance's disks at creation time
#[derive(Clone, Debug, Deserialize, Serialize, JsonSchema)]
#[serde(tag = "type", rename_all = "snake_case")]
pub enum InstanceDiskAttachment {
    /// During instance creation, create and attach disks
    Create(DiskCreate),

    /// During instance creation, attach this disk
    Attach(InstanceDiskAttach),
}

impl InstanceDiskAttachment {
    /// Get the name of the disk described by this attachment.
    pub fn name(&self) -> Name {
        match self {
            Self::Create(create) => create.identity.name.clone(),
            Self::Attach(InstanceDiskAttach { name }) => name.clone(),
        }
    }
}

#[derive(Clone, Debug, Deserialize, Serialize, JsonSchema)]
pub struct InstanceDiskAttach {
    /// A disk name to attach
    pub name: Name,
}

/// Parameters for creating an external IP address for instances.
#[derive(Clone, Debug, Deserialize, Serialize, JsonSchema)]
#[serde(tag = "type", rename_all = "snake_case")]
pub enum ExternalIpCreate {
    /// An IP address providing both inbound and outbound access. The address is
    /// automatically assigned from the provided IP pool or the default IP pool
    /// if not specified.
    Ephemeral { pool: Option<NameOrId> },
    /// An IP address providing both inbound and outbound access. The address is
    /// an existing floating IP object assigned to the current project.
    ///
    /// The floating IP must not be in use by another instance or service.
    Floating { floating_ip: NameOrId },
}

/// Parameters for creating an ephemeral IP address for an instance.
#[derive(Clone, Debug, Deserialize, Serialize, JsonSchema)]
#[serde(tag = "type", rename_all = "snake_case")]
pub struct EphemeralIpCreate {
    /// Name or ID of the IP pool used to allocate an address. If unspecified,
    /// the default IP pool will be used.
    pub pool: Option<NameOrId>,
}

/// Parameters for detaching an external IP from an instance.
#[derive(Clone, Debug, Deserialize, Serialize, JsonSchema)]
#[serde(tag = "type", rename_all = "snake_case")]
pub enum ExternalIpDetach {
    Ephemeral,
    Floating { floating_ip: NameOrId },
}

/// Create-time parameters for an `Instance`
#[derive(Clone, Debug, Deserialize, Serialize, JsonSchema)]
pub struct InstanceCreate {
    #[serde(flatten)]
    pub identity: IdentityMetadataCreateParams,
    /// The number of vCPUs to be allocated to the instance
    pub ncpus: InstanceCpuCount,
    /// The amount of RAM (in bytes) to be allocated to the instance
    pub memory: ByteCount,
    /// The hostname to be assigned to the instance
    pub hostname: Hostname,

    /// User data for instance initialization systems (such as cloud-init).
    /// Must be a Base64-encoded string, as specified in RFC 4648 § 4 (+ and /
    /// characters with padding). Maximum 32 KiB unencoded data.
    // While serde happily accepts #[serde(with = "<mod>")] as a shorthand for
    // specifing `serialize_with` and `deserialize_with`, schemars requires the
    // argument to `with` to be a type rather than merely a path prefix (i.e. a
    // mod or type). It's admittedly a bit tricky for schemars to address;
    // unlike `serialize` or `deserialize`, `JsonSchema` requires several
    // functions working together. It's unfortunate that schemars has this
    // built-in incompatibility, exacerbated by its glacial rate of progress
    // and immunity to offers of help.
    #[serde(default, with = "UserData")]
    pub user_data: Vec<u8>,

    /// The network interfaces to be created for this instance.
    #[serde(default)]
    pub network_interfaces: InstanceNetworkInterfaceAttachment,

    /// The external IP addresses provided to this instance.
    ///
    /// By default, all instances have outbound connectivity, but no inbound
    /// connectivity. These external addresses can be used to provide a fixed,
    /// known IP address for making inbound connections to the instance.
    #[serde(default)]
    pub external_ips: Vec<ExternalIpCreate>,

    /// The multicast groups this instance should join.
    ///
    /// The instance will be automatically added as a member of the specified
    /// multicast groups during creation, enabling it to send and receive
    /// multicast traffic for those groups.
    #[serde(default)]
    pub multicast_groups: Vec<NameOrId>,

    /// A list of disks to be attached to the instance.
    ///
    /// Disk attachments of type "create" will be created, while those of type
    /// "attach" must already exist.
    ///
    /// The order of this list does not guarantee a boot order for the instance.
    /// Use the boot_disk attribute to specify a boot disk. When boot_disk is
    /// specified it will count against the disk attachment limit.
    #[serde(default)]
    pub disks: Vec<InstanceDiskAttachment>,

    /// The disk the instance is configured to boot from.
    ///
    /// This disk can either be attached if it already exists or created along
    /// with the instance.
    ///
    /// Specifying a boot disk is optional but recommended to ensure predictable
    /// boot behavior. The boot disk can be set during instance creation or
    /// later if the instance is stopped. The boot disk counts against the disk
    /// attachment limit.
    ///
    /// An instance that does not have a boot disk set will use the boot
    /// options specified in its UEFI settings, which are controlled by both the
    /// instance's UEFI firmware and the guest operating system. Boot options
    /// can change as disks are attached and detached, which may result in an
    /// instance that only boots to the EFI shell until a boot disk is set.
    #[serde(default)]
    pub boot_disk: Option<InstanceDiskAttachment>,

    /// An allowlist of SSH public keys to be transferred to the instance via
    /// cloud-init during instance creation.
    ///
    /// If not provided, all SSH public keys from the user's profile will be sent.
    /// If an empty list is provided, no public keys will be transmitted to the
    /// instance.
    pub ssh_public_keys: Option<Vec<NameOrId>>,

    /// Should this instance be started upon creation; true by default.
    #[serde(default = "bool_true")]
    pub start: bool,

    /// The auto-restart policy for this instance.
    ///
    /// This policy determines whether the instance should be automatically
    /// restarted by the control plane on failure. If this is `null`, no
    /// auto-restart policy will be explicitly configured for this instance, and
    /// the control plane will select the default policy when determining
    /// whether the instance can be automatically restarted.
    ///
    /// Currently, the global default auto-restart policy is "best-effort", so
    /// instances with `null` auto-restart policies will be automatically
    /// restarted. However, in the future, the default policy may be
    /// configurable through other mechanisms, such as on a per-project basis.
    /// In that case, any configured default policy will be used if this is
    /// `null`.
    #[serde(default)]
    pub auto_restart_policy: Option<InstanceAutoRestartPolicy>,

    /// Anti-Affinity groups which this instance should be added.
    #[serde(default)]
    pub anti_affinity_groups: Vec<NameOrId>,

    /// The CPU platform to be used for this instance. If this is `null`, the
    /// instance requires no particular CPU platform; when it is started the
    /// instance will have the most general CPU platform supported by the sled
    /// it is initially placed on.
    #[serde(default)]
    pub cpu_platform: Option<InstanceCpuPlatform>,
}

/// Parameters of an `Instance` that can be reconfigured after creation.
#[derive(Clone, Debug, Deserialize, Serialize, JsonSchema)]
pub struct InstanceUpdate {
    /// The number of vCPUs to be allocated to the instance
    pub ncpus: InstanceCpuCount,

    /// The amount of RAM (in bytes) to be allocated to the instance
    pub memory: ByteCount,

    /// The disk the instance is configured to boot from.
    ///
    /// Setting a boot disk is optional but recommended to ensure predictable
    /// boot behavior. The boot disk can be set during instance creation or
    /// later if the instance is stopped. The boot disk counts against the disk
    /// attachment limit.
    ///
    /// An instance that does not have a boot disk set will use the boot
    /// options specified in its UEFI settings, which are controlled by both the
    /// instance's UEFI firmware and the guest operating system. Boot options
    /// can change as disks are attached and detached, which may result in an
    /// instance that only boots to the EFI shell until a boot disk is set.
    pub boot_disk: Nullable<NameOrId>,

    /// The auto-restart policy for this instance.
    ///
    /// This policy determines whether the instance should be automatically
    /// restarted by the control plane on failure. If this is `null`, any
    /// explicitly configured auto-restart policy will be unset, and
    /// the control plane will select the default policy when determining
    /// whether the instance can be automatically restarted.
    ///
    /// Currently, the global default auto-restart policy is "best-effort", so
    /// instances with `null` auto-restart policies will be automatically
    /// restarted. However, in the future, the default policy may be
    /// configurable through other mechanisms, such as on a per-project basis.
    /// In that case, any configured default policy will be used if this is
    /// `null`.
    pub auto_restart_policy: Nullable<InstanceAutoRestartPolicy>,

    /// The CPU platform to be used for this instance. If this is `null`, the
    /// instance requires no particular CPU platform; when it is started the
    /// instance will have the most general CPU platform supported by the sled
    /// it is initially placed on.
    pub cpu_platform: Nullable<InstanceCpuPlatform>,

    /// Multicast groups this instance should join.
    ///
    /// When specified, this replaces the instance's current multicast group
    /// membership with the new set of groups. The instance will leave any
    /// groups not listed here and join any new groups that are specified.
    ///
    /// If not provided (None), the instance's multicast group membership
    /// will not be changed.
    #[serde(default)]
    pub multicast_groups: Option<Vec<NameOrId>>,
}

#[inline]
fn bool_true() -> bool {
    true
}

// If you change this, also update the error message in
// `UserData::deserialize()` below.
pub const MAX_USER_DATA_BYTES: usize = 32 * 1024; // 32 KiB

struct UserData;
impl UserData {
    pub fn serialize<S>(
        data: &Vec<u8>,
        serializer: S,
    ) -> Result<S::Ok, S::Error>
    where
        S: Serializer,
    {
        base64::engine::general_purpose::STANDARD
            .encode(data)
            .serialize(serializer)
    }

    pub fn deserialize<'de, D>(deserializer: D) -> Result<Vec<u8>, D::Error>
    where
        D: Deserializer<'de>,
    {
        match base64::engine::general_purpose::STANDARD
            .decode(<String>::deserialize(deserializer)?)
        {
            Ok(buf) => {
                // if you change this, also update the stress test in crate::cidata
                if buf.len() > MAX_USER_DATA_BYTES {
                    Err(<D::Error as serde::de::Error>::invalid_length(
                        buf.len(),
                        &"less than 32 KiB",
                    ))
                } else {
                    Ok(buf)
                }
            }
            Err(_) => Err(<D::Error as serde::de::Error>::invalid_value(
                serde::de::Unexpected::Other("invalid base64 string"),
                &"a valid base64 string",
            )),
        }
    }
}

impl JsonSchema for UserData {
    fn schema_name() -> String {
        "String".to_string()
    }

    fn json_schema(
        _: &mut schemars::gen::SchemaGenerator,
    ) -> schemars::schema::Schema {
        schemars::schema::SchemaObject {
            instance_type: Some(schemars::schema::InstanceType::String.into()),
            format: Some("byte".to_string()),
            ..Default::default()
        }
        .into()
    }

    fn is_referenceable() -> bool {
        false
    }
}

/// Forwarded to a propolis server to request the contents of an Instance's serial console.
#[derive(Clone, Debug, Deserialize, Serialize, JsonSchema, PartialEq)]
pub struct InstanceSerialConsoleRequest {
    /// Name or ID of the project, only required if `instance` is provided as a `Name`
    pub project: Option<NameOrId>,
    /// Character index in the serial buffer from which to read, counting the bytes output since
    /// instance start. If this is not provided, `most_recent` must be provided, and if this *is*
    /// provided, `most_recent` must *not* be provided.
    pub from_start: Option<u64>,
    /// Character index in the serial buffer from which to read, counting *backward* from the most
    /// recently buffered data retrieved from the instance. (See note on `from_start` about mutual
    /// exclusivity)
    pub most_recent: Option<u64>,
    /// Maximum number of bytes of buffered serial console contents to return. If the requested
    /// range runs to the end of the available buffer, the data returned will be shorter than
    /// `max_bytes`.
    pub max_bytes: Option<u64>,
}

/// Forwarded to a propolis server to request the contents of an Instance's serial console.
#[derive(Clone, Debug, Deserialize, Serialize, JsonSchema, PartialEq)]
pub struct InstanceSerialConsoleStreamRequest {
    /// Name or ID of the project, only required if `instance` is provided as a `Name`
    pub project: Option<NameOrId>,
    /// Character index in the serial buffer from which to read, counting *backward* from the most
    /// recently buffered data retrieved from the instance.
    pub most_recent: Option<u64>,
}

/// Contents of an Instance's serial console buffer.
#[derive(Clone, Debug, Deserialize, Serialize, JsonSchema)]
pub struct InstanceSerialConsoleData {
    /// The bytes starting from the requested offset up to either the end of the buffer or the
    /// request's `max_bytes`. Provided as a u8 array rather than a string, as it may not be UTF-8.
    pub data: Vec<u8>,
    /// The absolute offset since boot (suitable for use as `byte_offset` in a subsequent request)
    /// of the last byte returned in `data`.
    pub last_byte_offset: u64,
}

// VPCS

/// Create-time parameters for a `Vpc`
#[derive(Clone, Debug, Deserialize, Serialize, JsonSchema)]
pub struct VpcCreate {
    #[serde(flatten)]
    pub identity: IdentityMetadataCreateParams,

    /// The IPv6 prefix for this VPC
    ///
    /// All IPv6 subnets created from this VPC must be taken from this range,
    /// which should be a Unique Local Address in the range `fd00::/48`. The
    /// default VPC Subnet will have the first `/64` range from this prefix.
    pub ipv6_prefix: Option<Ipv6Net>,

    pub dns_name: Name,
}

/// Updateable properties of a `Vpc`
#[derive(Clone, Debug, Deserialize, Serialize, JsonSchema)]
pub struct VpcUpdate {
    #[serde(flatten)]
    pub identity: IdentityMetadataUpdateParams,
    pub dns_name: Option<Name>,
}

/// Create-time parameters for a `VpcSubnet`
#[derive(Clone, Debug, Deserialize, Serialize, JsonSchema)]
pub struct VpcSubnetCreate {
    #[serde(flatten)]
    pub identity: IdentityMetadataCreateParams,

    /// The IPv4 address range for this subnet.
    ///
    /// It must be allocated from an RFC 1918 private address range, and must
    /// not overlap with any other existing subnet in the VPC.
    pub ipv4_block: Ipv4Net,

    /// The IPv6 address range for this subnet.
    ///
    /// It must be allocated from the RFC 4193 Unique Local Address range, with
    /// the prefix equal to the parent VPC's prefix. A random `/64` block will
    /// be assigned if one is not provided. It must not overlap with any
    /// existing subnet in the VPC.
    pub ipv6_block: Option<Ipv6Net>,

    /// An optional router, used to direct packets sent from hosts in this subnet
    /// to any destination address.
    ///
    /// Custom routers apply in addition to the VPC-wide *system* router, and have
    /// higher priority than the system router for an otherwise
    /// equal-prefix-length match.
    pub custom_router: Option<NameOrId>,
}

/// Updateable properties of a `VpcSubnet`
#[derive(Clone, Debug, Deserialize, Serialize, JsonSchema)]
pub struct VpcSubnetUpdate {
    #[serde(flatten)]
    pub identity: IdentityMetadataUpdateParams,

    /// An optional router, used to direct packets sent from hosts in this subnet
    /// to any destination address.
    pub custom_router: Option<NameOrId>,
}

// VPC ROUTERS

/// Create-time parameters for a `VpcRouter`
#[derive(Clone, Debug, Deserialize, Serialize, JsonSchema)]
pub struct VpcRouterCreate {
    #[serde(flatten)]
    pub identity: IdentityMetadataCreateParams,
}

/// Updateable properties of a `VpcRouter`
#[derive(Clone, Debug, Deserialize, Serialize, JsonSchema)]
pub struct VpcRouterUpdate {
    #[serde(flatten)]
    pub identity: IdentityMetadataUpdateParams,
}

// VPC ROUTER ROUTES

/// Create-time parameters for a `RouterRoute`
#[derive(Clone, Debug, Deserialize, Serialize, JsonSchema)]
pub struct RouterRouteCreate {
    #[serde(flatten)]
    pub identity: IdentityMetadataCreateParams,
    /// The location that matched packets should be forwarded to.
    pub target: RouteTarget,
    /// Selects which traffic this routing rule will apply to.
    pub destination: RouteDestination,
}

/// Updateable properties of a `RouterRoute`
#[derive(Clone, Debug, Deserialize, Serialize, JsonSchema)]
pub struct RouterRouteUpdate {
    #[serde(flatten)]
    pub identity: IdentityMetadataUpdateParams,
    /// The location that matched packets should be forwarded to.
    pub target: RouteTarget,
    /// Selects which traffic this routing rule will apply to.
    pub destination: RouteDestination,
}

// INTERNET GATEWAYS

/// Create-time parameters for an `InternetGateway`
#[derive(Clone, Debug, Deserialize, Serialize, JsonSchema)]
pub struct InternetGatewayCreate {
    #[serde(flatten)]
    pub identity: IdentityMetadataCreateParams,
}

#[derive(Clone, Debug, Deserialize, Serialize, JsonSchema)]
pub struct InternetGatewayIpPoolCreate {
    #[serde(flatten)]
    pub identity: IdentityMetadataCreateParams,
    pub ip_pool: NameOrId,
}

#[derive(Clone, Debug, Deserialize, Serialize, JsonSchema)]
pub struct InternetGatewayIpAddressCreate {
    #[serde(flatten)]
    pub identity: IdentityMetadataCreateParams,
    pub address: IpAddr,
}

// DISKS

#[derive(Display, Serialize, Deserialize, JsonSchema)]
#[display(style = "snake_case")]
#[serde(rename_all = "snake_case")]
pub enum DiskMetricName {
    Activated,
    Flush,
    Read,
    ReadBytes,
    Write,
    WriteBytes,
}

#[derive(Serialize, Deserialize, JsonSchema)]
pub struct DiskMetricsPath {
    pub disk: NameOrId,
    pub metric: DiskMetricName,
}

#[derive(Copy, Clone, Debug, Deserialize, Serialize)]
#[serde(try_from = "u32")] // invoke the try_from validation routine below
pub struct BlockSize(pub u32);

impl TryFrom<u32> for BlockSize {
    type Error = anyhow::Error;
    fn try_from(x: u32) -> Result<BlockSize, Self::Error> {
        if ![512, 2048, 4096].contains(&x) {
            anyhow::bail!("invalid block size {}", x);
        }

        Ok(BlockSize(x))
    }
}

impl Into<ByteCount> for BlockSize {
    fn into(self) -> ByteCount {
        ByteCount::from(self.0)
    }
}

impl From<BlockSize> for u64 {
    fn from(bs: BlockSize) -> u64 {
        u64::from(bs.0)
    }
}

impl JsonSchema for BlockSize {
    fn schema_name() -> String {
        "BlockSize".to_string()
    }

    fn json_schema(
        _: &mut schemars::gen::SchemaGenerator,
    ) -> schemars::schema::Schema {
        schemars::schema::Schema::Object(schemars::schema::SchemaObject {
            metadata: Some(Box::new(schemars::schema::Metadata {
                id: None,
                title: Some("disk block size in bytes".to_string()),
                ..Default::default()
            })),
            instance_type: Some(schemars::schema::InstanceType::Integer.into()),
            enum_values: Some(vec![
                serde_json::json!(512),
                serde_json::json!(2048),
                serde_json::json!(4096),
            ]),
            ..Default::default()
        })
    }
}

/// Describes the form factor of physical disks.
#[derive(
    Debug, Serialize, Deserialize, JsonSchema, Clone, Copy, PartialEq, Eq,
)]
#[serde(rename_all = "snake_case")]
pub enum PhysicalDiskKind {
    M2,
    U2,
}

impl From<DiskVariant> for PhysicalDiskKind {
    fn from(dv: DiskVariant) -> Self {
        match dv {
            DiskVariant::M2 => PhysicalDiskKind::M2,
            DiskVariant::U2 => PhysicalDiskKind::U2,
        }
    }
}

/// Different sources for a disk
#[derive(Clone, Debug, Deserialize, Serialize, JsonSchema)]
#[serde(tag = "type", rename_all = "snake_case")]
pub enum DiskSource {
    /// Create a blank disk
    Blank {
        /// size of blocks for this Disk. valid values are: 512, 2048, or 4096
        block_size: BlockSize,
    },
    /// Create a disk from a disk snapshot
    Snapshot { snapshot_id: Uuid },
    /// Create a disk from an image
    Image { image_id: Uuid },
    /// Create a blank disk that will accept bulk writes or pull blocks from an
    /// external source.
    ImportingBlocks { block_size: BlockSize },
}

/// Create-time parameters for a `Disk`
#[derive(Clone, Debug, Deserialize, Serialize, JsonSchema)]
pub struct DiskCreate {
    /// The common identifying metadata for the disk
    #[serde(flatten)]
    pub identity: IdentityMetadataCreateParams,
    /// The initial source for this disk
    pub disk_source: DiskSource,
    /// The total size of the Disk (in bytes)
    pub size: ByteCount,
}

// equivalent to crucible_pantry_client::types::ExpectedDigest
#[derive(Clone, Debug, Deserialize, Serialize, JsonSchema)]
#[serde(rename_all = "snake_case")]
pub enum ExpectedDigest {
    Sha256(String),
}

/// Parameters for importing blocks with a bulk write
// equivalent to crucible_pantry_client::types::BulkWriteRequest
#[derive(Clone, Debug, Deserialize, Serialize, JsonSchema)]
pub struct ImportBlocksBulkWrite {
    pub offset: u64,
    pub base64_encoded_data: String,
}

/// Parameters for finalizing a disk
#[derive(Clone, Debug, Deserialize, Serialize, JsonSchema)]
pub struct FinalizeDisk {
    /// If specified a snapshot of the disk will be created with the given name
    /// during finalization. If not specified, a snapshot for the disk will
    /// _not_ be created. A snapshot can be manually created once the disk
    /// transitions into the `Detached` state.
    pub snapshot_name: Option<Name>,
}

/// Select an address lot by an optional name or id.
#[derive(Clone, Debug, Deserialize, Serialize, JsonSchema, PartialEq)]
pub struct AddressLotSelector {
    /// Name or id of the address lot to select
    pub address_lot: NameOrId,
}

/// Parameters for creating an address lot.
#[derive(Clone, Debug, Deserialize, Serialize, JsonSchema)]
pub struct AddressLotCreate {
    #[serde(flatten)]
    pub identity: IdentityMetadataCreateParams,
    /// The kind of address lot to create.
    pub kind: AddressLotKind,
    /// The blocks to add along with the new address lot.
    pub blocks: Vec<AddressLotBlockCreate>,
}

/// Parameters for creating an address lot block. Fist and last addresses are
/// inclusive.
#[derive(Clone, Debug, Deserialize, Serialize, JsonSchema)]
pub struct AddressLotBlockCreate {
    /// The first address in the lot (inclusive).
    pub first_address: IpAddr,
    /// The last address in the lot (inclusive).
    pub last_address: IpAddr,
}

/// Parameters for creating a loopback address on a particular rack switch.
#[derive(Clone, Debug, Deserialize, Serialize, JsonSchema)]
pub struct LoopbackAddressCreate {
    /// The name or id of the address lot this loopback address will pull an
    /// address from.
    pub address_lot: NameOrId,

    /// The containing the switch this loopback address will be configured on.
    pub rack_id: Uuid,

    // TODO: #3604 Consider using `SwitchLocation` type instead of `Name` for `LoopbackAddressCreate.switch_location`
    /// The location of the switch within the rack this loopback address will be
    /// configupred on.
    pub switch_location: Name,

    /// The address to create.
    pub address: IpAddr,

    /// The subnet mask to use for the address.
    pub mask: u8,

    /// Address is an anycast address.
    /// This allows the address to be assigned to multiple locations simultaneously.
    pub anycast: bool,
}

#[derive(Serialize, Deserialize, JsonSchema)]
pub struct LoopbackAddressPath {
    /// The rack to use when selecting the loopback address.
    pub rack_id: Uuid,

    /// The switch location to use when selecting the loopback address.
    pub switch_location: Name,

    /// The IP address and subnet mask to use when selecting the loopback
    /// address.
    pub address: IpAddr,

    /// The IP address and subnet mask to use when selecting the loopback
    /// address.
    pub subnet_mask: u8,
}

/// Parameters for creating a port settings group.
#[derive(Clone, Debug, Deserialize, Serialize, JsonSchema)]
pub struct SwtichPortSettingsGroupCreate {
    #[serde(flatten)]
    pub identity: IdentityMetadataCreateParams,
    /// Switch port settings to associate with the settings group being created.
    pub settings: SwitchPortSettingsCreate,
}

/// Parameters for creating switch port settings. Switch port settings are the
/// central data structure for setting up external networking. Switch port
/// settings include link, interface, route, address and dynamic network
/// protocol configuration.
#[derive(Clone, Debug, Deserialize, Serialize, JsonSchema)]
pub struct SwitchPortSettingsCreate {
    #[serde(flatten)]
    pub identity: IdentityMetadataCreateParams,

    pub port_config: SwitchPortConfigCreate,

    #[serde(default)]
    pub groups: Vec<NameOrId>,

    /// Link configurations.
    pub links: Vec<LinkConfigCreate>,

    /// Interface configurations.
    #[serde(default)]
    pub interfaces: Vec<SwitchInterfaceConfigCreate>,

    /// Route configurations.
    #[serde(default)]
    pub routes: Vec<RouteConfig>,

    /// BGP peer configurations.
    #[serde(default)]
    pub bgp_peers: Vec<BgpPeerConfig>,

    /// Address configurations.
    pub addresses: Vec<AddressConfig>,
}

impl SwitchPortSettingsCreate {
    pub fn new(identity: IdentityMetadataCreateParams) -> Self {
        Self {
            identity,
            port_config: SwitchPortConfigCreate {
                geometry: SwitchPortGeometry::Qsfp28x1,
            },
            groups: Vec::new(),
            links: Vec::new(),
            interfaces: Vec::new(),
            routes: Vec::new(),
            bgp_peers: Vec::new(),
            addresses: Vec::new(),
        }
    }
}

/// Physical switch port configuration.
#[derive(Clone, Debug, Deserialize, Serialize, JsonSchema)]
#[serde(rename_all = "snake_case")]
pub struct SwitchPortConfigCreate {
    /// Link geometry for the switch port.
    pub geometry: SwitchPortGeometry,
}

/// The link geometry associated with a switch port.
#[derive(Copy, Clone, Debug, Deserialize, Serialize, JsonSchema)]
#[serde(rename_all = "snake_case")]
pub enum SwitchPortGeometry {
    /// The port contains a single QSFP28 link with four lanes.
    Qsfp28x1,

    /// The port contains two QSFP28 links each with two lanes.
    Qsfp28x2,

    /// The port contains four SFP28 links each with one lane.
    Sfp28x4,
}

/// Switch link configuration.
#[derive(Clone, Debug, Deserialize, Serialize, JsonSchema)]
pub struct LinkConfigCreate {
    /// Link name. On ports that are not broken out, this is always phy0.
    /// On a 2x breakout the options are phy0 and phy1, on 4x
    /// phy0-phy3, etc.
    pub link_name: Name,

    /// Maximum transmission unit for the link.
    pub mtu: u16,

    /// The link-layer discovery protocol (LLDP) configuration for the link.
    pub lldp: LldpLinkConfigCreate,

    /// The requested forward-error correction method.  If this is not
    /// specified, the standard FEC for the underlying media will be applied
    /// if it can be determined.
    pub fec: Option<LinkFec>,

    /// The speed of the link.
    pub speed: LinkSpeed,

    /// Whether or not to set autonegotiation.
    pub autoneg: bool,

    /// Optional tx_eq settings.
    pub tx_eq: Option<TxEqConfig>,
}

/// Per-port tx-eq overrides.  This can be used to fine-tune the transceiver
/// equalization settings to improve signal integrity.
#[derive(Clone, Debug, Deserialize, JsonSchema, Serialize, PartialEq)]
pub struct TxEqConfig {
    /// Pre-cursor tap1
    pub pre1: Option<i32>,
    /// Pre-cursor tap2
    pub pre2: Option<i32>,
    /// Main tap
    pub main: Option<i32>,
    /// Post-cursor tap2
    pub post2: Option<i32>,
    /// Post-cursor tap1
    pub post1: Option<i32>,
}

impl From<omicron_common::api::internal::shared::TxEqConfig> for TxEqConfig {
    fn from(
        x: omicron_common::api::internal::shared::TxEqConfig,
    ) -> TxEqConfig {
        TxEqConfig {
            pre1: x.pre1,
            pre2: x.pre2,
            main: x.main,
            post2: x.post2,
            post1: x.post1,
        }
    }
}

/// The LLDP configuration associated with a port.
#[derive(Clone, Debug, Default, Deserialize, Serialize, JsonSchema)]
pub struct LldpLinkConfigCreate {
    /// Whether or not LLDP is enabled.
    pub enabled: bool,

    /// The LLDP link name TLV.
    pub link_name: Option<String>,

    /// The LLDP link description TLV.
    pub link_description: Option<String>,

    /// The LLDP chassis identifier TLV.
    pub chassis_id: Option<String>,

    /// The LLDP system name TLV.
    pub system_name: Option<String>,

    /// The LLDP system description TLV.
    pub system_description: Option<String>,

    /// The LLDP management IP TLV.
    pub management_ip: Option<IpAddr>,
}

impl PartialEq<LldpLinkConfigCreate>
    for omicron_common::api::external::LldpLinkConfig
{
    fn eq(&self, other: &LldpLinkConfigCreate) -> bool {
        self.enabled == other.enabled
            && self.link_name == other.link_name
            && self.link_description == other.link_description
            && self.chassis_id == other.chassis_id
            && self.system_name == other.system_name
            && self.system_description == other.system_description
            && self.management_ip == other.management_ip
    }
}

impl PartialEq<omicron_common::api::external::LldpLinkConfig>
    for LldpLinkConfigCreate
{
    fn eq(
        &self,
        other: &omicron_common::api::external::LldpLinkConfig,
    ) -> bool {
        self.enabled == other.enabled
            && self.link_name == other.link_name
            && self.link_description == other.link_description
            && self.chassis_id == other.chassis_id
            && self.system_name == other.system_name
            && self.system_description == other.system_description
            && self.management_ip == other.management_ip
    }
}

/// A layer-3 switch interface configuration. When IPv6 is enabled, a link local
/// address will be created for the interface.
#[derive(Clone, Debug, Deserialize, Serialize, JsonSchema)]
pub struct SwitchInterfaceConfigCreate {
    /// Link name. On ports that are not broken out, this is always phy0.
    /// On a 2x breakout the options are phy0 and phy1, on 4x
    /// phy0-phy3, etc.
    pub link_name: Name,

    /// Whether or not IPv6 is enabled.
    pub v6_enabled: bool,

    /// What kind of switch interface this configuration represents.
    pub kind: SwitchInterfaceKind,
}

/// Indicates the kind for a switch interface.
#[derive(Copy, Clone, Debug, Deserialize, Serialize, JsonSchema)]
#[serde(tag = "type", rename_all = "snake_case")]
pub enum SwitchInterfaceKind {
    /// Primary interfaces are associated with physical links. There is exactly
    /// one primary interface per physical link.
    Primary,

    /// VLAN interfaces allow physical interfaces to be multiplexed onto
    /// multiple logical links, each distinguished by a 12-bit 802.1Q Ethernet
    /// tag.
    Vlan(SwitchVlanInterface),

    /// Loopback interfaces are anchors for IP addresses that are not specific
    /// to any particular port.
    Loopback,
}

/// Configuration data associated with a switch VLAN interface. The VID
/// indicates a VLAN identifier. Must be between 1 and 4096.
#[derive(Copy, Clone, Debug, Deserialize, Serialize, JsonSchema)]
pub struct SwitchVlanInterface {
    /// The virtual network id (VID) that distinguishes this interface and is
    /// used for producing and consuming 802.1Q Ethernet tags. This field has a
    /// maximum value of 4095 as 802.1Q tags are twelve bits.
    pub vid: u16,
}

/// Route configuration data associated with a switch port configuration.
#[derive(Clone, Debug, Deserialize, Serialize, JsonSchema)]
pub struct RouteConfig {
    /// Link name. On ports that are not broken out, this is always phy0.
    /// On a 2x breakout the options are phy0 and phy1, on 4x
    /// phy0-phy3, etc.
    pub link_name: Name,

    /// The set of routes assigned to a switch port.
    pub routes: Vec<Route>,
}

/// A route to a destination network through a gateway address.
#[derive(Clone, Debug, Deserialize, Serialize, JsonSchema)]
pub struct Route {
    /// The route destination.
    pub dst: IpNet,

    /// The route gateway.
    pub gw: IpAddr,

    /// VLAN id the gateway is reachable over.
    pub vid: Option<u16>,

    /// Route RIB priority. Higher priority indicates precedence within and across
    /// protocols.
    pub rib_priority: Option<u8>,
}

/// Select a BGP config by a name or id.
#[derive(Clone, Debug, Deserialize, Serialize, JsonSchema, PartialEq)]
pub struct BgpConfigSelector {
    /// A name or id to use when selecting BGP config.
    pub name_or_id: NameOrId,
}

#[derive(Clone, Debug, Deserialize, Serialize, JsonSchema)]
pub struct BgpPeerConfig {
    /// Link that the peer is reachable on.
    /// On ports that are not broken out, this is always phy0.
    /// On a 2x breakout the options are phy0 and phy1, on 4x
    /// phy0-phy3, etc.
    pub link_name: Name,

    pub peers: Vec<BgpPeer>,
}

/// Parameters for creating a named set of BGP announcements.
#[derive(Clone, Debug, Deserialize, Serialize, JsonSchema)]
pub struct BgpAnnounceSetCreate {
    #[serde(flatten)]
    pub identity: IdentityMetadataCreateParams,

    /// The announcements in this set.
    pub announcement: Vec<BgpAnnouncementCreate>,
}

/// Select a BGP announce set by a name or id.
#[derive(Clone, Debug, Deserialize, Serialize, JsonSchema, PartialEq)]
pub struct BgpAnnounceSetSelector {
    /// Name or ID of the announce set
    pub announce_set: NameOrId,
}

/// List BGP announce set with an optional name or id.
#[derive(Clone, Debug, Deserialize, Serialize, JsonSchema, PartialEq)]
pub struct BgpAnnounceListSelector {
    /// Name or ID of the announce set
    pub announce_set: Option<NameOrId>,
}

/// Selector used for querying imported BGP routes.
#[derive(Clone, Debug, Deserialize, Serialize, JsonSchema, PartialEq)]
pub struct BgpRouteSelector {
    /// The ASN to filter on. Required.
    pub asn: u32,
}

/// A BGP announcement tied to a particular address lot block.
#[derive(Clone, Debug, Deserialize, Serialize, JsonSchema)]
pub struct BgpAnnouncementCreate {
    /// Address lot this announcement is drawn from.
    pub address_lot_block: NameOrId,

    /// The network being announced.
    pub network: IpNet,
}

/// Parameters for creating a BGP configuration. This includes and autonomous
/// system number (ASN) and a virtual routing and forwarding (VRF) identifier.
#[derive(Clone, Debug, Deserialize, Serialize, JsonSchema)]
pub struct BgpConfigCreate {
    #[serde(flatten)]
    pub identity: IdentityMetadataCreateParams,

    /// The autonomous system number of this BGP configuration.
    pub asn: u32,

    pub bgp_announce_set_id: NameOrId,

    /// Optional virtual routing and forwarding identifier for this BGP
    /// configuration.
    pub vrf: Option<Name>,

    // Dynamic BGP policy is not yet available so we skip adding it to the API
    /// A shaper program to apply to outgoing open and update messages.
    #[serde(skip)]
    pub shaper: Option<String>,
    /// A checker program to apply to incoming open and update messages.
    #[serde(skip)]
    pub checker: Option<String>,
}

/// Select a BGP status information by BGP config id.
#[derive(Clone, Debug, Deserialize, Serialize, JsonSchema, PartialEq)]
pub struct BgpStatusSelector {
    /// A name or id of the BGP configuration to get status for
    pub name_or_id: NameOrId,
}

/// Information about a bidirectional forwarding detection (BFD) session.
#[derive(Clone, Debug, Deserialize, Serialize, JsonSchema, PartialEq)]
pub struct BfdSessionEnable {
    /// Address the Oxide switch will listen on for BFD traffic. If `None` then
    /// the unspecified address (0.0.0.0 or ::) is used.
    pub local: Option<IpAddr>,

    /// Address of the remote peer to establish a BFD session with.
    pub remote: IpAddr,

    /// The negotiated Control packet transmission interval, multiplied by this
    /// variable, will be the Detection Time for this session (as seen by the
    /// remote system)
    pub detection_threshold: u8,

    /// The minimum interval, in microseconds, between received BFD
    /// Control packets that this system requires
    pub required_rx: u64,

    /// The switch to enable this session on. Must be `switch0` or `switch1`.
    pub switch: Name,

    /// Select either single-hop (RFC 5881) or multi-hop (RFC 5883)
    pub mode: BfdMode,
}

/// Information needed to disable a BFD session
#[derive(Clone, Debug, Deserialize, Serialize, JsonSchema, PartialEq)]
pub struct BfdSessionDisable {
    /// Address of the remote peer to disable a BFD session for.
    pub remote: IpAddr,

    /// The switch to enable this session on. Must be `switch0` or `switch1`.
    pub switch: Name,
}

/// A set of addresses associated with a port configuration.
#[derive(Clone, Debug, Deserialize, Serialize, JsonSchema)]
pub struct AddressConfig {
    /// Link to assign the addresses to.
    /// On ports that are not broken out, this is always phy0.
    /// On a 2x breakout the options are phy0 and phy1, on 4x
    /// phy0-phy3, etc.
    pub link_name: Name,

    /// The set of addresses assigned to the port configuration.
    pub addresses: Vec<Address>,
}

/// An address tied to an address lot.
#[derive(Clone, Debug, Deserialize, Serialize, JsonSchema)]
pub struct Address {
    /// The address lot this address is drawn from.
    pub address_lot: NameOrId,

    /// The address and prefix length of this address.
    pub address: IpNet,

    /// Optional VLAN ID for this address
    pub vlan_id: Option<u16>,
}

/// Select a port settings object by an optional name or id.
#[derive(Clone, Debug, Deserialize, Serialize, JsonSchema, PartialEq)]
pub struct SwitchPortSettingsSelector {
    /// An optional name or id to use when selecting port settings.
    pub port_settings: Option<NameOrId>,
}

/// Select a port settings info object by name or id.
#[derive(Clone, Debug, Deserialize, Serialize, JsonSchema, PartialEq)]
pub struct SwitchPortSettingsInfoSelector {
    /// A name or id to use when selecting switch port settings info objects.
    pub port: NameOrId,
}

/// Select a switch port by name.
#[derive(Clone, Debug, Deserialize, Serialize, JsonSchema, PartialEq)]
pub struct SwitchPortPathSelector {
    /// A name to use when selecting switch ports.
    pub port: Name,
}

/// Select switch ports by rack id and location.
#[derive(Clone, Debug, Deserialize, Serialize, JsonSchema, PartialEq)]
pub struct SwitchPortSelector {
    /// A rack id to use when selecting switch ports.
    pub rack_id: Uuid,

    /// A switch location to use when selecting switch ports.
    pub switch_location: Name,
}

/// Select switch port interfaces by id.
#[derive(Clone, Debug, Deserialize, Serialize, JsonSchema, PartialEq)]
pub struct SwitchPortPageSelector {
    /// An optional switch port id to use when listing switch ports.
    pub switch_port_id: Option<Uuid>,
}

/// Parameters for applying settings to switch ports.
#[derive(Clone, Debug, Deserialize, Serialize, JsonSchema, PartialEq)]
pub struct SwitchPortApplySettings {
    /// A name or id to use when applying switch port settings.
    pub port_settings: NameOrId,
}

/// Select an LLDP endpoint by rack/switch/port
#[derive(Clone, Debug, Deserialize, Serialize, JsonSchema, PartialEq)]
pub struct LldpPortPathSelector {
    /// A rack id to use when selecting switch ports.
    pub rack_id: Uuid,

    /// A switch location to use when selecting switch ports.
    pub switch_location: Name,

    /// A name to use when selecting switch ports.
    pub port: Name,
}

// IMAGES

/// The source of the underlying image.
#[derive(Clone, Debug, Deserialize, Serialize, JsonSchema)]
#[serde(tag = "type", rename_all = "snake_case")]
pub enum ImageSource {
    Snapshot {
        id: Uuid,
    },

    /// Boot the Alpine ISO that ships with the Propolis zone. Intended for
    /// development purposes only.
    #[schemars(skip)] // keep it out of the OpenAPI schema
    YouCanBootAnythingAsLongAsItsAlpine,
}

/// OS image distribution
#[derive(Clone, Debug, Deserialize, Serialize, JsonSchema)]
pub struct Distribution {
    /// The name of the distribution (e.g. "alpine" or "ubuntu")
    pub name: Name,
    /// The version of the distribution (e.g. "3.10" or "18.04")
    pub version: String,
}

/// Create-time parameters for an `Image`
#[derive(Clone, Debug, Deserialize, Serialize, JsonSchema)]
pub struct ImageCreate {
    /// common identifying metadata
    #[serde(flatten)]
    pub identity: IdentityMetadataCreateParams,

    /// The family of the operating system (e.g. Debian, Ubuntu, etc.)
    pub os: String,

    /// The version of the operating system (e.g. 18.04, 20.04, etc.)
    pub version: String,

    /// The source of the image's contents.
    pub source: ImageSource,
}

// SNAPSHOTS

/// Create-time parameters for a `Snapshot`
#[derive(Clone, Debug, Deserialize, Serialize, JsonSchema)]
pub struct SnapshotCreate {
    /// common identifying metadata
    #[serde(flatten)]
    pub identity: IdentityMetadataCreateParams,

    /// The disk to be snapshotted
    pub disk: NameOrId,
}

// USERS AND GROUPS

#[derive(Clone, Debug, Serialize, Deserialize, JsonSchema, PartialEq)]
pub struct OptionalGroupSelector {
    #[schemars(with = "Option<Uuid>")]
    pub group: Option<SiloGroupUuid>,
}

// BUILT-IN USERS
//
// These cannot be created via the external API, but we use the same interfaces
// for creating them internally as we use for types that can be created in the
// external API.

/// Create-time parameters for a `UserBuiltin`
#[derive(Clone, Debug, Deserialize, Serialize, JsonSchema)]
pub struct UserBuiltinCreate {
    #[serde(flatten)]
    pub identity: IdentityMetadataCreateParams,
}

#[derive(Debug, Clone, Serialize, Deserialize, JsonSchema, PartialEq)]
pub struct UserBuiltinSelector {
    pub user: NameOrId,
}

// SSH PUBLIC KEYS
//
// The SSH key mangement endpoints are currently under `/v1/me`,
// and so have an implicit silo user ID which must be passed seperately
// to the creation routine. Note that this disagrees with RFD 44.

/// Create-time parameters for an `SshKey`
#[derive(Clone, Debug, Deserialize, Serialize, JsonSchema)]
pub struct SshKeyCreate {
    #[serde(flatten)]
    pub identity: IdentityMetadataCreateParams,

    /// SSH public key, e.g., `"ssh-ed25519 AAAAC3NzaC..."`
    pub public_key: String,
}

// METRICS

#[derive(Display, Deserialize, JsonSchema)]
#[display(style = "snake_case")]
#[serde(rename_all = "snake_case")]
pub enum SystemMetricName {
    VirtualDiskSpaceProvisioned,
    CpusProvisioned,
    RamProvisioned,
}

#[derive(Deserialize, JsonSchema)]
pub struct SystemMetricsPathParam {
    pub metric_name: SystemMetricName,
}

/// Query parameters common to resource metrics endpoints.
#[derive(Clone, Debug, Deserialize, Serialize, JsonSchema)]
pub struct ResourceMetrics {
    /// An inclusive start time of metrics.
    pub start_time: DateTime<Utc>,
    /// An exclusive end time of metrics.
    pub end_time: DateTime<Utc>,
    /// Query result order
    pub order: Option<PaginationOrder>,
}

// SYSTEM UPDATE

/// Parameters for PUT requests for `/v1/system/update/repository`.
#[derive(Clone, Debug, Deserialize, Serialize, JsonSchema)]
pub struct UpdatesPutRepositoryParams {
    /// The name of the uploaded file.
    pub file_name: String,
}

/// Parameters for GET requests for `/v1/system/update/repository`.
#[derive(Clone, Debug, Deserialize, JsonSchema)]
pub struct UpdatesGetRepositoryParams {
    /// The version to get.
    pub system_version: Version,
}

/// Parameters for PUT requests to `/v1/system/update/target-release`.
#[derive(Clone, Debug, Deserialize, JsonSchema, Serialize)]
pub struct SetTargetReleaseParams {
    /// Version of the system software to make the target release.
    pub system_version: Version,
}

// Probes

/// Create time parameters for probes.
#[derive(Clone, Debug, Deserialize, Serialize, JsonSchema)]
pub struct ProbeCreate {
    #[serde(flatten)]
    pub identity: IdentityMetadataCreateParams,
    #[schemars(with = "Uuid")]
    pub sled: SledUuid,
    pub ip_pool: Option<NameOrId>,
}

/// List probes with an optional name or id.
#[derive(Clone, Debug, Deserialize, Serialize, JsonSchema, PartialEq)]
pub struct ProbeListSelector {
    /// A name or id to use when selecting a probe.
    pub name_or_id: Option<NameOrId>,
}

/// A timeseries query string, written in the Oximeter query language.
#[derive(Deserialize, JsonSchema, Serialize)]
pub struct TimeseriesQuery {
    /// A timeseries query string, written in the Oximeter query language.
    pub query: String,
    /// Whether to include ClickHouse query summaries in the response.
    #[serde(default)]
    pub include_summaries: bool,
}

// Allowed source IPs

/// Parameters for updating allowed source IPs
#[derive(Clone, Debug, Deserialize, JsonSchema, Serialize)]
pub struct AllowListUpdate {
    /// The new list of allowed source IPs.
    pub allowed_ips: AllowedSourceIps,
}

// Console API

#[derive(Deserialize, JsonSchema)]
pub struct RestPathParam {
    pub path: Vec<String>,
}

#[derive(Deserialize, JsonSchema)]
pub struct LoginToProviderPathParam {
    pub silo_name: Name,
    pub provider_name: Name,
}

#[derive(Serialize, Deserialize, JsonSchema)]
pub struct LoginUrlQuery {
    pub redirect_uri: Option<RelativeUri>,
}

#[derive(Deserialize, JsonSchema)]
pub struct LoginPath {
    pub silo_name: Name,
}

/// This is meant as a security feature. We want to ensure we never redirect to
/// a URI on a different host.
#[derive(Serialize, Deserialize, Debug, JsonSchema, Clone, Display)]
#[serde(try_from = "String")]
#[display("{0}")]
pub struct RelativeUri(String);

impl FromStr for RelativeUri {
    type Err = String;

    fn from_str(s: &str) -> Result<Self, Self::Err> {
        Self::try_from(s.to_string())
    }
}

impl TryFrom<Uri> for RelativeUri {
    type Error = String;

    fn try_from(uri: Uri) -> Result<Self, Self::Error> {
        if uri.host().is_none() && uri.scheme().is_none() {
            Ok(Self(uri.to_string()))
        } else {
            Err(format!("\"{}\" is not a relative URI", uri))
        }
    }
}

impl TryFrom<String> for RelativeUri {
    type Error = String;

    fn try_from(s: String) -> Result<Self, Self::Error> {
        s.parse::<Uri>()
            .map_err(|_| format!("\"{}\" is not a relative URI", s))
            .and_then(|uri| Self::try_from(uri))
    }
}

// Device auth

#[derive(Clone, Debug, Deserialize, Serialize, JsonSchema)]
pub struct DeviceAuthRequest {
    pub client_id: Uuid,
    /// Optional lifetime for the access token in seconds. If not specified, the
    /// silo's max TTL will be used (if set).
    pub ttl_seconds: Option<NonZeroU32>,
}

#[derive(Clone, Debug, Deserialize, Serialize, JsonSchema)]
pub struct DeviceAuthVerify {
    pub user_code: String,
}

#[derive(Clone, Debug, Deserialize, Serialize, JsonSchema)]
pub struct DeviceAccessTokenRequest {
    pub grant_type: String,
    pub device_code: String,
    pub client_id: Uuid,
}

// Alerts

/// Query params for listing alert classes.
#[derive(Clone, Debug, Deserialize, Serialize, JsonSchema)]
pub struct AlertClassFilter {
    /// An optional glob pattern for filtering alert class names.
    ///
    /// If provided, only alert classes which match this glob pattern will be
    /// included in the response.
    pub filter: Option<shared::AlertSubscription>,
}

#[derive(Deserialize, JsonSchema)]
pub struct AlertSelector {
    /// UUID of the alert
    pub alert_id: Uuid,
}

#[derive(Clone, Debug, Deserialize, Serialize, JsonSchema)]
pub struct AlertSubscriptionSelector {
    /// The webhook receiver that the subscription is attached to.
    #[serde(flatten)]
    pub receiver: AlertReceiverSelector,
    /// The event class subscription itself.
    pub subscription: shared::AlertSubscription,
}

#[derive(Clone, Debug, Deserialize, Serialize, JsonSchema)]
pub struct AlertClassPage {
    /// The last webhook event class returned by a previous page.
    pub last_seen: String,
}

#[derive(Clone, Debug, Deserialize, Serialize, JsonSchema)]
pub struct AlertReceiverSelector {
    /// The name or ID of the webhook receiver.
    pub receiver: NameOrId,
}

#[derive(Clone, Debug, Deserialize, Serialize, JsonSchema)]
pub struct WebhookCreate {
    #[serde(flatten)]
    pub identity: IdentityMetadataCreateParams,

    /// The URL that webhook notification requests should be sent to
    pub endpoint: Url,

    /// A non-empty list of secret keys used to sign webhook payloads.
    pub secrets: Vec<String>,

    /// A list of webhook event class subscriptions.
    ///
    /// If this list is empty or is not included in the request body, the
    /// webhook will not be subscribed to any events.
    #[serde(default)]
    pub subscriptions: Vec<shared::AlertSubscription>,
}

/// Parameters to update a webhook configuration.
#[derive(Clone, Debug, Deserialize, Serialize, JsonSchema)]
pub struct WebhookReceiverUpdate {
    #[serde(flatten)]
    pub identity: IdentityMetadataUpdateParams,

    /// The URL that webhook notification requests should be sent to
    pub endpoint: Option<Url>,
}

#[derive(Clone, Debug, Deserialize, Serialize, JsonSchema)]
pub struct AlertSubscriptionCreate {
    /// The event class pattern to subscribe to.
    pub subscription: shared::AlertSubscription,
}

#[derive(Clone, Debug, Deserialize, Serialize, JsonSchema)]
pub struct WebhookSecretCreate {
    /// The value of the shared secret key.
    pub secret: String,
}

#[derive(Clone, Debug, Deserialize, Serialize, JsonSchema)]
pub struct WebhookSecretSelector {
    /// ID of the secret.
    pub secret_id: Uuid,
}

#[derive(Copy, Clone, Debug, Deserialize, Serialize, JsonSchema)]
pub struct AlertDeliveryStateFilter {
    /// If true, include deliveries which are currently in progress.
    ///
    /// If any of the "pending", "failed", or "delivered" query parameters are
    /// set to true, only deliveries matching those state(s) will be included in
    /// the response. If NO state filter parameters are set, then all deliveries
    /// are included.
    ///
    /// A delivery is considered "pending" if it has not yet been sent at all,
    /// or if a delivery attempt has failed but the delivery has retries
    /// remaining.
    pub pending: Option<bool>,
    /// If true, include deliveries which have failed permanently.
    ///
    /// If any of the "pending", "failed", or "delivered" query parameters are
    /// set to true, only deliveries matching those state(s) will be included in
    /// the response. If NO state filter parameters are set, then all deliveries
    /// are included.
    ///
    /// A delivery fails permanently when the retry limit of three total
    /// attempts is reached without a successful delivery.
    pub failed: Option<bool>,
    /// If true, include deliveries which have succeeded.
    ///
    /// If any of the "pending", "failed", or "delivered" query parameters are
    /// set to true, only deliveries matching those state(s) will be included in
    /// the response. If NO state filter parameters are set, then all deliveries
    /// are included.
    pub delivered: Option<bool>,
}

impl Default for AlertDeliveryStateFilter {
    fn default() -> Self {
        Self::ALL
    }
}

impl AlertDeliveryStateFilter {
    pub const ALL: Self =
        Self { pending: Some(true), failed: Some(true), delivered: Some(true) };

    pub fn include_pending(&self) -> bool {
        self.pending == Some(true) || self.is_all_none()
    }

    pub fn include_failed(&self) -> bool {
        self.failed == Some(true) || self.is_all_none()
    }

    pub fn include_delivered(&self) -> bool {
        self.delivered == Some(true) || self.is_all_none()
    }

    pub fn include_all(&self) -> bool {
        self.is_all_none()
            || (self.pending == Some(true)
                && self.failed == Some(true)
                && self.delivered == Some(true))
    }

    fn is_all_none(&self) -> bool {
        self.pending.is_none()
            && self.failed.is_none()
            && self.delivered.is_none()
    }
}

#[derive(Clone, Debug, Deserialize, Serialize, JsonSchema)]
pub struct AlertReceiverProbe {
    /// If true, resend all events that have not been delivered successfully if
    /// the probe request succeeds.
    #[serde(default)]
    pub resend: bool,
}

/// Audit log has its own pagination scheme because it paginates by timestamp.
#[derive(Deserialize, JsonSchema, Serialize, PartialEq, Debug, Clone)]
pub struct AuditLog {
    /// Required, inclusive
    pub start_time: DateTime<Utc>,
    /// Exclusive
    pub end_time: Option<DateTime<Utc>>,
}

<<<<<<< HEAD
/// Create-time parameters for a multicast group.
#[derive(Clone, Debug, Deserialize, Serialize, JsonSchema)]
pub struct MulticastGroupCreate {
    #[serde(flatten)]
    pub identity: IdentityMetadataCreateParams,
    /// The multicast IP address to allocate. If None, one will be allocated
    /// from the default pool.
    #[serde(deserialize_with = "validate_multicast_ip_param")]
    pub multicast_ip: Option<IpAddr>,
    /// Source IP addresses for Source-Specific Multicast (SSM).
    ///
    /// None uses default behavior (Any-Source Multicast).
    /// Empty list explicitly allows any source (Any-Source Multicast).
    /// Non-empty list restricts to specific sources (SSM).
    #[serde(deserialize_with = "validate_source_ips_param")]
    pub source_ips: Option<Vec<IpAddr>>,
    /// Name or ID of the IP pool to allocate from. If None, uses the default
    /// multicast pool.
    pub pool: Option<NameOrId>,
    /// Name or ID of the VPC to derive VNI from. If None, uses random VNI generation.
    pub vpc: Option<NameOrId>,
}

/// Update-time parameters for a multicast group.
#[derive(Clone, Debug, Deserialize, Serialize, JsonSchema)]
pub struct MulticastGroupUpdate {
    #[serde(flatten)]
    pub identity: IdentityMetadataUpdateParams,
    #[serde(deserialize_with = "validate_source_ips_param")]
    pub source_ips: Option<Vec<IpAddr>>,
}

/// Parameters for adding an instance to a multicast group.
#[derive(Clone, Debug, Deserialize, Serialize, JsonSchema)]
pub struct MulticastGroupMemberAdd {
    /// Name or ID of the instance to add to the multicast group
    pub instance: NameOrId,
}

/// Parameters for removing an instance from a multicast group.
#[derive(Clone, Debug, Deserialize, Serialize, JsonSchema)]
pub struct MulticastGroupMemberRemove {
    /// Name or ID of the instance to remove from the multicast group
    pub instance: NameOrId,
}

/// Path parameters for multicast group member operations.
#[derive(Clone, Debug, Deserialize, Serialize, JsonSchema)]
pub struct MulticastGroupMemberPath {
    /// Name or ID of the multicast group
    pub multicast_group: NameOrId,
    /// Name or ID of the instance
    pub instance: NameOrId,
}

/// Path parameters for instance multicast group operations.
#[derive(Clone, Debug, Deserialize, Serialize, JsonSchema)]
pub struct InstanceMulticastGroupPath {
    /// Name or ID of the instance
    pub instance: NameOrId,
    /// Name or ID of the multicast group
    pub multicast_group: NameOrId,
}

/// Validate that an IP address is suitable for use as a SSM source.
///
/// For specifics, follow-up on RFC 4607:
/// <https://www.rfc-editor.org/rfc/rfc4607>
pub fn validate_source_ip(ip: IpAddr) -> Result<(), String> {
    match ip {
        IpAddr::V4(ipv4) => validate_ipv4_source(ipv4),
        IpAddr::V6(ipv6) => validate_ipv6_source(ipv6),
    }
}

/// Validate that an IPv4 address is suitable for use as a multicast source.
fn validate_ipv4_source(addr: Ipv4Addr) -> Result<(), String> {
    // Must be a unicast address
    if !is_unicast_v4(&addr) {
        return Err(format!("{} is not a unicast address", addr));
    }

    // Exclude problematic addresses (mostly align with Dendrite, but block link-local)
    if addr.is_loopback()
        || addr.is_broadcast()
        || addr.is_unspecified()
        || addr.is_link_local()
    {
        return Err(format!("{} is a special-use address", addr));
    }

    Ok(())
}

/// Validate that an IPv6 address is suitable for use as a multicast source.
fn validate_ipv6_source(addr: Ipv6Addr) -> Result<(), String> {
    // Must be a unicast address
    if !is_unicast_v6(&addr) {
        return Err(format!("{} is not a unicast address", addr));
    }

    // Exclude problematic addresses (align with Dendrite validation, but block link-local)
    if addr.is_loopback()
        || addr.is_unspecified()
        || ((addr.segments()[0] & 0xffc0) == 0xfe80)
    // fe80::/10 link-local
    {
        return Err(format!("{} is a special-use address", addr));
    }

    Ok(())
}

/// Validate that an IP address is a proper multicast address for API validation.
pub fn validate_multicast_ip(ip: IpAddr) -> Result<(), String> {
    match ip {
        IpAddr::V4(ipv4) => validate_ipv4_multicast(ipv4),
        IpAddr::V6(ipv6) => validate_ipv6_multicast(ipv6),
    }
}

/// Validates IPv4 multicast addresses.
fn validate_ipv4_multicast(addr: Ipv4Addr) -> Result<(), String> {
    // Verify this is actually a multicast address
    if !addr.is_multicast() {
        return Err(format!("{} is not a multicast address", addr));
    }

    // Define reserved IPv4 multicast subnets using oxnet
    //
    // TODO: Eventually move to `is_reserved` possibly?...
    // https://github.com/rust-lang/rust/issues/27709
    let reserved_subnets = [
        // Local network control block (link-local)
        Ipv4Net::new(Ipv4Addr::new(224, 0, 0, 0), 24).unwrap(),
        // GLOP addressing
        Ipv4Net::new(Ipv4Addr::new(233, 0, 0, 0), 8).unwrap(),
        // Administrative scoped addresses
        Ipv4Net::new(Ipv4Addr::new(239, 0, 0, 0), 8).unwrap(),
    ];

    // Check reserved subnets
    for subnet in &reserved_subnets {
        if subnet.contains(addr) {
            return Err(format!(
                "{} is in the reserved multicast subnet {}",
                addr, subnet,
            ));
        }
    }

    Ok(())
}

/// Validates IPv6 multicast addresses.
fn validate_ipv6_multicast(addr: Ipv6Addr) -> Result<(), String> {
    if !addr.is_multicast() {
        return Err(format!("{} is not a multicast address", addr));
    }

    // Check for admin-scoped multicast addresses (reserved for underlay use)
    let addr_net = Ipv6Net::new(addr, 128).unwrap();
    if addr_net.is_admin_scoped_multicast() {
        return Err(format!(
            "{} is admin-scoped (ff04::/16, ff05::/16, ff08::/16) and reserved for Oxide underlay use",
            addr
        ));
    }

    // Define reserved IPv6 multicast subnets using oxnet
    let reserved_subnets = [
        // Interface-local scope
        Ipv6Net::new(Ipv6Addr::new(0xff01, 0, 0, 0, 0, 0, 0, 0), 16).unwrap(),
        // Link-local scope
        Ipv6Net::new(Ipv6Addr::new(0xff02, 0, 0, 0, 0, 0, 0, 0), 16).unwrap(),
    ];

    // Check reserved subnets
    for subnet in &reserved_subnets {
        if subnet.contains(addr) {
            return Err(format!(
                "{} is in the reserved multicast subnet {}",
                addr, subnet
            ));
        }
    }

    Ok(())
}

/// Deserializer for validating multicast IP addresses.
fn validate_multicast_ip_param<'de, D>(
    deserializer: D,
) -> Result<Option<IpAddr>, D::Error>
where
    D: Deserializer<'de>,
{
    let ip_opt = Option::<IpAddr>::deserialize(deserializer)?;
    if let Some(ip) = ip_opt {
        validate_multicast_ip(ip).map_err(|e| de::Error::custom(e))?;
    }
    Ok(ip_opt)
}

/// Deserializer for validating source IP addresses.
fn validate_source_ips_param<'de, D>(
    deserializer: D,
) -> Result<Option<Vec<IpAddr>>, D::Error>
where
    D: Deserializer<'de>,
{
    let ips_opt = Option::<Vec<IpAddr>>::deserialize(deserializer)?;
    if let Some(ref ips) = ips_opt {
        for ip in ips {
            validate_source_ip(*ip).map_err(|e| de::Error::custom(e))?;
        }
    }
    Ok(ips_opt)
}

const fn is_unicast_v4(ip: &Ipv4Addr) -> bool {
    !ip.is_multicast()
}

const fn is_unicast_v6(ip: &Ipv6Addr) -> bool {
    !ip.is_multicast()
}

#[cfg(test)]
mod tests {
    use super::*;

    #[test]
    fn test_validate_multicast_ip_v4() {
        // Valid IPv4 multicast addresses
        assert!(
            validate_multicast_ip(IpAddr::V4(Ipv4Addr::new(224, 1, 0, 1)))
                .is_ok()
        );
        assert!(
            validate_multicast_ip(IpAddr::V4(Ipv4Addr::new(225, 2, 3, 4)))
                .is_ok()
        );
        assert!(
            validate_multicast_ip(IpAddr::V4(Ipv4Addr::new(231, 5, 6, 7)))
                .is_ok()
        );

        // Invalid IPv4 multicast addresses - reserved ranges
        assert!(
            validate_multicast_ip(IpAddr::V4(Ipv4Addr::new(224, 0, 0, 1)))
                .is_err()
        ); // Link-local control
        assert!(
            validate_multicast_ip(IpAddr::V4(Ipv4Addr::new(224, 0, 0, 255)))
                .is_err()
        ); // Link-local control
        assert!(
            validate_multicast_ip(IpAddr::V4(Ipv4Addr::new(233, 1, 1, 1)))
                .is_err()
        ); // GLOP addressing
        assert!(
            validate_multicast_ip(IpAddr::V4(Ipv4Addr::new(239, 1, 1, 1)))
                .is_err()
        ); // Admin-scoped

        // Non-multicast addresses
        assert!(
            validate_multicast_ip(IpAddr::V4(Ipv4Addr::new(192, 168, 1, 1)))
                .is_err()
        );
        assert!(
            validate_multicast_ip(IpAddr::V4(Ipv4Addr::new(10, 0, 0, 1)))
                .is_err()
        );
    }

    #[test]
    fn test_validate_multicast_ip_v6() {
        // Valid IPv6 multicast addresses
        assert!(
            validate_multicast_ip(IpAddr::V6(Ipv6Addr::new(
                0xff0e, 0, 0, 0, 0, 0, 0, 1
            )))
            .is_ok()
        ); // Global scope
        assert!(
            validate_multicast_ip(IpAddr::V6(Ipv6Addr::new(
                0xff0d, 0, 0, 0, 0, 0, 0, 1
            )))
            .is_ok()
        ); // Site-local scope

        // Invalid IPv6 multicast addresses - reserved ranges
        assert!(
            validate_multicast_ip(IpAddr::V6(Ipv6Addr::new(
                0xff01, 0, 0, 0, 0, 0, 0, 1
            )))
            .is_err()
        ); // Interface-local
        assert!(
            validate_multicast_ip(IpAddr::V6(Ipv6Addr::new(
                0xff02, 0, 0, 0, 0, 0, 0, 1
            )))
            .is_err()
        ); // Link-local

        // Admin-scoped (reserved for Oxide underlay use)
        assert!(
            validate_multicast_ip(IpAddr::V6(Ipv6Addr::new(
                0xff04, 0, 0, 0, 0, 0, 0, 1
            )))
            .is_err()
        ); // Admin-scoped
        assert!(
            validate_multicast_ip(IpAddr::V6(Ipv6Addr::new(
                0xff05, 0, 0, 0, 0, 0, 0, 1
            )))
            .is_err()
        ); // Admin-scoped
        assert!(
            validate_multicast_ip(IpAddr::V6(Ipv6Addr::new(
                0xff08, 0, 0, 0, 0, 0, 0, 1
            )))
            .is_err()
        ); // Admin-scoped

        // Non-multicast addresses
        assert!(
            validate_multicast_ip(IpAddr::V6(Ipv6Addr::new(
                0x2001, 0xdb8, 0, 0, 0, 0, 0, 1
            )))
            .is_err()
        );
    }

    #[test]
    fn test_validate_source_ip_v4() {
        // Valid IPv4 source addresses
        assert!(
            validate_source_ip(IpAddr::V4(Ipv4Addr::new(192, 168, 1, 1)))
                .is_ok()
        );
        assert!(
            validate_source_ip(IpAddr::V4(Ipv4Addr::new(10, 0, 0, 1))).is_ok()
        );
        assert!(
            validate_source_ip(IpAddr::V4(Ipv4Addr::new(203, 0, 113, 1)))
                .is_ok()
        ); // TEST-NET-3

        // Invalid IPv4 source addresses
        assert!(
            validate_source_ip(IpAddr::V4(Ipv4Addr::new(224, 1, 1, 1)))
                .is_err()
        ); // Multicast
        assert!(
            validate_source_ip(IpAddr::V4(Ipv4Addr::new(0, 0, 0, 0))).is_err()
        ); // Unspecified
        assert!(
            validate_source_ip(IpAddr::V4(Ipv4Addr::new(255, 255, 255, 255)))
                .is_err()
        ); // Broadcast
        assert!(
            validate_source_ip(IpAddr::V4(Ipv4Addr::new(169, 254, 1, 1)))
                .is_err()
        ); // Link-local
    }

    #[test]
    fn test_validate_source_ip_v6() {
        // Valid IPv6 source addresses
        assert!(
            validate_source_ip(IpAddr::V6(Ipv6Addr::new(
                0x2001, 0xdb8, 0, 0, 0, 0, 0, 1
            )))
            .is_ok()
        );
        assert!(
            validate_source_ip(IpAddr::V6(Ipv6Addr::new(
                0x2001, 0x4860, 0x4860, 0, 0, 0, 0, 0x8888
            )))
            .is_ok()
        );

        // Invalid IPv6 source addresses
        assert!(
            validate_source_ip(IpAddr::V6(Ipv6Addr::new(
                0xff0e, 0, 0, 0, 0, 0, 0, 1
            )))
            .is_err()
        ); // Multicast
        assert!(
            validate_source_ip(IpAddr::V6(Ipv6Addr::new(
                0, 0, 0, 0, 0, 0, 0, 0
            )))
            .is_err()
        ); // Unspecified
        assert!(
            validate_source_ip(IpAddr::V6(Ipv6Addr::new(
                0, 0, 0, 0, 0, 0, 0, 1
            )))
            .is_err()
        ); // Loopback
    }

    #[test]
    fn test_switch_port_uplinks_deserializer() {
        use serde_json;

        // Test basic deserialization with strings
        let json =
            r#"{"switch_port_uplinks": ["switch0.qsfp0", "switch1.qsfp1"]}"#;

        #[derive(Debug, serde::Deserialize)]
        struct TestStruct {
            #[serde(
                deserialize_with = "crate::external_api::deserializers::parse_and_dedup_switch_port_uplinks"
            )]
            switch_port_uplinks: Option<Vec<SwitchPortUplink>>,
        }

        let result: TestStruct = serde_json::from_str(json).unwrap();
        let uplinks = result.switch_port_uplinks.unwrap();
        assert_eq!(uplinks.len(), 2);
        assert_eq!(uplinks[0].to_string(), "switch0.qsfp0");
        assert_eq!(uplinks[1].to_string(), "switch1.qsfp1");

        // Test deduplication
        let json_with_dups = r#"{"switch_port_uplinks": ["switch0.qsfp0", "switch0.qsfp0", "switch1.qsfp1"]}"#;
        let result: TestStruct = serde_json::from_str(json_with_dups).unwrap();
        let uplinks = result.switch_port_uplinks.unwrap();
        assert_eq!(uplinks.len(), 2); // Duplicate removed
        assert_eq!(uplinks[0].to_string(), "switch0.qsfp0");
        assert_eq!(uplinks[1].to_string(), "switch1.qsfp1");

        // Test None/null
        let json_null = r#"{"switch_port_uplinks": null}"#;
        let result: TestStruct = serde_json::from_str(json_null).unwrap();
        assert!(result.switch_port_uplinks.is_none());

        // Test invalid format
        let json_invalid = r#"{"switch_port_uplinks": ["invalid-format"]}"#;
        let result: Result<TestStruct, _> = serde_json::from_str(json_invalid);
        assert!(result.is_err());
        assert!(
            result
                .unwrap_err()
                .to_string()
                .contains("Expected '<switch>.<port>'")
        );

        // Test empty array
        let json_empty = r#"{"switch_port_uplinks": []}"#;
        let result: TestStruct = serde_json::from_str(json_empty).unwrap();
        let uplinks = result.switch_port_uplinks.unwrap();
        assert_eq!(uplinks.len(), 0);

        // Test object format (test serialization format)
        let json_objects = r#"{"switch_port_uplinks": [{"switch_location": "switch0", "port_name": "qsfp0"}, {"switch_location": "switch1", "port_name": "qsfp1"}]}"#;
        let result: TestStruct = serde_json::from_str(json_objects).unwrap();
        let uplinks = result.switch_port_uplinks.unwrap();
        assert_eq!(uplinks.len(), 2);
        assert_eq!(uplinks[0].to_string(), "switch0.qsfp0");
        assert_eq!(uplinks[1].to_string(), "switch1.qsfp1");

        // Test mixed format (both strings and objects)
        let json_mixed = r#"{"switch_port_uplinks": ["switch0.qsfp0", {"switch_location": "switch1", "port_name": "qsfp1"}]}"#;
        let result: TestStruct = serde_json::from_str(json_mixed).unwrap();
        let uplinks = result.switch_port_uplinks.unwrap();
        assert_eq!(uplinks.len(), 2);
        assert_eq!(uplinks[0].to_string(), "switch0.qsfp0");
        assert_eq!(uplinks[1].to_string(), "switch1.qsfp1");

        // Test deduplication with objects
        let json_object_dups = r#"{"switch_port_uplinks": [{"switch_location": "switch0", "port_name": "qsfp0"}, {"switch_location": "switch0", "port_name": "qsfp0"}]}"#;
        let result: TestStruct =
            serde_json::from_str(json_object_dups).unwrap();
        let uplinks = result.switch_port_uplinks.unwrap();
        assert_eq!(uplinks.len(), 1); // Duplicate removed
    }
=======
// SCIM

#[derive(Deserialize, JsonSchema)]
pub struct ScimV2TokenPathParam {
    pub token_id: Uuid,
}

#[derive(Deserialize, JsonSchema)]
pub struct ScimV2UserPathParam {
    pub user_id: String,
}

#[derive(Deserialize, JsonSchema)]
pub struct ScimV2GroupPathParam {
    pub group_id: String,
>>>>>>> 44330668
}<|MERGE_RESOLUTION|>--- conflicted
+++ resolved
@@ -2769,7 +2769,6 @@
     pub end_time: Option<DateTime<Utc>>,
 }
 
-<<<<<<< HEAD
 /// Create-time parameters for a multicast group.
 #[derive(Clone, Debug, Deserialize, Serialize, JsonSchema)]
 pub struct MulticastGroupCreate {
@@ -3175,83 +3174,8 @@
             .is_err()
         ); // Loopback
     }
-
-    #[test]
-    fn test_switch_port_uplinks_deserializer() {
-        use serde_json;
-
-        // Test basic deserialization with strings
-        let json =
-            r#"{"switch_port_uplinks": ["switch0.qsfp0", "switch1.qsfp1"]}"#;
-
-        #[derive(Debug, serde::Deserialize)]
-        struct TestStruct {
-            #[serde(
-                deserialize_with = "crate::external_api::deserializers::parse_and_dedup_switch_port_uplinks"
-            )]
-            switch_port_uplinks: Option<Vec<SwitchPortUplink>>,
-        }
-
-        let result: TestStruct = serde_json::from_str(json).unwrap();
-        let uplinks = result.switch_port_uplinks.unwrap();
-        assert_eq!(uplinks.len(), 2);
-        assert_eq!(uplinks[0].to_string(), "switch0.qsfp0");
-        assert_eq!(uplinks[1].to_string(), "switch1.qsfp1");
-
-        // Test deduplication
-        let json_with_dups = r#"{"switch_port_uplinks": ["switch0.qsfp0", "switch0.qsfp0", "switch1.qsfp1"]}"#;
-        let result: TestStruct = serde_json::from_str(json_with_dups).unwrap();
-        let uplinks = result.switch_port_uplinks.unwrap();
-        assert_eq!(uplinks.len(), 2); // Duplicate removed
-        assert_eq!(uplinks[0].to_string(), "switch0.qsfp0");
-        assert_eq!(uplinks[1].to_string(), "switch1.qsfp1");
-
-        // Test None/null
-        let json_null = r#"{"switch_port_uplinks": null}"#;
-        let result: TestStruct = serde_json::from_str(json_null).unwrap();
-        assert!(result.switch_port_uplinks.is_none());
-
-        // Test invalid format
-        let json_invalid = r#"{"switch_port_uplinks": ["invalid-format"]}"#;
-        let result: Result<TestStruct, _> = serde_json::from_str(json_invalid);
-        assert!(result.is_err());
-        assert!(
-            result
-                .unwrap_err()
-                .to_string()
-                .contains("Expected '<switch>.<port>'")
-        );
-
-        // Test empty array
-        let json_empty = r#"{"switch_port_uplinks": []}"#;
-        let result: TestStruct = serde_json::from_str(json_empty).unwrap();
-        let uplinks = result.switch_port_uplinks.unwrap();
-        assert_eq!(uplinks.len(), 0);
-
-        // Test object format (test serialization format)
-        let json_objects = r#"{"switch_port_uplinks": [{"switch_location": "switch0", "port_name": "qsfp0"}, {"switch_location": "switch1", "port_name": "qsfp1"}]}"#;
-        let result: TestStruct = serde_json::from_str(json_objects).unwrap();
-        let uplinks = result.switch_port_uplinks.unwrap();
-        assert_eq!(uplinks.len(), 2);
-        assert_eq!(uplinks[0].to_string(), "switch0.qsfp0");
-        assert_eq!(uplinks[1].to_string(), "switch1.qsfp1");
-
-        // Test mixed format (both strings and objects)
-        let json_mixed = r#"{"switch_port_uplinks": ["switch0.qsfp0", {"switch_location": "switch1", "port_name": "qsfp1"}]}"#;
-        let result: TestStruct = serde_json::from_str(json_mixed).unwrap();
-        let uplinks = result.switch_port_uplinks.unwrap();
-        assert_eq!(uplinks.len(), 2);
-        assert_eq!(uplinks[0].to_string(), "switch0.qsfp0");
-        assert_eq!(uplinks[1].to_string(), "switch1.qsfp1");
-
-        // Test deduplication with objects
-        let json_object_dups = r#"{"switch_port_uplinks": [{"switch_location": "switch0", "port_name": "qsfp0"}, {"switch_location": "switch0", "port_name": "qsfp0"}]}"#;
-        let result: TestStruct =
-            serde_json::from_str(json_object_dups).unwrap();
-        let uplinks = result.switch_port_uplinks.unwrap();
-        assert_eq!(uplinks.len(), 1); // Duplicate removed
-    }
-=======
+}
+
 // SCIM
 
 #[derive(Deserialize, JsonSchema)]
@@ -3267,5 +3191,4 @@
 #[derive(Deserialize, JsonSchema)]
 pub struct ScimV2GroupPathParam {
     pub group_id: String,
->>>>>>> 44330668
 }