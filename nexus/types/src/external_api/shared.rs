// This Source Code Form is subject to the terms of the Mozilla Public
// License, v. 2.0. If a copy of the MPL was not distributed with this
// file, You can obtain one at https://mozilla.org/MPL/2.0/.

//! Types that are used as both views and params

use parse_display::FromStr;
use schemars::JsonSchema;
use serde::de::Error as _;
use serde::Deserialize;
use serde::Deserializer;
use serde::Serialize;
use strum::EnumIter;
use uuid::Uuid;

pub use omicron_common::address::{IpRange, Ipv4Range, Ipv6Range};

/// Maximum number of role assignments allowed on any one resource
// Today's implementation assumes a relatively small number of role assignments
// per resource.  Things should work if we bump this up, but we'll want to look
// into scalability improvements (e.g., use pagination for fetching and updating
// the role assignments, and consider the impact on authz checks as well).
//
// Most importantly: by keeping this low to start with, it's impossible for
// customers to develop a dependency on a huge number of role assignments.  That
// maximizes our flexibility in the future.
//
// TODO This should be runtime-configurable.  But it doesn't belong in the Nexus
// configuration file, since it's a constraint on database objects more than it
// is Nexus.  We should have some kinds of config that lives in the database.
pub const MAX_ROLE_ASSIGNMENTS_PER_RESOURCE: usize = 64;

/// Policy for a particular resource
///
/// Note that the Policy only describes access granted explicitly for this
/// resource.  The policies of parent resources can also cause a user to have
/// access to this resource.
#[derive(Clone, Debug, Deserialize, Eq, PartialEq, Serialize, JsonSchema)]
#[schemars(rename = "{AllowedRoles}Policy")]
pub struct Policy<AllowedRoles: serde::de::DeserializeOwned> {
    /// Roles directly assigned on this resource
    #[serde(deserialize_with = "role_assignments_deserialize")]
    pub role_assignments: Vec<RoleAssignment<AllowedRoles>>,
}

fn role_assignments_deserialize<'de, D, R>(
    d: D,
) -> Result<Vec<RoleAssignment<R>>, D::Error>
where
    D: Deserializer<'de>,
    R: serde::de::DeserializeOwned,
{
    let v = Vec::<_>::deserialize(d)?;
    if v.len() > MAX_ROLE_ASSIGNMENTS_PER_RESOURCE {
        return Err(D::Error::invalid_length(
            v.len(),
            &format!(
                "a list of at most {} role assignments",
                MAX_ROLE_ASSIGNMENTS_PER_RESOURCE
            )
            .as_str(),
        ));
    }
    Ok(v)
}

/// Describes the assignment of a particular role on a particular resource to a
/// particular identity (user, group, etc.)
///
/// The resource is not part of this structure.  Rather, `RoleAssignment`s are
/// put into a `Policy` and that Policy is applied to a particular resource.
#[derive(Clone, Debug, Deserialize, Eq, PartialEq, Serialize, JsonSchema)]
#[schemars(rename = "{AllowedRoles}RoleAssignment")]
pub struct RoleAssignment<AllowedRoles> {
    pub identity_type: IdentityType,
    pub identity_id: Uuid,
    pub role_name: AllowedRoles,
}

#[derive(
    Clone,
    Copy,
    Debug,
    Deserialize,
    EnumIter,
    Eq,
    Ord,
    PartialEq,
    PartialOrd,
    Serialize,
    JsonSchema,
)]
#[serde(rename_all = "snake_case")]
pub enum FleetRole {
    Admin,
    Collaborator,
    Viewer,
    // There are other Fleet roles, but they are not externally-visible and so
    // they do not show up in this enum.
}

#[derive(
    Clone,
    Copy,
    Debug,
    Deserialize,
    EnumIter,
    Eq,
    FromStr,
    Ord,
    PartialOrd,
    PartialEq,
    Serialize,
    JsonSchema,
)]
#[serde(rename_all = "snake_case")]
pub enum SiloRole {
    Admin,
    Collaborator,
    Viewer,
}

#[derive(
    Clone,
    Copy,
    Debug,
    Deserialize,
    EnumIter,
    Eq,
    FromStr,
    PartialEq,
    Serialize,
    JsonSchema,
)]
#[serde(rename_all = "snake_case")]
pub enum ProjectRole {
    Admin,
    Collaborator,
    Viewer,
}

/// Describes what kind of identity is described by an id
// This is a subset of the identity types that might be found in the database
// because we do not expose some (e.g., built-in users) externally.
#[derive(
    Clone, Copy, Debug, Deserialize, Eq, PartialEq, Serialize, JsonSchema,
)]
#[serde(rename_all = "snake_case")]
pub enum IdentityType {
    SiloUser,
    SiloGroup,
}

/// Describes how identities are managed and users are authenticated in this
/// Silo
#[derive(
    Clone, Copy, Debug, Deserialize, Eq, PartialEq, Serialize, JsonSchema,
)]
#[serde(rename_all = "snake_case")]
pub enum SiloIdentityMode {
    /// Users are authenticated with SAML using an external authentication
    /// provider.  The system updates information about users and groups only
    /// during successful authentication (i.e,. "JIT provisioning" of users and
    /// groups).
    SamlJit,

    /// The system is the source of truth about users.  There is no linkage to
    /// an external authentication provider or identity provider.
    // NOTE: authentication for these users is not supported yet at all.  It
    // will eventually be password-based.
    LocalOnly,
}

impl SiloIdentityMode {
    pub fn authentication_mode(&self) -> AuthenticationMode {
        match self {
            SiloIdentityMode::LocalOnly => AuthenticationMode::Local,
            SiloIdentityMode::SamlJit => AuthenticationMode::Saml,
        }
    }

    pub fn user_provision_type(&self) -> UserProvisionType {
        match self {
            SiloIdentityMode::LocalOnly => UserProvisionType::ApiOnly,
            SiloIdentityMode::SamlJit => UserProvisionType::Jit,
        }
    }
}

/// How users are authenticated in this Silo
#[derive(Clone, Debug, Deserialize, Serialize, JsonSchema)]
#[serde(rename_all = "snake_case")]
pub enum AuthenticationMode {
    /// Authentication is via SAML using an external authentication provider
    Saml,

    /// Authentication is local to the Oxide system
    Local,
}

/// How users will be provisioned in a silo during authentication.
#[derive(Clone, Debug, Deserialize, Serialize, JsonSchema)]
#[serde(rename_all = "snake_case")]
pub enum UserProvisionType {
    /// Identities are managed directly by explicit calls to the external API.
    /// They are not synchronized from any external identity provider nor
    /// automatically created or updated when a user logs in.
    ApiOnly,

    /// Users and groups are created or updated during authentication using
    /// information provided by the authentication provider
    Jit,
}

/// The service intended to use this certificate.
#[derive(Clone, Copy, Debug, Deserialize, Serialize, JsonSchema)]
#[serde(rename_all = "snake_case")]
pub enum ServiceUsingCertificate {
    /// This certificate is intended for access to the external API.
    ExternalApi,
}

/// The kind of an external IP address for an instance
#[derive(Debug, Clone, Copy, Deserialize, Serialize, JsonSchema, PartialEq)]
#[serde(rename_all = "snake_case")]
pub enum IpKind {
    Ephemeral,
    Floating,
}

#[derive(Clone, Debug, Deserialize, Serialize, JsonSchema)]
#[serde(rename_all = "snake_case")]
pub enum UpdateableComponentType {
    BootloaderForRot,
    BootloaderForSp,
    BootloaderForHostProc,
    HubrisForPscRot,
    HubrisForPscSp,
    HubrisForSidecarRot,
    HubrisForSidecarSp,
    HubrisForGimletRot,
    HubrisForGimletSp,
    HeliosHostPhase1,
    HeliosHostPhase2,
    HostOmicron,
}

<<<<<<< HEAD
#[derive(Clone, Debug, Deserialize, Serialize, JsonSchema, PartialEq)]
#[serde(rename_all = "snake_case")]
pub enum IpPoolResourceType {
    Fleet,
    Silo,
=======
/// Properties that uniquely identify an Oxide hardware component
#[derive(
    Clone,
    Debug,
    Serialize,
    Deserialize,
    JsonSchema,
    PartialOrd,
    Ord,
    PartialEq,
    Eq,
)]
pub struct Baseboard {
    pub serial: String,
    pub part: String,
    pub revision: i64,
}

/// A sled that has not been added to an initialized rack yet
#[derive(
    Clone,
    Debug,
    Serialize,
    Deserialize,
    JsonSchema,
    PartialOrd,
    Ord,
    PartialEq,
    Eq,
)]
pub struct UninitializedSled {
    pub baseboard: Baseboard,
    pub rack_id: Uuid,
    pub cubby: u16,
>>>>>>> 6f2d1c5b
}

#[cfg(test)]
mod test {
    use super::Policy;
    use super::MAX_ROLE_ASSIGNMENTS_PER_RESOURCE;
    use serde::Deserialize;

    #[derive(Clone, Copy, Debug, Deserialize, Eq, PartialEq)]
    #[serde(rename_all = "kebab-case")]
    pub enum DummyRoles {
        Bogus,
    }

    #[test]
    fn test_policy_parsing() {
        // Success case (edge case: max number of role assignments)
        let role_assignment = serde_json::json!({
            "identity_type": "silo_user",
            "identity_id": "75ec4a39-67cf-4549-9e74-44b92947c37c",
            "role_name": "bogus"
        });
        const MAX: usize = MAX_ROLE_ASSIGNMENTS_PER_RESOURCE;
        let okay_input =
            serde_json::Value::Array(vec![role_assignment.clone(); MAX]);
        let policy: Policy<DummyRoles> =
            serde_json::from_value(serde_json::json!({
                "role_assignments": okay_input
            }))
            .expect("unexpectedly failed with okay input");
        assert_eq!(policy.role_assignments[0].role_name, DummyRoles::Bogus);

        // Failure case: too many role assignments
        let bad_input =
            serde_json::Value::Array(vec![role_assignment; MAX + 1]);
        let error =
            serde_json::from_value::<Policy<DummyRoles>>(serde_json::json!({
                "role_assignments": bad_input
            }))
            .expect_err("unexpectedly succeeded with too many items");
        assert_eq!(
            error.to_string(),
            "invalid length 65, expected a list of at most 64 role assignments"
        );
    }
}<|MERGE_RESOLUTION|>--- conflicted
+++ resolved
@@ -245,13 +245,13 @@
     HostOmicron,
 }
 
-<<<<<<< HEAD
 #[derive(Clone, Debug, Deserialize, Serialize, JsonSchema, PartialEq)]
 #[serde(rename_all = "snake_case")]
 pub enum IpPoolResourceType {
     Fleet,
     Silo,
-=======
+}
+
 /// Properties that uniquely identify an Oxide hardware component
 #[derive(
     Clone,
@@ -286,7 +286,6 @@
     pub baseboard: Baseboard,
     pub rack_id: Uuid,
     pub cubby: u16,
->>>>>>> 6f2d1c5b
 }
 
 #[cfg(test)]
