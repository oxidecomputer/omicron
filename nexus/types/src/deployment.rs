--- conflicted
+++ resolved
@@ -289,20 +289,12 @@
                 .iter()
                 .map(|(sled_id, disks)| (*sled_id, disks.clone().into()))
                 .collect(),
-<<<<<<< HEAD
-            &self,
-=======
             before
                 .blueprint_datasets
                 .iter()
                 .map(|(sled_id, datasets)| (*sled_id, datasets.clone().into()))
                 .collect(),
-            self.metadata(),
-            self.sled_state.clone(),
-            self.blueprint_zones.clone(),
-            self.blueprint_disks.clone(),
-            self.blueprint_datasets.clone(),
->>>>>>> 98464901
+            &self,
         )
     }
 
@@ -371,16 +363,8 @@
             before_state,
             before_zones,
             before_disks,
-<<<<<<< HEAD
+            before_datasets,
             &self,
-=======
-            before_datasets,
-            self.metadata(),
-            self.sled_state.clone(),
-            self.blueprint_zones.clone(),
-            self.blueprint_disks.clone(),
-            self.blueprint_datasets.clone(),
->>>>>>> 98464901
         )
     }
 
