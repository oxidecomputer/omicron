--- conflicted
+++ resolved
@@ -72,12 +72,8 @@
 pub mod execution;
 mod network_resources;
 mod planning_input;
-<<<<<<< HEAD
 pub mod planning_report;
-=======
-mod planning_report;
 mod reconfigurator_config;
->>>>>>> fa21af94
 mod zone_type;
 
 use crate::inventory::BaseboardId;
