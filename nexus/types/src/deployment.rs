--- conflicted
+++ resolved
@@ -986,8 +986,6 @@
                 reservation: config.reservation,
                 compression: config.compression,
             },
-<<<<<<< HEAD
-=======
         }
     }
 }
@@ -1041,7 +1039,6 @@
             quota: dataset.quota,
             reservation: dataset.reservation,
             compression: dataset.compression.to_string(),
->>>>>>> 3589f79c
         }
     }
 }
