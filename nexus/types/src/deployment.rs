--- conflicted
+++ resolved
@@ -914,7 +914,6 @@
     }
 }
 
-<<<<<<< HEAD
 #[derive(
     Clone, Debug, Eq, PartialEq, JsonSchema, Deserialize, Serialize, Diffable,
 )]
@@ -930,24 +929,6 @@
     artifact_hash_id: ArtifactHashId,
 }
 
-/// Filters that apply to blueprint datasets.
-#[derive(Copy, Clone, Debug, PartialEq, Eq, Hash)]
-pub enum BlueprintDatasetFilter {
-    // ---
-    // Prefer to keep this list in alphabetical order.
-    // ---
-    /// All datasets
-    All,
-
-    /// Datasets that have been expunged.
-    Expunged,
-
-    /// Datasets that are in-service.
-    InService,
-}
-
-=======
->>>>>>> 0f81eb13
 /// The desired state of an Omicron-managed physical disk in a blueprint.
 #[derive(
     Debug,
