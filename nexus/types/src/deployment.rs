// This Source Code Form is subject to the terms of the Mozilla Public
// License, v. 2.0. If a copy of the MPL was not distributed with this
// file, You can obtain one at https://mozilla.org/MPL/2.0/.

//! Types representing deployed software and configuration
//!
//! For more on this, see the crate-level documentation for
//! `nexus/reconfigurator/planning`.
//!
//! This lives in nexus/types because it's used by both nexus/db-model and
//! nexus/reconfigurator/planning.  (It could as well just live in
//! nexus/db-model, but nexus/reconfigurator/planning does not currently know
//! about nexus/db-model and it's convenient to separate these concerns.)

use crate::internal_api::params::DnsConfigParams;
use crate::inventory::Collection;
pub use crate::inventory::OmicronZoneConfig;
pub use crate::inventory::OmicronZoneDataset;
pub use crate::inventory::OmicronZoneType;
pub use crate::inventory::OmicronZonesConfig;
pub use crate::inventory::SourceNatConfig;
pub use crate::inventory::ZpoolName;
use newtype_uuid::GenericUuid;
use omicron_common::api::external::Generation;
use omicron_uuid_kinds::CollectionUuid;
use omicron_uuid_kinds::OmicronZoneUuid;
use omicron_uuid_kinds::SledUuid;
use schemars::JsonSchema;
use serde::Deserialize;
use serde::Serialize;
use sled_agent_client::ZoneKind;
use slog_error_chain::SlogInlineError;
use std::collections::BTreeMap;
use std::collections::HashMap;
use std::fmt;
use std::net::AddrParseError;
use std::net::Ipv6Addr;
use strum::EnumIter;
use strum::IntoEnumIterator;
use thiserror::Error;
use uuid::Uuid;

mod planning_input;
mod zone_type;

pub use planning_input::DiskFilter;
pub use planning_input::OmicronZoneExternalIp;
pub use planning_input::OmicronZoneNic;
pub use planning_input::PlanningInput;
pub use planning_input::PlanningInputBuildError;
pub use planning_input::PlanningInputBuilder;
pub use planning_input::Policy;
pub use planning_input::SledDetails;
pub use planning_input::SledDisk;
pub use planning_input::SledFilter;
pub use planning_input::SledResources;
<<<<<<< HEAD
pub use planning_input::ZoneExpungeReason;
=======
pub use zone_type::blueprint_zone_type;
pub use zone_type::BlueprintZoneType;
>>>>>>> 64fcc162

/// Describes a complete set of software and configuration for the system
// Blueprints are a fundamental part of how the system modifies itself.  Each
// blueprint completely describes all of the software and configuration
// that the control plane manages.  See the nexus/reconfigurator/planning
// crate-level documentation for details.
//
// Blueprints are different from policy.  Policy describes the things that an
// operator would generally want to control.  The blueprint describes the
// details of implementing that policy that an operator shouldn't have to deal
// with.  For example, the operator might write policy that says "I want
// 5 external DNS zones".  The system could then generate a blueprint that
// _has_ 5 external DNS zones on 5 specific sleds.  The blueprint includes all
// the details needed to achieve that, including which image these zones should
// run, which zpools their persistent data should be stored on, their public and
// private IP addresses, their internal DNS names, etc.
//
// It must be possible for multiple Nexus instances to execute the same
// blueprint concurrently and converge to the same thing.  Thus, these _cannot_
// be how a blueprint works:
//
// - "add a Nexus zone" -- two Nexus instances operating concurrently would
//   add _two_ Nexus zones (which is wrong)
// - "ensure that there is a Nexus zone on this sled with this id" -- the IP
//   addresses and images are left unspecified.  Two Nexus instances could pick
//   different IPs or images for the zone.
//
// This is why blueprints must be so detailed.  The key principle here is that
// **all the work of ensuring that the system do the right thing happens in one
// process (the update planner in one Nexus instance).  Once a blueprint has
// been committed, everyone is on the same page about how to execute it.**  The
// intent is that this makes both planning and executing a lot easier.  In
// particular, by the time we get to execution, all the hard choices have
// already been made.
//
// Currently, blueprints are limited to describing only the set of Omicron
// zones deployed on each host and some supporting configuration (e.g., DNS).
// This is aimed at supporting add/remove sleds.  The plan is to grow this to
// include more of the system as we support more use cases.
#[derive(Clone, Debug, Eq, PartialEq, JsonSchema, Deserialize, Serialize)]
pub struct Blueprint {
    /// unique identifier for this blueprint
    pub id: Uuid,

    /// A map of sled id -> zones deployed on each sled, along with the
    /// [`BlueprintZoneDisposition`] for each zone.
    ///
    /// A sled is considered part of the control plane cluster iff it has an
    /// entry in this map.
    pub blueprint_zones: BTreeMap<Uuid, BlueprintZonesConfig>,

    /// A map of sled id -> disks in use on each sled.
    pub blueprint_disks: BTreeMap<SledUuid, BlueprintPhysicalDisksConfig>,

    /// which blueprint this blueprint is based on
    pub parent_blueprint_id: Option<Uuid>,

    /// internal DNS version when this blueprint was created
    // See blueprint execution for more on this.
    pub internal_dns_version: Generation,

    /// external DNS version when thi blueprint was created
    // See blueprint execution for more on this.
    pub external_dns_version: Generation,

    /// when this blueprint was generated (for debugging)
    pub time_created: chrono::DateTime<chrono::Utc>,
    /// identity of the component that generated the blueprint (for debugging)
    /// This would generally be the Uuid of a Nexus instance.
    pub creator: String,
    /// human-readable string describing why this blueprint was created
    /// (for debugging)
    pub comment: String,
}

impl Blueprint {
    /// Return metadata for this blueprint.
    pub fn metadata(&self) -> BlueprintMetadata {
        BlueprintMetadata {
            id: self.id,
            parent_blueprint_id: self.parent_blueprint_id,
            internal_dns_version: self.internal_dns_version,
            external_dns_version: self.external_dns_version,
            time_created: self.time_created,
            creator: self.creator.clone(),
            comment: self.comment.clone(),
        }
    }

    /// Iterate over the [`BlueprintZoneConfig`] instances in the blueprint
    /// that match the provided filter, along with the associated sled id.
    pub fn all_omicron_zones(
        &self,
        filter: BlueprintZoneFilter,
    ) -> impl Iterator<Item = (Uuid, &BlueprintZoneConfig)> {
        self.blueprint_zones.iter().flat_map(move |(sled_id, z)| {
            z.zones.iter().filter_map(move |z| {
                z.disposition.matches(filter).then_some((*sled_id, z))
            })
        })
    }

<<<<<<< HEAD
    /// Iterate over all the [`OmicronZoneConfig`] instances in the blueprint,
    /// along with the associated sled id.
    pub fn all_omicron_zones(
        &self,
        filter: BlueprintZoneFilter,
    ) -> impl Iterator<Item = (Uuid, &OmicronZoneConfig)> {
        self.all_blueprint_zones(filter)
            .map(|(sled_id, z)| (sled_id, &z.config))
    }

    // Temporary method that provides the list of Omicron zones using
    // `TypedUuid`.
    //
    // In the future, `all_omicron_zones` will return `SledUuid`,
    // and this method will go away.
    pub fn all_omicron_zones_typed(
        &self,
        filter: BlueprintZoneFilter,
    ) -> impl Iterator<Item = (SledUuid, &OmicronZoneConfig)> {
        self.all_blueprint_zones(filter).map(|(sled_id, z)| {
            (SledUuid::from_untyped_uuid(sled_id), &z.config)
        })
    }

=======
>>>>>>> 64fcc162
    /// Iterate over the ids of all sleds in the blueprint
    pub fn sleds(&self) -> impl Iterator<Item = SledUuid> + '_ {
        self.blueprint_zones.keys().copied().map(SledUuid::from_untyped_uuid)
    }

    /// Summarize the difference between sleds and zones between two
    /// blueprints.
    ///
    /// The argument provided is the "before" side, and `self` is the "after"
    /// side. This matches the order of arguments to
    /// [`Blueprint::diff_since_collection`].
    pub fn diff_since_blueprint(
        &self,
        before: &Blueprint,
    ) -> Result<BlueprintDiff, BlueprintDiffError> {
        BlueprintDiff::new(
            DiffBeforeMetadata::Blueprint(Box::new(before.metadata())),
            before.typed_blueprint_zones(),
            self.metadata(),
            self.typed_blueprint_zones(),
        )
    }

    /// Summarize the differences in sleds and zones between a collection and a
    /// blueprint.
    ///
    /// This gives an idea about what would change about a running system if
    /// one were to execute the blueprint.
    ///
    /// Note that collections do not include information about zone
    /// disposition, so it is assumed that all zones in the collection have the
    /// [`InService`](BlueprintZoneDisposition::InService) disposition. (This
    /// is the same assumption made by
    /// [`BlueprintZonesConfig::initial_from_collection`]. The logic here may
    /// also be expanded to handle cases where not all zones in the collection
    /// are in-service.)
    pub fn diff_since_collection(
        &self,
        before: &Collection,
    ) -> Result<BlueprintDiff, BlueprintDiffError> {
        let before_zones = before
            .omicron_zones
            .iter()
            .map(|(sled_id, zones_found)| {
                let zones = zones_found
                    .zones
                    .zones
                    .iter()
                    .map(|z| {
                        BlueprintZoneConfig::from_omicron_zone_config(
                            z.clone(),
                            BlueprintZoneDisposition::InService,
                        )
                        .map_err(|err| {
                            BlueprintDiffError {
                                before_meta: DiffBeforeMetadata::Collection {
                                    id: before.id,
                                },
                                after_meta: Box::new(self.metadata()),
                                errors: vec![BlueprintDiffSingleError::InvalidOmicronZoneType(err)],
                            }
                        })
                    })
                    .collect::<Result<Vec<_>, _>>()?;
                let zones = BlueprintZonesConfig {
                    generation: zones_found.zones.generation,
                    zones,
                };
                Ok((*sled_id, zones))
            })
            .collect::<Result<_, _>>()?;

        BlueprintDiff::new(
            DiffBeforeMetadata::Collection { id: before.id },
            before_zones,
            self.metadata(),
            self.typed_blueprint_zones(),
        )
    }

    /// Return a struct that can be displayed to present information about the
    /// blueprint.
    pub fn display(&self) -> BlueprintDisplay<'_> {
        BlueprintDisplay { blueprint: self }
    }

    /// Temporary method that returns `self.blueprint_zones`, except the keys
    /// are `SledUuid`.
    ///
    /// TODO-cleanup use `TypedUuid` everywhere
    pub fn typed_blueprint_zones(
        &self,
    ) -> BTreeMap<SledUuid, BlueprintZonesConfig> {
        self.blueprint_zones
            .iter()
            .map(|(sled_id, zones)| {
                (SledUuid::from_untyped_uuid(*sled_id), zones.clone())
            })
            .collect()
    }
}

/// Wrapper to allow a [`Blueprint`] to be displayed with information.
///
/// Returned by [`Blueprint::display()`].
#[derive(Clone, Debug)]
#[must_use = "this struct does nothing unless displayed"]
pub struct BlueprintDisplay<'a> {
    blueprint: &'a Blueprint,
    // TODO: add colorization with a stylesheet
}

impl<'a> fmt::Display for BlueprintDisplay<'a> {
    fn fmt(&self, f: &mut fmt::Formatter<'_>) -> fmt::Result {
        let b = self.blueprint;
        writeln!(f, "blueprint  {}", b.id)?;
        writeln!(
            f,
            "parent:    {}",
            b.parent_blueprint_id
                .map(|u| u.to_string())
                .unwrap_or_else(|| String::from("<none>"))
        )?;

        writeln!(f, "\n{}", self.make_zone_table())?;

        writeln!(f, "\n{}", table_display::metadata_heading())?;
        writeln!(f, "{}", self.make_metadata_table())?;

        Ok(())
    }
}

/// Information about an Omicron zone as recorded in a blueprint.
///
/// Currently, this is similar to [`OmicronZonesConfig`], but also contains a
/// per-zone [`BlueprintZoneDisposition`].
///
/// Part of [`Blueprint`].
#[derive(Debug, Clone, Eq, PartialEq, JsonSchema, Deserialize, Serialize)]
pub struct BlueprintZonesConfig {
    /// Generation number of this configuration.
    ///
    /// This generation number is owned by the control plane. See
    /// [`OmicronZonesConfig::generation`] for more details.
    pub generation: Generation,

    /// The list of running zones.
    pub zones: Vec<BlueprintZoneConfig>,
}

impl BlueprintZonesConfig {
    /// Constructs a new [`BlueprintZonesConfig`] from a collection's zones.
    ///
    /// For the initial blueprint, all zones within a collection are assumed to
    /// have the [`InService`](BlueprintZoneDisposition::InService)
    /// disposition.
    pub fn initial_from_collection(
        collection: &OmicronZonesConfig,
    ) -> Result<Self, InvalidOmicronZoneType> {
        let zones = collection
            .zones
            .iter()
            .map(|z| {
                BlueprintZoneConfig::from_omicron_zone_config(
                    z.clone(),
                    BlueprintZoneDisposition::InService,
                )
            })
            .collect::<Result<_, _>>()?;

        let mut ret = Self {
            // An initial `BlueprintZonesConfig` reuses the generation from
            // `OmicronZonesConfig`.
            generation: collection.generation,
            zones,
        };
        // For testing, it's helpful for zones to be in sorted order.
        ret.sort();

        Ok(ret)
    }

    /// Sorts the list of zones stored in this configuration.
    ///
    /// This is not strictly necessary. But for testing (particularly snapshot
    /// testing), it's helpful for zones to be in sorted order.
    pub fn sort(&mut self) {
        self.zones.sort_unstable_by_key(zone_sort_key);
    }

    /// Converts self to an [`OmicronZonesConfig`], applying the provided
    /// [`BlueprintZoneFilter`].
    ///
    /// The filter controls which zones should be exported into the resulting
    /// [`OmicronZonesConfig`].
    pub fn to_omicron_zones_config(
        &self,
        filter: BlueprintZoneFilter,
    ) -> OmicronZonesConfig {
        OmicronZonesConfig {
            generation: self.generation,
            zones: self
                .zones
                .iter()
                .filter(|z| z.disposition.matches(filter))
                .cloned()
                .map(OmicronZoneConfig::from)
                .collect(),
        }
    }
}

fn zone_sort_key(z: &BlueprintZoneConfig) -> impl Ord {
    // First sort by kind, then by ID. This makes it so that zones of the same
    // kind (e.g. Crucible zones) are grouped together.
    (z.zone_type.kind(), z.id)
}

/// "Should never happen" errors from converting an [`OmicronZoneType`] into a
/// [`BlueprintZoneType`].
// Removing this error type would be a side effect of fixing
// https://github.com/oxidecomputer/omicron/issues/4988.
#[derive(Debug, Clone, Error, SlogInlineError)]
pub enum InvalidOmicronZoneType {
    #[error("invalid socket address for {kind} ({addr})")]
    ParseSocketAddr {
        kind: ZoneKind,
        addr: String,
        #[source]
        err: AddrParseError,
    },
}

/// Describes one Omicron-managed zone in a blueprint.
///
/// Part of [`BlueprintZonesConfig`].
#[derive(Debug, Clone, Eq, PartialEq, JsonSchema, Deserialize, Serialize)]
pub struct BlueprintZoneConfig {
    /// The disposition (desired state) of this zone recorded in the blueprint.
    pub disposition: BlueprintZoneDisposition,

    pub id: OmicronZoneUuid,
    pub underlay_address: Ipv6Addr,
    pub zone_type: BlueprintZoneType,
}

impl BlueprintZoneConfig {
    pub fn from_omicron_zone_config(
        config: OmicronZoneConfig,
        disposition: BlueprintZoneDisposition,
    ) -> Result<Self, InvalidOmicronZoneType> {
        let zone_type = match config.zone_type {
            OmicronZoneType::BoundaryNtp {
                address,
                dns_servers,
                domain,
                nic,
                ntp_servers,
                snat_cfg,
            } => {
                let address = address.parse().map_err(|err| {
                    InvalidOmicronZoneType::ParseSocketAddr {
                        kind: ZoneKind::BoundaryNtp,
                        addr: address.clone(),
                        err,
                    }
                })?;
                BlueprintZoneType::BoundaryNtp(
                    blueprint_zone_type::BoundaryNtp {
                        address,
                        ntp_servers,
                        dns_servers,
                        domain,
                        nic,
                        snat_cfg,
                    },
                )
            }
            OmicronZoneType::Clickhouse { address, dataset } => {
                let address = address.parse().map_err(|err| {
                    InvalidOmicronZoneType::ParseSocketAddr {
                        kind: ZoneKind::Clickhouse,
                        addr: address.clone(),
                        err,
                    }
                })?;
                BlueprintZoneType::Clickhouse(blueprint_zone_type::Clickhouse {
                    address,
                    dataset,
                })
            }
            OmicronZoneType::ClickhouseKeeper { address, dataset } => {
                let address = address.parse().map_err(|err| {
                    InvalidOmicronZoneType::ParseSocketAddr {
                        kind: ZoneKind::ClickhouseKeeper,
                        addr: address.clone(),
                        err,
                    }
                })?;
                BlueprintZoneType::ClickhouseKeeper(
                    blueprint_zone_type::ClickhouseKeeper { address, dataset },
                )
            }
            OmicronZoneType::CockroachDb { address, dataset } => {
                let address = address.parse().map_err(|err| {
                    InvalidOmicronZoneType::ParseSocketAddr {
                        kind: ZoneKind::CockroachDb,
                        addr: address.clone(),
                        err,
                    }
                })?;
                BlueprintZoneType::CockroachDb(
                    blueprint_zone_type::CockroachDb { address, dataset },
                )
            }
            OmicronZoneType::Crucible { address, dataset } => {
                let address = address.parse().map_err(|err| {
                    InvalidOmicronZoneType::ParseSocketAddr {
                        kind: ZoneKind::Crucible,
                        addr: address.clone(),
                        err,
                    }
                })?;
                BlueprintZoneType::Crucible(blueprint_zone_type::Crucible {
                    address,
                    dataset,
                })
            }
            OmicronZoneType::CruciblePantry { address } => {
                let address = address.parse().map_err(|err| {
                    InvalidOmicronZoneType::ParseSocketAddr {
                        kind: ZoneKind::CruciblePantry,
                        addr: address.clone(),
                        err,
                    }
                })?;
                BlueprintZoneType::CruciblePantry(
                    blueprint_zone_type::CruciblePantry { address },
                )
            }
            OmicronZoneType::ExternalDns {
                dataset,
                dns_address,
                http_address,
                nic,
            } => {
                let dns_address = dns_address.parse().map_err(|err| {
                    InvalidOmicronZoneType::ParseSocketAddr {
                        kind: ZoneKind::ExternalDns,
                        addr: dns_address.clone(),
                        err,
                    }
                })?;
                let http_address = http_address.parse().map_err(|err| {
                    InvalidOmicronZoneType::ParseSocketAddr {
                        kind: ZoneKind::ExternalDns,
                        addr: http_address.clone(),
                        err,
                    }
                })?;
                BlueprintZoneType::ExternalDns(
                    blueprint_zone_type::ExternalDns {
                        dataset,
                        http_address,
                        dns_address,
                        nic,
                    },
                )
            }
            OmicronZoneType::InternalDns {
                dataset,
                dns_address,
                gz_address,
                gz_address_index,
                http_address,
            } => {
                let dns_address = dns_address.parse().map_err(|err| {
                    InvalidOmicronZoneType::ParseSocketAddr {
                        kind: ZoneKind::InternalDns,
                        addr: dns_address.clone(),
                        err,
                    }
                })?;
                let http_address = http_address.parse().map_err(|err| {
                    InvalidOmicronZoneType::ParseSocketAddr {
                        kind: ZoneKind::InternalDns,
                        addr: http_address.clone(),
                        err,
                    }
                })?;
                BlueprintZoneType::InternalDns(
                    blueprint_zone_type::InternalDns {
                        dataset,
                        http_address,
                        dns_address,
                        gz_address,
                        gz_address_index,
                    },
                )
            }
            OmicronZoneType::InternalNtp {
                address,
                dns_servers,
                domain,
                ntp_servers,
            } => {
                let address = address.parse().map_err(|err| {
                    InvalidOmicronZoneType::ParseSocketAddr {
                        kind: ZoneKind::InternalNtp,
                        addr: address.clone(),
                        err,
                    }
                })?;
                BlueprintZoneType::InternalNtp(
                    blueprint_zone_type::InternalNtp {
                        address,
                        ntp_servers,
                        dns_servers,
                        domain,
                    },
                )
            }
            OmicronZoneType::Nexus {
                external_dns_servers,
                external_ip,
                external_tls,
                internal_address,
                nic,
            } => {
                let internal_address =
                    internal_address.parse().map_err(|err| {
                        InvalidOmicronZoneType::ParseSocketAddr {
                            kind: ZoneKind::Nexus,
                            addr: internal_address.clone(),
                            err,
                        }
                    })?;
                BlueprintZoneType::Nexus(blueprint_zone_type::Nexus {
                    internal_address,
                    external_ip,
                    nic,
                    external_tls,
                    external_dns_servers,
                })
            }
            OmicronZoneType::Oximeter { address } => {
                let address = address.parse().map_err(|err| {
                    InvalidOmicronZoneType::ParseSocketAddr {
                        kind: ZoneKind::Oximeter,
                        addr: address.clone(),
                        err,
                    }
                })?;
                BlueprintZoneType::Oximeter(blueprint_zone_type::Oximeter {
                    address,
                })
            }
        };
        Ok(Self {
            disposition,
            id: OmicronZoneUuid::from_untyped_uuid(config.id),
            underlay_address: config.underlay_address,
            zone_type,
        })
    }
}

impl From<BlueprintZoneConfig> for OmicronZoneConfig {
    fn from(z: BlueprintZoneConfig) -> Self {
        Self {
            id: z.id.into_untyped_uuid(),
            underlay_address: z.underlay_address,
            zone_type: z.zone_type.into(),
        }
    }
}

/// The desired state of an Omicron-managed zone in a blueprint.
///
/// Part of [`BlueprintZoneConfig`].
#[derive(
    Debug,
    Copy,
    Clone,
    PartialEq,
    Eq,
    Hash,
    PartialOrd,
    Ord,
    JsonSchema,
    Deserialize,
    Serialize,
    EnumIter,
)]
#[serde(rename_all = "snake_case")]
pub enum BlueprintZoneDisposition {
    /// The zone is in-service.
    InService,

    /// The zone is not in service.
    Quiesced,

    /// The zone is permanently gone.
    Expunged,
}

impl BlueprintZoneDisposition {
    /// Returns true if the zone disposition matches this filter.
    pub fn matches(self, filter: BlueprintZoneFilter) -> bool {
        // This code could be written in three ways:
        //
        // 1. match self { match filter { ... } }
        // 2. match filter { match self { ... } }
        // 3. match (self, filter) { ... }
        //
        // We choose 1 here because we expect many filters and just a few
        // dispositions, and 1 is the easiest form to represent that.
        match self {
            Self::InService => match filter {
                BlueprintZoneFilter::All => true,
                BlueprintZoneFilter::ShouldBeRunning => true,
                BlueprintZoneFilter::ShouldBeExternallyReachable => true,
                BlueprintZoneFilter::ShouldBeInInternalDns => true,
                BlueprintZoneFilter::ShouldDeployVpcFirewallRules => true,
            },
            Self::Quiesced => match filter {
                BlueprintZoneFilter::All => true,

                // Quiesced zones are still running.
                BlueprintZoneFilter::ShouldBeRunning => true,

                // Quiesced zones should not have external resources -- we do
                // not want traffic to be directed to them.
                BlueprintZoneFilter::ShouldBeExternallyReachable => false,

                // Quiesced zones should not be exposed in DNS.
                BlueprintZoneFilter::ShouldBeInInternalDns => false,

                // Quiesced zones should get firewall rules.
                BlueprintZoneFilter::ShouldDeployVpcFirewallRules => true,
            },
            Self::Expunged => match filter {
                BlueprintZoneFilter::All => true,
                BlueprintZoneFilter::ShouldBeRunning => false,
                BlueprintZoneFilter::ShouldBeExternallyReachable => false,
                BlueprintZoneFilter::ShouldBeInInternalDns => false,
                BlueprintZoneFilter::ShouldDeployVpcFirewallRules => false,
            },
        }
    }

    /// Returns all zone dispositions that match the given filter.
    pub fn all_matching(
        filter: BlueprintZoneFilter,
    ) -> impl Iterator<Item = Self> {
        BlueprintZoneDisposition::iter().filter(move |&d| d.matches(filter))
    }
}

impl fmt::Display for BlueprintZoneDisposition {
    fn fmt(&self, f: &mut fmt::Formatter<'_>) -> fmt::Result {
        match self {
            // Neither `write!(f, "...")` nor `f.write_str("...")` obey fill
            // and alignment (used above), but this does.
            BlueprintZoneDisposition::InService => "in service".fmt(f),
            BlueprintZoneDisposition::Quiesced => "quiesced".fmt(f),
            BlueprintZoneDisposition::Expunged => "expunged".fmt(f),
        }
    }
}

/// Filters that apply to blueprint zones.
///
/// This logic lives here rather than within the individual components making
/// decisions, so that this is easier to read.
///
/// The meaning of a particular filter should not be overloaded -- each time a
/// new use case wants to make a decision based on the zone disposition, a new
/// variant should be added to this enum.
#[derive(Copy, Clone, Debug, PartialEq, Eq, Hash)]
pub enum BlueprintZoneFilter {
    // ---
    // Prefer to keep this list in alphabetical order.
    // ---
    /// All zones.
    All,

    /// Zones that are desired to be in the RUNNING state
    ShouldBeRunning,

    /// Filter by zones that should have external IP and DNS resources.
    ShouldBeExternallyReachable,

    /// Filter by zones that should be in internal DNS.
    ShouldBeInInternalDns,

    /// Filter by zones that should be sent VPC firewall rules.
    ShouldDeployVpcFirewallRules,
}

/// Information about an Omicron physical disk as recorded in a blueprint.
///
/// Part of [`Blueprint`].
pub type BlueprintPhysicalDisksConfig =
    sled_agent_client::types::OmicronPhysicalDisksConfig;

pub type BlueprintPhysicalDiskConfig =
    sled_agent_client::types::OmicronPhysicalDiskConfig;

/// Describe high-level metadata about a blueprint
// These fields are a subset of [`Blueprint`], and include only the data we can
// quickly fetch from the main blueprint table (e.g., when listing all
// blueprints).
#[derive(Debug, Clone, Eq, PartialEq, JsonSchema, Serialize)]
pub struct BlueprintMetadata {
    /// unique identifier for this blueprint
    pub id: Uuid,

    /// which blueprint this blueprint is based on
    pub parent_blueprint_id: Option<Uuid>,
    /// internal DNS version when this blueprint was created
    pub internal_dns_version: Generation,
    /// external DNS version when this blueprint was created
    pub external_dns_version: Generation,

    /// when this blueprint was generated (for debugging)
    pub time_created: chrono::DateTime<chrono::Utc>,
    /// identity of the component that generated the blueprint (for debugging)
    /// This would generally be the Uuid of a Nexus instance.
    pub creator: String,
    /// human-readable string describing why this blueprint was created
    /// (for debugging)
    pub comment: String,
}

impl BlueprintMetadata {
    pub fn display_id(&self) -> String {
        format!("blueprint {}", self.id)
    }
}

/// Describes what blueprint, if any, the system is currently working toward
#[derive(Debug, Clone, Copy, PartialEq, Eq, Serialize, JsonSchema)]
pub struct BlueprintTarget {
    /// id of the blueprint that the system is trying to make real
    pub target_id: Uuid,
    /// policy: should the system actively work towards this blueprint
    ///
    /// This should generally be left enabled.
    pub enabled: bool,
    /// when this blueprint was made the target
    pub time_made_target: chrono::DateTime<chrono::Utc>,
}

/// Specifies what blueprint, if any, the system should be working toward
#[derive(Deserialize, JsonSchema)]
pub struct BlueprintTargetSet {
    pub target_id: Uuid,
    pub enabled: bool,
}

/// Summarizes the differences between two blueprints
#[derive(Debug)]
pub struct BlueprintDiff {
    before_meta: DiffBeforeMetadata,
    after_meta: BlueprintMetadata,
    sleds: DiffSleds,
}

impl BlueprintDiff {
    /// Build a diff with the provided contents, verifying that the provided
    /// data is valid.
    fn new(
        before_meta: DiffBeforeMetadata,
        before_zones: BTreeMap<SledUuid, BlueprintZonesConfig>,
        after_meta: BlueprintMetadata,
        after_zones: BTreeMap<SledUuid, BlueprintZonesConfig>,
    ) -> Result<Self, BlueprintDiffError> {
        let mut errors = Vec::new();

        let sleds = DiffSleds::new(before_zones, after_zones, &mut errors);

        if errors.is_empty() {
            Ok(Self { before_meta, after_meta, sleds })
        } else {
            Err(BlueprintDiffError {
                before_meta,
                after_meta: Box::new(after_meta),
                errors,
            })
        }
    }

    /// Returns metadata about the source of the "before" data.
    pub fn before_meta(&self) -> &DiffBeforeMetadata {
        &self.before_meta
    }

    /// Returns metadata about the source of the "after" data.
    pub fn after_meta(&self) -> &BlueprintMetadata {
        &self.after_meta
    }

    /// Iterate over sleds only present in the second blueprint of a diff
    pub fn sleds_added(
        &self,
    ) -> impl ExactSizeIterator<Item = (SledUuid, &BlueprintZonesConfig)> + '_
    {
        self.sleds.added.iter().map(|(sled_id, zones)| (*sled_id, zones))
    }

    /// Iterate over sleds only present in the first blueprint of a diff
    pub fn sleds_removed(
        &self,
    ) -> impl ExactSizeIterator<Item = (SledUuid, &BlueprintZonesConfig)> + '_
    {
        self.sleds.removed.iter().map(|(sled_id, zones)| (*sled_id, zones))
    }

    /// Iterate over sleds present in both blueprints in a diff that have
    /// changes.
    pub fn sleds_modified(
        &self,
    ) -> impl ExactSizeIterator<Item = (SledUuid, &DiffSledModified)> + '_ {
        self.sleds.modified.iter().map(|(sled_id, sled)| (*sled_id, sled))
    }

    /// Iterate over sleds present in both blueprints in a diff that have no
    /// changes.
    pub fn sleds_unchanged(
        &self,
    ) -> impl Iterator<Item = (SledUuid, &BlueprintZonesConfig)> + '_ {
        self.sleds.unchanged.iter().map(|(sled_id, zones)| (*sled_id, zones))
    }

    /// Return a struct that can be used to display the diff.
    pub fn display(&self) -> BlueprintDiffDisplay<'_> {
        BlueprintDiffDisplay::new(self)
    }
}

#[derive(Debug)]
struct DiffSleds {
    added: BTreeMap<SledUuid, BlueprintZonesConfig>,
    removed: BTreeMap<SledUuid, BlueprintZonesConfig>,
    modified: BTreeMap<SledUuid, DiffSledModified>,
    unchanged: BTreeMap<SledUuid, BlueprintZonesConfig>,
}

impl DiffSleds {
    /// Builds added, removed and common maps, verifying that the provided data
    /// is valid.
    ///
    /// The return value only contains the sleds that are present in both
    /// blueprints.
    fn new(
        before: BTreeMap<SledUuid, BlueprintZonesConfig>,
        mut after: BTreeMap<SledUuid, BlueprintZonesConfig>,
        errors: &mut Vec<BlueprintDiffSingleError>,
    ) -> Self {
        let mut removed = BTreeMap::new();
        let mut modified = BTreeMap::new();
        let mut unchanged = BTreeMap::new();

        for (sled_id, mut before_z) in before {
            if let Some(mut after_z) = after.remove(&sled_id) {
                // Sort before_z and after_z so they can be compared directly.
                before_z.sort();
                after_z.sort();

                if before_z == after_z {
                    unchanged.insert(sled_id, before_z);
                } else {
                    let sled_modified = DiffSledModified::new(
                        sled_id, before_z, after_z, errors,
                    );
                    modified.insert(sled_id, sled_modified);
                }
            } else {
                removed.insert(sled_id, before_z);
            }
        }

        // We removed everything common from `after` above, so anything left is
        // an added sled.
        Self { added: after, removed, modified, unchanged }
    }
}

/// Wrapper to allow a [`BlueprintDiff`] to be displayed.
///
/// Returned by [`BlueprintDiff::display()`].
#[derive(Clone, Debug)]
#[must_use = "this struct does nothing unless displayed"]
pub struct BlueprintDiffDisplay<'diff> {
    diff: &'diff BlueprintDiff,
    // TODO: add colorization with a stylesheet
}

impl<'diff> BlueprintDiffDisplay<'diff> {
    #[inline]
    fn new(diff: &'diff BlueprintDiff) -> Self {
        Self { diff }
    }
}

impl<'diff> fmt::Display for BlueprintDiffDisplay<'diff> {
    fn fmt(&self, f: &mut fmt::Formatter<'_>) -> fmt::Result {
        let diff = self.diff;

        // Print things differently based on whether the diff is between a
        // collection and a blueprint, or a blueprint and a blueprint.
        match &diff.before_meta {
            DiffBeforeMetadata::Collection { id } => {
                writeln!(
                    f,
                    "from: collection {}\n\
                     to:   blueprint  {}",
                    id, diff.after_meta.id,
                )?;
            }
            DiffBeforeMetadata::Blueprint(before) => {
                writeln!(
                    f,
                    "from: blueprint {}\n\
                     to:   blueprint {}",
                    before.id, diff.after_meta.id
                )?;
            }
        }

        writeln!(f, "\n{}", self.make_zone_diff_table())?;

        writeln!(f, "\n{}", table_display::metadata_diff_heading())?;
        writeln!(f, "{}", self.make_metadata_diff_table())?;

        Ok(())
    }
}

#[derive(Clone, Debug, Error)]
pub struct BlueprintDiffError {
    pub before_meta: DiffBeforeMetadata,
    pub after_meta: Box<BlueprintMetadata>,
    pub errors: Vec<BlueprintDiffSingleError>,
}

impl fmt::Display for BlueprintDiffError {
    fn fmt(&self, f: &mut fmt::Formatter<'_>) -> fmt::Result {
        writeln!(
            f,
            "errors in diff between {} and {}:",
            self.before_meta.display_id(),
            self.after_meta.display_id()
        )?;
        for e in &self.errors {
            writeln!(f, "  - {}", e)?;
        }
        Ok(())
    }
}

/// An individual error within a [`BlueprintDiffError`].
#[derive(Clone, Debug)]
pub enum BlueprintDiffSingleError {
    /// The [`OmicronZoneType`] of a particular zone changed between the before
    /// and after blueprints.
    ///
    /// For a particular zone, the type should never change.
    ZoneTypeChanged {
        sled_id: SledUuid,
        zone_id: Uuid,
        before: ZoneKind,
        after: ZoneKind,
    },
    InvalidOmicronZoneType(InvalidOmicronZoneType),
}

impl fmt::Display for BlueprintDiffSingleError {
    fn fmt(&self, f: &mut fmt::Formatter<'_>) -> fmt::Result {
        match self {
            BlueprintDiffSingleError::ZoneTypeChanged {
                sled_id,
                zone_id,
                before,
                after,
            } => write!(
                f,
                "on sled {sled_id}, zone {zone_id} changed type \
                 from {before} to {after}",
            ),
            BlueprintDiffSingleError::InvalidOmicronZoneType(err) => {
                write!(f, "invalid OmicronZoneType in collection: {err}")
            }
        }
    }
}

/// Data about the "before" version within a [`BlueprintDiff`].
#[derive(Clone, Debug)]
pub enum DiffBeforeMetadata {
    /// The diff was made from a collection.
    Collection { id: CollectionUuid },
    /// The diff was made from a blueprint.
    Blueprint(Box<BlueprintMetadata>),
}

impl DiffBeforeMetadata {
    pub fn display_id(&self) -> String {
        match self {
            DiffBeforeMetadata::Collection { id } => format!("collection {id}"),
            DiffBeforeMetadata::Blueprint(b) => b.display_id(),
        }
    }
}

/// Describes a sled that appeared on both sides of a diff and is changed.
#[derive(Clone, Debug)]
pub struct DiffSledModified {
    /// id of the sled
    pub sled_id: SledUuid,
    /// generation of the "zones" configuration on the left side
    pub generation_before: Generation,
    /// generation of the "zones" configuration on the right side
    pub generation_after: Generation,
    zones_added: Vec<BlueprintZoneConfig>,
    zones_removed: Vec<BlueprintZoneConfig>,
    zones_common: Vec<DiffZoneCommon>,
}

impl DiffSledModified {
    fn new(
        sled_id: SledUuid,
        before: BlueprintZonesConfig,
        after: BlueprintZonesConfig,
        errors: &mut Vec<BlueprintDiffSingleError>,
    ) -> Self {
        // Assemble separate summaries of the zones, indexed by zone id.
        let before_by_id: HashMap<_, _> =
            before.zones.into_iter().map(|zone| (zone.id, zone)).collect();
        let mut after_by_id: HashMap<_, _> =
            after.zones.into_iter().map(|zone| (zone.id, zone)).collect();

        let mut zones_removed = Vec::new();
        let mut zones_common = Vec::new();

        // Now go through each zone and compare them.
        for (zone_id, zone_before) in before_by_id {
            if let Some(zone_after) = after_by_id.remove(&zone_id) {
                let before_kind = zone_before.zone_type.kind();
                let after_kind = zone_after.zone_type.kind();

                if before_kind != after_kind {
                    errors.push(BlueprintDiffSingleError::ZoneTypeChanged {
                        sled_id,
                        zone_id: zone_id.into_untyped_uuid(),
                        before: before_kind,
                        after: after_kind,
                    });
                } else {
                    let common = DiffZoneCommon { zone_before, zone_after };
                    zones_common.push(common);
                }
            } else {
                zones_removed.push(zone_before);
            }
        }

        // Since we removed common zones above, anything else exists only in
        // before and was therefore added.
        let mut zones_added: Vec<_> = after_by_id.into_values().collect();

        // Sort for test reproducibility.
        zones_added.sort_unstable_by_key(zone_sort_key);
        zones_removed.sort_unstable_by_key(zone_sort_key);
        zones_common.sort_unstable_by_key(|common| {
            // The ID is common by definition, and the zone type was already
            // verified to be the same above. So just sort by the sort key for
            // the before zone. (In case of errors, the result will be thrown
            // away anyway, so this is harmless.)
            zone_sort_key(&common.zone_before)
        });

        Self {
            sled_id,
            generation_before: before.generation,
            generation_after: after.generation,
            zones_added,
            zones_removed,
            zones_common,
        }
    }

    /// Iterate over zones added between the blueprints
    pub fn zones_added(
        &self,
    ) -> impl ExactSizeIterator<Item = &BlueprintZoneConfig> + '_ {
        self.zones_added.iter()
    }

    /// Iterate over zones removed between the blueprints
    pub fn zones_removed(
        &self,
    ) -> impl ExactSizeIterator<Item = &BlueprintZoneConfig> + '_ {
        self.zones_removed.iter()
    }

    /// Iterate over zones that are common to both blueprints
    pub fn zones_in_common(
        &self,
    ) -> impl ExactSizeIterator<Item = &DiffZoneCommon> + '_ {
        self.zones_common.iter()
    }

    /// Iterate over zones that changed between the blueprints
    pub fn zones_modified(&self) -> impl Iterator<Item = &DiffZoneCommon> + '_ {
        self.zones_in_common().filter(|z| z.is_modified())
    }

    /// Iterate over zones that did not change between the blueprints
    pub fn zones_unchanged(
        &self,
    ) -> impl Iterator<Item = &DiffZoneCommon> + '_ {
        self.zones_in_common().filter(|z| !z.is_modified())
    }
}

/// Describes a zone that was common to both sides of a diff
#[derive(Debug, Clone)]
pub struct DiffZoneCommon {
    /// full zone configuration before
    pub zone_before: BlueprintZoneConfig,
    /// full zone configuration after
    pub zone_after: BlueprintZoneConfig,
}

impl DiffZoneCommon {
    /// Returns true if there are any differences between `zone_before` and
    /// `zone_after`.
    ///
    /// This is equivalent to `config_changed() || disposition_changed()`.
    #[inline]
    pub fn is_modified(&self) -> bool {
        // state is smaller and easier to compare than config.
        self.disposition_changed() || self.config_changed()
    }

    /// Returns true if the zone configuration (excluding the disposition)
    /// changed.
    #[inline]
    pub fn config_changed(&self) -> bool {
        self.zone_before.underlay_address != self.zone_after.underlay_address
            || self.zone_before.zone_type != self.zone_after.zone_type
    }

    /// Returns true if the [`BlueprintZoneDisposition`] for the zone changed.
    #[inline]
    pub fn disposition_changed(&self) -> bool {
        self.zone_before.disposition != self.zone_after.disposition
    }
}

/// Encapsulates Reconfigurator state
///
/// This serialized from is intended for saving state from hand-constructed or
/// real, deployed systems and loading it back into a simulator or test suite
///
/// **This format is not stable.  It may change at any time without
/// backwards-compatibility guarantees.**
#[derive(Debug, Clone, Serialize, Deserialize)]
pub struct UnstableReconfiguratorState {
    pub planning_input: PlanningInput,
    pub collections: Vec<Collection>,
    pub blueprints: Vec<Blueprint>,
    pub internal_dns: BTreeMap<Generation, DnsConfigParams>,
    pub external_dns: BTreeMap<Generation, DnsConfigParams>,
    pub silo_names: Vec<omicron_common::api::external::Name>,
    pub external_dns_zone_names: Vec<String>,
}

/// Code to generate tables.
///
/// This is here because `tabled` has a number of generically-named types, and
/// we'd like to avoid name collisions with other types.
mod table_display {
    use super::*;
    use crate::sectioned_table::SectionSpacing;
    use crate::sectioned_table::StBuilder;
    use crate::sectioned_table::StSectionBuilder;
    use tabled::builder::Builder;
    use tabled::settings::object::Columns;
    use tabled::settings::Modify;
    use tabled::settings::Padding;
    use tabled::settings::Style;
    use tabled::Table;

    impl<'a> super::BlueprintDisplay<'a> {
        pub(super) fn make_zone_table(&self) -> Table {
            let blueprint_zones = &self.blueprint.blueprint_zones;
            let mut builder = StBuilder::new();
            builder.push_header_row(header_row());

            for (sled_id, sled_zones) in blueprint_zones {
                let heading = format!(
                    "{SLED_INDENT}sled {sled_id}: zones at generation {}",
                    sled_zones.generation
                );
                builder.make_section(
                    SectionSpacing::Always,
                    heading,
                    |section| {
                        for zone in &sled_zones.zones {
                            add_zone_record(
                                ZONE_INDENT.to_string(),
                                zone,
                                section,
                            );
                        }

                        if section.is_empty() {
                            section.push_nested_heading(
                                SectionSpacing::IfNotFirst,
                                format!("{ZONE_HEAD_INDENT}{NO_ZONES_PARENS}"),
                            );
                        }
                    },
                );
            }

            builder.build()
        }

        pub(super) fn make_metadata_table(&self) -> Table {
            let mut builder = Builder::new();

            // Metadata is presented as a linear (top-to-bottom) table with a
            // small indent.

            builder.push_record(vec![
                METADATA_INDENT.to_string(),
                linear_table_label(&CREATED_BY),
                self.blueprint.creator.clone(),
            ]);

            builder.push_record(vec![
                METADATA_INDENT.to_string(),
                linear_table_label(&CREATED_AT),
                humantime::format_rfc3339_millis(
                    self.blueprint.time_created.into(),
                )
                .to_string(),
            ]);

            let comment = if self.blueprint.comment.is_empty() {
                NONE_PARENS.to_string()
            } else {
                self.blueprint.comment.clone()
            };

            builder.push_record(vec![
                METADATA_INDENT.to_string(),
                linear_table_label(&COMMENT),
                comment,
            ]);

            builder.push_record(vec![
                METADATA_INDENT.to_string(),
                linear_table_label(&INTERNAL_DNS_VERSION),
                self.blueprint.internal_dns_version.to_string(),
            ]);

            builder.push_record(vec![
                METADATA_INDENT.to_string(),
                linear_table_label(&EXTERNAL_DNS_VERSION),
                self.blueprint.external_dns_version.to_string(),
            ]);

            let mut table = builder.build();
            apply_linear_table_settings(&mut table);
            table
        }
    }

    impl<'diff> BlueprintDiffDisplay<'diff> {
        pub(super) fn make_zone_diff_table(&self) -> Table {
            let diff = self.diff;

            // Add the unchanged prefix to the zone indent since the first
            // column will be used as the prefix.
            let mut builder = StBuilder::new();
            builder.push_header_row(diff_header_row());

            // The order is:
            //
            // 1. Unchanged
            // 2. Removed
            // 3. Modified
            // 4. Added
            //
            // The idea behind the order is to (a) group all changes together
            // and (b) put changes towards the bottom, so people have to scroll
            // back less.
            //
            // Zones within a modified sled follow the same order. If you're
            // changing the order here, make sure to keep that in sync.

            // First, unchanged sleds.
            builder.make_section(
                SectionSpacing::Always,
                unchanged_sleds_heading(),
                |section| {
                    for (sled_id, sled_zones) in diff.sleds_unchanged() {
                        add_whole_sled_records(
                            sled_id,
                            sled_zones,
                            WholeSledKind::Unchanged,
                            section,
                        );
                    }
                },
            );

            // Then, removed sleds.
            builder.make_section(
                SectionSpacing::Always,
                removed_sleds_heading(),
                |section| {
                    for (sled_id, sled_zones) in diff.sleds_removed() {
                        add_whole_sled_records(
                            sled_id,
                            sled_zones,
                            WholeSledKind::Removed,
                            section,
                        );
                    }
                },
            );

            // Then, modified sleds.
            builder.make_section(
                SectionSpacing::Always,
                modified_sleds_heading(),
                |section| {
                    // For sleds that are in common:
                    for (sled_id, modified) in diff.sleds_modified() {
                        add_modified_sled_records(sled_id, modified, section);
                    }
                },
            );

            // Finally, added sleds.
            builder.make_section(
                SectionSpacing::Always,
                added_sleds_heading(),
                |section| {
                    for (sled_id, sled_zones) in diff.sleds_added() {
                        add_whole_sled_records(
                            sled_id,
                            sled_zones,
                            WholeSledKind::Added,
                            section,
                        );
                    }
                },
            );

            builder.build()
        }

        pub(super) fn make_metadata_diff_table(&self) -> Table {
            let diff = self.diff;
            let mut builder = Builder::new();

            // Metadata is presented as a linear (top-to-bottom) table with a
            // small indent.

            match &diff.before_meta {
                DiffBeforeMetadata::Collection { .. } => {
                    // Collections don't have DNS versions, so this is new.
                    builder.push_record(vec![
                        format!("{ADDED_PREFIX}{METADATA_DIFF_INDENT}"),
                        metadata_table_internal_dns(),
                        linear_table_modified(
                            &NOT_PRESENT_IN_COLLECTION_PARENS,
                            &diff.after_meta.internal_dns_version,
                        ),
                    ]);

                    builder.push_record(vec![
                        format!("{ADDED_PREFIX}{METADATA_DIFF_INDENT}"),
                        metadata_table_external_dns(),
                        linear_table_modified(
                            &NOT_PRESENT_IN_COLLECTION_PARENS,
                            &diff.after_meta.external_dns_version,
                        ),
                    ]);
                }
                DiffBeforeMetadata::Blueprint(before) => {
                    if before.internal_dns_version
                        != diff.after_meta.internal_dns_version
                    {
                        builder.push_record(vec![
                            format!("{MODIFIED_PREFIX}{METADATA_DIFF_INDENT}"),
                            metadata_table_internal_dns(),
                            linear_table_modified(
                                &before.internal_dns_version,
                                &diff.after_meta.internal_dns_version,
                            ),
                        ]);
                    } else {
                        builder.push_record(vec![
                            format!("{UNCHANGED_PREFIX}{METADATA_DIFF_INDENT}"),
                            metadata_table_internal_dns(),
                            linear_table_unchanged(
                                &before.internal_dns_version,
                            ),
                        ]);
                    };

                    if before.external_dns_version
                        != diff.after_meta.external_dns_version
                    {
                        builder.push_record(vec![
                            format!("{MODIFIED_PREFIX}{METADATA_DIFF_INDENT}"),
                            metadata_table_external_dns(),
                            linear_table_modified(
                                &before.external_dns_version,
                                &diff.after_meta.external_dns_version,
                            ),
                        ]);
                    } else {
                        builder.push_record(vec![
                            format!("{UNCHANGED_PREFIX}{METADATA_DIFF_INDENT}"),
                            metadata_table_external_dns(),
                            linear_table_unchanged(
                                &before.external_dns_version,
                            ),
                        ]);
                    };
                }
            }

            let mut table = builder.build();
            apply_linear_table_settings(&mut table);
            table
        }
    }

    fn add_whole_sled_records(
        sled_id: SledUuid,
        sled_zones: &BlueprintZonesConfig,
        kind: WholeSledKind,
        section: &mut StSectionBuilder,
    ) {
        let heading = format!(
            "{}{SLED_INDENT}sled {sled_id}: zones at generation {}",
            kind.prefix(),
            sled_zones.generation,
        );
        let prefix = kind.prefix();
        let status = kind.status();
        section.make_subsection(SectionSpacing::Always, heading, |s2| {
            // Also add another section for zones.
            for zone in &sled_zones.zones {
                match status {
                    Some(status) => {
                        add_zone_record_with_status(
                            format!("{prefix}{ZONE_INDENT}"),
                            zone,
                            status,
                            s2,
                        );
                    }
                    None => {
                        add_zone_record(
                            format!("{prefix}{ZONE_INDENT}"),
                            zone,
                            s2,
                        );
                    }
                }
            }
        });
    }

    fn add_modified_sled_records(
        sled_id: SledUuid,
        modified: &DiffSledModified,
        section: &mut StSectionBuilder,
    ) {
        let (generation_heading, warning) = if modified.generation_before
            != modified.generation_after
        {
            (
                format!(
                    "zones at generation: {} -> {}",
                    modified.generation_before, modified.generation_after,
                ),
                None,
            )
        } else {
            // Modified sleds should always see a generation bump.
            (
                format!("zones at generation: {}", modified.generation_before),
                Some(format!(
                    "{WARNING_PREFIX}{ZONE_HEAD_INDENT}\
                     warning: generation should have changed"
                )),
            )
        };

        let sled_heading =
            format!("{MODIFIED_PREFIX}{SLED_INDENT}sled {sled_id}: {generation_heading}");

        section.make_subsection(SectionSpacing::Always, sled_heading, |s2| {
            if let Some(warning) = warning {
                s2.push_nested_heading(SectionSpacing::Never, warning);
            }

            // The order is:
            //
            // 1. Unchanged
            // 2. Removed
            // 3. Modified
            // 4. Added
            //
            // The idea behind the order is to (a) group all changes together
            // and (b) put changes towards the bottom, so people have to scroll
            // back less.
            //
            // Sleds follow the same order. If you're changing the order here,
            // make sure to keep that in sync.

            // First, unchanged zones.
            for zone_unchanged in modified.zones_unchanged() {
                add_zone_record(
                    format!("{UNCHANGED_PREFIX}{ZONE_INDENT}"),
                    &zone_unchanged.zone_before,
                    s2,
                );
            }

            // Then, removed zones.
            for zone in modified.zones_removed() {
                add_zone_record_with_status(
                    format!("{REMOVED_PREFIX}{ZONE_INDENT}"),
                    zone,
                    REMOVED,
                    s2,
                );
            }

            // Then, modified zones.
            for zone_modified in modified.zones_modified() {
                add_modified_zone_records(zone_modified, s2);
            }

            // Finally, added zones.
            for zone in modified.zones_added() {
                add_zone_record_with_status(
                    format!("{ADDED_PREFIX}{ZONE_INDENT}"),
                    zone,
                    ADDED,
                    s2,
                );
            }

            // If no rows were pushed, add a row indicating that for this sled.
            if s2.is_empty() {
                s2.push_nested_heading(
                    SectionSpacing::Never,
                    format!(
                        "{UNCHANGED_PREFIX}{ZONE_HEAD_INDENT}\
                             {NO_ZONES_PARENS}"
                    ),
                );
            }
        });
    }

    /// Add a zone record to this section.
    ///
    /// This is the meat-and-potatoes of the diff display.
    fn add_zone_record(
        first_column: String,
        zone: &BlueprintZoneConfig,
        section: &mut StSectionBuilder,
    ) {
        section.push_record(vec![
            first_column,
            zone.zone_type.kind().to_string(),
            zone.id.to_string(),
            zone.disposition.to_string(),
            zone.underlay_address.to_string(),
        ]);
    }

    fn add_zone_record_with_status(
        first_column: String,
        zone: &BlueprintZoneConfig,
        status: &str,
        section: &mut StSectionBuilder,
    ) {
        section.push_record(vec![
            first_column,
            zone.zone_type.kind().to_string(),
            zone.id.to_string(),
            zone.disposition.to_string(),
            zone.underlay_address.to_string(),
            status.to_string(),
        ]);
    }

    /// Add a change table for the zone to the section.
    ///
    /// For diffs, this contains a table of changes between two zone
    /// records.
    fn add_modified_zone_records(
        modified: &DiffZoneCommon,
        section: &mut StSectionBuilder,
    ) {
        // Negative record for the before.
        let before = &modified.zone_before;
        let after = &modified.zone_after;

        // Before record.
        add_zone_record_with_status(
            format!("{REMOVED_PREFIX}{ZONE_INDENT}"),
            &before,
            MODIFIED,
            section,
        );

        let mut what_changed = Vec::new();
        if before.zone_type != after.zone_type {
            what_changed.push(ZONE_TYPE_CONFIG);
        }
        if before.disposition != after.disposition {
            what_changed.push(DISPOSITION);
        }
        if before.underlay_address != after.underlay_address {
            what_changed.push(UNDERLAY_IP);
        }
        debug_assert!(
            !what_changed.is_empty(),
            "at least something should have changed:\n\
             before = {before:#?}\n\
             after = {after:#?}"
        );

        let record = vec![
            format!("{ADDED_PREFIX}{ZONE_INDENT}"),
            // First two columns of data are skipped over since they're
            // always the same (verified at diff construction time).
            format!(" {SUB_NOT_LAST}"),
            "".to_string(),
            after.disposition.to_string(),
            after.underlay_address.to_string(),
        ];
        section.push_record(record);

        section.push_spanned_row(format!(
            "{MODIFIED_PREFIX}{ZONE_INDENT}  \
                 {SUB_LAST} changed: {}",
            what_changed.join(", "),
        ));
    }

    #[derive(Copy, Clone, Debug)]
    enum WholeSledKind {
        Removed,
        Added,
        Unchanged,
    }

    impl WholeSledKind {
        fn prefix(self) -> char {
            match self {
                WholeSledKind::Removed => REMOVED_PREFIX,
                WholeSledKind::Added => ADDED_PREFIX,
                WholeSledKind::Unchanged => UNCHANGED_PREFIX,
            }
        }

        fn status(self) -> Option<&'static str> {
            match self {
                WholeSledKind::Removed => Some(REMOVED),
                WholeSledKind::Added => Some(ADDED),
                WholeSledKind::Unchanged => None,
            }
        }
    }

    // Apply settings for a table which has top-to-bottom rows, and a first
    // column with indents.
    fn apply_linear_table_settings(table: &mut Table) {
        table.with(Style::empty()).with(Padding::zero()).with(
            Modify::new(Columns::single(1))
                // Add an padding on the right of the label column to make the
                // table visually distinctive.
                .with(Padding::new(0, 2, 0, 0)),
        );
    }

    // ---
    // Heading and other definitions
    // ---

    // This aligns the heading with the first column of actual text.
    const H1_INDENT: &str = "  ";
    const SLED_HEAD_INDENT: &str = " ";
    const SLED_INDENT: &str = "  ";
    const ZONE_HEAD_INDENT: &str = "   ";
    // Due to somewhat mysterious reasons with how padding works with tabled,
    // this needs to be 3 columns wide rather than 4.
    const ZONE_INDENT: &str = "   ";
    const METADATA_INDENT: &str = "  ";
    const METADATA_DIFF_INDENT: &str = "   ";

    const ADDED_PREFIX: char = '+';
    const REMOVED_PREFIX: char = '-';
    const MODIFIED_PREFIX: char = '*';
    const UNCHANGED_PREFIX: char = ' ';
    const WARNING_PREFIX: char = '!';

    const ARROW: &str = "->";
    const SUB_NOT_LAST: &str = "├─";
    const SUB_LAST: &str = "└─";

    const ZONE_TYPE: &str = "zone type";
    const ZONE_ID: &str = "zone ID";
    const DISPOSITION: &str = "disposition";
    const UNDERLAY_IP: &str = "underlay IP";
    const ZONE_TYPE_CONFIG: &str = "zone type config";
    const STATUS: &str = "status";
    const REMOVED_SLEDS_HEADING: &str = "REMOVED SLEDS";
    const MODIFIED_SLEDS_HEADING: &str = "MODIFIED SLEDS";
    const UNCHANGED_SLEDS_HEADING: &str = "UNCHANGED SLEDS";
    const ADDED_SLEDS_HEADING: &str = "ADDED SLEDS";
    const REMOVED: &str = "removed";
    const ADDED: &str = "added";
    const MODIFIED: &str = "modified";

    const METADATA_HEADING: &str = "METADATA";
    const CREATED_BY: &str = "created by";
    const CREATED_AT: &str = "created at";
    const INTERNAL_DNS_VERSION: &str = "internal DNS version";
    const EXTERNAL_DNS_VERSION: &str = "external DNS version";
    const COMMENT: &str = "comment";

    const UNCHANGED_PARENS: &str = "(unchanged)";
    const NO_ZONES_PARENS: &str = "(no zones)";
    const NONE_PARENS: &str = "(none)";
    const NOT_PRESENT_IN_COLLECTION_PARENS: &str =
        "(not present in collection)";

    fn header_row() -> Vec<String> {
        vec![
            // First column is so that the header border aligns with the ZONE
            // TABLE section header.
            SLED_INDENT.to_string(),
            ZONE_TYPE.to_string(),
            ZONE_ID.to_string(),
            DISPOSITION.to_string(),
            UNDERLAY_IP.to_string(),
        ]
    }

    fn diff_header_row() -> Vec<String> {
        vec![
            // First column is so that the header border aligns with the ZONE
            // TABLE section header.
            SLED_HEAD_INDENT.to_string(),
            ZONE_TYPE.to_string(),
            ZONE_ID.to_string(),
            DISPOSITION.to_string(),
            UNDERLAY_IP.to_string(),
            STATUS.to_string(),
        ]
    }

    pub(super) fn metadata_heading() -> String {
        format!("{METADATA_HEADING}:")
    }

    pub(super) fn metadata_diff_heading() -> String {
        format!("{H1_INDENT}{METADATA_HEADING}:")
    }

    fn sleds_heading(prefix: char, heading: &'static str) -> String {
        format!("{prefix}{SLED_HEAD_INDENT}{heading}:")
    }

    fn removed_sleds_heading() -> String {
        sleds_heading(UNCHANGED_PREFIX, REMOVED_SLEDS_HEADING)
    }

    fn added_sleds_heading() -> String {
        sleds_heading(UNCHANGED_PREFIX, ADDED_SLEDS_HEADING)
    }

    fn modified_sleds_heading() -> String {
        sleds_heading(UNCHANGED_PREFIX, MODIFIED_SLEDS_HEADING)
    }

    fn unchanged_sleds_heading() -> String {
        sleds_heading(UNCHANGED_PREFIX, UNCHANGED_SLEDS_HEADING)
    }

    fn metadata_table_internal_dns() -> String {
        linear_table_label(&INTERNAL_DNS_VERSION)
    }

    fn metadata_table_external_dns() -> String {
        linear_table_label(&EXTERNAL_DNS_VERSION)
    }

    fn linear_table_label(value: &dyn fmt::Display) -> String {
        format!("{value}:")
    }

    fn linear_table_modified(
        before: &dyn fmt::Display,
        after: &dyn fmt::Display,
    ) -> String {
        format!("{before} {ARROW} {after}")
    }

    fn linear_table_unchanged(value: &dyn fmt::Display) -> String {
        format!("{value} {UNCHANGED_PARENS}")
    }
}<|MERGE_RESOLUTION|>--- conflicted
+++ resolved
@@ -54,12 +54,9 @@
 pub use planning_input::SledDisk;
 pub use planning_input::SledFilter;
 pub use planning_input::SledResources;
-<<<<<<< HEAD
 pub use planning_input::ZoneExpungeReason;
-=======
 pub use zone_type::blueprint_zone_type;
 pub use zone_type::BlueprintZoneType;
->>>>>>> 64fcc162
 
 /// Describes a complete set of software and configuration for the system
 // Blueprints are a fundamental part of how the system modifies itself.  Each
@@ -162,17 +159,6 @@
         })
     }
 
-<<<<<<< HEAD
-    /// Iterate over all the [`OmicronZoneConfig`] instances in the blueprint,
-    /// along with the associated sled id.
-    pub fn all_omicron_zones(
-        &self,
-        filter: BlueprintZoneFilter,
-    ) -> impl Iterator<Item = (Uuid, &OmicronZoneConfig)> {
-        self.all_blueprint_zones(filter)
-            .map(|(sled_id, z)| (sled_id, &z.config))
-    }
-
     // Temporary method that provides the list of Omicron zones using
     // `TypedUuid`.
     //
@@ -181,14 +167,11 @@
     pub fn all_omicron_zones_typed(
         &self,
         filter: BlueprintZoneFilter,
-    ) -> impl Iterator<Item = (SledUuid, &OmicronZoneConfig)> {
-        self.all_blueprint_zones(filter).map(|(sled_id, z)| {
-            (SledUuid::from_untyped_uuid(sled_id), &z.config)
-        })
-    }
-
-=======
->>>>>>> 64fcc162
+    ) -> impl Iterator<Item = (SledUuid, &BlueprintZoneConfig)> {
+        self.all_omicron_zones(filter)
+            .map(|(sled_id, z)| (SledUuid::from_untyped_uuid(sled_id), z))
+    }
+
     /// Iterate over the ids of all sleds in the blueprint
     pub fn sleds(&self) -> impl Iterator<Item = SledUuid> + '_ {
         self.blueprint_zones.keys().copied().map(SledUuid::from_untyped_uuid)
