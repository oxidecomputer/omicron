--- conflicted
+++ resolved
@@ -2,15 +2,12 @@
 // License, v. 2.0. If a copy of the MPL was not distributed with this
 // file, You can obtain one at https://mozilla.org/MPL/2.0/.
 
-<<<<<<< HEAD
 use chrono::DateTime;
 use chrono::Utc;
 use omicron_common::update::ArtifactHash;
-use omicron_uuid_kinds::SledUuid;
-=======
 use omicron_uuid_kinds::BlueprintUuid;
 use omicron_uuid_kinds::CollectionUuid;
->>>>>>> 8f7a673a
+use omicron_uuid_kinds::SledUuid;
 use omicron_uuid_kinds::SupportBundleUuid;
 use serde::Deserialize;
 use serde::Serialize;
@@ -243,7 +240,6 @@
     }
 }
 
-<<<<<<< HEAD
 /// The status of a `tuf_artifact_replication` background task activation
 #[derive(Debug, Serialize, Deserialize, PartialEq)]
 pub struct TufArtifactReplicationStatus {
@@ -351,7 +347,8 @@
     Put { hash: ArtifactHash },
     Copy { hash: ArtifactHash, source_sled: SledUuid },
     Delete { hash: ArtifactHash },
-=======
+}
+
 /// The status of an `blueprint_rendezvous` background task activation.
 #[derive(Debug, Clone, Copy, PartialEq, Eq, Serialize, Deserialize)]
 pub struct BlueprintRendezvousStatus {
@@ -400,5 +397,4 @@
             .emit_usize("num_not_in_inventory".into(), num_not_in_inventory)?;
         Ok(())
     }
->>>>>>> 8f7a673a
 }