// This Source Code Form is subject to the terms of the Mozilla Public
// License, v. 2.0. If a copy of the MPL was not distributed with this
// file, You can obtain one at https://mozilla.org/MPL/2.0/.

use crate::deployment::PlanningReport;
use crate::external_api::views;
use chrono::DateTime;
use chrono::Utc;
use gateway_types::component::SpType;
use iddqd::IdOrdItem;
use iddqd::IdOrdMap;
use iddqd::id_upcast;
use omicron_common::api::external::Generation;
use omicron_uuid_kinds::AlertReceiverUuid;
use omicron_uuid_kinds::AlertUuid;
use omicron_uuid_kinds::BlueprintUuid;
use omicron_uuid_kinds::CollectionUuid;
use omicron_uuid_kinds::SledUuid;
use omicron_uuid_kinds::SupportBundleUuid;
use omicron_uuid_kinds::TufRepoUuid;
use omicron_uuid_kinds::WebhookDeliveryUuid;
use semver::Version;
use serde::Deserialize;
use serde::Serialize;
use std::collections::BTreeMap;
use std::collections::HashMap;
use std::collections::VecDeque;
use std::net::Ipv6Addr;
use std::sync::Arc;
use swrite::SWrite;
use swrite::swriteln;
use tufaceous_artifact::ArtifactHash;
use uuid::Uuid;

/// The status of a `region_replacement` background task activation
#[derive(Debug, Serialize, Deserialize, Default)]
pub struct RegionReplacementStatus {
    pub requests_created_ok: Vec<String>,
    pub start_invoked_ok: Vec<String>,
    pub requests_completed_ok: Vec<String>,
    pub errors: Vec<String>,
}

/// The status of a `region_replacement_drive` background task activation
#[derive(Serialize, Deserialize, Default)]
pub struct RegionReplacementDriverStatus {
    pub drive_invoked_ok: Vec<String>,
    pub finish_invoked_ok: Vec<String>,
    pub errors: Vec<String>,
}

/// The status of a `lookup_region_port` background task activation
#[derive(Serialize, Deserialize, Default)]
pub struct LookupRegionPortStatus {
    pub found_port_ok: Vec<String>,
    pub errors: Vec<String>,
}

/// The status of a `region_snapshot_replacement_start` background task
/// activation
#[derive(Serialize, Deserialize, Default, Debug, PartialEq, Eq)]
pub struct RegionSnapshotReplacementStartStatus {
    pub requests_created_ok: Vec<String>,
    pub start_invoked_ok: Vec<String>,
    pub requests_completed_ok: Vec<String>,
    pub errors: Vec<String>,
}

/// The status of a `region_snapshot_replacement_garbage_collect` background
/// task activation
#[derive(Serialize, Deserialize, Default, Debug, PartialEq, Eq)]
pub struct RegionSnapshotReplacementGarbageCollectStatus {
    pub garbage_collect_requested: Vec<String>,
    pub errors: Vec<String>,
}

/// The status of a `region_snapshot_replacement_step` background task
/// activation
#[derive(Serialize, Deserialize, Default, Debug, PartialEq, Eq)]
pub struct RegionSnapshotReplacementStepStatus {
    pub step_records_created_ok: Vec<String>,
    pub step_garbage_collect_invoked_ok: Vec<String>,
    pub step_invoked_ok: Vec<String>,
    pub step_set_volume_deleted_ok: Vec<String>,
    pub errors: Vec<String>,
}

/// The status of a `region_snapshot_replacement_finish` background task activation
#[derive(Serialize, Deserialize, Default, Debug, PartialEq, Eq)]
pub struct RegionSnapshotReplacementFinishStatus {
    pub finish_invoked_ok: Vec<String>,
    pub errors: Vec<String>,
}

/// The status of an `abandoned_vmm_reaper` background task activation.
#[derive(Serialize, Deserialize, Default, Debug, PartialEq, Eq)]
pub struct AbandonedVmmReaperStatus {
    pub vmms_found: usize,
    pub sled_reservations_deleted: usize,
    pub vmms_deleted: usize,
    pub vmms_already_deleted: usize,
    pub errors: Vec<String>,
}

/// The status of an `instance_updater` background task activation.
#[derive(Serialize, Deserialize, Default, Debug, PartialEq, Eq)]
pub struct InstanceUpdaterStatus {
    /// if `true`, background instance updates have been explicitly disabled.
    pub disabled: bool,

    /// number of instances found with destroyed active VMMs
    pub destroyed_active_vmms: usize,

    /// number of instances found with failed active VMMs
    pub failed_active_vmms: usize,

    /// number of instances found with terminated active migrations
    pub terminated_active_migrations: usize,

    /// number of update sagas started.
    pub sagas_started: usize,

    /// number of sagas completed successfully
    pub sagas_completed: usize,

    /// errors returned by instance update sagas which failed, and the UUID of
    /// the instance which could not be updated.
    pub saga_errors: Vec<(Option<Uuid>, String)>,

    /// errors which occurred while querying the database for instances in need
    /// of updates.
    pub query_errors: Vec<String>,
}

impl InstanceUpdaterStatus {
    pub fn errors(&self) -> usize {
        self.saga_errors.len() + self.query_errors.len()
    }

    pub fn total_instances_found(&self) -> usize {
        self.destroyed_active_vmms
            + self.failed_active_vmms
            + self.terminated_active_migrations
    }
}

/// The status of an `instance_reincarnation` background task activation.
#[derive(Default, Serialize, Deserialize, Debug)]
pub struct InstanceReincarnationStatus {
    /// If `true`, then instance reincarnation has been explicitly disabled by
    /// the config file.
    pub disabled: bool,
    /// Total number of instances in need of reincarnation on this activation.
    /// This is broken down by the reason that the instance needed
    /// reincarnation.
    pub instances_found: BTreeMap<ReincarnationReason, usize>,
    /// UUIDs of instances reincarnated successfully by this activation.
    pub instances_reincarnated: Vec<ReincarnatableInstance>,
    /// UUIDs of instances which changed state before they could be
    /// reincarnated.
    pub changed_state: Vec<ReincarnatableInstance>,
    /// Any errors that occured while finding instances in need of reincarnation.
    pub errors: Vec<String>,
    /// Errors that occurred while restarting individual instances.
    pub restart_errors: Vec<(ReincarnatableInstance, String)>,
}

impl InstanceReincarnationStatus {
    pub fn total_instances_found(&self) -> usize {
        self.instances_found.values().sum()
    }

    pub fn total_errors(&self) -> usize {
        self.errors.len() + self.restart_errors.len()
    }

    pub fn total_sagas_started(&self) -> usize {
        self.instances_reincarnated.len()
            + self.changed_state.len()
            + self.restart_errors.len()
    }
}

/// Describes a reason why an instance needs reincarnation.
#[derive(
    Debug, Copy, Clone, Eq, PartialEq, Serialize, Deserialize, Ord, PartialOrd,
)]
pub enum ReincarnationReason {
    /// The instance is Failed.
    Failed,
    /// A previous instance-start saga for this instance has failed.
    SagaUnwound,
}

impl std::fmt::Display for ReincarnationReason {
    fn fmt(&self, f: &mut std::fmt::Formatter<'_>) -> std::fmt::Result {
        f.write_str(match self {
            Self::Failed => "instance failed",
            Self::SagaUnwound => "start saga failed",
        })
    }
}

/// An instance eligible for reincarnation
#[derive(
    Debug, Copy, Clone, Eq, PartialEq, Serialize, Deserialize, Ord, PartialOrd,
)]
pub struct ReincarnatableInstance {
    /// The instance's UUID
    pub instance_id: Uuid,
    /// Why the instance required reincarnation
    pub reason: ReincarnationReason,
}

impl std::fmt::Display for ReincarnatableInstance {
    fn fmt(&self, f: &mut std::fmt::Formatter<'_>) -> std::fmt::Result {
        let Self { instance_id, reason } = self;
        write!(f, "{instance_id} ({reason})")
    }
}

/// Describes what happened while attempting to clean up Support Bundles.
#[derive(Debug, Default, Deserialize, Serialize, Eq, PartialEq)]
pub struct SupportBundleCleanupReport {
    // Responses from Sled Agents
    pub sled_bundles_deleted_ok: usize,
    pub sled_bundles_deleted_not_found: usize,
    pub sled_bundles_delete_failed: usize,

    // Results from updating our database records
    pub db_destroying_bundles_removed: usize,
    pub db_failing_bundles_updated: usize,
}

/// Identifies what we could or could not store within a support bundle.
///
/// This struct will get emitted as part of the background task infrastructure.
#[derive(Debug, Deserialize, Serialize, PartialEq, Eq)]
pub struct SupportBundleCollectionReport {
    pub bundle: SupportBundleUuid,

    /// True iff we could list in-service sleds
    pub listed_in_service_sleds: bool,

    /// True iff we could list the service processors.
    pub listed_sps: bool,

    /// True iff the bundle was successfully made 'active' in the database.
    pub activated_in_db_ok: bool,

    /// Status of host OS ereport collection.
    pub host_ereports: SupportBundleEreportStatus,

    /// Status of SP ereport collection.
    pub sp_ereports: SupportBundleEreportStatus,
}

#[derive(Debug, Deserialize, Serialize, PartialEq, Eq)]
pub enum SupportBundleEreportStatus {
    /// Ereports were not requested for this bundle.
    NotRequested,

    /// Ereports were collected successfully.
    Collected { n_collected: usize },

    /// Ereport collection failed, though some ereports may have been written.
    Failed { n_collected: usize, error: String },
}

impl SupportBundleCollectionReport {
    pub fn new(bundle: SupportBundleUuid) -> Self {
        Self {
            bundle,
            listed_in_service_sleds: false,
            listed_sps: false,
            activated_in_db_ok: false,
            host_ereports: SupportBundleEreportStatus::NotRequested,
            sp_ereports: SupportBundleEreportStatus::NotRequested,
        }
    }
}

/// The status of a `tuf_artifact_replication` background task activation
#[derive(Debug, Serialize, Deserialize, PartialEq)]
pub struct TufArtifactReplicationStatus {
    pub generation: Generation,
    pub last_run_counters: TufArtifactReplicationCounters,
    pub lifetime_counters: TufArtifactReplicationCounters,
    pub request_debug_ringbuf: Arc<VecDeque<TufArtifactReplicationRequest>>,
    pub local_repos: usize,
}

impl TufArtifactReplicationStatus {
    pub fn last_run_ok(&self) -> bool {
        self.last_run_counters.list_err == 0
            && self.last_run_counters.put_err == 0
            && self.last_run_counters.copy_err == 0
    }
}

#[derive(
    Debug,
    Default,
    Clone,
    Copy,
    Serialize,
    Deserialize,
    PartialEq,
    derive_more::AddAssign,
)]
pub struct TufArtifactReplicationCounters {
    pub put_config_ok: usize,
    pub put_config_err: usize,
    pub list_ok: usize,
    pub list_err: usize,
    pub put_ok: usize,
    pub put_err: usize,
    pub copy_ok: usize,
    pub copy_err: usize,
}

impl TufArtifactReplicationCounters {
    pub fn inc(&mut self, request: &TufArtifactReplicationRequest) {
        match (&request.operation, &request.error) {
            (TufArtifactReplicationOperation::PutConfig { .. }, Some(_)) => {
                self.put_config_err += 1
            }
            (TufArtifactReplicationOperation::PutConfig { .. }, None) => {
                self.put_config_ok += 1
            }
            (TufArtifactReplicationOperation::List, Some(_)) => {
                self.list_err += 1
            }
            (TufArtifactReplicationOperation::List, None) => self.list_ok += 1,
            (TufArtifactReplicationOperation::Put { .. }, Some(_)) => {
                self.put_err += 1
            }
            (TufArtifactReplicationOperation::Put { .. }, None) => {
                self.put_ok += 1
            }
            (TufArtifactReplicationOperation::Copy { .. }, Some(_)) => {
                self.copy_err += 1
            }
            (TufArtifactReplicationOperation::Copy { .. }, None) => {
                self.copy_ok += 1
            }
        }
    }

    pub fn ok(&self) -> usize {
        self.put_config_ok
            .saturating_add(self.list_ok)
            .saturating_add(self.put_ok)
            .saturating_add(self.copy_ok)
    }

    pub fn err(&self) -> usize {
        self.put_config_err
            .saturating_add(self.list_err)
            .saturating_add(self.put_err)
            .saturating_add(self.copy_err)
    }

    pub fn sum(&self) -> usize {
        self.ok().saturating_add(self.err())
    }
}

#[derive(
    Debug, Clone, Serialize, Deserialize, PartialEq, Eq, PartialOrd, Ord,
)]
pub struct TufArtifactReplicationRequest {
    pub time: DateTime<Utc>,
    pub target_sled: SledUuid,
    #[serde(flatten)]
    pub operation: TufArtifactReplicationOperation,
    #[serde(skip_serializing_if = "Option::is_none")]
    pub error: Option<String>,
}

#[derive(
    Debug, Clone, Serialize, Deserialize, PartialEq, Eq, PartialOrd, Ord,
)]
#[serde(tag = "operation", rename_all = "snake_case")]
pub enum TufArtifactReplicationOperation {
    PutConfig { generation: Generation },
    List,
    Put { hash: ArtifactHash },
    Copy { hash: ArtifactHash, source_sled: SledUuid },
}

#[derive(Debug, Deserialize, Serialize)]
pub struct TufRepoPrunerStatus {
    // Input
    /// how many recent releases we're configured to keep
    pub nkeep_recent_releases: u8,
    /// how many recent uploads we're configured to keep
    pub nkeep_recent_uploads: u8,

    // Output
    /// repos that we're keeping because they're a recent target release
    pub repos_keep_target_release: IdOrdMap<TufRepoInfo>,
    /// repos that we're keeping because they were recently uploaded
    pub repos_keep_recent_uploads: IdOrdMap<TufRepoInfo>,
    /// repo that we're pruning
    pub repo_prune: Option<TufRepoInfo>,
    /// other repos that were eligible for pruning
    pub other_repos_eligible_to_prune: IdOrdMap<TufRepoInfo>,
    /// runtime warnings while attempting to prune repos
    pub warnings: Vec<String>,
}

impl std::fmt::Display for TufRepoPrunerStatus {
    fn fmt(&self, f: &mut std::fmt::Formatter<'_>) -> std::fmt::Result {
        fn print_collection(c: &IdOrdMap<TufRepoInfo>) -> String {
            if c.is_empty() {
                return String::from("none\n");
            }

            let mut rv = String::from("\n");
            for repo in c {
                swriteln!(
                    rv,
                    "        {} ({}, created {})",
                    repo.id,
                    repo.system_version,
                    repo.time_created,
                );
            }

            rv
        }

        // This is indented appropriately for use in `omdb`.
        writeln!(f, "    configuration:")?;
        writeln!(
            f,
            "        nkeep_recent_releases: {}",
            self.nkeep_recent_releases
        )?;
        writeln!(
            f,
            "        nkeep_recent_uploads:  {}",
            self.nkeep_recent_releases
        )?;

        write!(f, "    repo pruned:")?;
        if let Some(pruned) = &self.repo_prune {
            writeln!(
                f,
                " {} ({}, created {})",
                pruned.id, pruned.system_version, pruned.time_created
            )?;
        } else {
            writeln!(f, " none")?;
        }

        write!(
            f,
            "    repos kept because they're recent target releases: {}",
            print_collection(&self.repos_keep_target_release)
        )?;

        write!(
            f,
            "    repos kept because they're recent uploads: {}",
            print_collection(&self.repos_keep_recent_uploads)
        )?;

        write!(
            f,
            "    other repos eligible for pruning: {}",
            print_collection(&self.other_repos_eligible_to_prune)
        )?;

        Ok(())
    }
}

#[derive(Clone, Debug, Deserialize, Serialize)]
pub struct TufRepoInfo {
    pub id: TufRepoUuid,
    pub system_version: Version,
    pub time_created: DateTime<Utc>,
}

impl IdOrdItem for TufRepoInfo {
    type Key<'a> = &'a TufRepoUuid;

    fn key(&self) -> Self::Key<'_> {
        &self.id
    }

    id_upcast!();
}

/// The status of an `blueprint_rendezvous` background task activation.
#[derive(Debug, Clone, Copy, PartialEq, Eq, Serialize, Deserialize)]
pub struct BlueprintRendezvousStatus {
    /// ID of the target blueprint during this activation.
    pub blueprint_id: BlueprintUuid,
    /// ID of the inventory collection used by this activation.
    pub inventory_collection_id: CollectionUuid,
    /// Counts of operations performed.
    pub stats: BlueprintRendezvousStats,
}

#[derive(Debug, Clone, Copy, PartialEq, Eq, Serialize, Deserialize)]
pub struct BlueprintRendezvousStats {
    pub debug_dataset: DatasetsRendezvousStats,
    pub crucible_dataset: CrucibleDatasetsRendezvousStats,
    pub local_storage_dataset: DatasetsRendezvousStats,
}

/// Stats for the rendezvous table that stores Crucible datasets
///
/// These were created before reconfigurator so there are less fields than other
/// reconfigurator managed rendezvous tables.
#[derive(
    Debug, Clone, Copy, Default, PartialEq, Eq, Serialize, Deserialize,
)]
pub struct CrucibleDatasetsRendezvousStats {
    /// Number of new datasets recorded.
    ///
    /// This is a count of in-service datasets that were also present in
    /// inventory and newly-inserted into the associated table.
    pub num_inserted: usize,
    /// Number of datasets that would have been inserted, except records for
    /// them already existed.
    pub num_already_exist: usize,
    /// Number of datasets that the current blueprint says are in-service, but
    /// we did not attempt to insert them because they're not present in the
    /// latest inventory collection.
    pub num_not_in_inventory: usize,
}

impl slog::KV for CrucibleDatasetsRendezvousStats {
    fn serialize(
        &self,
        _record: &slog::Record,
        serializer: &mut dyn slog::Serializer,
    ) -> slog::Result {
        let Self { num_inserted, num_already_exist, num_not_in_inventory } =
            *self;
        serializer.emit_usize("num_inserted".into(), num_inserted)?;
        serializer.emit_usize("num_already_exist".into(), num_already_exist)?;
        serializer
            .emit_usize("num_not_in_inventory".into(), num_not_in_inventory)?;
        Ok(())
    }
}

/// Stats for rendezvous tables
#[derive(
    Debug, Clone, Copy, Default, PartialEq, Eq, Serialize, Deserialize,
)]
pub struct DatasetsRendezvousStats {
    /// Number of new datasets recorded.
    ///
    /// This is a count of in-service datasets that were also present in
    /// inventory and newly-inserted into their table.
    pub num_inserted: usize,

    /// Number of datasets that would have been inserted, except records for
    /// them already existed.
    pub num_already_exist: usize,

    /// Number of datasets that the current blueprint says are in-service, but
    /// we did not attempt to insert them because they're not present in the
    /// latest inventory collection.
    pub num_not_in_inventory: usize,

    /// Number of datasets that we tombstoned based on their disposition in the
    /// current blueprint being expunged.
    pub num_tombstoned: usize,

    /// Number of datasets that we would have tombstoned, except they were
    /// already tombstoned or deleted.
    pub num_already_tombstoned: usize,
}

impl slog::KV for DatasetsRendezvousStats {
    fn serialize(
        &self,
        _record: &slog::Record,
        serializer: &mut dyn slog::Serializer,
    ) -> slog::Result {
        let Self {
            num_inserted,
            num_already_exist,
            num_not_in_inventory,
            num_tombstoned,
            num_already_tombstoned,
        } = *self;
        serializer.emit_usize("num_inserted".into(), num_inserted)?;
        serializer.emit_usize("num_already_exist".into(), num_already_exist)?;
        serializer
            .emit_usize("num_not_in_inventory".into(), num_not_in_inventory)?;
        serializer.emit_usize("num_tombstoned".into(), num_tombstoned)?;
        serializer.emit_usize(
            "num_already_tombstoned".into(),
            num_already_tombstoned,
        )?;
        Ok(())
    }
}

/// The status of an `inventory_load` background task activation.
#[derive(Clone, Debug, Deserialize, Serialize, PartialEq, Eq)]
pub enum InventoryLoadStatus {
    /// An error occurred.
    Error(String),

    /// We have no collections.
    NoCollections,

    /// We've loaded the most recent collection as of `time_loaded`.
    Loaded {
        collection_id: CollectionUuid,
        time_started: DateTime<Utc>,
        time_loaded: DateTime<Utc>,
    },
}

/// The status of a `blueprint_planner` background task activation.
#[derive(Clone, Debug, Deserialize, Serialize, PartialEq, Eq)]
pub enum BlueprintPlannerStatus {
    /// Automatic blueprint planning has been explicitly disabled
    /// by the config file.
    Disabled,

    /// The blueprint limit was reached, so automatic blueprint planning was
    /// disabled.
    ///
    /// `report` contains what was planned.
    LimitReached { limit: u64, report: Arc<PlanningReport> },

    /// An error occurred during planning or blueprint insertion.
    Error(String),

    /// Planning produced a blueprint identital to the current target,
    /// so we threw it away and did nothing.
    Unchanged {
        parent_blueprint_id: BlueprintUuid,
        report: Arc<PlanningReport>,
        blueprint_count: u64,
        limit: u64,
    },

    /// Planning produced a new blueprint, but we failed to make it
    /// the current target and so deleted it.
    Planned {
        parent_blueprint_id: BlueprintUuid,
        error: String,
        report: Arc<PlanningReport>,
        blueprint_count: u64,
        limit: u64,
    },

    /// Planing succeeded, and we saved and made the new blueprint the
    /// current target.
    Targeted {
        parent_blueprint_id: BlueprintUuid,
        blueprint_id: BlueprintUuid,
        report: Arc<PlanningReport>,
        blueprint_count: u64,
        limit: u64,
    },
}

/// The status of a `alert_dispatcher` background task activation.
#[derive(Debug, Clone, Eq, PartialEq, Serialize, Deserialize)]
pub struct AlertDispatcherStatus {
    pub globs_reprocessed: BTreeMap<AlertReceiverUuid, ReprocessedGlobs>,

    pub glob_version: semver::Version,

    /// The alerts dispatched on this activation.
    pub dispatched: Vec<AlertDispatched>,

    /// Alerts  which did not have receivers.
    pub no_receivers: Vec<AlertUuid>,

    /// Any errors that occurred during activation.
    pub errors: Vec<String>,
}

type ReprocessedGlobs = BTreeMap<String, Result<AlertGlobStatus, String>>;

#[derive(Debug, Clone, Eq, PartialEq, Serialize, Deserialize)]
pub enum AlertGlobStatus {
    AlreadyReprocessed,
    Reprocessed {
        created: usize,
        deleted: usize,
        prev_version: Option<semver::Version>,
    },
}

#[derive(Debug, Copy, Clone, Eq, PartialEq, Serialize, Deserialize)]
pub struct AlertDispatched {
    pub alert_id: AlertUuid,
    pub subscribed: usize,
    pub dispatched: usize,
}

#[derive(Debug, Clone, Serialize, Deserialize)]
pub struct WebhookDeliveratorStatus {
    pub by_rx: BTreeMap<AlertReceiverUuid, WebhookRxDeliveryStatus>,
    pub error: Option<String>,
}

#[derive(Debug, Clone, Serialize, Deserialize, Default)]
pub struct WebhookRxDeliveryStatus {
    pub ready: usize,
    pub delivered_ok: usize,
    pub already_delivered: usize,
    pub in_progress: usize,
    pub failed_deliveries: Vec<WebhookDeliveryFailure>,
    pub delivery_errors: BTreeMap<WebhookDeliveryUuid, String>,
    pub error: Option<String>,
}

#[derive(Debug, Clone, Serialize, Deserialize)]
pub struct WebhookDeliveryFailure {
    pub delivery_id: WebhookDeliveryUuid,
    pub alert_id: AlertUuid,
    pub attempt: usize,
    pub result: views::WebhookDeliveryAttemptResult,
    pub response_status: Option<u16>,
    pub response_duration: Option<chrono::TimeDelta>,
}

/// The status of a `read_only_region_replacement_start` background task
/// activation
#[derive(Serialize, Deserialize, Default, Debug, PartialEq, Eq)]
pub struct ReadOnlyRegionReplacementStartStatus {
    pub requests_created_ok: Vec<String>,
    pub errors: Vec<String>,
}

#[derive(Serialize, Deserialize, Default, Debug, PartialEq, Eq)]
pub struct SpEreportIngesterStatus {
    /// If `true`, then ereport ingestion has been explicitly disabled by
    /// the config file.
    pub disabled: bool,
    pub sps: Vec<SpEreporterStatus>,
    pub errors: Vec<String>,
}

#[derive(Serialize, Deserialize, Debug, PartialEq, Eq)]
pub struct SpEreporterStatus {
    pub sp_type: SpType,
    pub slot: u16,
    #[serde(flatten)]
    pub status: EreporterStatus,
}

#[derive(Serialize, Deserialize, Default, Debug, PartialEq, Eq)]
pub struct EreporterStatus {
    /// total number of ereports received from this reporter
    pub ereports_received: usize,
    /// number of new ereports ingested from this reporter (this may be less
    /// than `ereports_received` if some ereports were collected by another
    /// Nexus)
    pub new_ereports: usize,
    /// total number of HTTP requests sent.
    pub requests: usize,
    pub errors: Vec<String>,
}

<<<<<<< HEAD
#[derive(Debug, Deserialize, Serialize)]
pub struct ProbeError {
    /// ID of the sled we failed to send a probe to.
    pub sled_id: Uuid,
    /// IP address of the sled we failed to send a probe to.
    pub sled_ip: Ipv6Addr,
    /// Error message describing the failure.
    pub error: String,
}

#[derive(Debug, Deserialize, Serialize)]
pub struct ProbeDistributorStatus {
    /// Count of successfully sent probes to each sled.
    pub probes_by_sled: HashMap<Uuid, usize>,
    /// Errors when sending a probe.
    pub errors: Vec<ProbeError>,
=======
/// The status of a `fm_sitrep_loader` background task activation.
#[derive(Clone, Debug, Deserialize, Serialize, PartialEq, Eq)]
pub enum SitrepLoadStatus {
    /// An error occurred.
    Error(String),

    /// There is no current sitrep.
    NoSitrep,

    /// We've loaded the most recent sitrep as of `time_loaded`.
    Loaded { version: crate::fm::SitrepVersion, time_loaded: DateTime<Utc> },
>>>>>>> 29673516
}

#[cfg(test)]
mod test {
    use super::TufRepoInfo;
    use super::TufRepoPrunerStatus;
    use expectorate::assert_contents;
    use iddqd::IdOrdMap;

    #[test]
    fn test_display_tuf_repo_pruner_status() {
        let repo1 = TufRepoInfo {
            id: "4e8a87a0-3102-4014-99d3-e1bf486685bd".parse().unwrap(),
            system_version: "1.2.3".parse().unwrap(),
            time_created: "2025-09-29T01:23:45Z".parse().unwrap(),
        };
        let repo2 = TufRepoInfo {
            id: "867e42ae-ed72-4dc3-abcd-508b875c9601".parse().unwrap(),
            system_version: "4.5.6".parse().unwrap(),
            time_created: "2025-09-29T02:34:56Z".parse().unwrap(),
        };
        let repo_map: IdOrdMap<_> = std::iter::once(repo1.clone()).collect();

        let status = TufRepoPrunerStatus {
            nkeep_recent_releases: 1,
            nkeep_recent_uploads: 2,
            repos_keep_target_release: repo_map,
            repos_keep_recent_uploads: IdOrdMap::new(),
            repo_prune: Some(repo1.clone()),
            other_repos_eligible_to_prune: [repo1.clone(), repo2.clone()]
                .into_iter()
                .collect(),
            warnings: vec![String::from("fake-oh problem-oh")],
        };

        assert_contents(
            "output/tuf_repo_pruner_status.out",
            &status.to_string(),
        );
    }
}<|MERGE_RESOLUTION|>--- conflicted
+++ resolved
@@ -769,7 +769,19 @@
     pub errors: Vec<String>,
 }
 
-<<<<<<< HEAD
+/// The status of a `fm_sitrep_loader` background task activation.
+#[derive(Clone, Debug, Deserialize, Serialize, PartialEq, Eq)]
+pub enum SitrepLoadStatus {
+    /// An error occurred.
+    Error(String),
+
+    /// There is no current sitrep.
+    NoSitrep,
+
+    /// We've loaded the most recent sitrep as of `time_loaded`.
+    Loaded { version: crate::fm::SitrepVersion, time_loaded: DateTime<Utc> },
+}
+
 #[derive(Debug, Deserialize, Serialize)]
 pub struct ProbeError {
     /// ID of the sled we failed to send a probe to.
@@ -786,19 +798,6 @@
     pub probes_by_sled: HashMap<Uuid, usize>,
     /// Errors when sending a probe.
     pub errors: Vec<ProbeError>,
-=======
-/// The status of a `fm_sitrep_loader` background task activation.
-#[derive(Clone, Debug, Deserialize, Serialize, PartialEq, Eq)]
-pub enum SitrepLoadStatus {
-    /// An error occurred.
-    Error(String),
-
-    /// There is no current sitrep.
-    NoSitrep,
-
-    /// We've loaded the most recent sitrep as of `time_loaded`.
-    Loaded { version: crate::fm::SitrepVersion, time_loaded: DateTime<Utc> },
->>>>>>> 29673516
 }
 
 #[cfg(test)]
