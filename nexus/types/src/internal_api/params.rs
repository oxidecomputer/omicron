--- conflicted
+++ resolved
@@ -135,7 +135,6 @@
     }
 }
 
-<<<<<<< HEAD
 impl FromStr for ServiceKind {
     type Err = omicron_common::api::external::Error;
 
@@ -155,8 +154,6 @@
     }
 }
 
-=======
->>>>>>> 79765a4e
 /// Describes a service on a sled
 #[derive(Debug, Clone, Serialize, Deserialize, JsonSchema)]
 pub struct ServicePutRequest {
