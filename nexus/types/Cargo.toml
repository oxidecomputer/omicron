[package]
name = "nexus-types"
version = "0.1.0"
edition = "2021"
license = "MPL-2.0"

[lints]
workspace = true

[dependencies]
anyhow.workspace = true
<<<<<<< HEAD
base64.workspace = true
chrono.workspace = true
clap.workspace = true
=======
async-trait.workspace = true
chrono.workspace = true
clap.workspace = true
cookie.workspace = true
base64.workspace = true
>>>>>>> c3c5f84b
derive-where.workspace = true
derive_more.workspace = true
dropshot.workspace = true
futures.workspace = true
http.workspace = true
humantime.workspace = true
ipnetwork.workspace = true
newtype_derive.workspace = true
omicron-uuid-kinds.workspace = true
openssl.workspace = true
oxql-types.workspace = true
oxnet.workspace = true
parse-display.workspace = true
schemars = { workspace = true, features = ["chrono", "uuid1"] }
serde.workspace = true
serde_json.workspace = true
serde_with.workspace = true
slog.workspace = true
slog-error-chain.workspace = true
steno.workspace = true
strum.workspace = true
thiserror.workspace = true
newtype-uuid.workspace = true
uuid.workspace = true

api_identity.workspace = true
dns-service-client.workspace = true
gateway-client.workspace = true
nexus-sled-agent-shared.workspace = true
omicron-common.workspace = true
omicron-passwords.workspace = true
omicron-workspace-hack.workspace = true
# Note: we're trying to avoid a dependency from nexus-types to sled-agent-types
# because the correct direction of dependency is unclear. If there are types
# common to both, put them in `omicron-common` or `nexus-sled-agent-shared`.

[dev-dependencies]
proptest.workspace = true
test-strategy.workspace = true<|MERGE_RESOLUTION|>--- conflicted
+++ resolved
@@ -9,17 +9,11 @@
 
 [dependencies]
 anyhow.workspace = true
-<<<<<<< HEAD
+async-trait.workspace = true
 base64.workspace = true
 chrono.workspace = true
 clap.workspace = true
-=======
-async-trait.workspace = true
-chrono.workspace = true
-clap.workspace = true
 cookie.workspace = true
-base64.workspace = true
->>>>>>> c3c5f84b
 derive-where.workspace = true
 derive_more.workspace = true
 dropshot.workspace = true
