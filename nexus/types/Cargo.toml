[package]
name = "nexus-types"
version = "0.1.0"
edition = "2021"
license = "MPL-2.0"

[dependencies]
anyhow.workspace = true
chrono.workspace = true
base64.workspace = true
<<<<<<< HEAD
=======
dns-service-client.workspace = true
futures.workspace = true
>>>>>>> e034cd67
newtype_derive.workspace = true
openssl.workspace = true
openssl-sys.workspace = true
openssl-probe.workspace = true
schemars = { workspace = true, features = ["chrono", "uuid1"] }
serde.workspace = true
serde_json.workspace = true
steno.workspace = true
uuid.workspace = true

api_identity.workspace = true
dns-service-client.workspace = true
nexus-passwords.workspace = true
omicron-common.workspace = true<|MERGE_RESOLUTION|>--- conflicted
+++ resolved
@@ -8,11 +8,7 @@
 anyhow.workspace = true
 chrono.workspace = true
 base64.workspace = true
-<<<<<<< HEAD
-=======
-dns-service-client.workspace = true
 futures.workspace = true
->>>>>>> e034cd67
 newtype_derive.workspace = true
 openssl.workspace = true
 openssl-sys.workspace = true
