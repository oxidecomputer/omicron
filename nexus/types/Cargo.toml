[package]
name = "nexus-types"
version = "0.1.0"
edition = "2021"
license = "MPL-2.0"

[dependencies]
<<<<<<< HEAD
anyhow.workspace = true
chrono.workspace = true
base64.workspace = true
openssl.workspace = true
openssl-sys.workspace = true
openssl-probe.workspace = true
schemars = { workspace = true, features = ["chrono", "uuid1"] }
serde.workspace = true
serde_json.workspace = true
uuid.workspace = true

api_identity.workspace = true
omicron-common.workspace = true
=======
anyhow = "1.0"
chrono = { version = "0.4", features = ["serde"] }
base64 = "0.20.0"
# must match samael's crate!
openssl = "0.10"
openssl-sys = "0.9"
openssl-probe = "0.1.2"
schemars = { version = "0.8.10", features = ["chrono", "uuid1"] }
serde = { version = "1.0", features = ["derive"] }
serde_json = "1.0"
uuid = { version = "1.2.2", features = ["serde", "v4"] }

api_identity = { path = "../../api_identity" }
nexus-passwords = { path = "../passwords" }
omicron-common = { path = "../../common" }
>>>>>>> f47aefcb
<|MERGE_RESOLUTION|>--- conflicted
+++ resolved
@@ -5,7 +5,6 @@
 license = "MPL-2.0"
 
 [dependencies]
-<<<<<<< HEAD
 anyhow.workspace = true
 chrono.workspace = true
 base64.workspace = true
@@ -18,21 +17,5 @@
 uuid.workspace = true
 
 api_identity.workspace = true
-omicron-common.workspace = true
-=======
-anyhow = "1.0"
-chrono = { version = "0.4", features = ["serde"] }
-base64 = "0.20.0"
-# must match samael's crate!
-openssl = "0.10"
-openssl-sys = "0.9"
-openssl-probe = "0.1.2"
-schemars = { version = "0.8.10", features = ["chrono", "uuid1"] }
-serde = { version = "1.0", features = ["derive"] }
-serde_json = "1.0"
-uuid = { version = "1.2.2", features = ["serde", "v4"] }
-
-api_identity = { path = "../../api_identity" }
-nexus-passwords = { path = "../passwords" }
-omicron-common = { path = "../../common" }
->>>>>>> f47aefcb
+nexus-passwords.workspace = true
+omicron-common.workspace = true