--- conflicted
+++ resolved
@@ -44,12 +44,11 @@
     fn get_http_servers_external(&self) -> Vec<SocketAddr>;
     fn get_http_server_internal(&self) -> SocketAddr;
 
-<<<<<<< HEAD
     async fn set_resolver(
         &self,
         resolver: internal_dns_client::multiclient::Resolver,
     );
-=======
+
     // Previously, as a dataset was created (within the sled agent),
     // we'd use an internal API from Nexus to record that the dataset
     // now exists. In other words, Sled Agent was in control, by telling
@@ -77,6 +76,5 @@
         address: SocketAddrV6,
     );
 
->>>>>>> 79765a4e
     async fn close(self);
 }