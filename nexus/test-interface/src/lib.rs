// This Source Code Form is subject to the terms of the Mozilla Public
// License, v. 2.0. If a copy of the MPL was not distributed with this
// file, You can obtain one at https://mozilla.org/MPL/2.0/.

//! Interfaces for Nexus under test.
//!
//! By splitting these interfaces into a new crate, we can avoid a circular
//! dependency on Nexus during testing.
//!
//! Both Nexus unit tests and Integration tests want to able to share
//! utilities for launching Nexus, a multi-service setup process that exists in
//! `nexus-test-utils`.
//!
//! Without a separate test interface crate, this dependency looks like the
//! following (note: "->" means "depends on")
//!
//! - nexus -> nexus-test-utils
//! - nexus-test-utils -> nexus
//! - integration tests -> nexus
//! - integration tests -> nexus-test-utils
//!
//! As we can see, this introduces a circular dependency between
//! `nexus-test-utils` and `nexus`.
//!
//! However, by separating out the portion of `nexus` used by `nexus-test-utils`
//! into a separate trait, we can break the circular dependency:
//!
//! - nexus -> nexus-test-interface
//! - nexus -> nexus-test-utils
//! - nexus-test-utils -> nexus-test-interface
//! - integration tests -> nexus
//! - integration tests -> nexus-test-utils

use async_trait::async_trait;
use nexus_config::NexusConfig;
use nexus_types::deployment::Blueprint;
use nexus_types::internal_api::params::{
    PhysicalDiskPutRequest, ZpoolPutRequest,
};
use nexus_types::inventory::Collection;
use omicron_common::api::external::Error;
use slog::Logger;
use std::net::{SocketAddr, SocketAddrV6};
use uuid::Uuid;

#[async_trait]
pub trait NexusServer: Send + Sync + 'static {
    type InternalServer: Send + Sync + 'static;

    async fn start_internal(
        config: &NexusConfig,
        log: &Logger,
    ) -> (Self::InternalServer, SocketAddr);

    #[allow(clippy::too_many_arguments)]
    async fn start(
        internal_server: Self::InternalServer,
        config: &NexusConfig,
        blueprint: Blueprint,
<<<<<<< HEAD
=======
        services: Vec<nexus_types::internal_api::params::ServicePutRequest>,
        physical_disks: Vec<PhysicalDiskPutRequest>,
        zpools: Vec<nexus_types::internal_api::params::ZpoolPutRequest>,
>>>>>>> e7625101
        datasets: Vec<nexus_types::internal_api::params::DatasetCreateRequest>,
        internal_dns_config: nexus_types::internal_api::params::DnsConfigParams,
        external_dns_zone_name: &str,
        recovery_silo: nexus_types::internal_api::params::RecoverySiloConfig,
        tls_certificates: Vec<nexus_types::internal_api::params::Certificate>,
        disable_sled_id: Uuid,
    ) -> Self;

    async fn get_http_server_external_address(&self) -> SocketAddr;
    async fn get_http_server_internal_address(&self) -> SocketAddr;

    // Previously, as a dataset was created (within the sled agent),
    // we'd use an internal API from Nexus to record that the dataset
    // now exists. In other words, Sled Agent was in control, by telling
    // Nexus when it should record persistent information about datasets.
    //
    // However, as of https://github.com/oxidecomputer/omicron/pull/1954,
    // control over dataset provisioning is shifting to Nexus. There is
    // a short window where RSS controls dataset provisioning, but afterwards,
    // Nexus should be calling the shots on "when to provision datasets".
    // Furthermore, with https://github.com/oxidecomputer/omicron/pull/5172,
    // physical disk and zpool provisioning has already moved into Nexus. This
    // provides a "back-door" for tests to control the set of control plane
    // disks that are considered active.
    //
    // For test purposes, we have many situations where we want to carve up
    // zpools and datasets precisely for disk-based tests. As a result, we
    // *want* tests (namely, an entity outside of Nexus) to have this control.
    //
    // This test-based API provides one such mechanism of control.
    //
    // TODO: In the future, we *could* re-structure our tests to more rigorously
    // use the "RackInitializationRequest" handoff, but this would require
    // creating all our Zpools and Datasets before performing handoff to Nexus.
    // However, doing so would let us remove this test-only API.
    async fn upsert_crucible_dataset(
        &self,
        physical_disk: PhysicalDiskPutRequest,
        zpool: ZpoolPutRequest,
        dataset_id: Uuid,
        address: SocketAddrV6,
    );

    async fn inventory_collect_and_get_latest_collection(
        &self,
    ) -> Result<Option<Collection>, Error>;

    async fn close(self);
}<|MERGE_RESOLUTION|>--- conflicted
+++ resolved
@@ -57,12 +57,8 @@
         internal_server: Self::InternalServer,
         config: &NexusConfig,
         blueprint: Blueprint,
-<<<<<<< HEAD
-=======
-        services: Vec<nexus_types::internal_api::params::ServicePutRequest>,
         physical_disks: Vec<PhysicalDiskPutRequest>,
         zpools: Vec<nexus_types::internal_api::params::ZpoolPutRequest>,
->>>>>>> e7625101
         datasets: Vec<nexus_types::internal_api::params::DatasetCreateRequest>,
         internal_dns_config: nexus_types::internal_api::params::DnsConfigParams,
         external_dns_zone_name: &str,
