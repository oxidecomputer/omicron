--- conflicted
+++ resolved
@@ -14,12 +14,8 @@
 use nexus_types::deployment::Policy;
 use nexus_types::external_api::views::SledProvisionState;
 use nexus_types::inventory::Collection;
-<<<<<<< HEAD
 use omicron_common::api::external::Generation;
-=======
-use slog::warn;
->>>>>>> a93462f2
-use slog::{info, Logger};
+use slog::{info, warn, Logger};
 use std::collections::BTreeMap;
 use std::collections::BTreeSet;
 use uuid::Uuid;
@@ -50,21 +46,14 @@
         // NOTE: Right now, we just assume that this is the latest inventory
         // collection.  See the comment on the corresponding field in `Planner`.
         inventory: &'a Collection,
-<<<<<<< HEAD
-    ) -> Planner<'a> {
+    ) -> anyhow::Result<Planner<'a>> {
         let blueprint = BlueprintBuilder::new_based_on(
             parent_blueprint,
             internal_dns_version,
             policy,
             creator,
-        );
-        Planner { log, policy, blueprint, inventory }
-=======
-    ) -> anyhow::Result<Planner<'a>> {
-        let blueprint =
-            BlueprintBuilder::new_based_on(parent_blueprint, policy, creator)?;
+        )?;
         Ok(Planner { log, policy, blueprint, inventory })
->>>>>>> a93462f2
     }
 
     pub fn plan(mut self) -> Result<Blueprint, Error> {
@@ -514,6 +503,9 @@
     fn test_add_multiple_nexus_to_one_sled() {
         let logctx = test_setup_log("planner_add_multiple_nexus_to_one_sled");
 
+        // For our purposes, we don't care about the internal DNS generation.
+        let internal_dns_version = Generation::new();
+
         // Use our example inventory collection as a starting point, but strip
         // it down to just one sled.
         let (sled_id, collection, mut policy) = {
@@ -535,6 +527,7 @@
         // Build the initial blueprint.
         let blueprint1 = BlueprintBuilder::build_initial_from_collection(
             &collection,
+            internal_dns_version,
             &policy,
             "the_test",
         )
@@ -561,6 +554,7 @@
         let blueprint2 = Planner::new_based_on(
             logctx.log.clone(),
             &blueprint1,
+            internal_dns_version,
             &policy,
             "add more Nexus",
             &collection,
@@ -569,7 +563,7 @@
         .plan()
         .expect("failed to plan");
 
-        let diff = blueprint1.diff(&blueprint2);
+        let diff = blueprint1.diff_sleds(&blueprint2);
         println!("1 -> 2 (added additional Nexus zones):\n{}", diff);
         assert_eq!(diff.sleds_added().count(), 0);
         assert_eq!(diff.sleds_removed().count(), 0);
@@ -604,6 +598,7 @@
         // Build the initial blueprint.
         let blueprint1 = BlueprintBuilder::build_initial_from_collection(
             &collection,
+            Generation::new(),
             &policy,
             "the_test",
         )
@@ -627,6 +622,7 @@
         let blueprint2 = Planner::new_based_on(
             logctx.log.clone(),
             &blueprint1,
+            Generation::new(),
             &policy,
             "add more Nexus",
             &collection,
@@ -635,7 +631,7 @@
         .plan()
         .expect("failed to plan");
 
-        let diff = blueprint1.diff(&blueprint2);
+        let diff = blueprint1.diff_sleds(&blueprint2);
         println!("1 -> 2 (added additional Nexus zones):\n{}", diff);
         assert_eq!(diff.sleds_added().count(), 0);
         assert_eq!(diff.sleds_removed().count(), 0);
@@ -683,6 +679,7 @@
         // Build the initial blueprint.
         let blueprint1 = BlueprintBuilder::build_initial_from_collection(
             &collection,
+            Generation::new(),
             &policy,
             "the_test",
         )
@@ -714,6 +711,7 @@
         let blueprint2 = Planner::new_based_on(
             logctx.log.clone(),
             &blueprint1,
+            Generation::new(),
             &policy,
             "add more Nexus",
             &collection,
@@ -722,7 +720,7 @@
         .plan()
         .expect("failed to plan");
 
-        let diff = blueprint1.diff(&blueprint2);
+        let diff = blueprint1.diff_sleds(&blueprint2);
         println!("1 -> 2 (added additional Nexus zones):\n{}", diff);
         assert_eq!(diff.sleds_added().count(), 0);
         assert_eq!(diff.sleds_removed().count(), 0);
