// This Source Code Form is subject to the terms of the Mozilla Public
// License, v. 2.0. If a copy of the MPL was not distributed with this
// file, You can obtain one at https://mozilla.org/MPL/2.0/.

//! Low-level facility for generating Blueprints

use crate::ip_allocator::IpAllocator;
use anyhow::anyhow;
use anyhow::bail;
use internal_dns::config::Host;
use internal_dns::config::ZoneVariant;
use ipnet::IpAdd;
use nexus_inventory::now_db_precision;
use nexus_types::deployment::Blueprint;
use nexus_types::deployment::NetworkInterface;
use nexus_types::deployment::NetworkInterfaceKind;
use nexus_types::deployment::OmicronZoneConfig;
use nexus_types::deployment::OmicronZoneDataset;
use nexus_types::deployment::OmicronZoneType;
use nexus_types::deployment::OmicronZonesConfig;
use nexus_types::deployment::Policy;
use nexus_types::deployment::SledResources;
use nexus_types::deployment::ZpoolName;
use nexus_types::inventory::Collection;
use omicron_common::address::get_internal_dns_server_addresses;
use omicron_common::address::get_sled_address;
use omicron_common::address::get_switch_zone_address;
use omicron_common::address::CP_SERVICES_RESERVED_ADDRESSES;
use omicron_common::address::NEXUS_OPTE_IPV4_SUBNET;
use omicron_common::address::NEXUS_OPTE_IPV6_SUBNET;
use omicron_common::address::NTP_PORT;
use omicron_common::address::SLED_RESERVED_ADDRESSES;
use omicron_common::api::external::Generation;
use omicron_common::api::external::IpNet;
use omicron_common::api::external::MacAddr;
use omicron_common::api::external::Vni;
use omicron_common::nexus_config::NUM_INITIAL_RESERVED_IP_ADDRESSES;
use std::collections::BTreeMap;
use std::collections::BTreeSet;
use std::collections::HashSet;
use std::net::IpAddr;
use std::net::Ipv4Addr;
use std::net::Ipv6Addr;
use std::net::SocketAddrV6;
use thiserror::Error;
use uuid::Uuid;

/// Errors encountered while assembling blueprints
#[derive(Debug, Error)]
pub enum Error {
    #[error("sled {sled_id}: ran out of available addresses for sled")]
    OutOfAddresses { sled_id: Uuid },
    #[error("no Nexus zones exist in parent blueprint")]
    NoNexusZonesInParentBlueprint,
    #[error("no external service IP addresses are available")]
    NoExternalServiceIpAvailable,
    #[error("no system MAC addresses are available")]
    NoSystemMacAddressAvailable,
    #[error("exhausted available Nexus IP addresses")]
    ExhaustedNexusIps,
    #[error("programming error in planner")]
    Planner(#[from] anyhow::Error),
}

/// Describes whether an idempotent "ensure" operation resulted in action taken
/// or no action was necessary
#[derive(Debug, Clone, Copy, Eq, PartialEq)]
pub enum Ensure {
    /// action was taken
    Added,
    /// no action was necessary
    NotNeeded,
}

/// Describes whether an idempotent "ensure" operation resulted in multiple
/// actions taken or no action was necessary
#[derive(Debug, Clone, Copy, Eq, PartialEq)]
pub enum EnsureMultiple {
    /// action was taken, and multiple items were added
    Added(usize),
    /// no action was necessary
    NotNeeded,
}

/// Helper for assembling a blueprint
///
/// There are two basic ways to assemble a new blueprint:
///
/// 1. Build one directly from a collection.  Such blueprints have no parent
///    blueprint.  They are not customizable.  Use
///    [`BlueprintBuilder::build_initial_from_collection`] for this.  This would
///    generally only be used once in the lifetime of a rack, to assemble the
///    first blueprint.
///
/// 2. Build one _from_ another blueprint, called the "parent", making changes
///    as desired.  Use [`BlueprintBuilder::new_based_on`] for this.  Once the
///    new blueprint is created, there is no dependency on the parent one.
///    However, the new blueprint can only be made the system's target if its
///    parent is the current target.
pub struct BlueprintBuilder<'a> {
    /// previous blueprint, on which this one will be based
    parent_blueprint: &'a Blueprint,
    internal_dns_version: Generation,

    // These fields are used to allocate resources from sleds.
    policy: &'a Policy,
    sled_ip_allocators: BTreeMap<Uuid, IpAllocator>,

    // These fields will become part of the final blueprint.  See the
    // corresponding fields in `Blueprint`.
    zones: BlueprintZones<'a>,
    zones_in_service: BTreeSet<Uuid>,
    creator: String,
    comments: Vec<String>,

    // These fields mirror how RSS chooses addresses for zone NICs.
    nexus_v4_ips: Box<dyn Iterator<Item = Ipv4Addr> + Send>,
    nexus_v6_ips: Box<dyn Iterator<Item = Ipv6Addr> + Send>,

    // Iterator of available external IPs for service zones
    available_external_ips: Box<dyn Iterator<Item = IpAddr> + Send + 'a>,

    // Iterator of available MAC addresses in the system address range
    available_system_macs: Box<dyn Iterator<Item = MacAddr>>,
}

impl<'a> BlueprintBuilder<'a> {
    /// Directly construct a `Blueprint` from the contents of a particular
    /// collection (representing no changes from the collection state)
    pub fn build_initial_from_collection(
        collection: &'a Collection,
        internal_dns_version: Generation,
        policy: &'a Policy,
        creator: &str,
    ) -> Result<Blueprint, Error> {
        let omicron_zones = policy
            .sleds
            .keys()
            .map(|sled_id| {
                let mut zones = collection
                    .omicron_zones
                    .get(sled_id)
                    .map(|z| z.zones.clone())
                    .ok_or_else(|| {
                        // We should not find a sled that's supposed to be
                        // in-service but is not part of the inventory.  It's
                        // not that that can't ever happen.  This could happen
                        // when a sled is first being added to the system.  Of
                        // course it could also happen if this sled agent failed
                        // our inventory request.  But this is the initial
                        // blueprint (so this shouldn't be the "add sled" case)
                        // and we want to get it right (so we don't want to
                        // leave out sleds whose sled agent happened to be down
                        // when we tried to do this).  The operator (or, more
                        // likely, a support person) will have to sort out
                        // what's going on if this happens.
                        Error::Planner(anyhow!(
                            "building initial blueprint: sled {:?} is \
                            supposed to be in service but has no zones \
                            in inventory",
                            sled_id
                        ))
                    })?;

                // This is not strictly necessary.  But for testing, it's
                // helpful for things to be in sorted order.
                zones.zones.sort_by_key(|zone| zone.id);

                Ok((*sled_id, zones))
            })
            .collect::<Result<_, Error>>()?;
        let zones_in_service =
            collection.all_omicron_zones().map(|z| z.id).collect();
        Ok(Blueprint {
            id: Uuid::new_v4(),
            omicron_zones,
            zones_in_service,
            parent_blueprint_id: None,
            internal_dns_version,
            time_created: now_db_precision(),
            creator: creator.to_owned(),
            comment: format!("from collection {}", collection.id),
        })
    }

    /// Construct a new `BlueprintBuilder` based on a previous blueprint,
    /// starting with no changes from that state
    pub fn new_based_on(
        parent_blueprint: &'a Blueprint,
        internal_dns_version: Generation,
        policy: &'a Policy,
        creator: &str,
    ) -> anyhow::Result<BlueprintBuilder<'a>> {
        // Scan through the parent blueprint and build several sets of "used
        // resources". When adding new control plane zones to a sled, we may
        // need to allocate new resources to that zone. However, allocation at
        // this point is entirely optimistic and theoretical: our caller may
        // discard the blueprint we create without ever making it the new
        // target, or it might be an arbitrarily long time before it becomes the
        // target. We need to be able to make allocation decisions that we
        // expect the blueprint executor to be able to realize successfully if
        // and when we become the target, but we cannot _actually_ perform
        // resource allocation.
        //
        // To do this, we look at our parent blueprint's used resources, and
        // then choose new resources that aren't already in use (if possible; if
        // we need to allocate a new resource and the parent blueprint appears
        // to be using all the resources of that kind, our blueprint generation
        // will fail).
        //
        // For example, RSS assigns Nexus NIC IPs by stepping through a list of
        // addresses based on `NEXUS_OPTE_IPVx_SUBNET` (as in the iterators
        // below). We use the same list of addresses, but additionally need to
        // filter out the existing IPs for any Nexus instances that already
        // exist.
        //
        // Note that by building these iterators up front based on
        // `parent_blueprint`, we cannot reuse resources in a case where we
        // remove a zone that used a resource and then add another zone that
        // wants the same kind of resource. We don't support zone removal yet,
        // but expect this to be okay: we don't anticipate removal and addition
        // to frequently be combined into the exact same blueprint, particularly
        // in a way that expects the addition to reuse resources from the
        // removal; we won't want to attempt to reuse resources from a zone
        // until we know it's been fully removed.
        let mut existing_nexus_v4_ips: HashSet<Ipv4Addr> = HashSet::new();
        let mut existing_nexus_v6_ips: HashSet<Ipv6Addr> = HashSet::new();
        let mut used_external_ips: HashSet<IpAddr> = HashSet::new();
        let mut used_macs: HashSet<MacAddr> = HashSet::new();

        for (_, z) in parent_blueprint.all_omicron_zones() {
            if let OmicronZoneType::Nexus { nic, .. } = &z.zone_type {
                match nic.ip {
                    IpAddr::V4(ip) => {
                        if !existing_nexus_v4_ips.insert(ip) {
                            bail!("duplicate Nexus NIC IP: {ip}");
                        }
                    }
                    IpAddr::V6(ip) => {
                        if !existing_nexus_v6_ips.insert(ip) {
                            bail!("duplicate Nexus NIC IP: {ip}");
                        }
                    }
                }
            }
            if let Some(external_ip) = z.zone_type.external_ip()? {
                if !used_external_ips.insert(external_ip) {
                    bail!("duplicate external IP: {external_ip}");
                }
            }
            if let Some(nic) = z.zone_type.service_vnic() {
                if !used_macs.insert(nic.mac) {
                    bail!("duplicate service vNIC MAC: {}", nic.mac);
                }
            }
        }

        // TODO-performance Building these iterators as "walk through the list
        // and skip anything we've used already" is fine as long as we're
        // talking about a small number of resources (e.g., single-digit number
        // of Nexus instances), but wouldn't be ideal if we have many resources
        // we need to skip. We could do something smarter here based on the sets
        // of used resources we built above if needed.
        let nexus_v4_ips = Box::new(
            NEXUS_OPTE_IPV4_SUBNET
                .0
                .iter()
                .skip(NUM_INITIAL_RESERVED_IP_ADDRESSES)
                .filter(move |ip| !existing_nexus_v4_ips.contains(ip)),
        );
        let nexus_v6_ips = Box::new(
            NEXUS_OPTE_IPV6_SUBNET
                .0
                .iter()
                .skip(NUM_INITIAL_RESERVED_IP_ADDRESSES)
                .filter(move |ip| !existing_nexus_v6_ips.contains(ip)),
        );
        let available_external_ips = Box::new(
            policy
                .service_ip_pool_ranges
                .iter()
                .flat_map(|r| r.iter())
                .filter(move |ip| !used_external_ips.contains(ip)),
        );
        let available_system_macs = Box::new(
            MacAddr::iter_system().filter(move |mac| !used_macs.contains(mac)),
        );

        Ok(BlueprintBuilder {
            parent_blueprint,
            internal_dns_version,
            policy,
            sled_ip_allocators: BTreeMap::new(),
            zones: BlueprintZones::new(parent_blueprint),
            zones_in_service: parent_blueprint.zones_in_service.clone(),
            creator: creator.to_owned(),
            comments: Vec::new(),
            nexus_v4_ips,
            nexus_v6_ips,
            available_external_ips,
            available_system_macs,
        })
    }

    /// Assemble a final [`Blueprint`] based on the contents of the builder
    pub fn build(self) -> Blueprint {
        // Collect the Omicron zones config for each in-service sled.
        let omicron_zones =
            self.zones.into_omicron_zones(self.policy.sleds.keys().copied());
        Blueprint {
            id: Uuid::new_v4(),
            omicron_zones,
            zones_in_service: self.zones_in_service,
            parent_blueprint_id: Some(self.parent_blueprint.id),
            internal_dns_version: self.internal_dns_version,
            time_created: now_db_precision(),
            creator: self.creator,
            comment: self.comments.join(", "),
        }
    }

    /// Sets the blueprints "comment"
    ///
    /// This is a short human-readable string summarizing the changes reflected
    /// in the blueprint.  This is only intended for debugging.
    pub fn comment<S>(&mut self, comment: S)
    where
        String: From<S>,
    {
        self.comments.push(String::from(comment));
    }

    pub fn sled_ensure_zone_ntp(
        &mut self,
        sled_id: Uuid,
    ) -> Result<Ensure, Error> {
        // If there's already an NTP zone on this sled, do nothing.
        let has_ntp = self
            .zones
            .current_sled_zones(sled_id)
            .any(|z| z.zone_type.is_ntp());
        if has_ntp {
            return Ok(Ensure::NotNeeded);
        }

        let sled_info = self.sled_resources(sled_id)?;
        let sled_subnet = sled_info.subnet;
        let ip = self.sled_alloc_ip(sled_id)?;
        let ntp_address = SocketAddrV6::new(ip, NTP_PORT, 0, 0);

        // Construct the list of internal DNS servers.
        //
        // It'd be tempting to get this list from the other internal NTP
        // servers but there may not be any of those.  We could also
        // construct this list manually from the set of internal DNS servers
        // actually deployed.  Instead, we take the same approach as RSS:
        // these are at known, fixed addresses relative to the AZ subnet
        // (which itself is a known-prefix parent subnet of the sled subnet).
        let dns_servers =
            get_internal_dns_server_addresses(sled_subnet.net().network());

        // The list of boundary NTP servers is not necessarily stored
        // anywhere (unless there happens to be another internal NTP zone
        // lying around).  Recompute it based on what boundary servers
        // currently exist.
        let ntp_servers = self
            .parent_blueprint
            .all_omicron_zones()
            .filter_map(|(_, z)| {
                if matches!(z.zone_type, OmicronZoneType::BoundaryNtp { .. }) {
                    Some(Host::for_zone(z.id, ZoneVariant::Other).fqdn())
                } else {
                    None
                }
            })
            .collect();

        let zone = OmicronZoneConfig {
            id: Uuid::new_v4(),
            underlay_address: ip,
            zone_type: OmicronZoneType::InternalNtp {
                address: ntp_address.to_string(),
                ntp_servers,
                dns_servers,
                domain: None,
            },
        };

        self.sled_add_zone(sled_id, zone)?;
        Ok(Ensure::Added)
    }

    pub fn sled_ensure_zone_crucible(
        &mut self,
        sled_id: Uuid,
        pool_name: ZpoolName,
    ) -> Result<Ensure, Error> {
        // If this sled already has a Crucible zone on this pool, do nothing.
        let has_crucible_on_this_pool =
            self.zones.current_sled_zones(sled_id).any(|z| {
                matches!(
                    &z.zone_type,
                    OmicronZoneType::Crucible { dataset, .. }
                    if dataset.pool_name == pool_name
                )
            });
        if has_crucible_on_this_pool {
            return Ok(Ensure::NotNeeded);
        }

        let sled_info = self.sled_resources(sled_id)?;
        if !sled_info.zpools.contains(&pool_name) {
            return Err(Error::Planner(anyhow!(
                "adding crucible zone for sled {:?}: \
                attempted to use unknown zpool {:?}",
                sled_id,
                pool_name
            )));
        }

        let ip = self.sled_alloc_ip(sled_id)?;
        let port = omicron_common::address::CRUCIBLE_PORT;
        let address = SocketAddrV6::new(ip, port, 0, 0).to_string();
        let zone = OmicronZoneConfig {
            id: Uuid::new_v4(),
            underlay_address: ip,
            zone_type: OmicronZoneType::Crucible {
                address,
                dataset: OmicronZoneDataset { pool_name },
            },
        };
        self.sled_add_zone(sled_id, zone)?;
        Ok(Ensure::Added)
    }

    /// Return the number of Nexus zones that would be configured to run on the
    /// given sled if this builder generated a blueprint
    ///
    /// This value may change before a blueprint is actually generated if
    /// further changes are made to the builder.
    pub fn sled_num_nexus_zones(&self, sled_id: Uuid) -> usize {
        self.zones
            .current_sled_zones(sled_id)
            .filter(|z| z.zone_type.is_nexus())
            .count()
    }

    pub fn sled_ensure_zone_multiple_nexus(
        &mut self,
        sled_id: Uuid,
        desired_zone_count: usize,
    ) -> Result<EnsureMultiple, Error> {
        // How many Nexus zones do we need to add?
        let nexus_count = self.sled_num_nexus_zones(sled_id);
        let num_nexus_to_add = match desired_zone_count.checked_sub(nexus_count)
        {
            Some(0) => return Ok(EnsureMultiple::NotNeeded),
            Some(n) => n,
            None => {
                return Err(Error::Planner(anyhow!(
                    "removing a Nexus zone not yet supported \
                     (sled {sled_id} has {nexus_count}; \
                     planner wants {desired_zone_count})"
                )));
            }
        };

        // Whether Nexus should use TLS and what the external DNS servers it
        // should use are currently provided at rack-setup time, and should be
        // consistent across all Nexus instances. We'll assume we can copy them
        // from any other Nexus zone in our parent blueprint.
        //
        // TODO-correctness Once these properties can be changed by a rack
        // operator, this will need more work. At a minimum, if such a change
        // goes through the blueprint system (which seems likely), we'll need to
        // check that we're if this builder is being used to make such a change,
        // that change is also reflected here in a new zone. Perhaps these
        // settings should be part of `Policy` instead?
        let (external_tls, external_dns_servers) = self
            .parent_blueprint
            .omicron_zones
            .values()
            .find_map(|sled_zones| {
                sled_zones.zones.iter().find_map(|z| match &z.zone_type {
                    OmicronZoneType::Nexus {
                        external_tls,
                        external_dns_servers,
                        ..
                    } => Some((*external_tls, external_dns_servers.clone())),
                    _ => None,
                })
            })
            .ok_or(Error::NoNexusZonesInParentBlueprint)?;

        for _ in 0..num_nexus_to_add {
            let nexus_id = Uuid::new_v4();
            let external_ip = self
                .available_external_ips
                .next()
                .ok_or(Error::NoExternalServiceIpAvailable)?;

            let nic = {
                let (ip, subnet) = match external_ip {
                    IpAddr::V4(_) => (
                        self.nexus_v4_ips
                            .next()
                            .ok_or(Error::ExhaustedNexusIps)?
                            .into(),
                        IpNet::from(*NEXUS_OPTE_IPV4_SUBNET).into(),
                    ),
                    IpAddr::V6(_) => (
                        self.nexus_v6_ips
                            .next()
                            .ok_or(Error::ExhaustedNexusIps)?
                            .into(),
                        IpNet::from(*NEXUS_OPTE_IPV6_SUBNET).into(),
                    ),
                };
                let mac = self
                    .available_system_macs
                    .next()
                    .ok_or(Error::NoSystemMacAddressAvailable)?;
                NetworkInterface {
                    id: Uuid::new_v4(),
                    kind: NetworkInterfaceKind::Service(nexus_id),
                    name: format!("nexus-{nexus_id}").parse().unwrap(),
                    ip,
                    mac,
                    subnet,
                    vni: Vni::SERVICES_VNI,
                    primary: true,
                    slot: 0,
                }
            };

            let ip = self.sled_alloc_ip(sled_id)?;
            let port = omicron_common::address::NEXUS_INTERNAL_PORT;
            let internal_address =
                SocketAddrV6::new(ip, port, 0, 0).to_string();
            let zone = OmicronZoneConfig {
                id: nexus_id,
                underlay_address: ip,
                zone_type: OmicronZoneType::Nexus {
                    internal_address,
                    external_ip,
                    nic,
                    external_tls,
                    external_dns_servers: external_dns_servers.clone(),
                },
            };
            self.sled_add_zone(sled_id, zone)?;
        }

        Ok(EnsureMultiple::Added(num_nexus_to_add))
    }

    fn sled_add_zone(
        &mut self,
        sled_id: Uuid,
        zone: OmicronZoneConfig,
    ) -> Result<(), Error> {
        // Check the sled id and return an appropriate error if it's invalid.
        let _ = self.sled_resources(sled_id)?;

        if !self.zones_in_service.insert(zone.id) {
            return Err(Error::Planner(anyhow!(
                "attempted to add zone that already exists: {}",
                zone.id
            )));
        }

        let sled_zones = self.zones.change_sled_zones(sled_id);
        sled_zones.zones.push(zone);
        Ok(())
    }

    /// Returns a newly-allocated underlay address suitable for use by Omicron
    /// zones
    fn sled_alloc_ip(&mut self, sled_id: Uuid) -> Result<Ipv6Addr, Error> {
        let sled_subnet = self.sled_resources(sled_id)?.subnet;
        let allocator =
            self.sled_ip_allocators.entry(sled_id).or_insert_with(|| {
                let sled_subnet_addr = sled_subnet.net().network();
                let minimum = sled_subnet_addr
                    .saturating_add(u128::from(SLED_RESERVED_ADDRESSES));
                let maximum = sled_subnet_addr
                    .saturating_add(u128::from(CP_SERVICES_RESERVED_ADDRESSES));
                assert!(sled_subnet.net().contains(minimum));
                assert!(sled_subnet.net().contains(maximum));
                let mut allocator = IpAllocator::new(minimum, maximum);

                // We shouldn't need to explicitly reserve the sled's global
                // zone and switch addresses because they should be out of our
                // range, but we do so just to be sure.
                let sled_gz_addr = *get_sled_address(sled_subnet).ip();
                assert!(sled_subnet.net().contains(sled_gz_addr));
                assert!(minimum > sled_gz_addr);
                assert!(maximum > sled_gz_addr);
                let switch_zone_addr = get_switch_zone_address(sled_subnet);
                assert!(sled_subnet.net().contains(switch_zone_addr));
                assert!(minimum > switch_zone_addr);
                assert!(maximum > switch_zone_addr);

                // Record each of the sled's zones' underlay addresses as
                // allocated.
                for z in self.zones.current_sled_zones(sled_id) {
                    allocator.reserve(z.underlay_address);
                }

                allocator
            });

        allocator.alloc().ok_or(Error::OutOfAddresses { sled_id })
    }

    fn sled_resources(&self, sled_id: Uuid) -> Result<&SledResources, Error> {
        self.policy.sleds.get(&sled_id).ok_or_else(|| {
            Error::Planner(anyhow!(
                "attempted to use sled that is not in service: {}",
                sled_id
            ))
        })
    }
}

/// Helper for working with sets of zones on each sled
///
/// Tracking the set of zones is slightly non-trivial because we need to bump
/// the per-sled generation number iff the zones are changed.  So we need to
/// keep track of whether we've changed the zones relative to the parent
/// blueprint.  We do this by keeping a copy of any `OmicronZonesConfig` that
/// we've changed and a _reference_ to the parent blueprint's zones.  This
/// struct makes it easy for callers iterate over the right set of zones.
struct BlueprintZones<'a> {
    changed_zones: BTreeMap<Uuid, OmicronZonesConfig>,
    parent_zones: &'a BTreeMap<Uuid, OmicronZonesConfig>,
}

impl<'a> BlueprintZones<'a> {
    pub fn new(parent_blueprint: &'a Blueprint) -> BlueprintZones {
        BlueprintZones {
            changed_zones: BTreeMap::new(),
            parent_zones: &parent_blueprint.omicron_zones,
        }
    }

    /// Returns a mutable reference to a sled's Omicron zones *because* we're
    /// going to change them.  It's essential that the caller _does_ change them
    /// because we will have bumped the generation number and we don't want to
    /// do that if no changes are being made.
    pub fn change_sled_zones(
        &mut self,
        sled_id: Uuid,
    ) -> &mut OmicronZonesConfig {
        self.changed_zones.entry(sled_id).or_insert_with(|| {
            if let Some(old_sled_zones) = self.parent_zones.get(&sled_id) {
                OmicronZonesConfig {
                    generation: old_sled_zones.generation.next(),
                    zones: old_sled_zones.zones.clone(),
                }
            } else {
                // The first generation is reserved to mean the one
                // containing no zones.  See
                // OMICRON_ZONES_CONFIG_INITIAL_GENERATION.  So we start
                // with the next one.
                OmicronZonesConfig {
                    generation: Generation::new().next(),
                    zones: vec![],
                }
            }
        })
    }

    /// Iterates over the list of Omicron zones currently configured for this
    /// sled in the blueprint that's being built
    pub fn current_sled_zones(
        &self,
        sled_id: Uuid,
    ) -> Box<dyn Iterator<Item = &OmicronZoneConfig> + '_> {
        if let Some(sled_zones) = self
            .changed_zones
            .get(&sled_id)
            .or_else(|| self.parent_zones.get(&sled_id))
        {
            Box::new(sled_zones.zones.iter())
        } else {
            Box::new(std::iter::empty())
        }
    }

    /// Produces an owned map of zones for the requested sleds
    pub fn into_omicron_zones(
        mut self,
        sled_ids: impl Iterator<Item = Uuid>,
    ) -> BTreeMap<Uuid, OmicronZonesConfig> {
        sled_ids
            .map(|sled_id| {
                // Start with self.changed_zones, which contains entries for any
                // sled whose zones config is changing in this blueprint.
                let mut zones = self
                    .changed_zones
                    .remove(&sled_id)
                    // If it's not there, use the config from the parent
                    // blueprint.
                    .or_else(|| self.parent_zones.get(&sled_id).cloned())
                    // If it's not there either, then this must be a new sled
                    // and we haven't added any zones to it yet.  Use the
                    // standard initial config.
                    .unwrap_or_else(|| OmicronZonesConfig {
                        generation: Generation::new(),
                        zones: vec![],
                    });

                // This is not strictly necessary.  But for testing, it's
                // helpful for things to be in sorted order.
                zones.zones.sort_by_key(|zone| zone.id);

                (sled_id, zones)
            })
            .collect()
    }
}

#[cfg(test)]
pub mod test {
    use super::*;
    use nexus_types::external_api::views::SledProvisionState;
    use omicron_common::address::IpRange;
    use omicron_common::address::Ipv4Range;
    use omicron_common::address::Ipv6Subnet;
    use omicron_common::address::SLED_PREFIX;
    use omicron_common::api::external::ByteCount;
    use sled_agent_client::types::{
        Baseboard, Inventory, OmicronZoneConfig, OmicronZoneDataset,
        OmicronZoneType, OmicronZonesConfig, SledRole,
    };
    use std::str::FromStr;

    /// Returns a collection and policy describing a pretty simple system
    pub fn example() -> (Collection, Policy) {
        let mut builder = nexus_inventory::CollectionBuilder::new("test-suite");

        let sled_ids = [
            "72443b6c-b8bb-4ffa-ab3a-aeaa428ed79b",
            "a5f3db3a-61aa-4f90-ad3e-02833c253bf5",
            "0d168386-2551-44e8-98dd-ae7a7570f8a0",
        ];
        let mut policy = Policy {
            sleds: BTreeMap::new(),
            // IPs from TEST-NET-1 (RFC 5737)
            service_ip_pool_ranges: vec![Ipv4Range::new(
                "192.0.2.2".parse().unwrap(),
                "192.0.2.20".parse().unwrap(),
            )
            .unwrap()
            .into()],
            target_nexus_zone_count: 3,
        };
        let mut service_ip_pool_range = policy.service_ip_pool_ranges[0].iter();
        let mut nexus_nic_ips = NEXUS_OPTE_IPV4_SUBNET
            .iter()
            .skip(NUM_INITIAL_RESERVED_IP_ADDRESSES);
        let mut nexus_nic_macs = {
            let mut used = HashSet::new();
            std::iter::from_fn(move || {
                let mut mac = MacAddr::random_system();
                while !used.insert(mac) {
                    mac = MacAddr::random_system();
                }
                Some(mac)
            })
        };

        for sled_id_str in sled_ids.iter() {
            let sled_id: Uuid = sled_id_str.parse().unwrap();
            let sled_ip = policy_add_sled(&mut policy, sled_id);
            let serial_number = format!("s{}", policy.sleds.len());
            builder
                .found_sled_inventory(
                    "test-suite",
                    Inventory {
                        baseboard: Baseboard::Gimlet {
                            identifier: serial_number,
                            model: String::from("model1"),
                            revision: 0,
                        },
                        reservoir_size: ByteCount::from(1024),
                        sled_role: SledRole::Gimlet,
                        sled_agent_address: SocketAddrV6::new(
                            sled_ip, 12345, 0, 0,
                        )
                        .to_string(),
                        sled_id,
                        usable_hardware_threads: 10,
                        usable_physical_ram: ByteCount::from(1024 * 1024),
                    },
                )
                .unwrap();

            let zpools = &policy.sleds.get(&sled_id).unwrap().zpools;
            let mut sled_ips =
                std::iter::successors(Some(sled_ip.saturating_add(1)), |ip| {
                    println!("sled_ips iterator: currently {ip:?}");
                    Some(ip.saturating_add(1))
                });
            let zones: Vec<_> = std::iter::once({
                let ip = sled_ips.next().unwrap();
                OmicronZoneConfig {
                    id: Uuid::new_v4(),
                    underlay_address: ip,
                    zone_type: OmicronZoneType::InternalNtp {
                        address: SocketAddrV6::new(ip, 12345, 0, 0).to_string(),
                        dns_servers: vec![],
                        domain: None,
                        ntp_servers: vec![],
                    },
                }
            })
            .chain(std::iter::once({
                let id = Uuid::new_v4();
                let ip = sled_ips.next().unwrap();
                let external_ip =
                    service_ip_pool_range.next().expect("no service IPs left");
                let nic_ip =
                    nexus_nic_ips.next().expect("no nexus nic IPs left");
                OmicronZoneConfig {
                    id,
                    underlay_address: ip,
                    zone_type: OmicronZoneType::Nexus {
                        internal_address: SocketAddrV6::new(ip, 12346, 0, 0)
                            .to_string(),
                        external_ip,
                        nic: NetworkInterface {
                            id: Uuid::new_v4(),
                            kind: NetworkInterfaceKind::Service(id),
                            name: format!("nexus-{id}").parse().unwrap(),
                            ip: nic_ip.into(),
                            mac: nexus_nic_macs
                                .next()
                                .expect("no nexus nic MACs left"),
                            subnet: IpNet::from(*NEXUS_OPTE_IPV4_SUBNET).into(),
                            vni: Vni::SERVICES_VNI,
                            primary: true,
                            slot: 0,
                        },
                        external_tls: false,
                        external_dns_servers: Vec::new(),
                    },
                }
            }))
            .chain(zpools.iter().map(|zpool_name| {
                let ip = sled_ips.next().unwrap();
                OmicronZoneConfig {
                    id: Uuid::new_v4(),
                    underlay_address: ip,
                    zone_type: OmicronZoneType::Crucible {
                        address: String::from("[::1]:12345"),
                        dataset: OmicronZoneDataset {
                            pool_name: zpool_name.clone(),
                        },
                    },
                }
            }))
            .collect();

            builder
                .found_sled_omicron_zones(
                    "test-suite",
                    sled_id,
                    OmicronZonesConfig {
                        generation: Generation::new().next(),
                        zones,
                    },
                )
                .unwrap();
        }

        let collection = builder.build();

        (collection, policy)
    }

    pub fn policy_add_sled(policy: &mut Policy, sled_id: Uuid) -> Ipv6Addr {
        let i = policy.sleds.len() + 1;
        let sled_ip: Ipv6Addr =
            format!("fd00:1122:3344:{}::1", i + 1).parse().unwrap();

        let zpools: BTreeSet<ZpoolName> = [
            "oxp_be776cf5-4cba-4b7d-8109-3dfd020f22ee",
            "oxp_aee23a17-b2ce-43f2-9302-c738d92cca28",
            "oxp_f7940a6b-c865-41cf-ad61-1b831d594286",
        ]
        .iter()
        .map(|name_str| {
            ZpoolName::from_str(name_str).expect("not a valid zpool name")
        })
        .collect();

        let subnet = Ipv6Subnet::<SLED_PREFIX>::new(sled_ip);
        policy.sleds.insert(
            sled_id,
            SledResources {
                provision_state: SledProvisionState::Provisionable,
                zpools,
                subnet,
            },
        );
        sled_ip
    }

    /// Checks various conditions that should be true for all blueprints
    pub fn verify_blueprint(blueprint: &Blueprint) {
        let mut underlay_ips: BTreeMap<Ipv6Addr, &OmicronZoneConfig> =
            BTreeMap::new();
        for sled_zones in blueprint.omicron_zones.values() {
            for zone in &sled_zones.zones {
                if let Some(previous) =
                    underlay_ips.insert(zone.underlay_address, zone)
                {
                    panic!(
                        "found duplicate underlay IP {} in zones {} and \
                        {}\n\nblueprint: {:#?}",
                        zone.underlay_address, zone.id, previous.id, blueprint
                    );
                }
            }
        }
    }

    #[test]
    fn test_initial() {
        // Test creating a blueprint from a collection and verifying that it
        // describes no changes.
        let (collection, policy) = example();
        let blueprint_initial =
            BlueprintBuilder::build_initial_from_collection(
                &collection,
                Generation::new(),
                &policy,
                "the_test",
            )
            .expect("failed to create initial blueprint");
        verify_blueprint(&blueprint_initial);

        // Since collections don't include what was in service, we have to
        // provide that ourselves.  For our purposes though we don't care.
        let zones_in_service = blueprint_initial.zones_in_service.clone();
        let diff = blueprint_initial
            .diff_sleds_from_collection(&collection, &zones_in_service);
        println!(
            "collection -> initial blueprint (expected no changes):\n{}",
            diff
        );
        assert_eq!(diff.sleds_added().count(), 0);
        assert_eq!(diff.sleds_removed().count(), 0);
        assert_eq!(diff.sleds_changed().count(), 0);

        // Test a no-op blueprint.
        let builder = BlueprintBuilder::new_based_on(
            &blueprint_initial,
            Generation::new(),
            &policy,
            "test_basic",
        )
        .expect("failed to create builder");
        let blueprint = builder.build();
<<<<<<< HEAD
        let diff = blueprint_initial.diff_sleds(&blueprint);
=======
        verify_blueprint(&blueprint);
        let diff = blueprint_initial.diff(&blueprint);
>>>>>>> a93462f2
        println!(
            "initial blueprint -> next blueprint (expected no changes):\n{}",
            diff
        );
        assert_eq!(diff.sleds_added().count(), 0);
        assert_eq!(diff.sleds_removed().count(), 0);
        assert_eq!(diff.sleds_changed().count(), 0);
    }

    #[test]
    fn test_basic() {
        let (collection, mut policy) = example();
        let blueprint1 = BlueprintBuilder::build_initial_from_collection(
            &collection,
            Generation::new(),
            &policy,
            "the_test",
        )
        .expect("failed to create initial blueprint");
        verify_blueprint(&blueprint1);

<<<<<<< HEAD
        let mut builder = BlueprintBuilder::new_based_on(
            &blueprint1,
            Generation::new(),
            &policy,
            "test_basic",
        );
=======
        let mut builder =
            BlueprintBuilder::new_based_on(&blueprint1, &policy, "test_basic")
                .expect("failed to create builder");
>>>>>>> a93462f2

        // The initial blueprint should have internal NTP zones on all the
        // existing sleds, plus Crucible zones on all pools.  So if we ensure
        // all these zones exist, we should see no change.
        for (sled_id, sled_resources) in &policy.sleds {
            builder.sled_ensure_zone_ntp(*sled_id).unwrap();
            for pool_name in &sled_resources.zpools {
                builder
                    .sled_ensure_zone_crucible(*sled_id, pool_name.clone())
                    .unwrap();
            }
        }

        let blueprint2 = builder.build();
<<<<<<< HEAD
        let diff = blueprint1.diff_sleds(&blueprint2);
=======
        verify_blueprint(&blueprint2);
        let diff = blueprint1.diff(&blueprint2);
>>>>>>> a93462f2
        println!(
            "initial blueprint -> next blueprint (expected no changes):\n{}",
            diff
        );
        assert_eq!(diff.sleds_added().count(), 0);
        assert_eq!(diff.sleds_removed().count(), 0);
        assert_eq!(diff.sleds_changed().count(), 0);

        // The next step is adding these zones to a new sled.
        let new_sled_id = Uuid::new_v4();
        let _ = policy_add_sled(&mut policy, new_sled_id);
<<<<<<< HEAD
        let mut builder = BlueprintBuilder::new_based_on(
            &blueprint2,
            Generation::new(),
            &policy,
            "test_basic",
        );
=======
        let mut builder =
            BlueprintBuilder::new_based_on(&blueprint2, &policy, "test_basic")
                .expect("failed to create builder");
>>>>>>> a93462f2
        builder.sled_ensure_zone_ntp(new_sled_id).unwrap();
        let new_sled_resources = policy.sleds.get(&new_sled_id).unwrap();
        for pool_name in &new_sled_resources.zpools {
            builder
                .sled_ensure_zone_crucible(new_sled_id, pool_name.clone())
                .unwrap();
        }

        let blueprint3 = builder.build();
<<<<<<< HEAD
        let diff = blueprint2.diff_sleds(&blueprint3);
=======
        verify_blueprint(&blueprint3);
        let diff = blueprint2.diff(&blueprint3);
>>>>>>> a93462f2
        println!("expecting new NTP and Crucible zones:\n{}", diff);

        // No sleds were changed or removed.
        assert_eq!(diff.sleds_changed().count(), 0);
        assert_eq!(diff.sleds_removed().count(), 0);

        // One sled was added.
        let sleds: Vec<_> = diff.sleds_added().collect();
        assert_eq!(sleds.len(), 1);
        let (sled_id, new_sled_zones) = sleds[0];
        assert_eq!(sled_id, new_sled_id);
        // The generation number should be newer than the initial default.
        assert!(new_sled_zones.generation > Generation::new());

        // All zones' underlay addresses ought to be on the sled's subnet.
        for z in &new_sled_zones.zones {
            assert!(new_sled_resources
                .subnet
                .net()
                .contains(z.underlay_address));
        }

        // Check for an NTP zone.  Its sockaddr's IP should also be on the
        // sled's subnet.
        assert!(new_sled_zones.zones.iter().any(|z| {
            if let OmicronZoneType::InternalNtp { address, .. } = &z.zone_type {
                let sockaddr = address.parse::<SocketAddrV6>().unwrap();
                assert!(new_sled_resources
                    .subnet
                    .net()
                    .contains(*sockaddr.ip()));
                true
            } else {
                false
            }
        }));
        let crucible_pool_names = new_sled_zones
            .zones
            .iter()
            .filter_map(|z| {
                if let OmicronZoneType::Crucible { address, dataset } =
                    &z.zone_type
                {
                    let sockaddr = address.parse::<SocketAddrV6>().unwrap();
                    let ip = sockaddr.ip();
                    assert!(new_sled_resources.subnet.net().contains(*ip));
                    Some(dataset.pool_name.clone())
                } else {
                    None
                }
            })
            .collect::<BTreeSet<_>>();
        assert_eq!(crucible_pool_names, new_sled_resources.zpools);
    }

    #[test]
    fn test_add_nexus_with_no_existing_nexus_zones() {
        let (mut collection, policy) = example();

        // Adding a new Nexus zone currently requires copying settings from an
        // existing Nexus zone. If we remove all Nexus zones from the
        // collection, create a blueprint, then try to add a Nexus zone, it
        // should fail.
        for zones in collection.omicron_zones.values_mut() {
            zones.zones.zones.retain(|z| {
                !matches!(z.zone_type, OmicronZoneType::Nexus { .. })
            });
        }

        let parent = BlueprintBuilder::build_initial_from_collection(
            &collection,
            &policy,
            "test",
        )
        .expect("failed to create initial blueprint");

        let mut builder =
            BlueprintBuilder::new_based_on(&parent, &policy, "test")
                .expect("failed to create builder");

        let err = builder
            .sled_ensure_zone_multiple_nexus(
                collection
                    .omicron_zones
                    .keys()
                    .next()
                    .copied()
                    .expect("no sleds present"),
                1,
            )
            .unwrap_err();

        assert!(
            matches!(err, Error::NoNexusZonesInParentBlueprint),
            "unexpected error {err}"
        );
    }

    #[test]
    fn test_add_nexus_error_cases() {
        let (mut collection, policy) = example();

        // Remove the Nexus zone from one of the sleds so that
        // `sled_ensure_zone_nexus` can attempt to add a Nexus zone to
        // `sled_id`.
        let sled_id = {
            let mut selected_sled_id = None;
            for (sled_id, zones) in &mut collection.omicron_zones {
                let nzones_before_retain = zones.zones.zones.len();
                zones.zones.zones.retain(|z| {
                    !matches!(z.zone_type, OmicronZoneType::Nexus { .. })
                });
                if zones.zones.zones.len() < nzones_before_retain {
                    selected_sled_id = Some(*sled_id);
                    break;
                }
            }
            selected_sled_id.expect("found no sleds with Nexus zone")
        };

        let parent = BlueprintBuilder::build_initial_from_collection(
            &collection,
            &policy,
            "test",
        )
        .expect("failed to create initial blueprint");

        {
            // Attempting to add Nexus to the sled we removed it from (with no
            // other changes to the environment) should succeed.
            let mut builder =
                BlueprintBuilder::new_based_on(&parent, &policy, "test")
                    .expect("failed to create builder");
            let added = builder
                .sled_ensure_zone_multiple_nexus(sled_id, 1)
                .expect("failed to ensure nexus zone");

            assert_eq!(added, EnsureMultiple::Added(1));
        }

        {
            // Attempting to add multiple Nexus zones to the sled we removed it
            // from (with no other changes to the environment) should also
            // succeed.
            let mut builder =
                BlueprintBuilder::new_based_on(&parent, &policy, "test")
                    .expect("failed to create builder");
            let added = builder
                .sled_ensure_zone_multiple_nexus(sled_id, 3)
                .expect("failed to ensure nexus zone");

            assert_eq!(added, EnsureMultiple::Added(3));
        }

        {
            // Replace the policy's external service IP pool ranges with ranges
            // that are already in use by existing zones. Attempting to add a
            // Nexus with no remaining external IPs should fail.
            let mut policy = policy.clone();
            let mut used_ip_ranges = Vec::new();
            for (_, z) in parent.all_omicron_zones() {
                if let Some(ip) = z
                    .zone_type
                    .external_ip()
                    .expect("failed to check for external IP")
                {
                    used_ip_ranges.push(IpRange::from(ip));
                }
            }
            assert!(!used_ip_ranges.is_empty());
            policy.service_ip_pool_ranges = used_ip_ranges;

            let mut builder =
                BlueprintBuilder::new_based_on(&parent, &policy, "test")
                    .expect("failed to create builder");
            let err = builder
                .sled_ensure_zone_multiple_nexus(sled_id, 1)
                .unwrap_err();

            assert!(
                matches!(err, Error::NoExternalServiceIpAvailable),
                "unexpected error {err}"
            );
        }

        // We're not testing the `ExhaustedNexusIps` error case (where we've run
        // out of Nexus OPTE addresses), because it's fairly diffiult to induce
        // that from outside: we would need to start from a parent blueprint
        // that contained a Nexus instance for every IP in the
        // `NEXUS_OPTE_*_SUBNET`. We could hack around that by creating the
        // `BlueprintBuilder` and mucking with its internals, but that doesn't
        // seem like a particularly useful test either.
    }

    #[test]
    fn test_invalid_parent_blueprint_two_zones_with_same_external_ip() {
        let (mut collection, policy) = example();

        // We should fail if the parent blueprint claims to contain two
        // zones with the same external IP. Skim through the zones, copy the
        // external IP from one Nexus zone, then assign it to a later Nexus
        // zone.
        let mut found_second_nexus_zone = false;
        let mut nexus_external_ip = None;

        'outer: for zones in collection.omicron_zones.values_mut() {
            for z in zones.zones.zones.iter_mut() {
                if let OmicronZoneType::Nexus { external_ip, .. } =
                    &mut z.zone_type
                {
                    if let Some(ip) = nexus_external_ip {
                        *external_ip = ip;
                        found_second_nexus_zone = true;
                        break 'outer;
                    } else {
                        nexus_external_ip = Some(*external_ip);
                        continue 'outer;
                    }
                }
            }
        }
        assert!(found_second_nexus_zone, "only one Nexus zone present?");

        let parent = BlueprintBuilder::build_initial_from_collection(
            &collection,
            &policy,
            "test",
        )
        .unwrap();

        match BlueprintBuilder::new_based_on(&parent, &policy, "test") {
            Ok(_) => panic!("unexpected success"),
            Err(err) => assert!(
                err.to_string().contains("duplicate external IP"),
                "unexpected error: {err:#}"
            ),
        };
    }

    #[test]
    fn test_invalid_parent_blueprint_two_nexus_zones_with_same_nic_ip() {
        let (mut collection, policy) = example();

        // We should fail if the parent blueprint claims to contain two
        // Nexus zones with the same NIC IP. Skim through the zones, copy
        // the NIC IP from one Nexus zone, then assign it to a later
        // Nexus zone.
        let mut found_second_nexus_zone = false;
        let mut nexus_nic_ip = None;

        'outer: for zones in collection.omicron_zones.values_mut() {
            for z in zones.zones.zones.iter_mut() {
                if let OmicronZoneType::Nexus { nic, .. } = &mut z.zone_type {
                    if let Some(ip) = nexus_nic_ip {
                        nic.ip = ip;
                        found_second_nexus_zone = true;
                        break 'outer;
                    } else {
                        nexus_nic_ip = Some(nic.ip);
                        continue 'outer;
                    }
                }
            }
        }
        assert!(found_second_nexus_zone, "only one Nexus zone present?");

        let parent = BlueprintBuilder::build_initial_from_collection(
            &collection,
            &policy,
            "test",
        )
        .unwrap();

        match BlueprintBuilder::new_based_on(&parent, &policy, "test") {
            Ok(_) => panic!("unexpected success"),
            Err(err) => assert!(
                err.to_string().contains("duplicate Nexus NIC IP"),
                "unexpected error: {err:#}"
            ),
        };
    }

    #[test]
    fn test_invalid_parent_blueprint_two_zones_with_same_vnic_mac() {
        let (mut collection, policy) = example();

        // We should fail if the parent blueprint claims to contain two
        // zones with the same service vNIC MAC address. Skim through the
        // zones, copy the NIC MAC from one Nexus zone, then assign it to a
        // later Nexus zone.
        let mut found_second_nexus_zone = false;
        let mut nexus_nic_mac = None;

        'outer: for zones in collection.omicron_zones.values_mut() {
            for z in zones.zones.zones.iter_mut() {
                if let OmicronZoneType::Nexus { nic, .. } = &mut z.zone_type {
                    if let Some(mac) = nexus_nic_mac {
                        nic.mac = mac;
                        found_second_nexus_zone = true;
                        break 'outer;
                    } else {
                        nexus_nic_mac = Some(nic.mac);
                        continue 'outer;
                    }
                }
            }
        }
        assert!(found_second_nexus_zone, "only one Nexus zone present?");

        let parent = BlueprintBuilder::build_initial_from_collection(
            &collection,
            &policy,
            "test",
        )
        .unwrap();

        match BlueprintBuilder::new_based_on(&parent, &policy, "test") {
            Ok(_) => panic!("unexpected success"),
            Err(err) => assert!(
                err.to_string().contains("duplicate service vNIC MAC"),
                "unexpected error: {err:#}"
            ),
        };
    }
}<|MERGE_RESOLUTION|>--- conflicted
+++ resolved
@@ -964,12 +964,8 @@
         )
         .expect("failed to create builder");
         let blueprint = builder.build();
-<<<<<<< HEAD
+        verify_blueprint(&blueprint);
         let diff = blueprint_initial.diff_sleds(&blueprint);
-=======
-        verify_blueprint(&blueprint);
-        let diff = blueprint_initial.diff(&blueprint);
->>>>>>> a93462f2
         println!(
             "initial blueprint -> next blueprint (expected no changes):\n{}",
             diff
@@ -991,18 +987,13 @@
         .expect("failed to create initial blueprint");
         verify_blueprint(&blueprint1);
 
-<<<<<<< HEAD
         let mut builder = BlueprintBuilder::new_based_on(
             &blueprint1,
             Generation::new(),
             &policy,
             "test_basic",
-        );
-=======
-        let mut builder =
-            BlueprintBuilder::new_based_on(&blueprint1, &policy, "test_basic")
-                .expect("failed to create builder");
->>>>>>> a93462f2
+        )
+        .expect("failed to create builder");
 
         // The initial blueprint should have internal NTP zones on all the
         // existing sleds, plus Crucible zones on all pools.  So if we ensure
@@ -1017,12 +1008,8 @@
         }
 
         let blueprint2 = builder.build();
-<<<<<<< HEAD
+        verify_blueprint(&blueprint2);
         let diff = blueprint1.diff_sleds(&blueprint2);
-=======
-        verify_blueprint(&blueprint2);
-        let diff = blueprint1.diff(&blueprint2);
->>>>>>> a93462f2
         println!(
             "initial blueprint -> next blueprint (expected no changes):\n{}",
             diff
@@ -1034,18 +1021,13 @@
         // The next step is adding these zones to a new sled.
         let new_sled_id = Uuid::new_v4();
         let _ = policy_add_sled(&mut policy, new_sled_id);
-<<<<<<< HEAD
         let mut builder = BlueprintBuilder::new_based_on(
             &blueprint2,
             Generation::new(),
             &policy,
             "test_basic",
-        );
-=======
-        let mut builder =
-            BlueprintBuilder::new_based_on(&blueprint2, &policy, "test_basic")
-                .expect("failed to create builder");
->>>>>>> a93462f2
+        )
+        .expect("failed to create builder");
         builder.sled_ensure_zone_ntp(new_sled_id).unwrap();
         let new_sled_resources = policy.sleds.get(&new_sled_id).unwrap();
         for pool_name in &new_sled_resources.zpools {
@@ -1055,12 +1037,8 @@
         }
 
         let blueprint3 = builder.build();
-<<<<<<< HEAD
+        verify_blueprint(&blueprint3);
         let diff = blueprint2.diff_sleds(&blueprint3);
-=======
-        verify_blueprint(&blueprint3);
-        let diff = blueprint2.diff(&blueprint3);
->>>>>>> a93462f2
         println!("expecting new NTP and Crucible zones:\n{}", diff);
 
         // No sleds were changed or removed.
@@ -1120,6 +1098,9 @@
     fn test_add_nexus_with_no_existing_nexus_zones() {
         let (mut collection, policy) = example();
 
+        // We don't care about the internal DNS version here.
+        let internal_dns_version = Generation::new();
+
         // Adding a new Nexus zone currently requires copying settings from an
         // existing Nexus zone. If we remove all Nexus zones from the
         // collection, create a blueprint, then try to add a Nexus zone, it
@@ -1132,14 +1113,19 @@
 
         let parent = BlueprintBuilder::build_initial_from_collection(
             &collection,
+            internal_dns_version,
             &policy,
             "test",
         )
         .expect("failed to create initial blueprint");
 
-        let mut builder =
-            BlueprintBuilder::new_based_on(&parent, &policy, "test")
-                .expect("failed to create builder");
+        let mut builder = BlueprintBuilder::new_based_on(
+            &parent,
+            internal_dns_version,
+            &policy,
+            "test",
+        )
+        .expect("failed to create builder");
 
         let err = builder
             .sled_ensure_zone_multiple_nexus(
@@ -1162,6 +1148,9 @@
     #[test]
     fn test_add_nexus_error_cases() {
         let (mut collection, policy) = example();
+
+        // We don't care about the internal DNS version here.
+        let internal_dns_version = Generation::new();
 
         // Remove the Nexus zone from one of the sleds so that
         // `sled_ensure_zone_nexus` can attempt to add a Nexus zone to
@@ -1183,6 +1172,7 @@
 
         let parent = BlueprintBuilder::build_initial_from_collection(
             &collection,
+            Generation::new(),
             &policy,
             "test",
         )
@@ -1191,9 +1181,13 @@
         {
             // Attempting to add Nexus to the sled we removed it from (with no
             // other changes to the environment) should succeed.
-            let mut builder =
-                BlueprintBuilder::new_based_on(&parent, &policy, "test")
-                    .expect("failed to create builder");
+            let mut builder = BlueprintBuilder::new_based_on(
+                &parent,
+                internal_dns_version,
+                &policy,
+                "test",
+            )
+            .expect("failed to create builder");
             let added = builder
                 .sled_ensure_zone_multiple_nexus(sled_id, 1)
                 .expect("failed to ensure nexus zone");
@@ -1205,9 +1199,13 @@
             // Attempting to add multiple Nexus zones to the sled we removed it
             // from (with no other changes to the environment) should also
             // succeed.
-            let mut builder =
-                BlueprintBuilder::new_based_on(&parent, &policy, "test")
-                    .expect("failed to create builder");
+            let mut builder = BlueprintBuilder::new_based_on(
+                &parent,
+                internal_dns_version,
+                &policy,
+                "test",
+            )
+            .expect("failed to create builder");
             let added = builder
                 .sled_ensure_zone_multiple_nexus(sled_id, 3)
                 .expect("failed to ensure nexus zone");
@@ -1233,9 +1231,13 @@
             assert!(!used_ip_ranges.is_empty());
             policy.service_ip_pool_ranges = used_ip_ranges;
 
-            let mut builder =
-                BlueprintBuilder::new_based_on(&parent, &policy, "test")
-                    .expect("failed to create builder");
+            let mut builder = BlueprintBuilder::new_based_on(
+                &parent,
+                internal_dns_version,
+                &policy,
+                "test",
+            )
+            .expect("failed to create builder");
             let err = builder
                 .sled_ensure_zone_multiple_nexus(sled_id, 1)
                 .unwrap_err();
@@ -1286,12 +1288,18 @@
 
         let parent = BlueprintBuilder::build_initial_from_collection(
             &collection,
+            Generation::new(),
             &policy,
             "test",
         )
         .unwrap();
 
-        match BlueprintBuilder::new_based_on(&parent, &policy, "test") {
+        match BlueprintBuilder::new_based_on(
+            &parent,
+            Generation::new(),
+            &policy,
+            "test",
+        ) {
             Ok(_) => panic!("unexpected success"),
             Err(err) => assert!(
                 err.to_string().contains("duplicate external IP"),
@@ -1329,12 +1337,18 @@
 
         let parent = BlueprintBuilder::build_initial_from_collection(
             &collection,
+            Generation::new(),
             &policy,
             "test",
         )
         .unwrap();
 
-        match BlueprintBuilder::new_based_on(&parent, &policy, "test") {
+        match BlueprintBuilder::new_based_on(
+            &parent,
+            Generation::new(),
+            &policy,
+            "test",
+        ) {
             Ok(_) => panic!("unexpected success"),
             Err(err) => assert!(
                 err.to_string().contains("duplicate Nexus NIC IP"),
@@ -1372,12 +1386,18 @@
 
         let parent = BlueprintBuilder::build_initial_from_collection(
             &collection,
+            Generation::new(),
             &policy,
             "test",
         )
         .unwrap();
 
-        match BlueprintBuilder::new_based_on(&parent, &policy, "test") {
+        match BlueprintBuilder::new_based_on(
+            &parent,
+            Generation::new(),
+            &policy,
+            "test",
+        ) {
             Ok(_) => panic!("unexpected success"),
             Err(err) => assert!(
                 err.to_string().contains("duplicate service vNIC MAC"),
