--- conflicted
+++ resolved
@@ -432,22 +432,11 @@
     ///
     /// This value may change before a blueprint is actually generated if
     /// further changes are made to the builder.
-    pub fn sled_num_nexus_zones(&self, sled_id: Uuid) -> Result<usize, Error> {
-        // Find the current config for this sled.
-        //
-        // Start with self.omicron_zones, which contains entries for any
-        // sled whose zones config is changing in this blueprint.
-        let Some(sled_config) =
-            self.omicron_zones.get(&sled_id).or_else(|| {
-                // If it's not there, use the config from the parent
-                // blueprint.
-                self.parent_blueprint.omicron_zones.get(&sled_id)
-            })
-        else {
-            return Ok(0);
-        };
-
-        Ok(sled_config.zones.iter().filter(|z| z.zone_type.is_nexus()).count())
+    pub fn sled_num_nexus_zones(&self, sled_id: Uuid) -> usize {
+        self.zones
+            .current_sled_zones(sled_id)
+            .filter(|z| z.zone_type.is_nexus())
+            .count()
     }
 
     pub fn sled_ensure_zone_multiple_nexus(
@@ -455,20 +444,8 @@
         sled_id: Uuid,
         desired_zone_count: usize,
     ) -> Result<EnsureMultiple, Error> {
-        // How many Nexus zones are already running on this sled?
-        let nexus_count = self
-            .parent_blueprint
-            .omicron_zones
-            .get(&sled_id)
-            .map(|found_zones| {
-                found_zones
-                    .zones
-                    .iter()
-                    .filter(|z| z.zone_type.is_nexus())
-                    .count()
-            })
-            .unwrap_or(0);
-
+        // How many Nexus zones do we need to add?
+        let nexus_count = self.sled_num_nexus_zones(sled_id);
         let num_nexus_to_add = match desired_zone_count.checked_sub(nexus_count)
         {
             Some(0) => return Ok(EnsureMultiple::NotNeeded),
@@ -740,19 +717,9 @@
 
 #[cfg(test)]
 pub mod test {
-<<<<<<< HEAD
     use super::*;
     use omicron_common::address::IpRange;
     use omicron_common::address::Ipv4Range;
-=======
-    use super::BlueprintBuilder;
-    use ipnet::IpAdd;
-    use nexus_types::deployment::Blueprint;
-    use nexus_types::deployment::Policy;
-    use nexus_types::deployment::SledResources;
-    use nexus_types::deployment::ZpoolName;
-    use nexus_types::inventory::Collection;
->>>>>>> dd9df92e
     use omicron_common::address::Ipv6Subnet;
     use omicron_common::address::SLED_PREFIX;
     use omicron_common::api::external::ByteCount;
@@ -826,6 +793,7 @@
             let zpools = &policy.sleds.get(&sled_id).unwrap().zpools;
             let mut sled_ips =
                 std::iter::successors(Some(sled_ip.saturating_add(1)), |ip| {
+                    println!("sled_ips iterator: currently {ip:?}");
                     Some(ip.saturating_add(1))
                 });
             let zones: Vec<_> = std::iter::once({
@@ -873,8 +841,8 @@
                     },
                 }
             }))
-            .chain(zpools.iter().enumerate().map(|(i, zpool_name)| {
-                let ip = sled_ip.saturating_add(u128::try_from(i + 2).unwrap());
+            .chain(zpools.iter().map(|zpool_name| {
+                let ip = sled_ips.next().unwrap();
                 OmicronZoneConfig {
                     id: Uuid::new_v4(),
                     underlay_address: ip,
